--- conflicted
+++ resolved
@@ -4,37 +4,10 @@
 from wandb.sdk.internal import datastore
 
 
-<<<<<<< HEAD
-def _robust_scan(ds):
-    """Attempt to scan data, handling incomplete files."""
-    try:
-        return ds.scan_data()
-    except AssertionError as e:
-        if ds.in_last_block():
-            wandb.termwarn(
-                f".wandb file is incomplete ({e}), be sure to sync this run again once it's finished"
-            )
-            return None
-        else:
-            raise e
-
-
-=======
->>>>>>> e7c06b8c
 def inspect_wandb_transaction_log(wandb_file: str, pause: bool = False) -> None:
     """Inspect a wandb transaction log file.
 
     The wandb transaction log file is a leveldb-based append-only transaction log
-<<<<<<< HEAD
-    that contains the data logged for a W&B run. The data is stored in protocol buffer
-    format in the log file run-<run_id>.wandb in the run directory.
-    This function will parse the protocol buffer data and print it to the console.
-
-    Args:
-        wandb_file (str): Path to the wandb transaction log file.
-        pause (bool, optional): Pause after each record. Defaults to False.
-    """
-=======
     that contains the data logged for a W&B run. The data is stored in protocol
     buffer format in the log file run-<run_id>.wandb in the run directory.
     This function will parse the protocol buffer data and print it to the console.
@@ -58,7 +31,6 @@
             else:
                 raise e
 
->>>>>>> e7c06b8c
     ds = datastore.DataStore()
     try:
         ds.open_for_scan(wandb_file)
