--- conflicted
+++ resolved
@@ -498,52 +498,7 @@
         logger.info(f"\nTotal run duration: {total_time:.2f} seconds")
 
 
-<<<<<<< HEAD
-=======
-def run_parallel_experiment(
-    *,
-    num_processes: int,
-    num_steps: int,
-    num_metrics: int,
-    data_type: Literal["scalar", "audio", "video", "image", "table", "prefixed_scalar"],
-    metric_key_size: int,
-    log_folder: Path,
-):
-    """A helper function to start multiple wandb runs in parallel.
-
-    Args:
-        num_of_processes: Number of parallel wandb runs to start.
-        num_steps: Number of steps within the loop.
-        num_metrics: Number of metrics to log per step.
-        data_type: Wandb data type for the test payload
-        metric_key_size: The length of metric names.
-        log_folder: The root directory where results will be stored.
-    """
-    wandb.setup()
-    processes = []
-    for i in range(num_processes):
-        p = mp.Process(
-            target=Experiment(
-                num_steps=num_steps,
-                num_metrics=num_metrics,
-                metric_key_size=metric_key_size,
-                output_file=str(log_folder / f"results.{i + 1}.json"),
-                data_type=data_type,
-            ).run,
-            kwargs=dict(
-                repeat=1,
-            ),
-        )
-        p.start()
-        logger.info(f"The {i}-th process (pid: {p.pid}) has started.")
-        processes.append(p)
-
-    # now wait for all processes to finish and exit
-    for p in processes:
-        p.join()
-
-
->>>>>>> 163267da
+
 if __name__ == "__main__":
     parser = argparse.ArgumentParser()
     parser.add_argument(
