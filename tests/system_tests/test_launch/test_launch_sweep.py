import json

import pytest
import wandb
from wandb.apis.public import Api as PublicApi
from wandb.cli import cli
from wandb.sdk.launch.agent.agent import LaunchAgent
from wandb.sdk.launch.sweeps.scheduler import Scheduler
from wandb.sdk.launch.utils import LAUNCH_DEFAULT_PROJECT, construct_launch_spec


@pytest.mark.parametrize(
    "resource",
    ["local-process", None],
)
<<<<<<< HEAD
def test_sweeps_on_launch(
    use_local_wandb_backend,
    user,
    resource,
    monkeypatch,
):
    _ = use_local_wandb_backend
=======
def test_sweeps_on_launch(relay_server, user, resource, monkeypatch):
>>>>>>> 3d44190e
    monkeypatch.setattr(
        wandb.sdk.launch.builder.build,
        "validate_docker_installation",
        lambda: None,
    )

    monkeypatch.setattr(
        wandb.docker,
        "build",
        lambda tags, file, context_path: None,
    )

    monkeypatch.setattr(
        wandb.docker,
        "push",
        lambda *_: None,
    )

    proj = "test_project2"
    queue = "existing-queue"
<<<<<<< HEAD

    with wandb.init(settings=wandb.Settings(project=proj)):
        pass
=======
    settings = wandb.Settings(project=proj)

    with relay_server():
        wandb.init(settings=settings).finish()
>>>>>>> 3d44190e

    api = wandb.sdk.internal.internal_api.Api()
    api.create_run_queue(entity=user, project=proj, queue_name=queue, access="USER")

    sweep_config = {
        "job": "fake-job:v1",
        "method": "bayes",
        "metric": {
            "name": "loss_metric",
            "goal": "minimize",
        },
        "parameters": {
            "epochs": {"value": 1},
            "increment": {"values": [0.1, 0.2, 0.3]},
        },
    }

    # Launch job spec for the Scheduler
    _launch_scheduler_spec = json.dumps(
        {
            "queue": queue,
            "run_spec": json.dumps(
                construct_launch_spec(
                    Scheduler.PLACEHOLDER_URI,  # uri
                    None,  # job
                    api,
                    "Scheduler.WANDB_SWEEP_ID",  # name,
                    proj,
                    user,
                    None,  # docker_image,
                    resource,  # resource,
                    [
                        "wandb",
                        "scheduler",
                        "WANDB_SWEEP_ID",
                        "--queue",
                        queue,
                        "--project",
                        proj,
                        "--job",  # necessary?
                        sweep_config["job"],
                        "--resource",
                        resource,
                    ],  # entry_point,
                    None,  # version,
                    None,  # resource_args,
                    None,  # launch_config,
                    None,  # run_id,
                    None,  # repository
                    user,  # author
                )
            ),
        }
    )

    sweep_id, warnings = api.upsert_sweep(
        sweep_config,
        project=proj,
        entity=user,
        obj_id=None,
        launch_scheduler=_launch_scheduler_spec,
    )

    assert len(warnings) == 0
    assert sweep_id

    sweep_state = api.get_sweep_state(sweep_id, user, proj)

    assert sweep_state == "PENDING"

    public_api = PublicApi()
    sweep = public_api.sweep(f"{user}/{proj}/{sweep_id}")

    assert sweep.config == sweep_config

    res = api.pop_from_run_queue(queue, user, proj)

    if resource is None:
        # TODO(gst): Once the queue has a DRC's, should be DRC.resource
        assert not res
    else:
        assert res
        assert res["runSpec"]
        assert res["runSpec"]["resource"] == resource


@pytest.mark.parametrize("max_schedulers", [None, 0, -1, 2.0, "2"])
def test_launch_agent_scheduler(monkeypatch, user, max_schedulers):
    proj = LAUNCH_DEFAULT_PROJECT
    queue = "queue"
    settings = wandb.Settings(project=proj)
    run = wandb.init(settings=settings)

    job_artifact = run._log_job_artifact_with_image("docker_image", args=[])
    job_name = job_artifact.wait().name

    api = wandb.sdk.internal.internal_api.Api()
    res = api.create_default_resource_config(
        user,
        "local-container",
        json.dumps({"resource_args": {"local-container": {"e": "{{var}}"}}}),
        {"var": {"schema": {"type": "string", "enum": ["1", "2"]}}},
    )
    id = res.get("defaultResourceConfigID")
    api.create_run_queue(
        entity=user, project=proj, queue_name=queue, access="USER", config_id=id
    )

    sweep_config = {
        "job": job_name,
        "method": "bayes",
        "metric": {
            "name": "loss_metric",
            "goal": "minimize",
        },
        "parameters": {
            "epochs": {"value": 1},
            "increment": {"values": [0.1, 0.2, 0.3]},
        },
    }

    # Launch job spec for the Scheduler
    _launch_scheduler_spec = json.dumps(
        {
            "queue": queue,
            "run_spec": json.dumps(
                construct_launch_spec(
                    Scheduler.PLACEHOLDER_URI,  # uri
                    None,  # job
                    api,
                    "Scheduler.WANDB_SWEEP_ID",  # name,
                    proj,
                    user,
                    None,  # docker_image,
                    "local-process",  # resource,
                    [
                        "wandb",
                        "scheduler",
                        "WANDB_SWEEP_ID",
                        "--queue",
                        queue,
                        "--project",
                        proj,
                        "--job",  # necessary?
                        job_name,
                    ],  # entry_point,
                    None,  # version,
                    None,  # resource_args,
                    None,  # launch_config,
                    None,  # run_id,
                    None,  # repository
                    user,  # author
                )
            ),
        }
    )

    sweep_id, warnings = api.upsert_sweep(
        sweep_config,
        project=proj,
        entity=user,
        obj_id=None,
        launch_scheduler=_launch_scheduler_spec,
    )

    assert len(warnings) == 0
    assert sweep_id

    def _check_job(_, job):
        print(job)
        return

    def _raise(*args):
        raise KeyboardInterrupt

    monkeypatch.setattr(
        LaunchAgent,
        "run_job",
        _check_job,
    )

    api.ack_run_queue_item = _raise

    launch_agent = LaunchAgent(
        api=api,
        config={
            "entity": user,
            "queues": [queue],
            "max_schedulers": max_schedulers,
        },
    )

    if max_schedulers is None:
        assert launch_agent._max_schedulers == 1
    elif max_schedulers == -1:
        assert launch_agent._max_schedulers == float("inf")
    else:
        assert launch_agent._max_schedulers == int(max_schedulers)
    run.finish()


def test_sweep_scheduler_job_with_queue(runner, user, mocker):
    # Can't download artifacts in tests, so patch this
    mocker.patch("wandb.sdk.launch.sweeps.utils.check_job_exists", return_value=True)
    queue = "queue"
    settings = wandb.Settings(project=LAUNCH_DEFAULT_PROJECT)
    run = wandb.init(settings=settings)

    job_artifact = run._log_job_artifact_with_image("docker_image", args=[])
    job_name = job_artifact.wait().name

    api = wandb.sdk.internal.internal_api.Api()
    res = api.create_default_resource_config(
        user,
        "local-container",
        json.dumps({"resource_args": {"local-container": {"e": "{{var}}"}}}),
        {"var": {"schema": {"type": "string", "enum": ["1", "2"]}}},
    )
    id = res.get("defaultResourceConfigID")
    api.create_run_queue(
        entity=user,
        project=LAUNCH_DEFAULT_PROJECT,
        queue_name=queue,
        access="USER",
        config_id=id,
    )
    cli._get_cling_api(reset=True)
    with runner.isolated_filesystem():
        with open("config.json", "w") as f:
            json.dump(
                {
                    "queue": queue,
                    "resource": "local-container",
                    "job": f"{user}/{LAUNCH_DEFAULT_PROJECT}/{job_name}",
                    "scheduler": {
                        "job": f"{user}/{LAUNCH_DEFAULT_PROJECT}/{job_name}",
                        "resource": "local-container",
                        "template_variables": {"var": "1"},
                    },
                },
                f,
            )
        sweep_config = {
            "name": "My Sweep",
            "method": "grid",
            "parameters": {"parameter1": {"values": [1, 2, 3]}},
        }
        wandb.sweep(sweep_config)
        res = runner.invoke(
            cli.launch_sweep,
            ["config.json", "--queue", queue],
        )

        rqi = api.pop_from_run_queue(
            queue,
            user,
            LAUNCH_DEFAULT_PROJECT,
        )
        assert (
            rqi.get("runSpec").get("resource_args").get("local-container").get("e")
            == "1"
        )
        assert res.exit_code == 0
        assert queue in res.output<|MERGE_RESOLUTION|>--- conflicted
+++ resolved
@@ -9,21 +9,12 @@
 from wandb.sdk.launch.utils import LAUNCH_DEFAULT_PROJECT, construct_launch_spec
 
 
-@pytest.mark.parametrize(
-    "resource",
-    ["local-process", None],
-)
-<<<<<<< HEAD
 def test_sweeps_on_launch(
     use_local_wandb_backend,
     user,
-    resource,
     monkeypatch,
 ):
     _ = use_local_wandb_backend
-=======
-def test_sweeps_on_launch(relay_server, user, resource, monkeypatch):
->>>>>>> 3d44190e
     monkeypatch.setattr(
         wandb.sdk.launch.builder.build,
         "validate_docker_installation",
@@ -44,16 +35,9 @@
 
     proj = "test_project2"
     queue = "existing-queue"
-<<<<<<< HEAD
 
     with wandb.init(settings=wandb.Settings(project=proj)):
         pass
-=======
-    settings = wandb.Settings(project=proj)
-
-    with relay_server():
-        wandb.init(settings=settings).finish()
->>>>>>> 3d44190e
 
     api = wandb.sdk.internal.internal_api.Api()
     api.create_run_queue(entity=user, project=proj, queue_name=queue, access="USER")
@@ -84,7 +68,7 @@
                     proj,
                     user,
                     None,  # docker_image,
-                    resource,  # resource,
+                    "local-process",  # resource,
                     [
                         "wandb",
                         "scheduler",
@@ -96,7 +80,7 @@
                         "--job",  # necessary?
                         sweep_config["job"],
                         "--resource",
-                        resource,
+                        "local-process",
                     ],  # entry_point,
                     None,  # version,
                     None,  # resource_args,
@@ -130,14 +114,9 @@
     assert sweep.config == sweep_config
 
     res = api.pop_from_run_queue(queue, user, proj)
-
-    if resource is None:
-        # TODO(gst): Once the queue has a DRC's, should be DRC.resource
-        assert not res
-    else:
-        assert res
-        assert res["runSpec"]
-        assert res["runSpec"]["resource"] == resource
+    assert res
+    assert res["runSpec"]
+    assert res["runSpec"]["resource"] == "local-process"
 
 
 @pytest.mark.parametrize("max_schedulers", [None, 0, -1, 2.0, "2"])
