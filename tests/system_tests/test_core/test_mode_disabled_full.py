"""disabled mode test."""

import os
from unittest import mock

import pytest
import wandb


def test_disabled_noop(wandb_init):
    """Make sure that all objects are dummy objects in noop case."""
    run = wandb_init(mode="disabled")
    run.log(dict(this=2))
    run.finish()


def test_disabled_dir(wandb_init):
    tmp_dir = "/tmp/dir"
    with mock.patch("tempfile.gettempdir", lambda: tmp_dir):
        run = wandb_init(mode="disabled")
    assert run.dir == tmp_dir


def test_disabled_summary(wandb_init):
    run = wandb_init(mode="disabled")
    run.summary["cat"] = 2
    run.summary["nested"] = dict(level=3)
    print(run.summary["cat"])
    print(run.summary.cat)
    with pytest.raises(KeyError):
        print(run.summary["dog"])
    assert run.summary["nested"]["level"] == 3


def test_disabled_globals(wandb_init):
    # Test wandb.* attributes
    run = wandb_init(config={"foo": {"bar": {"x": "y"}}}, mode="disabled")
    wandb.log({"x": {"y": "z"}})
    wandb.log({"foo": {"bar": {"x": "y"}}})
    assert wandb.run == run
    assert wandb.config == run.config
    assert wandb.summary == run.summary
    assert wandb.config.foo["bar"]["x"] == "y"
    assert wandb.summary["x"].y == "z"
    assert wandb.summary["foo"].bar.x == "y"
    wandb.summary.foo["bar"].update({"a": "b"})
    assert wandb.summary.foo.bar.a == "b"
    run.finish()


def test_bad_url(wandb_init):
    run = wandb_init(
        settings=dict(mode="disabled", base_url="http://my-localhost:9000")
    )
    run.log({"acc": 0.9})
    run.finish()


def test_no_dirs(wandb_init):
    run = wandb_init(settings={"mode": "disabled"})
    run.log({"acc": 0.9})
    run.finish()
    assert not os.path.isdir("wandb")


def test_access_properties(wandb_init):
    run = wandb.init(mode="disabled")
    assert run.dir
    assert run.disabled
    assert run.entity
    assert run.project == ""
    assert not run.resumed
    assert run.start_time
    assert run.starting_step == 0
    assert run.step == 0
    assert run.url is None
    assert run.sweep_id is None
    assert run.name
    run.tags = ["tag"]
    assert run.tags == ("tag",)
    assert run.offline is False
    assert run.path
    run.notes = "notes"
    assert run.notes == "notes"
    run.name = "name"
    assert run.name == "name"
    assert run.mode == "run"
    assert run.group == ""
    assert run.job_type == ""
    assert run.config_static

    assert run.get_project_url() is None
    assert run.get_sweep_url() is None
    assert run.get_url() is None
    assert run.project_name() == ""

    assert run.status() is None

    run.finish()


<<<<<<< HEAD
def test_disabled_no_activity(wandb_init, relay_server):
    with relay_server() as relay:
        with wandb_init(settings={"mode": "disabled"}) as run:
            run.alert("alert")
            run.define_metric("metric")
            run.log_code()
            run.save()
            run.restore()
            run.plot_table("table")
            run.mark_preempting()
            run.to_html()
            run.display()
            run.log_artifact(wandb.Artifact("dummy", "dummy")).wait()
    assert relay.context.raw_data == []
=======
def test_disabled_no_activity(wandb_backend_spy):
    gql = wandb_backend_spy.gql
    graphql_spy = gql.Capture()
    wandb_backend_spy.stub_gql(gql.any(), graphql_spy)

    with wandb.init(settings={"mode": "disabled"}) as run:
        run.alert("alert")
        run.define_metric("metric")
        run.log_code()
        run.save()
        run.restore()
        run.mark_preempting()
        run.to_html()
        run.display()

    assert graphql_spy.total_calls == 0
>>>>>>> a3a1b3cc
<|MERGE_RESOLUTION|>--- conflicted
+++ resolved
@@ -99,22 +99,6 @@
     run.finish()
 
 
-<<<<<<< HEAD
-def test_disabled_no_activity(wandb_init, relay_server):
-    with relay_server() as relay:
-        with wandb_init(settings={"mode": "disabled"}) as run:
-            run.alert("alert")
-            run.define_metric("metric")
-            run.log_code()
-            run.save()
-            run.restore()
-            run.plot_table("table")
-            run.mark_preempting()
-            run.to_html()
-            run.display()
-            run.log_artifact(wandb.Artifact("dummy", "dummy")).wait()
-    assert relay.context.raw_data == []
-=======
 def test_disabled_no_activity(wandb_backend_spy):
     gql = wandb_backend_spy.gql
     graphql_spy = gql.Capture()
@@ -129,6 +113,5 @@
         run.mark_preempting()
         run.to_html()
         run.display()
-
-    assert graphql_spy.total_calls == 0
->>>>>>> a3a1b3cc
+        run.log_artifact(wandb.Artifact("dummy", "dummy")).wait()
+    assert graphql_spy.total_calls == 0