--- conflicted
+++ resolved
@@ -33,21 +33,9 @@
     from typing_extensions import Literal
 
 
-<<<<<<< HEAD
-=======
 _WANDB_BACKEND_PROXY_PORT = 8000
 
-# `local-testcontainer` url and ports
-DEFAULT_SERVER_URL = "http://localhost"
-LOCAL_BASE_PORT = "8080"
-SERVICES_API_PORT = "8083"
-FIXTURE_SERVICE_PORT = "9015"
-
-DEFAULT_SERVER_CONTAINER_NAME = "wandb-local-testcontainer"
-DEFAULT_SERVER_VOLUME = "wandb-local-testcontainer-vol"
-
-
->>>>>>> d71b68e9
+
 class ConsoleFormatter:
     BOLD = "\033[1m"
     CODE = "\033[2m"
@@ -432,17 +420,17 @@
 
 @dataclasses.dataclass(frozen=True)
 class LocalWandbBackendAddress:
-    _url: str
+    _host: str
     _base_port: int
     _fixture_port: int
 
     @property
     def base_url(self) -> str:
-        return f"{self._url}:{self._base_port}"
+        return f"http://{self._host}:{self._base_port}"
 
     @property
     def fixture_service_url(self) -> str:
-        return f"{self._url}:{self._fixture_port}"
+        return f"http://{self._host}:{self._fixture_port}"
 
 
 @pytest.fixture(scope="session")
@@ -486,7 +474,7 @@
     try:
         output = json.loads(output_str)
         address = LocalWandbBackendAddress(
-            _url="http://localhost",
+            _host="http://localhost",
             _base_port=int(output["base_port"]),
             _fixture_port=int(output["fixture_port"]),
         )
@@ -631,12 +619,10 @@
     local_wandb_backend: LocalWandbBackendAddress,
 ) -> Generator[WandbBackendProxy, None, None]:
     """Session fixture that starts up a proxy server for the W&B backend."""
-    base_url_parsed = urllib.parse.urlparse(local_wandb_backend.base_url)
-
     with spy_proxy(
         proxy_port=_WANDB_BACKEND_PROXY_PORT,
-        target_host=base_url_parsed.hostname,
-        target_port=base_url_parsed.port,
+        target_host=local_wandb_backend._host,
+        target_port=local_wandb_backend._base_port,
     ) as proxy:
         yield proxy
 
