import time

import pytest
import wandb


@pytest.mark.wandb_core_only
<<<<<<< HEAD
def test_run_system_metrics(wandb_init, relay_server, test_settings):
    with relay_server() as relay:
        run = wandb_init(
            settings=test_settings(
                dict(
                    x_file_stream_transmit_interval=1,
                    x_stats_sampling_interval=1,
                    x_stats_buffer_size=100,
                )
            ),
=======
def test_run_system_metrics(wandb_backend_spy, test_settings):
    with wandb.init(
        settings=test_settings(
            wandb.Settings(
                _file_stream_transmit_interval=1,
                _stats_sampling_interval=1,
                _stats_buffer_size=100,
            )
>>>>>>> 5f98ed8e
        )
    ) as run:
        # Wait for the first metrics to be logged.
        start_time = time.monotonic()
        while time.monotonic() - start_time < 60:
            with wandb_backend_spy.freeze() as snapshot:
                if len(snapshot.system_metrics(run_id=run.id)) > 0:
                    break
            time.sleep(1)
        else:
            raise AssertionError("Timed out waiting for system metrics.")

        assert len(run._system_metrics) > 0<|MERGE_RESOLUTION|>--- conflicted
+++ resolved
@@ -5,27 +5,14 @@
 
 
 @pytest.mark.wandb_core_only
-<<<<<<< HEAD
-def test_run_system_metrics(wandb_init, relay_server, test_settings):
-    with relay_server() as relay:
-        run = wandb_init(
-            settings=test_settings(
-                dict(
-                    x_file_stream_transmit_interval=1,
-                    x_stats_sampling_interval=1,
-                    x_stats_buffer_size=100,
-                )
-            ),
-=======
 def test_run_system_metrics(wandb_backend_spy, test_settings):
     with wandb.init(
         settings=test_settings(
             wandb.Settings(
-                _file_stream_transmit_interval=1,
-                _stats_sampling_interval=1,
-                _stats_buffer_size=100,
+                x_file_stream_transmit_interval=1,
+                x_stats_sampling_interval=1,
+                x_stats_buffer_size=100,
             )
->>>>>>> 5f98ed8e
         )
     ) as run:
         # Wait for the first metrics to be logged.
