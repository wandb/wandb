from __future__ import annotations

import contextlib
import json
import threading
from typing import Any, Iterator

import fastapi

from . import gql_match


class WandbBackendSpy:
    """A spy that intercepts interactions with the W&B backend."""

    def __init__(self) -> None:
        self._lock = threading.Lock()
        self._runs: dict[str, _RunData] = {}
        self._gql_stubs: list[gql_match.GQLStub] = []

    @contextlib.contextmanager
    def freeze(self) -> Iterator[WandbBackendSnapshot]:
        """A context manager in which the spied state can be queried.

        Usage:

            with wandb_backend_spy.freeze() as snapshot:
                history = snapshot.history(run_id=run_id)
                assert history[0]["metric"] == "expected_value"
        """
        snapshot = WandbBackendSnapshot()

        with self._lock:
            snapshot._spy = self
            try:
                yield snapshot
            finally:
                snapshot._spy = None

    # Provide an alias so that tests don't need to import gql_match.py.
    gql = gql_match

    def stub_gql(
        self,
        match: gql_match.Matcher,
        respond: gql_match.Responder,
    ) -> None:
        """Stub the GraphQL endpoint.

        Later calls to `stub_gql` take precedence. For example, this
        responds "b" to the first UpsertBucket call, then "a" to all others:

            gql = wandb_backend_spy.gql
            matcher = gql.Matcher(operation="UpsertBucket")
            wandb_backend_spy.stub_gql(matcher, gql.Constant(content="a"))
            wandb_backend_spy.stub_gql(matcher, gql.once(content="b"))

        This allows helper fixtures to set defaults for tests.

        Args:
            match: Which GraphQL requests to intercept.
            respond: How to handle matched requests.
        """
        with self._lock:
            self._gql_stubs.append((match, respond))

    def intercept_graphql(self, request_raw: bytes) -> fastapi.Response | None:
        """Intercept a GraphQL request to produce a fake response."""
        with self._lock:
            if not self._gql_stubs:
                return None

            request = json.loads(request_raw)
            query = request.get("query", "")
            variables = request.get("variables", {})

            for matcher, responder in reversed(self._gql_stubs):
                if not matcher.matches(query, variables):
                    continue

                response = responder.respond(query, variables)
                if not response:
                    continue

                return response

            return None

    def post_graphql(
        self,
        request_raw: bytes,
        response_raw: bytes,
    ) -> None:
        """Spy on a GraphQL request and response."""
        request = json.loads(request_raw)

        with self._lock:
            query: str | None = request.get("query")
            variables: dict[str, Any] | None = request.get("variables")
            if query is None or variables is None:
                return

            self._spy_upsert_bucket(query, variables)

    def _spy_upsert_bucket(
        self,
        query: str,
        variables: dict[str, Any],
    ) -> None:
        """Change spied state based on UpsertBucket requests.

        Requires self._lock.
        """
        # NOTE: This is an exact-string match to the query we send.
        # It does not depend on the GraphQL schema.
        if "mutation UpsertBucket" not in query:
            return

        run_id = variables["name"]
        run = self._runs.setdefault(run_id, _RunData())

        config = variables.get("config")
        if config is not None:
            run._config_json_string = config

        tags = variables.get("tags")
        if tags is not None:
            run._tags = tags

    def post_file_stream(
        self,
        request_raw: bytes,
        response_raw: bytes,
        *,
        entity: str,
        project: str,
        run_id: str,
    ) -> None:
        """Spy on a FileStream request and response."""
        request = json.loads(request_raw)

        with self._lock:
            run = self._runs.setdefault(run_id, _RunData())

            run._was_ever_preempting |= request.get("preempting", False)
            run._uploaded_files |= set(request.get("uploaded", []))

            for file_name, file_data in request.get("files", {}).items():
                file = run._file_stream_files.setdefault(file_name, {})

                offset = file_data["offset"]
                for line in file_data["content"]:
                    file[offset] = line
                    offset += 1


class WandbBackendSnapshot:
    """A snapshot of the W&B backend state."""

    _spy: WandbBackendSpy | None

    def run_ids(self) -> set[str]:
        """Returns the IDs of all runs."""
        spy = self._assert_valid()
        return set(spy._runs.keys())

    def uploaded_files(self, *, run_id: str) -> set[str]:
        """Returns the set of files uploaded for the run.

        This is based on the values reported in the "uploaded" field of
        FileStream requests, and doesn't track actual file uploads.
        """
        spy = self._assert_valid()
        return spy._runs[run_id]._uploaded_files

    def history(self, *, run_id: str) -> dict[int, Any]:
        """Returns the history file for the run.

        The file is represented as a dict that maps integer offsets to
        JSON objects.

        Args:
            run_id: The ID of the run.

        Raises:
            KeyError: if the run does not exist.
        """
        spy = self._assert_valid()

        try:
            run = spy._runs[run_id]
        except KeyError as e:
            raise KeyError(f"No run with ID {run_id}") from e

        history_file = run._file_stream_files.get("wandb-history.jsonl", {})
        history_parsed: dict[int, Any] = {}
        for offset, line in history_file.items():
            history_parsed[offset] = json.loads(line)
        return history_parsed

    def output(self, *, run_id: str) -> dict[int, Any]:
        """Returns the run's console logs uploaded via FileStream.

        The file is represented as a dict that maps integer offsets to
        the printed output string.

        Args:
            run_id: The ID of the run.

        Raises:
            KeyError: if the run does not exist.
        """
        spy = self._assert_valid()

        try:
            run = spy._runs[run_id]
        except KeyError as e:
            raise KeyError(f"No run with ID {run_id}") from e

        return dict(run._file_stream_files.get("output.log", {}))

    def summary(self, *, run_id: str) -> Any:
        """Returns the summary for the run as a JSON object.

        Args:
            run_id: The ID of the run.

        Raises:
            KeyError: if the run does not exist.
        """
        spy = self._assert_valid()

        try:
            run = spy._runs[run_id]
        except KeyError as e:
            raise KeyError(f"No run with ID {run_id}") from e

        summary_file = run._file_stream_files.get("wandb-summary.json", {})
        last_line_offset = max(summary_file.keys(), default=None)
        if last_line_offset is None:
            return {}
        return json.loads(summary_file[last_line_offset])

    def system_metrics(self, *, run_id: str) -> dict[int, Any]:
        """Returns the system metrics file for the run.

        Args:
            run_id: The ID of the run.

        Raises:
            KeyError: if the run does not exist.
        """
        spy = self._assert_valid()

        try:
            run = spy._runs[run_id]
        except KeyError as e:
            raise KeyError(f"No run with ID {run_id}") from e

        events_file = run._file_stream_files.get("wandb-events.jsonl", {})
        events_parsed: dict[int, Any] = {}
        for offset, line in events_file.items():
            events_parsed[offset] = json.loads(line)
        return events_parsed

    def config(self, *, run_id: str) -> dict[str, Any]:
        """Returns the config for the run as a JSON object.

        Args:
            run_id: The ID of the run.

        Raises:
            KeyError: if the run does not exist.
            AssertionError: if no config was uploaded for the run.
        """
        spy = self._assert_valid()

        try:
            config = spy._runs[run_id]._config_json_string
        except KeyError as e:
            raise KeyError(f"No run with ID {run_id}") from e

        if config is None:
            raise AssertionError(f"No config for run {run_id}")

        return json.loads(config)

    def tags(self, *, run_id: str) -> list[str]:
        """Returns the run's tags.

        Args:
            run_id: The ID of the run.

        Raises:
            KeyError: if the run does not exist.
        """
        spy = self._assert_valid()
        try:
            return spy._runs[run_id]._tags
        except KeyError as e:
            raise KeyError(f"No run with ID {run_id}") from e

    def telemetry(self, *, run_id: str) -> dict[str, Any]:
        """Returns the telemetry for the run as a JSON object.

        Args:
            run_id: The ID of the run.

        Raises:
            KeyError: if the run does not exist.
            AssertionError: if no telemetry was uploaded for the run.
        """
        config = self.config(run_id=run_id)

        try:
            return config["_wandb"]["value"]["t"]
        except KeyError as e:
            raise AssertionError(f"No telemetry for run {run_id}") from e

    def metrics(self, *, run_id: str) -> dict[str, Any]:
        """Returns the metrics for the run as a JSON object.

        Args:
            run_id: The ID of the run.

        Raises:
            KeyError: if the run does not exist.
            AssertionError: if no metrics were uploaded for the run.
        """
        config = self.config(run_id=run_id)

        try:
            return config["_wandb"]["value"]["m"]
        except KeyError as e:
            raise AssertionError(f"No metrics for run {run_id}") from e

    def was_ever_preempting(self, *, run_id: str) -> bool:
        """Returns whether the run was ever marked 'preempting'."""
        spy = self._assert_valid()
        return spy._runs[run_id]._was_ever_preempting

    def _assert_valid(self) -> WandbBackendSpy:
        """Raise an error if we're not inside freeze()."""
        if not self._spy:
            raise AssertionError("Snapshot cannot be used outside of freeze().")

        return self._spy


class _RunData:
    def __init__(self) -> None:
        self._was_ever_preempting = False
        self._uploaded_files: set[str] = set()
<<<<<<< HEAD
        self._file_stream_files: dict[str, dict[int, str]] = {}
        self._config_json_string: str | None = None
=======
        self._file_stream_files: dict[str, dict[int, Any]] = {}
        self._config_json_string: str | None = None
        self._tags: list[str] = []
>>>>>>> 87adefdb
<|MERGE_RESOLUTION|>--- conflicted
+++ resolved
@@ -351,11 +351,6 @@
     def __init__(self) -> None:
         self._was_ever_preempting = False
         self._uploaded_files: set[str] = set()
-<<<<<<< HEAD
         self._file_stream_files: dict[str, dict[int, str]] = {}
         self._config_json_string: str | None = None
-=======
-        self._file_stream_files: dict[str, dict[int, Any]] = {}
-        self._config_json_string: str | None = None
-        self._tags: list[str] = []
->>>>>>> 87adefdb
+        self._tags: list[str] = []