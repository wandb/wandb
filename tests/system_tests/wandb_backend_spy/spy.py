--- conflicted
+++ resolved
@@ -46,12 +46,6 @@
             if query is None or variables is None:
                 return
 
-<<<<<<< HEAD
-            print("GOT QUERY: ", query)
-            print("WITH VARIABLES: ", variables)
-
-=======
->>>>>>> 12f63869
             self._spy_run_config(query, variables)
 
     def _spy_run_config(self, query: str, variables: dict[str, Any]) -> None:
@@ -70,11 +64,6 @@
         run_id = variables["name"]
         config = variables["config"]
 
-<<<<<<< HEAD
-        print(f"UPDATED CONFIG {run_id}")
-
-=======
->>>>>>> 12f63869
         run = self._runs.setdefault(run_id, _RunData())
         run._config_json_string = config
 
