from __future__ import annotations

<<<<<<< HEAD
from typing import Literal

import wandb
from pytest import FixtureRequest, fixture
=======
import os
from typing import TYPE_CHECKING, Literal

import wandb
from pytest import FixtureRequest, fixture, mark, skip
from pytest_mock import MockerFixture
>>>>>>> cb08611a
from typing_extensions import assert_never
from wandb import Api, Artifact
from wandb.apis.public.registries.registry import Registry
<<<<<<< HEAD
=======
from wandb.proto.wandb_internal_pb2 import ServerFeature
from wandb.sdk.internal.internal_api import Api as InternalApi
from wandb.util import random_string
from wandb_gql import gql

if TYPE_CHECKING:
    from ..backend_fixtures import BackendFixtureFactory, TeamAndOrgNames


@fixture
def team_and_org(
    backend_fixture_factory: BackendFixtureFactory, user: str
) -> TeamAndOrgNames:
    return backend_fixture_factory.make_team(username=user)


@fixture
def team(team_and_org: TeamAndOrgNames) -> str:
    return team_and_org.team


@fixture
def org(team_and_org: TeamAndOrgNames) -> str:
    """Set up backend resources for testing link_artifact within a registry."""
    return team_and_org.org


@fixture
def org_entity(org: str, api: Api) -> str:
    if not InternalApi()._server_supports(ServerFeature.ARTIFACT_REGISTRY_SEARCH):
        skip("Cannot fetch org entity on this server version.")

    return fetch_org_entity_from_organization(api.client, org)


@fixture
def registry(org: str, api: Api, worker_id: str) -> Registry:
    # Full name will be "wandb-registry-model"
    if not InternalApi()._server_supports(
        ServerFeature.INCLUDE_ARTIFACT_TYPES_IN_REGISTRY_CREATION
    ):
        skip("Cannot create a test registry on this server version.")

    return api.create_registry(
        name="model", visibility="organization", organization=org
    )


@fixture
def source_artifact(team: str, worker_id: str) -> Artifact:
    # In order to link to an org registry, the source artifact must be logged
    # within a TEAM entity, NOT the user's personal entity.
    with wandb.init(entity=team) as run:
        artifact = Artifact(name="test-artifact", type="dataset")
        return run.log_artifact(artifact)


@fixture
def target_collection_name(worker_id: str) -> str:
    """The name of the target collection to link to."""
    return f"collection-{worker_id}-{random_string(8)}"
>>>>>>> cb08611a


@fixture
def other_team_and_org(
    backend_fixture_factory: BackendFixtureFactory, user: str
) -> TeamAndOrgNames:
    return backend_fixture_factory.make_team(username=user)


@fixture
def other_team(other_team_and_org: TeamAndOrgNames) -> str:
    return other_team_and_org.team


@fixture
def other_org(other_team_and_org: TeamAndOrgNames) -> str:
    """Set up backend resources for testing link_artifact within a registry."""
    return other_team_and_org.org


@fixture(params=[team.__name__, other_team.__name__])
def set_default_entity(request: FixtureRequest, mocker: MockerFixture) -> None:
    """Sets the server-side defaultEntity and the local WANDB_ENTITY envvar for the test run."""
    default_entity = request.getfixturevalue(request.param)

    # Eh, this will have to do for now.
    # Set the server-side default entity for the user for the test run.
    wandb.Api().client.execute(
        gql(
            """
            mutation SetDefaultEntity($entity: String!) {
                updateUser(input: {defaultEntity: $entity}) {
                    user { id }
                }
            }
            """
        ),
        variable_values={"entity": default_entity},
    )
    # Set the local WANDB_ENTITY environment variable as well.
    mocker.patch.dict(os.environ, {**os.environ, "WANDB_ENTITY": default_entity})

    # consistency check
    test_api = wandb.Api()
    assert test_api.default_entity == default_entity
    assert test_api.settings["entity"] == default_entity


@fixture(
    params=[
        ["alias1", "alias2"],
        ["alias1"],
        [],
        None,
    ]
)
def aliases(request: FixtureRequest) -> list[str] | None:
    """Test aliases to apply when linking an artifact."""
    return request.param


@fixture(
    params=[
        "{org_entity}/{registry_name}/{collection_name}",
        "{registry_name}/{collection_name}",
    ]
)
def target_path(
    request: FixtureRequest,
    org_entity: str,
    registry: Registry,
    target_collection_name: str,
) -> str:
    """Test target path to link to.

    Parameterized over equivalent valid representations of the same target.
    """
    # Link to a new collection for each test run
    path_template = request.param
    return path_template.format(
        org_entity=org_entity,
        registry_name=registry.full_name,
        collection_name=target_collection_name,
    )


@fixture(params=["by_run", "by_artifact"])
def linked_artifact(
    request: FixtureRequest,
    team: str,
    target_path: str,
    source_artifact: Artifact,
    aliases: list[str] | None,
) -> Artifact:
    """A fixture that links the artifact to a registry collection.

    This is parameterized to test that the behavior of `Artifact.link()` and `Run.link_artifact()`
    are equivalent.
    """
    # Link to the target collection
    mode: Literal["by_run", "by_artifact"] = request.param
    if mode == "by_run":
        with wandb.init(entity=team) as run:
            linked = run.link_artifact(source_artifact, target_path, aliases=aliases)

    elif mode == "by_artifact":
        linked = source_artifact.link(target_path, aliases=aliases)

    else:
        assert_never(mode)

    assert linked is not None  # precondition check
    return linked


@mark.usefixtures(set_default_entity.__name__)
def test_artifact_link_to_registry_collection(
    team: str,
    api: Api,
    org_entity: str,
    target_path: str,
    registry: Registry,
    source_artifact: Artifact,
    linked_artifact: Artifact,
    aliases: list[str] | None,
    target_collection_name: str,
    worker_id: str,
):
    linked = linked_artifact  # for brevity and convenience

    assert set(linked.aliases) == {"latest", *(aliases or [])}
    assert linked.collection.name == target_collection_name
    assert linked.collection.entity == org_entity
    assert linked.project == registry.full_name

    expected_linked_full_name = (
        f"{org_entity}/{registry.full_name}/{target_collection_name}:{linked.version}"
    )
    assert expected_linked_full_name == linked.qualified_name<|MERGE_RESOLUTION|>--- conflicted
+++ resolved
@@ -1,103 +1,17 @@
 from __future__ import annotations
 
-<<<<<<< HEAD
+import os
 from typing import Literal
 
 import wandb
-from pytest import FixtureRequest, fixture
-=======
-import os
-from typing import TYPE_CHECKING, Literal
-
-import wandb
-from pytest import FixtureRequest, fixture, mark, skip
+from pytest import FixtureRequest, fixture, mark
 from pytest_mock import MockerFixture
->>>>>>> cb08611a
 from typing_extensions import assert_never
 from wandb import Api, Artifact
 from wandb.apis.public.registries.registry import Registry
-<<<<<<< HEAD
-=======
-from wandb.proto.wandb_internal_pb2 import ServerFeature
-from wandb.sdk.internal.internal_api import Api as InternalApi
-from wandb.util import random_string
 from wandb_gql import gql
 
-if TYPE_CHECKING:
-    from ..backend_fixtures import BackendFixtureFactory, TeamAndOrgNames
-
-
-@fixture
-def team_and_org(
-    backend_fixture_factory: BackendFixtureFactory, user: str
-) -> TeamAndOrgNames:
-    return backend_fixture_factory.make_team(username=user)
-
-
-@fixture
-def team(team_and_org: TeamAndOrgNames) -> str:
-    return team_and_org.team
-
-
-@fixture
-def org(team_and_org: TeamAndOrgNames) -> str:
-    """Set up backend resources for testing link_artifact within a registry."""
-    return team_and_org.org
-
-
-@fixture
-def org_entity(org: str, api: Api) -> str:
-    if not InternalApi()._server_supports(ServerFeature.ARTIFACT_REGISTRY_SEARCH):
-        skip("Cannot fetch org entity on this server version.")
-
-    return fetch_org_entity_from_organization(api.client, org)
-
-
-@fixture
-def registry(org: str, api: Api, worker_id: str) -> Registry:
-    # Full name will be "wandb-registry-model"
-    if not InternalApi()._server_supports(
-        ServerFeature.INCLUDE_ARTIFACT_TYPES_IN_REGISTRY_CREATION
-    ):
-        skip("Cannot create a test registry on this server version.")
-
-    return api.create_registry(
-        name="model", visibility="organization", organization=org
-    )
-
-
-@fixture
-def source_artifact(team: str, worker_id: str) -> Artifact:
-    # In order to link to an org registry, the source artifact must be logged
-    # within a TEAM entity, NOT the user's personal entity.
-    with wandb.init(entity=team) as run:
-        artifact = Artifact(name="test-artifact", type="dataset")
-        return run.log_artifact(artifact)
-
-
-@fixture
-def target_collection_name(worker_id: str) -> str:
-    """The name of the target collection to link to."""
-    return f"collection-{worker_id}-{random_string(8)}"
->>>>>>> cb08611a
-
-
-@fixture
-def other_team_and_org(
-    backend_fixture_factory: BackendFixtureFactory, user: str
-) -> TeamAndOrgNames:
-    return backend_fixture_factory.make_team(username=user)
-
-
-@fixture
-def other_team(other_team_and_org: TeamAndOrgNames) -> str:
-    return other_team_and_org.team
-
-
-@fixture
-def other_org(other_team_and_org: TeamAndOrgNames) -> str:
-    """Set up backend resources for testing link_artifact within a registry."""
-    return other_team_and_org.org
+from tests.system_tests.test_registries.conftest import other_team, team
 
 
 @fixture(params=[team.__name__, other_team.__name__])
