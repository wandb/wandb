"""Mock Server for simple calls the cli and public api make"""

from flask import Flask, request, g, jsonify
import os
import sys
import re
from datetime import datetime, timedelta
import json
import platform
import yaml
import six

# HACK: restore first two entries of sys path after wandb load
save_path = sys.path[:2]
import wandb

sys.path[0:0] = save_path
import logging
from six.moves import urllib
import threading

RequestsMock = None
InjectRequestsParse = None
ArtifactEmulator = None


def load_modules(use_yea=False):
    global RequestsMock, InjectRequestsParse, ArtifactEmulator
    if use_yea:
        from yea_wandb.mock_requests import RequestsMock, InjectRequestsParse
        from yea_wandb.artifact_emu import ArtifactEmulator
    else:
        from tests.utils.mock_requests import RequestsMock, InjectRequestsParse
        from tests.utils.artifact_emu import ArtifactEmulator


# global (is this safe?)
ART_EMU = None


def default_ctx():
    return {
        "fail_graphql_count": 0,  # used via "fail_graphql_times"
        "fail_storage_count": 0,  # used via "fail_storage_times"
        "rate_limited_count": 0,  # used via "rate_limited_times"
        "graphql_conflict": False,
        "num_search_users": 1,
        "page_count": 0,
        "page_times": 2,
        "requested_file": "weights.h5",
        "current_run": None,
        "files": {},
        "k8s": False,
        "resume": None,
        "file_bytes": {},
        "manifests_created": [],
        "artifacts": {},
        "artifacts_by_id": {},
        "artifacts_created": {},
        "upsert_bucket_count": 0,
        "out_of_date": False,
        "empty_query": False,
        "local_none": False,
        "run_queues_return_default": True,
        "run_queues": {"1": []},
        "num_popped": 0,
        "num_acked": 0,
        "max_cli_version": "0.12.0",
        "runs": {},
        "run_ids": [],
        "file_names": [],
        "emulate_artifacts": None,
        "item_acked": False,
        "run_state": "running",
        "run_queue_item_check_count": 0,
        "return_jupyter_in_run_info": False,
        "alerts": [],
        "gorilla_supports_launch_agents": True,
        "launch_agents": {},
        "successfully_create_default_queue": True,
        "launch_agent_update_fail": False,
        "stop_launch_agent": False,
        "swappable_artifacts": False,
        "used_artifact_info": None,
        "invalid_launch_spec_project": False,
        "n_sweep_runs": 0,
    }


def mock_server(mocker):
    load_modules()
    ctx = default_ctx()
    app = create_app(ctx)
    mock = RequestsMock(app, ctx)
    # We mock out all requests libraries, couldn't find a way to mock the core lib
    sdk_path = "wandb.sdk"
    mocker.patch("gql.transport.requests.requests", mock)
    mocker.patch("wandb.wandb_sdk.internal.file_stream.requests", mock)
    mocker.patch("wandb.wandb_sdk.internal.internal_api.requests", mock)
    mocker.patch("wandb.wandb_sdk.internal.update.requests", mock)
    mocker.patch("wandb.wandb_sdk.internal.sender.requests", mock)
    mocker.patch("wandb.apis.public.requests", mock)
    mocker.patch("wandb.util.requests", mock)
    mocker.patch("wandb.wandb_sdk.wandb_artifacts.requests", mock)
    print("Patched requests everywhere", os.getpid())
    return mock


def run(ctx):
    if ctx["resume"]:
        now = datetime.now()
        created_at = (now - timedelta(days=1)).isoformat()
    else:
        created_at = datetime.now().isoformat()

    stopped = ctx.get("stopped", False)
    base_url = request.url_root.rstrip("/")

    # for wandb_tests::wandb_restore_name_not_found
    # if there is a fileName query, and this query is for nofile.h5
    # return an empty file. otherwise, return the usual weights.h5
    if ctx.get("graphql"):
        fileNames = ctx["graphql"][-1]["variables"].get("fileNames")
    else:
        fileNames = None
    if fileNames == ["nofile.h5"]:
        fileNode = {
            "id": "file123",
            "name": "nofile.h5",
            "sizeBytes": 0,
            "md5": "0",
            "url": base_url + "/storage?file=nofile.h5",
        }
    else:
        fileNode = {
            "id": "file123",
            "name": ctx["requested_file"],
            "sizeBytes": 20,
            "md5": "XXX",
            "url": base_url + "/storage?file=%s" % ctx["requested_file"],
            "directUrl": base_url
            + "/storage?file=%s&direct=true" % ctx["requested_file"],
        }
    if ctx["return_jupyter_in_run_info"]:
        program_name = "one_cell.ipynb"
    else:
        program_name = "train.py"
    return {
        "id": "test",
        "name": "test",
        "displayName": "beast-bug-33",
        "state": "running",
        "config": '{"epochs": {"value": 10}}',
        "group": "A",
        "jobType": "test",
        "description": "",
        "systemMetrics": '{"cpu": 100}',
        "summaryMetrics": '{"acc": 100, "loss": 0}',
        "fileCount": 1,
        "history": [
            '{"acc": 10, "loss": 90}',
            '{"acc": 20, "loss": 80}',
            '{"acc": 30, "loss": 70}',
        ],
        "events": ['{"cpu": 10}', '{"cpu": 20}', '{"cpu": 30}'],
        "files": {
            # Special weights url by default, if requesting upload we set the name
            "edges": [{"node": fileNode,}]
        },
        "sampledHistory": [[{"loss": 0, "acc": 100}, {"loss": 1, "acc": 0}]],
        "shouldStop": False,
        "failed": False,
        "stopped": stopped,
        "running": True,
        "tags": [],
        "notes": None,
        "sweepName": None,
        "createdAt": created_at,
        "updatedAt": datetime.now().isoformat(),
        "runInfo": {
            "program": program_name,
            "args": [],
            "os": platform.system(),
            "python": platform.python_version(),
            "colab": None,
            "executable": None,
            "codeSaved": False,
            "cpuCount": 12,
            "gpuCount": 0,
            "git": {
                "remote": "https://foo:bar@github.com/FooTest/Foo.git",
                "commit": "HEAD",
            },
        },
    }


def artifact(
    ctx,
    collection_name="mnist",
    state="COMMITTED",
    request_url_root="",
    id_override=None,
):
    _id = str(ctx["page_count"]) if id_override is None else id_override
    return {
        "id": _id,
        "digest": "abc123",
        "description": "",
        "state": state,
        "size": 10000,
        "createdAt": datetime.now().isoformat(),
        "updatedAt": datetime.now().isoformat(),
        "versionIndex": ctx["page_count"],
        "labels": [],
        "metadata": "{}",
        "aliases": [
            {
                "artifactCollectionName": collection_name,
                "alias": "v%i" % ctx["page_count"],
            }
        ],
        "artifactSequence": {"name": collection_name,},
        "artifactType": {"name": "dataset"},
        "currentManifest": {
            "file": {
                "directUrl": request_url_root
                + "/storage?file=wandb_manifest.json&id={}".format(_id)
            }
        },
    }


def paginated(node, ctx, extra={}):
    next_page = False
    ctx["page_count"] += 1
    if ctx["page_count"] < ctx["page_times"]:
        next_page = True
    edge = {"node": node, "cursor": "abc123"}
    edge.update(extra)
    return {
        "edges": [edge],
        "pageInfo": {"endCursor": "abc123", "hasNextPage": next_page},
    }


class CTX(object):
    """This is a silly threadsafe wrapper for getting ctx into the server
    NOTE: This will stop working for live_mock_server if we make pytest run
    in parallel.
    """

    lock = threading.Lock()
    STATE = None

    def __init__(self, ctx):
        self.ctx = ctx

    def get(self):
        return self.ctx

    def set(self, ctx):
        self.ctx = ctx
        CTX.persist(self)
        return self.ctx

    @classmethod
    def persist(cls, instance):
        with cls.lock:
            cls.STATE = instance.ctx

    @classmethod
    def load(cls, default):
        with cls.lock:
            if cls.STATE is not None:
                return CTX(cls.STATE)
            else:
                return CTX(default)


def get_ctx():
    if "ctx" not in g:
        g.ctx = CTX.load(default_ctx())
    return g.ctx.get()


def get_run_ctx(run_id):
    glob_ctx = get_ctx()
    run_ctx = glob_ctx["runs"][run_id]
    return run_ctx


def set_ctx(ctx):
    get_ctx()
    g.ctx.set(ctx)


def _bucket_config(ctx):
    files = ["wandb-metadata.json", "diff.patch"]
    if "bucket_config" in ctx and "files" in ctx["bucket_config"]:
        files = ctx["bucket_config"]["files"]
    base_url = request.url_root.rstrip("/")
    return {
        "commit": "HEAD",
        "github": "https://github.com/vanpelt",
        "config": '{"foo":{"value":"bar"}}',
        "files": {
            "edges": [
                {
                    "node": {
                        "directUrl": base_url + "/storage?file=" + name,
                        "name": name,
                    }
                }
                for name in files
            ]
        },
    }


class HttpException(Exception):
    status_code = 500

    def __init__(self, message, status_code=None, payload=None):
        Exception.__init__(self)
        self.message = message
        if status_code is not None:
            self.status_code = status_code
        self.payload = payload

    def to_dict(self):
        rv = dict(self.payload or ())
        rv["error"] = self.message
        return rv


def create_app(user_ctx=None):
    app = Flask(__name__)
    # When starting in live mode, user_ctx is a fancy object
    if isinstance(user_ctx, dict):
        with app.app_context():
            set_ctx(user_ctx)

    @app.teardown_appcontext
    def persist_ctx(exc):
        if "ctx" in g:
            CTX.persist(g.ctx)

    @app.errorhandler(HttpException)
    def handle_http_exception(error):
        response = jsonify(error.to_dict())
        response.status_code = error.status_code
        return response

    @app.route("/ctx", methods=["GET", "PUT", "DELETE"])
    def update_ctx():
        """Updating context for live_mock_server"""
        ctx = get_ctx()
        body = request.get_json()
        if request.method == "GET":
            return json.dumps(ctx)
        elif request.method == "DELETE":
            app.logger.info("reseting context")
            set_ctx(default_ctx())
            return json.dumps(get_ctx())
        else:
            ctx.update(body)
            # TODO: tests in CI failed on this
            set_ctx(ctx)
            app.logger.info("updated context %s", ctx)
            return json.dumps(get_ctx())

    @app.route("/graphql", methods=["POST"])
    def graphql():
        #  TODO: in tests wandb-username is set to the test name, lets scope ctx to it
        ctx = get_ctx()
        base_url = request.url_root.rstrip("/")
        test_name = request.headers.get("X-WANDB-USERNAME")
        if test_name:
            app.logger.info("Test request from: %s", test_name)
        app.logger.info("graphql post")

        if "fail_graphql_times" in ctx:
            if ctx["fail_graphql_count"] < ctx["fail_graphql_times"]:
                ctx["fail_graphql_count"] += 1
                return json.dumps({"errors": ["Server down"]}), 500
        if "rate_limited_times" in ctx:
            if ctx["rate_limited_count"] < ctx["rate_limited_times"]:
                ctx["rate_limited_count"] += 1
                return json.dumps({"error": "rate limit exceeded"}), 429
        if ctx["graphql_conflict"]:
            return json.dumps({"error": "resource already exists"}), 409

        # Setup artifact emulator (should this be somewhere else?)
        emulate_random_str = ctx["emulate_artifacts"]
        global ART_EMU
        if emulate_random_str:
            if ART_EMU is None or ART_EMU._random_str != emulate_random_str:
                ART_EMU = ArtifactEmulator(
                    random_str=emulate_random_str, ctx=ctx, base_url=base_url
                )
        else:
            ART_EMU = None

        body = request.get_json()
        app.logger.info("graphql post body: %s", body)

        if body["variables"].get("run"):
            ctx["current_run"] = body["variables"]["run"]

        if body["variables"].get("files"):
            requested_file = body["variables"]["files"][0]
            ctx["requested_file"] = requested_file
            url = base_url + "/storage?file={}&run={}".format(
                urllib.parse.quote(requested_file), ctx["current_run"]
            )
            return json.dumps(
                {
                    "data": {
                        "model": {
                            "bucket": {
                                "id": "storageid",
                                "files": {
                                    "uploadHeaders": [],
                                    "edges": [
                                        {
                                            "node": {
                                                "name": requested_file,
                                                "url": url,
                                                "directUrl": url + "&direct=true",
                                            }
                                        }
                                    ],
                                },
                            }
                        }
                    }
                }
            )
        if "historyTail" in body["query"]:
            if ctx["resume"] is True:
                hist_tail = '["{\\"_step\\": 15, \\"acc\\": 1, \\"_runtime\\": 60}"]'
                return json.dumps(
                    {
                        "data": {
                            "model": {
                                "bucket": {
                                    "name": "test",
                                    "displayName": "funky-town-13",
                                    "id": "test",
                                    "config": '{"epochs": {"value": 10}}',
                                    "summaryMetrics": '{"acc": 10, "best_val_loss": 0.5, "_wandb": {"runtime": 50}}',
                                    "logLineCount": 14,
                                    "historyLineCount": 15,
                                    "eventsLineCount": 0,
                                    "historyTail": hist_tail,
                                    "eventsTail": '["{\\"_runtime\\": 70}"]',
                                }
                            }
                        }
                    }
                )
            else:
                return json.dumps({"data": {"model": {"bucket": None}}})
        if "query Runs(" in body["query"]:
            return json.dumps(
                {
                    "data": {
                        "project": {
                            "runCount": 4,
                            "readOnly": False,
                            "runs": paginated(run(ctx), ctx),
                        }
                    }
                }
            )
        if "reportCursor" in body["query"]:
            page_count = ctx["page_count"]
            return json.dumps(
                {
                    "data": {
                        "project": {
                            "allViews": paginated(
                                {
                                    "name": "test-report",
                                    "description": "test-description",
                                    "user": {
                                        "username": body["variables"]["entity"],
                                        "photoUrl": "test-url",
                                    },
                                    "spec": '{"version": 5}',
                                    "updatedAt": datetime.now().isoformat(),
                                    "pageCount": page_count,
                                },
                                ctx,
                            )
                        }
                    }
                }
            )
        if "query Run(" in body["query"]:
            # if querying state of run, change context from running to finished
            if "RunFragment" not in body["query"] and "state" in body["query"]:
                ret_val = json.dumps(
                    {"data": {"project": {"run": {"state": ctx.get("run_state")}}}}
                )
                ctx["run_state"] = "finished"
                return ret_val
            return json.dumps({"data": {"project": {"run": run(ctx)}}})
        if "query Model(" in body["query"]:
            if "project(" in body["query"]:
                project_field_name = "project"
                run_field_name = "run"
            else:
                project_field_name = "model"
                run_field_name = "bucket"
            if "commit" in body["query"]:
                run_config = _bucket_config(ctx)
            else:
                run_config = run(ctx)
            return json.dumps(
                {"data": {project_field_name: {run_field_name: run_config}}}
            )
        if "query Models(" in body["query"]:
            return json.dumps(
                {
                    "data": {
                        "models": {
                            "edges": [
                                {
                                    "node": {
                                        "id": "123",
                                        "name": "myname",
                                        "project": "myproj",
                                    }
                                }
                            ]
                        }
                    }
                }
            )
        if "query Projects(" in body["query"]:
            return json.dumps(
                {
                    "data": {
                        "models": paginated(
                            {
                                "id": "1",
                                "name": "test-project",
                                "entityName": body["variables"]["entity"],
                                "createdAt": "now",
                                "isBenchmark": False,
                            },
                            ctx,
                        )
                    }
                }
            )
        if "query Viewer " in body["query"]:
            viewer_dict = {
                "data": {
                    "viewer": {
                        "entity": "mock_server_entity",
                        "admin": False,
                        "email": "mock@server.test",
                        "username": "mock",
                        "flags": '{"code_saving_enabled": true}',
                        "teams": {"edges": []},  # TODO make configurable for cli_test
                    },
                },
            }
            server_info = {
                "serverInfo": {
                    "cliVersionInfo": {
                        "max_cli_version": str(ctx.get("max_cli_version", "0.10.33"))
                    },
                    "latestLocalVersionInfo": {
                        "outOfDate": ctx.get("out_of_date", False),
                        "latestVersionString": str(ctx.get("latest_version", "0.9.42")),
                    },
                }
            }

            if ctx["empty_query"]:
                server_info["serverInfo"].pop("latestLocalVersionInfo")
            elif ctx["local_none"]:
                server_info["serverInfo"]["latestLocalVersionInfo"] = None

            viewer_dict["data"].update(server_info)

            return json.dumps(viewer_dict)

        if "query ProbeServerCapabilities" in body["query"]:
            if ctx["empty_query"]:
                return json.dumps(
                    {
                        "data": {
                            "QueryType": {"fields": [{"name": "serverInfo"},]},
                            "ServerInfoType": {
                                "fields": [
                                    {"name": "cliVersionInfo"},
                                    {"name": "exposesExplicitRunQueueAckPath"},
                                ]
                            },
                        }
                    }
                )

            return json.dumps(
                {
                    "data": {
                        "QueryType": {"fields": [{"name": "serverInfo"},]},
                        "ServerInfoType": {
                            "fields": [
                                {"name": "cliVersionInfo"},
                                {"name": "latestLocalVersionInfo"},
                                {"name": "exposesExplicitRunQueueAckPath"},
                            ]
                        },
                    }
                }
            )

        if "query ProbeServerUseArtifactInput" in body["query"]:
            return json.dumps(
                {
                    "data": {
                        "UseArtifactInputInfoType": {
                            "inputFields": [
                                {"name": "entityName"},
                                {"name": "projectName"},
                                {"name": "runName"},
                                {"name": "artifactID"},
                                {"name": "usedAs"},
                                {"name": "clientMutationId"},
                            ]
                        },
                    }
                }
            )

        if "query Sweep(" in body["query"]:
            return json.dumps(
                {
                    "data": {
                        "project": {
                            "sweep": {
                                "id": "1234",
                                "name": "fun-sweep-10",
                                "state": "running",
                                "bestLoss": 0.33,
                                "config": yaml.dump(
                                    {
                                        "controller": {"type": "local"},
                                        "method": "random",
                                        "parameters": {
                                            "param1": {
                                                "values": [1, 2, 3],
                                                "distribution": "categorical",
                                            },
                                            "param2": {
                                                "values": [1, 2, 3],
                                                "distribution": "categorical",
                                            },
                                        },
                                        "program": "train-dummy.py",
                                    }
                                ),
                                "createdAt": datetime.now().isoformat(),
                                "heartbeatAt": datetime.now().isoformat(),
                                "updatedAt": datetime.now().isoformat(),
                                "earlyStopJobRunning": False,
                                "controller": None,
                                "scheduler": None,
                                "runs": paginated(run(ctx), ctx),
                            }
                        }
                    }
                }
            )
        if "mutation UpsertSweep(" in body["query"]:
            return json.dumps(
                {
                    "data": {
                        "upsertSweep": {
                            "sweep": {
                                "name": "test",
                                "project": {
                                    "id": "1234",
                                    "name": "test",
                                    "entity": {"id": "1234", "name": "test"},
                                },
                            },
                            "configValidationWarnings": [],
                        }
                    }
                }
            )
        if "mutation CreateAgent(" in body["query"]:
            return json.dumps(
                {"data": {"createAgent": {"agent": {"id": "mock-server-agent-93xy",}}}}
            )
        if "mutation Heartbeat(" in body["query"]:
            new_run_needed = body["variables"]["runState"] == "{}"
            if new_run_needed:
                ctx["n_sweep_runs"] += 1
            return json.dumps(
                {
                    "data": {
                        "agentHeartbeat": {
                            "agent": {"id": "mock-server-agent-93xy",},
<<<<<<< HEAD
                            "commands": json.dumps(
                                [
                                    {
                                        "type": "run",
                                        "run_id": "mocker-sweep-run-x9",
                                        "args": {"learning_rate": {"value": 0.99124}},
                                        "runqueue_item_id": "1jfskn2z",
                                    }
                                ]
                            ),
=======
                            "commands": (
                                json.dumps(
                                    [
                                        {
                                            "type": "run",
                                            "run_id": f"mocker-sweep-run-x9{ctx['n_sweep_runs']}",
                                            "args": {
                                                "a": {"value": ctx["n_sweep_runs"]}
                                            },
                                        }
                                    ]
                                )
                                if ctx["n_sweep_runs"] <= 4
                                else json.dumps([{"type": "exit"}])
                            )
                            if new_run_needed
                            else "[]",
>>>>>>> 925aa834
                        }
                    }
                }
            )
        if "mutation UpsertBucket(" in body["query"]:
            run_id_default = "abc123"
            run_id = body["variables"].get("name", run_id_default)
            run_num = len(ctx["runs"])
            inserted = run_id not in ctx["runs"]
            if inserted:
                ctx["run_ids"].append(run_id)
            run_ctx = ctx["runs"].setdefault(run_id, default_ctx())

            r = run_ctx.setdefault("run", {})
            r.setdefault("display_name", "lovely-dawn-{}".format(run_num + 32))
            r.setdefault("storage_id", "storageid{}".format(run_num))
            r.setdefault("project_name", "test")
            r.setdefault("entity_name", "mock_server_entity")

            git_remote = body["variables"].get("repo")
            git_commit = body["variables"].get("commit")
            if git_commit or git_remote:
                for c in ctx, run_ctx:
                    c.setdefault("git", {})
                    c["git"]["remote"] = git_remote
                    c["git"]["commit"] = git_commit

            for c in ctx, run_ctx:
                tags = body["variables"].get("tags")
                if tags is not None:
                    c["tags"] = tags
                notes = body["variables"].get("notes")
                if notes is not None:
                    c["notes"] = notes
                group = body["variables"].get("groupName")
                if group is not None:
                    c["group"] = group
                job_type = body["variables"].get("jobType")
                if job_type is not None:
                    c["job_type"] = job_type
                name = body["variables"].get("displayName")
                if name is not None:
                    c["name"] = name
                program = body["variables"].get("program")
                if program is not None:
                    c["program"] = program
                host = body["variables"].get("host")
                if host is not None:
                    c["host"] = host

            param_config = body["variables"].get("config")
            if param_config:
                for c in ctx, run_ctx:
                    c.setdefault("config", []).append(json.loads(param_config))

            param_summary = body["variables"].get("summaryMetrics")
            if param_summary:
                for c in ctx, run_ctx:
                    c.setdefault("summary", []).append(json.loads(param_summary))

            for c in ctx, run_ctx:
                c["upsert_bucket_count"] += 1

            # Update run context
            ctx["runs"][run_id] = run_ctx

            # support legacy tests which pass resume
            if ctx["resume"] is True:
                inserted = False

            response = {
                "data": {
                    "upsertBucket": {
                        "bucket": {
                            "id": r["storage_id"],
                            "name": run_id,
                            "displayName": r["display_name"],
                            "project": {
                                "name": r["project_name"],
                                "entity": {"name": r["entity_name"]},
                            },
                        },
                        "inserted": inserted,
                    }
                }
            }
            if "mocker-sweep-run-x9" in body["variables"].get("name", ""):
                response["data"]["upsertBucket"]["bucket"][
                    "sweepName"
                ] = "test-sweep-id"
            if body["variables"].get("runQueueItemId") == "1jfskn2z":
                ctx["item_acked"] = True
            return json.dumps(response)
        if "mutation DeleteRun(" in body["query"]:
            return json.dumps({"data": {}})
        if "mutation CreateAnonymousApiKey " in body["query"]:
            return json.dumps(
                {
                    "data": {
                        "createAnonymousEntity": {"apiKey": {"name": "ANONYMOOSE" * 4}}
                    }
                }
            )
        if "mutation DeleteFiles(" in body["query"]:
            return json.dumps({"data": {"deleteFiles": {"success": True}}})
        if "mutation PrepareFiles(" in body["query"]:
            nodes = []
            for i, file_spec in enumerate(body["variables"]["fileSpecs"]):
                url = base_url + "/storage?file=%s" % file_spec["name"]
                nodes.append(
                    {
                        "node": {
                            "id": str(i),
                            "name": file_spec["name"],
                            "displayName": file_spec["name"],
                            "digest": "null",
                            "uploadUrl": url,
                            "uploadHeaders": "",
                        }
                    }
                )
            return json.dumps({"data": {"prepareFiles": {"files": {"edges": nodes}}}})
        if "mutation CreateArtifact(" in body["query"]:
            if ART_EMU:
                return ART_EMU.create(variables=body["variables"])

            collection_name = body["variables"]["artifactCollectionNames"][0]
            app.logger.info("Creating artifact {}".format(collection_name))
            ctx["artifacts"] = ctx.get("artifacts", {})
            ctx["artifacts"][collection_name] = ctx["artifacts"].get(
                collection_name, []
            )
            ctx["artifacts"][collection_name].append(body["variables"])
            _id = body.get("variables", {}).get("digest", "")
            if _id != "":
                ctx.get("artifacts_by_id")[_id] = body["variables"]
            return {
                "data": {
                    "createArtifact": {
                        "artifact": artifact(
                            ctx,
                            collection_name,
                            id_override=_id,
                            state="COMMITTED"
                            if "PENDING" not in collection_name
                            else "PENDING",
                        )
                    }
                }
            }
        if "mutation DeleteArtifact(" in body["query"]:
            id = body["variables"]["artifactID"]
            delete_aliases = body["variables"]["deleteAliases"]
            art = artifact(ctx, id_override=id)
            if len(art.get("aliases", [])) and not delete_aliases:
                raise Exception("delete_aliases not set, but artifact has aliases")
            return {"data": {"deleteArtifact": {"artifact": art, "success": True,}}}
        if "mutation CreateArtifactManifest(" in body["query"]:
            manifest = {
                "id": 1,
                "type": "INCREMENTAL"
                if "incremental" in body.get("variables", {}).get("name", "")
                else "FULL",
                "file": {
                    "id": 1,
                    "directUrl": base_url
                    + "/storage?file=wandb_manifest.json&name={}".format(
                        body.get("variables", {}).get("name", "")
                    ),
                    "uploadUrl": base_url + "/storage?file=wandb_manifest.json",
                    "uploadHeaders": "",
                },
            }
            run_name = body.get("variables", {}).get("runName", "unknown")
            run_ctx = ctx["runs"].setdefault(run_name, default_ctx())
            for c in ctx, run_ctx:
                c["manifests_created"].append(manifest)
            return {"data": {"createArtifactManifest": {"artifactManifest": manifest,}}}
        if "mutation UpdateArtifactManifest(" in body["query"]:
            manifest = {
                "id": 1,
                "type": "INCREMENTAL"
                if "incremental" in body.get("variables", {}).get("name", "")
                else "FULL",
                "file": {
                    "id": 1,
                    "directUrl": base_url
                    + "/storage?file=wandb_manifest.json&name={}".format(
                        body.get("variables", {}).get("name", "")
                    ),
                    "uploadUrl": base_url + "/storage?file=wandb_manifest.json",
                    "uploadHeaders": "",
                },
            }
            return {"data": {"updateArtifactManifest": {"artifactManifest": manifest,}}}
        if "mutation CreateArtifactFiles" in body["query"]:
            if ART_EMU:
                return ART_EMU.create_files(variables=body["variables"])
            return {
                "data": {
                    "files": [
                        {
                            "node": {
                                "id": idx,
                                "name": file["name"],
                                "uploadUrl": "",
                                "uploadheaders": [],
                                "artifact": {"id": file["artifactID"]},
                            }
                            for idx, file in enumerate(
                                body["variables"]["artifactFiles"]
                            )
                        }
                    ],
                }
            }
        if "mutation CommitArtifact(" in body["query"]:
            return {
                "data": {
                    "commitArtifact": {
                        "artifact": {"id": 1, "digest": "0000===================="}
                    }
                }
            }
        if "mutation UseArtifact(" in body["query"]:
            used_name = body.get("variables", {}).get("usedAs", None)
            ctx["used_artifact_info"] = {"used_name": used_name}
            return {"data": {"useArtifact": {"artifact": artifact(ctx)}}}
        if "query ProjectArtifactType(" in body["query"]:
            return {
                "data": {
                    "project": {
                        "artifactType": {
                            "id": "1",
                            "name": "dataset",
                            "description": "",
                            "createdAt": datetime.now().isoformat(),
                        }
                    }
                }
            }
        if "query ProjectArtifacts(" in body["query"]:
            return {
                "data": {
                    "project": {
                        "artifactTypes": paginated(
                            {
                                "id": "1",
                                "name": "dataset",
                                "description": "",
                                "createdAt": datetime.now().isoformat(),
                            },
                            ctx,
                        )
                    }
                }
            }
        if "query ProjectArtifactCollections(" in body["query"]:
            return {
                "data": {
                    "project": {
                        "artifactType": {
                            "artifactSequences": paginated(
                                {
                                    "id": "1",
                                    "name": "mnist",
                                    "description": "",
                                    "createdAt": datetime.now().isoformat(),
                                },
                                ctx,
                            )
                        }
                    }
                }
            }
        if "query ArtifactCollection(" in body["query"]:
            return {
                "data": {
                    "project": {
                        "artifactType": {
                            "artifactSequence": {
                                "id": "1",
                                "name": "mnist",
                                "description": "",
                                "createdAt": datetime.now().isoformat(),
                            }
                        }
                    }
                }
            }
        if "query RunArtifacts(" in body["query"]:
            if "inputArtifacts" in body["query"]:
                key = "inputArtifacts"
            else:
                key = "outputArtifacts"
            artifacts = paginated(artifact(ctx), ctx)
            artifacts["totalCount"] = ctx["page_times"]
            return {"data": {"project": {"run": {key: artifacts}}}}
        if "query Artifacts(" in body["query"]:
            version = "v%i" % ctx["page_count"]
            artifacts = paginated(artifact(ctx), ctx, {"version": version})
            artifacts["totalCount"] = ctx["page_times"]
            return {
                "data": {
                    "project": {
                        "artifactType": {
                            "artifactSequence": {
                                "name": "mnist",
                                "artifacts": artifacts,
                            }
                        }
                    }
                }
            }
        if "query Artifact(" in body["query"]:
            if ART_EMU:
                return ART_EMU.query(
                    variables=body.get("variables", {}), query=body.get("query")
                )
            art = artifact(
                ctx, request_url_root=base_url, id_override="QXJ0aWZhY3Q6NTI1MDk4"
            )
            if "id" in body.get("variables", {}):
                art = artifact(
                    ctx,
                    request_url_root=base_url,
                    id_override=body.get("variables", {}).get("id"),
                )
                art["artifactType"] = {"id": 1, "name": "dataset"}
                return {"data": {"artifact": art}}
            if ctx["swappable_artifacts"] and "name" in body.get("variables", {}):
                full_name = body.get("variables", {}).get("name", None)
                if full_name is not None:
                    collection_name = full_name.split(":")[0]
                art = artifact(
                    ctx, collection_name=collection_name, request_url_root=base_url,
                )
            # code artifacts use source-RUNID names, we return the code type
            art["artifactType"] = {"id": 2, "name": "code"}
            if "source" not in body["variables"]["name"]:
                art["artifactType"] = {"id": 1, "name": "dataset"}
            if "logged_table" in body["variables"]["name"]:
                art["artifactType"] = {"id": 3, "name": "run_table"}
            if "run-" in body["variables"]["name"]:
                art["artifactType"] = {"id": 4, "name": "run_table"}
            if "wb_validation_data" in body["variables"]["name"]:
                art["artifactType"] = {"id": 4, "name": "validation_dataset"}
            return {"data": {"project": {"artifact": art}}}
        if "query ArtifactManifest(" in body["query"]:
            art = artifact(ctx)
            art["currentManifest"] = {
                "id": 1,
                "file": {
                    "id": 1,
                    "directUrl": base_url
                    + "/storage?file=wandb_manifest.json&name={}".format(
                        body.get("variables", {}).get("name", "")
                    ),
                },
            }
            return {"data": {"project": {"artifact": art}}}
        if "query Project" in body["query"] and "runQueues" in body["query"]:
            if ctx["run_queues_return_default"]:
                return json.dumps(
                    {
                        "data": {
                            "project": {
                                "runQueues": [
                                    {
                                        "id": 1,
                                        "name": "default",
                                        "createdBy": "mock_server_entity",
                                        "access": "PROJECT",
                                    }
                                ]
                            }
                        }
                    }
                )
            else:
                return json.dumps({"data": {"project": {"runQueues": []}}})

        if "query GetRunQueueItem" in body["query"]:
            ctx["run_queue_item_check_count"] += 1
            if ctx["run_queue_item_check_count"] > 1:
                return json.dumps(
                    {
                        "data": {
                            "project": {
                                "runQueue": {
                                    "runQueueItems": {
                                        "edges": [
                                            {
                                                "node": {
                                                    "id": "test",
                                                    "resultingRunId": "test",
                                                }
                                            }
                                        ]
                                    }
                                }
                            }
                        }
                    }
                )
            else:
                return json.dumps(
                    {
                        "data": {
                            "project": {
                                "runQueue": {
                                    "runQueueItems": {
                                        "edges": [
                                            {
                                                "node": {
                                                    "id": "test",
                                                    "resultingRunId": None,
                                                }
                                            }
                                        ]
                                    }
                                }
                            }
                        }
                    }
                )
        if "mutation createRunQueue" in body["query"]:
            if not ctx["successfully_create_default_queue"]:
                return json.dumps(
                    {"data": {"createRunQueue": {"success": False, "queueID": None}}}
                )
            ctx["run_queues_return_default"] = True
            return json.dumps(
                {"data": {"createRunQueue": {"success": True, "queueID": 1}}}
            )
        if "mutation popFromRunQueue" in body["query"]:
            if ctx["num_popped"] != 0:
                return json.dumps({"data": {"popFromRunQueue": None}})
            ctx["num_popped"] += 1
            if ctx["invalid_launch_spec_project"]:
                return json.dumps(
                    {
                        "data": {
                            "popFromRunQueue": {
                                "runQueueItemId": 1,
                                "runSpec": {
                                    "uri": "https://wandb.ai/mock_server_entity/test_project/runs/1",
                                    "project": "test_project2",
                                    "entity": "mock_server_entity",
                                    "resource": "local",
                                },
                            }
                        }
                    }
                )
            return json.dumps(
                {
                    "data": {
                        "popFromRunQueue": {
                            "runQueueItemId": 1,
                            "runSpec": {
                                "uri": "https://wandb.ai/mock_server_entity/test_project/runs/1",
                                "project": "test_project",
                                "entity": "mock_server_entity",
                                "resource": "local",
                            },
                        }
                    }
                }
            )
        if "mutation pushToRunQueue" in body["query"]:
            if ctx["run_queues"].get(body["variables"]["queueID"]):
                ctx["run_queues"][body["variables"]["queueID"]].append(
                    body["variables"]["queueID"]
                )
            else:
                ctx["run_queues"][body["variables"]["queueID"]] = [
                    body["variables"]["queueID"]
                ]
            return json.dumps({"data": {"pushToRunQueue": {"runQueueItemId": 1}}})
        if "mutation ackRunQueueItem" in body["query"]:
            ctx["num_acked"] += 1
            return json.dumps({"data": {"ackRunQueueItem": {"success": True}}})
        if "query ClientIDMapping(" in body["query"]:
            return {"data": {"clientIDMapping": {"serverID": "QXJ0aWZhY3Q6NTI1MDk4"}}}
        # Admin apis
        if "mutation DeleteApiKey" in body["query"]:
            return {"data": {"deleteApiKey": {"success": True}}}
        if "mutation GenerateApiKey" in body["query"]:
            return {
                "data": {"generateApiKey": {"apiKey": {"id": "XXX", "name": "Y" * 40}}}
            }
        if "mutation DeleteInvite" in body["query"]:
            return {"data": {"deleteInvite": {"success": True}}}
        if "mutation CreateInvite" in body["query"]:
            return {"data": {"createInvite": {"invite": {"id": "XXX"}}}}
        if "mutation CreateServiceAccount" in body["query"]:
            return {"data": {"createServiceAccount": {"user": {"id": "XXX"}}}}
        if "mutation CreateTeam" in body["query"]:
            return {
                "data": {
                    "createTeam": {
                        "entity": {"id": "XXX", "name": body["variables"]["teamName"]}
                    }
                }
            }
        if "mutation NotifyScriptableRunAlert" in body["query"]:
            avars = body.get("variables", {})
            run_name = avars.get("runName", "unknown")
            adict = dict(
                title=avars["title"], text=avars["text"], severity=avars["severity"]
            )
            atime = avars.get("waitDuration")
            if atime is not None:
                adict["wait"] = atime
            run_ctx = ctx["runs"].setdefault(run_name, default_ctx())
            for c in ctx, run_ctx:
                c["alerts"].append(adict)
            return {"data": {"notifyScriptableRunAlert": {"success": True}}}
        if "query SearchUsers" in body["query"]:

            return {
                "data": {
                    "users": {
                        "edges": [
                            {
                                "node": {
                                    "id": "XXX",
                                    "email": body["variables"]["query"],
                                    "apiKeys": {
                                        "edges": [
                                            {"node": {"id": "YYY", "name": "Y" * 40}}
                                        ]
                                    },
                                    "teams": {
                                        "edges": [
                                            {"node": {"id": "TTT", "name": "test"}}
                                        ]
                                    },
                                }
                            }
                        ]
                        * ctx["num_search_users"]
                    }
                }
            }
        if "query Entity(" in body["query"]:
            return {
                "data": {
                    "entity": {
                        "id": "XXX",
                        "members": [
                            {
                                "id": "YYY",
                                "name": "test",
                                "accountType": "MEMBER",
                                "apiKey": None,
                            },
                            {
                                "id": "SSS",
                                "name": "Service account",
                                "accountType": "SERVICE",
                                "apiKey": "Y" * 40,
                            },
                        ],
                    }
                }
            }
        if "stopped" in body["query"]:
            return json.dumps(
                {
                    "data": {
                        "Model": {
                            "project": {"run": {"stopped": ctx.get("stopped", False)}}
                        }
                    }
                }
            )
        if "mutation createLaunchAgent(" in body["query"]:
            agent_id = len(ctx["launch_agents"].keys())
            ctx["launch_agents"][agent_id] = "POLLING"
            return json.dumps(
                {
                    "data": {
                        "createLaunchAgent": {
                            "success": True,
                            "launchAgentId": agent_id,
                        }
                    }
                }
            )
        if "mutation updateLaunchAgent(" in body["query"]:
            if ctx["launch_agent_update_fail"]:
                return json.dumps({"data": {"updateLaunchAgent": {"success": False}}})
            status = body["variables"]["agentStatus"]
            agent_id = body["variables"]["agentId"]
            ctx["launch_agents"][agent_id] = status
            return json.dumps({"data": {"updateLaunchAgent": {"success": True}}})
        if "query LaunchAgentIntrospection" in body["query"]:
            if ctx["gorilla_supports_launch_agents"]:
                return json.dumps(
                    {"data": {"LaunchAgentType": {"name": "LaunchAgent"}}}
                )
            else:
                return json.dumps({"data": {}})
        if "query LaunchAgent" in body["query"]:
            if ctx["gorilla_supports_launch_agents"]:
                return json.dumps(
                    {
                        "data": {
                            "launchAgent": {
                                "name": "test_agent",
                                "stopPolling": ctx["stop_launch_agent"],
                            }
                        }
                    }
                )
            else:
                return json.dumps({"data": {}})

        if "query GetSweeps" in body["query"]:
            if body["variables"]["project"] == "testnosweeps":
                return {"data": {"project": {"totalSweeps": 0, "sweeps": {}}}}
            return {
                "data": {
                    "project": {
                        "totalSweeps": 1,
                        "sweeps": {
                            "edges": [
                                {
                                    "node": {
                                        "id": "testdatabaseid",
                                        "name": "testid",
                                        "bestLoss": 0.5,
                                        "config": yaml.dump({"name": "testname"}),
                                    }
                                }
                            ]
                        },
                    }
                }
            }

        print("MISSING QUERY, add me to tests/mock_server.py", body["query"])
        error = {"message": "Not implemented in tests/mock_server.py", "body": body}
        return json.dumps({"errors": [error]})

    @app.route("/storage", methods=["PUT", "GET"])
    def storage():
        ctx = get_ctx()
        if "fail_storage_times" in ctx:
            if ctx["fail_storage_count"] < ctx["fail_storage_times"]:
                ctx["fail_storage_count"] += 1
                return json.dumps({"errors": ["Server down"]}), 500
        file = request.args.get("file")
        _id = request.args.get("id", "")
        run = request.args.get("run", "unknown")
        ctx["storage"] = ctx.get("storage", {})
        ctx["storage"][run] = ctx["storage"].get(run, [])
        ctx["storage"][run].append(request.args.get("file"))
        size = ctx["files"].get(request.args.get("file"))
        if request.method == "GET" and size:
            return os.urandom(size), 200
        # make sure to read the data
        request.get_data(as_text=True)
        run_ctx = ctx["runs"].setdefault(run, default_ctx())
        for c in ctx, run_ctx:
            c["file_names"].append(request.args.get("file"))

        inject = InjectRequestsParse(ctx).find(request=request)
        if inject:
            if inject.response:
                response = inject.response
            if inject.http_status:
                # print("INJECT", inject, inject.http_status)
                raise HttpException("some error", status_code=inject.http_status)

        if request.method == "PUT":
            for c in ctx, run_ctx:
                c["file_bytes"].setdefault(file, 0)
                c["file_bytes"][file] += request.content_length
        if ART_EMU:
            return ART_EMU.storage(request=request)
        if file == "wandb_manifest.json":
            if _id in ctx.get("artifacts_by_id"):
                art = ctx["artifacts_by_id"][_id]
                if "-validation_predictions" in art["artifactCollectionNames"][0]:
                    return {
                        "version": 1,
                        "storagePolicy": "wandb-storage-policy-v1",
                        "storagePolicyConfig": {},
                        "contents": {
                            "validation_predictions.table.json": {
                                "digest": "3aaaaaaaaaaaaaaaaaaaaa==",
                                "size": 81299,
                            }
                        },
                    }
                if "wb_validation_data" in art["artifactCollectionNames"][0]:
                    return {
                        "version": 1,
                        "storagePolicy": "wandb-storage-policy-v1",
                        "storagePolicyConfig": {},
                        "contents": {
                            "validation_data.table.json": {
                                "digest": "3aaaaaaaaaaaaaaaaaaaaa==",
                                "size": 81299,
                            },
                            "media/tables/5aac4cea496fd061e813.table.json": {
                                "digest": "3aaaaaaaaaaaaaaaaaaaaa==",
                                "size": 81299,
                            },
                        },
                    }
            if request.args.get("name") == "my-test_reference_download:latest":
                return {
                    "version": 1,
                    "storagePolicy": "wandb-storage-policy-v1",
                    "storagePolicyConfig": {},
                    "contents": {
                        "StarWars3.wav": {
                            "digest": "a90eb05f7aef652b3bdd957c67b7213a",
                            "size": 81299,
                            "ref": "https://wandb-artifacts-refs-public-test.s3-us-west-2.amazonaws.com/StarWars3.wav",
                        },
                        "file1.txt": {
                            "digest": "0000====================",
                            "size": 81299,
                        },
                    },
                }
            elif (
                _id == "bb8043da7d78ff168a695cff097897d2"
                or _id == "ad4d74ac0e4167c6cf4aaad9d59b9b44"
            ):
                return {
                    "version": 1,
                    "storagePolicy": "wandb-storage-policy-v1",
                    "storagePolicyConfig": {},
                    "contents": {
                        "t1.table.json": {
                            "digest": "3aaaaaaaaaaaaaaaaaaaaa==",
                            "size": 81299,
                        }
                    },
                }
            elif _id == "6ddbe1c239de9c9fc6c397fc5591555a":
                return {
                    "version": 1,
                    "storagePolicy": "wandb-storage-policy-v1",
                    "storagePolicyConfig": {},
                    "contents": {
                        "logged_table.table.json": {
                            "digest": "3aaaaaaaaaaaaaaaaaaaaa==",
                            "size": 81299,
                        }
                    },
                }
            elif _id == "b9a598178557aed1d89bd93ec0db989b":
                return {
                    "version": 1,
                    "storagePolicy": "wandb-storage-policy-v1",
                    "storagePolicyConfig": {},
                    "contents": {
                        "logged_table_2.table.json": {
                            "digest": "3aaaaaaaaaaaaaaaaaaaaa==",
                            "size": 81299,
                        }
                    },
                }
            elif _id == "e6954815d2beb5841b3dabf7cf455c30":
                return {
                    "version": 1,
                    "storagePolicy": "wandb-storage-policy-v1",
                    "storagePolicyConfig": {},
                    "contents": {
                        "logged_table.partitioned-table.json": {
                            "digest": "3aaaaaaaaaaaaaaaaaaaaa==",
                            "size": 81299,
                        }
                    },
                }
            elif _id == "0eec13efd400546f58a4530de62ed07a":
                return {
                    "version": 1,
                    "storagePolicy": "wandb-storage-policy-v1",
                    "storagePolicyConfig": {},
                    "contents": {
                        "jt.joined-table.json": {
                            "digest": "3aaaaaaaaaaaaaaaaaaaaa==",
                            "size": 81299,
                        }
                    },
                }
            elif _id in [
                "2d9a7e0aa8407f0730e19e5bc55c3a45",
                "c541de19b18331a4a33b282fc9d42510",
                "6f3d6ed5417d2955afbc73bff0ed1609",
                "7d797e62834a7d72538529e91ed958e2",
                "03d3e221fd4da6c5fccb1fbd75fe475e",
                "464aa7e0d7c3f8230e3fe5f10464a2e6",
                "8ef51aeabcfcd89b719822de64f6a8bf",
            ]:
                return {
                    "version": 1,
                    "storagePolicy": "wandb-storage-policy-v1",
                    "storagePolicyConfig": {},
                    "contents": {
                        "validation_data.table.json": {
                            "digest": "3aaaaaaaaaaaaaaaaaaaaa==",
                            "size": 81299,
                        },
                        "media/tables/e14239fe.table.json": {
                            "digest": "3aaaaaaaaaaaaaaaaaaaaa==",
                            "size": 81299,
                        },
                    },
                }
            elif (
                len(ctx.get("graphql", [])) >= 3
                and ctx["graphql"][2].get("variables", {}).get("name", "") == "dummy:v0"
            ) or request.args.get("name") == "dummy:v0":
                return {
                    "version": 1,
                    "storagePolicy": "wandb-storage-policy-v1",
                    "storagePolicyConfig": {},
                    "contents": {
                        "dataset.partitioned-table.json": {
                            "digest": "0aaaaaaaaaaaaaaaaaaaaa==",
                            "size": 81299,
                        },
                        "parts/1.table.json": {
                            "digest": "1aaaaaaaaaaaaaaaaaaaaa==",
                            "size": 81299,
                        },
                        "t.table.json": {
                            "digest": "2aaaaaaaaaaaaaaaaaaaaa==",
                            "size": 123,
                        },
                    },
                }
            elif _id == "e04169452d5584146eb7ebb405647cc8":
                return {
                    "version": 1,
                    "storagePolicy": "wandb-storage-policy-v1",
                    "storagePolicyConfig": {},
                    "contents": {
                        "results_df.table.json": {
                            "digest": "0aaaaaaaaaaaaaaaaaaaaa==",
                            "size": 363,
                        },
                    },
                }
            else:
                return {
                    "version": 1,
                    "storagePolicy": "wandb-storage-policy-v1",
                    "storagePolicyConfig": {},
                    "contents": {
                        "digits.h5": {
                            "digest": "TeSJ4xxXg0ohuL5xEdq2Ew==",
                            "size": 81299,
                        },
                    },
                }
        elif file == "wandb-metadata.json":
            return {
                "docker": "test/docker",
                "program": "train.py",
                "codePath": "train.py",
                "args": ["--test", "foo"],
                "git": ctx.get("git", {}),
            }
        elif file == "requirements.txt":
            return "numpy==1.19.5\n"
        elif file == "diff.patch":
            # TODO: make sure the patch is valid for windows as well,
            # and un skip the test in test_cli.py
            return """
diff --git a/patch.txt b/patch.txt
index 30d74d2..9a2c773 100644
--- a/patch.txt
+++ b/patch.txt
@@ -1 +1 @@
-test
\ No newline at end of file
+testing
\ No newline at end of file
"""
        return "", 200

    @app.route("/artifacts/<entity>/<digest>", methods=["GET", "POST"])
    def artifact_file(entity, digest):
        if ART_EMU:
            return ART_EMU.file(entity=entity, digest=digest)
        if entity == "entity" or entity == "mock_server_entity":
            if (
                digest == "d1a69a69a69a69a69a69a69a69a69a69"
            ):  # "dataset.partitioned-table.json"
                return (
                    json.dumps({"_type": "partitioned-table", "parts_path": "parts"}),
                    200,
                )
            elif digest == "d5a69a69a69a69a69a69a69a69a69a69":  # "parts/1.table.json"
                return (
                    json.dumps(
                        {
                            "_type": "table",
                            "column_types": {
                                "params": {
                                    "type_map": {
                                        "A": {
                                            "params": {
                                                "allowed_types": [
                                                    {"wb_type": "none"},
                                                    {"wb_type": "number"},
                                                ]
                                            },
                                            "wb_type": "union",
                                        },
                                        "B": {
                                            "params": {
                                                "allowed_types": [
                                                    {"wb_type": "none"},
                                                    {"wb_type": "number"},
                                                ]
                                            },
                                            "wb_type": "union",
                                        },
                                        "C": {
                                            "params": {
                                                "allowed_types": [
                                                    {"wb_type": "none"},
                                                    {"wb_type": "number"},
                                                ]
                                            },
                                            "wb_type": "union",
                                        },
                                    }
                                },
                                "wb_type": "dictionary",
                            },
                            "columns": ["A", "B", "C"],
                            "data": [[0, 0, 1]],
                            "ncols": 3,
                            "nrows": 1,
                        }
                    ),
                    200,
                )
            elif digest == "d9a69a69a69a69a69a69a69a69a69a69":  # "t.table.json"
                return (
                    json.dumps(
                        {
                            "_type": "table",
                            "column_types": {
                                "params": {"type_map": {}},
                                "wb_type": "dictionary",
                            },
                            "columns": [],
                            "data": [],
                            "ncols": 0,
                            "nrows": 0,
                        }
                    ),
                    200,
                )

        if digest == "dda69a69a69a69a69a69a69a69a69a69":
            return (
                json.dumps({"_type": "table-file", "columns": [], "data": []}),
                200,
            )

        return "ARTIFACT %s" % digest, 200

    @app.route("/files/<entity>/<project>/<run>/file_stream", methods=["POST"])
    def file_stream(entity, project, run):
        ctx = get_ctx()
        run_ctx = get_run_ctx(run)
        for c in ctx, run_ctx:
            c["file_stream"] = c.get("file_stream", [])
            c["file_stream"].append(request.get_json())
        response = json.dumps({"exitcode": None, "limits": {}})

        inject = InjectRequestsParse(ctx).find(request=request)
        if inject:
            if inject.response:
                response = inject.response
            if inject.http_status:
                # print("INJECT", inject, inject.http_status)
                raise HttpException("some error", status_code=inject.http_status)
        return response

    @app.route("/api/v1/namespaces/default/pods/test")
    def k8s_pod():
        ctx = get_ctx()
        image_id = b"docker-pullable://test@sha256:1234"
        ms = b'{"status":{"containerStatuses":[{"imageID":"%s"}]}}' % image_id
        if ctx.get("k8s"):
            return ms, 200
        else:
            return b"", 500

    @app.route("/api/sessions")
    def jupyter_sessions():
        return json.dumps(
            [
                {
                    "kernel": {"id": "12345"},
                    "notebook": {"path": "test.ipynb", "name": "test.ipynb"},
                }
            ]
        )

    @app.route("/wandb_url", methods=["PUT"])
    def spell_url():
        ctx = get_ctx()
        ctx["spell_data"] = request.get_json()
        return json.dumps({"success": True})

    @app.route("/pypi/<library>/json")
    def pypi(library):
        version = getattr(wandb, "__hack_pypi_latest_version__", wandb.__version__)
        return json.dumps(
            {
                "info": {"version": version},
                "releases": {
                    "88.1.2rc2": [],
                    "88.1.2rc12": [],
                    "88.1.2rc3": [],
                    "88.1.2rc4": [],
                    "0.11.0": [],
                    "0.10.32": [],
                    "0.10.31": [],
                    "0.10.30": [],
                    "0.0.8rc6": [],
                    "0.0.8rc2": [],
                    "0.0.8rc3": [],
                    "0.0.8rc8": [],
                    "0.0.2": [{"yanked": True}],
                    "0.0.3": [{"yanked": True, "yanked_reason": "just cuz"}],
                    "0.0.7": [],
                    "0.0.5": [],
                    "0.0.6": [],
                },
            }
        )

    @app.errorhandler(404)
    def page_not_found(e):
        print("Got request to: %s (%s)" % (request.url, request.method))
        return "Not Found", 404

    return app


RE_DATETIME = re.compile("^(?P<date>\d+-\d+-\d+T\d+:\d+:\d+[.]\d+\s)(?P<rest>.*)$")


def strip_datetime(s):
    # 2021-09-18T17:28:07.059270
    m = RE_DATETIME.match(s)
    if m:
        return m.group("rest")
    return s


class ParseCTX(object):
    def __init__(self, ctx, run_id=None):
        self._ctx = ctx["runs"][run_id] if run_id else ctx
        self._run_id = run_id

    def get_filestream_file_updates(self):
        data = {}
        file_stream_updates = self._ctx.get("file_stream", [])
        for update in file_stream_updates:
            files = update.get("files")
            if not files:
                continue
            for k, v in six.iteritems(files):
                data.setdefault(k, []).append(v)
        return data

    def get_filestream_file_items(self):
        data = {}
        fs_file_updates = self.get_filestream_file_updates()
        for k, v in six.iteritems(fs_file_updates):
            l = []
            for d in v:
                offset = d.get("offset")
                content = d.get("content")
                assert offset is not None
                assert content is not None
                # this check isnt valid right now.
                # TODO: lets just assume it is fine, look into this later
                # assert offset == 0 or offset == len(l), (k, v, l, d)
                if not offset:
                    l = []
                if k == "output.log":
                    lines = content
                else:
                    lines = map(json.loads, content)
                l.extend(lines)
            data[k] = l
        return data

    @property
    def run_ids(self):
        return self._ctx.get("run_ids", [])

    @property
    def file_names(self):
        return self._ctx.get("file_names", [])

    @property
    def files(self):
        files_sizes = self._ctx.get("file_bytes", {})
        files_dict = {}
        for fname, size in files_sizes.items():
            files_dict.setdefault(fname, {})
            files_dict[fname]["size"] = size
        return files_dict

    @property
    def dropped_chunks(self):
        return self._ctx.get("file_stream", [{"dropped": 0}])[-1]["dropped"]

    @property
    def summary_raw(self):
        fs_files = self.get_filestream_file_items()
        summary = fs_files.get("wandb-summary.json", [{}])[-1]
        return summary

    @property
    def summary_user(self):
        return {k: v for k, v in self.summary_raw.items() if not k.startswith("_")}

    @property
    def summary(self):
        # TODO: move this to config_user eventually
        return {k: v for k, v in self.summary_raw.items() if k != "_wandb"}

    @property
    def summary_wandb(self):
        # TODO: move this to config_user eventually
        return self.summary_raw["_wandb"]

    @property
    def history(self):
        fs_files = self.get_filestream_file_items()
        history = fs_files.get("wandb-history.jsonl")
        return history

    @property
    def output(self):
        fs_files = self.get_filestream_file_items()
        output_items = fs_files.get("output.log", [])
        err_prefix = "ERROR "
        stdout_items = []
        stderr_items = []
        for item in output_items:
            if item.startswith(err_prefix):
                err_item = item[len(err_prefix) :]
                stderr_items.append(err_item)
            else:
                stdout_items.append(item)
        stdout = "".join(stdout_items)
        stderr = "".join(stderr_items)
        stdout_lines = stdout.splitlines()
        stderr_lines = stderr.splitlines()
        stdout = list(map(strip_datetime, stdout_lines))
        stderr = list(map(strip_datetime, stderr_lines))
        return dict(stdout=stdout, stderr=stderr)

    @property
    def exit_code(self):
        exit_code = None
        fs_list = self._ctx.get("file_stream")
        if fs_list:
            exit_code = fs_list[-1].get("exitcode")
        return exit_code

    @property
    def run_id(self):
        return self._run_id

    @property
    def git(self):
        git_info = self._ctx.get("git")
        return git_info or dict(commit=None, remote=None)

    @property
    def config_raw(self):
        return self._ctx["config"][-1]

    @property
    def config_user(self):
        return {
            k: v["value"] for k, v in self.config_raw.items() if not k.startswith("_")
        }

    @property
    def config(self):
        # TODO: move this to config_user eventually
        return self.config_raw

    @property
    def config_wandb(self):
        return self.config.get("_wandb", {}).get("value", {})

    @property
    def telemetry(self):
        return self.config.get("_wandb", {}).get("value", {}).get("t", {})

    @property
    def metrics(self):
        return self.config.get("_wandb", {}).get("value", {}).get("m", {})

    @property
    def manifests_created(self):
        return self._ctx.get("manifests_created") or []

    @property
    def manifests_created_ids(self):
        return [m["id"] for m in self.manifests_created]

    @property
    def artifacts(self):
        return self._ctx.get("artifacts_created") or {}

    @property
    def tags(self):
        return self._ctx.get("tags") or []

    @property
    def notes(self):
        return self._ctx.get("notes") or ""

    @property
    def group(self):
        return self._ctx.get("group") or ""

    @property
    def job_type(self):
        return self._ctx.get("job_type") or ""

    @property
    def name(self):
        return self._ctx.get("name") or ""

    @property
    def program(self):
        return self._ctx.get("program") or ""

    @property
    def host(self):
        return self._ctx.get("host") or ""

    @property
    def alerts(self):
        return self._ctx.get("alerts") or []

    def _debug(self):
        if not self._run_id:
            items = {"run_ids": "run_ids", "artifacts": "artifacts"}
        else:
            items = {
                "config": "config_user",
                "summary": "summary_user",
                "exit_code": "exit_code",
                "telemetry": "telemetry",
            }
        d = {}
        for k, v in items.items():
            d[k] = getattr(self, v)
        return d

    @property
    def item_acked(self):
        return self._ctx.get("item_acked")


if __name__ == "__main__":
    use_yea = "--yea" in sys.argv[1:]
    load_modules(use_yea=use_yea)

    app = create_app()
    app.logger.setLevel(logging.INFO)
    app.run(debug=False, port=int(os.environ.get("PORT", 8547)))<|MERGE_RESOLUTION|>--- conflicted
+++ resolved
@@ -709,18 +709,6 @@
                     "data": {
                         "agentHeartbeat": {
                             "agent": {"id": "mock-server-agent-93xy",},
-<<<<<<< HEAD
-                            "commands": json.dumps(
-                                [
-                                    {
-                                        "type": "run",
-                                        "run_id": "mocker-sweep-run-x9",
-                                        "args": {"learning_rate": {"value": 0.99124}},
-                                        "runqueue_item_id": "1jfskn2z",
-                                    }
-                                ]
-                            ),
-=======
                             "commands": (
                                 json.dumps(
                                     [
@@ -730,6 +718,7 @@
                                             "args": {
                                                 "a": {"value": ctx["n_sweep_runs"]}
                                             },
+                                            "runqueue_item_id": f"1jfskn2z",
                                         }
                                     ]
                                 )
@@ -738,7 +727,6 @@
                             )
                             if new_run_needed
                             else "[]",
->>>>>>> 925aa834
                         }
                     }
                 }
