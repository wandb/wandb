"""Mock Server for simple calls the cli and public api make"""

from flask import Flask, request, g, jsonify
import os
import sys
from datetime import datetime, timedelta
import json
import platform
import yaml
import six

# HACK: restore first two entries of sys path after wandb load
save_path = sys.path[:2]
import wandb

sys.path[0:0] = save_path
import logging
from six.moves import urllib
import threading

RequestsMock = None
InjectRequestsParse = None
ArtifactEmulator = None


def load_modules(use_yea=False):
    global RequestsMock, InjectRequestsParse, ArtifactEmulator
    if use_yea:
        from yea_wandb.mock_requests import RequestsMock, InjectRequestsParse
        from yea_wandb.artifact_emu import ArtifactEmulator
    else:
        from tests.utils.mock_requests import RequestsMock, InjectRequestsParse
        from tests.utils.artifact_emu import ArtifactEmulator


# global (is this safe?)
ART_EMU = None


def default_ctx():
    return {
        "fail_graphql_count": 0,  # used via "fail_graphql_times"
        "fail_storage_count": 0,  # used via "fail_storage_times"
        "rate_limited_count": 0,  # used via "rate_limited_times"
        "page_count": 0,
        "page_times": 2,
        "requested_file": "weights.h5",
        "current_run": None,
        "files": {},
        "k8s": False,
        "resume": None,
        "file_bytes": {},
        "manifests_created": [],
        "artifacts": {},
        "artifacts_by_id": {},
        "artifacts_created": {},
        "upsert_bucket_count": 0,
        "out_of_date": False,
        "empty_query": False,
        "local_none": False,
        "run_queues_return_default": True,
        "run_queues": {"1": []},
        "num_popped": 0,
        "num_acked": 0,
        "max_cli_version": "0.12.0",
        "runs": {},
        "run_ids": [],
        "file_names": [],
        "emulate_artifacts": None,
        "run_state": "running",
        "run_queue_item_check_count": 0,
<<<<<<< HEAD
        "swappable_artifacts": False,
        "used_artifact_info": None,
=======
        "return_jupyter_in_run_info": False,
>>>>>>> 12b86f78
    }


def mock_server(mocker):
    load_modules()
    ctx = default_ctx()
    app = create_app(ctx)
    mock = RequestsMock(app, ctx)
    # We mock out all requests libraries, couldn't find a way to mock the core lib
    sdk_path = "wandb.sdk"
    mocker.patch("gql.transport.requests.requests", mock)
    mocker.patch("wandb.wandb_sdk.internal.file_stream.requests", mock)
    mocker.patch("wandb.wandb_sdk.internal.internal_api.requests", mock)
    mocker.patch("wandb.wandb_sdk.internal.update.requests", mock)
    mocker.patch("wandb.wandb_sdk.internal.sender.requests", mock)
    mocker.patch("wandb.apis.public.requests", mock)
    mocker.patch("wandb.util.requests", mock)
    mocker.patch("wandb.wandb_sdk.wandb_artifacts.requests", mock)
    print("Patched requests everywhere", os.getpid())
    return mock


def run(ctx):
    if ctx["resume"]:
        now = datetime.now()
        created_at = (now - timedelta(days=1)).isoformat()
    else:
        created_at = datetime.now().isoformat()

    stopped = ctx.get("stopped", False)
    base_url = request.url_root.rstrip("/")

    # for wandb_tests::wandb_restore_name_not_found
    # if there is a fileName query, and this query is for nofile.h5
    # return an empty file. otherwise, return the usual weights.h5
    if ctx.get("graphql"):
        fileNames = ctx["graphql"][-1]["variables"].get("fileNames")
    else:
        fileNames = None
    if fileNames == ["nofile.h5"]:
        fileNode = {
            "id": "file123",
            "name": "nofile.h5",
            "sizeBytes": 0,
            "md5": "0",
            "url": base_url + "/storage?file=nofile.h5",
        }
    else:
        fileNode = {
            "id": "file123",
            "name": ctx["requested_file"],
            "sizeBytes": 20,
            "md5": "XXX",
            "url": base_url + "/storage?file=%s" % ctx["requested_file"],
            "directUrl": base_url
            + "/storage?file=%s&direct=true" % ctx["requested_file"],
        }
    if ctx["return_jupyter_in_run_info"]:
        program_name = "one_cell.ipynb"
    else:
        program_name = "train.py"
    return {
        "id": "test",
        "name": "test",
        "displayName": "beast-bug-33",
        "state": "running",
        "config": '{"epochs": {"value": 10}}',
        "group": "A",
        "jobType": "test",
        "description": "",
        "systemMetrics": '{"cpu": 100}',
        "summaryMetrics": '{"acc": 100, "loss": 0}',
        "fileCount": 1,
        "history": [
            '{"acc": 10, "loss": 90}',
            '{"acc": 20, "loss": 80}',
            '{"acc": 30, "loss": 70}',
        ],
        "events": ['{"cpu": 10}', '{"cpu": 20}', '{"cpu": 30}'],
        "files": {
            # Special weights url by default, if requesting upload we set the name
            "edges": [{"node": fileNode,}]
        },
        "sampledHistory": [[{"loss": 0, "acc": 100}, {"loss": 1, "acc": 0}]],
        "shouldStop": False,
        "failed": False,
        "stopped": stopped,
        "running": True,
        "tags": [],
        "notes": None,
        "sweepName": None,
        "createdAt": created_at,
        "updatedAt": datetime.now().isoformat(),
        "runInfo": {
            "program": program_name,
            "args": [],
            "os": platform.system(),
            "python": platform.python_version(),
            "colab": None,
            "executable": None,
            "codeSaved": False,
            "cpuCount": 12,
            "gpuCount": 0,
            "git": {
                "remote": "https://foo:bar@github.com/FooTest/Foo.git",
                "commit": "HEAD",
            },
        },
    }


def artifact(
    ctx,
    collection_name="mnist",
    state="COMMITTED",
    request_url_root="",
    id_override=None,
):
    _id = str(ctx["page_count"]) if id_override is None else id_override
    return {
        "id": _id,
        "digest": "abc123",
        "description": "",
        "state": state,
        "size": 10000,
        "createdAt": datetime.now().isoformat(),
        "updatedAt": datetime.now().isoformat(),
        "versionIndex": ctx["page_count"],
        "labels": [],
        "metadata": "{}",
        "aliases": [
            {
                "artifactCollectionName": collection_name,
                "alias": "v%i" % ctx["page_count"],
            }
        ],
        "artifactSequence": {"name": collection_name,},
        "currentManifest": {
            "file": {
                "directUrl": request_url_root
                + "/storage?file=wandb_manifest.json&id={}".format(_id)
            }
        },
    }


def paginated(node, ctx, extra={}):
    next_page = False
    ctx["page_count"] += 1
    if ctx["page_count"] < ctx["page_times"]:
        next_page = True
    edge = {"node": node, "cursor": "abc123"}
    edge.update(extra)
    return {
        "edges": [edge],
        "pageInfo": {"endCursor": "abc123", "hasNextPage": next_page},
    }


class CTX(object):
    """This is a silly threadsafe wrapper for getting ctx into the server
    NOTE: This will stop working for live_mock_server if we make pytest run
    in parallel.
    """

    lock = threading.Lock()
    STATE = None

    def __init__(self, ctx):
        self.ctx = ctx

    def get(self):
        return self.ctx

    def set(self, ctx):
        self.ctx = ctx
        CTX.persist(self)
        return self.ctx

    @classmethod
    def persist(cls, instance):
        with cls.lock:
            cls.STATE = instance.ctx

    @classmethod
    def load(cls, default):
        with cls.lock:
            if cls.STATE is not None:
                return CTX(cls.STATE)
            else:
                return CTX(default)


def get_ctx():
    if "ctx" not in g:
        g.ctx = CTX.load(default_ctx())
    return g.ctx.get()


def get_run_ctx(run_id):
    glob_ctx = get_ctx()
    run_ctx = glob_ctx["runs"][run_id]
    return run_ctx


def set_ctx(ctx):
    get_ctx()
    g.ctx.set(ctx)


def _bucket_config(ctx):
    files = ["wandb-metadata.json", "diff.patch"]
    if "bucket_config" in ctx and "files" in ctx["bucket_config"]:
        files = ctx["bucket_config"]["files"]
    base_url = request.url_root.rstrip("/")
    return {
        "commit": "HEAD",
        "github": "https://github.com/vanpelt",
        "config": '{"foo":{"value":"bar"}}',
        "files": {
            "edges": [
                {
                    "node": {
                        "directUrl": base_url + "/storage?file=" + name,
                        "name": name,
                    }
                }
                for name in files
            ]
        },
    }


class HttpException(Exception):
    status_code = 500

    def __init__(self, message, status_code=None, payload=None):
        Exception.__init__(self)
        self.message = message
        if status_code is not None:
            self.status_code = status_code
        self.payload = payload

    def to_dict(self):
        rv = dict(self.payload or ())
        rv["error"] = self.message
        return rv


def create_app(user_ctx=None):
    app = Flask(__name__)
    # When starting in live mode, user_ctx is a fancy object
    if isinstance(user_ctx, dict):
        with app.app_context():
            set_ctx(user_ctx)

    @app.teardown_appcontext
    def persist_ctx(exc):
        if "ctx" in g:
            CTX.persist(g.ctx)

    @app.errorhandler(HttpException)
    def handle_http_exception(error):
        response = jsonify(error.to_dict())
        response.status_code = error.status_code
        return response

    @app.route("/ctx", methods=["GET", "PUT", "DELETE"])
    def update_ctx():
        """Updating context for live_mock_server"""
        ctx = get_ctx()
        body = request.get_json()
        if request.method == "GET":
            return json.dumps(ctx)
        elif request.method == "DELETE":
            app.logger.info("reseting context")
            set_ctx(default_ctx())
            return json.dumps(get_ctx())
        else:
            ctx.update(body)
            # TODO: tests in CI failed on this
            set_ctx(ctx)
            app.logger.info("updated context %s", ctx)
            return json.dumps(get_ctx())

    @app.route("/graphql", methods=["POST"])
    def graphql():
        #  TODO: in tests wandb-username is set to the test name, lets scope ctx to it
        ctx = get_ctx()
        base_url = request.url_root.rstrip("/")
        test_name = request.headers.get("X-WANDB-USERNAME")
        if test_name:
            app.logger.info("Test request from: %s", test_name)
        app.logger.info("graphql post")

        if "fail_graphql_times" in ctx:
            if ctx["fail_graphql_count"] < ctx["fail_graphql_times"]:
                ctx["fail_graphql_count"] += 1
                return json.dumps({"errors": ["Server down"]}), 500
        if "rate_limited_times" in ctx:
            if ctx["rate_limited_count"] < ctx["rate_limited_times"]:
                ctx["rate_limited_count"] += 1
                return json.dumps({"error": "rate limit exceeded"}), 429

        # Setup artifact emulator (should this be somewhere else?)
        emulate_random_str = ctx["emulate_artifacts"]
        global ART_EMU
        if emulate_random_str:
            if ART_EMU is None or ART_EMU._random_str != emulate_random_str:
                ART_EMU = ArtifactEmulator(
                    random_str=emulate_random_str, ctx=ctx, base_url=base_url
                )
        else:
            ART_EMU = None

        body = request.get_json()
        app.logger.info("graphql post body: %s", body)
        if body["variables"].get("run"):
            ctx["current_run"] = body["variables"]["run"]

        if body["variables"].get("files"):
            requested_file = body["variables"]["files"][0]
            ctx["requested_file"] = requested_file
            url = base_url + "/storage?file={}&run={}".format(
                urllib.parse.quote(requested_file), ctx["current_run"]
            )
            return json.dumps(
                {
                    "data": {
                        "model": {
                            "bucket": {
                                "id": "storageid",
                                "files": {
                                    "uploadHeaders": [],
                                    "edges": [
                                        {
                                            "node": {
                                                "name": requested_file,
                                                "url": url,
                                                "directUrl": url + "&direct=true",
                                            }
                                        }
                                    ],
                                },
                            }
                        }
                    }
                }
            )
        if "historyTail" in body["query"]:
            if ctx["resume"] is True:
                hist_tail = '["{\\"_step\\": 15, \\"acc\\": 1, \\"_runtime\\": 60}"]'
                return json.dumps(
                    {
                        "data": {
                            "model": {
                                "bucket": {
                                    "name": "test",
                                    "displayName": "funky-town-13",
                                    "id": "test",
                                    "config": '{"epochs": {"value": 10}}',
                                    "summaryMetrics": '{"acc": 10, "best_val_loss": 0.5, "_wandb": {"runtime": 50}}',
                                    "logLineCount": 14,
                                    "historyLineCount": 15,
                                    "eventsLineCount": 0,
                                    "historyTail": hist_tail,
                                    "eventsTail": '["{\\"_runtime\\": 70}"]',
                                }
                            }
                        }
                    }
                )
            else:
                return json.dumps({"data": {"model": {"bucket": None}}})
        if "query Runs(" in body["query"]:
            return json.dumps(
                {
                    "data": {
                        "project": {
                            "runCount": 4,
                            "readOnly": False,
                            "runs": paginated(run(ctx), ctx),
                        }
                    }
                }
            )
        if "reportCursor" in body["query"]:
            page_count = ctx["page_count"]
            return json.dumps(
                {
                    "data": {
                        "project": {
                            "allViews": paginated(
                                {
                                    "name": "test-report",
                                    "description": "test-description",
                                    "user": {
                                        "username": body["variables"]["entity"],
                                        "photoUrl": "test-url",
                                    },
                                    "spec": '{"version": 5}',
                                    "updatedAt": datetime.now().isoformat(),
                                    "pageCount": page_count,
                                },
                                ctx,
                            )
                        }
                    }
                }
            )
        if "query Run(" in body["query"]:
            # if querying state of run, change context from running to finished
            if "RunFragment" not in body["query"] and "state" in body["query"]:
                ret_val = json.dumps(
                    {"data": {"project": {"run": {"state": ctx.get("run_state")}}}}
                )
                ctx["run_state"] = "finished"
                return ret_val
            return json.dumps({"data": {"project": {"run": run(ctx)}}})
        if "query Model(" in body["query"]:
            if "project(" in body["query"]:
                project_field_name = "project"
                run_field_name = "run"
            else:
                project_field_name = "model"
                run_field_name = "bucket"
            if "commit" in body["query"]:
                run_config = _bucket_config(ctx)
            else:
                run_config = run(ctx)
            return json.dumps(
                {"data": {project_field_name: {run_field_name: run_config}}}
            )
        if "query Models(" in body["query"]:
            return json.dumps(
                {
                    "data": {
                        "models": {
                            "edges": [
                                {
                                    "node": {
                                        "id": "123",
                                        "name": "myname",
                                        "project": "myproj",
                                    }
                                }
                            ]
                        }
                    }
                }
            )
        if "query Projects(" in body["query"]:
            return json.dumps(
                {
                    "data": {
                        "models": paginated(
                            {
                                "id": "1",
                                "name": "test-project",
                                "entityName": body["variables"]["entity"],
                                "createdAt": "now",
                                "isBenchmark": False,
                            },
                            ctx,
                        )
                    }
                }
            )
        if "query Viewer " in body["query"]:
            viewer_dict = {
                "data": {
                    "viewer": {
                        "entity": "mock_server_entity",
                        "flags": '{"code_saving_enabled": true}',
                        "teams": {"edges": []},  # TODO make configurable for cli_test
                    },
                },
            }
            server_info = {
                "serverInfo": {
                    "cliVersionInfo": {
                        "max_cli_version": str(ctx.get("max_cli_version", "0.10.33"))
                    },
                    "latestLocalVersionInfo": {
                        "outOfDate": ctx.get("out_of_date", False),
                        "latestVersionString": str(ctx.get("latest_version", "0.9.42")),
                    },
                }
            }

            if ctx["empty_query"]:
                server_info["serverInfo"].pop("latestLocalVersionInfo")
            elif ctx["local_none"]:
                server_info["serverInfo"]["latestLocalVersionInfo"] = None

            viewer_dict["data"].update(server_info)

            return json.dumps(viewer_dict)

        if "query ProbeServerCapabilities" in body["query"]:
            if ctx["empty_query"]:
                return json.dumps(
                    {
                        "data": {
                            "QueryType": {"fields": [{"name": "serverInfo"},]},
                            "ServerInfoType": {"fields": [{"name": "cliVersionInfo"},]},
                        }
                    }
                )

            return json.dumps(
                {
                    "data": {
                        "QueryType": {"fields": [{"name": "serverInfo"},]},
                        "ServerInfoType": {
                            "fields": [
                                {"name": "cliVersionInfo"},
                                {"name": "latestLocalVersionInfo"},
                            ]
                        },
                    }
                }
            )

        if "query Sweep(" in body["query"]:
            return json.dumps(
                {
                    "data": {
                        "project": {
                            "sweep": {
                                "id": "1234",
                                "name": "fun-sweep-10",
                                "state": "running",
                                "bestLoss": 0.33,
                                "config": yaml.dump(
                                    {
                                        "controller": {"type": "local"},
                                        "method": "random",
                                        "parameters": {
                                            "param1": {
                                                "values": [1, 2, 3],
                                                "distribution": "categorical",
                                            },
                                            "param2": {
                                                "values": [1, 2, 3],
                                                "distribution": "categorical",
                                            },
                                        },
                                        "program": "train-dummy.py",
                                    }
                                ),
                                "createdAt": datetime.now().isoformat(),
                                "heartbeatAt": datetime.now().isoformat(),
                                "updatedAt": datetime.now().isoformat(),
                                "earlyStopJobRunning": False,
                                "controller": None,
                                "scheduler": None,
                                "runs": paginated(run(ctx), ctx),
                            }
                        }
                    }
                }
            )
        if "mutation UpsertSweep(" in body["query"]:
            return json.dumps(
                {
                    "data": {
                        "upsertSweep": {
                            "sweep": {
                                "name": "test",
                                "project": {
                                    "id": "1234",
                                    "name": "test",
                                    "entity": {"id": "1234", "name": "test"},
                                },
                            },
                            "configValidationWarnings": [],
                        }
                    }
                }
            )
        if "mutation CreateAgent(" in body["query"]:
            return json.dumps(
                {"data": {"createAgent": {"agent": {"id": "mock-server-agent-93xy",}}}}
            )
        if "mutation Heartbeat(" in body["query"]:
            return json.dumps(
                {
                    "data": {
                        "agentHeartbeat": {
                            "agent": {"id": "mock-server-agent-93xy",},
                            "commands": json.dumps(
                                [
                                    {
                                        "type": "run",
                                        "run_id": "mocker-sweep-run-x9",
                                        "args": {"learning_rate": {"value": 0.99124}},
                                    }
                                ]
                            ),
                        }
                    }
                }
            )
        if "mutation UpsertBucket(" in body["query"]:
            run_id_default = "abc123"
            run_id = body["variables"].get("name", run_id_default)
            run_num = len(ctx["runs"])
            inserted = run_id not in ctx["runs"]
            if inserted:
                ctx["run_ids"].append(run_id)
            run_ctx = ctx["runs"].setdefault(run_id, default_ctx())

            r = run_ctx.setdefault("run", {})
            r.setdefault("display_name", "lovely-dawn-{}".format(run_num + 32))
            r.setdefault("storage_id", "storageid{}".format(run_num))
            r.setdefault("project_name", "test")
            r.setdefault("entity_name", "mock_server_entity")

            param_config = body["variables"].get("config")
            if param_config:
                for c in ctx, run_ctx:
                    c.setdefault("config", []).append(json.loads(param_config))

            param_summary = body["variables"].get("summaryMetrics")
            if param_summary:
                for c in ctx, run_ctx:
                    c.setdefault("summary", []).append(json.loads(param_summary))

            for c in ctx, run_ctx:
                c["upsert_bucket_count"] += 1

            # Update run context
            ctx["runs"][run_id] = run_ctx

            # support legacy tests which pass resume
            if ctx["resume"] is True:
                inserted = False

            response = {
                "data": {
                    "upsertBucket": {
                        "bucket": {
                            "id": r["storage_id"],
                            "name": run_id,
                            "displayName": r["display_name"],
                            "project": {
                                "name": r["project_name"],
                                "entity": {"name": r["entity_name"]},
                            },
                        },
                        "inserted": inserted,
                    }
                }
            }
            if body["variables"].get("name") == "mocker-sweep-run-x9":
                response["data"]["upsertBucket"]["bucket"][
                    "sweepName"
                ] = "test-sweep-id"
            return json.dumps(response)
        if "mutation DeleteRun(" in body["query"]:
            return json.dumps({"data": {}})
        if "mutation CreateAnonymousApiKey " in body["query"]:
            return json.dumps(
                {
                    "data": {
                        "createAnonymousEntity": {"apiKey": {"name": "ANONYMOOSE" * 4}}
                    }
                }
            )
        if "mutation DeleteFiles(" in body["query"]:
            return json.dumps({"data": {"deleteFiles": {"success": True}}})
        if "mutation PrepareFiles(" in body["query"]:
            nodes = []
            for i, file_spec in enumerate(body["variables"]["fileSpecs"]):
                url = base_url + "/storage?file=%s" % file_spec["name"]
                nodes.append(
                    {
                        "node": {
                            "id": str(i),
                            "name": file_spec["name"],
                            "displayName": file_spec["name"],
                            "digest": "null",
                            "uploadUrl": url,
                            "uploadHeaders": "",
                        }
                    }
                )
            return json.dumps({"data": {"prepareFiles": {"files": {"edges": nodes}}}})
        if "mutation CreateArtifact(" in body["query"]:
            if ART_EMU:
                return ART_EMU.create(variables=body["variables"])

            collection_name = body["variables"]["artifactCollectionNames"][0]
            app.logger.info("Creating artifact {}".format(collection_name))
            ctx["artifacts"] = ctx.get("artifacts", {})
            ctx["artifacts"][collection_name] = ctx["artifacts"].get(
                collection_name, []
            )
            ctx["artifacts"][collection_name].append(body["variables"])
            _id = body.get("variables", {}).get("digest", "")
            if _id != "":
                ctx.get("artifacts_by_id")[_id] = body["variables"]
            return {
                "data": {
                    "createArtifact": {
                        "artifact": artifact(
                            ctx,
                            collection_name,
                            id_override=_id,
                            state="COMMITTED"
                            if "PENDING" not in collection_name
                            else "PENDING",
                        )
                    }
                }
            }
        if "mutation CreateArtifactManifest(" in body["query"]:
            manifest = {
                "id": 1,
                "type": "INCREMENTAL"
                if "incremental" in body.get("variables", {}).get("name", "")
                else "FULL",
                "file": {
                    "id": 1,
                    "directUrl": base_url
                    + "/storage?file=wandb_manifest.json&name={}".format(
                        body.get("variables", {}).get("name", "")
                    ),
                    "uploadUrl": base_url + "/storage?file=wandb_manifest.json",
                    "uploadHeaders": "",
                },
            }
            run_name = body.get("variables", {}).get("runName", "unknown")
            run_ctx = ctx["runs"].setdefault(run_name, default_ctx())
            for c in ctx, run_ctx:
                c["manifests_created"].append(manifest)
            return {"data": {"createArtifactManifest": {"artifactManifest": manifest,}}}
        if "mutation UpdateArtifactManifest(" in body["query"]:
            manifest = {
                "id": 1,
                "type": "INCREMENTAL"
                if "incremental" in body.get("variables", {}).get("name", "")
                else "FULL",
                "file": {
                    "id": 1,
                    "directUrl": base_url
                    + "/storage?file=wandb_manifest.json&name={}".format(
                        body.get("variables", {}).get("name", "")
                    ),
                    "uploadUrl": base_url + "/storage?file=wandb_manifest.json",
                    "uploadHeaders": "",
                },
            }
            return {"data": {"updateArtifactManifest": {"artifactManifest": manifest,}}}
        if "mutation CreateArtifactFiles" in body["query"]:
            if ART_EMU:
                return ART_EMU.create_files(variables=body["variables"])
            return {
                "data": {
                    "files": [
                        {
                            "node": {
                                "id": idx,
                                "name": file["name"],
                                "uploadUrl": "",
                                "uploadheaders": [],
                                "artifact": {"id": file["artifactID"]},
                            }
                            for idx, file in enumerate(
                                body["variables"]["artifactFiles"]
                            )
                        }
                    ],
                }
            }
        if "mutation CommitArtifact(" in body["query"]:
            return {
                "data": {
                    "commitArtifact": {
                        "artifact": {"id": 1, "digest": "0000===================="}
                    }
                }
            }
        if "mutation UseArtifact(" in body["query"]:
            used_name = body.get("variables", {}).get("usedName", None)
            slot_name = body.get("variables", {}).get("slotName", None)
            ctx["used_artifact_info"] = {
                "used_name": used_name,
                "slot_name": slot_name,
            }
            return {"data": {"useArtifact": {"artifact": artifact(ctx)}}}
        if "query ProjectArtifactType(" in body["query"]:
            return {
                "data": {
                    "project": {
                        "artifactType": {
                            "id": "1",
                            "name": "dataset",
                            "description": "",
                            "createdAt": datetime.now().isoformat(),
                        }
                    }
                }
            }
        if "query ProjectArtifacts(" in body["query"]:
            return {
                "data": {
                    "project": {
                        "artifactTypes": paginated(
                            {
                                "id": "1",
                                "name": "dataset",
                                "description": "",
                                "createdAt": datetime.now().isoformat(),
                            },
                            ctx,
                        )
                    }
                }
            }
        if "query ProjectArtifactCollections(" in body["query"]:
            return {
                "data": {
                    "project": {
                        "artifactType": {
                            "artifactSequences": paginated(
                                {
                                    "id": "1",
                                    "name": "mnist",
                                    "description": "",
                                    "createdAt": datetime.now().isoformat(),
                                },
                                ctx,
                            )
                        }
                    }
                }
            }
        if "query ArtifactCollection(" in body["query"]:
            return {
                "data": {
                    "project": {
                        "artifactType": {
                            "artifactSequence": {
                                "id": "1",
                                "name": "mnist",
                                "description": "",
                                "createdAt": datetime.now().isoformat(),
                            }
                        }
                    }
                }
            }
        if "query RunArtifacts(" in body["query"]:
            if "inputArtifacts" in body["query"]:
                key = "inputArtifacts"
            else:
                key = "outputArtifacts"
            artifacts = paginated(artifact(ctx), ctx)
            artifacts["totalCount"] = ctx["page_times"]
            return {"data": {"project": {"run": {key: artifacts}}}}
        if "query Artifacts(" in body["query"]:
            version = "v%i" % ctx["page_count"]
            artifacts = paginated(artifact(ctx), ctx, {"version": version})
            artifacts["totalCount"] = ctx["page_times"]
            return {
                "data": {
                    "project": {
                        "artifactType": {
                            "artifactSequence": {
                                "name": "mnist",
                                "artifacts": artifacts,
                            }
                        }
                    }
                }
            }
        if "query Artifact(" in body["query"]:
            if ART_EMU:
                return ART_EMU.query(variables=body.get("variables", {}))
            art = artifact(
                ctx, request_url_root=base_url, id_override="QXJ0aWZhY3Q6NTI1MDk4"
            )
            if "id" in body.get("variables", {}):
                art = artifact(
                    ctx,
                    request_url_root=base_url,
                    id_override=body.get("variables", {}).get("id"),
                )
                art["artifactType"] = {"id": 1, "name": "dataset"}
                return {"data": {"artifact": art}}
            if ctx["swappable_artifacts"] and "name" in body.get("variables", {}):
                full_name = body.get("variables", {}).get("name", None)
                if full_name is not None:
                    collection_name = full_name.split(":")[0]
                art = artifact(
                    ctx, collection_name=collection_name, request_url_root=base_url,
                )
            # code artifacts use source-RUNID names, we return the code type
            art["artifactType"] = {"id": 2, "name": "code"}
            if "source" not in body["variables"]["name"]:
                art["artifactType"] = {"id": 1, "name": "dataset"}
            if "logged_table" in body["variables"]["name"]:
                art["artifactType"] = {"id": 3, "name": "run_table"}
            if "run-" in body["variables"]["name"]:
                art["artifactType"] = {"id": 4, "name": "run_table"}
            if "wb_validation_data" in body["variables"]["name"]:
                art["artifactType"] = {"id": 4, "name": "validation_dataset"}
            return {"data": {"project": {"artifact": art}}}
        if "query ArtifactManifest(" in body["query"]:
            art = artifact(ctx)
            art["currentManifest"] = {
                "id": 1,
                "file": {
                    "id": 1,
                    "directUrl": base_url
                    + "/storage?file=wandb_manifest.json&name={}".format(
                        body.get("variables", {}).get("name", "")
                    ),
                },
            }
            return {"data": {"project": {"artifact": art}}}
        if "query Project" in body["query"] and "runQueues" in body["query"]:
            if ctx["run_queues_return_default"]:
                return json.dumps(
                    {
                        "data": {
                            "project": {
                                "runQueues": [
                                    {
                                        "id": 1,
                                        "name": "default",
                                        "createdBy": "mock_server_entity",
                                        "access": "PROJECT",
                                    }
                                ]
                            }
                        }
                    }
                )
            else:
                return json.dumps({"data": {"project": {"runQueues": []}}})

        if "query GetRunQueueItem" in body["query"]:
            ctx["run_queue_item_check_count"] += 1
            if ctx["run_queue_item_check_count"] > 1:
                return json.dumps(
                    {
                        "data": {
                            "project": {
                                "runQueue": {
                                    "runQueueItems": {
                                        "edges": [
                                            {
                                                "node": {
                                                    "id": "test",
                                                    "resultingRunId": "test",
                                                }
                                            }
                                        ]
                                    }
                                }
                            }
                        }
                    }
                )
            else:
                return json.dumps(
                    {
                        "data": {
                            "project": {
                                "runQueue": {
                                    "runQueueItems": {
                                        "edges": [
                                            {
                                                "node": {
                                                    "id": "test",
                                                    "resultingRunId": None,
                                                }
                                            }
                                        ]
                                    }
                                }
                            }
                        }
                    }
                )
        if "mutation createRunQueue" in body["query"]:
            ctx["run_queues_return_default"] = True
            return json.dumps(
                {"data": {"createRunQueue": {"success": True, "queueID": 1}}}
            )
        if "mutation popFromRunQueue" in body["query"]:
            if ctx["num_popped"] != 0:
                return json.dumps({"data": {"popFromRunQueue": None}})
            ctx["num_popped"] += 1
            return json.dumps(
                {
                    "data": {
                        "popFromRunQueue": {
                            "runQueueItemId": 1,
                            "runSpec": {
                                "uri": "https://wandb.ai/mock_server_entity/test_project/runs/1",
                                "project": "test_project",
                                "entity": "mock_server_entity",
                                "resource": "local",
                            },
                        }
                    }
                }
            )
        if "mutation pushToRunQueue" in body["query"]:
            if ctx["run_queues"].get(body["variables"]["queueID"]):
                ctx["run_queues"][body["variables"]["queueID"]].append(
                    body["variables"]["queueID"]
                )
            else:
                ctx["run_queues"][body["variables"]["queueID"]] = [
                    body["variables"]["queueID"]
                ]
            return json.dumps({"data": {"pushToRunQueue": {"runQueueItemId": 1}}})
        if "mutation ackRunQueueItem" in body["query"]:
            ctx["num_acked"] += 1
            return json.dumps({"data": {"ackRunQueueItem": {"success": True}}})
        if "query ClientIDMapping(" in body["query"]:
            return {"data": {"clientIDMapping": {"serverID": "QXJ0aWZhY3Q6NTI1MDk4"}}}
        if "stopped" in body["query"]:
            return json.dumps(
                {
                    "data": {
                        "Model": {
                            "project": {"run": {"stopped": ctx.get("stopped", False)}}
                        }
                    }
                }
            )

        print("MISSING QUERY, add me to tests/mock_server.py", body["query"])
        error = {"message": "Not implemented in tests/mock_server.py", "body": body}
        return json.dumps({"errors": [error]})

    @app.route("/storage", methods=["PUT", "GET"])
    def storage():
        ctx = get_ctx()
        if "fail_storage_times" in ctx:
            if ctx["fail_storage_count"] < ctx["fail_storage_times"]:
                ctx["fail_storage_count"] += 1
                return json.dumps({"errors": ["Server down"]}), 500
        file = request.args.get("file")
        _id = request.args.get("id", "")
        run = request.args.get("run", "unknown")
        ctx["storage"] = ctx.get("storage", {})
        ctx["storage"][run] = ctx["storage"].get(run, [])
        ctx["storage"][run].append(request.args.get("file"))
        size = ctx["files"].get(request.args.get("file"))
        if request.method == "GET" and size:
            return os.urandom(size), 200
        # make sure to read the data
        request.get_data(as_text=True)
        run_ctx = ctx["runs"].setdefault(run, default_ctx())
        for c in ctx, run_ctx:
            c["file_names"].append(request.args.get("file"))

        inject = InjectRequestsParse(ctx).find(request=request)
        if inject:
            if inject.response:
                response = inject.response
            if inject.http_status:
                # print("INJECT", inject, inject.http_status)
                raise HttpException("some error", status_code=inject.http_status)

        if request.method == "PUT":
            for c in ctx, run_ctx:
                c["file_bytes"].setdefault(file, 0)
                c["file_bytes"][file] += request.content_length
        if ART_EMU:
            return ART_EMU.storage(request=request)
        if file == "wandb_manifest.json":
            if _id in ctx.get("artifacts_by_id"):
                art = ctx["artifacts_by_id"][_id]
                if "-validation_predictions" in art["artifactCollectionNames"][0]:
                    return {
                        "version": 1,
                        "storagePolicy": "wandb-storage-policy-v1",
                        "storagePolicyConfig": {},
                        "contents": {
                            "validation_predictions.table.json": {
                                "digest": "3aaaaaaaaaaaaaaaaaaaaa==",
                                "size": 81299,
                            }
                        },
                    }
                if "wb_validation_data" in art["artifactCollectionNames"][0]:
                    return {
                        "version": 1,
                        "storagePolicy": "wandb-storage-policy-v1",
                        "storagePolicyConfig": {},
                        "contents": {
                            "validation_data.table.json": {
                                "digest": "3aaaaaaaaaaaaaaaaaaaaa==",
                                "size": 81299,
                            },
                            "media/tables/5aac4cea496fd061e813.table.json": {
                                "digest": "3aaaaaaaaaaaaaaaaaaaaa==",
                                "size": 81299,
                            },
                        },
                    }
            if request.args.get("name") == "my-test_reference_download:latest":
                return {
                    "version": 1,
                    "storagePolicy": "wandb-storage-policy-v1",
                    "storagePolicyConfig": {},
                    "contents": {
                        "StarWars3.wav": {
                            "digest": "a90eb05f7aef652b3bdd957c67b7213a",
                            "size": 81299,
                            "ref": "https://wandb-artifacts-refs-public-test.s3-us-west-2.amazonaws.com/StarWars3.wav",
                        },
                        "file1.txt": {
                            "digest": "0000====================",
                            "size": 81299,
                        },
                    },
                }
            elif (
                _id == "bb8043da7d78ff168a695cff097897d2"
                or _id == "ad4d74ac0e4167c6cf4aaad9d59b9b44"
            ):
                return {
                    "version": 1,
                    "storagePolicy": "wandb-storage-policy-v1",
                    "storagePolicyConfig": {},
                    "contents": {
                        "t1.table.json": {
                            "digest": "3aaaaaaaaaaaaaaaaaaaaa==",
                            "size": 81299,
                        }
                    },
                }
            elif _id == "6ddbe1c239de9c9fc6c397fc5591555a":
                return {
                    "version": 1,
                    "storagePolicy": "wandb-storage-policy-v1",
                    "storagePolicyConfig": {},
                    "contents": {
                        "logged_table.table.json": {
                            "digest": "3aaaaaaaaaaaaaaaaaaaaa==",
                            "size": 81299,
                        }
                    },
                }
            elif _id == "b9a598178557aed1d89bd93ec0db989b":
                return {
                    "version": 1,
                    "storagePolicy": "wandb-storage-policy-v1",
                    "storagePolicyConfig": {},
                    "contents": {
                        "logged_table_2.table.json": {
                            "digest": "3aaaaaaaaaaaaaaaaaaaaa==",
                            "size": 81299,
                        }
                    },
                }
            elif _id == "e6954815d2beb5841b3dabf7cf455c30":
                return {
                    "version": 1,
                    "storagePolicy": "wandb-storage-policy-v1",
                    "storagePolicyConfig": {},
                    "contents": {
                        "logged_table.partitioned-table.json": {
                            "digest": "3aaaaaaaaaaaaaaaaaaaaa==",
                            "size": 81299,
                        }
                    },
                }
            elif _id == "0eec13efd400546f58a4530de62ed07a":
                return {
                    "version": 1,
                    "storagePolicy": "wandb-storage-policy-v1",
                    "storagePolicyConfig": {},
                    "contents": {
                        "jt.joined-table.json": {
                            "digest": "3aaaaaaaaaaaaaaaaaaaaa==",
                            "size": 81299,
                        }
                    },
                }
            elif _id in [
                "2d9a7e0aa8407f0730e19e5bc55c3a45",
                "c541de19b18331a4a33b282fc9d42510",
                "6f3d6ed5417d2955afbc73bff0ed1609",
                "7d797e62834a7d72538529e91ed958e2",
                "03d3e221fd4da6c5fccb1fbd75fe475e",
                "464aa7e0d7c3f8230e3fe5f10464a2e6",
                "8ef51aeabcfcd89b719822de64f6a8bf",
            ]:
                return {
                    "version": 1,
                    "storagePolicy": "wandb-storage-policy-v1",
                    "storagePolicyConfig": {},
                    "contents": {
                        "validation_data.table.json": {
                            "digest": "3aaaaaaaaaaaaaaaaaaaaa==",
                            "size": 81299,
                        },
                        "media/tables/e14239fe.table.json": {
                            "digest": "3aaaaaaaaaaaaaaaaaaaaa==",
                            "size": 81299,
                        },
                    },
                }
            elif (
                len(ctx.get("graphql", [])) >= 3
                and ctx["graphql"][2].get("variables", {}).get("name", "") == "dummy:v0"
            ) or request.args.get("name") == "dummy:v0":
                return {
                    "version": 1,
                    "storagePolicy": "wandb-storage-policy-v1",
                    "storagePolicyConfig": {},
                    "contents": {
                        "dataset.partitioned-table.json": {
                            "digest": "0aaaaaaaaaaaaaaaaaaaaa==",
                            "size": 81299,
                        },
                        "parts/1.table.json": {
                            "digest": "1aaaaaaaaaaaaaaaaaaaaa==",
                            "size": 81299,
                        },
                        "t.table.json": {
                            "digest": "2aaaaaaaaaaaaaaaaaaaaa==",
                            "size": 123,
                        },
                    },
                }
            elif _id == "e04169452d5584146eb7ebb405647cc8":
                return {
                    "version": 1,
                    "storagePolicy": "wandb-storage-policy-v1",
                    "storagePolicyConfig": {},
                    "contents": {
                        "results_df.table.json": {
                            "digest": "0aaaaaaaaaaaaaaaaaaaaa==",
                            "size": 363,
                        },
                    },
                }
            else:
                return {
                    "version": 1,
                    "storagePolicy": "wandb-storage-policy-v1",
                    "storagePolicyConfig": {},
                    "contents": {
                        "digits.h5": {
                            "digest": "TeSJ4xxXg0ohuL5xEdq2Ew==",
                            "size": 81299,
                        },
                    },
                }
        elif file == "wandb-metadata.json":
            return {
                "docker": "test/docker",
                "program": "train.py",
                "codePath": "train.py",
                "args": ["--test", "foo"],
                "git": ctx.get("git", {}),
            }
        elif file == "requirements.txt":
            return "numpy==1.19.5\n"
        elif file == "diff.patch":
            # TODO: make sure the patch is valid for windows as well,
            # and un skip the test in test_cli.py
            return """
diff --git a/patch.txt b/patch.txt
index 30d74d2..9a2c773 100644
--- a/patch.txt
+++ b/patch.txt
@@ -1 +1 @@
-test
\ No newline at end of file
+testing
\ No newline at end of file
"""
        return "", 200

    @app.route("/artifacts/<entity>/<digest>", methods=["GET", "POST"])
    def artifact_file(entity, digest):
        if ART_EMU:
            return ART_EMU.file(entity=entity, digest=digest)
        if entity == "entity" or entity == "mock_server_entity":
            if (
                digest == "d1a69a69a69a69a69a69a69a69a69a69"
            ):  # "dataset.partitioned-table.json"
                return (
                    json.dumps({"_type": "partitioned-table", "parts_path": "parts"}),
                    200,
                )
            elif digest == "d5a69a69a69a69a69a69a69a69a69a69":  # "parts/1.table.json"
                return (
                    json.dumps(
                        {
                            "_type": "table",
                            "column_types": {
                                "params": {
                                    "type_map": {
                                        "A": {
                                            "params": {
                                                "allowed_types": [
                                                    {"wb_type": "none"},
                                                    {"wb_type": "number"},
                                                ]
                                            },
                                            "wb_type": "union",
                                        },
                                        "B": {
                                            "params": {
                                                "allowed_types": [
                                                    {"wb_type": "none"},
                                                    {"wb_type": "number"},
                                                ]
                                            },
                                            "wb_type": "union",
                                        },
                                        "C": {
                                            "params": {
                                                "allowed_types": [
                                                    {"wb_type": "none"},
                                                    {"wb_type": "number"},
                                                ]
                                            },
                                            "wb_type": "union",
                                        },
                                    }
                                },
                                "wb_type": "dictionary",
                            },
                            "columns": ["A", "B", "C"],
                            "data": [[0, 0, 1]],
                            "ncols": 3,
                            "nrows": 1,
                        }
                    ),
                    200,
                )
            elif digest == "d9a69a69a69a69a69a69a69a69a69a69":  # "t.table.json"
                return (
                    json.dumps(
                        {
                            "_type": "table",
                            "column_types": {
                                "params": {"type_map": {}},
                                "wb_type": "dictionary",
                            },
                            "columns": [],
                            "data": [],
                            "ncols": 0,
                            "nrows": 0,
                        }
                    ),
                    200,
                )

        if digest == "dda69a69a69a69a69a69a69a69a69a69":
            return (
                json.dumps({"_type": "table-file", "columns": [], "data": []}),
                200,
            )

        return "ARTIFACT %s" % digest, 200

    @app.route("/files/<entity>/<project>/<run>/file_stream", methods=["POST"])
    def file_stream(entity, project, run):
        ctx = get_ctx()
        run_ctx = get_run_ctx(run)
        for c in ctx, run_ctx:
            c["file_stream"] = c.get("file_stream", [])
            c["file_stream"].append(request.get_json())
        response = json.dumps({"exitcode": None, "limits": {}})

        inject = InjectRequestsParse(ctx).find(request=request)
        if inject:
            if inject.response:
                response = inject.response
            if inject.http_status:
                # print("INJECT", inject, inject.http_status)
                raise HttpException("some error", status_code=inject.http_status)
        return response

    @app.route("/api/v1/namespaces/default/pods/test")
    def k8s_pod():
        ctx = get_ctx()
        image_id = b"docker-pullable://test@sha256:1234"
        ms = b'{"status":{"containerStatuses":[{"imageID":"%s"}]}}' % image_id
        if ctx.get("k8s"):
            return ms, 200
        else:
            return b"", 500

    @app.route("/api/sessions")
    def jupyter_sessions():
        return json.dumps(
            [
                {
                    "kernel": {"id": "12345"},
                    "notebook": {"path": "test.ipynb", "name": "test.ipynb"},
                }
            ]
        )

    @app.route("/wandb_url", methods=["PUT"])
    def spell_url():
        ctx = get_ctx()
        ctx["spell_data"] = request.get_json()
        return json.dumps({"success": True})

    @app.route("/pypi/<library>/json")
    def pypi(library):
        version = getattr(wandb, "__hack_pypi_latest_version__", wandb.__version__)
        return json.dumps(
            {
                "info": {"version": version},
                "releases": {
                    "88.1.2rc2": [],
                    "88.1.2rc12": [],
                    "88.1.2rc3": [],
                    "88.1.2rc4": [],
                    "0.11.0": [],
                    "0.10.32": [],
                    "0.10.31": [],
                    "0.10.30": [],
                    "0.0.8rc6": [],
                    "0.0.8rc2": [],
                    "0.0.8rc3": [],
                    "0.0.8rc8": [],
                    "0.0.2": [{"yanked": True}],
                    "0.0.3": [{"yanked": True, "yanked_reason": "just cuz"}],
                    "0.0.7": [],
                    "0.0.5": [],
                    "0.0.6": [],
                },
            }
        )

    @app.errorhandler(404)
    def page_not_found(e):
        print("Got request to: %s (%s)" % (request.url, request.method))
        return "Not Found", 404

    return app


class ParseCTX(object):
    def __init__(self, ctx, run_id=None):
        self._ctx = ctx["runs"][run_id] if run_id else ctx
        self._run_id = run_id

    def get_filestream_file_updates(self):
        data = {}
        file_stream_updates = self._ctx.get("file_stream", [])
        for update in file_stream_updates:
            files = update.get("files")
            if not files:
                continue
            for k, v in six.iteritems(files):
                data.setdefault(k, []).append(v)
        return data

    def get_filestream_file_items(self):
        data = {}
        fs_file_updates = self.get_filestream_file_updates()
        for k, v in six.iteritems(fs_file_updates):
            l = []
            for d in v:
                offset = d.get("offset")
                content = d.get("content")
                assert offset is not None
                assert content is not None
                # this check isnt valid right now.
                # TODO: lets just assume it is fine, look into this later
                # assert offset == 0 or offset == len(l), (k, v, l, d)
                if not offset:
                    l = []
                if k == u"output.log":
                    lines = [content]
                else:
                    lines = map(json.loads, content)
                l.extend(lines)
            data[k] = l
        return data

    @property
    def run_ids(self):
        return self._ctx.get("run_ids", [])

    @property
    def file_names(self):
        return self._ctx.get("file_names", [])

    @property
    def files(self):
        files_sizes = self._ctx.get("file_bytes", {})
        files_dict = {}
        for fname, size in files_sizes.items():
            files_dict.setdefault(fname, {})
            files_dict[fname]["size"] = size
        return files_dict

    @property
    def dropped_chunks(self):
        return self._ctx.get("file_stream", [{"dropped": 0}])[-1]["dropped"]

    @property
    def summary_raw(self):
        fs_files = self.get_filestream_file_items()
        summary = fs_files.get("wandb-summary.json", [{}])[-1]
        return summary

    @property
    def summary_user(self):
        return {k: v for k, v in self.summary_raw.items() if not k.startswith("_")}

    @property
    def summary(self):
        # TODO: move this to config_user eventually
        return {k: v for k, v in self.summary_raw.items() if k != "_wandb"}

    @property
    def summary_wandb(self):
        # TODO: move this to config_user eventually
        return self.summary_raw["_wandb"]

    @property
    def history(self):
        fs_files = self.get_filestream_file_items()
        history = fs_files.get("wandb-history.jsonl")
        return history

    @property
    def exit_code(self):
        exit_code = None
        fs_list = self._ctx.get("file_stream")
        if fs_list:
            exit_code = fs_list[-1].get("exitcode")
        return exit_code

    @property
    def config_raw(self):
        return self._ctx["config"][-1]

    @property
    def config_user(self):
        return {
            k: v["value"] for k, v in self.config_raw.items() if not k.startswith("_")
        }

    @property
    def config(self):
        # TODO: move this to config_user eventually
        return self.config_raw

    @property
    def config_wandb(self):
        return self.config.get("_wandb", {}).get("value", {})

    @property
    def telemetry(self):
        return self.config.get("_wandb", {}).get("value", {}).get("t")

    @property
    def metrics(self):
        return self.config.get("_wandb", {}).get("value", {}).get("m")

    @property
    def manifests_created(self):
        return self._ctx.get("manifests_created") or []

    @property
    def manifests_created_ids(self):
        return [m["id"] for m in self.manifests_created]

    @property
    def artifacts(self):
        return self._ctx.get("artifacts_created") or {}

    def _debug(self):
        if not self._run_id:
            items = {"run_ids": "run_ids", "artifacts": "artifacts"}
        else:
            items = {
                "config": "config_user",
                "summary": "summary_user",
                "exit_code": "exit_code",
                "telemetry": "telemetry",
            }
        d = {}
        for k, v in items.items():
            d[k] = getattr(self, v)
        return d


if __name__ == "__main__":
    use_yea = "--yea" in sys.argv[1:]
    load_modules(use_yea=use_yea)

    app = create_app()
    app.logger.setLevel(logging.INFO)
    app.run(debug=False, port=int(os.environ.get("PORT", 8547)))<|MERGE_RESOLUTION|>--- conflicted
+++ resolved
@@ -69,12 +69,9 @@
         "emulate_artifacts": None,
         "run_state": "running",
         "run_queue_item_check_count": 0,
-<<<<<<< HEAD
         "swappable_artifacts": False,
         "used_artifact_info": None,
-=======
         "return_jupyter_in_run_info": False,
->>>>>>> 12b86f78
     }
 
 
@@ -156,7 +153,11 @@
         "events": ['{"cpu": 10}', '{"cpu": 20}', '{"cpu": 30}'],
         "files": {
             # Special weights url by default, if requesting upload we set the name
-            "edges": [{"node": fileNode,}]
+            "edges": [
+                {
+                    "node": fileNode,
+                }
+            ]
         },
         "sampledHistory": [[{"loss": 0, "acc": 100}, {"loss": 1, "acc": 0}]],
         "shouldStop": False,
@@ -211,7 +212,9 @@
                 "alias": "v%i" % ctx["page_count"],
             }
         ],
-        "artifactSequence": {"name": collection_name,},
+        "artifactSequence": {
+            "name": collection_name,
+        },
         "currentManifest": {
             "file": {
                 "directUrl": request_url_root
@@ -579,8 +582,16 @@
                 return json.dumps(
                     {
                         "data": {
-                            "QueryType": {"fields": [{"name": "serverInfo"},]},
-                            "ServerInfoType": {"fields": [{"name": "cliVersionInfo"},]},
+                            "QueryType": {
+                                "fields": [
+                                    {"name": "serverInfo"},
+                                ]
+                            },
+                            "ServerInfoType": {
+                                "fields": [
+                                    {"name": "cliVersionInfo"},
+                                ]
+                            },
                         }
                     }
                 )
@@ -588,7 +599,11 @@
             return json.dumps(
                 {
                     "data": {
-                        "QueryType": {"fields": [{"name": "serverInfo"},]},
+                        "QueryType": {
+                            "fields": [
+                                {"name": "serverInfo"},
+                            ]
+                        },
                         "ServerInfoType": {
                             "fields": [
                                 {"name": "cliVersionInfo"},
@@ -658,14 +673,24 @@
             )
         if "mutation CreateAgent(" in body["query"]:
             return json.dumps(
-                {"data": {"createAgent": {"agent": {"id": "mock-server-agent-93xy",}}}}
+                {
+                    "data": {
+                        "createAgent": {
+                            "agent": {
+                                "id": "mock-server-agent-93xy",
+                            }
+                        }
+                    }
+                }
             )
         if "mutation Heartbeat(" in body["query"]:
             return json.dumps(
                 {
                     "data": {
                         "agentHeartbeat": {
-                            "agent": {"id": "mock-server-agent-93xy",},
+                            "agent": {
+                                "id": "mock-server-agent-93xy",
+                            },
                             "commands": json.dumps(
                                 [
                                     {
@@ -812,7 +837,13 @@
             run_ctx = ctx["runs"].setdefault(run_name, default_ctx())
             for c in ctx, run_ctx:
                 c["manifests_created"].append(manifest)
-            return {"data": {"createArtifactManifest": {"artifactManifest": manifest,}}}
+            return {
+                "data": {
+                    "createArtifactManifest": {
+                        "artifactManifest": manifest,
+                    }
+                }
+            }
         if "mutation UpdateArtifactManifest(" in body["query"]:
             manifest = {
                 "id": 1,
@@ -829,7 +860,13 @@
                     "uploadHeaders": "",
                 },
             }
-            return {"data": {"updateArtifactManifest": {"artifactManifest": manifest,}}}
+            return {
+                "data": {
+                    "updateArtifactManifest": {
+                        "artifactManifest": manifest,
+                    }
+                }
+            }
         if "mutation CreateArtifactFiles" in body["query"]:
             if ART_EMU:
                 return ART_EMU.create_files(variables=body["variables"])
@@ -972,7 +1009,9 @@
                 if full_name is not None:
                     collection_name = full_name.split(":")[0]
                 art = artifact(
-                    ctx, collection_name=collection_name, request_url_root=base_url,
+                    ctx,
+                    collection_name=collection_name,
+                    request_url_root=base_url,
                 )
             # code artifacts use source-RUNID names, we return the code type
             art["artifactType"] = {"id": 2, "name": "code"}
