--- conflicted
+++ resolved
@@ -54,14 +54,10 @@
         "artifacts_by_id": {},
         "artifacts_created": {},
         "upsert_bucket_count": 0,
-<<<<<<< HEAD
-        "max_cli_version": "0.10.33",
         "out_of_date": False,
         "empty_query": False,
         "local_none": False,
-=======
         "max_cli_version": "0.12.0",
->>>>>>> bee847b4
         "runs": {},
         "run_ids": [],
         "file_names": [],
