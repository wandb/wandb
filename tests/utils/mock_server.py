--- conflicted
+++ resolved
@@ -611,8 +611,6 @@
                                 {"name": "cliVersionInfo"},
                                 {"name": "latestLocalVersionInfo"},
                                 {"name": "exposesExplicitRunQueueAckPath"},
-<<<<<<< HEAD
-=======
                             ]
                         },
                     }
@@ -631,7 +629,6 @@
                                 {"name": "artifactID"},
                                 {"name": "usedAs"},
                                 {"name": "clientMutationId"},
->>>>>>> 6e75c9ad
                             ]
                         },
                     }
