"""Mock Server for simple calls the cli and public api make"""

from flask import Flask, request, g, jsonify
import os
import sys
from datetime import datetime, timedelta
import json
import yaml
import six

# HACK: restore first two entries of sys path after wandb load
save_path = sys.path[:2]
import wandb

sys.path[0:0] = save_path
import logging
from six.moves import urllib
import threading

RequestsMock = None
InjectRequestsParse = None
ArtifactEmulator = None


def load_modules(use_yea=False):
    global RequestsMock, InjectRequestsParse, ArtifactEmulator
    if use_yea:
        from yea_wandb.mock_requests import RequestsMock, InjectRequestsParse
        from yea_wandb.artifact_emu import ArtifactEmulator
    else:
        from tests.utils.mock_requests import RequestsMock, InjectRequestsParse
        from tests.utils.artifact_emu import ArtifactEmulator


# global (is this safe?)
ART_EMU = None


def default_ctx():
    return {
        "fail_graphql_count": 0,  # used via "fail_graphql_times"
        "fail_storage_count": 0,  # used via "fail_storage_times"
        "rate_limited_count": 0,  # used via "rate_limited_times"
        "page_count": 0,
        "page_times": 2,
        "requested_file": "weights.h5",
        "current_run": None,
        "files": {},
        "k8s": False,
        "resume": None,
        "file_bytes": {},
        "manifests_created": [],
        "artifacts": {},
        "artifacts_by_id": {},
        "artifacts_created": {},
        "upsert_bucket_count": 0,
<<<<<<< HEAD
        "item_acked": False,
=======
        "max_cli_version": "0.12.0",
        "runs": {},
        "run_ids": [],
        "file_names": [],
        "emulate_artifacts": None,
>>>>>>> 12938508
    }


def mock_server(mocker):
    load_modules()
    ctx = default_ctx()
    app = create_app(ctx)
    mock = RequestsMock(app, ctx)
    # We mock out all requests libraries, couldn't find a way to mock the core lib
    sdk_path = "wandb.sdk"
    mocker.patch("gql.transport.requests.requests", mock)
    mocker.patch("wandb.wandb_sdk.internal.file_stream.requests", mock)
    mocker.patch("wandb.wandb_sdk.internal.internal_api.requests", mock)
    mocker.patch("wandb.wandb_sdk.internal.update.requests", mock)
    mocker.patch("wandb.wandb_sdk.internal.sender.requests", mock)
    mocker.patch("wandb.apis.internal_runqueue.requests", mock)
    mocker.patch("wandb.apis.public.requests", mock)
    mocker.patch("wandb.util.requests", mock)
    mocker.patch("wandb.wandb_sdk.wandb_artifacts.requests", mock)
    print("Patched requests everywhere", os.getpid())
    return mock


def run(ctx):
    if ctx["resume"]:
        now = datetime.now()
        created_at = (now - timedelta(days=1)).isoformat()
    else:
        created_at = datetime.now().isoformat()

    stopped = ctx.get("stopped", False)
    base_url = request.url_root.rstrip("/")

    # for wandb_tests::wandb_restore_name_not_found
    # if there is a fileName query, and this query is for nofile.h5
    # return an empty file. otherwise, return the usual weights.h5
    if ctx.get("graphql"):
        fileNames = ctx["graphql"][-1]["variables"].get("fileNames")
    else:
        fileNames = None
    if fileNames == ["nofile.h5"]:
        fileNode = {
            "id": "file123",
            "name": "nofile.h5",
            "sizeBytes": 0,
            "md5": "0",
            "url": base_url + "/storage?file=nofile.h5",
        }
    else:
        fileNode = {
            "id": "file123",
            "name": ctx["requested_file"],
            "sizeBytes": 20,
            "md5": "XXX",
            "url": base_url + "/storage?file=%s" % ctx["requested_file"],
            "directUrl": base_url
            + "/storage?file=%s&direct=true" % ctx["requested_file"],
        }

    return {
        "id": "test",
        "name": "test",
        "displayName": "beast-bug-33",
        "state": "running",
        "config": '{"epochs": {"value": 10}}',
        "group": "A",
        "jobType": "test",
        "description": "",
        "systemMetrics": '{"cpu": 100}',
        "summaryMetrics": '{"acc": 100, "loss": 0}',
        "fileCount": 1,
        "history": [
            '{"acc": 10, "loss": 90}',
            '{"acc": 20, "loss": 80}',
            '{"acc": 30, "loss": 70}',
        ],
        "events": ['{"cpu": 10}', '{"cpu": 20}', '{"cpu": 30}'],
        "files": {
            # Special weights url by default, if requesting upload we set the name
            "edges": [{"node": fileNode,}]
        },
        "sampledHistory": [[{"loss": 0, "acc": 100}, {"loss": 1, "acc": 0}]],
        "shouldStop": False,
        "failed": False,
        "stopped": stopped,
        "running": True,
        "tags": [],
        "notes": None,
        "sweepName": None,
        "createdAt": created_at,
        "updatedAt": datetime.now().isoformat(),
    }


def artifact(
    ctx,
    collection_name="mnist",
    state="COMMITTED",
    request_url_root="",
    id_override=None,
):
    _id = str(ctx["page_count"]) if id_override is None else id_override
    return {
        "id": _id,
        "digest": "abc123",
        "description": "",
        "state": state,
        "size": 10000,
        "createdAt": datetime.now().isoformat(),
        "updatedAt": datetime.now().isoformat(),
        "versionIndex": ctx["page_count"],
        "labels": [],
        "metadata": "{}",
        "aliases": [
            {
                "artifactCollectionName": collection_name,
                "alias": "v%i" % ctx["page_count"],
            }
        ],
        "artifactSequence": {"name": collection_name,},
        "currentManifest": {
            "file": {
                "directUrl": request_url_root
                + "/storage?file=wandb_manifest.json&id={}".format(_id)
            }
        },
    }


def paginated(node, ctx, extra={}):
    next_page = False
    ctx["page_count"] += 1
    if ctx["page_count"] < ctx["page_times"]:
        next_page = True
    edge = {"node": node, "cursor": "abc123"}
    edge.update(extra)
    return {
        "edges": [edge],
        "pageInfo": {"endCursor": "abc123", "hasNextPage": next_page},
    }


class CTX(object):
    """This is a silly threadsafe wrapper for getting ctx into the server
    NOTE: This will stop working for live_mock_server if we make pytest run
    in parallel.
    """

    lock = threading.Lock()
    STATE = None

    def __init__(self, ctx):
        self.ctx = ctx

    def get(self):
        return self.ctx

    def set(self, ctx):
        self.ctx = ctx
        CTX.persist(self)
        return self.ctx

    @classmethod
    def persist(cls, instance):
        with cls.lock:
            cls.STATE = instance.ctx

    @classmethod
    def load(cls, default):
        with cls.lock:
            if cls.STATE is not None:
                return CTX(cls.STATE)
            else:
                return CTX(default)


def get_ctx():
    if "ctx" not in g:
        g.ctx = CTX.load(default_ctx())
    return g.ctx.get()


def get_run_ctx(run_id):
    glob_ctx = get_ctx()
    run_ctx = glob_ctx["runs"][run_id]
    return run_ctx


def set_ctx(ctx):
    get_ctx()
    g.ctx.set(ctx)


def _bucket_config(ctx):
    files = ["wandb-metadata.json", "diff.patch"]
    if "bucket_config" in ctx and "files" in ctx["bucket_config"]:
        files = ctx["bucket_config"]["files"]
    base_url = request.url_root.rstrip("/")
    return {
        "commit": "HEAD",
        "github": "https://github.com/vanpelt",
        "config": '{"foo":{"value":"bar"}}',
        "files": {
            "edges": [
                {
                    "node": {
                        "directUrl": base_url + "/storage?file=" + name,
                        "name": name,
                    }
                }
                for name in files
            ]
        },
    }


class HttpException(Exception):
    status_code = 500

    def __init__(self, message, status_code=None, payload=None):
        Exception.__init__(self)
        self.message = message
        if status_code is not None:
            self.status_code = status_code
        self.payload = payload

    def to_dict(self):
        rv = dict(self.payload or ())
        rv["error"] = self.message
        return rv


def create_app(user_ctx=None):
    app = Flask(__name__)
    # When starting in live mode, user_ctx is a fancy object
    if isinstance(user_ctx, dict):
        with app.app_context():
            set_ctx(user_ctx)

    @app.teardown_appcontext
    def persist_ctx(exc):
        if "ctx" in g:
            CTX.persist(g.ctx)

    @app.errorhandler(HttpException)
    def handle_http_exception(error):
        response = jsonify(error.to_dict())
        response.status_code = error.status_code
        return response

    @app.route("/ctx", methods=["GET", "PUT", "DELETE"])
    def update_ctx():
        """Updating context for live_mock_server"""
        ctx = get_ctx()
        body = request.get_json()
        if request.method == "GET":
            return json.dumps(ctx)
        elif request.method == "DELETE":
            app.logger.info("reseting context")
            set_ctx(default_ctx())
            return json.dumps(get_ctx())
        else:
            ctx.update(body)
            # TODO: tests in CI failed on this
            set_ctx(ctx)
            app.logger.info("updated context %s", ctx)
            return json.dumps(get_ctx())

    @app.route("/graphql", methods=["POST"])
    def graphql():
        #  TODO: in tests wandb-username is set to the test name, lets scope ctx to it
        ctx = get_ctx()
        base_url = request.url_root.rstrip("/")
        test_name = request.headers.get("X-WANDB-USERNAME")
        if test_name:
            app.logger.info("Test request from: %s", test_name)
        app.logger.info("graphql post")
        if "fail_graphql_times" in ctx:
            if ctx["fail_graphql_count"] < ctx["fail_graphql_times"]:
                ctx["fail_graphql_count"] += 1
                return json.dumps({"errors": ["Server down"]}), 500
        if "rate_limited_times" in ctx:
            if ctx["rate_limited_count"] < ctx["rate_limited_times"]:
                ctx["rate_limited_count"] += 1
                return json.dumps({"error": "rate limit exceeded"}), 429

        # Setup artifact emulator (should this be somewhere else?)
        emulate_random_str = ctx["emulate_artifacts"]
        global ART_EMU
        if emulate_random_str:
            if ART_EMU is None or ART_EMU._random_str != emulate_random_str:
                ART_EMU = ArtifactEmulator(
                    random_str=emulate_random_str, ctx=ctx, base_url=base_url
                )
        else:
            ART_EMU = None

        body = request.get_json()
        app.logger.info("graphql post body: %s", body)
        if body["variables"].get("run"):
            ctx["current_run"] = body["variables"]["run"]

        if body["variables"].get("files"):
            requested_file = body["variables"]["files"][0]
            ctx["requested_file"] = requested_file
            url = base_url + "/storage?file={}&run={}".format(
                urllib.parse.quote(requested_file), ctx["current_run"]
            )
            return json.dumps(
                {
                    "data": {
                        "model": {
                            "bucket": {
                                "id": "storageid",
                                "files": {
                                    "uploadHeaders": [],
                                    "edges": [
                                        {
                                            "node": {
                                                "name": requested_file,
                                                "url": url,
                                                "directUrl": url + "&direct=true",
                                            }
                                        }
                                    ],
                                },
                            }
                        }
                    }
                }
            )
        if "historyTail" in body["query"]:
            if ctx["resume"] is True:
                hist_tail = '["{\\"_step\\": 15, \\"acc\\": 1, \\"_runtime\\": 60}"]'
                return json.dumps(
                    {
                        "data": {
                            "model": {
                                "bucket": {
                                    "name": "test",
                                    "displayName": "funky-town-13",
                                    "id": "test",
                                    "config": '{"epochs": {"value": 10}}',
                                    "summaryMetrics": '{"acc": 10, "best_val_loss": 0.5, "_wandb": {"runtime": 50}}',
                                    "logLineCount": 14,
                                    "historyLineCount": 15,
                                    "eventsLineCount": 0,
                                    "historyTail": hist_tail,
                                    "eventsTail": '["{\\"_runtime\\": 70}"]',
                                }
                            }
                        }
                    }
                )
            else:
                return json.dumps({"data": {"model": {"bucket": None}}})
        if "query Runs(" in body["query"]:
            return json.dumps(
                {
                    "data": {
                        "project": {
                            "runCount": 4,
                            "readOnly": False,
                            "runs": paginated(run(ctx), ctx),
                        }
                    }
                }
            )
        if "query Run(" in body["query"]:
            return json.dumps({"data": {"project": {"run": run(ctx)}}})
        if "query Model(" in body["query"]:
            if "project(" in body["query"]:
                project_field_name = "project"
                run_field_name = "run"
            else:
                project_field_name = "model"
                run_field_name = "bucket"
            if "commit" in body["query"]:
                run_config = _bucket_config(ctx)
            else:
                run_config = run(ctx)
            return json.dumps(
                {"data": {project_field_name: {run_field_name: run_config}}}
            )
        if "query Models(" in body["query"]:
            return json.dumps(
                {
                    "data": {
                        "models": {
                            "edges": [
                                {
                                    "node": {
                                        "id": "123",
                                        "name": "myname",
                                        "project": "myproj",
                                    }
                                }
                            ]
                        }
                    }
                }
            )
        if "query Projects(" in body["query"]:
            return json.dumps(
                {
                    "data": {
                        "models": paginated(
                            {
                                "id": "1",
                                "name": "test-project",
                                "entityName": body["variables"]["entity"],
                                "createdAt": "now",
                                "isBenchmark": False,
                            },
                            ctx,
                        )
                    }
                }
            )
        if "query Viewer " in body["query"]:
            return json.dumps(
                {
                    "data": {
                        "viewer": {
                            "entity": "mock_server_entity",
                            "flags": '{"code_saving_enabled": true}',
                            "teams": {
                                "edges": []  # TODO make configurable for cli_test
                            },
                        },
                        "serverInfo": {
                            "cliVersionInfo": {
                                "max_cli_version": str(
                                    ctx.get("max_cli_version", "0.10.33")
                                )
                            }
                        },
                    }
                }
            )
        if "query Sweep(" in body["query"]:
            return json.dumps(
                {
                    "data": {
                        "project": {
                            "sweep": {
                                "id": "1234",
                                "name": "fun-sweep-10",
                                "state": "running",
                                "bestLoss": 0.33,
                                "config": yaml.dump(
                                    {
                                        "controller": {"type": "local"},
                                        "method": "random",
                                        "parameters": {
                                            "param1": {
                                                "values": [1, 2, 3],
                                                "distribution": "categorical",
                                            },
                                            "param2": {
                                                "values": [1, 2, 3],
                                                "distribution": "categorical",
                                            },
                                        },
                                        "program": "train-dummy.py",
                                    }
                                ),
                                "createdAt": datetime.now().isoformat(),
                                "heartbeatAt": datetime.now().isoformat(),
                                "updatedAt": datetime.now().isoformat(),
                                "earlyStopJobRunning": False,
                                "controller": None,
                                "scheduler": None,
                                "runs": paginated(run(ctx), ctx),
                            }
                        }
                    }
                }
            )
        if "mutation UpsertSweep(" in body["query"]:
            return json.dumps(
                {
                    "data": {
                        "upsertSweep": {
                            "sweep": {
                                "name": "test",
                                "project": {
                                    "id": "1234",
                                    "name": "test",
                                    "entity": {"id": "1234", "name": "test"},
                                },
                            },
                            "configValidationWarnings": [],
                        }
                    }
                }
            )
        if "mutation CreateAgent(" in body["query"]:
            return json.dumps(
                {"data": {"createAgent": {"agent": {"id": "mock-server-agent-93xy",}}}}
            )
        if "mutation Heartbeat(" in body["query"]:
            return json.dumps(
                {
                    "data": {
                        "agentHeartbeat": {
                            "agent": {"id": "mock-server-agent-93xy",},
                            "commands": json.dumps(
                                [
                                    {
                                        "type": "run",
                                        "run_id": "mocker-sweep-run-x9",
                                        "args": {"learning_rate": {"value": 0.99124}},
                                        "runqueue_item_id": "1jfskn2z",
                                    }
                                ]
                            ),
                        }
                    }
                }
            )
        if "mutation UpsertBucket(" in body["query"]:
            run_id_default = "abc123"
            run_id = body["variables"].get("name", run_id_default)
            run_num = len(ctx["runs"])
            inserted = run_id not in ctx["runs"]
            if inserted:
                ctx["run_ids"].append(run_id)
            run_ctx = ctx["runs"].setdefault(run_id, default_ctx())

            r = run_ctx.setdefault("run", {})
            r.setdefault("display_name", "lovely-dawn-{}".format(run_num + 32))
            r.setdefault("storage_id", "storageid{}".format(run_num))
            r.setdefault("project_name", "test")
            r.setdefault("entity_name", "mock_server_entity")

            param_config = body["variables"].get("config")
            if param_config:
                for c in ctx, run_ctx:
                    c.setdefault("config", []).append(json.loads(param_config))

            param_summary = body["variables"].get("summaryMetrics")
            if param_summary:
                for c in ctx, run_ctx:
                    c.setdefault("summary", []).append(json.loads(param_summary))

            for c in ctx, run_ctx:
                c["upsert_bucket_count"] += 1

            # Update run context
            ctx["runs"][run_id] = run_ctx

            # support legacy tests which pass resume
            if ctx["resume"] is True:
                inserted = False

            response = {
                "data": {
                    "upsertBucket": {
                        "bucket": {
                            "id": r["storage_id"],
                            "name": run_id,
                            "displayName": r["display_name"],
                            "project": {
                                "name": r["project_name"],
                                "entity": {"name": r["entity_name"]},
                            },
                        },
                        "inserted": inserted,
                    }
                }
            }
            if body["variables"].get("name") == "mocker-sweep-run-x9":
                response["data"]["upsertBucket"]["bucket"][
                    "sweepName"
                ] = "test-sweep-id"
            if body["variables"].get("runQueueItemId") == "1jfskn2z":
                ctx["item_acked"] = True
            return json.dumps(response)
        if "mutation DeleteRun(" in body["query"]:
            return json.dumps({"data": {}})
        if "mutation CreateAnonymousApiKey " in body["query"]:
            return json.dumps(
                {
                    "data": {
                        "createAnonymousEntity": {"apiKey": {"name": "ANONYMOOSE" * 4}}
                    }
                }
            )
        if "mutation DeleteFiles(" in body["query"]:
            return json.dumps({"data": {"deleteFiles": {"success": True}}})
        if "mutation PrepareFiles(" in body["query"]:
            nodes = []
            for i, file_spec in enumerate(body["variables"]["fileSpecs"]):
                url = base_url + "/storage?file=%s" % file_spec["name"]
                nodes.append(
                    {
                        "node": {
                            "id": str(i),
                            "name": file_spec["name"],
                            "displayName": file_spec["name"],
                            "digest": "null",
                            "uploadUrl": url,
                            "uploadHeaders": "",
                        }
                    }
                )
            return json.dumps({"data": {"prepareFiles": {"files": {"edges": nodes}}}})
        if "mutation CreateArtifact(" in body["query"]:
            if ART_EMU:
                return ART_EMU.create(variables=body["variables"])

            collection_name = body["variables"]["artifactCollectionNames"][0]
            ctx["artifacts"] = ctx.get("artifacts", {})
            ctx["artifacts"][collection_name] = ctx["artifacts"].get(
                collection_name, []
            )
            ctx["artifacts"][collection_name].append(body["variables"])
            _id = body.get("variables", {}).get("digest", "")
            if _id != "":
                ctx.get("artifacts_by_id")[_id] = body["variables"]
            return {
                "data": {
                    "createArtifact": {
                        "artifact": artifact(
                            ctx,
                            collection_name,
                            id_override=_id,
                            state="COMMITTED"
                            if "PENDING" not in collection_name
                            else "PENDING",
                        )
                    }
                }
            }
        if "mutation CreateArtifactManifest(" in body["query"]:
            manifest = {
                "id": 1,
                "type": "INCREMENTAL"
                if "incremental" in body.get("variables", {}).get("name", "")
                else "FULL",
                "file": {
                    "id": 1,
                    "directUrl": base_url
                    + "/storage?file=wandb_manifest.json&name={}".format(
                        body.get("variables", {}).get("name", "")
                    ),
                    "uploadUrl": base_url + "/storage?file=wandb_manifest.json",
                    "uploadHeaders": "",
                },
            }
            run_name = body.get("variables", {}).get("runName", "unknown")
            run_ctx = ctx["runs"].setdefault(run_name, default_ctx())
            for c in ctx, run_ctx:
                c["manifests_created"].append(manifest)
            return {"data": {"createArtifactManifest": {"artifactManifest": manifest,}}}
        if "mutation UpdateArtifactManifest(" in body["query"]:
            manifest = {
                "id": 1,
                "type": "INCREMENTAL"
                if "incremental" in body.get("variables", {}).get("name", "")
                else "FULL",
                "file": {
                    "id": 1,
                    "directUrl": base_url
                    + "/storage?file=wandb_manifest.json&name={}".format(
                        body.get("variables", {}).get("name", "")
                    ),
                    "uploadUrl": base_url + "/storage?file=wandb_manifest.json",
                    "uploadHeaders": "",
                },
            }
            return {"data": {"updateArtifactManifest": {"artifactManifest": manifest,}}}
        if "mutation CreateArtifactFiles" in body["query"]:
            if ART_EMU:
                return ART_EMU.create_files(variables=body["variables"])
            return {
                "data": {
                    "files": [
                        {
                            "node": {
                                "id": idx,
                                "name": file["name"],
                                "uploadUrl": "",
                                "uploadheaders": [],
                                "artifact": {"id": file["artifactID"]},
                            }
                            for idx, file in enumerate(
                                body["variables"]["artifactFiles"]
                            )
                        }
                    ],
                }
            }
        if "mutation CommitArtifact(" in body["query"]:
            return {
                "data": {
                    "commitArtifact": {
                        "artifact": {"id": 1, "digest": "0000===================="}
                    }
                }
            }
        if "mutation UseArtifact(" in body["query"]:
            return {"data": {"useArtifact": {"artifact": artifact(ctx)}}}
        if "query ProjectArtifactType(" in body["query"]:
            return {
                "data": {
                    "project": {
                        "artifactType": {
                            "id": "1",
                            "name": "dataset",
                            "description": "",
                            "createdAt": datetime.now().isoformat(),
                        }
                    }
                }
            }
        if "query ProjectArtifacts(" in body["query"]:
            return {
                "data": {
                    "project": {
                        "artifactTypes": paginated(
                            {
                                "id": "1",
                                "name": "dataset",
                                "description": "",
                                "createdAt": datetime.now().isoformat(),
                            },
                            ctx,
                        )
                    }
                }
            }
        if "query ProjectArtifactCollections(" in body["query"]:
            return {
                "data": {
                    "project": {
                        "artifactType": {
                            "artifactSequences": paginated(
                                {
                                    "id": "1",
                                    "name": "mnist",
                                    "description": "",
                                    "createdAt": datetime.now().isoformat(),
                                },
                                ctx,
                            )
                        }
                    }
                }
            }
        if "query ArtifactCollection(" in body["query"]:
            return {
                "data": {
                    "project": {
                        "artifactType": {
                            "artifactSequence": {
                                "id": "1",
                                "name": "mnist",
                                "description": "",
                                "createdAt": datetime.now().isoformat(),
                            }
                        }
                    }
                }
            }
        if "query RunArtifacts(" in body["query"]:
            if "inputArtifacts" in body["query"]:
                key = "inputArtifacts"
            else:
                key = "outputArtifacts"
            artifacts = paginated(artifact(ctx), ctx)
            artifacts["totalCount"] = ctx["page_times"]
            return {"data": {"project": {"run": {key: artifacts}}}}
        if "query Artifacts(" in body["query"]:
            version = "v%i" % ctx["page_count"]
            artifacts = paginated(artifact(ctx), ctx, {"version": version})
            artifacts["totalCount"] = ctx["page_times"]
            return {
                "data": {
                    "project": {
                        "artifactType": {
                            "artifactSequence": {
                                "name": "mnist",
                                "artifacts": artifacts,
                            }
                        }
                    }
                }
            }
        if "query Artifact(" in body["query"]:
            if ART_EMU:
                return ART_EMU.query(variables=body.get("variables", {}))
            art = artifact(
                ctx, request_url_root=base_url, id_override="QXJ0aWZhY3Q6NTI1MDk4"
            )
            if "id" in body.get("variables", {}):
                art = artifact(
                    ctx,
                    request_url_root=base_url,
                    id_override=body.get("variables", {}).get("id"),
                )
                art["artifactType"] = {"id": 1, "name": "dataset"}
                return {"data": {"artifact": art}}
            # code artifacts use source-RUNID names, we return the code type
            art["artifactType"] = {"id": 2, "name": "code"}
            if "source" not in body["variables"]["name"]:
                art["artifactType"] = {"id": 1, "name": "dataset"}
            if "logged_table" in body["variables"]["name"]:
                art["artifactType"] = {"id": 3, "name": "run_table"}
            if "run-" in body["variables"]["name"]:
                art["artifactType"] = {"id": 4, "name": "run_table"}
            if "wb_validation_data" in body["variables"]["name"]:
                art["artifactType"] = {"id": 4, "name": "validation_dataset"}
            return {"data": {"project": {"artifact": art}}}
        if "query ArtifactManifest(" in body["query"]:
            art = artifact(ctx)
            art["currentManifest"] = {
                "id": 1,
                "file": {
                    "id": 1,
                    "directUrl": base_url
                    + "/storage?file=wandb_manifest.json&name={}".format(
                        body.get("variables", {}).get("name", "")
                    ),
                },
            }
            return {"data": {"project": {"artifact": art}}}
        if "query ClientIDMapping(" in body["query"]:
            return {"data": {"clientIDMapping": {"serverID": "QXJ0aWZhY3Q6NTI1MDk4"}}}
        if "stopped" in body["query"]:
            return json.dumps(
                {
                    "data": {
                        "Model": {
                            "project": {"run": {"stopped": ctx.get("stopped", False)}}
                        }
                    }
                }
            )

        print("MISSING QUERY, add me to tests/mock_server.py", body["query"])
        error = {"message": "Not implemented in tests/mock_server.py", "body": body}
        return json.dumps({"errors": [error]})

    @app.route("/storage", methods=["PUT", "GET"])
    def storage():
        ctx = get_ctx()
        if "fail_storage_times" in ctx:
            if ctx["fail_storage_count"] < ctx["fail_storage_times"]:
                ctx["fail_storage_count"] += 1
                return json.dumps({"errors": ["Server down"]}), 500
        file = request.args.get("file")
        _id = request.args.get("id", "")
        run = request.args.get("run", "unknown")
        ctx["storage"] = ctx.get("storage", {})
        ctx["storage"][run] = ctx["storage"].get(run, [])
        ctx["storage"][run].append(request.args.get("file"))
        size = ctx["files"].get(request.args.get("file"))
        if request.method == "GET" and size:
            return os.urandom(size), 200
        # make sure to read the data
        request.get_data(as_text=True)
        run_ctx = ctx["runs"].setdefault(run, default_ctx())
        for c in ctx, run_ctx:
            c["file_names"].append(request.args.get("file"))

        inject = InjectRequestsParse(ctx).find(request=request)
        if inject:
            if inject.response:
                response = inject.response
            if inject.http_status:
                # print("INJECT", inject, inject.http_status)
                raise HttpException("some error", status_code=inject.http_status)

        if request.method == "PUT":
            curr = ctx["file_bytes"].get(file)
            if curr is None:
                ctx["file_bytes"].setdefault(file, 0)
                ctx["file_bytes"][file] += request.content_length
            else:
                ctx["file_bytes"][file] += request.content_length
        if ART_EMU:
            return ART_EMU.storage(request=request)
        if file == "wandb_manifest.json":
            if _id in ctx.get("artifacts_by_id"):
                art = ctx["artifacts_by_id"][_id]
                if "-validation_predictions" in art["artifactCollectionNames"][0]:
                    return {
                        "version": 1,
                        "storagePolicy": "wandb-storage-policy-v1",
                        "storagePolicyConfig": {},
                        "contents": {
                            "validation_predictions.table.json": {
                                "digest": "3aaaaaaaaaaaaaaaaaaaaa==",
                                "size": 81299,
                            }
                        },
                    }
                if "wb_validation_data" in art["artifactCollectionNames"][0]:
                    return {
                        "version": 1,
                        "storagePolicy": "wandb-storage-policy-v1",
                        "storagePolicyConfig": {},
                        "contents": {
                            "validation_data.table.json": {
                                "digest": "3aaaaaaaaaaaaaaaaaaaaa==",
                                "size": 81299,
                            },
                            "media/tables/5aac4cea496fd061e813.table.json": {
                                "digest": "3aaaaaaaaaaaaaaaaaaaaa==",
                                "size": 81299,
                            },
                        },
                    }
            if request.args.get("name") == "my-test_reference_download:latest":
                return {
                    "version": 1,
                    "storagePolicy": "wandb-storage-policy-v1",
                    "storagePolicyConfig": {},
                    "contents": {
                        "StarWars3.wav": {
                            "digest": "a90eb05f7aef652b3bdd957c67b7213a",
                            "size": 81299,
                            "ref": "https://wandb-artifacts-refs-public-test.s3-us-west-2.amazonaws.com/StarWars3.wav",
                        },
                        "file1.txt": {
                            "digest": "0000====================",
                            "size": 81299,
                        },
                    },
                }
            elif (
                _id == "bb8043da7d78ff168a695cff097897d2"
                or _id == "ad4d74ac0e4167c6cf4aaad9d59b9b44"
            ):
                return {
                    "version": 1,
                    "storagePolicy": "wandb-storage-policy-v1",
                    "storagePolicyConfig": {},
                    "contents": {
                        "t1.table.json": {
                            "digest": "3aaaaaaaaaaaaaaaaaaaaa==",
                            "size": 81299,
                        }
                    },
                }
            elif _id == "6ddbe1c239de9c9fc6c397fc5591555a":
                return {
                    "version": 1,
                    "storagePolicy": "wandb-storage-policy-v1",
                    "storagePolicyConfig": {},
                    "contents": {
                        "logged_table.table.json": {
                            "digest": "3aaaaaaaaaaaaaaaaaaaaa==",
                            "size": 81299,
                        }
                    },
                }
            elif _id == "b9a598178557aed1d89bd93ec0db989b":
                return {
                    "version": 1,
                    "storagePolicy": "wandb-storage-policy-v1",
                    "storagePolicyConfig": {},
                    "contents": {
                        "logged_table_2.table.json": {
                            "digest": "3aaaaaaaaaaaaaaaaaaaaa==",
                            "size": 81299,
                        }
                    },
                }
            elif _id == "e6954815d2beb5841b3dabf7cf455c30":
                return {
                    "version": 1,
                    "storagePolicy": "wandb-storage-policy-v1",
                    "storagePolicyConfig": {},
                    "contents": {
                        "logged_table.partitioned-table.json": {
                            "digest": "3aaaaaaaaaaaaaaaaaaaaa==",
                            "size": 81299,
                        }
                    },
                }
            elif _id == "0eec13efd400546f58a4530de62ed07a":
                return {
                    "version": 1,
                    "storagePolicy": "wandb-storage-policy-v1",
                    "storagePolicyConfig": {},
                    "contents": {
                        "jt.joined-table.json": {
                            "digest": "3aaaaaaaaaaaaaaaaaaaaa==",
                            "size": 81299,
                        }
                    },
                }
            elif _id in [
                "2d9a7e0aa8407f0730e19e5bc55c3a45",
                "c541de19b18331a4a33b282fc9d42510",
                "6f3d6ed5417d2955afbc73bff0ed1609",
                "7d797e62834a7d72538529e91ed958e2",
                "03d3e221fd4da6c5fccb1fbd75fe475e",
                "464aa7e0d7c3f8230e3fe5f10464a2e6",
                "8ef51aeabcfcd89b719822de64f6a8bf",
            ]:
                return {
                    "version": 1,
                    "storagePolicy": "wandb-storage-policy-v1",
                    "storagePolicyConfig": {},
                    "contents": {
                        "validation_data.table.json": {
                            "digest": "3aaaaaaaaaaaaaaaaaaaaa==",
                            "size": 81299,
                        },
                        "media/tables/e14239fe.table.json": {
                            "digest": "3aaaaaaaaaaaaaaaaaaaaa==",
                            "size": 81299,
                        },
                    },
                }
            elif (
                len(ctx.get("graphql", [])) >= 3
                and ctx["graphql"][2].get("variables", {}).get("name", "") == "dummy:v0"
            ) or request.args.get("name") == "dummy:v0":
                return {
                    "version": 1,
                    "storagePolicy": "wandb-storage-policy-v1",
                    "storagePolicyConfig": {},
                    "contents": {
                        "dataset.partitioned-table.json": {
                            "digest": "0aaaaaaaaaaaaaaaaaaaaa==",
                            "size": 81299,
                        },
                        "parts/1.table.json": {
                            "digest": "1aaaaaaaaaaaaaaaaaaaaa==",
                            "size": 81299,
                        },
                        "t.table.json": {
                            "digest": "2aaaaaaaaaaaaaaaaaaaaa==",
                            "size": 123,
                        },
                    },
                }
            elif _id == "e04169452d5584146eb7ebb405647cc8":
                return {
                    "version": 1,
                    "storagePolicy": "wandb-storage-policy-v1",
                    "storagePolicyConfig": {},
                    "contents": {
                        "results_df.table.json": {
                            "digest": "0aaaaaaaaaaaaaaaaaaaaa==",
                            "size": 363,
                        },
                    },
                }
            else:
                return {
                    "version": 1,
                    "storagePolicy": "wandb-storage-policy-v1",
                    "storagePolicyConfig": {},
                    "contents": {
                        "digits.h5": {
                            "digest": "TeSJ4xxXg0ohuL5xEdq2Ew==",
                            "size": 81299,
                        },
                    },
                }
        elif file == "wandb-metadata.json":
            return {
                "docker": "test/docker",
                "program": "train.py",
                "args": ["--test", "foo"],
                "git": ctx.get("git", {}),
            }
        elif file == "diff.patch":
            # TODO: make sure the patch is valid for windows as well,
            # and un skip the test in test_cli.py
            return r"""
diff --git a/patch.txt b/patch.txt
index 30d74d2..9a2c773 100644
--- a/patch.txt
+++ b/patch.txt
@@ -1 +1 @@
-test
\ No newline at end of file
+testing
\ No newline at end of file
"""
        return "", 200

    @app.route("/artifacts/<entity>/<digest>", methods=["GET", "POST"])
    def artifact_file(entity, digest):
        if ART_EMU:
            return ART_EMU.file(entity=entity, digest=digest)
        if entity == "entity" or entity == "mock_server_entity":
            if (
                digest == "d1a69a69a69a69a69a69a69a69a69a69"
            ):  # "dataset.partitioned-table.json"
                return (
                    json.dumps({"_type": "partitioned-table", "parts_path": "parts"}),
                    200,
                )
            elif digest == "d5a69a69a69a69a69a69a69a69a69a69":  # "parts/1.table.json"
                return (
                    json.dumps(
                        {
                            "_type": "table",
                            "column_types": {
                                "params": {
                                    "type_map": {
                                        "A": {
                                            "params": {
                                                "allowed_types": [
                                                    {"wb_type": "none"},
                                                    {"wb_type": "number"},
                                                ]
                                            },
                                            "wb_type": "union",
                                        },
                                        "B": {
                                            "params": {
                                                "allowed_types": [
                                                    {"wb_type": "none"},
                                                    {"wb_type": "number"},
                                                ]
                                            },
                                            "wb_type": "union",
                                        },
                                        "C": {
                                            "params": {
                                                "allowed_types": [
                                                    {"wb_type": "none"},
                                                    {"wb_type": "number"},
                                                ]
                                            },
                                            "wb_type": "union",
                                        },
                                    }
                                },
                                "wb_type": "dictionary",
                            },
                            "columns": ["A", "B", "C"],
                            "data": [[0, 0, 1]],
                            "ncols": 3,
                            "nrows": 1,
                        }
                    ),
                    200,
                )
            elif digest == "d9a69a69a69a69a69a69a69a69a69a69":  # "t.table.json"
                return (
                    json.dumps(
                        {
                            "_type": "table",
                            "column_types": {
                                "params": {"type_map": {}},
                                "wb_type": "dictionary",
                            },
                            "columns": [],
                            "data": [],
                            "ncols": 0,
                            "nrows": 0,
                        }
                    ),
                    200,
                )

        if digest == "dda69a69a69a69a69a69a69a69a69a69":
            return (
                json.dumps({"_type": "table-file", "columns": [], "data": []}),
                200,
            )

        return "ARTIFACT %s" % digest, 200

    @app.route("/files/<entity>/<project>/<run>/file_stream", methods=["POST"])
    def file_stream(entity, project, run):
        ctx = get_ctx()
        run_ctx = get_run_ctx(run)
        for c in ctx, run_ctx:
            c["file_stream"] = c.get("file_stream", [])
            c["file_stream"].append(request.get_json())
        response = json.dumps({"exitcode": None, "limits": {}})

        inject = InjectRequestsParse(ctx).find(request=request)
        if inject:
            if inject.response:
                response = inject.response
            if inject.http_status:
                # print("INJECT", inject, inject.http_status)
                raise HttpException("some error", status_code=inject.http_status)
        return response

    @app.route("/api/v1/namespaces/default/pods/test")
    def k8s_pod():
        ctx = get_ctx()
        image_id = b"docker-pullable://test@sha256:1234"
        ms = b'{"status":{"containerStatuses":[{"imageID":"%s"}]}}' % image_id
        if ctx.get("k8s"):
            return ms, 200
        else:
            return b"", 500

    @app.route("/api/sessions")
    def jupyter_sessions():
        return json.dumps(
            [
                {
                    "kernel": {"id": "12345"},
                    "notebook": {"path": "test.ipynb", "name": "test.ipynb"},
                }
            ]
        )

    @app.route("/wandb_url", methods=["PUT"])
    def spell_url():
        ctx = get_ctx()
        ctx["spell_data"] = request.get_json()
        return json.dumps({"success": True})

    @app.route("/pypi/<library>/json")
    def pypi(library):
        version = getattr(wandb, "__hack_pypi_latest_version__", wandb.__version__)
        return json.dumps(
            {
                "info": {"version": version},
                "releases": {
                    "88.1.2rc2": [],
                    "88.1.2rc12": [],
                    "88.1.2rc3": [],
                    "88.1.2rc4": [],
                    "0.11.0": [],
                    "0.10.32": [],
                    "0.10.31": [],
                    "0.10.30": [],
                    "0.0.8rc6": [],
                    "0.0.8rc2": [],
                    "0.0.8rc3": [],
                    "0.0.8rc8": [],
                    "0.0.2": [{"yanked": True}],
                    "0.0.3": [{"yanked": True, "yanked_reason": "just cuz"}],
                    "0.0.7": [],
                    "0.0.5": [],
                    "0.0.6": [],
                },
            }
        )

    @app.errorhandler(404)
    def page_not_found(e):
        print("Got request to: %s (%s)" % (request.url, request.method))
        return "Not Found", 404

    return app


class ParseCTX(object):
    def __init__(self, ctx, run_id=None):
        self._ctx = ctx["runs"][run_id] if run_id else ctx
        self._run_id = run_id

    def get_filestream_file_updates(self):
        data = {}
        file_stream_updates = self._ctx.get("file_stream", [])
        for update in file_stream_updates:
            files = update.get("files")
            if not files:
                continue
            for k, v in six.iteritems(files):
                data.setdefault(k, []).append(v)
        return data

    def get_filestream_file_items(self):
        data = {}
        fs_file_updates = self.get_filestream_file_updates()
        for k, v in six.iteritems(fs_file_updates):
            l = []
            for d in v:
                offset = d.get("offset")
                content = d.get("content")
                assert offset is not None
                assert content is not None
                # this check isnt valid right now.
                # TODO: lets just assume it is fine, look into this later
                # assert offset == 0 or offset == len(l), (k, v, l, d)
                if not offset:
                    l = []
                if k == u"output.log":
                    lines = [content]
                else:
                    lines = map(json.loads, content)
                l.extend(lines)
            data[k] = l
        return data

    @property
    def run_ids(self):
        return self._ctx.get("run_ids", [])

    @property
    def file_names(self):
        return self._ctx.get("file_names", [])

    @property
    def dropped_chunks(self):
        return self._ctx.get("file_stream", [{"dropped": 0}])[-1]["dropped"]

    @property
    def summary_raw(self):
        fs_files = self.get_filestream_file_items()
        summary = fs_files.get("wandb-summary.json", [{}])[-1]
        return summary

    @property
    def summary_user(self):
        return {k: v for k, v in self.summary_raw.items() if not k.startswith("_")}

    @property
    def summary(self):
        # TODO: move this to config_user eventually
        return {k: v for k, v in self.summary_raw.items() if k != "_wandb"}

    @property
    def summary_wandb(self):
        # TODO: move this to config_user eventually
        return self.summary_raw["_wandb"]

    @property
    def history(self):
        fs_files = self.get_filestream_file_items()
        history = fs_files.get("wandb-history.jsonl")
        return history

    @property
    def exit_code(self):
        exit_code = None
        fs_list = self._ctx.get("file_stream")
        if fs_list:
            exit_code = fs_list[-1].get("exitcode")
        return exit_code

    @property
    def config_raw(self):
        return self._ctx["config"][-1]

    @property
    def config_user(self):
        return {
            k: v["value"] for k, v in self.config_raw.items() if not k.startswith("_")
        }

    @property
    def config(self):
        # TODO: move this to config_user eventually
        return self.config_raw

    @property
    def config_wandb(self):
        return self.config.get("_wandb", {}).get("value", {})

    @property
    def telemetry(self):
        return self.config.get("_wandb", {}).get("value", {}).get("t")

    @property
    def metrics(self):
        return self.config.get("_wandb", {}).get("value", {}).get("m")

    @property
    def manifests_created(self):
        return self._ctx.get("manifests_created") or []

    @property
    def manifests_created_ids(self):
        return [m["id"] for m in self.manifests_created]

    @property
<<<<<<< HEAD
    def item_acked(self):
        return self._ctx.get("item_acked")
=======
    def artifacts(self):
        return self._ctx.get("artifacts_created") or {}

    def _debug(self):
        if not self._run_id:
            items = {"run_ids": "run_ids", "artifacts": "artifacts"}
        else:
            items = {
                "config": "config_user",
                "summary": "summary_user",
                "exit_code": "exit_code",
                "telemetry": "telemetry",
            }
        d = {}
        for k, v in items.items():
            d[k] = getattr(self, v)
        return d
>>>>>>> 12938508


if __name__ == "__main__":
    use_yea = "--yea" in sys.argv[1:]
    load_modules(use_yea=use_yea)

    app = create_app()
    app.logger.setLevel(logging.INFO)
    app.run(debug=False, port=int(os.environ.get("PORT", 8547)))<|MERGE_RESOLUTION|>--- conflicted
+++ resolved
@@ -54,15 +54,12 @@
         "artifacts_by_id": {},
         "artifacts_created": {},
         "upsert_bucket_count": 0,
-<<<<<<< HEAD
-        "item_acked": False,
-=======
         "max_cli_version": "0.12.0",
         "runs": {},
         "run_ids": [],
         "file_names": [],
         "emulate_artifacts": None,
->>>>>>> 12938508
+        "item_acked": False,
     }
 
 
@@ -1439,10 +1436,6 @@
         return [m["id"] for m in self.manifests_created]
 
     @property
-<<<<<<< HEAD
-    def item_acked(self):
-        return self._ctx.get("item_acked")
-=======
     def artifacts(self):
         return self._ctx.get("artifacts_created") or {}
 
@@ -1460,7 +1453,10 @@
         for k, v in items.items():
             d[k] = getattr(self, v)
         return d
->>>>>>> 12938508
+
+    @property
+    def item_acked(self):
+        return self._ctx.get("item_acked")
 
 
 if __name__ == "__main__":
