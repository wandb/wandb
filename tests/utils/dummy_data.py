--- conflicted
+++ resolved
@@ -1,55 +1,3 @@
-<<<<<<< HEAD
-try:
-    import matplotlib
-except ModuleNotFoundError:
-    def matplotlib_multiple_axes_figures(total_plot_count = 3, data = [1,2,3]):
-        raise NotImplemented("matplotlib not found")
-
-    def matplotlib_with_image():
-        raise NotImplemented("matplotlib not found")
-
-    def matplotlib_without_image():
-        raise NotImplemented("matplotlib not found")
-else:
-    matplotlib.use("Agg")
-    import matplotlib.pyplot as plt
-    import numpy as np
-
-    def matplotlib_multiple_axes_figures(total_plot_count = 3, data = [1,2,3]):
-        '''Helper generator which  create a figure containing up to `total_plot_count`
-        axes and optionally adds `data` to each axes in a permutation-style loop.
-        '''
-        for num_plots in range(1, total_plot_count + 1):
-            for permutation in range(2 ** num_plots):
-                has_data = [permutation & (1 << i) > 0 for i in range(num_plots)]
-                fig, ax = plt.subplots(num_plots)
-                if num_plots == 1:
-                    if has_data[0]:
-                        ax.plot(data)
-                else:
-                    for plot_id in range(num_plots):
-                        if has_data[plot_id]:
-                            ax[plot_id].plot(data)
-                yield fig
-                plt.close()
-
-    def matplotlib_with_image():
-        '''Creates a matplotlib figure with an image
-        '''
-        fig, ax = plt.subplots(3)
-        ax[0].plot([1,2,3])
-        ax[1].imshow(np.random.rand(200, 200, 3))
-        ax[2].plot([1,2,3])
-        return fig
-
-    def matplotlib_without_image():
-        '''Creates a matplotlib figure without an image
-        '''
-        fig, ax = plt.subplots(2)
-        ax[0].plot([1,2,3])
-        ax[1].plot([1,2,3])
-        return fig
-=======
 import matplotlib
 
 matplotlib.use("Agg")
@@ -92,5 +40,4 @@
     fig, ax = plt.subplots(2)
     ax[0].plot([1, 2, 3])
     ax[1].plot([1, 2, 3])
-    return fig
->>>>>>> 9dcb2d8e
+    return fig