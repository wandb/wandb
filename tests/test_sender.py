import os
import pytest
from six.moves import queue
import threading
import time
import shutil
import sys

import wandb
from wandb.util import mkdir_exists_ok

# TODO: consolidate dynamic imports
PY3 = sys.version_info.major == 3 and sys.version_info.minor >= 6
if PY3:
    from wandb.sdk.internal.handler import HandleManager
    from wandb.sdk.internal.sender import SendManager
    from wandb.sdk.interface.interface import BackendSender
else:
    from wandb.sdk_py27.internal.handler import HandleManager
    from wandb.sdk_py27.internal.sender import SendManager
    from wandb.sdk_py27.interface.interface import BackendSender

from wandb.proto import wandb_internal_pb2


@pytest.fixture()
def result_q():
    return queue.Queue()


@pytest.fixture()
def sender_q():
    return queue.Queue()


@pytest.fixture()
def writer_q():
    return queue.Queue()


@pytest.fixture()
def process():
    # FIXME: return mocked process (needs is_alive())
    return MockProcess()


class MockProcess:
    def __init__(self):
        pass

    def is_alive(self):
        return True


@pytest.fixture()
def sender(record_q, result_q, process):
    return BackendSender(record_q=record_q, result_q=result_q, process=process,)


@pytest.fixture()
def sm(
    runner, sender_q, result_q, test_settings, mock_server, fake_interface,
):
    with runner.isolated_filesystem():
        test_settings.root_dir = os.getcwd()
        sm = SendManager(
            settings=test_settings,
            record_q=sender_q,
            result_q=result_q,
            interface=fake_interface,
        )
        yield sm


@pytest.fixture()
def hm(
    runner,
    record_q,
    result_q,
    test_settings,
    mock_server,
    sender_q,
    writer_q,
    fake_interface,
):
    with runner.isolated_filesystem():
        test_settings.root_dir = os.getcwd()
        stopped = threading.Event()
        hm = HandleManager(
            settings=test_settings,
            record_q=record_q,
            result_q=result_q,
            stopped=stopped,
            sender_q=sender_q,
            writer_q=writer_q,
            interface=fake_interface,
        )
        yield hm


@pytest.fixture()
def get_record():
    def _get_record(input_q, timeout=None):
        try:
            i = input_q.get(timeout=timeout)
        except queue.Empty:
            return None
        return i

    return _get_record


@pytest.fixture()
def start_send_thread(sender_q, get_record):
    stop_event = threading.Event()

    def start_send(send_manager):
        def target():
            while True:
                payload = get_record(input_q=sender_q, timeout=0.1)
                if payload:
                    send_manager.send(payload)
                elif stop_event.is_set():
                    break

        t = threading.Thread(target=target)
        t.daemon = True
        t.start()

    yield start_send
    stop_event.set()


@pytest.fixture()
def start_handle_thread(record_q, get_record):
    stop_event = threading.Event()

    def start_handle(handle_manager):
        def target():
            while True:
                payload = get_record(input_q=record_q, timeout=0.1)
                if payload:
                    handle_manager.handle(payload)
                elif stop_event.is_set():
                    break

        t = threading.Thread(target=target)
        t.daemon = True
        t.start()

    yield start_handle
    stop_event.set()


@pytest.fixture()
def start_backend(
    mocked_run, hm, sm, sender, start_handle_thread, start_send_thread,
):
    def start_backend_func(initial_run=True):
        start_handle_thread(hm)
        start_send_thread(sm)
        if initial_run:
            _ = sender.communicate_run(mocked_run)

    yield start_backend_func


@pytest.fixture()
def stop_backend(
    mocked_run, hm, sm, sender, start_handle_thread, start_send_thread,
):
    def stop_backend_func():
        sender.publish_exit(0)
        for _ in range(10):
            poll_exit_resp = sender.communicate_poll_exit()
            assert poll_exit_resp, "poll exit timedout"
            done = poll_exit_resp.done
            if done:
                break
            time.sleep(1)
        assert done, "backend didnt shutdown"

    yield stop_backend_func


def test_send_status_request(
    mock_server, sender, start_backend,
):
    mock_server.ctx["stopped"] = True
    start_backend()

    status_resp = sender.communicate_status(check_stop_req=True)
    assert status_resp is not None
    assert status_resp.run_should_stop


def test_parallel_requests(
    mock_server, sender, start_backend,
):
    mock_server.ctx["stopped"] = True
    work_queue = queue.Queue()
    start_backend()

    def send_sync_request(i):
        work_queue.get()
        if i % 3 == 0:
            status_resp = sender.communicate_status(check_stop_req=True)
            assert status_resp is not None
            assert status_resp.run_should_stop
        elif i % 3 == 1:
            status_resp = sender.communicate_status(check_stop_req=False)
            assert status_resp is not None
            assert not status_resp.run_should_stop
        elif i % 3 == 2:
            summary_resp = sender.communicate_summary()
            assert summary_resp is not None
            assert hasattr(summary_resp, "item")
        work_queue.task_done()

    for i in range(10):
        work_queue.put(None)
        t = threading.Thread(target=send_sync_request, args=(i,))
        t.daemon = True
        t.start()

    work_queue.join()


def test_resume_success(
    mocked_run, test_settings, mock_server, sender, start_backend,
):
    test_settings.resume = "allow"
    mock_server.ctx["resume"] = True
    start_backend(initial_run=False)

    run_result = sender.communicate_run(mocked_run)
    assert run_result.HasField("error") is False
    assert run_result.run.starting_step == 16


def test_resume_error_never(
    mocked_run, test_settings, mock_server, sender, start_backend,
):
    test_settings.resume = "never"
    mock_server.ctx["resume"] = True
    start_backend(initial_run=False)

    run_result = sender.communicate_run(mocked_run)
    assert run_result.HasField("error")
    assert (
        run_result.error.message == "resume='never' but run (%s) exists" % mocked_run.id
    )


def test_resume_error_must(
    mocked_run, test_settings, mock_server, sender, start_backend,
):
    test_settings.resume = "must"
    mock_server.ctx["resume"] = False
    start_backend(initial_run=False)

    run_result = sender.communicate_run(mocked_run)
    assert run_result.HasField("error")
    assert (
        run_result.error.message
        == "resume='must' but run (%s) doesn't exist" % mocked_run.id
    )


def test_save_live_existing_file(
    mocked_run, mock_server, sender, start_backend, stop_backend,
):
    start_backend()
    with open(os.path.join(mocked_run.dir, "test.txt"), "w") as f:
        f.write("TEST TEST")
    sender.publish_files({"files": [("test.txt", "live")]})
    stop_backend()
    assert len(mock_server.ctx["storage?file=test.txt"]) == 1


def test_save_live_write_after_policy(
    mocked_run, mock_server, sender, start_backend, stop_backend,
):
    start_backend()
    sender.publish_files({"files": [("test.txt", "live")]})
    with open(os.path.join(mocked_run.dir, "test.txt"), "w") as f:
        f.write("TEST TEST")
    stop_backend()
    assert len(mock_server.ctx["storage?file=test.txt"]) == 1


def test_save_live_multi_write(
    mocked_run, mock_server, sender, start_backend, stop_backend,
):
    start_backend()
    sender.publish_files({"files": [("test.txt", "live")]})
    test_file = os.path.join(mocked_run.dir, "test.txt")
    with open(test_file, "w") as f:
        f.write("TEST TEST")
    # File system polling happens every second
    time.sleep(1.5)
    with open(test_file, "w") as f:
        f.write("TEST TEST TEST TEST")
    stop_backend()
    assert len(mock_server.ctx["storage?file=test.txt"]) == 2


def test_save_live_glob_multi_write(
    mocked_run, mock_server, sender, start_backend, stop_backend,
):
    start_backend()
    sender.publish_files({"files": [("checkpoints/*", "live")]})
    mkdir_exists_ok(os.path.join(mocked_run.dir, "checkpoints"))
    test_file_1 = os.path.join(mocked_run.dir, "checkpoints", "test_1.txt")
    test_file_2 = os.path.join(mocked_run.dir, "checkpoints", "test_2.txt")
    # To debug this test adds some prints to the dir_watcher.py _on_file_* handlers
    print("Wrote file 1")
    with open(test_file_1, "w") as f:
        f.write("TEST TEST")
    time.sleep(2)
    print("Wrote file 1 2nd time")
    with open(test_file_1, "w") as f:
        f.write("TEST TEST TEST TEST")
    # File system polling happens every second
    time.sleep(1.5)
    print("Wrote file 2")
    with open(test_file_2, "w") as f:
        f.write("TEST TEST TEST TEST")
    print("Wrote file 1 3rd time")
    with open(test_file_1, "w") as f:
        f.write("TEST TEST TEST TEST TEST TEST")
    print("Stopping backend")
    stop_backend()
    print("Backend stopped")
    print(
        "CTX:", [(k, v) for k, v in mock_server.ctx.items() if k.startswith("storage")]
    )
    assert len(mock_server.ctx["storage?file=checkpoints/test_1.txt"]) == 3
    assert len(mock_server.ctx["storage?file=checkpoints/test_2.txt"]) == 1


def test_save_rename_file(
    mocked_run, mock_server, sender, start_backend, stop_backend,
):
    start_backend()
    sender.publish_files({"files": [("test.txt", "live")]})
    test_file = os.path.join(mocked_run.dir, "test.txt")
    with open(test_file, "w") as f:
        f.write("TEST TEST")
    # File system polling happens every second
    time.sleep(1.5)
    shutil.copy(test_file, test_file.replace("test.txt", "test-copy.txt"))
    stop_backend()
    assert len(mock_server.ctx["storage?file=test.txt"]) == 1
    assert len(mock_server.ctx["storage?file=test-copy.txt"]) == 1


def test_save_end_write_after_policy(
    mocked_run, mock_server, sender, start_backend, stop_backend,
):
    start_backend()
    sender.publish_files({"files": [("test.txt", "end")]})
    with open(os.path.join(mocked_run.dir, "test.txt"), "w") as f:
        f.write("TEST TEST")
    stop_backend()
    assert len(mock_server.ctx["storage?file=test.txt"]) == 1


def test_save_end_existing_file(
    mocked_run, mock_server, sender, start_backend, stop_backend,
):
    start_backend()
    with open(os.path.join(mocked_run.dir, "test.txt"), "w") as f:
        f.write("TEST TEST")
    sender.publish_files({"files": [("test.txt", "end")]})
    stop_backend()
    assert len(mock_server.ctx["storage?file=test.txt"]) == 1


def test_save_end_multi_write(
    mocked_run, mock_server, sender, start_backend, stop_backend,
):
    start_backend()
    sender.publish_files({"files": [("test.txt", "end")]})
    test_file = os.path.join(mocked_run.dir, "test.txt")
    with open(test_file, "w") as f:
        f.write("TEST TEST")
    # File system polling happens every second
    time.sleep(1.5)
    with open(test_file, "w") as f:
        f.write("TEST TEST TEST TEST")
    stop_backend()
    assert len(mock_server.ctx["storage?file=test.txt"]) == 1


def test_save_now_write_after_policy(
    mocked_run, mock_server, sender, start_backend, stop_backend,
):
    start_backend()
    sender.publish_files({"files": [("test.txt", "now")]})
    with open(os.path.join(mocked_run.dir, "test.txt"), "w") as f:
        f.write("TEST TEST")
    stop_backend()
    assert len(mock_server.ctx["storage?file=test.txt"]) == 1


def test_save_now_existing_file(
    mocked_run, mock_server, sender, start_backend, stop_backend,
):
    start_backend()
    with open(os.path.join(mocked_run.dir, "test.txt"), "w") as f:
        f.write("TEST TEST")
    sender.publish_files({"files": [("test.txt", "now")]})
    stop_backend()
    assert len(mock_server.ctx["storage?file=test.txt"]) == 1


def test_save_now_multi_write(
    mocked_run, mock_server, sender, start_backend, stop_backend,
):
    start_backend()
    sender.publish_files({"files": [("test.txt", "now")]})
    test_file = os.path.join(mocked_run.dir, "test.txt")
    with open(test_file, "w") as f:
        f.write("TEST TEST")
    # File system polling happens every second
    time.sleep(1.5)
    with open(test_file, "w") as f:
        f.write("TEST TEST TEST TEST")
    stop_backend()
    assert len(mock_server.ctx["storage?file=test.txt"]) == 1


def test_save_glob_multi_write(
    mocked_run, mock_server, sender, start_backend, stop_backend,
):
    start_backend()
    sender.publish_files({"files": [("checkpoints/*", "now")]})
    mkdir_exists_ok(os.path.join(mocked_run.dir, "checkpoints"))
    test_file_1 = os.path.join(mocked_run.dir, "checkpoints", "test_1.txt")
    test_file_2 = os.path.join(mocked_run.dir, "checkpoints", "test_2.txt")
    print("Wrote file 1")
    with open(test_file_1, "w") as f:
        f.write("TEST TEST")
    # File system polling happens every second
    time.sleep(1.5)
    print("Wrote file 2")
    with open(test_file_2, "w") as f:
        f.write("TEST TEST TEST TEST")
    time.sleep(1.5)
    print("Stopping backend")
    stop_backend()
    print("Backend stopped")
    print(
        "CTX", [(k, v) for k, v in mock_server.ctx.items() if k.startswith("storage")]
    )
    assert len(mock_server.ctx["storage?file=checkpoints/test_1.txt"]) == 1
    assert len(mock_server.ctx["storage?file=checkpoints/test_2.txt"]) == 1


def test_save_now_relative_path(
    mocked_run, mock_server, sender, start_backend, stop_backend,
):
    start_backend()
    sender.publish_files({"files": [("foo/test.txt", "now")]})
    test_file = os.path.join(mocked_run.dir, "foo", "test.txt")
    mkdir_exists_ok(os.path.dirname(test_file))
    with open(test_file, "w") as f:
        f.write("TEST TEST")
    stop_backend()
    print("DAMN DUDE", mock_server.ctx)
    assert len(mock_server.ctx["storage?file=foo/test.txt"]) == 1


def test_save_now_twice(
    mocked_run, mock_server, sender, start_backend, stop_backend,
):
    start_backend()
    file_path = os.path.join("foo", "test.txt")
    sender.publish_files({"files": [(file_path, "now")]})
    test_file = os.path.join(mocked_run.dir, file_path)
    mkdir_exists_ok(os.path.dirname(test_file))
    with open(test_file, "w") as f:
        f.write("TEST TEST")
    time.sleep(1.5)
    with open(test_file, "w") as f:
        f.write("TEST TEST TEST TEST")
    sender.publish_files({"files": [(file_path, "now")]})
    stop_backend()
    print("DAMN DUDE", mock_server.ctx)
    assert len(mock_server.ctx["storage?file=foo/test.txt"]) == 2


def test_upgrade_upgraded(
    mocked_run, mock_server, sender, start_backend, stop_backend, restore_version
):
    wandb.__version__ = "0.0.6"
    wandb.__hack_pypi_latest_version__ = "0.0.8"
    start_backend(initial_run=False)
    ret = sender.communicate_check_version()
    assert ret
    assert (
        ret.upgrade_message
        == "wandb version 0.0.8 is available!  To upgrade, please run:\n $ pip install wandb --upgrade"
    )
    assert not ret.delete_message
    assert not ret.yank_message


def test_upgrade_yanked(
    mocked_run, mock_server, sender, start_backend, stop_backend, restore_version
):
    wandb.__version__ = "0.0.2"
    wandb.__hack_pypi_latest_version__ = "0.0.8"
    start_backend(initial_run=False)
    ret = sender.communicate_check_version()
    assert ret
    assert (
        ret.upgrade_message
        == "wandb version 0.0.8 is available!  To upgrade, please run:\n $ pip install wandb --upgrade"
    )
    assert not ret.delete_message
    assert ret.yank_message == "wandb version 0.0.2 has been recalled!  Please upgrade."


def test_upgrade_yanked_message(
    mocked_run, mock_server, sender, start_backend, stop_backend, restore_version
):
    wandb.__version__ = "0.0.3"
    wandb.__hack_pypi_latest_version__ = "0.0.8"
    start_backend(initial_run=False)
    ret = sender.communicate_check_version()
    assert ret
    assert (
        ret.upgrade_message
        == "wandb version 0.0.8 is available!  To upgrade, please run:\n $ pip install wandb --upgrade"
    )
    assert not ret.delete_message
    assert (
        ret.yank_message
        == "wandb version 0.0.3 has been recalled!  (just cuz)  Please upgrade."
    )


def test_upgrade_removed(
    mocked_run, mock_server, sender, start_backend, stop_backend, restore_version
):
    wandb.__version__ = "0.0.4"
    wandb.__hack_pypi_latest_version__ = "0.0.8"
    start_backend(initial_run=False)
    ret = sender.communicate_check_version()
    assert ret
    assert (
        ret.upgrade_message
        == "wandb version 0.0.8 is available!  To upgrade, please run:\n $ pip install wandb --upgrade"
    )
    assert (
        ret.delete_message == "wandb version 0.0.4 has been retired!  Please upgrade."
    )
    assert not ret.yank_message


@pytest.fixture
def gen_metrics(
    mocked_run, mock_server, sender, start_backend, stop_backend, parse_ctx,
):
    def fn(md, metrics=None):
        if metrics is None:
            metrics = []
            metrics.append(dict(v1=1, v2=2, v3="dog", mystep=1))
            metrics.append(dict(v1=3, v2=8, v3="cat", mystep=2))
            metrics.append(dict(v1=2, v2=3, v3="pizza", mystep=3))

        start_backend()
<<<<<<< HEAD
        if md:
            metric = wandb_internal_pb2.MetricRecord()
            for mk, mv in md.items():
                mi = metric.update.add()
                mi.metric = mk
                mi.val.CopyFrom(mv)
            sender.publish_metric(metric)
=======
        # if md:
        #     metric = wandb_internal_pb2.MetricRecord()
        #     for mk, mv in md.items():
        #         mi = metric.update.add()
        #         mi.metric = mk
        #         mi.val.CopyFrom(mv)
        #     sender.publish_metric(metric)
>>>>>>> 4528a61d
        for num, m in enumerate(metrics):
            sender.publish_history(m, run=mocked_run, step=num)
        stop_backend()

        ctx_util = parse_ctx(mock_server.ctx)
        return ctx_util

    yield fn


def test_metric_none(gen_metrics):
<<<<<<< HEAD
    ctx_util = gen_metrics(dict())
=======
    ctx_util = gen_metrics(None)
>>>>>>> 4528a61d
    assert "x_axis" not in ctx_util.config_wandb
    summary = ctx_util.summary
    assert summary["v1"] == 2
    assert summary["v2"] == 3


<<<<<<< HEAD
def test_metric_xaxis(gen_metrics):
    mv = wandb_internal_pb2.MetricValue()
    mv.default_xaxis = True
    ctx_util = gen_metrics(dict(mystep=mv))
    config_wandb = ctx_util.config_wandb
    assert config_wandb["x_axis"] == "mystep"
    assert "v1" not in ctx_util.summary


def test_metric_max(gen_metrics):
    mv = wandb_internal_pb2.MetricValue()
    mv.summary_max = True
    ctx_util = gen_metrics(dict(v2=mv))
    summary = ctx_util.summary
    assert "v1" not in summary
    assert summary["v2"] == 8


def test_metric_min(gen_metrics):
    mv = wandb_internal_pb2.MetricValue()
    mv.summary_min = True
    ctx_util = gen_metrics(dict(v2=mv))
    summary = ctx_util.summary
    assert "v1" not in summary
    assert summary["v2"] == 2


def test_metric_min_str(gen_metrics):
    mv = wandb_internal_pb2.MetricValue()
    mv.summary_min = True
    ctx_util = gen_metrics(dict(v3=mv))
    summary = ctx_util.summary
    # not a number
    assert "v3" not in summary


def test_metric_last(gen_metrics):
    mv = wandb_internal_pb2.MetricValue()
    mv.summary_last = True
    ctx_util = gen_metrics(dict(v2=mv))
    summary = ctx_util.summary
    assert "v1" not in summary
    assert summary["v2"] == 3


def test_metric_mult(gen_metrics):
    mv = wandb_internal_pb2.MetricValue()
    mv.default_xaxis = True
    mv1 = wandb_internal_pb2.MetricValue()
    mv1.summary_max = True
    mv2 = wandb_internal_pb2.MetricValue()
    mv2.summary_min = True
    ctx_util = gen_metrics(dict(mystep=mv, v1=mv1, v2=mv2))
    config_wandb = ctx_util.config_wandb
    summary = ctx_util.summary
    assert summary["v1"] == 3
    assert summary["v2"] == 2
    assert config_wandb["x_axis"] == "mystep"


=======
>>>>>>> 4528a61d
# TODO: test other sender methods<|MERGE_RESOLUTION|>--- conflicted
+++ resolved
@@ -572,7 +572,6 @@
             metrics.append(dict(v1=2, v2=3, v3="pizza", mystep=3))
 
         start_backend()
-<<<<<<< HEAD
         if md:
             metric = wandb_internal_pb2.MetricRecord()
             for mk, mv in md.items():
@@ -580,15 +579,6 @@
                 mi.metric = mk
                 mi.val.CopyFrom(mv)
             sender.publish_metric(metric)
-=======
-        # if md:
-        #     metric = wandb_internal_pb2.MetricRecord()
-        #     for mk, mv in md.items():
-        #         mi = metric.update.add()
-        #         mi.metric = mk
-        #         mi.val.CopyFrom(mv)
-        #     sender.publish_metric(metric)
->>>>>>> 4528a61d
         for num, m in enumerate(metrics):
             sender.publish_history(m, run=mocked_run, step=num)
         stop_backend()
@@ -600,18 +590,13 @@
 
 
 def test_metric_none(gen_metrics):
-<<<<<<< HEAD
-    ctx_util = gen_metrics(dict())
-=======
     ctx_util = gen_metrics(None)
->>>>>>> 4528a61d
     assert "x_axis" not in ctx_util.config_wandb
     summary = ctx_util.summary
     assert summary["v1"] == 2
     assert summary["v2"] == 3
 
 
-<<<<<<< HEAD
 def test_metric_xaxis(gen_metrics):
     mv = wandb_internal_pb2.MetricValue()
     mv.default_xaxis = True
@@ -672,6 +657,4 @@
     assert config_wandb["x_axis"] == "mystep"
 
 
-=======
->>>>>>> 4528a61d
 # TODO: test other sender methods