"""
metric full tests.
"""

import math

import six
import wandb

from wandb.proto import wandb_telemetry_pb2 as tpb


def test_metric_default(live_mock_server, test_settings, parse_ctx):
    run = wandb.init(settings=test_settings)
    run.log(dict(mystep=1, val=2))
    run.log(dict(mystep=2, val=8))
    run.log(dict(mystep=3, val=3))
    run.log(dict(val2=4))
    run.log(dict(val2=1))
    run.finish()

    ctx_util = parse_ctx(live_mock_server.get_ctx())

    # by default we use last value
    summary = ctx_util.summary
    assert six.viewitems(dict(val=3, val2=1)) <= six.viewitems(summary)


<<<<<<< HEAD
def test_metric_copy(live_mock_server, test_settings, parse_ctx):
    run = wandb.init(settings=test_settings)
    run._define_metric("*", summary="copy")
=======
def test_metric_copy(live_mock_server, parse_ctx):
    run = wandb.init()
    run.define_metric("*", summary="copy")
>>>>>>> d5ca269e
    run.log(dict(mystep=1, val=2))
    run.log(dict(mystep=2, val=8))
    run.log(dict(mystep=3, val=3))
    run.log(dict(val2=4))
    run.log(dict(val2=1))
    run.finish()

    ctx_util = parse_ctx(live_mock_server.get_ctx())

    summary = ctx_util.summary
    assert six.viewitems(dict(val=3, val2=1, mystep=3)) <= six.viewitems(summary)


<<<<<<< HEAD
def test_metric_glob_none(live_mock_server, test_settings, parse_ctx):
    run = wandb.init(settings=test_settings)
    run._define_metric("*", summary="copy")
    run._define_metric("val", summary="none")
=======
def test_metric_glob_none(live_mock_server, parse_ctx):
    run = wandb.init()
    run.define_metric("*", summary="copy")
    run.define_metric("val", summary="none")
>>>>>>> d5ca269e
    run.log(dict(mystep=1, val=2))
    run.log(dict(mystep=2, val=8))
    run.log(dict(mystep=3, val=3))
    run.log(dict(val2=4))
    run.log(dict(val2=1))
    run.finish()

    ctx_util = parse_ctx(live_mock_server.get_ctx())

    summary = ctx_util.summary
    assert six.viewitems(dict(val2=1, mystep=3)) <= six.viewitems(summary)
    assert "val" not in summary


<<<<<<< HEAD
def test_metric_glob(live_mock_server, test_settings, parse_ctx):
    run = wandb.init(settings=test_settings)
    run._define_metric("*", step_metric="mystep")
=======
def test_metric_glob(live_mock_server, parse_ctx):
    run = wandb.init()
    run.define_metric("*", step_metric="mystep")
>>>>>>> d5ca269e
    run.log(dict(mystep=1, val=2))
    run.finish()
    ctx_util = parse_ctx(live_mock_server.get_ctx())
    summary = ctx_util.summary

    assert six.viewitems(dict(val=2)) <= six.viewitems(summary)


<<<<<<< HEAD
def test_metric_nosummary(live_mock_server, test_settings, parse_ctx):
    run = wandb.init(settings=test_settings)
    run._define_metric("val")
=======
def test_metric_nosummary(live_mock_server, parse_ctx):
    run = wandb.init()
    run.define_metric("val")
>>>>>>> d5ca269e
    run.log(dict(val2=4))
    run.log(dict(val2=1))
    run.finish()
    ctx_util = parse_ctx(live_mock_server.get_ctx())
    summary = ctx_util.summary
    assert six.viewitems(dict(val2=1)) <= six.viewitems(summary)


<<<<<<< HEAD
def test_metric_none(live_mock_server, test_settings, parse_ctx):
    run = wandb.init(settings=test_settings)
    run._define_metric("val2", summary="none")
=======
def test_metric_none(live_mock_server, parse_ctx):
    run = wandb.init()
    run.define_metric("val2", summary="none")
>>>>>>> d5ca269e
    run.log(dict(val2=4))
    run.log(dict(val2=1))
    run.finish()
    ctx_util = parse_ctx(live_mock_server.get_ctx())
    summary = ctx_util.summary
    assert "val2" not in summary


<<<<<<< HEAD
def test_metric_sum_none(live_mock_server, test_settings, parse_ctx):
    run = wandb.init(settings=test_settings)
    run._define_metric("val")
=======
def test_metric_sum_none(live_mock_server, parse_ctx):
    run = wandb.init()
    run.define_metric("val")
>>>>>>> d5ca269e
    run.log(dict(mystep=1, val=2))
    run.log(dict(mystep=1, val=8))
    run.log(dict(mystep=1, val=3))
    run.log(dict(val2=4))
    run.log(dict(val2=1))
    run.finish()
    ctx_util = parse_ctx(live_mock_server.get_ctx())
    summary = ctx_util.summary
    # if we set a metric, last is NOT disabled
    assert six.viewitems(dict(val=3, val2=1)) <= six.viewitems(summary)


<<<<<<< HEAD
def test_metric_max(live_mock_server, test_settings, parse_ctx):
    run = wandb.init(settings=test_settings)
    run._define_metric("val", summary="max")
=======
def test_metric_max(live_mock_server, parse_ctx):
    run = wandb.init()
    run.define_metric("val", summary="max")
>>>>>>> d5ca269e
    run.log(dict(mystep=1, val=2))
    run.log(dict(mystep=1, val=8))
    run.log(dict(mystep=1, val=3))
    assert run.summary.get("val") and run.summary["val"].get("max") == 8
    run.finish()
    ctx_util = parse_ctx(live_mock_server.get_ctx())
    summary = ctx_util.summary
    assert summary.get("val", {}).get("max") == 8


<<<<<<< HEAD
def test_metric_min(live_mock_server, test_settings, parse_ctx):
    run = wandb.init(settings=test_settings)
    run._define_metric("val", summary="min")
=======
def test_metric_min(live_mock_server, parse_ctx):
    run = wandb.init()
    run.define_metric("val", summary="min")
>>>>>>> d5ca269e
    run.log(dict(mystep=1, val=2))
    run.log(dict(mystep=1, val=8))
    run.log(dict(mystep=1, val=3))
    assert run.summary.get("val") and run.summary["val"].get("min") == 2
    run.finish()
    ctx_util = parse_ctx(live_mock_server.get_ctx())
    summary = ctx_util.summary
    assert summary.get("val", {}).get("min") == 2


<<<<<<< HEAD
def test_metric_last(live_mock_server, test_settings, parse_ctx):
    run = wandb.init(settings=test_settings)
    run._define_metric("val", summary="last")
=======
def test_metric_last(live_mock_server, parse_ctx):
    run = wandb.init()
    run.define_metric("val", summary="last")
>>>>>>> d5ca269e
    run.log(dict(mystep=1, val=2))
    run.log(dict(mystep=1, val=8))
    run.log(dict(mystep=1, val=3))
    assert run.summary.get("val") and run.summary["val"].get("last") == 3
    run.finish()
    ctx_util = parse_ctx(live_mock_server.get_ctx())
    summary = ctx_util.summary
    assert summary.get("val", {}).get("last") == 3


def _gen_metric_sync_step(run):
    run.log(dict(val=2, val2=5, mystep=1))
    run.log(dict(mystep=3))
    run.log(dict(val=8))
    run.log(dict(val2=8))
    run.log(dict(val=3, mystep=5))
    run.finish()


<<<<<<< HEAD
def test_metric_no_sync_step(live_mock_server, test_settings, parse_ctx):
    run = wandb.init(settings=test_settings)
    run._define_metric("val", summary="min", step_metric="mystep")
=======
def test_metric_no_sync_step(live_mock_server, parse_ctx):
    run = wandb.init()
    run.define_metric("val", summary="min", step_metric="mystep", step_sync=False)
>>>>>>> d5ca269e
    _gen_metric_sync_step(run)
    ctx_util = parse_ctx(live_mock_server.get_ctx())
    summary = ctx_util.summary
    history = ctx_util.history
    metrics = ctx_util.metrics
    assert summary.get("val", {}).get("min") == 2
    history_val = [(h.get("val"), h.get("mystep")) for h in history if "val" in h]
    assert history_val == [(2, 1), (8, None), (3, 5)]

    assert metrics and len(metrics) == 2


<<<<<<< HEAD
def test_metric_sync_step(live_mock_server, test_settings, parse_ctx):
    run = wandb.init(settings=test_settings)
    run._define_metric("val", summary="min", step_metric="mystep", step_sync=True)
=======
def test_metric_sync_step(live_mock_server, parse_ctx):
    run = wandb.init()
    run.define_metric("val", summary="min", step_metric="mystep", step_sync=True)
>>>>>>> d5ca269e
    _gen_metric_sync_step(run)
    ctx_util = parse_ctx(live_mock_server.get_ctx())
    summary = ctx_util.summary
    history = ctx_util.history
    telemetry = ctx_util.telemetry
    metrics = ctx_util.metrics
    assert summary.get("val", {}).get("min") == 2
    history_val = [(h.get("val"), h.get("mystep")) for h in history if "val" in h]
    assert history_val == [(2, 1), (8, 3), (3, 5)]
    assert not any([item[1] is None for item in history_val])

    # metric in telemetry options
    assert telemetry and 7 in telemetry.get("3", [])
    assert metrics and len(metrics) == 2


<<<<<<< HEAD
def test_metric_mult(live_mock_server, test_settings, parse_ctx):
    run = wandb.init(settings=test_settings)
    run._define_metric("mystep", hide=True)
    run._define_metric("*", step_metric="mystep")
=======
def test_metric_mult(live_mock_server, parse_ctx):
    run = wandb.init()
    run.define_metric("mystep", hide=True)
    run.define_metric("*", step_metric="mystep")
>>>>>>> d5ca269e
    _gen_metric_sync_step(run)
    ctx_util = parse_ctx(live_mock_server.get_ctx())
    metrics = ctx_util.metrics
    assert metrics and len(metrics) == 3


<<<<<<< HEAD
def test_metric_goal(live_mock_server, test_settings, parse_ctx):
    run = wandb.init(settings=test_settings)
    run._define_metric("mystep", hide=True)
    run._define_metric("*", step_metric="mystep", goal="maximize")
=======
def test_metric_goal(live_mock_server, parse_ctx):
    run = wandb.init()
    run.define_metric("mystep", hide=True)
    run.define_metric("*", step_metric="mystep", goal="maximize")
>>>>>>> d5ca269e
    _gen_metric_sync_step(run)
    ctx_util = parse_ctx(live_mock_server.get_ctx())
    metrics = ctx_util.metrics
    assert metrics and len(metrics) == 3


<<<<<<< HEAD
def test_metric_nan_mean(live_mock_server, test_settings, parse_ctx):
    run = wandb.init(settings=test_settings)
    run._define_metric("val", summary="mean")
=======
def test_metric_nan_mean(live_mock_server, parse_ctx):
    run = wandb.init()
    run.define_metric("val", summary="mean")
>>>>>>> d5ca269e
    run.log(dict(mystep=1, val=2))
    run.log(dict(mystep=1, val=float("nan")))
    run.log(dict(mystep=1, val=4))
    run.finish()
    ctx_util = parse_ctx(live_mock_server.get_ctx())
    summary = ctx_util.summary
    assert summary.get("val", {}).get("mean") == 3


<<<<<<< HEAD
def test_metric_nan_min_norm(live_mock_server, test_settings, parse_ctx):
    run = wandb.init(settings=test_settings)
    run._define_metric("val", summary="min")
=======
def test_metric_nan_min_norm(live_mock_server, parse_ctx):
    run = wandb.init()
    run.define_metric("val", summary="min")
>>>>>>> d5ca269e
    run.log(dict(mystep=1, val=float("nan")))
    run.finish()
    ctx_util = parse_ctx(live_mock_server.get_ctx())
    summary = ctx_util.summary
    assert "min" not in summary.get("val", {})


<<<<<<< HEAD
def test_metric_nan_min_more(live_mock_server, test_settings, parse_ctx):
    run = wandb.init(settings=test_settings)
    run._define_metric("val", summary="min")
=======
def test_metric_nan_min_more(live_mock_server, parse_ctx):
    run = wandb.init()
    run.define_metric("val", summary="min")
>>>>>>> d5ca269e
    run.log(dict(mystep=1, val=float("nan")))
    run.log(dict(mystep=1, val=4))
    run.finish()
    ctx_util = parse_ctx(live_mock_server.get_ctx())
    summary = ctx_util.summary
    assert summary.get("val", {}).get("min") == 4


def test_metric_nested_default(live_mock_server, test_settings, parse_ctx):
    run = wandb.init(settings=test_settings)
    run.log(dict(this=dict(that=3)))
    run.log(dict(this=dict(that=2)))
    run.log(dict(this=dict(that=4)))
    run.finish()
    ctx_util = parse_ctx(live_mock_server.get_ctx())
    summary = ctx_util.summary
    assert summary.get("this", {}).get("that", {}) == 4


<<<<<<< HEAD
def test_metric_nested_copy(live_mock_server, test_settings, parse_ctx):
    run = wandb.init(settings=test_settings)
    run._define_metric("this.that", summary="copy")
=======
def test_metric_nested_copy(live_mock_server, parse_ctx):
    run = wandb.init()
    run.define_metric("this.that", summary="copy")
>>>>>>> d5ca269e
    run.log(dict(this=dict(that=3)))
    run.log(dict(this=dict(that=2)))
    run.log(dict(this=dict(that=4)))
    run.finish()
    ctx_util = parse_ctx(live_mock_server.get_ctx())
    summary = ctx_util.summary
    assert summary.get("this", {}).get("that", {}) == 4


<<<<<<< HEAD
def test_metric_nested_min(live_mock_server, test_settings, parse_ctx):
    run = wandb.init(settings=test_settings)
    run._define_metric("this.that", summary="min")
=======
def test_metric_nested_min(live_mock_server, parse_ctx):
    run = wandb.init()
    run.define_metric("this.that", summary="min")
>>>>>>> d5ca269e
    run.log(dict(this=dict(that=3)))
    run.log(dict(this=dict(that=2)))
    run.log(dict(this=dict(that=4)))
    run.finish()
    ctx_util = parse_ctx(live_mock_server.get_ctx())
    summary = ctx_util.summary
    assert summary.get("this", {}).get("that", {}).get("min") == 2


<<<<<<< HEAD
def test_metric_nested_mult(live_mock_server, test_settings, parse_ctx):
    run = wandb.init(settings=test_settings)
    run._define_metric("this.that", summary="min,max")
=======
def test_metric_nested_mult(live_mock_server, parse_ctx):
    run = wandb.init()
    run.define_metric("this.that", summary="min,max")
>>>>>>> d5ca269e
    run.log(dict(this=dict(that=3)))
    run.log(dict(this=dict(that=2)))
    run.log(dict(this=dict(that=4)))
    run.finish()
    ctx_util = parse_ctx(live_mock_server.get_ctx())
    summary = ctx_util.summary
    metrics = ctx_util.metrics
    assert summary.get("this", {}).get("that", {}).get("min") == 2
    assert summary.get("this", {}).get("that", {}).get("max") == 4
    assert len(metrics) == 1
    assert metrics[0] == {"1": "this.that", "7": [1, 2], "6": [3]}


def test_metric_dotted(live_mock_server, test_settings, parse_ctx):
    """escaped dotted define metric matches dotted metrics."""
<<<<<<< HEAD
    run = wandb.init(settings=test_settings)
    run._define_metric("this\\.that", summary="min")
=======
    run = wandb.init()
    run.define_metric("this\\.that", summary="min")
>>>>>>> d5ca269e
    run.log({"this.that": 3})
    run.log({"this.that": 2})
    run.log({"this.that": 4})
    run.finish()
    ctx_util = parse_ctx(live_mock_server.get_ctx())
    summary = ctx_util.summary
    metrics = ctx_util.metrics
    assert summary.get("this.that", {}).get("min") == 2
    assert len(metrics) == 1
    assert metrics[0] == {"1": "this\\.that", "7": [1], "6": [3]}


<<<<<<< HEAD
def test_metric_nested_glob(live_mock_server, test_settings, parse_ctx):
    run = wandb.init(settings=test_settings)
    run._define_metric("*", summary="min,max")
=======
def test_metric_nested_glob(live_mock_server, parse_ctx):
    run = wandb.init()
    run.define_metric("*", summary="min,max")
>>>>>>> d5ca269e
    run.log(dict(this=dict(that=3)))
    run.log(dict(this=dict(that=2)))
    run.log(dict(this=dict(that=4)))
    run.finish()
    ctx_util = parse_ctx(live_mock_server.get_ctx())
    summary = ctx_util.summary
    metrics = ctx_util.metrics
    assert summary.get("this", {}).get("that", {}).get("min") == 2
    assert summary.get("this", {}).get("that", {}).get("max") == 4
    assert len(metrics) == 1
    assert metrics[0] == {"1": "this.that", "7": [1, 2]}<|MERGE_RESOLUTION|>--- conflicted
+++ resolved
@@ -26,15 +26,9 @@
     assert six.viewitems(dict(val=3, val2=1)) <= six.viewitems(summary)
 
 
-<<<<<<< HEAD
 def test_metric_copy(live_mock_server, test_settings, parse_ctx):
     run = wandb.init(settings=test_settings)
-    run._define_metric("*", summary="copy")
-=======
-def test_metric_copy(live_mock_server, parse_ctx):
-    run = wandb.init()
     run.define_metric("*", summary="copy")
->>>>>>> d5ca269e
     run.log(dict(mystep=1, val=2))
     run.log(dict(mystep=2, val=8))
     run.log(dict(mystep=3, val=3))
@@ -48,17 +42,10 @@
     assert six.viewitems(dict(val=3, val2=1, mystep=3)) <= six.viewitems(summary)
 
 
-<<<<<<< HEAD
 def test_metric_glob_none(live_mock_server, test_settings, parse_ctx):
     run = wandb.init(settings=test_settings)
-    run._define_metric("*", summary="copy")
-    run._define_metric("val", summary="none")
-=======
-def test_metric_glob_none(live_mock_server, parse_ctx):
-    run = wandb.init()
     run.define_metric("*", summary="copy")
     run.define_metric("val", summary="none")
->>>>>>> d5ca269e
     run.log(dict(mystep=1, val=2))
     run.log(dict(mystep=2, val=8))
     run.log(dict(mystep=3, val=3))
@@ -73,15 +60,9 @@
     assert "val" not in summary
 
 
-<<<<<<< HEAD
 def test_metric_glob(live_mock_server, test_settings, parse_ctx):
     run = wandb.init(settings=test_settings)
-    run._define_metric("*", step_metric="mystep")
-=======
-def test_metric_glob(live_mock_server, parse_ctx):
-    run = wandb.init()
     run.define_metric("*", step_metric="mystep")
->>>>>>> d5ca269e
     run.log(dict(mystep=1, val=2))
     run.finish()
     ctx_util = parse_ctx(live_mock_server.get_ctx())
@@ -90,15 +71,9 @@
     assert six.viewitems(dict(val=2)) <= six.viewitems(summary)
 
 
-<<<<<<< HEAD
 def test_metric_nosummary(live_mock_server, test_settings, parse_ctx):
     run = wandb.init(settings=test_settings)
-    run._define_metric("val")
-=======
-def test_metric_nosummary(live_mock_server, parse_ctx):
-    run = wandb.init()
     run.define_metric("val")
->>>>>>> d5ca269e
     run.log(dict(val2=4))
     run.log(dict(val2=1))
     run.finish()
@@ -107,15 +82,9 @@
     assert six.viewitems(dict(val2=1)) <= six.viewitems(summary)
 
 
-<<<<<<< HEAD
 def test_metric_none(live_mock_server, test_settings, parse_ctx):
     run = wandb.init(settings=test_settings)
-    run._define_metric("val2", summary="none")
-=======
-def test_metric_none(live_mock_server, parse_ctx):
-    run = wandb.init()
     run.define_metric("val2", summary="none")
->>>>>>> d5ca269e
     run.log(dict(val2=4))
     run.log(dict(val2=1))
     run.finish()
@@ -124,15 +93,9 @@
     assert "val2" not in summary
 
 
-<<<<<<< HEAD
 def test_metric_sum_none(live_mock_server, test_settings, parse_ctx):
     run = wandb.init(settings=test_settings)
-    run._define_metric("val")
-=======
-def test_metric_sum_none(live_mock_server, parse_ctx):
-    run = wandb.init()
     run.define_metric("val")
->>>>>>> d5ca269e
     run.log(dict(mystep=1, val=2))
     run.log(dict(mystep=1, val=8))
     run.log(dict(mystep=1, val=3))
@@ -145,15 +108,9 @@
     assert six.viewitems(dict(val=3, val2=1)) <= six.viewitems(summary)
 
 
-<<<<<<< HEAD
 def test_metric_max(live_mock_server, test_settings, parse_ctx):
     run = wandb.init(settings=test_settings)
-    run._define_metric("val", summary="max")
-=======
-def test_metric_max(live_mock_server, parse_ctx):
-    run = wandb.init()
     run.define_metric("val", summary="max")
->>>>>>> d5ca269e
     run.log(dict(mystep=1, val=2))
     run.log(dict(mystep=1, val=8))
     run.log(dict(mystep=1, val=3))
@@ -164,15 +121,9 @@
     assert summary.get("val", {}).get("max") == 8
 
 
-<<<<<<< HEAD
 def test_metric_min(live_mock_server, test_settings, parse_ctx):
     run = wandb.init(settings=test_settings)
-    run._define_metric("val", summary="min")
-=======
-def test_metric_min(live_mock_server, parse_ctx):
-    run = wandb.init()
     run.define_metric("val", summary="min")
->>>>>>> d5ca269e
     run.log(dict(mystep=1, val=2))
     run.log(dict(mystep=1, val=8))
     run.log(dict(mystep=1, val=3))
@@ -183,15 +134,9 @@
     assert summary.get("val", {}).get("min") == 2
 
 
-<<<<<<< HEAD
 def test_metric_last(live_mock_server, test_settings, parse_ctx):
     run = wandb.init(settings=test_settings)
-    run._define_metric("val", summary="last")
-=======
-def test_metric_last(live_mock_server, parse_ctx):
-    run = wandb.init()
     run.define_metric("val", summary="last")
->>>>>>> d5ca269e
     run.log(dict(mystep=1, val=2))
     run.log(dict(mystep=1, val=8))
     run.log(dict(mystep=1, val=3))
@@ -211,15 +156,9 @@
     run.finish()
 
 
-<<<<<<< HEAD
 def test_metric_no_sync_step(live_mock_server, test_settings, parse_ctx):
     run = wandb.init(settings=test_settings)
-    run._define_metric("val", summary="min", step_metric="mystep")
-=======
-def test_metric_no_sync_step(live_mock_server, parse_ctx):
-    run = wandb.init()
-    run.define_metric("val", summary="min", step_metric="mystep", step_sync=False)
->>>>>>> d5ca269e
+    run.define_metric("val", summary="min", step_metric="mystep")
     _gen_metric_sync_step(run)
     ctx_util = parse_ctx(live_mock_server.get_ctx())
     summary = ctx_util.summary
@@ -232,15 +171,9 @@
     assert metrics and len(metrics) == 2
 
 
-<<<<<<< HEAD
 def test_metric_sync_step(live_mock_server, test_settings, parse_ctx):
     run = wandb.init(settings=test_settings)
-    run._define_metric("val", summary="min", step_metric="mystep", step_sync=True)
-=======
-def test_metric_sync_step(live_mock_server, parse_ctx):
-    run = wandb.init()
     run.define_metric("val", summary="min", step_metric="mystep", step_sync=True)
->>>>>>> d5ca269e
     _gen_metric_sync_step(run)
     ctx_util = parse_ctx(live_mock_server.get_ctx())
     summary = ctx_util.summary
@@ -257,49 +190,29 @@
     assert metrics and len(metrics) == 2
 
 
-<<<<<<< HEAD
 def test_metric_mult(live_mock_server, test_settings, parse_ctx):
     run = wandb.init(settings=test_settings)
-    run._define_metric("mystep", hide=True)
-    run._define_metric("*", step_metric="mystep")
-=======
-def test_metric_mult(live_mock_server, parse_ctx):
-    run = wandb.init()
     run.define_metric("mystep", hide=True)
     run.define_metric("*", step_metric="mystep")
->>>>>>> d5ca269e
     _gen_metric_sync_step(run)
     ctx_util = parse_ctx(live_mock_server.get_ctx())
     metrics = ctx_util.metrics
     assert metrics and len(metrics) == 3
 
 
-<<<<<<< HEAD
 def test_metric_goal(live_mock_server, test_settings, parse_ctx):
     run = wandb.init(settings=test_settings)
-    run._define_metric("mystep", hide=True)
-    run._define_metric("*", step_metric="mystep", goal="maximize")
-=======
-def test_metric_goal(live_mock_server, parse_ctx):
-    run = wandb.init()
     run.define_metric("mystep", hide=True)
     run.define_metric("*", step_metric="mystep", goal="maximize")
->>>>>>> d5ca269e
     _gen_metric_sync_step(run)
     ctx_util = parse_ctx(live_mock_server.get_ctx())
     metrics = ctx_util.metrics
     assert metrics and len(metrics) == 3
 
 
-<<<<<<< HEAD
 def test_metric_nan_mean(live_mock_server, test_settings, parse_ctx):
     run = wandb.init(settings=test_settings)
-    run._define_metric("val", summary="mean")
-=======
-def test_metric_nan_mean(live_mock_server, parse_ctx):
-    run = wandb.init()
     run.define_metric("val", summary="mean")
->>>>>>> d5ca269e
     run.log(dict(mystep=1, val=2))
     run.log(dict(mystep=1, val=float("nan")))
     run.log(dict(mystep=1, val=4))
@@ -309,15 +222,9 @@
     assert summary.get("val", {}).get("mean") == 3
 
 
-<<<<<<< HEAD
 def test_metric_nan_min_norm(live_mock_server, test_settings, parse_ctx):
     run = wandb.init(settings=test_settings)
-    run._define_metric("val", summary="min")
-=======
-def test_metric_nan_min_norm(live_mock_server, parse_ctx):
-    run = wandb.init()
     run.define_metric("val", summary="min")
->>>>>>> d5ca269e
     run.log(dict(mystep=1, val=float("nan")))
     run.finish()
     ctx_util = parse_ctx(live_mock_server.get_ctx())
@@ -325,15 +232,9 @@
     assert "min" not in summary.get("val", {})
 
 
-<<<<<<< HEAD
 def test_metric_nan_min_more(live_mock_server, test_settings, parse_ctx):
     run = wandb.init(settings=test_settings)
-    run._define_metric("val", summary="min")
-=======
-def test_metric_nan_min_more(live_mock_server, parse_ctx):
-    run = wandb.init()
     run.define_metric("val", summary="min")
->>>>>>> d5ca269e
     run.log(dict(mystep=1, val=float("nan")))
     run.log(dict(mystep=1, val=4))
     run.finish()
@@ -353,15 +254,9 @@
     assert summary.get("this", {}).get("that", {}) == 4
 
 
-<<<<<<< HEAD
 def test_metric_nested_copy(live_mock_server, test_settings, parse_ctx):
     run = wandb.init(settings=test_settings)
-    run._define_metric("this.that", summary="copy")
-=======
-def test_metric_nested_copy(live_mock_server, parse_ctx):
-    run = wandb.init()
     run.define_metric("this.that", summary="copy")
->>>>>>> d5ca269e
     run.log(dict(this=dict(that=3)))
     run.log(dict(this=dict(that=2)))
     run.log(dict(this=dict(that=4)))
@@ -371,15 +266,9 @@
     assert summary.get("this", {}).get("that", {}) == 4
 
 
-<<<<<<< HEAD
 def test_metric_nested_min(live_mock_server, test_settings, parse_ctx):
     run = wandb.init(settings=test_settings)
-    run._define_metric("this.that", summary="min")
-=======
-def test_metric_nested_min(live_mock_server, parse_ctx):
-    run = wandb.init()
     run.define_metric("this.that", summary="min")
->>>>>>> d5ca269e
     run.log(dict(this=dict(that=3)))
     run.log(dict(this=dict(that=2)))
     run.log(dict(this=dict(that=4)))
@@ -389,15 +278,9 @@
     assert summary.get("this", {}).get("that", {}).get("min") == 2
 
 
-<<<<<<< HEAD
 def test_metric_nested_mult(live_mock_server, test_settings, parse_ctx):
     run = wandb.init(settings=test_settings)
-    run._define_metric("this.that", summary="min,max")
-=======
-def test_metric_nested_mult(live_mock_server, parse_ctx):
-    run = wandb.init()
     run.define_metric("this.that", summary="min,max")
->>>>>>> d5ca269e
     run.log(dict(this=dict(that=3)))
     run.log(dict(this=dict(that=2)))
     run.log(dict(this=dict(that=4)))
@@ -413,13 +296,8 @@
 
 def test_metric_dotted(live_mock_server, test_settings, parse_ctx):
     """escaped dotted define metric matches dotted metrics."""
-<<<<<<< HEAD
-    run = wandb.init(settings=test_settings)
-    run._define_metric("this\\.that", summary="min")
-=======
-    run = wandb.init()
+    run = wandb.init(settings=test_settings)
     run.define_metric("this\\.that", summary="min")
->>>>>>> d5ca269e
     run.log({"this.that": 3})
     run.log({"this.that": 2})
     run.log({"this.that": 4})
@@ -432,15 +310,9 @@
     assert metrics[0] == {"1": "this\\.that", "7": [1], "6": [3]}
 
 
-<<<<<<< HEAD
 def test_metric_nested_glob(live_mock_server, test_settings, parse_ctx):
     run = wandb.init(settings=test_settings)
-    run._define_metric("*", summary="min,max")
-=======
-def test_metric_nested_glob(live_mock_server, parse_ctx):
-    run = wandb.init()
     run.define_metric("*", summary="min,max")
->>>>>>> d5ca269e
     run.log(dict(this=dict(that=3)))
     run.log(dict(this=dict(that=2)))
     run.log(dict(this=dict(that=4)))
