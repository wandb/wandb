--- conflicted
+++ resolved
@@ -178,17 +178,11 @@
     assert graph["nodes"][0]["name"] == "lstm1"
 
 
-<<<<<<< HEAD
-@pytest.mark.skipif(sys.platform == "darwin",
-                    reason="TODO: [Errno 24] Too many open files?!?")
-@pytest.mark.parametrize("use_dp", [False, True])
-def test_multi_net(wandb_init_run, use_dp=False):
-=======
 @pytest.mark.skipif(
     sys.platform == "darwin", reason="TODO: [Errno 24] Too many open files?!?"
 )
+@pytest.mark.parametrize("use_dp", [False, True])
 def test_multi_net(wandb_init_run):
->>>>>>> f1a41cdc
     net1 = ConvNet()
     net2 = ConvNet()
     if use_dp:
