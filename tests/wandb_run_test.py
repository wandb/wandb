--- conflicted
+++ resolved
@@ -257,17 +257,6 @@
         assert msg in captured if outdated else msg not in captured
 
 
-<<<<<<< HEAD
-def test_use_artifact_offline(live_mock_server, test_settings):
-    run = wandb.init(mode="offline")
-    with pytest.raises(Exception) as e_info:
-        artifact = run.use_artifact("boom-data")
-        assert str(e_info.value) == "Cannot use artifact when in offline mode."
-    run.finish()
-
-
-=======
->>>>>>> b7c638f3
 @pytest.mark.parametrize("project_name", ["test:?", "test" * 33])
 def test_invalid_project_name(live_mock_server, project_name):
     with pytest.raises(UsageError) as e:
@@ -275,19 +264,21 @@
         assert 'Invalid project name "{project_name}"' in str(e.value)
 
 
-def test_use_artifact(live_mock_server, test_settings):
-    run = wandb.init(settings=test_settings)
-    artifact = wandb.Artifact("arti", type="dataset")
-    run.use_artifact(artifact)
-    artifact.wait()
-    assert artifact.digest == "abc123"
-
-
 def test_use_artifact_offline(live_mock_server, test_settings):
     run = wandb.init(mode="offline")
     with pytest.raises(Exception) as e_info:
         run.use_artifact("boom-data")
         assert str(e_info.value) == "Cannot use artifact when in offline mode."
+    run.finish()
+
+
+def test_use_artifact(live_mock_server, test_settings):
+    run = wandb.init(settings=test_settings)
+    artifact = wandb.Artifact("arti", type="dataset")
+    run.use_artifact(artifact)
+    artifact.wait()
+    assert artifact.digest == "abc123"
+    run.finish()
 
 
 def test_artifacts_in_config(live_mock_server, test_settings, parse_ctx):
