--- conflicted
+++ resolved
@@ -282,16 +282,6 @@
 @pytest.mark.skip(
     reason="often makes tests time out on CI (despite only taking 3x10 seconds locally)"
 )
-<<<<<<< HEAD
-@pytest.mark.parametrize("async_upload_concurrency_limit", [None, 1, 10])
-def test_artifact_upload_succeeds_with_async(
-    wandb_init: Callable[..., Run],
-    async_upload_concurrency_limit: Optional[int],
-    tmp_path: Path,
-):
-    with wandb_init(
-        settings=dict(async_upload_concurrency_limit=async_upload_concurrency_limit)
-=======
 @pytest.mark.parametrize("_async_upload_concurrency_limit", [None, 1, 10])
 def test_artifact_upload_succeeds_with_async(
     wandb_init: Callable[..., Run],
@@ -300,7 +290,6 @@
 ):
     with wandb_init(
         settings=dict(_async_upload_concurrency_limit=_async_upload_concurrency_limit)
->>>>>>> 12271fbc
     ) as run:
         artifact = wandb.Artifact("art", type="dataset")
         (tmp_path / "my-file.txt").write_text("my contents")
