--- conflicted
+++ resolved
@@ -417,7 +417,6 @@
     assert downloaded == art_dir / name_path
 
 
-<<<<<<< HEAD
 def test_new_draft(wandb_init):
     art = wandb.Artifact("test-artifact", "test-type")
     with art.new_file("boom.txt", "w") as f:
@@ -473,7 +472,8 @@
     file_path = child.download()
     assert os.path.exists(os.path.join(file_path, "boom.txt"))
     assert os.path.exists(os.path.join(file_path, "bang.txt"))
-=======
+
+
 def test_get_artifact_collection(logged_artifact):
     collection = logged_artifact.collection
     assert logged_artifact.entity == collection.entity
@@ -493,5 +493,4 @@
     assert linked_artifact.source_entity == collection.entity
     assert linked_artifact.source_project == collection.project
     assert linked_artifact.source_name.startswith(collection.name)
-    assert linked_artifact.type == collection.type
->>>>>>> 34cb54e2
+    assert linked_artifact.type == collection.type