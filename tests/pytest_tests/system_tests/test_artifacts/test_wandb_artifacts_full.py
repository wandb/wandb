--- conflicted
+++ resolved
@@ -17,44 +17,6 @@
 sm = wandb.wandb_sdk.internal.sender.SendManager
 
 
-<<<<<<< HEAD
-@pytest.fixture
-def example_file(tmp_path: Path) -> Path:
-    new_file = tmp_path / "test.txt"
-    new_file.write_text("hello")
-    return new_file
-
-
-@pytest.fixture
-def example_files(tmp_path: Path) -> Path:
-    artifact_dir = tmp_path / "artifacts"
-    artifact_dir.mkdir()
-    for i in range(3):
-        (artifact_dir / f"artifact_{i}.txt").write_text(f"file-{i}")
-    return artifact_dir
-
-
-@pytest.fixture
-def logged_artifact(wandb_init, example_files) -> Artifact:
-    with wandb.init() as run:
-        artifact = wandb.Artifact("test-artifact", "dataset")
-        artifact.add_dir(example_files)
-        run.log_artifact(artifact)
-    artifact.wait()
-    return artifact
-
-
-@pytest.fixture
-def linked_artifact(wandb_init, logged_artifact) -> Artifact:
-    with wandb.init() as run:
-        run.link_artifact(logged_artifact, "linked-from-portfolio")
-
-    with wandb.init() as run:
-        return run.use_artifact("linked-from-portfolio:latest")
-
-
-=======
->>>>>>> 9294994b
 def test_add_table_from_dataframe(wandb_init):
     import pandas as pd
 
