"""Tests for the `wandb.apis.PublicApi` module."""


import os
from unittest import mock

import pytest
import wandb
import wandb.apis.public
import wandb.util
from wandb import Api
from wandb.sdk.lib import runid


@pytest.mark.parametrize(
    "path",
    [
        "test/test/test/test",
        "test/test/test/test/test",
    ],
)
def test_from_path_bad_path(user, path):
    with pytest.raises(wandb.Error, match="Invalid path"):
        Api().from_path(path)


def test_from_path_bad_report_path(user):
    with pytest.raises(wandb.Error, match="Invalid report path"):
        Api().from_path("test/test/reports/test-foo")


@pytest.mark.parametrize(
    "path",
    [
        "test/test/reports/XYZ",
        "test/test/reports/Name-foo--XYZ",
    ],
)
def test_from_path_report_type(user, path):
    report = Api().from_path(path)
    assert isinstance(report, wandb.apis.public.BetaReport)


def test_project_to_html(user):
    with mock.patch.dict("os.environ", {"WANDB_ENTITY": "mock_entity"}):
        project = Api().from_path("test")
        assert "mock_entity/test/workspace?jupyter=true" in project.to_html()


@pytest.mark.xfail(reason="TODO: fix this test")
def test_run_from_tensorboard(runner, relay_server, user, api, copy_asset):
    with relay_server() as relay, runner.isolated_filesystem():
        tb_file_name = "events.out.tfevents.1585769947.cvp"
        copy_asset(tb_file_name)
        run_id = runid.generate_id()
        api.sync_tensorboard(".", project="test", run_id=run_id)
        uploaded_files = relay.context.get_run_uploaded_files(run_id)
        assert uploaded_files[0].endswith(tb_file_name)
        assert len(uploaded_files) == 17


def test_fetching_artifact_files(user, wandb_init):
    project = "test"

    with wandb_init(entity=user, project=project) as run:
        artifact = wandb.Artifact("test-artifact", "test-type")
        with open("boom.txt", "w") as f:
            f.write("testing")
        artifact.add_file("boom.txt", "test-name")
        run.log_artifact(artifact, aliases=["sequence"])

    # run = wandb_init(entity=user, project=project)
    # artifact = wandb.Artifact("test-artifact", "test-type")
    # with open("boom.txt", "w") as f:
    #     f.write("testing")
    # artifact.add_file("boom.txt", "test-name")
    # run.log_artifact(artifact, aliases=["sequence"])
    # artifact.wait()
    # run.finish()

    # fetch artifact and its file successfully
    artifact = Api().artifact(
        name=f"{user}/{project}/test-artifact:v0", type="test-type"
    )
    boom = artifact.files()[0]
    assert boom.name == "test-name"
    artifact_path = artifact.download()
    file_path = os.path.join(artifact_path, boom.name)
    assert os.path.exists(file_path)
    assert open(file_path).read() == "testing"


def test_save_aliases_after_logging_artifact(user, wandb_init):
    project = "test"
    run = wandb_init(entity=user, project=project)
    artifact = wandb.Artifact("test-artifact", "test-type")
    with open("boom.txt", "w") as f:
        f.write("testing")
    artifact.add_file("boom.txt", "test-name")
    run.log_artifact(artifact, aliases=["sequence"])
    artifact.wait()
    artifact.aliases.append("hello")
    artifact.save()
    run.finish()

    # fetch artifact and verify alias exists
    artifact = Api().artifact(
        name=f"{user}/{project}/test-artifact:v0", type="test-type"
    )
    aliases = artifact.aliases
    assert "hello" in aliases


def test_update_aliases_on_artifact(user, relay_server, wandb_init):
    project = "test"
    run = wandb_init(entity=user, project=project)
    artifact = wandb.Artifact("test-artifact", "test-type")
    with open("boom.txt", "w") as f:
        f.write("testing")
    artifact.add_file("boom.txt", "test-name")
    art = run.log_artifact(artifact, aliases=["sequence"])
    run.link_artifact(art, f"{user}/{project}/my-sample-portfolio")
    artifact.wait()
    run.finish()

    # fetch artifact under original parent sequence
    artifact = Api().artifact(
        name=f"{user}/{project}/test-artifact:v0", type="test-type"
    )
    aliases = artifact.aliases
    assert "sequence" in aliases

    # fetch artifact under portfolio
    # and change aliases under portfolio only
    artifact = Api().artifact(
        name=f"{user}/{project}/my-sample-portfolio:v0", type="test-type"
    )
    aliases = artifact.aliases
    assert "sequence" not in aliases
    artifact.aliases = ["portfolio"]
    artifact.aliases.append("boom")
    artifact.save()

    artifact = Api().artifact(
        name=f"{user}/{project}/my-sample-portfolio:v0", type="test-type"
    )
    aliases = artifact.aliases
    assert "portfolio" in aliases
    assert "boom" in aliases
    assert "sequence" not in aliases


def test_artifact_version(wandb_init):
    def create_test_artifact(content: str):
        art = wandb.Artifact("test-artifact", "test-type")
        with open("boom.txt", "w") as f:
            f.write(content)
        art.add_file("boom.txt", "test-name")
        return art

    # Create an artifact sequence + portfolio (auto-created if it doesn't exist)
    project = "test"
    run = wandb_init(project=project)

    art = create_test_artifact("aaaaa")
    run.log_artifact(art, aliases=["a"])
    art.wait()

    art = create_test_artifact("bbbb")
    run.log_artifact(art, aliases=["b"])
    run.link_artifact(art, f"{project}/my-sample-portfolio")
    art.wait()
    run.finish()

    # Pull down from portfolio, verify version is indexed from portfolio not sequence
    artifact = Api().artifact(
        name=f"{project}/my-sample-portfolio:latest", type="test-type"
    )

    assert artifact.version == "v0"
    assert artifact.source_version == "v1"


<<<<<<< HEAD
def test_delete_collection(wandb_init):
    with wandb_init(project="test") as run:
        art = wandb.Artifact("test-artifact", "test-type")
        with art.new_file("test.txt", "w") as f:
            f.write("testing")
        run.log_artifact(art)
        run.link_artifact(art, "test/test-portfolio")

    project = Api().artifact_type("test-type", project="test")
    portfolio = project.collection("test-portfolio")
    portfolio.delete()

    with pytest.raises(wandb.errors.CommError):
        Api().artifact(
            name=f"{project.entity}/test/test-portfolio:latest",
            type="test-type",
        )

    # The base artifact should still exist.
    Api().artifact(
        name=f"{project.entity}/test/test-artifact:latest",
        type="test-type",
    )

    sequence = project.collection("test-artifact")
    sequence.delete()

    # Until now.
    with pytest.raises(wandb.errors.CommError):
        Api().artifact(
            name=f"{project.entity}/test/test-artifact:latest",
            type="test-type",
        )
=======
def test_log_with_wrong_type_entity_project(wandb_init, logged_artifact):
    entity, project = logged_artifact.entity, logged_artifact.project

    draft = logged_artifact.new_draft()
    draft._type = "futz"
    with pytest.raises(ValueError, match="already exists with type 'dataset'"):
        with wandb_init(entity=entity, project=project) as run:
            run.log_artifact(draft)

    draft = logged_artifact.new_draft()
    draft._source_entity = "mistaken"
    with pytest.raises(ValueError, match="can't be moved to 'mistaken'"):
        with wandb_init(entity=entity, project=project) as run:
            run.log_artifact(draft)

    draft = logged_artifact.new_draft()
    draft._source_project = "wrong"
    with pytest.raises(ValueError, match="can't be moved to 'wrong'"):
        with wandb_init(entity=entity, project=project) as run:
            run.log_artifact(draft)
>>>>>>> fdffca01
<|MERGE_RESOLUTION|>--- conflicted
+++ resolved
@@ -181,7 +181,6 @@
     assert artifact.source_version == "v1"
 
 
-<<<<<<< HEAD
 def test_delete_collection(wandb_init):
     with wandb_init(project="test") as run:
         art = wandb.Artifact("test-artifact", "test-type")
@@ -215,7 +214,8 @@
             name=f"{project.entity}/test/test-artifact:latest",
             type="test-type",
         )
-=======
+
+
 def test_log_with_wrong_type_entity_project(wandb_init, logged_artifact):
     entity, project = logged_artifact.entity, logged_artifact.project
 
@@ -235,5 +235,4 @@
     draft._source_project = "wrong"
     with pytest.raises(ValueError, match="can't be moved to 'wrong'"):
         with wandb_init(entity=entity, project=project) as run:
-            run.log_artifact(draft)
->>>>>>> fdffca01
+            run.log_artifact(draft)