--- conflicted
+++ resolved
@@ -72,13 +72,8 @@
         "job:12315",
     ]
 
-<<<<<<< HEAD
     args = utils.construct_scheduler_args(
         {"job": "job"}, "queue", "project", "1", "author"
-=======
-    entry, args = utils.construct_scheduler_entrypoint(
-        {"job": "job:latest"}, "queue", "project", "1", "author"
->>>>>>> 6bdd00f7
     )
     assert args == [
         "--queue",
@@ -111,50 +106,9 @@
         "image_uri",
     ]
 
-<<<<<<< HEAD
-    args = utils.construct_scheduler_args(
-        sweep_config={"job": "job:12315"},
-        queue="queue",
-        project="project",
-        num_workers=1,
-        author="author",
-        sweep_type="sweep",
-    )
-    assert args == [
-        "--queue",
-        "'queue'",
-        "--project",
-        "project",
-        "--num_workers",
-        "1",
-        "--sweep_type",
-        "sweep",
-        "--author",
-        "author",
-        "--job",
-        "job:12315",
-    ]
-
-    assert not (
-        utils.construct_scheduler_args(
-            {"job": "job", "image_uri": "image_uri"}, "queue", "project", 1
-        )
-    )
-
-    assert not (
-        utils.construct_scheduler_args(
-            {"job": "job", "image_uri": "image_uri"}, "queue", "project", "1cpu"
-        )
-    )
-
-    assert not (
-        utils.construct_scheduler_args(
-            {"job": "job", "image_uri": "image_uri"}, "queue", "project", "1.5"
-=======
     # should fail because job and image_uri are mutually exclusive
     assert not (
         utils.construct_scheduler_entrypoint(
             {"job": "job:111", "image_uri": "image_uri"}, "queue", "project", "1.5"
->>>>>>> 6bdd00f7
         )
     )