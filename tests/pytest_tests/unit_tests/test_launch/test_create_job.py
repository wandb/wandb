--- conflicted
+++ resolved
@@ -118,32 +118,23 @@
     dir = tempfile.TemporaryDirectory().name
     job_source = "artifact"
     builder = _configure_job_builder_for_partial(dir, job_source)
-    python = os.path.basename(sys.executable)  # python or python3
 
     metadata = {"python": "3.9.11", "codePathLocal": "main.py", "_partial": "v0"}
 
     program_relpath = builder._get_program_relpath(job_source, metadata)
     entrypoint = builder._get_entrypoint(program_relpath, metadata)
-<<<<<<< HEAD
-    assert entrypoint == [python, "main.py"]
-=======
     assert entrypoint == ["python3", "main.py"]
->>>>>>> a0c27ccd
 
     metadata = {"python": "3.9", "codePath": "main.py", "_partial": "v0"}
     program_relpath = builder._get_program_relpath(job_source, metadata)
     entrypoint = builder._get_entrypoint(program_relpath, metadata)
-<<<<<<< HEAD
-    assert entrypoint == [python, "main.py"]
-=======
     assert entrypoint == ["python3", "main.py"]
->>>>>>> a0c27ccd
 
     metadata = {"codePath": "main.py"}
     program_relpath = builder._get_program_relpath(job_source, metadata)
     entrypoint = builder._get_entrypoint(program_relpath, metadata)
 
-    assert entrypoint == [python, "main.py"]
+    assert entrypoint == [os.path.basename(sys.executable), "main.py"]
 
 
 def test_create_repo_metadata_entrypoint_traversal():
