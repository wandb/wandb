import copy
import inspect
import json
import os
import subprocess
import sys
import tempfile
from typing import Optional
from unittest import mock

import pytest
import wandb
from click.testing import CliRunner
from wandb.errors import UsageError
from wandb.sdk import wandb_login, wandb_settings
from wandb.sdk.lib._settings_toposort_generate import _get_modification_order

if sys.version_info >= (3, 8):
    from typing import get_type_hints
elif sys.version_info >= (3, 7):
    from typing_extensions import get_type_hints
else:

    def get_type_hints(obj):
        return obj.__annotations__


Property = wandb_settings.Property
Settings = wandb_settings.Settings
Source = wandb_settings.Source


def test_multiproc_strict_bad(test_settings):
    with pytest.raises(ValueError):
        test_settings(dict(strict="bad"))


def test_str_as_bool():
    for val in ("y", "yes", "t", "true", "on", "1", "True", "TRUE"):
        assert wandb_settings._str_as_bool(val)
    for val in ("n", "no", "f", "false", "off", "0", "False", "FALSE"):
        assert not wandb_settings._str_as_bool(val)
    with pytest.raises(UsageError):
        wandb_settings._str_as_bool("rubbish")


# ------------------------------------
# test Property class
# ------------------------------------


def test_property_init():
    p = Property(name="foo", value=1)
    assert p.name == "foo"
    assert p.value == 1
    assert p._source == Source.BASE
    assert not p._is_policy


def test_property_preprocess_and_validate():
    p = Property(
        name="foo",
        value=1,
        preprocessor=lambda x: str(x),
        validator=lambda x: isinstance(x, str),
    )
    assert p.name == "foo"
    assert p.value == "1"
    assert p._source == Source.BASE
    assert not p._is_policy


def test_property_preprocess_validate_hook():
    p = Property(
        name="foo",
        value="2",
        preprocessor=lambda x: int(x),
        validator=lambda x: isinstance(x, int),
        hook=lambda x: x**2,
        source=Source.OVERRIDE,
    )
    assert p._source == Source.OVERRIDE
    assert p.value == 4
    assert not p._is_policy


def test_property_auto_hook():
    p = Property(
        name="foo",
        value=None,
        hook=lambda x: "WANDB",
        auto_hook=True,
    )
    assert p.value == "WANDB"

    p = Property(
        name="foo",
        value=None,
        hook=lambda x: "WANDB",
        auto_hook=False,
    )
    assert p.value is None


# fixme:
@pytest.mark.skip(
    reason="For now, we don't enforce validation on properties that are not in __strict_validate_settings"
)
def test_property_multiple_validators():
    def meaning_of_life(x):
        return x == 42

    p = Property(
        name="foo",
        value=42,
        validator=[lambda x: isinstance(x, int), meaning_of_life],
    )
    assert p.value == 42
    with pytest.raises(ValueError):
        p.update(value=43)


# fixme: remove this once full validation is restored
def test_property_strict_validation(capsys):
    attributes = inspect.getmembers(Property, lambda a: not (inspect.isroutine(a)))
    strict_validate_settings = [
        a for a in attributes if a[0] == "_Property__strict_validate_settings"
    ][0][1]
    for name in strict_validate_settings:
        p = Property(name=name, validator=lambda x: isinstance(x, int))
        with pytest.raises(ValueError):
            p.update(value="rubbish")

    p = Property(name="api_key", validator=lambda x: isinstance(x, str))
    p.update(value=31415926)
    captured = capsys.readouterr().err
    msg = "Invalid value for property api_key: 31415926"
    assert msg in captured


def test_settings_validator_method_names():
    # Settings validator methods should be named `_validate_<setting_name>`
    s = wandb.Settings()
    prefix = "_validate_"
    symbols = set(dir(s))
    validator_methods = tuple(m for m in symbols if m.startswith(prefix))

    assert all(tuple(m.split(prefix)[1] in symbols for m in validator_methods))


def test_settings_modification_order():
    # Settings should be modified in the order that respects the dependencies
    # between settings manifested in validator methods and runtime hooks.
    s = wandb.Settings()
    modification_order = s._Settings__modification_order
    # todo: uncomment once api_key validation is restored:
    # assert (
    #     modification_order.index("base_url")
    #     < modification_order.index("is_local")
    #     < modification_order.index("api_key")
    # )
    assert modification_order.index("_network_buffer") < modification_order.index(
        "_flow_control_custom"
    )


def test_settings_modification_order_up_to_date():
    # Assert that the modification order is up-to-date with the generated code
    s = wandb.Settings()
    props = tuple(get_type_hints(Settings).keys())
    modification_order = s._Settings__modification_order

    _settings_literal_list, _settings_topologically_sorted = _get_modification_order(s)

    assert props == _settings_literal_list
    assert modification_order == _settings_topologically_sorted


def test_settings_detect_cycle_in_dependencies():
    # Settings modification order generator
    # should detect cycles in dependencies between settings

    def _mock_default_props(self):
        props = dict(
            api_key={"validator": self._validate_api_key},
            base_url={
                "hook": lambda _: "https://localhost"
                if self.is_local
                else "https://api.wandb.ai",
                "auto_hook": True,
            },
            is_local={
                "hook": lambda _: self.base_url is not None,
                "auto_hook": True,
            },
        )
        return props

    with mock.patch.object(Settings, "_default_props", _mock_default_props):
        with pytest.raises(wandb.UsageError):
            _get_modification_order(wandb.Settings())


def test_property_update():
    p = Property(name="foo", value=1)
    p.update(value=2)
    assert p.value == 2


def test_property_update_sources():
    p = Property(name="foo", value=1, source=Source.ORG)
    assert p.value == 1
    # smaller source => lower priority
    # lower priority:
    p.update(value=2, source=Source.BASE)
    assert p.value == 1
    # higher priority:
    p.update(value=3, source=Source.USER)
    assert p.value == 3


def test_property_update_policy_sources():
    p = Property(name="foo", value=1, is_policy=True, source=Source.ORG)
    assert p.value == 1
    # smaller source => higher priority
    # higher priority:
    p.update(value=2, source=Source.BASE)
    assert p.value == 2
    # higher priority:
    p.update(value=3, source=Source.USER)
    assert p.value == 2


def test_property_set_value_directly_forbidden():
    p = Property(name="foo", value=1)
    with pytest.raises(AttributeError):
        p.value = 2


def test_property_update_frozen_forbidden():
    p = Property(name="foo", value=1, frozen=True)
    with pytest.raises(TypeError):
        p.update(value=2)


# test str and repr methods for Property class


def test_property_str():
    p = Property(name="foo", value="1")
    assert str(p) == "'1'"
    p = Property(name="foo", value=1)
    assert str(p) == "1"


def test_property_repr():
    p = Property(name="foo", value=2, hook=lambda x: x**2)
    assert repr(p) == "<Property foo: value=4 _value=2 source=1 is_policy=False>"


# ------------------------------------
# test Settings class
# ------------------------------------


def test_start_run():
    s = Settings()
    s._set_run_start_time()
    assert s._Settings_start_time is not None
    assert s._Settings_start_datetime is not None


# fixme:
@pytest.mark.skip(reason="For now, we don't raise an error and simply ignore it")
def test_unexpected_arguments():
    with pytest.raises(TypeError):
        Settings(lol=False)


def test_mapping_interface():
    s = Settings()
    for setting in s:
        assert setting in s


def test_is_local():
    s = Settings(base_url=None)
    assert s.is_local is False


def test_default_props_match_class_attributes():
    # make sure that the default properties match the class attributes
    s = Settings()
    class_attributes = list(get_type_hints(Settings).keys())
    default_props = list(s._default_props().keys())
    assert set(default_props) - set(class_attributes) == set()


# fixme: remove this once full validation is restored
def test_settings_strict_validation(capsys):
    s = Settings(api_key=271828, lol=True)
    assert s.api_key == 271828
    with pytest.raises(AttributeError):
        s.lol
    captured = capsys.readouterr().err
    msgs = (
        "Ignoring unexpected arguments: ['lol']",
        "Invalid value for property api_key: 271828",
    )
    for msg in msgs:
        assert msg in captured


def test_static_settings_json_dump():
    s = Settings()
    static_settings = s.make_static()
    assert json.dumps(static_settings)


# fixme: remove this once full validation is restored
def test_no_repeat_warnings(capsys):
    s = Settings(api_key=234)
    assert s.api_key == 234
    s.update(api_key=234)
    captured = capsys.readouterr().err
    msg = "Invalid value for property api_key: 234"
    assert captured.count(msg) == 1


def test_program_python_m():
    with tempfile.TemporaryDirectory() as tmpdir:
        path_module = os.path.join(tmpdir, "module")
        os.mkdir(path_module)
        with open(os.path.join(path_module, "lib.py"), "w") as f:
            f.write(
                "import wandb\n\n\n"
                "if __name__ == '__main__':\n"
                "    run = wandb.init(mode='offline')\n"
                "    print(run.settings.program)\n"
            )
        output = subprocess.check_output(
            [sys.executable, "-m", "module.lib"], cwd=tmpdir
        )
        assert "-m module.lib" in output.decode("utf-8")


@pytest.mark.skip(reason="Unskip once api_key validation is restored")
def test_local_api_key_validation():
    with pytest.raises(UsageError):
        wandb.Settings(
            api_key="local-87eLxjoRhY6u2ofg63NAJo7rVYHZo4NGACOvpSsF",
        )
    s = wandb.Settings(
        api_key="local-87eLxjoRhY6u2ofg63NAJo7rVYHZo4NGACOvpSsF",
        base_url="https://api.wandb.test",
    )

    # ensure that base_url is copied first without causing an error in api_key validation
    s.copy()

    # ensure that base_url is applied first without causing an error in api_key validation
    wandb.Settings()._apply_settings(s)


def test_run_urls():
    base_url = "https://my.cool.site.com"
    entity = "me"
    project = "lol"
    run_id = "123"
    s = Settings(
        base_url=base_url,
        entity=entity,
        project=project,
        run_id=run_id,
    )
    assert s.project_url == f"{base_url}/{entity}/{project}"
    assert s.run_url == f"{base_url}/{entity}/{project}/runs/{run_id}"


def test_offline(test_settings):
    test_settings = test_settings()
    assert test_settings._offline is False
    test_settings.update({"disabled": True}, source=Source.BASE)
    assert test_settings._offline is True
    test_settings.update({"disabled": None}, source=Source.BASE)
    test_settings.update({"mode": "dryrun"}, source=Source.BASE)
    assert test_settings._offline is True
    test_settings.update({"mode": "offline"}, source=Source.BASE)
    assert test_settings._offline is True


def test_silent(test_settings):
    test_settings = test_settings()
    test_settings.update({"silent": "true"}, source=Source.BASE)
    assert test_settings.silent is True


def test_show_info(test_settings):
    test_settings = test_settings()
    test_settings.update({"show_info": True}, source=Source.BASE)
    assert test_settings.show_info is True

    test_settings.update({"show_info": False}, source=Source.BASE)
    assert test_settings.show_info is False


def test_show_warnings(test_settings):
    test_settings = test_settings()
    test_settings.update({"show_warnings": "true"}, source=Source.SETTINGS)
    assert test_settings.show_warnings is True

    test_settings.update({"show_warnings": "false"}, source=Source.SETTINGS)
    assert test_settings.show_warnings is False


def test_show_errors(test_settings):
    test_settings = test_settings()
    test_settings.update({"show_errors": True}, source=Source.SETTINGS)
    assert test_settings.show_errors is True

    test_settings.update({"show_errors": False}, source=Source.SETTINGS)
    assert test_settings.show_errors is False


def test_noop(test_settings):
    test_settings = test_settings()
    test_settings.update({"mode": "disabled"}, source=Source.BASE)
    assert test_settings._noop is True


def test_attrib_get():
    s = Settings()
    assert s.base_url == "https://api.wandb.ai"


def test_attrib_set_not_allowed():
    s = Settings()
    with pytest.raises(TypeError):
        s.base_url = "new"


def test_attrib_get_bad():
    s = Settings()
    with pytest.raises(AttributeError):
        s.missing


def test_update_override():
    s = Settings()
    s.update(dict(base_url="https://something2.local"), source=Source.OVERRIDE)
    assert s.base_url == "https://something2.local"


def test_update_priorities():
    s = Settings()
    # USER has higher priority than ORG (and both are higher priority than BASE)
    s.update(dict(base_url="https://foo.local"), source=Source.USER)
    assert s.base_url == "https://foo.local"
    s.update(dict(base_url="https://bar.local"), source=Source.ORG)
    assert s.base_url == "https://foo.local"


def test_update_priorities_order():
    s = Settings()
    # USER has higher priority than ORG (and both are higher priority than BASE)
    s.update(dict(base_url="https://bar.local"), source=Source.ORG)
    assert s.base_url == "https://bar.local"
    s.update(dict(base_url="https://foo.local"), source=Source.USER)
    assert s.base_url == "https://foo.local"


def test_update_missing_attrib():
    s = Settings()
    with pytest.raises(KeyError):
        s.update(dict(missing="nope"), source=Source.OVERRIDE)


def test_update_kwargs():
    s = Settings()
    s.update(base_url="https://something.local")
    assert s.base_url == "https://something.local"


def test_update_both():
    s = Settings()
    s.update(dict(base_url="https://something.local"), project="nothing")
    assert s.base_url == "https://something.local"
    assert s.project == "nothing"


def test_ignore_globs():
    s = Settings()
    assert s.ignore_globs == ()


def test_ignore_globs_explicit():
    s = Settings(ignore_globs=["foo"])
    assert s.ignore_globs == ("foo",)


def test_ignore_globs_env():
    s = Settings()
    s._apply_env_vars({"WANDB_IGNORE_GLOBS": "foo"})
    assert s.ignore_globs == ("foo",)

    s = Settings()
    s._apply_env_vars({"WANDB_IGNORE_GLOBS": "foo,bar"})
    assert s.ignore_globs == (
        "foo",
        "bar",
    )


def test_quiet():
    s = Settings()
    assert s.quiet is None
    s = Settings(quiet=True)
    assert s.quiet
    s = Settings()
    s._apply_env_vars({"WANDB_QUIET": "false"})
    assert not s.quiet


@pytest.mark.skip(reason="I need to make my mock work properly with new settings")
def test_ignore_globs_settings(local_settings):
    with open(os.path.join(os.getcwd(), ".config", "wandb", "settings"), "w") as f:
        f.write(
            """[default]
ignore_globs=foo,bar"""
        )
    s = Settings(_files=True)
    assert s.ignore_globs == (
        "foo",
        "bar",
    )


def test_copy():
    s = Settings()
    s.update(base_url="https://changed.local")
    s2 = copy.copy(s)
    assert s2.base_url == "https://changed.local"
    s.update(base_url="https://not.changed.local")
    assert s.base_url == "https://not.changed.local"
    assert s2.base_url == "https://changed.local"


def test_update_linked_properties():
    s = Settings()
    # sync_dir depends, among other things, on run_mode
    assert s.mode == "online"
    assert s.run_mode == "run"
    assert ("offline-run" not in s.sync_dir) and ("run" in s.sync_dir)
    s.update(mode="offline")
    assert s.mode == "offline"
    assert s.run_mode == "offline-run"
    assert "offline-run" in s.sync_dir


def test_copy_update_linked_properties():
    s = Settings()
    assert s.mode == "online"
    assert s.run_mode == "run"
    assert ("offline-run" not in s.sync_dir) and ("run" in s.sync_dir)

    s2 = copy.copy(s)
    assert s2.mode == "online"
    assert s2.run_mode == "run"
    assert ("offline-run" not in s2.sync_dir) and ("run" in s2.sync_dir)

    s.update(mode="offline")
    assert s.mode == "offline"
    assert s.run_mode == "offline-run"
    assert "offline-run" in s.sync_dir
    assert s2.mode == "online"
    assert s2.run_mode == "run"
    assert ("offline-run" not in s2.sync_dir) and ("run" in s2.sync_dir)

    s2.update(mode="offline")
    assert s2.mode == "offline"
    assert s2.run_mode == "offline-run"
    assert "offline-run" in s2.sync_dir


def test_invalid_dict():
    s = Settings()
    with pytest.raises(KeyError):
        s.update(dict(invalid="new"))


def test_invalid_kwargs():
    s = Settings()
    with pytest.raises(KeyError):
        s.update(invalid="new")


def test_invalid_both():
    s = Settings()
    with pytest.raises(KeyError):
        s.update(dict(project="ok"), invalid="new")
    assert s.project != "ok"
    with pytest.raises(KeyError):
        s.update(dict(wrong="bad", entity="nope"), project="okbutnotset")
    assert s.entity != "nope"
    assert s.project != "okbutnotset"


def test_freeze():
    s = Settings()
    s.update(project="goodprojo")
    assert s.project == "goodprojo"
    s.freeze()
    assert s.is_frozen()
    with pytest.raises(TypeError):
        s.update(project="badprojo")
    assert s.project == "goodprojo"
    with pytest.raises(TypeError):
        s.update(project="badprojo2")
    c = copy.copy(s)
    assert c.project == "goodprojo"
    c.update(project="changed")
    assert c.project == "changed"
    assert s.project == "goodprojo"


def test_bad_choice():
    s = Settings()
    with pytest.raises(TypeError):
        s.mode = "goodprojo"
    with pytest.raises(UsageError):
        s.update(mode="badmode")


def test_priority_update_greater_source():
    s = Settings()
    # for a non-policy setting, greater source (PROJECT) has higher priority
    s.update(project="pizza", source=Source.ENTITY)
    assert s.project == "pizza"
    s.update(project="pizza2", source=Source.PROJECT)
    assert s.project == "pizza2"


def test_priority_update_smaller_source():
    s = Settings()
    s.update(project="pizza", source=Source.PROJECT)
    assert s.project == "pizza"
    s.update(project="pizza2", source=Source.ENTITY)
    # for a non-policy setting, greater source (PROJECT) has higher priority
    assert s.project == "pizza"


def test_priority_update_policy_greater_source():
    s = Settings()
    # for a policy setting, greater source (PROJECT) has lower priority
    s.update(summary_warnings=42, source=Source.PROJECT)
    assert s.summary_warnings == 42
    s.update(summary_warnings=43, source=Source.ENTITY)
    assert s.summary_warnings == 43


def test_priority_update_policy_smaller_source():
    s = Settings()
    # for a policy setting, greater source (PROJECT) has lower priority
    s.update(summary_warnings=42, source=Source.ENTITY)
    assert s.summary_warnings == 42
    s.update(summary_warnings=43, source=Source.PROJECT)
    assert s.summary_warnings == 42


@pytest.mark.parametrize(
    "url",
    [
        "https://api.wandb.ai",
        "https://wandb.ai.other.crazy.domain.com",
        "https://127.0.0.1",
        "https://localhost",
        "https://192.168.31.1:8080",
        "https://myhost:8888",  # fixme: should this be allowed?
    ],
)
def test_validate_base_url(url):
    s = Settings(base_url=url)
    assert s.base_url == url


@pytest.mark.parametrize(
    "url, error",
    [
        (
            "https://wandb.ai",
            "is not a valid server address, did you mean https://api.wandb.ai?",
        ),
        (
            "https://app.wandb.ai",
            "is not a valid server address, did you mean https://api.wandb.ai?",
        ),
        ("http://api.wandb.ai", "http is not secure, please use https://api.wandb.ai"),
        ("http://host\t.ai", "URL cannot contain unsafe characters"),
        ("http://host\n.ai", "URL cannot contain unsafe characters"),
        ("http://host\r.ai", "URL cannot contain unsafe characters"),
        ("ftp://host.ai", "URL must start with `http(s)://`"),
        (
            "gibberish",
            "gibberish is not a valid server address",
        ),
        ("LOL" * 100, "hostname is invalid"),
    ],
)
def test_validate_invalid_base_url(capsys, url, error):
    s = Settings()
    with pytest.raises(UsageError):
        s.update(base_url=url)
        captured = capsys.readouterr().err
        assert error in captured


@pytest.mark.parametrize(
    "url, processed_url",
    [
        ("https://host.com", "https://host.com"),
        ("https://host.com/", "https://host.com"),
        ("https://host.com///", "https://host.com"),
    ],
)
def test_preprocess_base_url(url, processed_url):
    s = Settings()
    s.update(base_url=url)
    assert s.base_url == processed_url


@pytest.mark.parametrize(
    "setting",
    [
        "_disable_meta",
        "_disable_stats",
        "_disable_viewer",
        "disable_code",
        "disable_git",
        "disabled",
        "force",
        "label_disable",
        "launch",
        "quiet",
        "reinit",
        "relogin",
        "sagemaker_disable",
        "save_code",
        "show_colors",
        "show_emoji",
        "show_errors",
        "show_info",
        "show_warnings",
        "silent",
        "strict",
    ],
)
def test_preprocess_bool_settings(setting: str):
    with mock.patch.dict(os.environ, {"WANDB_" + setting.upper(): "true"}):
        s = Settings()
        s._apply_env_vars(environ=os.environ)
        assert s[setting] is True


@pytest.mark.parametrize(
    "setting, value",
    [
        ("_stats_open_metrics_endpoints", '{"DCGM":"http://localhvost"}'),
        (
            "_stats_open_metrics_filters",
            '{"DCGM_FI_DEV_POWER_USAGE": {"pod": "dcgm-*"}}',
        ),
    ],
)
def test_preprocess_dict_settings(setting: str, value: str):
    with mock.patch.dict(os.environ, {"WANDB_" + setting.upper(): value}):
        s = Settings()
        s._apply_env_vars(environ=os.environ)
        assert s[setting] == json.loads(value)


def test_redact():
    # normal redact case
    redacted = wandb_settings._redact_dict({"this": 2, "that": 9, "api_key": "secret"})
    assert redacted == {"this": 2, "that": 9, "api_key": "***REDACTED***"}

    # two redacted keys with options passed
    redacted = wandb_settings._redact_dict(
        {"ok": "keep", "unsafe": 9, "bad": "secret"},
        unsafe_keys={"unsafe", "bad"},
        redact_str="OMIT",
    )
    assert redacted == {"ok": "keep", "unsafe": "OMIT", "bad": "OMIT"}

    # all keys fine
    redacted = wandb_settings._redact_dict({"all": "keep", "good": 9, "keys": "fine"})
    assert redacted == {"all": "keep", "good": 9, "keys": "fine"}

    # empty case
    redacted = wandb_settings._redact_dict({})
    assert redacted == {}

    # all keys redacted
    redacted = wandb_settings._redact_dict({"api_key": "secret"})
    assert redacted == {"api_key": "***REDACTED***"}


def test_strict():
    settings = Settings(strict=True)
    assert settings.strict is True

    settings = Settings(strict=False)
    assert not settings.strict


def test_validate_console_problem_anonymous():
    s = Settings()
    with pytest.raises(UsageError):
        s.update(console="lol")
    with pytest.raises(UsageError):
        s.update(problem="lol")
    with pytest.raises(UsageError):
        s.update(anonymous="lol")


def test_wandb_dir(test_settings):
    test_settings = test_settings()
    assert os.path.abspath(test_settings.wandb_dir) == os.path.abspath("wandb")


def test_resume_fname(test_settings):
    test_settings = test_settings()
    assert test_settings.resume_fname == os.path.abspath(
        os.path.join(".", "wandb", "wandb-resume.json")
    )


@pytest.mark.skip(reason="CircleCI still lets you write to root_dir")
def test_non_writable_root_dir(capsys):
    with CliRunner().isolated_filesystem():
        root_dir = os.getcwd()
        s = Settings()
        s.update(root_dir=root_dir)
        # make root_dir non-writable
        os.chmod(root_dir, 0o444)
        wandb_dir = s.wandb_dir
        assert wandb_dir != "/wandb"
        _, err = capsys.readouterr()
        assert "wasn't writable, using system temp directory" in err


def test_log_user(test_settings):
    test_settings = test_settings({"run_id": "test"})
    _, run_dir, log_dir, fname = os.path.abspath(
        os.path.realpath(test_settings.log_user)
    ).rsplit(os.path.sep, 3)
    _, _, run_id = run_dir.split("-")
    assert run_id == test_settings.run_id
    assert log_dir == "logs"
    assert fname == "debug.log"


def test_log_internal(test_settings):
    test_settings = test_settings({"run_id": "test"})
    _, run_dir, log_dir, fname = os.path.abspath(
        os.path.realpath(test_settings.log_internal)
    ).rsplit(os.path.sep, 3)
    _, _, run_id = run_dir.split("-")
    assert run_id == test_settings.run_id
    assert log_dir == "logs"
    assert fname == "debug-internal.log"


class TestAsyncUploadConcurrency:
    def test_default_is_none(self, test_settings):
        settings = test_settings()
<<<<<<< HEAD
        assert settings.async_upload_concurrency_limit is None
=======
        assert settings._async_upload_concurrency_limit is None
>>>>>>> 12271fbc

    @pytest.mark.parametrize(
        ["value", "ok"],
        [
            (None, True),
            (1, True),
            (2, True),
            (10, True),
            (100, True),
            (99999999, True),
            (-10, False),
            ("not an int", False),
        ],
    )
    def test_err_iff_bad_value(self, value: Optional[int], ok: bool, test_settings):
        if ok:
<<<<<<< HEAD
            settings = test_settings({"async_upload_concurrency_limit": value})
            assert settings.async_upload_concurrency_limit == value
        else:
            with pytest.raises((UsageError, ValueError)):
                test_settings({"async_upload_concurrency_limit": value})
=======
            settings = test_settings({"_async_upload_concurrency_limit": value})
            assert settings._async_upload_concurrency_limit == value
        else:
            with pytest.raises((UsageError, ValueError)):
                test_settings({"_async_upload_concurrency_limit": value})
>>>>>>> 12271fbc

    @pytest.mark.parametrize(
        ["value", "warn"], [(None, False), (1, False), (9999999, True)]
    )
    @mock.patch("wandb.termwarn")
    def test_warns_if_exceeds_filelimit(
        self,
        termwarn: mock.Mock,
        test_settings,
        value: Optional[int],
        warn: bool,
    ):
        pytest.importorskip("resource")
<<<<<<< HEAD
        test_settings({"async_upload_concurrency_limit": value})
=======
        test_settings({"_async_upload_concurrency_limit": value})
>>>>>>> 12271fbc

        if warn:
            termwarn.assert_called_once()
            assert "exceeds this process's limit" in termwarn.call_args[0][0]
        else:
            termwarn.assert_not_called()


# --------------------------
# test static settings
# --------------------------


def test_settings_static():
    from wandb.sdk.internal.settings_static import SettingsStatic

    static_settings = SettingsStatic(Settings().make_static())
    assert "base_url" in static_settings
    assert static_settings.get("base_url") == "https://api.wandb.ai"


# --------------------------
# test run settings
# --------------------------


def test_silent_run(mock_run, test_settings):
    test_settings = test_settings()
    test_settings.update({"silent": "true"}, source=Source.SETTINGS)
    assert test_settings.silent is True
    run = mock_run(settings=test_settings)
    assert run._settings.silent is True


def test_strict_run(mock_run, test_settings):
    test_settings = test_settings()
    test_settings.update({"strict": "true"}, source=Source.SETTINGS)
    assert test_settings.strict is True
    run = mock_run(settings=test_settings)
    assert run._settings.strict is True


def test_show_info_run(mock_run):
    run = mock_run()
    assert run._settings.show_info is True


def test_show_info_false_run(mock_run, test_settings):
    test_settings = test_settings()
    test_settings.update({"show_info": "false"}, source=Source.SETTINGS)
    run = mock_run(settings=test_settings)
    assert run._settings.show_info is False


def test_show_warnings_run(mock_run, test_settings):
    test_settings = test_settings()
    test_settings.update({"show_warnings": "true"}, source=Source.SETTINGS)
    run = mock_run(settings=test_settings)
    assert run._settings.show_warnings is True


def test_show_warnings_false_run(mock_run, test_settings):
    test_settings = test_settings()
    test_settings.update({"show_warnings": "false"}, source=Source.SETTINGS)
    run = mock_run(settings=test_settings)
    assert run._settings.show_warnings is False


def test_show_errors_run(mock_run, test_settings):
    test_settings = test_settings()
    test_settings.update({"show_errors": True}, source=Source.SETTINGS)
    run = mock_run(settings=test_settings)
    assert run._settings.show_errors is True


def test_show_errors_false_run(mock_run, test_settings):
    test_settings = test_settings()
    test_settings.update({"show_errors": False}, source=Source.SETTINGS)
    run = mock_run(settings=test_settings)
    assert run._settings.show_errors is False


def test_not_jupyter(mock_run):
    run = mock_run()
    assert run._settings._jupyter is False


def test_resume_fname_run(mock_run):
    run = mock_run()
    assert run._settings.resume_fname == os.path.join(
        run._settings.root_dir, "wandb", "wandb-resume.json"
    )


def test_wandb_dir_run(mock_run):
    run = mock_run()
    assert os.path.abspath(run._settings.wandb_dir) == os.path.abspath(
        os.path.join(run._settings.root_dir, "wandb")
    )


def test_console_run(mock_run):
    run = mock_run(settings={"console": "auto", "mode": "offline"})
    assert run._settings.console == "auto"
    assert run._settings._console == wandb_settings.SettingsConsole.WRAP


def test_console(test_settings):
    test_settings = test_settings()
    assert test_settings._console == wandb_settings.SettingsConsole.OFF
    test_settings.update({"console": "redirect"}, source=Source.BASE)
    assert test_settings._console == wandb_settings.SettingsConsole.REDIRECT
    test_settings.update({"console": "wrap"}, source=Source.BASE)
    assert test_settings._console == wandb_settings.SettingsConsole.WRAP


def test_code_saving_save_code_env_false(mock_run, test_settings):
    settings = test_settings()
    settings.update({"save_code": None}, source=Source.BASE)
    with mock.patch.dict("os.environ", WANDB_SAVE_CODE="false"):
        settings._infer_settings_from_environment()
        run = mock_run(settings=settings)
        assert run._settings.save_code is False


def test_code_saving_disable_code(mock_run, test_settings):
    settings = test_settings()
    settings.update({"save_code": None}, source=Source.BASE)
    with mock.patch.dict("os.environ", WANDB_DISABLE_CODE="true"):
        settings._infer_settings_from_environment()
        run = mock_run(settings=settings)
        assert run.settings.save_code is False


def test_override_login_settings(test_settings):
    wlogin = wandb_login._WandbLogin()
    login_settings = test_settings().copy()
    login_settings.update(show_emoji=True)
    wlogin.setup({"_settings": login_settings})
    assert wlogin._settings.show_emoji is True


def test_override_login_settings_with_dict():
    wlogin = wandb_login._WandbLogin()
    login_settings = dict(show_emoji=True)
    wlogin.setup({"_settings": login_settings})
    assert wlogin._settings.show_emoji is True


def test_setup_offline(test_settings):
    # this is to increase coverage
    login_settings = test_settings().copy()
    login_settings.update(mode="offline")
    assert wandb.setup(settings=login_settings)._instance._get_entity() is None
    assert wandb.setup(settings=login_settings)._instance._load_viewer() is None


@pytest.mark.skip(reason="causes other tests that depend on capsys to fail")
def test_silent_env_run(mock_run, test_settings):
    settings = test_settings()
    with mock.patch.dict("os.environ", WANDB_SILENT="true"):
        settings._apply_env_vars(os.environ)
        run = mock_run(settings=settings)
        assert run._settings.silent is True<|MERGE_RESOLUTION|>--- conflicted
+++ resolved
@@ -873,11 +873,7 @@
 class TestAsyncUploadConcurrency:
     def test_default_is_none(self, test_settings):
         settings = test_settings()
-<<<<<<< HEAD
-        assert settings.async_upload_concurrency_limit is None
-=======
         assert settings._async_upload_concurrency_limit is None
->>>>>>> 12271fbc
 
     @pytest.mark.parametrize(
         ["value", "ok"],
@@ -894,19 +890,11 @@
     )
     def test_err_iff_bad_value(self, value: Optional[int], ok: bool, test_settings):
         if ok:
-<<<<<<< HEAD
-            settings = test_settings({"async_upload_concurrency_limit": value})
-            assert settings.async_upload_concurrency_limit == value
-        else:
-            with pytest.raises((UsageError, ValueError)):
-                test_settings({"async_upload_concurrency_limit": value})
-=======
             settings = test_settings({"_async_upload_concurrency_limit": value})
             assert settings._async_upload_concurrency_limit == value
         else:
             with pytest.raises((UsageError, ValueError)):
                 test_settings({"_async_upload_concurrency_limit": value})
->>>>>>> 12271fbc
 
     @pytest.mark.parametrize(
         ["value", "warn"], [(None, False), (1, False), (9999999, True)]
@@ -920,11 +908,7 @@
         warn: bool,
     ):
         pytest.importorskip("resource")
-<<<<<<< HEAD
-        test_settings({"async_upload_concurrency_limit": value})
-=======
         test_settings({"_async_upload_concurrency_limit": value})
->>>>>>> 12271fbc
 
         if warn:
             termwarn.assert_called_once()
