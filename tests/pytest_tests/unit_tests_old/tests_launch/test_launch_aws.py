--- conflicted
+++ resolved
@@ -350,140 +350,6 @@
     assert run.id == "sagemaker-test-job-1"
 
 
-<<<<<<< HEAD
-def test_aws_get_aws_credentials_file_success(runner, monkeypatch):
-    def mock_get_creds(self, section, key):
-        if key == "aws_access_key_id":
-            return "test-key"
-        elif key == "aws_secret_access_key":
-            return "test-secret"
-        else:
-            return None
-
-    monkeypatch.setattr(configparser.ConfigParser, "read", lambda x, y: {})
-    monkeypatch.setattr(configparser.ConfigParser, "get", mock_get_creds)
-
-    with runner.isolated_filesystem():
-        key, secret = get_aws_credentials({})
-        assert key == "test-key"
-        assert secret == "test-secret"
-
-
-def test_failed_aws_cred_login(
-    runner, live_mock_server, monkeypatch, test_settings, mocked_fetchable_git_repo
-):
-    monkeypatch.setenv("AWS_ACCESS_KEY_ID", "test")
-    monkeypatch.setenv("AWS_SECRET_ACCESS_KEY", "test")
-    monkeypatch.setattr(boto3, "client", mock_boto3_client)
-    monkeypatch.setattr(
-        wandb.sdk.launch.runner.sagemaker_runner,
-        "aws_ecr_login",
-        lambda x, y: "Login Failed\n",
-    )
-    kwargs = json.loads(fixture_open("launch/launch_sagemaker_config.json").read())
-    with runner.isolated_filesystem():
-        uri = "https://wandb.ai/mock_server_entity/test/runs/1"
-        api = wandb.sdk.internal.internal_api.Api(
-            default_settings=test_settings, load_settings=False
-        )
-        kwargs["uri"] = uri
-        kwargs["api"] = api
-
-        with pytest.raises(LaunchError):
-            launch.run(**kwargs)
-
-
-def test_aws_get_region_file_success(runner, monkeypatch):
-    def mock_get_region(self, section, key):
-        if key == "region":
-            return "us-east-1"
-        else:
-            return None
-
-    with runner.isolated_filesystem():
-        monkeypatch.setattr(os.path, "exists", lambda x: True)
-        monkeypatch.setattr(configparser.ConfigParser, "read", lambda x, y: {})
-        monkeypatch.setattr(configparser.ConfigParser, "get", mock_get_region)
-        launch_project = _project_spec.LaunchProject(
-            "https://wandb.ai/mock_server_entity/test/runs/1",
-            None,
-            None,
-            {},
-            "test",
-            "test",
-            resource="sagemaker",
-            name="test",
-            docker_config={},
-            git_info={},
-            overrides={},
-            resource_args={},
-            run_id=None,
-        )
-        region = get_region(launch_project.resource_args)
-        assert region == "us-east-1"
-
-
-def test_aws_get_region_file_fail_no_section(runner, monkeypatch):
-    def mock_get(x, y, z):
-        raise configparser.NoSectionError("default")
-
-    monkeypatch.setattr("os.path.exists", lambda x: True)
-    monkeypatch.setattr(configparser.ConfigParser, "read", lambda x, y: {})
-    monkeypatch.setattr(configparser.ConfigParser, "get", mock_get)
-    with runner.isolated_filesystem():
-        launch_project = _project_spec.LaunchProject(
-            "https://wandb.ai/mock_server_entity/test/runs/1",
-            None,
-            None,
-            {},
-            "test",
-            "test",
-            resource="sagemaker",
-            name="test",
-            docker_config={},
-            git_info={},
-            overrides={},
-            resource_args={},
-            run_id=None,
-        )
-        with pytest.raises(LaunchError) as e_info:
-            get_region(launch_project.resource_args)
-        assert (
-            str(e_info.value)
-            == "Unable to detemine default region from ~/.aws/config. "
-            "Please specify region in resource args or specify config "
-            "section as 'profile'"
-        )
-
-
-def test_aws_get_region_file_fail_no_file(runner, monkeypatch):
-    monkeypatch.setattr("os.path.exists", lambda x: False)
-    with runner.isolated_filesystem():
-        launch_project = _project_spec.LaunchProject(
-            "https://wandb.ai/mock_server_entity/test/runs/1",
-            None,
-            None,
-            {},
-            "test",
-            "test",
-            resource="sagemaker",
-            name="test",
-            docker_config={},
-            git_info={},
-            overrides={},
-            resource_args={},
-            run_id=None,
-        )
-        with pytest.raises(LaunchError) as e_info:
-            get_region(launch_project.resource_args)
-        assert (
-            str(e_info.value)
-            == "AWS region not specified and ~/.aws/config not found. Configure AWS"
-        )
-
-
-=======
->>>>>>> 6393b7ad
 def test_no_sagemaker_resource_args(
     runner, live_mock_server, test_settings, mocked_fetchable_git_repo, monkeypatch
 ):
