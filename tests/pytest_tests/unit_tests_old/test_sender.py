import os
import queue
import threading

import pytest
import wandb
import wandb.proto.wandb_internal_pb2 as pb
from wandb.sdk.lib.printer import INFO

from tests.pytest_tests.unit_tests_old import utils


def test_send_status_request_stopped(mock_server, backend_interface):
    mock_server.ctx["stopped"] = True

    with backend_interface() as interface:
        status_resp = interface.communicate_stop_status()
        assert status_resp is not None
        assert status_resp.run_should_stop


def test_parallel_requests(mock_server, backend_interface):
    mock_server.ctx["stopped"] = True
    work_queue = queue.Queue()

    with backend_interface() as interface:

        def send_sync_request(i):
            work_queue.get()
            if i % 3 == 0:
                status_resp = interface.communicate_stop_status()
                assert status_resp is not None
                assert status_resp.run_should_stop
            elif i % 3 == 2:
                summary_resp = interface.communicate_get_summary()
                assert summary_resp is not None
                assert hasattr(summary_resp, "item")
            work_queue.task_done()

        for i in range(10):
            work_queue.put(None)
            t = threading.Thread(target=send_sync_request, args=(i,))
            t.daemon = True
            t.start()

        work_queue.join()


def test_send_status_request_network(mock_server, backend_interface):
    mock_server.ctx["rate_limited_times"] = 3

    with backend_interface() as interface:
        interface.publish_files({"files": [("test.txt", "live")]})

        status_resp = interface.communicate_network_status()
        assert status_resp is not None
        assert len(status_resp.network_responses) > 0
        assert status_resp.network_responses[0].http_status_code == 429


def test_resume_success(mocked_run, test_settings, mock_server, backend_interface):
    test_settings.update(resume="allow", source=wandb.sdk.wandb_settings.Source.INIT)
    mock_server.ctx["resume"] = True
    with backend_interface(initial_run=False) as interface:
        run_result = interface.communicate_run(mocked_run)
        assert run_result.HasField("error") is False
        assert run_result.run.starting_step == 16


def test_resume_error_never(mocked_run, test_settings, mock_server, backend_interface):
    test_settings.update(resume="never", source=wandb.sdk.wandb_settings.Source.INIT)
    mock_server.ctx["resume"] = True
    with backend_interface(initial_run=False) as interface:
        run_result = interface.communicate_run(mocked_run)
        assert run_result.HasField("error")
<<<<<<< HEAD
        assert run_result.error.code == pb.ErrorInfo.ErrorCode.INVALID
=======
        assert run_result.error.code == pb.ErrorInfo.ErrorCode.USAGE
>>>>>>> d2ab5144


def test_resume_error_must(mocked_run, test_settings, mock_server, backend_interface):
    test_settings.update(resume="must", source=wandb.sdk.wandb_settings.Source.INIT)
    mock_server.ctx["resume"] = False
    with backend_interface(initial_run=False) as interface:
        run_result = interface.communicate_run(mocked_run)
        assert run_result.HasField("error")
<<<<<<< HEAD
        assert run_result.error.code == pb.ErrorInfo.ErrorCode.INVALID
=======
        assert run_result.error.code == pb.ErrorInfo.ErrorCode.USAGE
>>>>>>> d2ab5144


def test_output(mocked_run, mock_server, backend_interface):
    with backend_interface() as interface:
        for i in range(100):
            interface.publish_output("stdout", "\rSome recurring line")
        interface.publish_output("stdout", "\rFinal line baby\n")

    print("DUDE!", mock_server.ctx)
    stream = utils.first_filestream(mock_server.ctx)
    assert "Final line baby" in stream["files"]["output.log"]["content"][0]


def test_sync_spell_run(mocked_run, mock_server, backend_interface, parse_ctx):
    try:
        os.environ["SPELL_RUN_URL"] = "https://spell.run/foo"
        with backend_interface() as interface:
            pass
        print("CTX", mock_server.ctx)
        ctx = parse_ctx(mock_server.ctx)
        assert ctx.config["_wandb"]["value"]["spell_url"] == "https://spell.run/foo"
        # Check that we pinged spells API
        assert mock_server.ctx["spell_data"] == {
            "access_token": None,
            "url": "{}/mock_server_entity/test/runs/{}".format(
                mocked_run._settings.base_url, mocked_run.id
            ),
        }
    finally:
        del os.environ["SPELL_RUN_URL"]


@pytest.mark.parametrize("empty_query", [True, False])
@pytest.mark.parametrize("local_none", [True, False])
@pytest.mark.parametrize("outdated", [True, False])
def test_exit_poll_local(
    publish_util, mock_server, collect_responses, empty_query, local_none, outdated
):
    mock_server.ctx["out_of_date"] = outdated
    mock_server.ctx["empty_query"] = empty_query
    mock_server.ctx["local_none"] = local_none
    publish_util()

    out_of_date = collect_responses.server_info_resp.local_info.out_of_date
    if empty_query:
        assert out_of_date
    elif local_none:
        assert not out_of_date
    else:
        assert out_of_date == outdated


@pytest.mark.parametrize("messageLevel", ["a20", "None", ""])
def test_server_response_message_malformed_level(
    publish_util, mock_server, collect_responses, messageLevel
):
    mock_server.ctx["server_settings"] = True
    mock_server.ctx["server_messages"] = [
        {
            "messageLevel": messageLevel,
        },
    ]
    publish_util()
    server_messages = collect_responses.server_info_resp.server_messages.item
    assert len(server_messages) == 1
    assert server_messages[0].level == INFO


@pytest.mark.parametrize("messageLevel", ["30", 40])
def test_server_response_message_level(
    publish_util, mock_server, collect_responses, messageLevel
):
    mock_server.ctx["server_settings"] = True
    mock_server.ctx["server_messages"] = [
        {
            "messageLevel": messageLevel,
        },
    ]
    publish_util()
    server_messages = collect_responses.server_info_resp.server_messages.item
    assert len(server_messages) == 1
    assert server_messages[0].level == int(messageLevel)<|MERGE_RESOLUTION|>--- conflicted
+++ resolved
@@ -73,11 +73,7 @@
     with backend_interface(initial_run=False) as interface:
         run_result = interface.communicate_run(mocked_run)
         assert run_result.HasField("error")
-<<<<<<< HEAD
-        assert run_result.error.code == pb.ErrorInfo.ErrorCode.INVALID
-=======
         assert run_result.error.code == pb.ErrorInfo.ErrorCode.USAGE
->>>>>>> d2ab5144
 
 
 def test_resume_error_must(mocked_run, test_settings, mock_server, backend_interface):
@@ -86,11 +82,7 @@
     with backend_interface(initial_run=False) as interface:
         run_result = interface.communicate_run(mocked_run)
         assert run_result.HasField("error")
-<<<<<<< HEAD
-        assert run_result.error.code == pb.ErrorInfo.ErrorCode.INVALID
-=======
         assert run_result.error.code == pb.ErrorInfo.ErrorCode.USAGE
->>>>>>> d2ab5144
 
 
 def test_output(mocked_run, mock_server, backend_interface):
