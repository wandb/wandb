--- conflicted
+++ resolved
@@ -3,7 +3,6 @@
 import pytest
 from wandb import util
 import wandb
-import platform
 import shutil
 import wandb.data_types as data_types
 import numpy as np
@@ -436,53 +435,21 @@
         artifact.add(wb_image, "my-image")
 
         manifest = artifact.manifest.to_manifest_json()
-<<<<<<< HEAD
-        if os.name == "nt":  # windows
-            assert artifact.digest == "19dbf4719a3e725f89f98c2d1bb77691"
-            assert manifest["contents"] == {
-                "media\\cls.classes.json": {
-                    "digest": "eG00DqdCcCBqphilriLNfw==",
-                    "size": 64,
-                },
-                "media\\images\\641e917f\\2x2.png": {
-                    "digest": "L1pBeGPxG+6XVRQk4WuvdQ==",
-                    "size": 71,
-                },
-                "my-image.image-file.json": {
-                    "digest": "omcGTjTrCSnwAfucXfPRsg==",
-                    "size": 215,
-                },
-            }
-        else:
-            assert artifact.digest == "14e7a694dd91e2cebe7a0638745f21ba"
-            assert manifest["contents"] == {
-                "media/cls.classes.json": {
-                    "digest": "eG00DqdCcCBqphilriLNfw==",
-                    "size": 64,
-                },
-                "media/images/641e917f/2x2.png": {
-                    "digest": "L1pBeGPxG+6XVRQk4WuvdQ==",
-                    "size": 71,
-                },
-                "my-image.image-file.json": {
-                    "digest": "caWKIWtOV96QLSx8Y3uwnw==",
-                    "size": 215,
-                },
-            }
-=======
-        assert artifact.digest == "82241ce537164ca6f40abc3fff475983"
-        assert manifest["contents"] == {
-            "media/cls.classes.json": {
-                "digest": "eG00DqdCcCBqphilriLNfw==",
-                "size": 64,
-            },
-            "media/images/2x2.png": {"digest": "L1pBeGPxG+6XVRQk4WuvdQ==", "size": 71,},
-            "my-image.image-file.json": {
-                "digest": "09JETFEpiuqBeICi09cY4A==",
-                "size": 206,
-            },
-        }
->>>>>>> 38510c3f
+    assert artifact.digest == "14e7a694dd91e2cebe7a0638745f21ba"
+    assert manifest["contents"] == {
+        "media/cls.classes.json": {
+            "digest": "eG00DqdCcCBqphilriLNfw==",
+            "size": 64,
+        },
+        "media/images/641e917f/2x2.png": {
+            "digest": "L1pBeGPxG+6XVRQk4WuvdQ==",
+            "size": 71,
+        },
+        "my-image.image-file.json": {
+            "digest": "caWKIWtOV96QLSx8Y3uwnw==",
+            "size": 215,
+        },
+    }
 
 
 def test_deduplicate_wbimage_from_file(runner):
@@ -526,6 +493,8 @@
         artifact.add(wb_image_1, "my-image_1")
         artifact.add(wb_image_2, "my-image_2")
         artifact.add(wb_image_3, "my-image_3")
+        for entry in artifact.manifest.entries:
+            print(entry)
         assert len(artifact.manifest.entries) == 5
 
 
@@ -632,37 +601,14 @@
         artifact.add(wb_table, "my-table")
 
         manifest = artifact.manifest.to_manifest_json()
-<<<<<<< HEAD
-        if os.name == "nt":  # windows
-            assert manifest["contents"] == {
-                "media\\cls.classes.json": {
-                    "digest": "eG00DqdCcCBqphilriLNfw==",
-                    "size": 64,
-                },
-                "media\\images\\2x2.png": {
-                    "digest": "L1pBeGPxG+6XVRQk4WuvdQ==",
-                    "size": 71,
-                },
-                "my-table.table.json": {
-                    "digest": "pI7BRFOjiq5eyNXnSXH4kA==",
-                    "size": 503,
-                },
-            }
-        else:
-            assert manifest["contents"] == {
-                "media/cls.classes.json": {
-                    "digest": "eG00DqdCcCBqphilriLNfw==",
-                    "size": 64,
-                },
-                "media/images/2x2.png": {
-                    "digest": "L1pBeGPxG+6XVRQk4WuvdQ==",
-                    "size": 71,
-                },
-                "my-table.table.json": {
-                    "digest": "5l6DxiO38nB1II2dTW/HNA==",
-                    "size": 497,
-                },
-            }
+        assert manifest["contents"] == {
+            "media/cls.classes.json": {
+                "digest": "eG00DqdCcCBqphilriLNfw==",
+                "size": 64,
+            },
+            "media/images/2x2.png": {"digest": "L1pBeGPxG+6XVRQk4WuvdQ==", "size": 71,},
+            "my-table.table.json": {"digest": "5l6DxiO38nB1II2dTW/HNA==", "size": 497,},
+        }
 
 
 def test_add_obj_wbtable_images_duplicate_name(runner):
@@ -688,51 +634,21 @@
         artifact.add(wb_table, "my-table")
 
         manifest = artifact.manifest.to_manifest_json()
-        if os.name == "nt":  # windows
-            assert manifest["contents"] == {
-                "media\\cls.classes.json": {
-                    "digest": "eG00DqdCcCBqphilriLNfw==",
-                    "size": 64,
-                },
-                "media\\images\\641e917f\\img.png": {
-                    "digest": "L1pBeGPxG+6XVRQk4WuvdQ==",
-                    "size": 71,
-                },
-                "media\\images\\cf37c38f\\img.png": {
-                    "digest": "pQVvBBgcuG+jTN0Xo97eZQ==",
-                    "size": 8837,
-                },
-                "my-table.table.json": {
-                    "digest": "JqcCBGg7pwvx7twxtu7brA==",
-                    "size": 519,
-                },
-            }
-        else:
-            assert manifest["contents"] == {
-                "media/cls.classes.json": {
-                    "digest": "eG00DqdCcCBqphilriLNfw==",
-                    "size": 64,
-                },
-                "media/images/641e917f/img.png": {
-                    "digest": "L1pBeGPxG+6XVRQk4WuvdQ==",
-                    "size": 71,
-                },
-                "media/images/cf37c38f/img.png": {
-                    "digest": "pQVvBBgcuG+jTN0Xo97eZQ==",
-                    "size": 8837,
-                },
-                "my-table.table.json": {
-                    "digest": "JqcCBGg7pwvx7twxtu7brA==",
-                    "size": 519,
-                },
-            }
-=======
         assert manifest["contents"] == {
             "media/cls.classes.json": {
                 "digest": "eG00DqdCcCBqphilriLNfw==",
                 "size": 64,
             },
-            "media/images/2x2.png": {"digest": "L1pBeGPxG+6XVRQk4WuvdQ==", "size": 71,},
-            "my-table.table.json": {"digest": "5l6DxiO38nB1II2dTW/HNA==", "size": 497,},
-        }
->>>>>>> 38510c3f
+            "media/images/641e917f/img.png": {
+                "digest": "L1pBeGPxG+6XVRQk4WuvdQ==",
+                "size": 71,
+            },
+            "media/images/cf37c38f/img.png": {
+                "digest": "pQVvBBgcuG+jTN0Xo97eZQ==",
+                "size": 8837,
+            },
+            "my-table.table.json": {
+                "digest": "JqcCBGg7pwvx7twxtu7brA==",
+                "size": 519,
+            },
+        }