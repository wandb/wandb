--- conflicted
+++ resolved
@@ -823,7 +823,6 @@
         artifact.commit_hash()
 
 
-<<<<<<< HEAD
 def test_local_references(runner, live_mock_server, test_settings):
     run = wandb.init(settings=test_settings)
 
@@ -840,7 +839,8 @@
     run.log_artifact(artifact1)
     artifact2.add(t1, "t2")
     assert artifact2.manifest.entries["t2.table.json"].ref is not None
-=======
+
+
 def test_lazy_artifact_passthrough(runner, live_mock_server, test_settings):
     run = wandb.init(settings=test_settings)
     t1 = wandb.Table(columns=[], data=[])
@@ -890,5 +890,4 @@
     with pytest.raises(wandb.errors.error.CommError):  # mock issue
         assert art.save() is not None
     with pytest.raises(wandb.errors.error.CommError):  # mock issue
-        assert art.delete() is not None
->>>>>>> 57ffc890
+        assert art.delete() is not None