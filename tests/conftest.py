import atexit
from contextlib import contextmanager
import logging
import os
import platform
import queue
import shutil
import subprocess
import sys
import tempfile
import time
import threading
from unittest import mock
from unittest.mock import MagicMock
import urllib

import click
from click.testing import CliRunner
import git
import nbformat
import psutil
import pytest
import requests
import webbrowser

from tests import utils
import wandb
from wandb import wandb_sdk
from wandb.proto import wandb_internal_pb2 as pb
from wandb.sdk.interface.interface_queue import InterfaceQueue
from wandb.sdk.internal.handler import HandleManager
from wandb.sdk.internal.internal_api import Api as InternalApi
from wandb.sdk.internal.sender import SendManager
from wandb.sdk.lib.module import unset_globals
from wandb.sdk.lib.git import GitRepo
from wandb.util import mkdir_exists_ok
from wandb import Api


DUMMY_API_KEY = "1824812581259009ca9981580f8f8a9012409eee"


class ServerMap:
    def __init__(self):
        self._map = {}

    def items(self):
        return self._map.items()

    def __getitem__(self, worker_id):
        if self._map.get(worker_id) is None:
            self._map[worker_id] = start_mock_server(worker_id)
        return self._map[worker_id]


servers = ServerMap()


def test_cleanup(*args, **kwargs):
    print("Shutting down mock servers")
    for wid, server in servers.items():
        print(f"Shutting down {wid}")
        server.terminate()
    print("Open files during tests: ")
    proc = psutil.Process()
    print(proc.open_files())


def start_mock_server(worker_id):
    """We start a flask server process for each pytest-xdist worker_id"""
    port = utils.free_port()
    root = os.path.abspath(os.path.join(os.path.dirname(__file__), ".."))
    path = os.path.join(root, "tests", "utils", "mock_server.py")
    command = [sys.executable, "-u", path]
    env = os.environ
    env["PORT"] = str(port)
    env["PYTHONPATH"] = root
    logfname = os.path.join(root, "tests", "logs", f"live_mock_server-{worker_id}.log")
    logfile = open(logfname, "w")
    server = subprocess.Popen(
        command,
        stdout=logfile,
        env=env,
        stderr=subprocess.STDOUT,
        bufsize=1,
        close_fds=True,
    )
    server._port = port
    server.base_url = f"http://localhost:{server._port}"

    def get_ctx():
        return requests.get(server.base_url + "/ctx").json()

    def set_ctx(payload):
        return requests.put(server.base_url + "/ctx", json=payload).json()

    def reset_ctx():
        return requests.delete(server.base_url + "/ctx").json()

    server.get_ctx = get_ctx
    server.set_ctx = set_ctx
    server.reset_ctx = reset_ctx

    started = False
    for i in range(10):
        try:
            res = requests.get("%s/ctx" % server.base_url, timeout=5)
            if res.status_code == 200:
                started = True
                break
            print(f"Attempting to connect but got: {res}")
        except requests.exceptions.RequestException:
            print(
                "Timed out waiting for server to start...", server.base_url, time.time()
            )
            if server.poll() is None:
                time.sleep(1)
            else:
                raise ValueError("Server failed to start.")
    if started:
        print(f"Mock server listing on {server._port} see {logfname}")
    else:
        server.terminate()
        print(f"Server failed to launch, see {logfname}")
        try:
            print("=" * 40)
            with open(logfname) as f:
                for logline in f.readlines():
                    print(logline.strip())
            print("=" * 40)
        except Exception as e:
            print("EXCEPTION:", e)
        raise ValueError("Failed to start server!  Exit code %s" % server.returncode)
    return server


atexit.register(test_cleanup)


@pytest.fixture
def test_name(request):
    # change "test[1]" to "test__1__"
    name = urllib.parse.quote(request.node.name.replace("[", "__").replace("]", "__"))
    return name


@pytest.fixture
def test_dir(test_name):
    orig_dir = os.getcwd()
    root = os.path.abspath(os.path.join(os.path.dirname(__file__), ".."))
    test_dir = os.path.join(root, "tests", "logs", test_name)
    if os.path.exists(test_dir):
        shutil.rmtree(test_dir)
    mkdir_exists_ok(test_dir)
    os.chdir(test_dir)
    yield test_dir
    os.chdir(orig_dir)


@pytest.fixture
def disable_git_save():
    with mock.patch.dict("os.environ", WANDB_DISABLE_GIT="true"):
        yield


@pytest.fixture
def git_repo(runner):
    with runner.isolated_filesystem():
        with git.Repo.init(".") as repo:
            mkdir_exists_ok("wandb")
            # Because the forked process doesn't use my monkey patch above
            with open(os.path.join("wandb", "settings"), "w") as f:
                f.write("[default]\nproject: test")
            open("README", "wb").close()
            repo.index.add(["README"])
            repo.index.commit("Initial commit")
            yield GitRepo(lazy=False)


@pytest.fixture
def git_repo_with_remote(runner):
    with runner.isolated_filesystem():
        with git.Repo.init(".") as repo:
            repo.create_remote("origin", "https://foo:bar@github.com/FooTest/Foo.git")
            yield GitRepo(lazy=False)


@pytest.fixture
def git_repo_with_remote_and_port(runner):
    with runner.isolated_filesystem():
        with git.Repo.init(".") as repo:
            repo.create_remote(
                "origin", "https://foo:bar@github.com:8080/FooTest/Foo.git"
            )
            yield GitRepo(lazy=False)


@pytest.fixture
def git_repo_with_remote_and_empty_pass(runner):
    with runner.isolated_filesystem():
        with git.Repo.init(".") as repo:
            repo.create_remote("origin", "https://foo:@github.com/FooTest/Foo.git")
            yield GitRepo(lazy=False)


@pytest.fixture
def dummy_api_key():
    return DUMMY_API_KEY


@pytest.fixture
def reinit_internal_api():
    with mock.patch("wandb.api", InternalApi()):
        yield


@pytest.fixture
def test_settings(test_dir, mocker, live_mock_server):
    """Settings object for tests"""
    #  TODO: likely not the right thing to do, we shouldn't be setting this
    wandb._IS_INTERNAL_PROCESS = False
    wandb.wandb_sdk.wandb_run.EXIT_TIMEOUT = 15
    wandb.wandb_sdk.wandb_setup._WandbSetup.instance = None
    wandb_dir = os.path.join(test_dir, "wandb")
    mkdir_exists_ok(wandb_dir)
    # root = os.path.abspath(os.path.join(os.path.dirname(__file__), ".."))
    settings = wandb.Settings(
        api_key=DUMMY_API_KEY,
        base_url=live_mock_server.base_url,
        console="off",
        host="test",
        project="test",
        root_dir=test_dir,
        run_id=wandb.util.generate_id(),
        save_code=False,
    )
    settings._set_run_start_time()
    yield settings
    # Just in case someone forgets to join in tests. ...well, please don't!
    if wandb.run is not None:
        wandb.run.finish()


@pytest.fixture
def mocked_run(runner, test_settings):
    """A managed run object for tests with a mock backend"""
    run = wandb.wandb_sdk.wandb_run.Run(settings=test_settings)
    run._set_backend(MagicMock())
    yield run


@pytest.fixture
def runner(monkeypatch, mocker):
    # monkeypatch.setattr('wandb.cli.api', InternalApi(
    #    default_settings={'project': 'test', 'git_tag': True}, load_settings=False))
    monkeypatch.setattr(
        wandb.util, "prompt_choices", lambda x, input_timeout=None, jupyter=False: x[0]
    )
    monkeypatch.setattr(
        wandb.wandb_lib.apikey,
        "prompt_choices",
        lambda x, input_timeout=None, jupyter=False: x[0],
    )
    monkeypatch.setattr(click, "launch", lambda x: 1)
    monkeypatch.setattr(webbrowser, "open_new_tab", lambda x: True)
    mocker.patch("wandb.wandb_lib.apikey.isatty", lambda stream: True)
    mocker.patch("wandb.wandb_lib.apikey.input", lambda x: 1)
    mocker.patch("wandb.wandb_lib.apikey.getpass.getpass", lambda x: DUMMY_API_KEY)
    return CliRunner()


@pytest.fixture(autouse=True)
def reset_setup():
    wandb.teardown()
    yield
    wandb.teardown()


@pytest.fixture(autouse=True)
def local_netrc(monkeypatch):
    """Never use our real credentials, put them in their own isolated dir"""
    with CliRunner().isolated_filesystem():
        # TODO: this seems overkill...
        origexpand = os.path.expanduser
        # Touch that netrc
        open(".netrc", "wb").close()

        def expand(path):
            if "netrc" in path:
                try:
                    ret = os.path.realpath("netrc")
                except OSError:
                    ret = origexpand(path)
            else:
                ret = origexpand(path)
            return ret

        monkeypatch.setattr(os.path, "expanduser", expand)
        yield


@pytest.fixture(autouse=True)
def local_settings(mocker):
    """Place global settings in an isolated dir"""
    with CliRunner().isolated_filesystem():
        cfg_path = os.path.join(os.getcwd(), ".config", "wandb", "settings")
        mkdir_exists_ok(os.path.join(".config", "wandb"))
        mocker.patch("wandb.old.settings.Settings._global_path", return_value=cfg_path)
        yield


@pytest.fixture
def mock_server(mocker):
    return utils.mock_server(mocker)


# We create one live_mock_server per pytest-xdist worker
@pytest.fixture
def live_mock_server(request, worker_id):
    global servers
    server = servers[worker_id]
    name = urllib.parse.quote(request.node.name)
    # We set the username so the mock backend can namespace state
    with mock.patch.dict(
        os.environ,
        {
            "WANDB_USERNAME": name,
            "WANDB_BASE_URL": server.base_url,
            "WANDB_ERROR_REPORTING": "false",
            "WANDB_API_KEY": DUMMY_API_KEY,
        },
    ):
        # clear mock server ctx
        server.reset_ctx()
        yield server


@pytest.fixture
def notebook(live_mock_server, test_dir):
    """This launches a live server, configures a notebook to use it, and enables
    devs to execute arbitrary cells.  See tests/test_notebooks.py
    """

    @contextmanager
    def notebook_loader(nb_path, kernel_name="wandb_python", save_code=True, **kwargs):
        with open(utils.notebook_path("setup.ipynb")) as f:
            setupnb = nbformat.read(f, as_version=4)
            setupcell = setupnb["cells"][0]
            # Ensure the notebooks talks to our mock server
            new_source = setupcell["source"].replace(
                "__WANDB_BASE_URL__",
                live_mock_server.base_url,
            )
            if save_code:
                new_source = new_source.replace("__WANDB_NOTEBOOK_NAME__", nb_path)
            else:
                new_source = new_source.replace("__WANDB_NOTEBOOK_NAME__", "")
            setupcell["source"] = new_source

        nb_path = utils.notebook_path(nb_path)
        shutil.copy(nb_path, os.path.join(os.getcwd(), os.path.basename(nb_path)))
        with open(nb_path) as f:
            nb = nbformat.read(f, as_version=4)
        nb["cells"].insert(0, setupcell)

        try:
            client = utils.WandbNotebookClient(nb, kernel_name=kernel_name)
            with client.setup_kernel(**kwargs):
                # Run setup commands for mocks
                client.execute_cells(-1, store_history=False)
                yield client
        finally:
            with open(os.path.join(os.getcwd(), "notebook.log"), "w") as f:
                f.write(client.all_output_text())
            wandb.termlog("Find debug logs at: %s" % os.getcwd())
            wandb.termlog(client.all_output_text())

    notebook_loader.base_url = live_mock_server.base_url

    return notebook_loader


@pytest.fixture
def mocked_module(monkeypatch):
    """This allows us to mock modules loaded via wandb.util.get_module"""

    def mock_get_module(module):
        orig_get_module = wandb.util.get_module
        mocked_module = MagicMock()

        def get_module(mod):
            if mod == module:
                return mocked_module
            else:
                return orig_get_module(mod)

        monkeypatch.setattr(wandb.util, "get_module", get_module)
        return mocked_module

    return mock_get_module


@pytest.fixture
def mocked_ipython(mocker):
    mocker.patch("wandb.sdk.lib.ipython._get_python_type", lambda: "jupyter")
    mocker.patch("wandb.sdk.wandb_settings._get_python_type", lambda: "jupyter")
    html_mock = mocker.MagicMock()
    mocker.patch("wandb.sdk.lib.ipython.display_html", html_mock)
    ipython = MagicMock()
    ipython.html = html_mock

    def run_cell(cell):
        print("Running cell: ", cell)
        exec(cell)

    ipython.run_cell = run_cell
    # TODO: this is really unfortunate, for reasons not clear to me, monkeypatch doesn't work
    orig_get_ipython = wandb.jupyter.get_ipython
    orig_display = wandb.jupyter.display
    wandb.jupyter.get_ipython = lambda: ipython
    wandb.jupyter.display = lambda obj: html_mock(obj._repr_html_())
    yield ipython
    wandb.jupyter.get_ipython = orig_get_ipython
    wandb.jupyter.display = orig_display


def default_wandb_args():
    """This allows us to parameterize the wandb_init_run fixture
    The most general arg is "env", you can call:

    @pytest.mark.wandb_args(env={"WANDB_API_KEY": "XXX"})

    To set env vars and have them unset when the test completes.
    """
    return {
        "error": None,
        "k8s": None,
        "sagemaker": False,
        "tensorboard": False,
        "resume": False,
        "env": {},
        "wandb_init": {},
    }


def mocks_from_args(mocker, args, mock_server):
    if args["k8s"] is not None:
        mock_server.ctx["k8s"] = args["k8s"]
        args["env"].update(utils.mock_k8s(mocker))
    if args["sagemaker"]:
        args["env"].update(utils.mock_sagemaker(mocker))


@pytest.fixture
def wandb_init_run(request, runner, mocker, mock_server):
    marker = request.node.get_closest_marker("wandb_args")
    args = default_wandb_args()
    if marker:
        args.update(marker.kwargs)
    try:
        mocks_from_args(mocker, args, mock_server)
        with mock.patch.dict(os.environ, {k: v for k, v in args["env"].items()}):
            #  TODO: likely not the right thing to do, we shouldn't be setting this
            wandb._IS_INTERNAL_PROCESS = False
<<<<<<< HEAD
            # #  We want to run setup every time in tests
            # wandb.wandb_sdk.wandb_setup._WandbSetup._instance = None
            # with mock.patch("wandb.wandb_sdk.wandb_init.Backend", utils.BackendMock):
=======
>>>>>>> ee217b34
            run = wandb.init(
                settings=dict(console="off", mode="offline", _except_exit=False),
                **args["wandb_init"],
            )
            yield run
            run.finish()
    finally:
        unset_globals()


@pytest.fixture
def wandb_init(request, runner, mocker, mock_server):
    def init(*args, **kwargs):
        try:
            mocks_from_args(mocker, default_wandb_args(), mock_server)
            #  TODO: likely not the right thing to do, we shouldn't be setting this
            wandb._IS_INTERNAL_PROCESS = False
<<<<<<< HEAD
            #  We want to run setup every time in tests
            # wandb.wandb_sdk.wandb_setup._WandbSetup._instance = None
            # mocker.patch("wandb.wandb_sdk.wandb_init.Backend", utils.BackendMock)
=======
>>>>>>> ee217b34
            return wandb.init(
                settings=dict(console="off", mode="offline", _except_exit=False),
                *args,
                **kwargs,
            )
        finally:
            unset_globals()

    return init


@pytest.fixture()
def restore_version():
    save_current_version = wandb.__version__
    yield
    wandb.__version__ = save_current_version
    try:
        del wandb.__hack_pypi_latest_version__
    except AttributeError:
        pass


@pytest.fixture()
def parse_ctx():
    """Fixture providing class to parse context data."""

    def parse_ctx_fn(ctx, run_id=None):
        return utils.ParseCTX(ctx, run_id=run_id)

    yield parse_ctx_fn


@pytest.fixture()
def record_q():
    return queue.Queue()


@pytest.fixture()
def fake_interface(record_q):
    return InterfaceQueue(record_q=record_q)


@pytest.fixture
def fake_backend(fake_interface):
    class FakeBackend:
        def __init__(self):
            self.interface = fake_interface

    yield FakeBackend()


@pytest.fixture
def fake_run(fake_backend):
    def run_fn():
        s = wandb.Settings()
        run = wandb_sdk.wandb_run.Run(settings=s)
        run._set_backend(fake_backend)
        return run

    yield run_fn


@pytest.fixture
def records_util():
    def records_fn(q):
        ru = utils.RecordsUtil(q)
        return ru

    yield records_fn


@pytest.fixture
def user_test(fake_run, record_q, records_util):
    class UserTest:
        pass

    ut = UserTest()
    ut.get_run = fake_run
    ut.get_records = lambda: records_util(record_q)

    yield ut


# @pytest.hookimpl(tryfirst=True, hookwrapper=True)
# def pytest_runtest_makereport(item, call):
#     outcome = yield
#     rep = outcome.get_result()
#     if rep.when == "call" and rep.failed:
#         print("DEBUG PYTEST", rep, item, call, outcome)


@pytest.fixture
def log_debug(caplog):
    caplog.set_level(logging.DEBUG)
    yield
    # for rec in caplog.records:
    #     print("LOGGER", rec.message, file=sys.stderr)


# ----------------------
# internal test fixtures
# ----------------------


@pytest.fixture()
def internal_result_q():
    return queue.Queue()


@pytest.fixture()
def internal_sender_q():
    return queue.Queue()


@pytest.fixture()
def internal_writer_q():
    return queue.Queue()


@pytest.fixture()
def internal_process():
    # FIXME: return mocked process (needs is_alive())
    return MockProcess()


class MockProcess:
    def __init__(self):
        self._alive = True

    def is_alive(self):
        return self._alive


@pytest.fixture()
def _internal_sender(record_q, internal_result_q, internal_process):
    return InterfaceQueue(
        record_q=record_q,
        result_q=internal_result_q,
        process=internal_process,
    )


@pytest.fixture()
def internal_sm(
    runner,
    internal_sender_q,
    internal_result_q,
    test_settings,
    mock_server,
    _internal_sender,
):
    with runner.isolated_filesystem():
        test_settings.update(
            root_dir=os.getcwd(), source=wandb.sdk.wandb_settings.Source.INIT
        )
        sm = SendManager(
            settings=test_settings,
            record_q=internal_sender_q,
            result_q=internal_result_q,
            interface=_internal_sender,
        )
        yield sm


@pytest.fixture()
def stopped_event():
    stopped = threading.Event()
    yield stopped


@pytest.fixture()
def internal_hm(
    runner,
    record_q,
    internal_result_q,
    test_settings,
    mock_server,
    internal_sender_q,
    internal_writer_q,
    _internal_sender,
    stopped_event,
):
    with runner.isolated_filesystem():
        test_settings.update(
            root_dir=os.getcwd(), source=wandb.sdk.wandb_settings.Source.INIT
        )
        hm = HandleManager(
            settings=test_settings,
            record_q=record_q,
            result_q=internal_result_q,
            stopped=stopped_event,
            sender_q=internal_sender_q,
            writer_q=internal_writer_q,
            interface=_internal_sender,
        )
        yield hm


@pytest.fixture()
def internal_get_record():
    def _get_record(input_q, timeout=None):
        try:
            i = input_q.get(timeout=timeout)
        except queue.Empty:
            return None
        return i

    return _get_record


@pytest.fixture()
def start_send_thread(
    internal_sender_q, internal_get_record, stopped_event, internal_process
):
    def start_send(send_manager):
        def target():
            try:
                while True:
                    payload = internal_get_record(
                        input_q=internal_sender_q, timeout=0.1
                    )
                    if payload:
                        send_manager.send(payload)
                    elif stopped_event.is_set():
                        break
            except Exception as e:
                stopped_event.set()
                internal_process._alive = False

        t = threading.Thread(target=target)
        t.name = "testing-sender"
        t.daemon = True
        t.start()
        return t

    yield start_send
    stopped_event.set()


@pytest.fixture()
def start_handle_thread(record_q, internal_get_record, stopped_event):
    def start_handle(handle_manager):
        def target():
            while True:
                payload = internal_get_record(input_q=record_q, timeout=0.1)
                if payload:
                    handle_manager.handle(payload)
                elif stopped_event.is_set():
                    break

        t = threading.Thread(target=target)
        t.name = "testing-handler"
        t.daemon = True
        t.start()
        return t

    yield start_handle
    stopped_event.set()


@pytest.fixture()
def _start_backend(
    mocked_run,
    internal_hm,
    internal_sm,
    _internal_sender,
    start_handle_thread,
    start_send_thread,
    log_debug,
):
    def start_backend_func(initial_run=True, initial_start=False):
        ht = start_handle_thread(internal_hm)
        st = start_send_thread(internal_sm)
        if initial_run:
            run = _internal_sender.communicate_run(mocked_run)
            if initial_start:
                _internal_sender.communicate_run_start(run.run)
        return (ht, st)

    yield start_backend_func


@pytest.fixture()
def _stop_backend(
    mocked_run,
    internal_hm,
    internal_sm,
    _internal_sender,
    start_handle_thread,
    start_send_thread,
    collect_responses,
):
    def stop_backend_func(threads=None):
        threads = threads or ()
        done = False
        _internal_sender.publish_exit(0)
        for _ in range(30):
            poll_exit_resp = _internal_sender.communicate_poll_exit()
            if poll_exit_resp:
                done = poll_exit_resp.done
                if done:
                    collect_responses.local_info = poll_exit_resp.local_info
                    break
            time.sleep(1)
        _internal_sender.join()
        for t in threads:
            t.join()
        assert done, "backend didnt shutdown"

    yield stop_backend_func


@pytest.fixture()
def backend_interface(_start_backend, _stop_backend, _internal_sender):
    @contextmanager
    def backend_context(initial_run=True, initial_start=False):
        threads = _start_backend(initial_run=initial_run, initial_start=initial_start)
        try:
            yield _internal_sender
        finally:
            _stop_backend(threads=threads)

    return backend_context


@pytest.fixture
def publish_util(
    mocked_run,
    mock_server,
    backend_interface,
    parse_ctx,
):
    def fn(
        metrics=None,
        history=None,
        artifacts=None,
        files=None,
        begin_cb=None,
        end_cb=None,
        initial_start=False,
    ):
        metrics = metrics or []
        history = history or []
        artifacts = artifacts or []
        files = files or []

        with backend_interface(initial_start=initial_start) as interface:
            if begin_cb:
                begin_cb(interface)
            for m in metrics:
                interface._publish_metric(m)
            for h in history:
                interface.publish_history(**h)
            for a in artifacts:
                interface.publish_artifact(**a)
            for f in files:
                interface.publish_files(**f)
            if end_cb:
                end_cb(interface)
        ctx_util = parse_ctx(mock_server.ctx, run_id=mocked_run.id)
        return ctx_util

    yield fn


@pytest.fixture
def tbwatcher_util(mocked_run, mock_server, internal_hm, backend_interface, parse_ctx):
    def fn(write_function, logdir="./", save=True, root_dir="./"):

        with backend_interface() as interface:
            proto_run = pb.RunRecord()
            mocked_run._make_proto_run(proto_run)

            run_start = pb.RunStartRequest()
            run_start.run.CopyFrom(proto_run)

            request = pb.Request()
            request.run_start.CopyFrom(run_start)

            record = pb.Record()
            record.request.CopyFrom(request)
            internal_hm.handle_request_run_start(record)
            internal_hm._tb_watcher.add(logdir, save, root_dir)

            # need to sleep to give time for the tb_watcher delay
            time.sleep(15)
            write_function()

        ctx_util = parse_ctx(mock_server.ctx)
        return ctx_util

    yield fn


@pytest.fixture
def inject_requests(mock_server):
    """Fixture for injecting responses and errors to mock_server."""

    # TODO(jhr): make this compatible with live_mock_server
    return utils.InjectRequests(ctx=mock_server.ctx)


class Responses:
    pass


@pytest.fixture
def collect_responses():
    responses = Responses()
    yield responses


@pytest.fixture
def mock_tty(monkeypatch):
    class WriteThread(threading.Thread):
        def __init__(self, fname):
            threading.Thread.__init__(self)
            self._fname = fname
            self._q = queue.Queue()

        def run(self):
            with open(self._fname, "w") as fp:
                while True:
                    data = self._q.get()
                    if data == "_DONE_":
                        break
                    fp.write(data)
                    fp.flush()

        def add(self, input_str):
            self._q.put(input_str)

        def stop(self):
            self.add("_DONE_")

    with tempfile.TemporaryDirectory() as tmpdir:
        fds = dict()

        def setup_fn(input_str):
            fname = os.path.join(tmpdir, "file.txt")
            if platform.system() != "Windows":
                os.mkfifo(fname, 0o600)
                writer = WriteThread(fname)
                writer.start()
                writer.add(input_str)
                fds["writer"] = writer
                monkeypatch.setattr("termios.tcflush", lambda x, y: None)
            else:
                # windows doesn't support named pipes, just write it
                # TODO: emulate msvcrt to support input on windows
                with open(fname, "w") as fp:
                    fp.write(input_str)
            fds["stdin"] = open(fname)
            monkeypatch.setattr("sys.stdin", fds["stdin"])
            sys.stdin.isatty = lambda: True
            sys.stdout.isatty = lambda: True

        yield setup_fn

        writer = fds.get("writer")
        if writer:
            writer.stop()
            writer.join()
        stdin = fds.get("stdin")
        if stdin:
            stdin.close()

    del sys.stdin.isatty
    del sys.stdout.isatty


@pytest.fixture
def api(runner):
    return Api()<|MERGE_RESOLUTION|>--- conflicted
+++ resolved
@@ -462,12 +462,6 @@
         with mock.patch.dict(os.environ, {k: v for k, v in args["env"].items()}):
             #  TODO: likely not the right thing to do, we shouldn't be setting this
             wandb._IS_INTERNAL_PROCESS = False
-<<<<<<< HEAD
-            # #  We want to run setup every time in tests
-            # wandb.wandb_sdk.wandb_setup._WandbSetup._instance = None
-            # with mock.patch("wandb.wandb_sdk.wandb_init.Backend", utils.BackendMock):
-=======
->>>>>>> ee217b34
             run = wandb.init(
                 settings=dict(console="off", mode="offline", _except_exit=False),
                 **args["wandb_init"],
@@ -485,12 +479,6 @@
             mocks_from_args(mocker, default_wandb_args(), mock_server)
             #  TODO: likely not the right thing to do, we shouldn't be setting this
             wandb._IS_INTERNAL_PROCESS = False
-<<<<<<< HEAD
-            #  We want to run setup every time in tests
-            # wandb.wandb_sdk.wandb_setup._WandbSetup._instance = None
-            # mocker.patch("wandb.wandb_sdk.wandb_init.Backend", utils.BackendMock)
-=======
->>>>>>> ee217b34
             return wandb.init(
                 settings=dict(console="off", mode="offline", _except_exit=False),
                 *args,
