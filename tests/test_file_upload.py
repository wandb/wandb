"""
file upload tests.
"""

from __future__ import print_function

import json
import os
import pytest


def test_file_upload_good(mocked_run, publish_util, mock_server):
    def begin_fn(interface):
        with open(os.path.join(mocked_run.dir, "test.txt"), "w") as f:
            f.write("TEST TEST")

    files = [dict(files_dict=dict(files=[("test.txt", "now")]))]
    ctx_util = publish_util(files=files, begin_cb=begin_fn)
    assert "test.txt" in ctx_util.file_names


def test_file_upload_inject(mocked_run, publish_util, mock_server, inject_requests):
    def begin_fn(interface):
        with open(os.path.join(mocked_run.dir, "test.txt"), "w") as f:
            f.write("TEST TEST")

    query_str = "file=test.txt&run={}".format(mocked_run.id)
    match = inject_requests.Match(path_suffix="/storage", query_str=query_str, count=2)
    inject_requests.add(match=match, http_status=500)

    files = [dict(files_dict=dict(files=[("test.txt", "now")]))]
    ctx_util = publish_util(files=files, begin_cb=begin_fn)
    assert "test.txt" in ctx_util.file_names


def test_file_upload_azure_good(mocked_run, publish_util, mock_server):
    mock_server.set_context("emulate_azure", True)

    def begin_fn(interface):
        with open(os.path.join(mocked_run.dir, "test.txt"), "w") as f:
            f.write("TEST TEST")

    files = [dict(files_dict=dict(files=[("test.txt", "now")]))]
    ctx_util = publish_util(files=files, begin_cb=begin_fn)
    assert "test.txt" in ctx_util.file_names


def test_file_upload_azure_inject(
    mocked_run, publish_util, mock_server, inject_requests
):
    mock_server.set_context("emulate_azure", True)

    def begin_fn(interface):
        with open(os.path.join(mocked_run.dir, "test.txt"), "w") as f:
            f.write("TEST TEST")

<<<<<<< HEAD
    query_str = "file=test.txt&run={}".format(mocked_run.id)
    match = inject_requests.Match(path_suffix="/storage", query_str=query_str, count=2)
=======
    suffix = "/azure/{}/test.txt".format(mocked_run.id)
    match = inject_requests.Match(path_suffix=suffix, count=3)
>>>>>>> 9730ab7f
    inject_requests.add(match=match, http_status=500)

    files = [dict(files_dict=dict(files=[("test.txt", "now")]))]
    ctx_util = publish_util(files=files, begin_cb=begin_fn)
<<<<<<< HEAD
=======
    # TODO: this is currently not causing an HTTPResponseError in internal_api
>>>>>>> 9730ab7f
    assert "test.txt" in ctx_util.file_names<|MERGE_RESOLUTION|>--- conflicted
+++ resolved
@@ -54,19 +54,11 @@
         with open(os.path.join(mocked_run.dir, "test.txt"), "w") as f:
             f.write("TEST TEST")
 
-<<<<<<< HEAD
-    query_str = "file=test.txt&run={}".format(mocked_run.id)
-    match = inject_requests.Match(path_suffix="/storage", query_str=query_str, count=2)
-=======
     suffix = "/azure/{}/test.txt".format(mocked_run.id)
     match = inject_requests.Match(path_suffix=suffix, count=3)
->>>>>>> 9730ab7f
     inject_requests.add(match=match, http_status=500)
 
     files = [dict(files_dict=dict(files=[("test.txt", "now")]))]
     ctx_util = publish_util(files=files, begin_cb=begin_fn)
-<<<<<<< HEAD
-=======
     # TODO: this is currently not causing an HTTPResponseError in internal_api
->>>>>>> 9730ab7f
     assert "test.txt" in ctx_util.file_names