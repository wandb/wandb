import json
import os
import platform
from unittest import mock
from unittest.mock import MagicMock
import sys
import yaml

import pytest
import wandb
from wandb.apis import PublicApi
from wandb.errors import LaunchError
from wandb.sdk.launch.agent.agent import LaunchAgent
from wandb.sdk.launch.builder.build import pull_docker_image
import wandb.sdk.launch.launch as launch
from wandb.sdk.launch.builder.docker import DockerBuilder
from wandb.sdk.launch.launch_add import launch_add
import wandb.sdk.launch._project_spec as _project_spec
from wandb.sdk.launch.utils import (
    LAUNCH_CONFIG_FILE,
    PROJECT_DOCKER_ARGS,
    PROJECT_SYNCHRONOUS,
)
import wandb.util as util

from ..utils import fixture_open, notebook_path


EMPTY_BACKEND_CONFIG = {
    PROJECT_DOCKER_ARGS: {},
    PROJECT_SYNCHRONOUS: True,
}


@pytest.fixture
def mocked_fetchable_git_repo():
    m = mock.Mock()

    def populate_dst_dir(dst_dir):
        with open(os.path.join(dst_dir, "train.py"), "w") as f:
            f.write(fixture_open("train.py").read())
        with open(os.path.join(dst_dir, "requirements.txt"), "w") as f:
            f.write(fixture_open("requirements.txt").read())
        with open(os.path.join(dst_dir, "patch.txt"), "w") as f:
            f.write("test")
        return mock.Mock()

    m.Repo.init = mock.Mock(side_effect=populate_dst_dir)
    with mock.patch.dict("sys.modules", git=m):
        yield m


@pytest.fixture
def mocked_fetchable_git_repo_conda():
    m = mock.Mock()

    def populate_dst_dir(dst_dir):
        with open(os.path.join(dst_dir, "train.py"), "w") as f:
            f.write(fixture_open("train.py").read())
        with open(os.path.join(dst_dir, "environment.yml"), "w") as f:
            f.write(fixture_open("environment.yml").read())
        with open(os.path.join(dst_dir, "patch.txt"), "w") as f:
            f.write("test")
        return mock.Mock()

    m.Repo.init = mock.Mock(side_effect=populate_dst_dir)
    with mock.patch.dict("sys.modules", git=m):
        yield m


@pytest.fixture
def mocked_fetchable_git_repo_ipython():
    m = mock.Mock()

    def populate_dst_dir(dst_dir):
        with open(os.path.join(dst_dir, "one_cell.ipynb"), "w") as f:
            f.write(open(notebook_path("one_cell.ipynb")).read())
        with open(os.path.join(dst_dir, "requirements.txt"), "w") as f:
            f.write(fixture_open("requirements.txt").read())
        with open(os.path.join(dst_dir, "patch.txt"), "w") as f:
            f.write("test")
        return mock.Mock()

    m.Repo.init = mock.Mock(side_effect=populate_dst_dir)
    with mock.patch.dict("sys.modules", git=m):
        yield m


@pytest.fixture
def mocked_fetchable_git_repo_nodeps():
    m = mock.Mock()

    def populate_dst_dir(dst_dir):
        with open(os.path.join(dst_dir, "train.py"), "w") as f:
            f.write(fixture_open("train.py").read())
        with open(os.path.join(dst_dir, "patch.txt"), "w") as f:
            f.write("test")
        return mock.Mock()

    m.Repo.init = mock.Mock(side_effect=populate_dst_dir)
    with mock.patch.dict("sys.modules", git=m):
        yield m


@pytest.fixture
def mocked_fetchable_git_repo_shell():
    m = mock.Mock()

    def populate_dst_dir(dst_dir):
        with open(os.path.join(dst_dir, "train.py"), "w") as f:
            f.write(fixture_open("train.py").read())
        with open(os.path.join(dst_dir, "requirements.txt"), "w") as f:
            f.write(fixture_open("requirements.txt").read())
        with open(os.path.join(dst_dir, "patch.txt"), "w") as f:
            f.write("test")
        with open(os.path.join(dst_dir, "test.sh"), "w") as f:
            f.write("python train.py")
        with open(os.path.join(dst_dir, "unknown.unk"), "w") as f:
            f.write("test")
        return mock.Mock()

    m.Repo.init = mock.Mock(side_effect=populate_dst_dir)
    with mock.patch.dict("sys.modules", git=m):
        yield m


@pytest.fixture
def mock_load_backend():
    def side_effect(*args, **kwargs):
        mock_props = mock.Mock()
        mock_props.args = args
        mock_props.kwargs = kwargs
        return mock_props

    with mock.patch("wandb.sdk.launch.launch.loader.load_backend") as mock_load_backend:
        m = mock.Mock(side_effect=side_effect)
        m.run = mock.Mock(side_effect=side_effect)
        mock_load_backend.return_value = m
        yield mock_load_backend


@pytest.fixture
def mock_load_backend_agent():
    def side_effect(*args, **kwargs):
        mock_props = mock.Mock()
        mock_props.args = args
        mock_props.kwargs = kwargs
        return mock_props

    with mock.patch("wandb.sdk.launch.agent.agent.load_backend") as mock_load_backend:
        m = mock.Mock(side_effect=side_effect)
        m.run = mock.Mock(side_effect=side_effect)
        mock_load_backend.return_value = m
        yield mock_load_backend


@pytest.fixture
def mock_cuda_run_info(monkeypatch):
    run_info = {
        "program": "train.py",
        "args": {},
        "os": platform.system(),
        "python": platform.python_version(),
        "colab": None,
        "executable": None,
        "codeSaved": False,
        "cpuCount": 12,
        "gpuCount": 0,
        "git": {
            "remote": "https://foo:bar@github.com/FooTest/Foo.git",
            "commit": "HEAD",
        },
        "cudaVersion": "10.0.0",
    }
    monkeypatch.setattr(
        wandb.sdk.launch.utils,
        "fetch_wandb_project_run_info",
        lambda *args, **kwargs: run_info,
    )


def check_project_spec(
    project_spec,
    api,
    uri=None,
    project=None,
    entity=None,
    config=None,
    resource="local",
    resource_args=None,
    docker_image=None,
):
    assert project_spec.uri == uri
    expected_project = project or uri.split("/")[4]
    assert project_spec.target_project == expected_project
    expected_target_entity = entity or api.default_entity
    assert project_spec.target_entity == expected_target_entity
    if (
        config
        and config.get("config")
        and config["config"].get("overrides")
        and config["config"]["overrides"].get("run_config")
    ):
        assert (
            project_spec.override_config == config["config"]["overrides"]["run_config"]
        )
    assert project_spec.resource == resource
    if resource_args:
        assert {(k, v) for k, v in resource_args.items()} == {
            (k, v) for k, v in project_spec.resource_args.items()
        }
    if project_spec.source == _project_spec.LaunchSource.WANDB:
        with open(os.path.join(project_spec.project_dir, "patch.txt")) as fp:
            contents = fp.read()
            assert contents == "testing"


def check_backend_config(config, expected_backend_config):
    for key, item in config.items():
        assert item == expected_backend_config[key]


def check_mock_run_info(mock_with_run_info, expected_backend_config, kwargs):
    for arg in mock_with_run_info.args:
        if isinstance(arg, _project_spec.LaunchProject):
            check_project_spec(arg, **kwargs)
        if isinstance(arg, dict):
            check_backend_config(arg, expected_backend_config)
    for arg in mock_with_run_info.kwargs.items():
        if isinstance(arg, _project_spec.LaunchProject):
            check_project_spec(arg, **kwargs)
        if isinstance(arg, dict):
            check_backend_config(arg, expected_backend_config)


@pytest.mark.skipif(
    sys.version_info < (3, 5),
    reason="wandb launch is not available for python versions < 3.5",
)
def test_launch_base_case(
    live_mock_server,
    test_settings,
    mocked_fetchable_git_repo,
    mock_load_backend,
    monkeypatch,
):

    api = wandb.sdk.internal.internal_api.Api(
        default_settings=test_settings, load_settings=False
    )

    def mock_create_metadata_file(*args, **kwargs):
        dockerfile_contents = args[4]
        assert "ENV WANDB_BASE_URL=https://api.wandb.ai" in dockerfile_contents
        assert f"ENV WANDB_API_KEY={api.api_key}" in dockerfile_contents
        assert "ENV WANDB_PROJECT=test" in dockerfile_contents
        assert "ENV WANDB_ENTITY=mock_server_entity" in dockerfile_contents

        _project_spec.create_metadata_file(*args, **kwargs)

    monkeypatch.setattr(
        wandb.sdk.launch._project_spec,
        "create_metadata_file",
        mock_create_metadata_file,
    )
    uri = "https://wandb.ai/mock_server_entity/test/runs/1"
    kwargs = {
        "uri": uri,
        "api": api,
        "entity": "mock_server_entity",
        "project": "test",
    }
    mock_with_run_info = launch.run(**kwargs)
    check_mock_run_info(mock_with_run_info, EMPTY_BACKEND_CONFIG, kwargs)


@pytest.mark.skipif(
    sys.version_info < (3, 5),
    reason="wandb launch is not available for python versions < 3.5",
)
def test_launch_resource_args(
    live_mock_server, test_settings, mocked_fetchable_git_repo, mock_load_backend
):

    api = wandb.sdk.internal.internal_api.Api(
        default_settings=test_settings, load_settings=False
    )
    uri = "https://wandb.ai/mock_server_entity/test/runs/1"
    kwargs = {
        "uri": uri,
        "api": api,
        "entity": "mock_server_entity",
        "project": "test",
        "resource": "local",
        "resource_args": {"a": "b", "c": "d"},
    }
    mock_with_run_info = launch.run(**kwargs)
    check_mock_run_info(mock_with_run_info, EMPTY_BACKEND_CONFIG, kwargs)


def test_launch_add_base(live_mock_server):
    queuedJob = launch_add("https://wandb.ai/mock_server_entity/tests/runs/1")
    assert queuedJob._run_queue_item_id == "1"


@pytest.mark.skipif(
    sys.version_info < (3, 5),
    reason="wandb launch is not available for python versions <3.5",
)
def test_launch_specified_project(
    live_mock_server,
    test_settings,
    mocked_fetchable_git_repo,
    mock_load_backend,
):
    api = wandb.sdk.internal.internal_api.Api(
        default_settings=test_settings, load_settings=False
    )
    kwargs = {
        "uri": "https://wandb.ai/mock_server_entity/test/runs/1",
        "api": api,
        "project": "new_test_project",
        "entity": "mock_server_entity",
    }
    mock_with_run_info = launch.run(**kwargs)
    check_mock_run_info(mock_with_run_info, EMPTY_BACKEND_CONFIG, kwargs)


def test_launch_unowned_project(
    live_mock_server, test_settings, mocked_fetchable_git_repo, mock_load_backend
):
    api = wandb.sdk.internal.internal_api.Api(
        default_settings=test_settings, load_settings=False
    )
    kwargs = {
        "uri": "https://wandb.ai/other_user/test_project/runs/1",
        "api": api,
        "project": "new_test_project",
        "entity": "mock_server_entity",
    }
    mock_with_run_info = launch.run(**kwargs)
    check_mock_run_info(mock_with_run_info, EMPTY_BACKEND_CONFIG, kwargs)


def test_launch_run_config_in_spec(
    live_mock_server, test_settings, mocked_fetchable_git_repo, mock_load_backend
):
    api = wandb.sdk.internal.internal_api.Api(
        default_settings=test_settings, load_settings=False
    )
    kwargs = {
        "uri": "https://wandb.ai/mock_server_entity/test/runs/1",
        "api": api,
        "project": "new_test_project",
        "entity": "mock_server_entity",
        "config": {"overrides": {"run_config": {"epochs": 3}}},
    }

    expected_runner_config = {}
    mock_with_run_info = launch.run(**kwargs)
    check_mock_run_info(mock_with_run_info, expected_runner_config, kwargs)


def test_launch_args_supersede_config_vals(
    live_mock_server, test_settings, mocked_fetchable_git_repo, mock_load_backend
):
    api = wandb.sdk.internal.internal_api.Api(
        default_settings=test_settings, load_settings=False
    )
    kwargs = {
        "uri": "https://wandb.ai/mock_server_entity/test/runs/1",
        "api": api,
        "project": "new_test_project",
        "entity": "mock_server_entity",
        "config": {
            "project": "not-this-project",
            "overrides": {
                "run_config": {"epochs": 3},
                "args": ["--epochs=2", "--heavy"],
            },
        },
        "parameters": {"epochs": 5},
    }
    input_kwargs = kwargs.copy()
    input_kwargs["parameters"] = ["epochs", 5]
    mock_with_run_info = launch.run(**kwargs)
    for arg in mock_with_run_info.args:
        if isinstance(arg, _project_spec.LaunchProject):
            assert arg.override_args["epochs"] == 5
            assert arg.override_config.get("epochs") is None
            assert arg.target_project == "new_test_project"


def test_run_in_launch_context_with_config(runner, live_mock_server, test_settings):
    with runner.isolated_filesystem():
        path = _project_spec.DEFAULT_LAUNCH_METADATA_PATH
        with open(path, "w") as fp:
            json.dump({"overrides": {"run_config": {"epochs": 10}}}, fp)
        test_settings.update(launch=True, source=wandb.sdk.wandb_settings.Source.INIT)
        test_settings.update(
            launch_config_path=path, source=wandb.sdk.wandb_settings.Source.INIT
        )
        run = wandb.init(settings=test_settings, config={"epochs": 2, "lr": 0.004})
        assert run.config.epochs == 10
        assert run.config.lr == 0.004
        run.finish()


def test_run_in_launch_context_with_artifact_string_no_used_as(
    runner, live_mock_server, test_settings
):
    live_mock_server.set_ctx({"swappable_artifacts": True})
    arti = {
        "name": "test:v0",
        "project": "test",
        "entity": "test",
        "_version": "v0",
        "_type": "artifactVersion",
        "id": "QXJ0aWZhY3Q6NTI1MDk4",
    }
    overrides = {
        "overrides": {"run_config": {"epochs": 10}, "artifacts": {"old_name:v0": arti}},
    }
    with runner.isolated_filesystem():
        path = _project_spec.DEFAULT_LAUNCH_METADATA_PATH
        with open(path, "w") as fp:
            json.dump(overrides, fp)
        test_settings.update(launch=True, source=wandb.sdk.wandb_settings.Source.INIT)
        test_settings.update(
            launch_config_path=path, source=wandb.sdk.wandb_settings.Source.INIT
        )
        run = wandb.init(settings=test_settings, config={"epochs": 2, "lr": 0.004})
        arti_inst = run.use_artifact("old_name:v0")
        assert run.config.epochs == 10
        assert run.config.lr == 0.004
        run.finish()
        assert arti_inst.name == "test:v0"
        arti_info = live_mock_server.get_ctx()["used_artifact_info"]
        assert arti_info["used_name"] == "old_name:v0"


def test_run_in_launch_context_with_artifact_unique(
    runner, live_mock_server, test_settings
):
    live_mock_server.set_ctx({"swappable_artifacts": True})
    arti = {
        "name": "test:v0",
        "project": "test",
        "entity": "test",
        "_version": "v0",
        "_type": "artifactVersion",
        "id": "QXJ0aWZhY3Q6NTI1MDk4",
    }
    overrides = {
        "overrides": {
            "run_config": {"epochs": 10},
            "artifacts": {"old_name:latest": arti},
        },
    }
    with runner.isolated_filesystem():
        path = _project_spec.DEFAULT_LAUNCH_METADATA_PATH
        with open(path, "w") as fp:
            json.dump(overrides, fp)
        test_settings.update(launch=True, source=wandb.sdk.wandb_settings.Source.INIT)
        test_settings.update(
            launch_config_path=path, source=wandb.sdk.wandb_settings.Source.INIT
        )
        run = wandb.init(settings=test_settings, config={"epochs": 2, "lr": 0.004})
        arti_inst = run.use_artifact("old_name:v0")
        assert run.config.epochs == 10
        assert run.config.lr == 0.004
        run.finish()
        assert arti_inst.name == "test:v0"
        arti_info = live_mock_server.get_ctx()["used_artifact_info"]
        assert arti_info["used_name"] == "old_name:v0"


def test_run_in_launch_context_with_artifact_project_entity_string_no_used_as(
    runner, live_mock_server, test_settings
):
    live_mock_server.set_ctx({"swappable_artifacts": True})
    arti = {
        "name": "test:v0",
        "project": "test",
        "entity": "test",
        "_version": "v0",
        "_type": "artifactVersion",
        "id": "QXJ0aWZhY3Q6NTI1MDk4",
    }
    overrides = {
        "overrides": {"run_config": {"epochs": 10}, "artifacts": {"old_name:v0": arti}},
    }
    with runner.isolated_filesystem():
        path = _project_spec.DEFAULT_LAUNCH_METADATA_PATH
        with open(path, "w") as fp:
            json.dump(overrides, fp)
        test_settings.update(
            launch=True,
            source=wandb.sdk.wandb_settings.Source.INIT,
        )
        test_settings.update(
            launch_config_path=path, source=wandb.sdk.wandb_settings.Source.INIT
        )
        run = wandb.init(settings=test_settings, config={"epochs": 2, "lr": 0.004})
        arti_inst = run.use_artifact("test/test/old_name:v0")
        assert run.config.epochs == 10
        assert run.config.lr == 0.004
        run.finish()
        assert arti_inst.name == "test:v0"
        arti_info = live_mock_server.get_ctx()["used_artifact_info"]
        assert arti_info["used_name"] == "test/test/old_name:v0"


def test_launch_code_artifact(
    runner, live_mock_server, test_settings, monkeypatch, mock_load_backend
):
    def download_func(dst_dir):
        with open(os.path.join(dst_dir, "train.py"), "w") as f:
            f.write(fixture_open("train.py").read())
        with open(os.path.join(dst_dir, "requirements.txt"), "w") as f:
            f.write(fixture_open("requirements.txt").read())
        with open(os.path.join(dst_dir, "patch.txt"), "w") as f:
            f.write("testing")

    run_with_artifacts = mock.MagicMock()
    code_artifact = mock.MagicMock()
    code_artifact.type = "code"
    code_artifact.download = download_func

    run_with_artifacts.logged_artifacts.return_value = [code_artifact]
    monkeypatch.setattr(
        wandb.PublicApi, "run", lambda *arg, **kwargs: run_with_artifacts
    )

    api = wandb.sdk.internal.internal_api.Api(
        default_settings=test_settings, load_settings=False
    )
    uri = "https://wandb.ai/mock_server_entity/test/runs/1"
    kwargs = {
        "uri": uri,
        "api": api,
        "entity": "mock_server_entity",
        "project": "test",
    }
    mock_with_run_info = launch.run(**kwargs)
    check_mock_run_info(mock_with_run_info, EMPTY_BACKEND_CONFIG, kwargs)


def test_run_in_launch_context_with_artifact_name_string_used_as_config(
    runner, live_mock_server, test_settings
):
    live_mock_server.set_ctx({"swappable_artifacts": True})
    arti = {
        "name": "test:v0",
        "project": "test",
        "entity": "test",
        "_version": "v0",
        "_type": "artifactVersion",
        "id": "QXJ0aWZhY3Q6NTI1MDk4",
    }
    overrides = {
        "overrides": {"run_config": {"epochs": 10}, "artifacts": {"dataset": arti}},
    }
    with runner.isolated_filesystem():
        path = _project_spec.DEFAULT_LAUNCH_METADATA_PATH
        with open(path, "w") as fp:
            json.dump(overrides, fp)
        test_settings.update(launch=True, source=wandb.sdk.wandb_settings.Source.INIT)
        test_settings.update(
            launch_config_path=path, source=wandb.sdk.wandb_settings.Source.INIT
        )
        run = wandb.init(settings=test_settings, config={"epochs": 2, "lr": 0.004})
        arti_inst = run.use_artifact("old_name:latest", use_as="dataset")
        run.config.dataset = arti_inst
        assert run.config.epochs == 10
        assert run.config.lr == 0.004
        run.finish()
        assert arti_inst.name == "test:v0"
        arti_info = live_mock_server.get_ctx()["used_artifact_info"]
        assert arti_info["used_name"] == "dataset"


def test_run_in_launch_context_with_artifacts_api(
    runner, live_mock_server, test_settings, capsys
):
    live_mock_server.set_ctx({"swappable_artifacts": True})
    arti = {
        "name": "test:v0",
        "project": "test",
        "entity": "test",
        "_version": "v0",
        "_type": "artifactVersion",
        "id": "QXJ0aWZhY3Q6NTI1MDk4",
    }
    overrides = {
        "overrides": {
            "run_config": {"epochs": 10},
            "artifacts": {"old_name:v0": arti},
        },
    }
    with runner.isolated_filesystem():
        path = _project_spec.DEFAULT_LAUNCH_METADATA_PATH
        with open(path, "w") as fp:
            json.dump(overrides, fp)
        test_settings.update(launch=True, source=wandb.sdk.wandb_settings.Source.INIT)
        test_settings.update(
            launch_config_path=path, source=wandb.sdk.wandb_settings.Source.INIT
        )
        run = wandb.init(settings=test_settings, config={"epochs": 2, "lr": 0.004})
        public_api = PublicApi()
        art = public_api.artifact("old_name:v0")
        arti_inst = run.use_artifact(art)
        assert run.config.epochs == 10
        assert run.config.lr == 0.004
        run.finish()
        assert arti_inst.name == "old_name:v0"
        arti_info = live_mock_server.get_ctx()["used_artifact_info"]
        assert arti_info["used_name"] == "old_name:v0"
        _, err = capsys.readouterr()
        assert (
            "Swapping artifacts is not supported when using an instance of `public.Artifact`."
            in err
        )


def test_run_in_launch_context_with_artifacts_no_match(
    runner, live_mock_server, test_settings
):
    live_mock_server.set_ctx({"swappable_artifacts": True})
    arti = {
        "name": "test/test/test:v0",
        "_version": "v0",
        "_type": "artifactVersion",
        "id": "QXJ0aWZhY3Q6NTI1MDk4",
    }
    overrides = {
        "overrides": {
            "run_config": {"epochs": 10},
            "artifacts": {"unfound_name": arti},
        },
    }
    with runner.isolated_filesystem():
        path = _project_spec.DEFAULT_LAUNCH_METADATA_PATH
        with open(path, "w") as fp:
            json.dump(overrides, fp)
        test_settings.update(launch=True, source=wandb.sdk.wandb_settings.Source.INIT)
        test_settings.update(
            launch_config_path=path, source=wandb.sdk.wandb_settings.Source.INIT
        )
        run = wandb.init(settings=test_settings, config={"epochs": 2, "lr": 0.004})
        arti_inst = run.use_artifact("old_name:v0")
        assert run.config.epochs == 10
        assert run.config.lr == 0.004
        run.finish()
        assert arti_inst.name == "old_name:v0"
        arti_info = live_mock_server.get_ctx()["used_artifact_info"]
        assert arti_info["used_name"] == "old_name:v0"


def test_push_to_runqueue(live_mock_server, test_settings):
    api = wandb.sdk.internal.internal_api.Api(
        default_settings=test_settings, load_settings=False
    )
    launch_spec = {
        "uri": "https://wandb.ai/mock_server_entity/test/runs/1",
        "entity": "mock_server_entity",
        "project": "test",
    }
    api.push_to_run_queue("default", launch_spec)
    ctx = live_mock_server.get_ctx()
    assert len(ctx["run_queues"]["1"]) == 1


def test_push_to_default_runqueue_notexist(live_mock_server, test_settings):
    live_mock_server.set_ctx({"run_queues_return_default": False})
    api = wandb.sdk.internal.internal_api.Api(
        default_settings=test_settings, load_settings=False
    )
    launch_spec = {
        "uri": "https://wandb.ai/mock_server_entity/test/runs/1",
        "entity": "mock_server_entity",
        "project": "test",
    }
    api.push_to_run_queue("default", launch_spec)
    ctx = live_mock_server.get_ctx()
    assert len(ctx["run_queues"]["1"]) == 1


def test_push_to_runqueue_notfound(live_mock_server, test_settings, capsys):
    api = wandb.sdk.internal.internal_api.Api(
        default_settings=test_settings, load_settings=False
    )
    launch_spec = {
        "uri": "https://wandb.ai/mock_server_entity/test/runs/1",
        "entity": "mock_server_entity",
        "project": "test",
    }
    api.push_to_run_queue("not-found", launch_spec)
    ctx = live_mock_server.get_ctx()
    _, err = capsys.readouterr()
    assert len(ctx["run_queues"]["1"]) == 0
    assert "Unable to push to run queue not-found. Queue not found" in err


# this test includes building a docker container which can take some time,
# hence the timeout. caching should usually keep this under 30 seconds
@pytest.mark.flaky
# @pytest.mark.xfail(reason="test goes through flaky periods. Re-enable with WB7616")
@pytest.mark.timeout(320)
def test_launch_agent_runs(
    test_settings, live_mock_server, mocked_fetchable_git_repo, monkeypatch
):
    monkeypatch.setattr(
        wandb.sdk.launch.agent.LaunchAgent,
        "pop_from_queue",
        lambda c, queue: patched_pop_from_queue(c, queue),
    )
    api = wandb.sdk.internal.internal_api.Api(
        default_settings=test_settings, load_settings=False
    )
    config = {
        "entity": "mock_server_entity",
        "project": "test",
    }
    launch.create_and_run_agent(api, config)
    ctx = live_mock_server.get_ctx()
    assert ctx["num_popped"] == 1
    assert ctx["num_acked"] == 1
    assert len(ctx["launch_agents"].keys()) == 1


def test_launch_agent_instance(test_settings, live_mock_server):
    api = wandb.sdk.internal.internal_api.Api(
        default_settings=test_settings, load_settings=False
    )
    config = {
        "entity": "mock_server_entity",
        "project": "test_project",
        "queues": ["default"],
    }
    agent = LaunchAgent(api, config)
    ctx = live_mock_server.get_ctx()
    assert len(ctx["launch_agents"]) == 1
    assert agent._id == int(list(ctx["launch_agents"].keys())[0])

    get_agent_response = api.get_launch_agent(agent._id, agent.gorilla_supports_agents)
    assert get_agent_response["name"] == "test_agent"


@pytest.mark.flaky
# @pytest.mark.xfail(reason="test goes through flaky periods. Re-enable with WB7616")
def test_launch_agent_different_project_in_spec(
    test_settings,
    live_mock_server,
    mocked_fetchable_git_repo,
    monkeypatch,
    # mock_load_backend_agent,
    capsys,
):
    live_mock_server.set_ctx({"invalid_launch_spec_project": True})
    monkeypatch.setattr(
        wandb.sdk.launch.agent.LaunchAgent,
        "pop_from_queue",
        lambda c, queue: patched_pop_from_queue(c, queue),
    )
    api = wandb.sdk.internal.internal_api.Api(
        default_settings=test_settings, load_settings=False
    )
    config = {
        "entity": "mock_server_entity",
        "project": "test_project",
    }
    launch.create_and_run_agent(api, config)
    _, err = capsys.readouterr()

    assert (
        "Launch agents only support sending runs to their own project and entity. This run will be sent to mock_server_entity/test_project"
        in err
    )


def test_agent_queues_notfound(test_settings, live_mock_server):
    api = wandb.sdk.internal.internal_api.Api(
        default_settings=test_settings, load_settings=False
    )
    config = {
        "entity": "mock_server_entity",
        "project": "test_project",
        "queues": ["nonexistent_queue"],
    }
    try:
        launch.create_and_run_agent(api, config)
    except Exception as e:
        assert (
            "Could not start launch agent: Not all of requested queues (nonexistent_queue) found"
            in str(e)
        )


def test_agent_no_introspection(test_settings, live_mock_server):
    live_mock_server.set_ctx({"gorilla_supports_launch_agents": False})
    api = wandb.sdk.internal.internal_api.Api(
        default_settings=test_settings, load_settings=False
    )
    config = {
        "entity": "mock_server_entity",
        "project": "test_project",
        "queues": ["default"],
    }
    agent = LaunchAgent(api, config)
    ctx = live_mock_server.get_ctx()
    assert ctx["launch_agents"] == {}
    assert len(ctx["launch_agents"].keys()) == 0
    assert agent._id is None
    assert agent._name == ""

    update_response = api.update_launch_agent_status(
        agent._id, "POLLING", agent.gorilla_supports_agents
    )
    assert update_response["success"]

    get_agent_response = api.get_launch_agent(agent._id, agent.gorilla_supports_agents)
    assert get_agent_response["name"] == ""
    assert get_agent_response["stopPolling"] is False


def test_agent_inf_jobs(test_settings, live_mock_server):
    api = wandb.sdk.internal.internal_api.Api(
        default_settings=test_settings, load_settings=False
    )
    config = {
        "entity": "mock_server_entity",
        "project": "test_project",
        "queues": ["default"],
        "max_jobs": -1,
    }
    agent = LaunchAgent(api, config)
    assert agent._max_jobs == float("inf")


@pytest.mark.timeout(320)
def test_launch_notebook(
    live_mock_server, test_settings, mocked_fetchable_git_repo_ipython, monkeypatch
):
    live_mock_server.set_ctx({"run_script_type": "notebook"})

    api = wandb.sdk.internal.internal_api.Api(
        default_settings=test_settings, load_settings=False
    )
    run = launch.run(
        "https://wandb.ai/mock_server_entity/test/runs/jupyter1",
        api,
        project="new-test",
    )
    assert str(run.get_status()) == "finished"


# this test includes building a docker container which can take some time.
# hence the timeout. caching should usually keep this under 30 seconds
@pytest.mark.timeout(320)
def test_launch_full_build_new_image(
    live_mock_server, test_settings, mocked_fetchable_git_repo
):
    api = wandb.sdk.internal.internal_api.Api(
        default_settings=test_settings, load_settings=False
    )
    random_id = util.generate_id()
    run = launch.run(
        "https://wandb.ai/mock_server_entity/test/runs/1",
        api,
        project=f"new-test-{random_id}",
    )
    assert str(run.get_status()) == "finished"


@pytest.mark.timeout(320)
def test_launch_no_server_info(
    live_mock_server, test_settings, mocked_fetchable_git_repo
):
    api = wandb.sdk.internal.internal_api.Api(
        default_settings=test_settings, load_settings=False
    )

    api.get_run_info = MagicMock(
        return_value=None, side_effect=wandb.CommError("test comm error")
    )
    try:
        launch.run(
            "https://wandb.ai/mock_server_entity/test/runs/1",
            api,
            project="new-test",
        )
    except wandb.errors.LaunchError as e:
        assert "Run info is invalid or doesn't exist" in str(e)


@pytest.mark.flaky
@pytest.mark.xfail(reason="test goes through flaky periods. Re-enable with WB7616")
@pytest.mark.timeout(60)
def test_launch_metadata(live_mock_server, test_settings, mocked_fetchable_git_repo):
    api = wandb.sdk.internal.internal_api.Api(
        default_settings=test_settings, load_settings=False
    )

    # for now using mocks instead of mock server
    def mocked_download_url(*args, **kwargs):
        if args[1] == "wandb-metadata.json":
            return {"url": "urlForCodePath"}
        elif args[1] == "code/main2.py":
            return {"url": "main2.py"}
        elif args[1] == "requirements.txt":
            return {"url": "requirements"}

    api.download_url = MagicMock(side_effect=mocked_download_url)

    def mocked_file_download_request(url):
        class MockedFileResponder:
            def __init__(self, url):
                self.url: str = url

            def json(self):
                if self.url == "urlForCodePath":
                    return {"codePath": "main2.py"}

            def iter_content(self, chunk_size):
                if self.url == "requirements":
                    return [b"numpy==1.19.5\n", b"wandb\n"]
                elif self.url == "main2.py":
                    return [
                        b"import numpy\n",
                        b"import wandb\n",
                        b"print('ran server fetched code')\n",
                    ]

        return 200, MockedFileResponder(url)

    api.download_file = MagicMock(side_effect=mocked_file_download_request)
    run = launch.run(
        "https://wandb.ai/mock_server_entity/test/runs/1",
        api,
        project="test-another-new-project",
    )
    assert str(run.get_status()) == "finished"


def patched_pop_from_queue(self, queue):
    ups = self._api.pop_from_run_queue(
        queue, entity=self._entity, project=self._project
    )
    if not ups:
        raise KeyboardInterrupt
    return ups


def test_fail_pull_docker_image():
    try:
        pull_docker_image("not an image")
    except wandb.errors.LaunchError as e:
        assert "Docker server returned error" in str(e)


@pytest.mark.skipif(
    sys.version_info < (3, 5),
    reason="wandb launch is not available for python versions < 3.5",
)
def test_bare_wandb_uri(
    live_mock_server, test_settings, mocked_fetchable_git_repo, mock_load_backend
):

    api = wandb.sdk.internal.internal_api.Api(
        default_settings=test_settings, load_settings=False
    )
    uri = "/mock_server_entity/test/runs/12345678"
    kwargs = {
        "uri": uri,
        "api": api,
        "entity": "mock_server_entity",
        "project": "test",
    }

    mock_with_run_info = launch.run(**kwargs)
    kwargs["uri"] = live_mock_server.base_url + uri
    check_mock_run_info(mock_with_run_info, EMPTY_BACKEND_CONFIG, kwargs)


def test_launch_project_spec_docker_image(
    live_mock_server, test_settings, mock_load_backend
):
    api = wandb.sdk.internal.internal_api.Api(
        default_settings=test_settings, load_settings=False
    )
    kwargs = {
        "uri": None,
        "api": api,
        "entity": "mock_server_entity",
        "project": "test",
        "docker_image": "my-image:v0",
    }

    mock_with_run_info = launch.run(**kwargs)

    check_mock_run_info(mock_with_run_info, {}, kwargs)


def test_launch_local_docker_image(live_mock_server, test_settings, monkeypatch):
    monkeypatch.setattr(
        "wandb.sdk.launch.builder.build.docker_image_exists", lambda x: True
    )
    monkeypatch.setattr(
        "wandb.sdk.launch.runner.local._run_entry_point",
        lambda cmd, project_dir: (cmd, project_dir),
    )
    api = wandb.sdk.internal.internal_api.Api(
        default_settings=test_settings, load_settings=False
    )
    image_name = "my-image:v0"
    kwargs = {
        "uri": None,
        "api": api,
        "entity": "mock_server_entity",
        "project": "test",
        "docker_image": image_name,
        "synchronous": False,
    }
    expected_command = [
        "docker",
        "run",
        "--rm",
        "-e",
        f"WANDB_BASE_URL={live_mock_server.base_url}",
        "-e",
        f"WANDB_API_KEY={api.settings('api_key')}",
        "-e",
        "WANDB_PROJECT=test",
        "-e",
        "WANDB_ENTITY=mock_server_entity",
        "-e",
        "WANDB_LAUNCH=True",
        "-e",
        f"WANDB_DOCKER={image_name}",
        "-e",
        "WANDB_CONFIG='{}'",
        "-e",
        "WANDB_ARTIFACTS='{}'",
        "--network",
        "host",
    ]
    if sys.platform == "linux" or sys.platform == "linux2":
        expected_command += ["--add-host", "host.docker.internal:host-gateway"]
    expected_command += [image_name]

    returned_command, project_dir = launch.run(**kwargs)
    assert project_dir is None

    list_command = returned_command.split(" ")
    # exclude base url, since testing locally converts
    # localhost:port to host.docker.internal but not
    # in CI
    assert list_command[:4] == expected_command[:4]
    assert list_command[5:] == expected_command[5:]


def test_run_in_launch_context_with_config_env_var(
    runner, live_mock_server, test_settings, monkeypatch
):
    with runner.isolated_filesystem():
        config_env_var = json.dumps({"epochs": 10})
        monkeypatch.setenv("WANDB_CONFIG", config_env_var)
        test_settings.update(launch=True, source=wandb.sdk.wandb_settings.Source.INIT)
        run = wandb.init(settings=test_settings, config={"epochs": 2, "lr": 0.004})
        run.finish()
        assert run.config.epochs == 10
        assert run.config.lr == 0.004


def test_run_in_launch_context_with_artifact_string_no_used_as_env_var(
    runner, live_mock_server, test_settings, monkeypatch
):
    live_mock_server.set_ctx({"swappable_artifacts": True})
    arti = {
        "name": "test:v0",
        "project": "test",
        "entity": "test",
        "_version": "v0",
        "_type": "artifactVersion",
        "id": "QXJ0aWZhY3Q6NTI1MDk4",
    }
    artifacts_env_var = json.dumps({"old_name:v0": arti})
    config_env_var = json.dumps({"epochs": 10})
    with runner.isolated_filesystem():
        monkeypatch.setenv("WANDB_ARTIFACTS", artifacts_env_var)
        monkeypatch.setenv("WANDB_CONFIG", config_env_var)
        test_settings.update(launch=True, source=wandb.sdk.wandb_settings.Source.INIT)
        run = wandb.init(settings=test_settings, config={"epochs": 2, "lr": 0.004})
        arti_inst = run.use_artifact("old_name:v0")
        assert run.config.epochs == 10
        assert run.config.lr == 0.004
        run.finish()
        assert arti_inst.name == "test:v0"
        arti_info = live_mock_server.get_ctx()["used_artifact_info"]
        assert arti_info["used_name"] == "old_name:v0"


def test_run_in_launch_context_with_malformed_env_vars(
    runner, live_mock_server, test_settings, monkeypatch, capsys
):
    live_mock_server.set_ctx({"swappable_artifacts": True})
    with runner.isolated_filesystem():
        monkeypatch.setenv("WANDB_ARTIFACTS", '{"epochs: 6}')
        monkeypatch.setenv("WANDB_CONFIG", '{"old_name": {"name": "test:v0"')
        test_settings.update(launch=True, source=wandb.sdk.wandb_settings.Source.INIT)
        run = wandb.init(settings=test_settings, config={"epochs": 2, "lr": 0.004})
        run.finish()
        _, err = capsys.readouterr()
        assert "Malformed WANDB_CONFIG, using original config" in err
        assert "Malformed WANDB_ARTIFACTS, using original artifacts" in err


def test_launch_local_cuda_command(
    live_mock_server, test_settings, monkeypatch, mocked_fetchable_git_repo
):
    monkeypatch.setattr(
        "wandb.sdk.launch.runner.local._run_entry_point",
        lambda cmd, _: cmd,
    )
    api = wandb.sdk.internal.internal_api.Api(
        default_settings=test_settings, load_settings=False
    )
    kwargs = {
        "uri": "https://wandb.ai/mock_server_entity/test/runs/1",
        "api": api,
        "entity": "mock_server_entity",
        "project": "test",
        "synchronous": False,
        "cuda": True,
    }

    returned_command = launch.run(**kwargs)
    assert "--gpus all" in returned_command


def test_launch_local_cuda_config(
    live_mock_server, test_settings, monkeypatch, mocked_fetchable_git_repo
):
    monkeypatch.setattr(
        "wandb.sdk.launch.runner.local._run_entry_point",
        lambda cmd, _: cmd,
    )
    api = wandb.sdk.internal.internal_api.Api(
        default_settings=test_settings, load_settings=False
    )
    kwargs = {
        "uri": "https://wandb.ai/mock_server_entity/test/runs/1",
        "api": api,
        "entity": "mock_server_entity",
        "project": "test",
        "synchronous": False,
        "config": {"cuda": True},
    }

    returned_command = launch.run(**kwargs)
    assert "--gpus all" in returned_command


def test_launch_cuda_prev_run_cuda(
    live_mock_server,
    test_settings,
    monkeypatch,
    mocked_fetchable_git_repo,
    mock_cuda_run_info,
):
    monkeypatch.setattr(
        "wandb.sdk.launch.runner.local._run_entry_point",
        lambda cmd, _: cmd,
    )
    api = wandb.sdk.internal.internal_api.Api(
        default_settings=test_settings, load_settings=False
    )
    kwargs = {
        "uri": "https://wandb.ai/mock_server_entity/test/runs/1",
        "api": api,
        "entity": "mock_server_entity",
        "project": "test",
        "synchronous": False,
    }

    returned_command = launch.run(**kwargs)
    assert "--gpus all" in returned_command


def test_launch_cuda_false_prev_run_cuda(
    live_mock_server,
    test_settings,
    monkeypatch,
    mocked_fetchable_git_repo,
    mock_cuda_run_info,
):
    monkeypatch.setattr(
        "wandb.sdk.launch.runner.local._run_entry_point",
        lambda cmd, _: cmd,
    )
    api = wandb.sdk.internal.internal_api.Api(
        default_settings=test_settings, load_settings=False
    )
    kwargs = {
        "uri": "https://wandb.ai/mock_server_entity/test/runs/1",
        "api": api,
        "entity": "mock_server_entity",
        "project": "test",
        "synchronous": False,
        "cuda": False,
    }

    returned_command = launch.run(**kwargs)
    assert "--gpus all" not in returned_command


def test_launch_cuda_config_false_prev_run_cuda(
    live_mock_server,
    test_settings,
    monkeypatch,
    mocked_fetchable_git_repo,
    mock_cuda_run_info,
):
    monkeypatch.setattr(
        "wandb.sdk.launch.runner.local._run_entry_point",
        lambda cmd, _: cmd,
    )
    api = wandb.sdk.internal.internal_api.Api(
        default_settings=test_settings, load_settings=False
    )
    kwargs = {
        "uri": "https://wandb.ai/mock_server_entity/test/runs/1",
        "api": api,
        "entity": "mock_server_entity",
        "project": "test",
        "synchronous": False,
        "config": {"cuda": False},
    }

    returned_command = launch.run(**kwargs)
    assert "--gpus all" not in returned_command


<<<<<<< HEAD
def test_launch_entrypoint(test_settings):
    entry_point_string = "python main.py"
    api = wandb.sdk.internal.internal_api.Api(
        default_settings=test_settings, load_settings=False
    )
    launch_project = _project_spec.LaunchProject(
        "https://wandb.ai/mock_server_entity/test/runs/1",
        api,
        {},
        None,
        None,
        None,
        {},
        {},
        {},
        "local",
        {},
        None,
    )
    launch_project.add_entry_point(entry_point_string)
    calced_ep = launch_project.get_single_entry_point().compute_command({"blah": 2})
    assert calced_ep == "python main.py --blah 2"


@pytest.mark.timeout(320)
def test_launch_shell_script(
    live_mock_server, test_settings, mocked_fetchable_git_repo_shell, monkeypatch
):
    live_mock_server.set_ctx({"run_script_type": "shell"})

    api = wandb.sdk.internal.internal_api.Api(
        default_settings=test_settings, load_settings=False
    )
    run = launch.run(
        "https://wandb.ai/mock_server_entity/test/runs/shell1",
        api,
        project="new-test",
    )
    assert str(run.get_status()) == "finished"


def test_launch_unknown_entrypoint(
    live_mock_server,
    test_settings,
    mocked_fetchable_git_repo_shell,
):
    live_mock_server.set_ctx({"run_script_type": "unknown"})

    api = wandb.sdk.internal.internal_api.Api(
        default_settings=test_settings, load_settings=False
    )
    with pytest.raises(LaunchError) as e_info:
        launch.run(
            "https://wandb.ai/mock_server_entity/test/runs/shell1",
            api,
            project="new-test",
        )
    assert "Unsupported entrypoint:" in str(e_info.value)
=======
def test_launch_build_config_file(
    runner, mocked_fetchable_git_repo, test_settings, monkeypatch
):
    monkeypatch.setattr(
        wandb.sdk.launch.runner.local.LocalRunner,
        "run",
        lambda *args, **kwargs: (args, kwargs),
    )
    monkeypatch.setattr(
        wandb.sdk.launch.launch,
        "LAUNCH_CONFIG_FILE",
        "./config/wandb/launch-config.yaml",
    )
    launch_config = {"build": {"type": "docker"}, "registry": {"url": "test"}}
    api = wandb.sdk.internal.internal_api.Api(
        default_settings=test_settings, load_settings=False
    )

    with runner.isolated_filesystem():
        os.makedirs(os.path.expanduser("./config/wandb"))
        with open(os.path.expanduser("./config/wandb/launch-config.yaml"), "w") as f:
            json.dump(launch_config, f)

        kwargs = {
            "uri": "https://wandb.ai/mock_server_entity/test/runs/1",
            "api": api,
            "entity": "mock_server_entity",
            "project": "test",
            "synchronous": False,
            "config": {"cuda": False},
        }
        args, _ = launch.run(**kwargs)
        _, _, builder, registry_config = args
        assert builder.builder_config == {"type": "docker"}
        assert isinstance(builder, DockerBuilder)
        assert registry_config == {"url": "test"}


def test_resolve_agent_config(test_settings, monkeypatch, runner):
    api = wandb.sdk.internal.internal_api.Api(
        default_settings=test_settings, load_settings=False
    )
    monkeypatch.setattr(
        "wandb.sdk.launch.launch.LAUNCH_CONFIG_FILE",
        "./config/wandb/launch-config.yaml",
    )
    monkeypatch.setenv("WANDB_ENTITY", "diffentity")
    with runner.isolated_filesystem():
        os.makedirs("./config/wandb")
        with open("./config/wandb/launch-config.yaml", "w") as f:
            yaml.dump(
                {
                    "entity": "different-entity",
                    "max_jobs": 2,
                    "registry": {"url": "test"},
                },
                f,
            )
        config, returned_api = launch.resolve_agent_config(
            api, None, None, -1, ["diff-queue"]
        )
        returned_api.default_entity == "diffentity"
        assert config["registry"] == {"url": "test"}
        assert config["entity"] == "diffentity"
        assert config["max_jobs"] == -1
        assert config.get("project") is None
>>>>>>> 16658d63
<|MERGE_RESOLUTION|>--- conflicted
+++ resolved
@@ -1242,7 +1242,6 @@
     assert "--gpus all" not in returned_command
 
 
-<<<<<<< HEAD
 def test_launch_entrypoint(test_settings):
     entry_point_string = "python main.py"
     api = wandb.sdk.internal.internal_api.Api(
@@ -1301,7 +1300,8 @@
             project="new-test",
         )
     assert "Unsupported entrypoint:" in str(e_info.value)
-=======
+
+
 def test_launch_build_config_file(
     runner, mocked_fetchable_git_repo, test_settings, monkeypatch
 ):
@@ -1367,5 +1367,4 @@
         assert config["registry"] == {"url": "test"}
         assert config["entity"] == "diffentity"
         assert config["max_jobs"] == -1
-        assert config.get("project") is None
->>>>>>> 16658d63
+        assert config.get("project") is None