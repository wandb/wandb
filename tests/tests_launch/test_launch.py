--- conflicted
+++ resolved
@@ -726,7 +726,6 @@
     launch.create_and_run_agent(api, "mock_server_entity", "test_project")
     _, err = capsys.readouterr()
 
-    ctx = live_mock_server.get_ctx()
     assert (
         "Launch agents only support sending runs to their own project and entity. This run will be sent to mock_server_entity/test_project"
         in err
@@ -767,7 +766,7 @@
 
     get_agent_response = api.get_launch_agent(agent._id, agent.gorilla_supports_agents)
     assert get_agent_response["name"] == ""
-    assert get_agent_response["stopPolling"] == False
+    assert get_agent_response["stopPolling"] is False
 
 
 def test_agent_inf_jobs(test_settings, live_mock_server):
@@ -824,7 +823,7 @@
     )
     try:
         launch.run(
-            "https://wandb.ai/mock_server_entity/test/runs/1", api, project=f"new-test",
+            "https://wandb.ai/mock_server_entity/test/runs/1", api, project="new-test",
         )
     except wandb.errors.LaunchError as e:
         assert "Run info is invalid or doesn't exist" in str(e)
@@ -915,29 +914,16 @@
 
     mock_with_run_info = launch.run(**kwargs)
     kwargs["uri"] = live_mock_server.base_url + uri
-<<<<<<< HEAD
     check_mock_run_info(mock_with_run_info, EMPTY_BACKEND_CONFIG, kwargs)
 
 
 def test_launch_project_spec_docker_image(
     live_mock_server, test_settings, mock_load_backend
 ):
-=======
-    check_mock_run_info(mock_with_run_info, expected_config, kwargs)
-
-
-def test_launch_local_cuda_command(
-    live_mock_server, test_settings, monkeypatch, mocked_fetchable_git_repo
-):
-    monkeypatch.setattr(
-        "wandb.sdk.launch.runner.local._run_entry_point", lambda cmd, _: cmd,
-    )
->>>>>>> 01c42cb8
-    api = wandb.sdk.internal.internal_api.Api(
-        default_settings=test_settings, load_settings=False
-    )
-    kwargs = {
-<<<<<<< HEAD
+    api = wandb.sdk.internal.internal_api.Api(
+        default_settings=test_settings, load_settings=False
+    )
+    kwargs = {
         "uri": None,
         "api": api,
         "entity": "mock_server_entity",
@@ -955,30 +941,10 @@
     monkeypatch.setattr(
         "wandb.sdk.launch.runner.local._run_entry_point",
         lambda cmd, project_dir: (cmd, project_dir),
-=======
-        "uri": "https://wandb.ai/mock_server_entity/test/runs/1",
-        "api": api,
-        "entity": "mock_server_entity",
-        "project": "test",
-        "synchronous": False,
-        "cuda": True,
-    }
-
-    returned_command = launch.run(**kwargs)
-    assert "--gpus all" in returned_command
-
-
-def test_launch_local_cuda_config(
-    live_mock_server, test_settings, monkeypatch, mocked_fetchable_git_repo
-):
-    monkeypatch.setattr(
-        "wandb.sdk.launch.runner.local._run_entry_point", lambda cmd, _: cmd,
->>>>>>> 01c42cb8
-    )
-    api = wandb.sdk.internal.internal_api.Api(
-        default_settings=test_settings, load_settings=False
-    )
-<<<<<<< HEAD
+    )
+    api = wandb.sdk.internal.internal_api.Api(
+        default_settings=test_settings, load_settings=False
+    )
     image_name = "my-image:v0"
     kwargs = {
         "uri": None,
@@ -1080,7 +1046,39 @@
         _, err = capsys.readouterr()
         assert "Malformed WANDB_CONFIG, using original config" in err
         assert "Malformed WANDB_ARTIFACTS, using original artifacts" in err
-=======
+
+
+def test_launch_local_cuda_command(
+    live_mock_server, test_settings, monkeypatch, mocked_fetchable_git_repo
+):
+    monkeypatch.setattr(
+        "wandb.sdk.launch.runner.local._run_entry_point", lambda cmd, _: cmd,
+    )
+    api = wandb.sdk.internal.internal_api.Api(
+        default_settings=test_settings, load_settings=False
+    )
+    kwargs = {
+        "uri": "https://wandb.ai/mock_server_entity/test/runs/1",
+        "api": api,
+        "entity": "mock_server_entity",
+        "project": "test",
+        "synchronous": False,
+        "cuda": True,
+    }
+
+    returned_command = launch.run(**kwargs)
+    assert "--gpus all" in returned_command
+
+
+def test_launch_local_cuda_config(
+    live_mock_server, test_settings, monkeypatch, mocked_fetchable_git_repo
+):
+    monkeypatch.setattr(
+        "wandb.sdk.launch.runner.local._run_entry_point", lambda cmd, _: cmd,
+    )
+    api = wandb.sdk.internal.internal_api.Api(
+        default_settings=test_settings, load_settings=False
+    )
     kwargs = {
         "uri": "https://wandb.ai/mock_server_entity/test/runs/1",
         "api": api,
@@ -1168,5 +1166,4 @@
     }
 
     returned_command = launch.run(**kwargs)
-    assert "--gpus all" not in returned_command
->>>>>>> 01c42cb8
+    assert "--gpus all" not in returned_command