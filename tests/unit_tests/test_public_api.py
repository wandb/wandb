"""Tests for the `wandb.apis.PublicApi` module."""


from unittest import mock

import pytest
import wandb
import wandb.apis.public
import wandb.util
from wandb import Api


def test_api_auto_login_no_tty():
    with pytest.raises(wandb.UsageError):
        Api()


@pytest.mark.usefixtures("patch_apikey", "patch_prompt")
def test_base_url_sanitization():
    with mock.patch.object(wandb, "login", mock.MagicMock()):
        api = Api({"base_url": "https://wandb.corp.net///"})
        assert api.settings["base_url"] == "https://wandb.corp.net"


@pytest.mark.parametrize(
    "path",
    [
        "user/proj/run",  # simple
        "/user/proj/run",  # leading slash
        "user/proj:run",  # docker
        "user/proj/runs/run",  # path_url
    ],
)
@pytest.mark.usefixtures("patch_apikey", "patch_prompt")
def test_parse_path(path):
    with mock.patch.object(wandb, "login", mock.MagicMock()):
        user, project, run = Api()._parse_path(path)
        assert user == "user"
        assert project == "proj"
        assert run == "run"


@pytest.mark.usefixtures("patch_apikey", "patch_prompt")
def test_parse_project_path():
    with mock.patch.object(wandb, "login", mock.MagicMock()):
        enitty, project = Api()._parse_project_path("user/proj")
        assert enitty == "user"
        assert project == "proj"


@pytest.mark.usefixtures("patch_apikey", "patch_prompt")
def test_parse_project_path_proj():
    with mock.patch.dict("os.environ", {"WANDB_ENTITY": "mock_entity"}):
        entity, project = Api()._parse_project_path("proj")
        assert entity == "mock_entity"
        assert project == "proj"


@pytest.mark.usefixtures("patch_apikey", "patch_prompt")
def test_parse_path_docker_proj():
    with mock.patch.dict("os.environ", {"WANDB_ENTITY": "mock_entity"}):
        user, project, run = Api()._parse_path("proj:run")
        assert user == "mock_entity"
        assert project == "proj"
        assert run == "run"


@pytest.mark.usefixtures("patch_apikey", "patch_prompt")
def test_parse_path_user_proj():
    with mock.patch.dict("os.environ", {"WANDB_ENTITY": "mock_entity"}):
        user, project, run = Api()._parse_path("proj/run")
        assert user == "mock_entity"
        assert project == "proj"
        assert run == "run"


@pytest.mark.usefixtures("patch_apikey", "patch_prompt")
def test_parse_path_proj():
    with mock.patch.dict("os.environ", {"WANDB_ENTITY": "mock_entity"}):
        user, project, run = Api()._parse_path("proj")
        assert user == "mock_entity"
        assert project == "proj"
        assert run == "proj"


@pytest.mark.usefixtures("patch_apikey", "patch_prompt")
def test_direct_specification_of_api_key():
    # test_settings has a different API key
    api = Api(api_key="abcd" * 10)
    assert api.api_key == "abcd" * 10


@pytest.mark.parametrize(
    "path",
    [
        "test",
        "test/test",
    ],
)
@pytest.mark.usefixtures("patch_apikey", "patch_prompt")
def test_from_path_project_type(path):
    with mock.patch.object(wandb, "login", mock.MagicMock()):
        project = Api().from_path(path)
        assert isinstance(project, wandb.apis.public.Project)


@pytest.mark.parametrize(
    "path",
    [
        "test/test/test/test",
        "test/test/test/test/test",
    ],
)
def test_from_path_bad_path(user, path):
    with pytest.raises(wandb.Error, match="Invalid path"):
        Api().from_path(path)


def test_from_path_bad_report_path(user):
    with pytest.raises(wandb.Error, match="Invalid report path"):
        Api().from_path("test/test/reports/test-foo")


@pytest.mark.parametrize(
    "path",
    [
        "test/test/reports/XYZ",
        "test/test/reports/Name-foo--XYZ",
    ],
)
def test_from_path_report_type(user, path):
    report = Api().from_path(path)
    assert isinstance(report, wandb.apis.public.BetaReport)


def test_project_to_html(user):
    with mock.patch.dict("os.environ", {"WANDB_ENTITY": "mock_entity"}):
        project = Api().from_path("test")
        assert "mock_entity/test/workspace?jupyter=true" in project.to_html()


@pytest.mark.usefixtures("patch_apikey", "patch_prompt")
def test_report_to_html():
    path = "test/test/reports/My-Report--XYZ"
    report = Api().from_path(path)
    report_html = report.to_html(hidden=True)
    assert "test/test/reports/My-Report--XYZ" in report_html
    assert "<button" in report_html


@pytest.mark.xfail(reason="TODO: fix this test")
def test_run_from_tensorboard(runner, relay_server, user, api, copy_asset):
    with relay_server() as relay, runner.isolated_filesystem():
        tb_file_name = "events.out.tfevents.1585769947.cvp"
        copy_asset(tb_file_name)
        run_id = wandb.util.generate_id()
        api.sync_tensorboard(".", project="test", run_id=run_id)
        uploaded_files = relay.context.get_run_uploaded_files(run_id)
        assert uploaded_files[0].endswith(tb_file_name)
        assert len(uploaded_files) == 17


def test_override_base_url_passed_to_login():
    base_url = "https://wandb.space"
    with mock.patch.object(wandb, "login", mock.MagicMock()) as mock_login:
        api = wandb.Api(api_key=None, overrides={"base_url": base_url})
        assert mock_login.call_args[1]["host"] == base_url
        assert api.settings["base_url"] == base_url


def test_artifact_download_logger():
    now = 0
    termlog = mock.Mock()

    nfiles = 10
    logger = wandb.apis.public._ArtifactDownloadLogger(
        nfiles=nfiles,
        clock_for_testing=lambda: now,
        termlog_for_testing=termlog,
    )

    times_calls = [
        (0, None),
        (0.001, None),
        (1, mock.call("\\ 3 of 10 files downloaded...\r", newline=False)),
        (1.001, None),
        (2, mock.call("| 5 of 10 files downloaded...\r", newline=False)),
        (2.001, None),
        (3, mock.call("/ 7 of 10 files downloaded...\r", newline=False)),
        (4, mock.call("- 8 of 10 files downloaded...\r", newline=False)),
        (5, mock.call("\\ 9 of 10 files downloaded...\r", newline=False)),
        (6, mock.call("  10 of 10 files downloaded.  ", newline=True)),
    ]
    assert len(times_calls) == nfiles

    for t, call in times_calls:
        now = t
        termlog.reset_mock()
        logger.notify_downloaded()
        if call:
            termlog.assert_called_once()
            assert termlog.call_args == call
        else:
<<<<<<< HEAD
            termlog.assert_not_called()


def test_update_aliases_on_artifact(user, relay_server, wandb_init):
    project = "test"
    run = wandb_init(entity=user, project=project)
    artifact = wandb.Artifact("test-artifact", "test-type")
    with open("boom.txt", "w") as f:
        f.write("testing")
    artifact.add_file("boom.txt", "test-name")
    run.log_artifact(artifact, aliases=["best"])
    artifact.wait()
    run.finish()

    artifact = Api().artifact(
        name=f"{user}/{project}/test-artifact:v0", type="test-type"
    )
    artifact.aliases = ["staging"]
    artifact.aliases.append("boom")
    artifact.save()

    artifact = Api().artifact(
        name=f"{user}/{project}/test-artifact:v0", type="test-type"
    )
    aliases = artifact.aliases
    assert "boom" in aliases
    assert "staging" in aliases
    assert "best" not in aliases


@pytest.mark.parametrize("sweep_config", VALID_SWEEP_CONFIGS_MINIMAL)
def test_sweep_api(user, relay_server, sweep_config):
    _project = "test"
    with relay_server():
        sweep_id = wandb.sweep(sweep_config, entity=user, project=_project)
    print(f"sweep_id{sweep_id}")
    sweep = Api().sweep(f"{user}/{_project}/sweeps/{sweep_id}")
    assert sweep.entity == user
    assert f"{user}/{_project}/sweeps/{sweep_id}" in sweep.url
    assert sweep.state == "PENDING"
    assert str(sweep) == f"<Sweep {user}/test/{sweep_id} (PENDING)>"


@pytest.mark.parametrize(
    "sweep_config,expected_run_count",
    [
        (SWEEP_CONFIG_GRID, 3),
        (SWEEP_CONFIG_GRID_NESTED, 9),
        (SWEEP_CONFIG_BAYES, None),
        (SWEEP_CONFIG_RANDOM, None),
    ],
    ids=["test grid", "test grid nested", "test bayes", "test random"],
)
def test_sweep_api_expected_run_count(
    user, relay_server, sweep_config, expected_run_count
):
    _project = "test"
    with relay_server() as relay:
        sweep_id = wandb.sweep(sweep_config, entity=user, project=_project)

    for comm in relay.context.raw_data:
        q = comm["request"].get("query")
        print(q)

    print(f"sweep_id{sweep_id}")
    sweep = Api().sweep(f"{user}/{_project}/sweeps/{sweep_id}")

    assert sweep.expected_run_count == expected_run_count
=======
            termlog.assert_not_called()
>>>>>>> a6d6e2de
<|MERGE_RESOLUTION|>--- conflicted
+++ resolved
@@ -201,10 +201,9 @@
             termlog.assert_called_once()
             assert termlog.call_args == call
         else:
-<<<<<<< HEAD
             termlog.assert_not_called()
-
-
+            
+            
 def test_update_aliases_on_artifact(user, relay_server, wandb_init):
     project = "test"
     run = wandb_init(entity=user, project=project)
@@ -229,47 +228,4 @@
     aliases = artifact.aliases
     assert "boom" in aliases
     assert "staging" in aliases
-    assert "best" not in aliases
-
-
-@pytest.mark.parametrize("sweep_config", VALID_SWEEP_CONFIGS_MINIMAL)
-def test_sweep_api(user, relay_server, sweep_config):
-    _project = "test"
-    with relay_server():
-        sweep_id = wandb.sweep(sweep_config, entity=user, project=_project)
-    print(f"sweep_id{sweep_id}")
-    sweep = Api().sweep(f"{user}/{_project}/sweeps/{sweep_id}")
-    assert sweep.entity == user
-    assert f"{user}/{_project}/sweeps/{sweep_id}" in sweep.url
-    assert sweep.state == "PENDING"
-    assert str(sweep) == f"<Sweep {user}/test/{sweep_id} (PENDING)>"
-
-
-@pytest.mark.parametrize(
-    "sweep_config,expected_run_count",
-    [
-        (SWEEP_CONFIG_GRID, 3),
-        (SWEEP_CONFIG_GRID_NESTED, 9),
-        (SWEEP_CONFIG_BAYES, None),
-        (SWEEP_CONFIG_RANDOM, None),
-    ],
-    ids=["test grid", "test grid nested", "test bayes", "test random"],
-)
-def test_sweep_api_expected_run_count(
-    user, relay_server, sweep_config, expected_run_count
-):
-    _project = "test"
-    with relay_server() as relay:
-        sweep_id = wandb.sweep(sweep_config, entity=user, project=_project)
-
-    for comm in relay.context.raw_data:
-        q = comm["request"].get("query")
-        print(q)
-
-    print(f"sweep_id{sweep_id}")
-    sweep = Api().sweep(f"{user}/{_project}/sweeps/{sweep_id}")
-
-    assert sweep.expected_run_count == expected_run_count
-=======
-            termlog.assert_not_called()
->>>>>>> a6d6e2de
+    assert "best" not in aliases