import base64
import os
import platform
import random
from multiprocessing import Pool
from unittest import mock

import pytest
import wandb
from wandb import wandb_sdk


def test_opener_rejects_append_mode(cache):
    _, _, opener = cache.check_md5_obj_path(base64.b64encode(b"abcdef"), 10)

    with pytest.raises(ValueError):
        with opener("a"):
            pass

    # make sure that the ValueError goes away if we use a valid mode
    with opener("w"):
        pass


def test_check_md5_obj_path(cache):
    md5 = base64.b64encode(b"abcdef")
    path, exists, opener = cache.check_md5_obj_path(md5, 10)
    expected_path = os.path.join(cache._cache_dir, "obj", "md5", "61", "6263646566")
    with opener() as f:
        f.write("hi")
    with open(path) as f:
        contents = f.read()

    assert path == expected_path
    assert exists is False
    assert contents == "hi"


def test_check_etag_obj_path_points_to_opener_dst(cache):
    path, _, opener = cache.check_etag_obj_path("http://my/url", "abc", 10)

    with opener() as f:
        f.write("hi")
    with open(path) as f:
        contents = f.read()

    assert contents == "hi"


def test_check_etag_obj_path_returns_exists_if_exists(cache):
    size = 123
    _, exists, opener = cache.check_etag_obj_path("http://my/url", "abc", size)
    assert not exists

    with opener() as f:
        f.write(size * "a")

    _, exists, _ = cache.check_etag_obj_path("http://my/url", "abc", size)
    assert exists


def test_check_etag_obj_path_returns_not_exists_if_incomplete(cache):
    size = 123
    _, exists, opener = cache.check_etag_obj_path("http://my/url", "abc", size)
    assert not exists

    with opener() as f:
        f.write((size - 1) * "a")

    _, exists, _ = cache.check_etag_obj_path("http://my/url", "abc", size)
    assert not exists

    with opener() as f:
        f.write(size * "a")

    _, exists, _ = cache.check_etag_obj_path("http://my/url", "abc", size)
    assert exists


def test_check_etag_obj_path_does_not_include_etag(cache):
    path, _, _ = cache.check_etag_obj_path("http://url/1", "abcdef", 10)
    assert "abcdef" not in path


@pytest.mark.parametrize(
    ["url1", "url2", "etag1", "etag2", "path_equal"],
    [
        ("http://url/1", "http://url/1", "abc", "abc", True),
        ("http://url/1", "http://url/1", "abc", "def", False),
        ("http://url/1", "http://url/2", "abc", "abc", False),
    ],
)
def test_check_etag_obj_path_hashes_url_and_etag(
    url1, url2, etag1, etag2, path_equal, cache
):
    path_1, _, _ = cache.check_etag_obj_path(url1, etag1, 10)
    path_2, _, _ = cache.check_etag_obj_path(url2, etag2, 10)

    if path_equal:
        assert path_1 == path_2
    else:
        assert path_1 != path_2


# This function should only be used in `test_check_write_parallel`,
# but it needs to be a global function for multiprocessing.
def _cache_writer(artifact_cache):
    etag = "abcdef"
    _, _, opener = artifact_cache.check_etag_obj_path("http://wandb.ex/foo", etag, 10)
    with opener() as f:
        f.write("".join(random.choice("0123456") for _ in range(10)))


@pytest.mark.flaky
@pytest.mark.xfail(reason="flaky")
def test_check_write_parallel(cache):
    num_parallel = 5

    p = Pool(num_parallel)
    p.map(_cache_writer, [cache for _ in range(num_parallel)])
    _cache_writer(cache)  # run in this process too for code coverage
    p.close()
    p.join()

    # Regardless of the ordering, we should be left with one
    # file at the end.
    files = [f for f in (cache._cache_dir / "obj" / "etag").rglob("*") if f.is_file()]
    assert len(files) == 1


def test_artifacts_cache_cleanup_empty(cache):
    reclaimed_bytes = cache.cleanup(100000)
    assert reclaimed_bytes == 0


def test_artifacts_cache_cleanup(cache):
    cache_root = os.path.join(cache._cache_dir, "obj", "md5")

    path_1 = os.path.join(cache_root, "aa")
    os.makedirs(path_1)
    with open(os.path.join(path_1, "aardvark"), "w") as f:
        f.truncate(5000)
        f.flush()
        os.fsync(f)

    path_2 = os.path.join(cache_root, "ab")
    os.makedirs(path_2)
    with open(os.path.join(path_2, "absolute"), "w") as f:
        f.truncate(2000)
        f.flush()
        os.fsync(f)

    path_3 = os.path.join(cache_root, "ac")
    os.makedirs(path_3)
    with open(os.path.join(path_3, "accelerate"), "w") as f:
        f.truncate(1000)
        f.flush()
        os.fsync(f)

    reclaimed_bytes = cache.cleanup(5000)

    # We should get rid of "aardvark" in this case
    assert reclaimed_bytes == 5000


def test_artifacts_cache_cleanup_tmp_files(cache):
    path = os.path.join(cache._cache_dir, "obj", "md5", "aa")
    os.makedirs(path)
    with open(os.path.join(path, "tmp_abc"), "w") as f:
        f.truncate(1000)

    # Even if we are above our target size, the cleanup
    # should reclaim tmp files.
    reclaimed_bytes = cache.cleanup(10000)

    assert reclaimed_bytes == 1000


@pytest.mark.flaky
@pytest.mark.xfail(reason="flaky")
def test_cache_cleanup_allows_upload(wandb_init, cache, monkeypatch):
    monkeypatch.setattr(wandb.sdk.interface.artifacts, "_artifacts_cache", cache)
    assert cache == wandb_sdk.wandb_artifacts.get_artifacts_cache()
    cache.cleanup(0)

    artifact = wandb.Artifact(type="dataset", name="survive-cleanup")
    with open("test-file", "wb") as f:
        f.truncate(2**20)
        f.flush()
        os.fsync(f)
    artifact.add_file("test-file")

    # We haven't cached it and can't reclaim its bytes.
    assert cache.cleanup(0) == 0
    # Deleting the file also shouldn't interfere with the upload.
    os.remove("test-file")

    # We're still able to upload the artifact.
    with wandb_init() as run:
        run.log_artifact(artifact)
        artifact.wait()

    manifest_entry = artifact.manifest.entries["test-file"]
    _, found, _ = cache.check_md5_obj_path(manifest_entry.digest, 2**20)

    # Now the file should be in the cache.
    # Even though this works in production, the test often fails. I don't know why :(.
    assert found
    assert cache.cleanup(0) == 2**20


def test_local_file_handler_load_path_uses_cache(cache, tmp_path):
    file = tmp_path / "file.txt"
    file.write_text("hello")
    uri = file.as_uri()
    digest = "XUFAKrxLKna5cZ2REBfFkg=="

    path, _, opener = cache.check_md5_obj_path(b64_md5=digest, size=123)
    with opener() as f:
        f.write(123 * "a")

    handler = wandb_sdk.wandb_artifacts.LocalFileHandler()
    handler._cache = cache

    local_path = handler.load_path(
        wandb_sdk.wandb_artifacts.ArtifactManifestEntry(
            path="foo/bar",
            ref=uri,
            digest=digest,
            size=123,
        ),
        local=True,
    )
    assert local_path == path


def test_s3_storage_handler_load_path_uses_cache(cache):
    uri = "s3://some-bucket/path/to/file.json"
    etag = "some etag"

    path, _, opener = cache.check_etag_obj_path(uri, etag, 123)
    with opener() as f:
        f.write(123 * "a")

    handler = wandb_sdk.wandb_artifacts.S3Handler()
    handler._cache = cache

    local_path = handler.load_path(
        wandb_sdk.wandb_artifacts.ArtifactManifestEntry(
            path="foo/bar",
            ref=uri,
            digest=etag,
            size=123,
        ),
        local=True,
    )
    assert local_path == path


def test_gcs_storage_handler_load_path_nonlocal():
    uri = "gs://some-bucket/path/to/file.json"
    etag = "some etag"

    handler = wandb_sdk.wandb_artifacts.GCSHandler()
    local_path = handler.load_path(
        wandb_sdk.wandb_artifacts.ArtifactManifestEntry(
            path="foo/bar",
            ref=uri,
            digest=etag,
            size=123,
        ),
        # Default: local=False,
    )
    assert local_path == uri


def test_gcs_storage_handler_load_path_uses_cache(cache):
    uri = "gs://some-bucket/path/to/file.json"
    etag = "some etag"

    path, _, opener = cache.check_md5_obj_path(etag, 123)
    with opener() as f:
        f.write(123 * "a")

    handler = wandb_sdk.wandb_artifacts.GCSHandler()
    handler._cache = cache

    local_path = handler.load_path(
        wandb_sdk.wandb_artifacts.ArtifactManifestEntry(
            path="foo/bar",
            ref=uri,
            digest=etag,
            size=123,
        ),
        local=True,
    )
    assert local_path == path


def test_wbartifact_handler_load_path_nonlocal(monkeypatch):
    path = "foo/bar"
    uri = "wandb-artifact://deadbeef/path/to/file.json"
    artifact = wandb.Artifact("test", type="dataset")
    manifest_entry = wandb_sdk.wandb_artifacts.ArtifactManifestEntry(
        path=path,
        ref=uri,
        digest="XUFAKrxLKna5cZ2REBfFkg==",
        size=123,
    )

    handler = wandb_sdk.wandb_artifacts.WBArtifactHandler()
    handler._client = lambda: None
    monkeypatch.setattr(wandb.apis.public.Artifact, "from_id", lambda _1, _2: artifact)
    artifact.get_path = lambda _: artifact
    artifact.ref_target = lambda: uri

    local_path = handler.load_path(manifest_entry)
    assert local_path == uri


def test_wbartifact_handler_load_path_local(monkeypatch):
    path = "foo/bar"
    uri = "wandb-artifact://deadbeef/path/to/file.json"
    artifact = wandb.Artifact("test", type="dataset")
    manifest_entry = wandb_sdk.wandb_artifacts.ArtifactManifestEntry(
        path=path,
        ref=uri,
        digest="XUFAKrxLKna5cZ2REBfFkg==",
        size=123,
    )

    handler = wandb_sdk.wandb_artifacts.WBArtifactHandler()
    handler._client = lambda: None
    monkeypatch.setattr(wandb.apis.public.Artifact, "from_id", lambda _1, _2: artifact)
    artifact.get_path = lambda _: artifact
    artifact.download = lambda: path

<<<<<<< HEAD
    local_path = handler.load_path(manifest_entry, local=True)
    assert local_path == path
=======
    local_path = handler.load_path(
        artifact,
        manifest_entry,
        local=True,
    )
    assert local_path == path


@pytest.mark.skipif(
    platform.system() == "Windows", reason="backend crashes on Windows in CI"
)
def test_artifacts_cache_location_env_var(tmp_path):
    with mock.patch.dict("os.environ", WANDB_CACHE_DIR=str(tmp_path)):
        with mock.patch("wandb.sdk.interface.artifacts._artifacts_cache", None):
            cache = wandb_sdk.wandb_artifacts.get_artifacts_cache()
            assert cache._cache_dir == os.path.join(tmp_path, "artifacts")


@pytest.mark.skipif(
    platform.system() == "Windows", reason="backend crashes on Windows in CI"
)
def test_artifacts_cache_location_init(tmp_path, wandb_init, test_settings):
    with wandb_init(settings=test_settings({"cache_dir": str(tmp_path)})):
        with mock.patch("wandb.sdk.interface.artifacts._artifacts_cache", None):
            cache = wandb_sdk.wandb_artifacts.get_artifacts_cache()
            assert cache._cache_dir == os.path.join(tmp_path, "artifacts")
>>>>>>> 713aa4cb
<|MERGE_RESOLUTION|>--- conflicted
+++ resolved
@@ -335,15 +335,7 @@
     artifact.get_path = lambda _: artifact
     artifact.download = lambda: path
 
-<<<<<<< HEAD
     local_path = handler.load_path(manifest_entry, local=True)
-    assert local_path == path
-=======
-    local_path = handler.load_path(
-        artifact,
-        manifest_entry,
-        local=True,
-    )
     assert local_path == path
 
 
@@ -364,5 +356,4 @@
     with wandb_init(settings=test_settings({"cache_dir": str(tmp_path)})):
         with mock.patch("wandb.sdk.interface.artifacts._artifacts_cache", None):
             cache = wandb_sdk.wandb_artifacts.get_artifacts_cache()
-            assert cache._cache_dir == os.path.join(tmp_path, "artifacts")
->>>>>>> 713aa4cb
+            assert cache._cache_dir == os.path.join(tmp_path, "artifacts")