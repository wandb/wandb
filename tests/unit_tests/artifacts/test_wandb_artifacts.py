import os
import shutil
from concurrent.futures import ThreadPoolExecutor
from datetime import datetime, timezone
from typing import Mapping, Optional

import numpy as np
import pytest
import requests
import responses
import wandb
import wandb.data_types as data_types
import wandb.sdk.interface as wandb_interface
from wandb import util
from wandb.sdk import wandb_artifacts
from wandb.sdk.lib.hashutil import md5_string


def mock_boto(artifact, path=False, content_type=None):
    class S3Object:
        def __init__(self, name="my_object.pb", metadata=None, version_id=None):
            self.metadata = metadata or {"md5": "1234567890abcde"}
            self.e_tag = '"1234567890abcde"'
            self.version_id = version_id or "1"
            self.name = name
            self.key = name
            self.content_length = 10
            self.content_type = (
                "application/pb; charset=UTF-8"
                if content_type is None
                else content_type
            )

        def load(self):
            if path:
                raise util.get_module("botocore").exceptions.ClientError(
                    {
                        "Error": {"Code": "404"},
                    },
                    "HeadObject",
                )

    class Filtered:
        def limit(self, *args, **kwargs):
            return [S3Object(), S3Object(name="my_other_object.pb")]

    class S3Objects:
        def filter(self, **kwargs):
            return Filtered()

    class S3Bucket:
        def __init__(self, *args, **kwargs):
            self.objects = S3Objects()

    class S3Resource:
        def Object(self, bucket, key):  # noqa: N802
            return S3Object()

        def ObjectVersion(self, bucket, key, version):  # noqa: N802
            class Version:
                def Object(self):  # noqa: N802
                    return S3Object(version_id=version)

            return Version()

        def Bucket(self, bucket):  # noqa: N802
            return S3Bucket()

        def BucketVersioning(self, bucket):  # noqa: N802
            class BucketStatus:
                status = "Enabled"

            return BucketStatus()

    mock = S3Resource()
    handler = artifact._storage_policy._handler._handlers["s3"]
    handler._s3 = mock
    handler._botocore = util.get_module("botocore")
    handler._botocore.exceptions = util.get_module("botocore.exceptions")
    return mock


def mock_gcs(artifact, path=False):
    class Blob:
        def __init__(self, name="my_object.pb", metadata=None, generation=None):
            self.md5_hash = "1234567890abcde"
            self.etag = "1234567890abcde"
            self.generation = generation or "1"
            self.name = name
            self.size = 10

    class GSBucket:
        def __init__(self):
            self.versioning_enabled = True

        def reload(self, *args, **kwargs):
            return

        def get_blob(self, *args, **kwargs):
            return None if path else Blob(generation=kwargs.get("generation"))

        def list_blobs(self, *args, **kwargs):
            return [Blob(), Blob(name="my_other_object.pb")]

    class GSClient:
        def bucket(self, bucket):
            return GSBucket()

    mock = GSClient()
    handler = artifact._storage_policy._handler._handlers["gs"]
    handler._client = mock
    return mock


def mock_http(artifact, path=False, headers=None):
    headers = headers or {}

    class Response:
        def __init__(self, headers):
            self.headers = headers

        def __enter__(self):
            return self

        def __exit__(self, exc_type, exc_val, exc_tb):
            pass

        def raise_for_status(self):
            pass

    class Session:
        def __init__(self, name="file1.txt", headers=headers):
            self.headers = headers

        def get(self, path, *args, **kwargs):
            return Response(self.headers)

    mock = Session()
    handler = artifact._storage_policy._handler._handlers["http"]
    handler._session = mock
    return mock


def test_unsized_manifest_entry():
    with pytest.raises(ValueError) as e:
        wandb_artifacts.ArtifactManifestEntry(
            path="foo", digest="123", local_path="some/file.txt"
        )
    assert "size required" in str(e.value)


def test_add_one_file():
    with open("file1.txt", "w") as f:
        f.write("hello")
    artifact = wandb.Artifact(type="dataset", name="my-arty")
    artifact.add_file("file1.txt")

    assert artifact.digest == "a00c2239f036fb656c1dcbf9a32d89b4"
    manifest = artifact.manifest.to_manifest_json()
    assert manifest["contents"]["file1.txt"] == {
        "digest": "XUFAKrxLKna5cZ2REBfFkg==",
        "size": 5,
    }


def test_add_named_file():
    with open("file1.txt", "w") as f:
        f.write("hello")
    artifact = wandb.Artifact(type="dataset", name="my-arty")
    artifact.add_file("file1.txt", name="great-file.txt")

    assert artifact.digest == "585b9ada17797e37c9cbab391e69b8c5"
    manifest = artifact.manifest.to_manifest_json()
    assert manifest["contents"]["great-file.txt"] == {
        "digest": "XUFAKrxLKna5cZ2REBfFkg==",
        "size": 5,
    }


def test_add_new_file():
    artifact = wandb.Artifact(type="dataset", name="my-arty")
    with artifact.new_file("file1.txt") as f:
        f.write("hello")

    assert artifact.digest == "a00c2239f036fb656c1dcbf9a32d89b4"
    manifest = artifact.manifest.to_manifest_json()
    assert manifest["contents"]["file1.txt"] == {
        "digest": "XUFAKrxLKna5cZ2REBfFkg==",
        "size": 5,
    }


def test_add_after_finalize():
    artifact = wandb.Artifact(type="dataset", name="my-arty")
    artifact.finalize()
    with pytest.raises(ValueError) as e:
        artifact.add_file("file1.txt")
    assert "Can't add to finalized artifact" in str(e.value)


def test_add_new_file_encode_error(capsys):
    with pytest.raises(UnicodeEncodeError):
        artifact = wandb.Artifact(type="dataset", name="my-arty")
        with artifact.new_file("wave.txt", mode="w", encoding="ascii") as f:
            f.write("∂²u/∂t²=c²·∂²u/∂x²")
    assert "ERROR Failed to open the provided file" in capsys.readouterr().err


def test_add_dir():
    with open("file1.txt", "w") as f:
        f.write("hello")

    artifact = wandb.Artifact(type="dataset", name="my-arty")
    artifact.add_dir(".")

    # note: we are auto-using local_netrc resulting in
    # the .netrc file being picked by the artifact, see manifest

    assert artifact.digest == "c409156beb903b74fe9097bb249a26d2"
    manifest = artifact.manifest.to_manifest_json()
    assert manifest["contents"]["file1.txt"] == {
        "digest": "XUFAKrxLKna5cZ2REBfFkg==",
        "size": 5,
    }


def test_add_named_dir():
    with open("file1.txt", "w") as f:
        f.write("hello")
    artifact = wandb.Artifact(type="dataset", name="my-arty")
    artifact.add_dir(".", name="subdir")

    assert artifact.digest == "a2184d2d318ddb2f3aa82818365827df"

    manifest = artifact.manifest.to_manifest_json()
    assert manifest["contents"]["subdir/file1.txt"] == {
        "digest": "XUFAKrxLKna5cZ2REBfFkg==",
        "size": 5,
    }


def test_multi_add():
    artifact = wandb.Artifact(type="dataset", name="poly-art")
    size = 2**27  # 128MB, large enough that it takes >1ms to add.
    filename = "data.bin"
    with open(filename, "wb") as f:
        f.truncate(size)

    # Add 8 copies simultaneously.
    with ThreadPoolExecutor(max_workers=8) as e:
        for _ in range(8):
            e.submit(lambda: artifact.add_file(filename))

    # There should be only one file in the artifact.
    manifest = artifact.manifest.to_manifest_json()
    assert len(manifest["contents"]) == 1
    assert manifest["contents"][filename]["size"] == size


def test_add_reference_local_file(tmp_path):
    file = tmp_path / "file1.txt"
    file.write_text("hello")
    uri = file.as_uri()

    artifact = wandb.Artifact(type="dataset", name="my-arty")
    e = artifact.add_reference(uri)[0]
    assert e.ref_target() == uri

    assert artifact.digest == "a00c2239f036fb656c1dcbf9a32d89b4"
    manifest = artifact.manifest.to_manifest_json()
    assert manifest["contents"]["file1.txt"] == {
        "digest": "XUFAKrxLKna5cZ2REBfFkg==",
        "ref": uri,
        "size": 5,
    }


def test_add_reference_local_file_no_checksum(tmp_path):
    file = tmp_path / "file1.txt"
    file.write_text("hello")
    uri = file.as_uri()

    size = os.path.getsize(file)
    artifact = wandb.Artifact(type="dataset", name="my-arty")
    artifact.add_reference(uri, checksum=False)

    assert artifact.digest == "415f3bca4b095cbbbbc47e0d44079e05"
    manifest = artifact.manifest.to_manifest_json()
    assert manifest["contents"]["file1.txt"] == {
        "digest": md5_string(str(size)),
        "ref": uri,
        "size": size,
    }


def test_add_reference_local_dir():

    with open("file1.txt", "w") as f:
        f.write("hello")
    os.mkdir("nest")
    with open("nest/file2.txt", "w") as f:
        f.write("my")
    os.mkdir("nest/nest")
    with open("nest/nest/file3.txt", "w") as f:
        f.write("dude")

    artifact = wandb.Artifact(type="dataset", name="my-arty")
    artifact.add_reference("file://" + os.getcwd())

    assert artifact.digest == "13d688af2d0dab74e0544a4c5c542735"
    manifest = artifact.manifest.to_manifest_json()
    assert manifest["contents"]["file1.txt"] == {
        "digest": "XUFAKrxLKna5cZ2REBfFkg==",
        "ref": "file://" + os.path.join(os.getcwd(), "file1.txt"),
        "size": 5,
    }
    assert manifest["contents"]["nest/file2.txt"] == {
        "digest": "aGTzidmHZDa8h3j/Bx0bbA==",
        "ref": "file://" + os.path.join(os.getcwd(), "nest", "file2.txt"),
        "size": 2,
    }
    assert manifest["contents"]["nest/nest/file3.txt"] == {
        "digest": "E7c+2uhEOZC+GqjxpIO8Jw==",
        "ref": "file://" + os.path.join(os.getcwd(), "nest", "nest", "file3.txt"),
        "size": 4,
    }


def test_add_reference_local_dir_no_checksum():

    path_1 = os.path.join("file1.txt")
    with open(path_1, "w") as f:
        f.write("hello")
    size_1 = os.path.getsize(path_1)

    path_2 = os.path.join("nest", "file2.txt")
    os.mkdir("nest")
    with open(path_2, "w") as f:
        f.write("my")
    size_2 = os.path.getsize(path_2)

    path_3 = os.path.join("nest", "nest", "file3.txt")
    os.mkdir("nest/nest")
    with open(path_3, "w") as f:
        f.write("dude")
    size_3 = os.path.getsize(path_3)

    artifact = wandb.Artifact(type="dataset", name="my-arty")
    artifact.add_reference("file://" + os.getcwd(), checksum=False)

    assert artifact.digest == "7ca355c7f600119151d607c98921ab50"
    manifest = artifact.manifest.to_manifest_json()
    assert manifest["contents"]["file1.txt"] == {
        "digest": md5_string(str(size_1)),
        "ref": "file://" + os.path.join(os.getcwd(), "file1.txt"),
        "size": size_1,
    }
    assert manifest["contents"]["nest/file2.txt"] == {
        "digest": md5_string(str(size_2)),
        "ref": "file://" + os.path.join(os.getcwd(), "nest", "file2.txt"),
        "size": size_2,
    }
    assert manifest["contents"]["nest/nest/file3.txt"] == {
        "digest": md5_string(str(size_3)),
        "ref": "file://" + os.path.join(os.getcwd(), "nest", "nest", "file3.txt"),
        "size": size_3,
    }


def test_add_reference_local_dir_with_name():

    with open("file1.txt", "w") as f:
        f.write("hello")
    os.mkdir("nest")
    with open("nest/file2.txt", "w") as f:
        f.write("my")
    os.mkdir("nest/nest")
    with open("nest/nest/file3.txt", "w") as f:
        f.write("dude")

    artifact = wandb.Artifact(type="dataset", name="my-arty")
    artifact.add_reference("file://" + os.getcwd(), name="top")

    assert artifact.digest == "c406b09e8b6cb180e9be7fa010bf5a83"
    manifest = artifact.manifest.to_manifest_json()
    assert manifest["contents"]["top/file1.txt"] == {
        "digest": "XUFAKrxLKna5cZ2REBfFkg==",
        "ref": "file://" + os.path.join(os.getcwd(), "top", "file1.txt"),
        "size": 5,
    }
    assert manifest["contents"]["top/nest/file2.txt"] == {
        "digest": "aGTzidmHZDa8h3j/Bx0bbA==",
        "ref": "file://" + os.path.join(os.getcwd(), "top", "nest", "file2.txt"),
        "size": 2,
    }
    assert manifest["contents"]["top/nest/nest/file3.txt"] == {
        "digest": "E7c+2uhEOZC+GqjxpIO8Jw==",
        "ref": "file://"
        + os.path.join(os.getcwd(), "top", "nest", "nest", "file3.txt"),
        "size": 4,
    }


def test_add_reference_local_dir_by_uri(tmp_path):
    ugly_path = tmp_path / "i=D" / "has !@#$%^&[]()|',`~ awful taste in file names"
    ugly_path.mkdir(parents=True)
    file = ugly_path / "file.txt"
    file.write_text("sorry")

    artifact = wandb.Artifact(type="dataset", name="my-arty")
    artifact.add_reference(ugly_path.as_uri())
    manifest = artifact.manifest.to_manifest_json()
    assert manifest["contents"]["file.txt"] == {
        "digest": "c88OOIlx7k7DTo2u3Q02zA==",
        "ref": file.as_uri(),
        "size": 5,
    }


def test_add_s3_reference_object():

    artifact = wandb.Artifact(type="dataset", name="my-arty")
    mock_boto(artifact)
    artifact.add_reference("s3://my-bucket/my_object.pb")

    assert artifact.digest == "8aec0d6978da8c2b0bf5662b3fd043a4"
    manifest = artifact.manifest.to_manifest_json()
    assert manifest["contents"]["my_object.pb"] == {
        "digest": "1234567890abcde",
        "ref": "s3://my-bucket/my_object.pb",
        "extra": {"etag": "1234567890abcde", "versionID": "1"},
        "size": 10,
    }


def test_add_s3_reference_object_with_version():

    artifact = wandb.Artifact(type="dataset", name="my-arty")
    mock_boto(artifact)
    artifact.add_reference("s3://my-bucket/my_object.pb?versionId=2")

    assert artifact.digest == "8aec0d6978da8c2b0bf5662b3fd043a4"
    manifest = artifact.manifest.to_manifest_json()
    assert manifest["contents"]["my_object.pb"] == {
        "digest": "1234567890abcde",
        "ref": "s3://my-bucket/my_object.pb",
        "extra": {"etag": "1234567890abcde", "versionID": "2"},
        "size": 10,
    }


def test_add_s3_reference_object_with_name():

    artifact = wandb.Artifact(type="dataset", name="my-arty")
    mock_boto(artifact)
    artifact.add_reference("s3://my-bucket/my_object.pb", name="renamed.pb")

    assert artifact.digest == "bd85fe009dc9e408a5ed9b55c95f47b2"
    manifest = artifact.manifest.to_manifest_json()
    assert manifest["contents"]["renamed.pb"] == {
        "digest": "1234567890abcde",
        "ref": "s3://my-bucket/my_object.pb",
        "extra": {"etag": "1234567890abcde", "versionID": "1"},
        "size": 10,
    }


def test_add_s3_reference_path(runner, capsys):
    with runner.isolated_filesystem():
        artifact = wandb.Artifact(type="dataset", name="my-arty")
        mock_boto(artifact, path=True)
        artifact.add_reference("s3://my-bucket/")

        assert artifact.digest == "17955d00a20e1074c3bc96c74b724bfe"
        manifest = artifact.manifest.to_manifest_json()
        assert manifest["contents"]["my_object.pb"] == {
            "digest": "1234567890abcde",
            "ref": "s3://my-bucket/my_object.pb",
            "extra": {"etag": "1234567890abcde", "versionID": "1"},
            "size": 10,
        }
        _, err = capsys.readouterr()
        assert "Generating checksum" in err


def test_add_s3_reference_path_with_content_type(runner, capsys):
    with runner.isolated_filesystem():
        artifact = wandb.Artifact(type="dataset", name="my-arty")
        mock_boto(artifact, path=False, content_type="application/x-directory")
        artifact.add_reference("s3://my-bucket/")

        assert artifact.digest == "17955d00a20e1074c3bc96c74b724bfe"
        manifest = artifact.manifest.to_manifest_json()
        assert manifest["contents"]["my_object.pb"] == {
            "digest": "1234567890abcde",
            "ref": "s3://my-bucket/my_object.pb",
            "extra": {"etag": "1234567890abcde", "versionID": "1"},
            "size": 10,
        }
        _, err = capsys.readouterr()
        assert "Generating checksum" in err


def test_add_s3_max_objects():

    artifact = wandb.Artifact(type="dataset", name="my-arty")
    mock_boto(artifact, path=True)
    with pytest.raises(ValueError):
        artifact.add_reference("s3://my-bucket/", max_objects=1)


def test_add_reference_s3_no_checksum():

    with open("file1.txt", "w") as f:
        f.write("hello")
    artifact = wandb.Artifact(type="dataset", name="my-arty")
    mock_boto(artifact)
    # TODO: Should we require name in this case?
    artifact.add_reference("s3://my_bucket/file1.txt", checksum=False)

    assert artifact.digest == "52631787ed3579325f985dc0f2374040"
    manifest = artifact.manifest.to_manifest_json()
    assert manifest["contents"]["file1.txt"] == {
        "digest": "s3://my_bucket/file1.txt",
        "ref": "s3://my_bucket/file1.txt",
    }


def test_add_gs_reference_object():

    artifact = wandb.Artifact(type="dataset", name="my-arty")
    mock_gcs(artifact)
    artifact.add_reference("gs://my-bucket/my_object.pb")

    assert artifact.digest == "8aec0d6978da8c2b0bf5662b3fd043a4"
    manifest = artifact.manifest.to_manifest_json()
    assert manifest["contents"]["my_object.pb"] == {
        "digest": "1234567890abcde",
        "ref": "gs://my-bucket/my_object.pb",
        "extra": {"etag": "1234567890abcde", "versionID": "1"},
        "size": 10,
    }


def test_add_gs_reference_object_with_version():

    artifact = wandb.Artifact(type="dataset", name="my-arty")
    mock_gcs(artifact)
    artifact.add_reference("gs://my-bucket/my_object.pb#2")

    assert artifact.digest == "8aec0d6978da8c2b0bf5662b3fd043a4"
    manifest = artifact.manifest.to_manifest_json()
    assert manifest["contents"]["my_object.pb"] == {
        "digest": "1234567890abcde",
        "ref": "gs://my-bucket/my_object.pb",
        "extra": {"etag": "1234567890abcde", "versionID": "2"},
        "size": 10,
    }


def test_add_gs_reference_object_with_name():

    artifact = wandb.Artifact(type="dataset", name="my-arty")
    mock_gcs(artifact)
    artifact.add_reference("gs://my-bucket/my_object.pb", name="renamed.pb")

    assert artifact.digest == "bd85fe009dc9e408a5ed9b55c95f47b2"
    manifest = artifact.manifest.to_manifest_json()
    assert manifest["contents"]["renamed.pb"] == {
        "digest": "1234567890abcde",
        "ref": "gs://my-bucket/my_object.pb",
        "extra": {"etag": "1234567890abcde", "versionID": "1"},
        "size": 10,
    }


def test_add_gs_reference_path(runner, capsys):
    with runner.isolated_filesystem():
        artifact = wandb.Artifact(type="dataset", name="my-arty")
        mock_gcs(artifact, path=True)
        artifact.add_reference("gs://my-bucket/")

        assert artifact.digest == "17955d00a20e1074c3bc96c74b724bfe"
        manifest = artifact.manifest.to_manifest_json()
        assert manifest["contents"]["my_object.pb"] == {
            "digest": "1234567890abcde",
            "ref": "gs://my-bucket/my_object.pb",
            "extra": {"etag": "1234567890abcde", "versionID": "1"},
            "size": 10,
        }
        _, err = capsys.readouterr()
        assert "Generating checksum" in err


def test_add_http_reference_path():

    artifact = wandb.Artifact(type="dataset", name="my-arty")
    mock_http(
        artifact,
        headers={
            "ETag": '"abc"',
            "Content-Length": "256",
        },
    )
    artifact.add_reference("http://example.com/file1.txt")

    assert artifact.digest == "48237ccc050a88af9dcd869dd5a7e9f4"
    manifest = artifact.manifest.to_manifest_json()
    assert manifest["contents"]["file1.txt"] == {
        "digest": "abc",
        "ref": "http://example.com/file1.txt",
        "size": 256,
        "extra": {
            "etag": '"abc"',
        },
    }


def test_add_reference_named_local_file(tmp_path):
    file = tmp_path / "file1.txt"
    file.write_text("hello")
    uri = file.as_uri()

    artifact = wandb.Artifact(type="dataset", name="my-arty")
    artifact.add_reference(uri, name="great-file.txt")

    assert artifact.digest == "585b9ada17797e37c9cbab391e69b8c5"
    manifest = artifact.manifest.to_manifest_json()
    assert manifest["contents"]["great-file.txt"] == {
        "digest": "XUFAKrxLKna5cZ2REBfFkg==",
        "ref": uri,
        "size": 5,
    }


def test_add_reference_unknown_handler():

    artifact = wandb.Artifact(type="dataset", name="my-arty")
    artifact.add_reference("ref://example.com/somefile.txt", name="ref")

    assert artifact.digest == "410ade94865e89ebe1f593f4379ac228"

    manifest = artifact.manifest.to_manifest_json()
    assert manifest["contents"]["ref"] == {
        "digest": "ref://example.com/somefile.txt",
        "ref": "ref://example.com/somefile.txt",
    }


def test_artifact_table_deserialize_timestamp_column():
    artifact_json = {
        "_type": "table",
        "column_types": {
            "params": {
                "type_map": {
                    "Date Time": {
                        "params": {
                            "allowed_types": [
                                {"wb_type": "none"},
                                {"wb_type": "timestamp"},
                            ]
                        },
                        "wb_type": "union",
                    },
                }
            },
            "wb_type": "typedDict",
        },
        "columns": [
            "Date Time",
        ],
        "data": [
            [
                1230800400000.0,
            ],
            [
                None,
            ],
        ],
    }

    artifact_json_non_null = {
        "_type": "table",
        "column_types": {
            "params": {
                "type_map": {
                    "Date Time": {"wb_type": "timestamp"},
                }
            },
            "wb_type": "typedDict",
        },
        "columns": [
            "Date Time",
        ],
        "data": [
            [
                1230800400000.0,
            ],
            [
                1230807600000.0,
            ],
        ],
    }

    for art in (artifact_json, artifact_json_non_null):
        artifact = wandb.Artifact(name="test", type="test")
        timestamp_idx = art["columns"].index("Date Time")
        table = wandb.Table.from_json(art, artifact)
        assert [row[timestamp_idx] for row in table.data] == [
            datetime.fromtimestamp(row[timestamp_idx] / 1000.0, tz=timezone.utc)
            if row[timestamp_idx] is not None
            else None
            for row in art["data"]
        ]


def test_add_obj_wbimage_no_classes(assets_path):
    im_path = str(assets_path("2x2.png"))

    artifact = wandb.Artifact(type="dataset", name="my-arty")
    wb_image = wandb.Image(
        im_path,
        masks={
            "ground_truth": {
                "path": im_path,
            },
        },
    )
    with pytest.raises(ValueError):
        artifact.add(wb_image, "my-image")


def test_add_obj_wbimage(assets_path):
    im_path = str(assets_path("2x2.png"))

    artifact = wandb.Artifact(type="dataset", name="my-arty")
    wb_image = wandb.Image(im_path, classes=[{"id": 0, "name": "person"}])
    artifact.add(wb_image, "my-image")

    manifest = artifact.manifest.to_manifest_json()
    assert artifact.digest == "7772370e2243066215a845a34f3cc42c"
    assert manifest["contents"] == {
        "media/classes/65347c6442e21b09b198d62e080e46ce_cls.classes.json": {
            "digest": "eG00DqdCcCBqphilriLNfw==",
            "size": 64,
        },
        "media/images/641e917f31888a48f546/2x2.png": {
            "digest": "L1pBeGPxG+6XVRQk4WuvdQ==",
            "size": 71,
        },
        "my-image.image-file.json": {
            "digest": "IcEgVbPW7fE1a+g577K+VQ==",
            "size": 346,
        },
    }


def test_add_obj_using_brackets(assets_path):
    im_path = str(assets_path("2x2.png"))

    artifact = wandb.Artifact(type="dataset", name="my-arty")
    wb_image = wandb.Image(im_path, classes=[{"id": 0, "name": "person"}])
    artifact["my-image"] = wb_image

    manifest = artifact.manifest.to_manifest_json()
    assert artifact.digest == "7772370e2243066215a845a34f3cc42c"
    assert manifest["contents"] == {
        "media/classes/65347c6442e21b09b198d62e080e46ce_cls.classes.json": {
            "digest": "eG00DqdCcCBqphilriLNfw==",
            "size": 64,
        },
        "media/images/641e917f31888a48f546/2x2.png": {
            "digest": "L1pBeGPxG+6XVRQk4WuvdQ==",
            "size": 71,
        },
        "my-image.image-file.json": {
            "digest": "IcEgVbPW7fE1a+g577K+VQ==",
            "size": 346,
        },
    }

    with pytest.raises(ValueError):
        _ = artifact["my-image"]


def test_artifact_interface_link():
    art = wandb_interface.artifacts.Artifact()
    with pytest.raises(NotImplementedError):
        _ = art.link("boom")


def test_artifact_interface_get_item():
    art = wandb_interface.artifacts.Artifact()
    with pytest.raises(NotImplementedError):
        _ = art["my-image"]


def test_artifact_interface_set_item():
    art = wandb_interface.artifacts.Artifact()
    with pytest.raises(NotImplementedError):
        art["my-image"] = 1


def test_duplicate_wbimage_from_file(assets_path):
    im_path_1 = str(assets_path("test.png"))
    im_path_2 = str(assets_path("test2.png"))

    artifact = wandb.Artifact(type="dataset", name="artifact")
    wb_image_1 = wandb.Image(im_path_1)
    wb_image_2 = wandb.Image(im_path_2)
    artifact.add(wb_image_1, "my-image_1")
    artifact.add(wb_image_2, "my-image_2")
    assert len(artifact.manifest.entries) == 4

    artifact = wandb.Artifact(type="dataset", name="artifact")
    wb_image_1 = wandb.Image(im_path_1)
    wb_image_2 = wandb.Image(im_path_1)
    artifact.add(wb_image_1, "my-image_1")
    artifact.add(wb_image_2, "my-image_2")
    assert len(artifact.manifest.entries) == 3


def test_deduplicate_wbimage_from_array():
    im_data_1 = np.random.rand(300, 300, 3)
    im_data_2 = np.random.rand(300, 300, 3)

    artifact = wandb.Artifact(type="dataset", name="artifact")
    wb_image_1 = wandb.Image(im_data_1)
    wb_image_2 = wandb.Image(im_data_2)
    artifact.add(wb_image_1, "my-image_1")
    artifact.add(wb_image_2, "my-image_2")
    assert len(artifact.manifest.entries) == 4

    artifact = wandb.Artifact(type="dataset", name="artifact")
    wb_image_1 = wandb.Image(im_data_1)
    wb_image_2 = wandb.Image(im_data_2)
    wb_image_3 = wandb.Image(im_data_1)  # yes, should be 1
    artifact.add(wb_image_1, "my-image_1")
    artifact.add(wb_image_2, "my-image_2")
    artifact.add(wb_image_3, "my-image_3")
    assert len(artifact.manifest.entries) == 5


def test_deduplicate_wbimagemask_from_array():
    im_data_1 = np.random.randint(0, 10, (300, 300))
    im_data_2 = np.random.randint(0, 10, (300, 300))

    artifact = wandb.Artifact(type="dataset", name="artifact")
    wb_imagemask_1 = data_types.ImageMask({"mask_data": im_data_1}, key="test")
    wb_imagemask_2 = data_types.ImageMask({"mask_data": im_data_2}, key="test2")
    artifact.add(wb_imagemask_1, "my-imagemask_1")
    artifact.add(wb_imagemask_2, "my-imagemask_2")
    assert len(artifact.manifest.entries) == 4

    artifact = wandb.Artifact(type="dataset", name="artifact")
    wb_imagemask_1 = data_types.ImageMask({"mask_data": im_data_1}, key="test")
    wb_imagemask_2 = data_types.ImageMask({"mask_data": im_data_1}, key="test2")
    artifact.add(wb_imagemask_1, "my-imagemask_1")
    artifact.add(wb_imagemask_2, "my-imagemask_2")
    assert len(artifact.manifest.entries) == 3


def test_add_obj_wbimage_classes_obj(assets_path):
    im_path = str(assets_path("2x2.png"))

    artifact = wandb.Artifact(type="dataset", name="my-arty")
    classes = wandb.Classes([{"id": 0, "name": "person"}])
    wb_image = wandb.Image(im_path, classes=classes)
    artifact.add(wb_image, "my-image")

    manifest = artifact.manifest.to_manifest_json()
    assert manifest["contents"] == {
        "media/classes/65347c6442e21b09b198d62e080e46ce_cls.classes.json": {
            "digest": "eG00DqdCcCBqphilriLNfw==",
            "size": 64,
        },
        "media/images/641e917f31888a48f546/2x2.png": {
            "digest": "L1pBeGPxG+6XVRQk4WuvdQ==",
            "size": 71,
        },
        "my-image.image-file.json": {
            "digest": "IcEgVbPW7fE1a+g577K+VQ==",
            "size": 346,
        },
    }


def test_add_obj_wbimage_classes_obj_already_added(assets_path):
    im_path = str(assets_path("2x2.png"))

    artifact = wandb.Artifact(type="dataset", name="my-arty")
    classes = wandb.Classes([{"id": 0, "name": "person"}])
    artifact.add(classes, "my-classes")
    wb_image = wandb.Image(im_path, classes=classes)
    artifact.add(wb_image, "my-image")

    manifest = artifact.manifest.to_manifest_json()
    assert manifest["contents"] == {
        "my-classes.classes.json": {
            "digest": "eG00DqdCcCBqphilriLNfw==",
            "size": 64,
        },
        "media/classes/65347c6442e21b09b198d62e080e46ce_cls.classes.json": {
            "digest": "eG00DqdCcCBqphilriLNfw==",
            "size": 64,
        },
        "media/images/641e917f31888a48f546/2x2.png": {
            "digest": "L1pBeGPxG+6XVRQk4WuvdQ==",
            "size": 71,
        },
        "my-image.image-file.json": {
            "digest": "IcEgVbPW7fE1a+g577K+VQ==",
            "size": 346,
        },
    }


def test_add_obj_wbimage_image_already_added(assets_path):
    im_path = str(assets_path("2x2.png"))

    artifact = wandb.Artifact(type="dataset", name="my-arty")
    artifact.add_file(im_path)
    wb_image = wandb.Image(im_path, classes=[{"id": 0, "name": "person"}])
    artifact.add(wb_image, "my-image")

    manifest = artifact.manifest.to_manifest_json()
    assert manifest["contents"] == {
        "2x2.png": {"digest": "L1pBeGPxG+6XVRQk4WuvdQ==", "size": 71},
        "media/classes/65347c6442e21b09b198d62e080e46ce_cls.classes.json": {
            "digest": "eG00DqdCcCBqphilriLNfw==",
            "size": 64,
        },
        "my-image.image-file.json": {
            "digest": "BPGPVjCBRxX6MNySpv2Rmg==",
            "size": 312,
        },
    }


def test_add_obj_wbtable_images(assets_path):
    im_path = str(assets_path("2x2.png"))

    artifact = wandb.Artifact(type="dataset", name="my-arty")
    wb_image = wandb.Image(im_path, classes=[{"id": 0, "name": "person"}])
    wb_table = wandb.Table(["examples"])
    wb_table.add_data(wb_image)
    wb_table.add_data(wb_image)
    artifact.add(wb_table, "my-table")

    manifest = artifact.manifest.to_manifest_json()

    assert manifest["contents"] == {
        "media/classes/65347c6442e21b09b198d62e080e46ce_cls.classes.json": {
            "digest": "eG00DqdCcCBqphilriLNfw==",
            "size": 64,
        },
        "media/images/641e917f31888a48f546/2x2.png": {
            "digest": "L1pBeGPxG+6XVRQk4WuvdQ==",
            "size": 71,
        },
        "my-table.table.json": {"digest": "apPaCuFMSlFoP7rztfZq5Q==", "size": 1290},
    }


def test_add_obj_wbtable_images_duplicate_name(assets_path):
    img_1 = str(assets_path("2x2.png"))
    img_2 = str(assets_path("test2.png"))

    os.mkdir("dir1")
    shutil.copy(img_1, "dir1/img.png")
    os.mkdir("dir2")
    shutil.copy(img_2, "dir2/img.png")

    artifact = wandb.Artifact(type="dataset", name="my-arty")
    wb_image_1 = wandb.Image(os.path.join("dir1", "img.png"))
    wb_image_2 = wandb.Image(os.path.join("dir2", "img.png"))
    wb_table = wandb.Table(["examples"])
    wb_table.add_data(wb_image_1)
    wb_table.add_data(wb_image_2)
    artifact.add(wb_table, "my-table")

    manifest = artifact.manifest.to_manifest_json()
    assert manifest["contents"] == {
        "media/images/641e917f31888a48f546/img.png": {
            "digest": "L1pBeGPxG+6XVRQk4WuvdQ==",
            "size": 71,
        },
        "media/images/cf37c38fd1dca3aaba6e/img.png": {
            "digest": "pQVvBBgcuG+jTN0Xo97eZQ==",
            "size": 8837,
        },
        "my-table.table.json": {"digest": "hjWyKjD8J/wFtikBxnFOeA==", "size": 981},
    }


def test_add_partition_folder():

    table_name = "dataset"
    table_parts_dir = "dataset_parts"
    artifact_name = "simple_dataset"
    artifact_type = "dataset"

    artifact = wandb.Artifact(artifact_name, type=artifact_type)
    partition_table = wandb.data_types.PartitionedTable(parts_path=table_parts_dir)
    artifact.add(partition_table, table_name)
    manifest = artifact.manifest.to_manifest_json()
    print(manifest)
    print(artifact.digest)
    assert artifact.digest == "c6a4d80ed84fd68df380425ded894b19"
    assert manifest["contents"]["dataset.partitioned-table.json"] == {
        "digest": "uo/SjoAO+O7pcSfg+yhlDg==",
        "size": 61,
    }


def test_interface_commit_hash():
    artifact = wandb_interface.artifacts.Artifact()
    with pytest.raises(NotImplementedError):
        artifact.commit_hash()


@pytest.mark.parametrize(
    "headers,expected_digest",
    [
        ({"ETag": "my-etag"}, "my-etag"),
        # TODO(spencerpearson): I think this test is wrong:
        # if no etag is provided, shouldn't we hash the response body, not simply use the URL?
        (None, "https://example.com/foo.json?bar=abc"),
    ],
)
def test_http_storage_handler_uses_etag_for_digest(
    headers: Optional[Mapping[str, str]], expected_digest: Optional[str]
):
    with responses.RequestsMock() as rsps, requests.Session() as session:
        rsps.add(
            "GET",
            "https://example.com/foo.json?bar=abc",
            json={"result": 1},
            headers=headers,
        )
        handler = wandb_artifacts.HTTPHandler(session)

        art = wandb.Artifact("test", type="dataset")
        [entry] = handler.store_path(
            art, "https://example.com/foo.json?bar=abc", "foo.json"
        )
        assert entry.path == "foo.json"
        assert entry.ref == "https://example.com/foo.json?bar=abc"
        assert entry.digest == expected_digest


def test_s3_storage_handler_load_path_uses_cache(tmp_path):
    uri = "s3://some-bucket/path/to/file.json"
    etag = "some etag"

    cache = wandb_artifacts.ArtifactsCache(tmp_path)
    path, _, opener = cache.check_etag_obj_path(uri, etag, 123)
    with opener() as f:
        f.write(123 * "a")

    handler = wandb_artifacts.S3Handler()
    handler._cache = cache

    local_path = handler.load_path(
        wandb_artifacts.ArtifactManifestEntry(
            path="foo/bar",
            ref=uri,
            digest=etag,
            size=123,
        ),
        local=True,
    )
    assert local_path == path


def test_tracking_storage_handler():
    art = wandb_artifacts.Artifact("test", "dataset")
    handler = wandb_artifacts.TrackingHandler()
    [entry] = handler.store_path(art, path="/path/to/file.txt", name="some-file")
    assert entry.path == "some-file"
    assert entry.ref == "/path/to/file.txt"
    assert entry.digest == entry.ref

    # TODO(spencerpearson): THIS TEST IS BROKEN. I'm pretty sure.
    # I'm commenting it out rather than fixing it because this commit should be a no-op.
    #
    # Empirically, this test fails with:
    #   AssertionError: assert 'some-file' == '/path/to/file.txt'
    # But 'some-file' started out as a `name`, i.e. a util.LogicalFilePathStr,
    # representing the location of the file *within the artifact*
    # rather than *on the filesystem*.
    #
<<<<<<< HEAD
    # assert handler.load_path(entry) == "/path/to/file.txt"
=======
    # assert handler.load_path(art, entry) == "/path/to/file.txt"


def test_manifest_json_version():
    pd_manifest = wandb.proto.wandb_internal_pb2.ArtifactManifest()
    pd_manifest.version = 1
    manifest = wandb.sdk.internal.artifacts._manifest_json_from_proto(pd_manifest)
    assert manifest["version"] == 1


@pytest.mark.parametrize("version", ["1", 1.0])
def test_manifest_version_is_integer(version):
    pd_manifest = wandb.proto.wandb_internal_pb2.ArtifactManifest()
    with pytest.raises(TypeError):
        pd_manifest.version = version


@pytest.mark.parametrize("version", [0, 2])
def test_manifest_json_invalid_version(version):
    pd_manifest = wandb.proto.wandb_internal_pb2.ArtifactManifest()
    pd_manifest.version = version
    with pytest.raises(Exception) as e:
        wandb.sdk.internal.artifacts._manifest_json_from_proto(pd_manifest)
    assert "manifest version" in str(e.value)
>>>>>>> 8f141bb6
<|MERGE_RESOLUTION|>--- conflicted
+++ resolved
@@ -1090,10 +1090,7 @@
     # representing the location of the file *within the artifact*
     # rather than *on the filesystem*.
     #
-<<<<<<< HEAD
     # assert handler.load_path(entry) == "/path/to/file.txt"
-=======
-    # assert handler.load_path(art, entry) == "/path/to/file.txt"
 
 
 def test_manifest_json_version():
@@ -1116,5 +1113,4 @@
     pd_manifest.version = version
     with pytest.raises(Exception) as e:
         wandb.sdk.internal.artifacts._manifest_json_from_proto(pd_manifest)
-    assert "manifest version" in str(e.value)
->>>>>>> 8f141bb6
+    assert "manifest version" in str(e.value)