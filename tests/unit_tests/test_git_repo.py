#!/usr/bin/env python

"""
test_git_repo
----------------------------------

Tests for the `wandb.GitRepo` module.
"""
import pytest
import wandb

GitRepo = wandb.wandb_lib.git.GitRepo


class TestGitRepo:
    def test_last_commit(self, git_repo_fn):
        git_repo = git_repo_fn(commit_msg="My commit message")
        assert len(git_repo.last_commit) == 40

    def test_dirty(self, git_repo_fn):
        git_repo = git_repo_fn()
        assert not git_repo.dirty
        open("foo.txt", "wb").close()
        git_repo.repo.index.add(["foo.txt"])
        assert git_repo.dirty

    def test_remote_url(self, git_repo_fn):
        repo = git_repo_fn(remote_url=None)
        assert repo.remote_url is None

    def test_create_tag(self, git_repo):
        # TODO: assert git / not git
        tag = git_repo.tag("foo", "My great tag")
        assert tag is None or tag.name == "wandb/foo"

    def test_no_repo(self):
        assert not GitRepo(root="/tmp").enabled

    def test_no_remote(self):
        assert not GitRepo(remote=None).enabled

<<<<<<< HEAD
    def test_manual(self):
        remote_url = "https://foo@github.com/FooTest/Foo.git"
        commit = "29c15e893e36efad84001f4484b4813fbacd55a0"
        git_repo = GitRepo(remote_url=remote_url, commit=commit)
        assert not git_repo.auto
        assert git_repo.last_commit == commit
        assert git_repo.remote_url == remote_url

    def test_remote_url_with_token(self, git_repo_fn):
        remote_url = "https://foo:bar@github.com/FooTest/Foo.git"
        git_repo = git_repo_fn(remote_url=remote_url)
        assert "bar" not in git_repo.remote_url
        assert git_repo.remote_url is not None

    def test_remote_url_no_token(self, git_repo_fn):
        remote_url = "https://foo:@github.com/FooTest/Foo.git"
        git_repo = git_repo_fn(remote_url=remote_url)

        assert git_repo.remote_url == remote_url

    def test_remote_with_port(self, git_repo_fn):
        remote_url = "https://foo:@github.com:8080/FooTest/Foo.git"
        git_repo = git_repo_fn(remote_url=remote_url)
        assert git_repo.remote_url == remote_url
=======
    def test_remote_url_with_token(self, git_repo_with_remote):
        assert "bar" not in git_repo_with_remote.remote_url
        assert git_repo_with_remote.remote_url is not None

    def test_remote_url_no_token(self, git_repo_with_remote_and_empty_pass):
        assert (
            git_repo_with_remote_and_empty_pass.remote_url
            == "https://foo:@github.com/FooTest/Foo.git"
        )

    def test_remote_with_port(self, git_repo_with_remote_and_port):
        assert (
            git_repo_with_remote_and_port.remote_url
            == "https://foo:@github.com:8080/FooTest/Foo.git"
        )

    def test_root_doesnt_exist(self):
        git_repo = GitRepo(root="/tmp/foo")
        assert git_repo.repo is False
>>>>>>> 3cee613b
<|MERGE_RESOLUTION|>--- conflicted
+++ resolved
@@ -39,7 +39,6 @@
     def test_no_remote(self):
         assert not GitRepo(remote=None).enabled
 
-<<<<<<< HEAD
     def test_manual(self):
         remote_url = "https://foo@github.com/FooTest/Foo.git"
         commit = "29c15e893e36efad84001f4484b4813fbacd55a0"
@@ -64,24 +63,7 @@
         remote_url = "https://foo:@github.com:8080/FooTest/Foo.git"
         git_repo = git_repo_fn(remote_url=remote_url)
         assert git_repo.remote_url == remote_url
-=======
-    def test_remote_url_with_token(self, git_repo_with_remote):
-        assert "bar" not in git_repo_with_remote.remote_url
-        assert git_repo_with_remote.remote_url is not None
-
-    def test_remote_url_no_token(self, git_repo_with_remote_and_empty_pass):
-        assert (
-            git_repo_with_remote_and_empty_pass.remote_url
-            == "https://foo:@github.com/FooTest/Foo.git"
-        )
-
-    def test_remote_with_port(self, git_repo_with_remote_and_port):
-        assert (
-            git_repo_with_remote_and_port.remote_url
-            == "https://foo:@github.com:8080/FooTest/Foo.git"
-        )
-
+    
     def test_root_doesnt_exist(self):
         git_repo = GitRepo(root="/tmp/foo")
-        assert git_repo.repo is False
->>>>>>> 3cee613b
+        assert git_repo.repo is False