--- conflicted
+++ resolved
@@ -77,7 +77,6 @@
 
 
 def test_image(summary):
-<<<<<<< HEAD
     summary["image"] = Image(np.zeros((28, 28)))
     ds = disk_summary(summary)
     assert os.path.exists(os.path.join(summary._run.dir, ds['image']['path']))
@@ -93,18 +92,6 @@
 
 def test_matplot_image(summary):
     img = plt.imshow(np.zeros((28, 28)), cmap='gray')
-=======
-    summary["image"] = Image(np.random.rand(28, 28))
-    assert disk_summary(summary)['image'] == {
-        '_type': 'images', 'count': 1, 'height': 28, 'width': 28}
-    print("Glob ", glob.glob("**/*"))
-    assert os.path.exists("media/images/image_summary.jpg")
-
-
-def test_matplot_image(summary):
-    print("Summary fname", summary._fname)
-    img = plt.imshow(np.random.rand(28, 28), cmap='gray')
->>>>>>> 2032c231
     summary["fig"] = img
     plt.close()
     ds = disk_summary(summary)
