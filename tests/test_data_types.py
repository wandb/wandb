import wandb
from wandb import data_types
import numpy as np
import pytest
import PIL
import os
import matplotlib
import six
import sys

from wandb.data_types import ImageMask, BoundingBoxes2D

matplotlib.use("Agg")
from click.testing import CliRunner
import matplotlib.pyplot as plt
from click.testing import CliRunner

from . import utils

data = np.random.randint(255, size=(1000))


def test_raw_data():
    wbhist = wandb.Histogram(data)
    assert len(wbhist.histogram) == 64


def test_np_histogram():
    wbhist = wandb.Histogram(np_histogram=np.histogram(data))
    assert len(wbhist.histogram) == 10


def test_manual_histogram():
    wbhist = wandb.Histogram(np_histogram=([1, 2, 4], [3, 10, 20, 0]))
    assert len(wbhist.histogram) == 3


def test_invalid_histogram():
    with pytest.raises(ValueError):
        wbhist = wandb.Histogram(np_histogram=([1, 2, 3], [1]))


image = np.zeros((28, 28))

def test_captions():
    wbone = wandb.Image(image, caption="Cool")
    wbtwo = wandb.Image(image, caption="Nice")
    assert wandb.Image.all_captions([wbone, wbtwo]) == ["Cool", "Nice"]


def test_bind_image():
    with CliRunner().isolated_filesystem():
        run = wandb.wandb_run.Run()
        wb_image = wandb.Image(image)
        wb_image.bind_to_run(run, 'stuff', 10)
        assert wb_image.is_bound()

        with pytest.raises(RuntimeError):
            wb_image.bind_to_run(run, 'stuff', 10)

full_box = {
    "position": {
        "middle" : (0.5,0.5), "width" : 0.1, "height": 0.2
        },
    "class_id": 2,
    "box_caption": "This is a big car",
    "scores": {
        "acc": 0.3
    }
}

# Helper function return a new dictionary with the key removed
def dissoc(d, key):
    new_d = d.copy()
    new_d.pop(key)
    return new_d

optional_keys = ["box_caption", "scores"]
boxes_with_removed_optional_args = [dissoc(full_box, k) for k in optional_keys]

def test_image_accepts_bounding_boxes():
    with CliRunner().isolated_filesystem():
        run = wandb.wandb_run.Run()
        img = wandb.Image(image, boxes={"predictions": {"box_data": [full_box]}})
        img.bind_to_run(run, "images", 0)
        img_json = img.to_json(run)
        path = img_json["boxes"]["predictions"]["path"]
        assert os.path.exists(os.path.join(run.dir, path))

def test_image_accepts_bounding_boxes_optional_args():
    with CliRunner().isolated_filesystem():
        run = wandb.wandb_run.Run()
        img = data_types.Image(image, boxes={"predictions": {"box_data": boxes_with_removed_optional_args}})
        img.bind_to_run(run, "images", 0)
        img_json = img.to_json(run)
        path = img_json["boxes"]["predictions"]["path"]
        assert os.path.exists(os.path.join(run.dir, path))

standard_mask = {
    "mask_data": np.array([[1,2,2,2], [2,3,3,4], [4,4,4,4], [4,4,4,2]]),
    "class_labels": { 
        1: "car",
        2: "pedestrian", 
        3: "tractor", 
        4: "cthululu" 
    }
}

def test_image_accepts_masks():
    with CliRunner().isolated_filesystem():
        run = wandb.wandb_run.Run()
        img = wandb.Image(image, masks={"overlay": standard_mask})
        img.bind_to_run(run, "images", 0)
        img_json = img.to_json(run)
        path = img_json["masks"]["overlay"]["path"]
<<<<<<< HEAD
=======
        assert os.path.exists(os.path.join(run.dir, path))

def test_image_accepts_masks_without_class_labels():
    with CliRunner().isolated_filesystem():
        run = wandb.wandb_run.Run()
        img = wandb.Image(image, masks={"overlay": dissoc(standard_mask, "class_labels")})
        img.bind_to_run(run, "images", 0)
        img_json = img.to_json(run)
        path = img_json["masks"]["overlay"]["path"]
>>>>>>> 901f06f4
        assert os.path.exists(os.path.join(run.dir, path))

def test_cant_serialize_to_other_run():
    """This isn't implemented yet. Should work eventually.
    """
    with CliRunner().isolated_filesystem():
        run = wandb.wandb_run.Run()
        other_run = wandb.wandb_run.Run()
        wb_image = wandb.Image(image)

        wb_image.bind_to_run(run, 'stuff', 10)

        with pytest.raises(AssertionError):
            wb_image.to_json(other_run)


def test_image_seq_to_json():
    with CliRunner().isolated_filesystem():
        run = wandb.wandb_run.Run()
        wb_image = wandb.Image(image)
        meta = wandb.Image.seq_to_json([wb_image], run, "test", 'summary')
        assert os.path.exists(os.path.join(run.dir, 'media', 'images', 'test_summary.png'))

        meta_expected = {
            '_type': 'images',
            'count': 1,
            'height': 28,
            'width': 28,
        }
        assert utils.subdict(meta, meta_expected) == meta_expected

def test_transform_caps_at_65500(caplog):
    large_image = np.random.randint(255, size=(10, 1000))
    large_list = [wandb.Image(large_image)] * 100
    with CliRunner().isolated_filesystem():
        run = wandb.wandb_run.Run()
        meta = wandb.Image.seq_to_json(large_list, run, "test2", 0)
        expected = {'_type': 'images', 'count': 65, 'height': 10, 'width': 1000}
        assert utils.subdict(meta, expected) == expected
        assert os.path.exists(os.path.join(run.dir, "media/images/test2_0.png"))
        assert 'Only 65 images will be uploaded. The maximum total width for a set of thumbnails is 65,500px, or 65 images, each with a width of 1000 pixels.' in caplog.text

def test_audio_sample_rates():
    audio1 = np.random.uniform(-1, 1, 44100)
    audio2 = np.random.uniform(-1, 1, 88200)
    wbaudio1 = wandb.Audio(audio1, sample_rate=44100)
    wbaudio2 = wandb.Audio(audio2, sample_rate=88200)
    assert wandb.Audio.sample_rates([wbaudio1, wbaudio2]) == [44100, 88200]
    # test with missing sample rate
    with pytest.raises(ValueError):
        wbaudio3 = wandb.Audio(audio1)


def test_audio_durations():
    audio1 = np.random.uniform(-1, 1, 44100)
    audio2 = np.random.uniform(-1, 1, 88200)
    wbaudio1 = wandb.Audio(audio1, sample_rate=44100)
    wbaudio2 = wandb.Audio(audio2, sample_rate=44100)
    assert wandb.Audio.durations([wbaudio1, wbaudio2]) == [1.0, 2.0]


def test_audio_captions():
    audio = np.random.uniform(-1, 1, 44100)
    sample_rate = 44100
    caption1 = "This is what a dog sounds like"
    caption2 = "This is what a chicken sounds like"
    # test with all captions
    wbaudio1 = wandb.Audio(audio, sample_rate=sample_rate, caption=caption1)
    wbaudio2 = wandb.Audio(audio, sample_rate=sample_rate, caption=caption2)
    assert wandb.Audio.captions([wbaudio1, wbaudio2]) == [caption1, caption2]
    # test with no captions
    wbaudio3 = wandb.Audio(audio, sample_rate=sample_rate)
    wbaudio4 = wandb.Audio(audio, sample_rate=sample_rate)
    assert wandb.Audio.captions([wbaudio3, wbaudio4]) == False
    # test with some captions
    wbaudio5 = wandb.Audio(audio, sample_rate=sample_rate)
    wbaudio6 = wandb.Audio(audio, sample_rate=sample_rate, caption=caption2)
    assert wandb.Audio.captions([wbaudio5, wbaudio6]) == ['', caption2]


def test_audio_to_json():
    audio = np.zeros(44100)
    with CliRunner().isolated_filesystem():
        run = wandb.wandb_run.Run()
        meta = wandb.Audio.seq_to_json(
            [wandb.Audio(audio, sample_rate=44100)], run, "test", 0)
        assert os.path.exists(os.path.join(run.dir, meta['audio'][0]['path']))

        meta_expected = {
            '_type': 'audio',
            'count': 1,
            'sampleRates': [44100],
            'durations': [1.0],
        }
        assert utils.subdict(meta, meta_expected) == meta_expected

        audio_expected = {
            '_type': 'audio-file',
            'caption': None,
            'sample_rate': 44100,
            'size': 88244,
        }
        assert utils.subdict(meta['audio'][0], audio_expected) == audio_expected


def test_guess_mode():
    image = np.random.randint(255, size=(28, 28, 3))
    wbimg = wandb.Image(image)
    assert wbimg._image.mode == "RGB"


def test_pil():
    pil = PIL.Image.new("L", (28, 28))
    img = wandb.Image(pil)
    assert img._image == pil


def test_matplotlib_image():
    plt.plot([1, 2, 2, 4])
    img = wandb.Image(plt)
    assert img._image.width == 640

@pytest.mark.skipif(sys.version_info < (3, 6), reason="No moviepy.editor in py2")
def test_video_numpy():
    with CliRunner().isolated_filesystem():
        run = wandb.wandb_run.Run()
        video = np.random.randint(255, size=(10,3,28,28))
        vid = wandb.Video(video)
        vid.bind_to_run(run, "videos", 0)
        assert vid.to_json(run)["path"].endswith(".gif")

@pytest.mark.skipif(sys.version_info < (3, 6), reason="No moviepy.editor in py2")
def test_video_numpy_multi():
    with CliRunner().isolated_filesystem():
        run = wandb.wandb_run.Run()
        video = np.random.random(size=(2,10,3,28,28))
        vid = wandb.Video(video)
        vid.bind_to_run(run, "videos", 0)
        assert vid.to_json(run)["path"].endswith(".gif")

@pytest.mark.skipif(sys.version_info < (3, 6), reason="No moviepy.editor in py2")
def test_video_numpy_invalid():
    run = wandb.wandb_run.Run()
    video = np.random.random(size=(3,28,28))
    with pytest.raises(ValueError):
        vid = wandb.Video(video)

def test_video_path():
    with CliRunner().isolated_filesystem():
        run = wandb.wandb_run.Run()
        with open("video.mp4", "w") as f:
            f.write("00000")
        vid = wandb.Video("video.mp4")
        vid.bind_to_run(run, "videos", 0)
        assert vid.to_json(run)["path"].endswith(".mp4")

def test_video_path_invalid():
    run = wandb.wandb_run.Run()
    with CliRunner().isolated_filesystem():
        with open("video.avi", "w") as f:
            f.write("00000")
        with pytest.raises(ValueError):
            vid = wandb.Video("video.avi")

def test_html_str():
    with CliRunner().isolated_filesystem():
        run = wandb.wandb_run.Run()
        html = wandb.Html("<html><body><h1>Hello</h1></body></html>")
        wandb.Html.seq_to_json([html], run, "rad", "summary")
        assert os.path.exists(os.path.join(run.dir, "media/html/rad_summary_0.html"))


def test_html_styles():
    with CliRunner().isolated_filesystem():
        pre = '<base target="_blank"><link rel="stylesheet" type="text/css" href="https://app.wandb.ai/normalize.css" />'
        html = wandb.Html("<html><body><h1>Hello</h1></body></html>")
        assert html.html == "<html><head>"+pre + \
            "</head><body><h1>Hello</h1></body></html>"
        html = wandb.Html(
            "<html><head></head><body><h1>Hello</h1></body></html>")
        assert html.html == "<html><head>"+pre + \
            "</head><body><h1>Hello</h1></body></html>"
        html = wandb.Html("<h1>Hello</h1>")
        assert html.html == pre + "<h1>Hello</h1>"
        html = wandb.Html("<h1>Hello</h1>", inject=False)
        assert html.html == "<h1>Hello</h1>"


def test_html_file():
    with CliRunner().isolated_filesystem():
        run = wandb.wandb_run.Run()
        with open("test.html", "w") as f:
            f.write("<html><body><h1>Hello</h1></body></html>")
        html = wandb.Html(open("test.html"))
        wandb.Html.seq_to_json([html, html], run, "rad", "summary")
        assert os.path.exists(os.path.join(run.dir, "media/html/rad_summary_0.html"))
        assert os.path.exists(os.path.join(run.dir, "media/html/rad_summary_0.html"))


def test_table_default():
    table = wandb.Table()
    table.add_data("Some awesome text", "Positive", "Negative")
    assert table._to_table_json() == {
        "data": [["Some awesome text", "Positive", "Negative"]],
        "columns": ["Input", "Output", "Expected"]
    }


def test_table_custom():
    table = wandb.Table(["Foo", "Bar"])
    table.add_data("So", "Cool")
    table.add_row("&", "Rad")
    assert table._to_table_json() == {
        "data": [["So", "Cool"], ["&", "Rad"]],
        "columns": ["Foo", "Bar"]
    }


point_cloud_1 = np.array([[0, 0, 0, 1],
                          [0, 0, 1, 13],
                          [0, 1, 0, 2],
                          [0, 1, 0, 4]])

point_cloud_2 = np.array([[0, 0, 0],
                          [0, 0, 1],
                          [0, 1, 0],
                          [0, 1, 0]])

point_cloud_3 = np.array([[0, 0, 0, 100, 100, 100],
                          [0, 0, 1, 100, 100, 100],
                          [0, 1, 0, 100, 100, 100],
                          [0, 1, 0, 100, 100, 100]])


def test_object3d_numpy():
    obj = wandb.Object3D(point_cloud_1)
    obj = wandb.Object3D(point_cloud_2)
    obj = wandb.Object3D(point_cloud_3)


def test_object3d_obj():
    obj = wandb.Object3D(open("tests/fixtures/cube.obj"))


def test_object3d_gltf():
    obj = wandb.Object3D(open("tests/fixtures/Box.gltf"))


def test_object3d_io():
    f = open("tests/fixtures/Box.gltf")
    body = f.read()

    ioObj = six.StringIO(six.u(body))
    obj = wandb.Object3D(ioObj, file_type="obj")


def test_object3d_unsupported_numpy():
    with pytest.raises(ValueError):
        wandb.Object3D(np.array([1]))

    with pytest.raises(ValueError):
        wandb.Object3D(np.array([[1, 2], [3, 4], [1, 2]]))

    with pytest.raises(ValueError):
        wandb.Object3D(np.array([1, 3, 4, 5, 6, 7, 8, 8, 3]))

    with pytest.raises(ValueError):
        wandb.Object3D(np.array([[1, 3, 4, 5, 6, 7, 8, 8, 3]]))

    f = open("tests/fixtures/Box.gltf")
    body = f.read()
    ioObj = six.StringIO(six.u(body))

    with pytest.raises(ValueError):
        obj = wandb.Object3D(ioObj)


def test_object3d_seq_to_json():
    cwd = os.getcwd()

    with CliRunner().isolated_filesystem():
        run = wandb.wandb_run.Run()

        obj = wandb.Object3D.seq_to_json([
            wandb.Object3D(open(os.path.join(cwd, "tests/fixtures/Box.gltf"))),
            wandb.Object3D(open(os.path.join(cwd, "tests/fixtures/cube.obj"))),
            wandb.Object3D(point_cloud_1)
        ], run, "pc", 1)

        print(obj)


        assert os.path.exists(os.path.join(run.dir, "media/object3D/Box_be115756.gltf"))
        assert os.path.exists(os.path.join(run.dir, "media/object3D/cube_afff12bc.obj"))
        assert os.path.exists(os.path.join(run.dir, 
            "media/object3D/pc_1_2.pts.json"))

        assert obj["_type"] == "object3D"
        assert obj["filenames"] == [
            "Box_be115756.gltf",
            "cube_afff12bc.obj",
            "pc_1_2.pts.json",
        ]


def test_table_init():
    table = wandb.Table(data=[["Some awesome text", "Positive", "Negative"]])
    assert table._to_table_json() == {
        "data": [["Some awesome text", "Positive", "Negative"]],
        "columns": ["Input", "Output", "Expected"]}

def test_graph():
    graph = wandb.Graph()
    node_a = data_types.Node('a', 'Node A', size=(4,))
    node_b = data_types.Node('b', 'Node B', size=(16,))
    graph.add_node(node_a)
    graph.add_node(node_b)
    graph.add_edge(node_a, node_b)
    assert graph._to_graph_json() == {
        'edges': [['a', 'b']],
        'format': 'keras',
        'nodes': [{'id': 'a', 'name': 'Node A', 'size': (4,)},
                  {'id': 'b', 'name': 'Node B', 'size': (16,)}]}

def test_numpy_arrays_to_list():
    conv = data_types.numpy_arrays_to_lists
    assert conv(np.array((1,2,))) == [1, 2]
    assert conv([np.array((1,2,))]) == [[1, 2]]
    assert conv(np.array(({'a': [np.array((1,2,))]}, 3))) == [{'a': [[1, 2]]}, 3]
<|MERGE_RESOLUTION|>--- conflicted
+++ resolved
@@ -113,8 +113,6 @@
         img.bind_to_run(run, "images", 0)
         img_json = img.to_json(run)
         path = img_json["masks"]["overlay"]["path"]
-<<<<<<< HEAD
-=======
         assert os.path.exists(os.path.join(run.dir, path))
 
 def test_image_accepts_masks_without_class_labels():
@@ -124,7 +122,6 @@
         img.bind_to_run(run, "images", 0)
         img_json = img.to_json(run)
         path = img_json["masks"]["overlay"]["path"]
->>>>>>> 901f06f4
         assert os.path.exists(os.path.join(run.dir, path))
 
 def test_cant_serialize_to_other_run():
