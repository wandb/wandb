--- conflicted
+++ resolved
@@ -1091,14 +1091,14 @@
         assert " is invalid. Please remove invalid filename characters" in str(e)
 
 
-<<<<<<< HEAD
 def test_log_with_dir_sep_windows(live_mock_server, test_settings):
     run = wandb.init(settings=test_settings)
     wb_image = wandb.Image(image)
     run.log({"train/image": wb_image})
     run.finish()
     assert True
-=======
+
+
 runbindable_media = [
     wandb.Image(image, masks={"overlay": standard_mask}),
     wandb.data_types.ImageMask(
@@ -1123,5 +1123,4 @@
         for g, _ in files_dict["files"]
     ]
     assert not any(weird_key in g for g in published_globs), published_globs
-    assert any(glob.escape(weird_key) in g for g in published_globs), published_globs
->>>>>>> d118da68
+    assert any(glob.escape(weird_key) in g for g in published_globs), published_globs