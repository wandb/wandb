--- conflicted
+++ resolved
@@ -176,63 +176,6 @@
     assert "Shutting down, active jobs" in result.output
 
 
-<<<<<<< HEAD
-=======
-def test_launch_sweep_scheduler(runner, test_settings, live_mock_server):
-    with runner.isolated_filesystem():
-        with open("mock_launch_config.json", "w") as f:
-            json.dump(
-                {
-                    "queue": "default",
-                    "resource": "local-process",
-                    "job": "mock-launch-job",
-                    "scheduler": {
-                        "resource": "local-process",
-                    },
-                },
-                f,
-            )
-        # Create a test sweep
-        sweep_config = {
-            "name": "My Sweep",
-            "method": "grid",
-            "parameters": {"parameter1": {"values": [1, 2, 3]}},
-        }
-        sweep_id = wandb.sweep(sweep_config)
-        assert sweep_id == "test"
-        # Create the default queue
-        result = runner.invoke(
-            cli.launch,
-            [
-                "https://wandb.ai/mock_server_entity/test_project/runs/run",
-                "--project",
-                "test_project",
-                "--entity",
-                "mock_server_entity",
-                "--queue",
-                "default",
-            ],
-        )
-        assert result.exit_code == 0
-        ctx = live_mock_server.get_ctx()
-        assert len(ctx["run_queues"]["1"]) == 1
-        # Run the launch sweep scheduler CLI command
-        result = runner.invoke(
-            cli.scheduler,
-            [
-                "--project",
-                "test_project",
-                "--entity",
-                "mock_server_entity",
-                "--launch_config",
-                "mock_launch_config.json",
-                sweep_id,
-            ],
-        )
-        assert result.exit_code == 0
-
-
->>>>>>> 47e2ebe8
 # this test includes building a docker container which can take some time.
 # hence the timeout. caching should usually keep this under 30 seconds
 @pytest.mark.timeout(320)
