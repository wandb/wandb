--- conflicted
+++ resolved
@@ -124,12 +124,8 @@
             go_binary=self._get_and_require_go_binary(),
             output_path=output,
             with_code_coverage=with_coverage,
-<<<<<<< HEAD
             with_race_detection=with_race_detection,
-            wandb_commit_sha=os.getenv(_WANDB_RELEASE_COMMIT),
-=======
             wandb_commit_sha=os.getenv(_WANDB_RELEASE_COMMIT) or self._git_commit_sha(),
->>>>>>> f56d1096
         )
 
         # NOTE: as_posix() is used intentionally. Hatch expects forward slashes
