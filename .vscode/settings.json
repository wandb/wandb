{
  "files.exclude": {
    "**/*.pyc": true,
    "docs/_build": true,
    "build": true
  },
  "git.ignoreLimitWarning": true,
  "editor.formatOnSave": true,
  "editor.lineHeight": 1.4,
  "editor.scrollBeyondLastLine": false,
  "python.analysis.extraPaths": [
    "./wandb/vendor/gql-0.2.0",
    "./wandb/vendor/graphql-core-1.1"
  ],
  "python.testing.unittestEnabled": false,
  "python.testing.pytestEnabled": true,
  "python.testing.pytestArgs": [
    "."
  ],
  "[python]": {
    "editor.defaultFormatter": "charliermarsh.ruff",
    "editor.formatOnSave": true,
    "editor.insertSpaces": true,
    "editor.tabSize": 4
  },
  "rust-analyzer.linkedProjects": [
    "./gpu_stats/Cargo.toml",
    "./experimental/client-rust/Cargo.toml"
  ],
  "python.analysis.autoImportCompletions": true,
<<<<<<< HEAD
  "python.analysis.typeCheckingMode": "off",
  "go.testFlags": [
    "-race"
  ],
=======
  "python.analysis.typeCheckingMode": "off"
>>>>>>> c5273ae2
}<|MERGE_RESOLUTION|>--- conflicted
+++ resolved
@@ -28,12 +28,8 @@
     "./experimental/client-rust/Cargo.toml"
   ],
   "python.analysis.autoImportCompletions": true,
-<<<<<<< HEAD
   "python.analysis.typeCheckingMode": "off",
   "go.testFlags": [
     "-race"
   ],
-=======
-  "python.analysis.typeCheckingMode": "off"
->>>>>>> c5273ae2
 }