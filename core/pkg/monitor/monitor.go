package monitor

import (
	"context"
	"encoding/json"
	"fmt"
	"sync"
	"sync/atomic"
	"time"

	"google.golang.org/protobuf/proto"

	"github.com/wandb/wandb/core/internal/observability"
	"github.com/wandb/wandb/core/internal/runwork"
	"google.golang.org/protobuf/types/known/timestamppb"

	spb "github.com/wandb/wandb/core/pkg/service_go_proto"
)

const (
	defaultSamplingInterval = 10.0 * time.Second
)

// State definitions for the SystemMonitor.
const (
	StateStopped int32 = iota
	StateRunning
	StatePaused
)

// Asset defines the interface for system assets to be monitored.
type Asset interface {
	Name() string
	Sample() (map[string]any, error)
	IsAvailable() bool
	Probe() *spb.MetadataRequest
}

// SystemMonitor is responsible for monitoring system metrics across various assets.
type SystemMonitor struct {
	// The context for the system monitor
	ctx    context.Context
	cancel context.CancelFunc

	// The wait group for the system monitor
	wg sync.WaitGroup

	// The state of the system monitor: stopped, running, or paused
	state atomic.Int32

	// The list of assets to monitor
	assets []Asset

	// extraWork accepts outgoing messages for the run
	extraWork runwork.ExtraWork

	// The metrics buffer for the system monitor
	buffer *Buffer

	// settings is the settings for the system monitor
	settings *spb.Settings

	// The interval at which metrics are sampled
	samplingInterval time.Duration

	// A logger for internal debug logging.
	logger *observability.CoreLogger
}

// NewSystemMonitor initializes and returns a new SystemMonitor instance.
//
// It sets up assets based on provided settings and configures the metrics buffer.
func NewSystemMonitor(
	logger *observability.CoreLogger,
	settings *spb.Settings,
	extraWork runwork.ExtraWork,
) *SystemMonitor {
	ctx, cancel := context.WithCancel(context.Background())
	sm := &SystemMonitor{
		ctx:              ctx,
		cancel:           cancel,
		wg:               sync.WaitGroup{},
		settings:         settings,
		logger:           logger,
		extraWork:        extraWork,
		samplingInterval: defaultSamplingInterval,
	}

	bufferSize := settings.XStatsBufferSize.GetValue()
	// Initialize the buffer if a buffer size is provided.
	// A positive buffer size N indicates that only the last N samples will be kept in memory.
	// A value of -1 indicates that all sampled metrics will be kept in memory.
	if bufferSize != 0 {
		sm.buffer = NewBuffer(bufferSize)
	}

	if si := settings.XStatsSamplingInterval; si != nil {
		sm.samplingInterval = time.Duration(si.GetValue() * float64(time.Second))
	}
	sm.logger.Debug(fmt.Sprintf("monitor: sampling interval: %v", sm.samplingInterval))

	// Early return if stats collection is disabled
	if settings.XDisableStats.GetValue() {
		return sm
	}

	// Initialize the assets to monitor
	sm.InitializeAssets(settings)

	return sm
}

// initializeAssets sets up the assets to be monitored based on the provided settings.
func (sm *SystemMonitor) InitializeAssets(settings *spb.Settings) {
	pid := settings.XStatsPid.GetValue()
	diskPaths := settings.XStatsDiskPaths.GetValue()
	samplingInterval := settings.XStatsSamplingInterval.GetValue()
	neuronMonitorConfigPath := settings.XStatsNeuronMonitorConfigPath.GetValue()

	// assets to be monitored.
	if cpu := NewCPU(pid); cpu != nil {
		sm.assets = append(sm.assets, cpu)
	}
	if disk := NewDisk(diskPaths); disk != nil {
		sm.assets = append(sm.assets, disk)
	}
	if memory := NewMemory(pid); memory != nil {
		sm.assets = append(sm.assets, memory)
	}
	if network := NewNetwork(); network != nil {
		sm.assets = append(sm.assets, network)
	}
	if gpu := NewGPUNvidia(sm.logger, pid, samplingInterval); gpu != nil {
		sm.assets = append(sm.assets, gpu)
	}
	if gpu := NewGPUAMD(sm.logger); gpu != nil {
		sm.assets = append(sm.assets, gpu)
	}
	if gpu := NewGPUApple(); gpu != nil {
		sm.assets = append(sm.assets, gpu)
<<<<<<< HEAD
	}
	if tpu := NewTPU(); tpu != nil {
		sm.assets = append(sm.assets, tpu)
=======
>>>>>>> fe5f4b58
	}
	if slurm := NewSLURM(); slurm != nil {
		sm.assets = append(sm.assets, slurm)
	}
	if trainium := NewTrainium(sm.logger, pid, samplingInterval, neuronMonitorConfigPath); trainium != nil {
		sm.assets = append(sm.assets, trainium)
	}

	// OpenMetrics endpoints to monitor.
	if endpoints := settings.XStatsOpenMetricsEndpoints.GetValue(); endpoints != nil {
		for name, url := range endpoints {
			filters := settings.XStatsOpenMetricsFilters
			if om := NewOpenMetrics(sm.logger, name, url, filters, nil); om != nil {
				sm.assets = append(sm.assets, om)
			}
		}
	}
}

// makeStatsRecord constructs a StatsRecord protobuf message from the provided stats map and timestamp.
func makeStatsRecord(stats map[string]any, timeStamp *timestamppb.Timestamp) *spb.Record {
	statsItems := make([]*spb.StatsItem, 0, len(stats))
	for k, v := range stats {
		jsonData, err := json.Marshal(v)
		if err != nil {
			continue
		}
		statsItems = append(statsItems, &spb.StatsItem{
			Key:       k,
			ValueJson: string(jsonData),
		})
	}

	return &spb.Record{
		RecordType: &spb.Record_Stats{
			Stats: &spb.StatsRecord{
				StatsType: spb.StatsRecord_SYSTEM,
				Timestamp: timeStamp,
				Item:      statsItems,
			},
		},
		Control: &spb.Control{AlwaysSend: true},
	}
}

// makeMetadataRecord constructs a MetadataRecord protobuf message from the provided MetadataRequest.
func makeMetadataRecord(metadata *spb.MetadataRequest) *spb.Record {
	return &spb.Record{
		RecordType: &spb.Record_Request{
			Request: &spb.Request{
				RequestType: &spb.Request_Metadata{
					Metadata: metadata,
				},
			},
		},
	}
}

// GetState returns the current state of the SystemMonitor.
func (sm *SystemMonitor) GetState() int32 {
	return sm.state.Load()
}

// probe gathers system information from all assets and merges their metadata.
func (sm *SystemMonitor) probe() *spb.MetadataRequest {
	systemInfo := spb.MetadataRequest{}
	for _, asset := range sm.assets {
		probeResponse := asset.Probe()
		if probeResponse != nil {
			proto.Merge(&systemInfo, probeResponse)
		}
	}
	return &systemInfo
}

// Start begins the monitoring process for all assets and probes system information.
//
// It is safe to call Start multiple times; only a stopped monitor will initiate.
func (sm *SystemMonitor) Start() {
	if sm == nil {
		return
	}

	if !sm.state.CompareAndSwap(StateStopped, StateRunning) {
		return // Already started or paused
	}

	sm.logger.Info("Starting system monitor")
	// start monitoring the assets
	for _, asset := range sm.assets {
		sm.wg.Add(1)
		go sm.monitorAsset(asset)
	}

	// probe the asset information
	go func() {
		systemInfo := sm.probe()
		if systemInfo != nil {
			sm.extraWork.AddWorkOrCancel(
				sm.ctx.Done(),
				runwork.WorkFromRecord(
					makeMetadataRecord(systemInfo),
				),
			)
		}
	}()
}

// Pause temporarily stops the monitoring process.
//
// Monitoring can be resumed later with the Resume method.
//
// Pause and Resume are used in notebook environments to ensure that
// metrics are only collected when a cell is running. We do it this way
// to prevent the overhead of starting and stopping the monitor for each cell.
func (sm *SystemMonitor) Pause() {
	if sm.state.CompareAndSwap(StateRunning, StatePaused) {
		sm.logger.Info("Pausing system monitor")
	}
}

// Resume restarts the monitoring process after it has been paused.
func (sm *SystemMonitor) Resume() {
	if sm.state.CompareAndSwap(StatePaused, StateRunning) {
		sm.logger.Info("Resuming system monitor")
	}
}

// monitorAsset handles the monitoring loop for a single asset.
//
// It handles sampling, aggregation, and reporting of metrics
// and is meant to run in its own goroutine.
func (sm *SystemMonitor) monitorAsset(asset Asset) {
	if asset == nil || !asset.IsAvailable() {
		sm.wg.Done()
		return
	}

	// recover from panic and log the error
	defer func() {
		sm.wg.Done()
		if err := recover(); err != nil {
			if asset != nil {
				sm.logger.CaptureError(
					fmt.Errorf("monitor: panic: %v", err),
					"asset_name", asset.Name())
			}
		}
	}()

	// Create a ticker that fires every `samplingInterval` seconds
	ticker := time.NewTicker(sm.samplingInterval)
	defer ticker.Stop()

	for {
		select {
		case <-sm.ctx.Done():
			return
		case <-ticker.C:
			if sm.state.Load() != StateRunning {
				continue // Skip work when not running
			}

			// NOTE: the pattern in Sample is to capture whatever metrics are available,
			// accumulate errors along the way, and log them here.
			metrics, err := asset.Sample()
			if err != nil {
				sm.logger.CaptureError(
					fmt.Errorf("monitor: %v: error sampling metrics: %v", asset.Name(), err),
				)
			}

			if len(metrics) == 0 {
				continue // nothing to do
			}
			ts := timestamppb.Now()

			// Push metrics to the buffer
			if sm.buffer != nil {
				for k, v := range metrics {
					if v, ok := v.(float64); ok {
						sm.buffer.Push(k, ts, v)
					}
				}
			}

			// publish metrics
			sm.extraWork.AddWorkOrCancel(
				sm.ctx.Done(),
				runwork.WorkFromRecord(
					makeStatsRecord(metrics, ts),
				),
			)
		}
	}

}

// GetBuffer returns the current buffer of collected metrics.
//
// The buffer is a map of metric names to a slice of measurements - a list of
// (timestamp, value) pairs.
func (sm *SystemMonitor) GetBuffer() map[string][]Measurement {
	if sm == nil || sm.buffer == nil {
		return nil
	}
	return sm.buffer.GetMeasurements()
}

// Finish stops the monitoring process and performs necessary cleanup.
//
// NOTE: asset.Close is a potentially expensive operation.
func (sm *SystemMonitor) Finish() {
	if sm == nil || sm.cancel == nil {
		return
	}
	if sm.state.Swap(StateStopped) == StateStopped {
		return // Already stopped
	}

	sm.logger.Info("Stopping system monitor")

	// signal to stop monitoring the assets
	sm.cancel()
	// wait for all assets to stop monitoring
	sm.wg.Wait()
	// close the assets, if they require any cleanup
	for _, asset := range sm.assets {
		if closer, ok := asset.(interface{ Close() }); ok {
			closer.Close()
		}
	}
	sm.logger.Info("Stopped system monitor")
}<|MERGE_RESOLUTION|>--- conflicted
+++ resolved
@@ -138,12 +138,9 @@
 	}
 	if gpu := NewGPUApple(); gpu != nil {
 		sm.assets = append(sm.assets, gpu)
-<<<<<<< HEAD
 	}
 	if tpu := NewTPU(); tpu != nil {
 		sm.assets = append(sm.assets, tpu)
-=======
->>>>>>> fe5f4b58
 	}
 	if slurm := NewSLURM(); slurm != nil {
 		sm.assets = append(sm.assets, slurm)
