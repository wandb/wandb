package monitor

import (
	"context"
	"fmt"
	"sync"
	"sync/atomic"
	"time"

	"google.golang.org/protobuf/proto"

	"github.com/wandb/simplejsonext"
	"github.com/wandb/wandb/core/internal/observability"
	"github.com/wandb/wandb/core/internal/runwork"
	"github.com/wandb/wandb/core/internal/settings"
	"google.golang.org/protobuf/types/known/timestamppb"

	spb "github.com/wandb/wandb/core/pkg/service_go_proto"
)

const (
	defaultSamplingInterval = 10.0 * time.Second
)

// State definitions for the SystemMonitor.
const (
	StateStopped int32 = iota
	StateRunning
	StatePaused
)

// Asset defines the interface for system assets to be monitored.
type Asset interface {
	Name() string
	Sample() (*spb.StatsRecord, error)
	IsAvailable() bool
	Probe() *spb.MetadataRequest
}

// SystemMonitor is responsible for monitoring system metrics across various assets.
type SystemMonitor struct {
	// The context for the system monitor
	ctx    context.Context
	cancel context.CancelFunc

	// The wait group for the system monitor
	wg sync.WaitGroup

	// The state of the system monitor: stopped, running, or paused
	state atomic.Int32

	// The list of assets to monitor
	assets []Asset

	// extraWork accepts outgoing messages for the run
	extraWork runwork.ExtraWork

	// The metrics buffer for the system monitor
	buffer *Buffer

	// settings is the settings for the system monitor
	settings *settings.Settings

	// The interval at which metrics are sampled
	samplingInterval time.Duration

	// A logger for internal debug logging.
	logger *observability.CoreLogger
}

// NewSystemMonitor initializes and returns a new SystemMonitor instance.
//
// It sets up assets based on provided settings and configures the metrics buffer.
func NewSystemMonitor(
	logger *observability.CoreLogger,
	settings *settings.Settings,
	extraWork runwork.ExtraWork,
) *SystemMonitor {
	ctx, cancel := context.WithCancel(context.Background())
	sm := &SystemMonitor{
		ctx:              ctx,
		cancel:           cancel,
		wg:               sync.WaitGroup{},
		settings:         settings,
		logger:           logger,
		extraWork:        extraWork,
		samplingInterval: defaultSamplingInterval,
	}

	bufferSize := settings.GetStatsBufferSize()
	// Initialize the buffer if a buffer size is provided.
	// A positive buffer size N indicates that only the last N samples will be kept in memory.
	// A value of -1 indicates that all sampled metrics will be kept in memory.
	if bufferSize != 0 {
		sm.buffer = NewBuffer(bufferSize)
	}

	if si := settings.GetStatsSamplingInterval(); si != 0 {
		sm.samplingInterval = time.Duration(si * float64(time.Second))
	}
	sm.logger.Debug(fmt.Sprintf("monitor: sampling interval: %v", sm.samplingInterval))

	// Early return if stats collection is disabled
	if settings.IsDisableStats() {
		return sm
	}

	// Initialize the assets to monitor
	sm.InitializeAssets(settings)

	return sm
}

// initializeAssets sets up the assets to be monitored based on the provided settings.
func (sm *SystemMonitor) InitializeAssets(settings *settings.Settings) {
	pid := settings.GetStatsPid()
	diskPaths := settings.GetStatsDiskPaths()
	samplingInterval := settings.GetStatsSamplingInterval()
	neuronMonitorConfigPath := settings.GetStatsNeuronMonitorConfigPath()

	// assets to be monitored.
	if cpu := NewCPU(pid); cpu != nil {
		sm.assets = append(sm.assets, cpu)
	}
	if disk := NewDisk(diskPaths); disk != nil {
		sm.assets = append(sm.assets, disk)
	}
	if memory := NewMemory(pid); memory != nil {
		sm.assets = append(sm.assets, memory)
	}
	if network := NewNetwork(); network != nil {
		sm.assets = append(sm.assets, network)
	}
	if gpu := NewGPU(pid); gpu != nil {
		sm.assets = append(sm.assets, gpu)
	}
	if gpu := NewGPUAMD(sm.logger); gpu != nil {
		sm.assets = append(sm.assets, gpu)
	}
	if tpu := NewTPU(); tpu != nil {
		sm.assets = append(sm.assets, tpu)
	}
	if slurm := NewSLURM(); slurm != nil {
		sm.assets = append(sm.assets, slurm)
	}
	if trainium := NewTrainium(sm.logger, pid, samplingInterval, neuronMonitorConfigPath); trainium != nil {
		sm.assets = append(sm.assets, trainium)
	}

	// OpenMetrics endpoints to monitor.
	if endpoints := settings.GetStatsOpenMetricsEndpoints(); endpoints != nil {
		for name, url := range endpoints {
			filters := settings.GetStatsOpenMetricsFilters()
			if om := NewOpenMetrics(sm.logger, name, url, filters, nil); om != nil {
				sm.assets = append(sm.assets, om)
			}
		}
	}
}

<<<<<<< HEAD
// marshal constructs a StatsRecord protobuf message from the provided stats map and timestamp.
func marshal(stats map[string]any, timeStamp *timestamppb.Timestamp) *spb.StatsRecord {
=======
// makeStatsRecord constructs a StatsRecord protobuf message from the provided stats map and timestamp.
func (sm *SystemMonitor) makeStatsRecord(stats map[string]any, timeStamp *timestamppb.Timestamp) *spb.Record {
>>>>>>> 0bf2ea43
	statsItems := make([]*spb.StatsItem, 0, len(stats))
	for k, v := range stats {
		jsonData, err := simplejsonext.Marshal(v)
		if err != nil {
			continue
		}
		key := k
		// Label for custom grouping of stats, e.g. per node in a multi-node run.
		if label := sm.settings.GetLabel(); label != "" {
			key = fmt.Sprintf("%s/l:%s", k, label)
		}
		statsItems = append(statsItems, &spb.StatsItem{
			Key:       key,
			ValueJson: string(jsonData),
		})
	}

	return &spb.StatsRecord{
		StatsType: spb.StatsRecord_SYSTEM,
		Timestamp: timeStamp,
		Item:      statsItems,
	}
}

// GetState returns the current state of the SystemMonitor.
func (sm *SystemMonitor) GetState() int32 {
	return sm.state.Load()
}

// probe gathers system information from all assets and merges their metadata.
func (sm *SystemMonitor) probe() *spb.Record {
	defer func() {
		if err := recover(); err != nil {
			sm.logger.CaptureError(
				fmt.Errorf("monitor: panic: %v", err),
			)
		}
	}()

	systemInfo := spb.MetadataRequest{}
	for _, asset := range sm.assets {
		probeResponse := asset.Probe()
		if probeResponse != nil {
			proto.Merge(&systemInfo, probeResponse)
		}
	}

	return &spb.Record{
		RecordType: &spb.Record_Request{
			Request: &spb.Request{
				RequestType: &spb.Request_Metadata{
					Metadata: &systemInfo,
				},
			},
		},
	}
}

// Start begins the monitoring process for all assets and probes system information.
//
// It is safe to call Start multiple times; only a stopped monitor will initiate.
func (sm *SystemMonitor) Start() {
	if sm == nil {
		return
	}

	if !sm.state.CompareAndSwap(StateStopped, StateRunning) {
		return // Already started or paused
	}

	sm.logger.Info("Starting system monitor")
	// Start collecting metrics for all assets.
	for _, asset := range sm.assets {
		sm.wg.Add(1)
		go sm.monitorAsset(asset)
	}

	// Probe the asset information.
	go func() {
		sm.extraWork.AddWorkOrCancel(
			sm.ctx.Done(),
			runwork.WorkFromRecord(
				sm.probe(),
			),
		)
	}()
}

// Pause temporarily stops the monitoring process.
//
// Monitoring can be resumed later with the Resume method.
//
// Pause and Resume are used in notebook environments to ensure that
// metrics are only collected when a cell is running. We do it this way
// to prevent the overhead of starting and stopping the monitor for each cell.
func (sm *SystemMonitor) Pause() {
	if sm.state.CompareAndSwap(StateRunning, StatePaused) {
		sm.logger.Info("Pausing system monitor")
	}
}

// Resume restarts the monitoring process after it has been paused.
func (sm *SystemMonitor) Resume() {
	if sm.state.CompareAndSwap(StatePaused, StateRunning) {
		sm.logger.Info("Resuming system monitor")
	}
}

// monitorAsset handles the monitoring loop for a single asset.
//
// It handles sampling, aggregation, and reporting of metrics
// and is meant to run in its own goroutine.
func (sm *SystemMonitor) monitorAsset(asset Asset) {
	if asset == nil || !asset.IsAvailable() {
		sm.wg.Done()
		return
	}

	// recover from panic and log the error
	defer func() {
		sm.wg.Done()
		if err := recover(); err != nil {
			if asset != nil {
				sm.logger.CaptureError(
					fmt.Errorf("monitor: panic: %v", err),
					"asset_name", asset.Name())
			}
		}
	}()

	// Create a ticker that fires every `samplingInterval` seconds
	ticker := time.NewTicker(sm.samplingInterval)
	defer ticker.Stop()

	for {
		select {
		case <-sm.ctx.Done():
			return
		case <-ticker.C:
			if sm.state.Load() != StateRunning {
				continue // Skip work when not running
			}

			metrics, err := asset.Sample()
			if err != nil {
				sm.logger.CaptureError(
					fmt.Errorf("monitor: %v: error sampling metrics: %v", asset.Name(), err),
				)
				// shutdown the asset to be on the safe side
				if closer, ok := asset.(interface{ Close() }); ok {
					closer.Close()
				}
				return
			}

			if metrics == nil || len(metrics.Item) == 0 {
				continue // nothing to do
			}

			// Push metrics to the buffer
			sm.buffer.Push(metrics)

			// publish metrics
			record := &spb.Record{
				RecordType: &spb.Record_Stats{
					Stats: metrics,
				},
				Control: &spb.Control{AlwaysSend: true},
			}
			sm.extraWork.AddWorkOrCancel(
				sm.ctx.Done(),
				runwork.WorkFromRecord(
<<<<<<< HEAD
					record,
=======
					sm.makeStatsRecord(metrics, ts),
>>>>>>> 0bf2ea43
				),
			)
		}
	}

}

// GetBuffer returns the current buffer of collected metrics.
//
// The buffer is a map of metric names to a slice of measurements - a list of
// (timestamp, value) pairs.
func (sm *SystemMonitor) GetBuffer() map[string][]Measurement {
	if sm == nil || sm.buffer == nil {
		return nil
	}
	return sm.buffer.GetMeasurements()
}

// Finish stops the monitoring process and performs necessary cleanup.
//
// NOTE: asset.Close is a potentially expensive operation.
func (sm *SystemMonitor) Finish() {
	if sm == nil || sm.cancel == nil {
		return
	}
	if sm.state.Swap(StateStopped) == StateStopped {
		return // Already stopped
	}

	sm.logger.Info("Stopping system monitor")

	// signal to stop monitoring the assets
	sm.cancel()
	// wait for all assets to stop monitoring
	sm.wg.Wait()
	// close the assets, if they require any cleanup
	for _, asset := range sm.assets {
		if closer, ok := asset.(interface{ Close() }); ok {
			closer.Close()
		}
	}
	sm.logger.Info("Stopped system monitor")
}<|MERGE_RESOLUTION|>--- conflicted
+++ resolved
@@ -158,13 +158,11 @@
 	}
 }
 
-<<<<<<< HEAD
 // marshal constructs a StatsRecord protobuf message from the provided stats map and timestamp.
-func marshal(stats map[string]any, timeStamp *timestamppb.Timestamp) *spb.StatsRecord {
-=======
-// makeStatsRecord constructs a StatsRecord protobuf message from the provided stats map and timestamp.
-func (sm *SystemMonitor) makeStatsRecord(stats map[string]any, timeStamp *timestamppb.Timestamp) *spb.Record {
->>>>>>> 0bf2ea43
+func marshal(
+	stats map[string]any,
+	timeStamp *timestamppb.Timestamp,
+) *spb.StatsRecord {
 	statsItems := make([]*spb.StatsItem, 0, len(stats))
 	for k, v := range stats {
 		jsonData, err := simplejsonext.Marshal(v)
@@ -172,10 +170,6 @@
 			continue
 		}
 		key := k
-		// Label for custom grouping of stats, e.g. per node in a multi-node run.
-		if label := sm.settings.GetLabel(); label != "" {
-			key = fmt.Sprintf("%s/l:%s", k, label)
-		}
 		statsItems = append(statsItems, &spb.StatsItem{
 			Key:       key,
 			ValueJson: string(jsonData),
@@ -327,6 +321,13 @@
 			// Push metrics to the buffer
 			sm.buffer.Push(metrics)
 
+			// Label for custom grouping of stats, e.g. per node in a multi-node run.
+			if label := sm.settings.GetLabel(); label != "" {
+				for _, item := range metrics.Item {
+					item.Key = fmt.Sprintf("%s/l:%s", item.Key, label)
+				}
+			}
+
 			// publish metrics
 			record := &spb.Record{
 				RecordType: &spb.Record_Stats{
@@ -336,13 +337,7 @@
 			}
 			sm.extraWork.AddWorkOrCancel(
 				sm.ctx.Done(),
-				runwork.WorkFromRecord(
-<<<<<<< HEAD
-					record,
-=======
-					sm.makeStatsRecord(metrics, ts),
->>>>>>> 0bf2ea43
-				),
+				runwork.WorkFromRecord(record),
 			)
 		}
 	}
