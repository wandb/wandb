--- conflicted
+++ resolved
@@ -23,12 +23,8 @@
 		RunId: &wrapperspb.StringValue{Value: "run1"},
 	})
 	backend := server.NewBackend(logger, settings)
-<<<<<<< HEAD
 	fileStream := server.NewFileStream(backend, logger, settings, nil /* peeker */)
-=======
-	fileStream := server.NewFileStream(backend, logger, settings)
 	fileTransferManager := server.NewFileTransferManager(fileStream, logger, settings)
->>>>>>> 6d6ae870
 	sender := server.NewSender(
 		ctx,
 		cancel,
