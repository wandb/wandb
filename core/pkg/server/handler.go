package server

import (
	"context"
	"errors"
	"fmt"
	"os"
	"path/filepath"

	"github.com/wandb/wandb/core/pkg/monitor"
	"github.com/wandb/wandb/core/pkg/utils"
	"google.golang.org/protobuf/encoding/protojson"
	"google.golang.org/protobuf/proto"

	"github.com/wandb/wandb/core/internal/filetransfer"
	"github.com/wandb/wandb/core/internal/mailbox"
	"github.com/wandb/wandb/core/internal/pathtree"
	"github.com/wandb/wandb/core/internal/runfiles"
	"github.com/wandb/wandb/core/internal/runhistory"
	"github.com/wandb/wandb/core/internal/runmetric"
	"github.com/wandb/wandb/core/internal/runsummary"
	"github.com/wandb/wandb/core/internal/tensorboard"
	"github.com/wandb/wandb/core/internal/timer"
	"github.com/wandb/wandb/core/internal/version"
	"github.com/wandb/wandb/core/pkg/observability"
	"github.com/wandb/wandb/core/pkg/service"
)

const (
	MetaFileName         = "wandb-metadata.json"
	SummaryFileName      = "wandb-summary.json"
	DiffFileName         = "diff.patch"
	RequirementsFileName = "requirements.txt"
	ConfigFileName       = "config.yaml"
	LatestOutputFileName = "output.log"
)

type HandlerParams struct {
	Settings          *service.Settings
	FwdChan           chan *service.Record
	OutChan           chan *service.Result
	Logger            *observability.CoreLogger
	Mailbox           *mailbox.Mailbox
	RunSummary        *runsummary.RunSummary
	MetricHandler     *runmetric.MetricHandler
	FileTransferStats filetransfer.FileTransferStats
	RunfilesUploader  runfiles.Uploader
	TBHandler         *tensorboard.TBHandler
	SystemMonitor     *monitor.SystemMonitor
	TerminalPrinter   *observability.Printer
}

// Handler is the handler for a stream it handles the incoming messages, processes them
// and passes them to the writer
type Handler struct {
	// ctx is the context for the handler
	ctx context.Context

	// settings is the settings for the handler
	settings *service.Settings

	// clientID is an ID for this process.
	//
	// This identifies the process that uploaded a set of metrics when
	// running in "shared" mode, where there may be multiple writers for
	// the same run.
	clientID string

	// logger is the logger for the handler
	logger *observability.CoreLogger

	// fwdChan is the channel for forwarding messages to the next component
	fwdChan chan *service.Record

	// outChan is the channel for sending results to the client
	outChan chan *service.Result

	// runTimer is used to track the run start and execution times
	runTimer *timer.Timer

	// runRecord is the runRecord record received from the server
	runRecord *service.RunRecord

	// partialHistory is a set of run metrics accumulated for the current step.
	partialHistory *runhistory.RunHistory

	// partialHistoryStep is the next history "step" to emit
	// when not running in shared mode.
	partialHistoryStep int64

	// runHistorySampler tracks samples of all metrics in the run's history.
	//
	// This is used to display the sparkline in the terminal at the end of
	// the run.
	runHistorySampler *runhistory.RunHistorySampler

	// metricHandler is the metric handler for the stream
	metricHandler *runmetric.MetricHandler

	// runSummary keeps the complete up-to-date summary
	runSummary *runsummary.RunSummary

	// systemMonitor is the system monitor for the stream
	systemMonitor *monitor.SystemMonitor

	// tbHandler is the tensorboard handler
	tbHandler *tensorboard.TBHandler

	// runfilesUploaderOrNil manages uploading a run's files
	//
	// It may be nil when offline.
	// TODO: should this be moved to the sender?
	runfilesUploaderOrNil runfiles.Uploader

	// fileTransferStats reports file upload/download statistics
	fileTransferStats filetransfer.FileTransferStats

	// terminalPrinter gathers terminal messages to send back to the user process
	terminalPrinter *observability.Printer

	mailbox *mailbox.Mailbox
}

// NewHandler creates a new handler
func NewHandler(
	ctx context.Context,
	params HandlerParams,
) *Handler {
	if params.MetricHandler == nil {
		panic("handler: nil MetricHandler")
	}

	return &Handler{
		ctx:                   ctx,
		runTimer:              timer.New(),
		terminalPrinter:       params.TerminalPrinter,
		logger:                params.Logger,
		settings:              params.Settings,
		clientID:              utils.ShortID(32),
		fwdChan:               params.FwdChan,
		outChan:               params.OutChan,
		mailbox:               params.Mailbox,
		runSummary:            params.RunSummary,
		runHistorySampler:     runhistory.NewRunHistorySampler(),
		metricHandler:         params.MetricHandler,
		fileTransferStats:     params.FileTransferStats,
		runfilesUploaderOrNil: params.RunfilesUploader,
		tbHandler:             params.TBHandler,
		systemMonitor:         params.SystemMonitor,
	}
}

// Do starts the handler
func (h *Handler) Do(inChan <-chan *service.Record) {
	defer h.logger.Reraise()
	h.logger.Info("handler: started", "stream_id", h.settings.RunId)
	for record := range inChan {
		h.logger.Debug("handle: got a message", "record_type", record.RecordType, "stream_id", h.settings.RunId)
		h.handleRecord(record)
	}
	h.Close()
}

func (h *Handler) Close() {
	close(h.outChan)
	close(h.fwdChan)
	h.logger.Debug("handler: Close: closed", "stream_id", h.settings.RunId)
}

// respond sends a response to the client
func (h *Handler) respond(record *service.Record, response *service.Response) {
	result := &service.Result{
		ResultType: &service.Result_Response{Response: response},
		Control:    record.Control,
		Uuid:       record.Uuid,
	}
	h.outChan <- result
}

// fwdRecord forwards a record to the next component
func (h *Handler) fwdRecord(record *service.Record) {
	if record == nil {
		return
	}
	h.fwdChan <- record
}

// fwdRecordWithControl forwards a record to the next component with control options
func (h *Handler) fwdRecordWithControl(record *service.Record, controlOptions ...func(*service.Control)) {
	if record == nil {
		return
	}

	if record.GetControl() == nil {
		record.Control = &service.Control{}
	}

	for _, opt := range controlOptions {
		opt(record.Control)
	}
	h.fwdRecord(record)
}

//gocyclo:ignore
func (h *Handler) handleRecord(record *service.Record) {
	switch x := record.RecordType.(type) {
	case *service.Record_Alert:
		h.handleAlert(record)
	case *service.Record_Artifact:
		h.handleArtifact(record)
	case *service.Record_Config:
		h.handleConfig(record)
	case *service.Record_Exit:
		h.handleExit(record, x.Exit)
	case *service.Record_Files:
		h.handleFiles(record)
	case *service.Record_Final:
		h.handleFinal()
	case *service.Record_Footer:
		h.handleFooter()
	case *service.Record_Header:
		h.handleHeader(record)
	case *service.Record_History:
		h.handleHistoryDirectly(x.History)
	case *service.Record_NoopLinkArtifact:
		// Removed but kept to avoid panics
	case *service.Record_Metric:
		h.handleMetric(record)
	case *service.Record_Output:
		h.handleOutput(record)
	case *service.Record_OutputRaw:
		h.handleOutputRaw(record)
	case *service.Record_Preempting:
		h.handlePreempting(record)
	case *service.Record_Request:
		h.handleRequest(record)
	case *service.Record_Run:
		h.handleRun(record)
	case *service.Record_Stats:
		h.handleSystemMetrics(record)
	case *service.Record_Summary:
		h.handleSummary(record, x.Summary)
	case *service.Record_Tbrecord:
		h.handleTBrecord(x.Tbrecord)
	case *service.Record_Telemetry:
		h.handleTelemetry(record)
	case *service.Record_UseArtifact:
		h.handleUseArtifact(record)
	case nil:
		h.logger.CaptureFatalAndPanic(
			errors.New("handler: handleRecord: record type is nil"))
	default:
		h.logger.CaptureFatalAndPanic(
			fmt.Errorf("handler: handleRecord: unknown record type %T", x))
	}
}

//gocyclo:ignore
func (h *Handler) handleRequest(record *service.Record) {
	request := record.GetRequest()
	switch x := request.RequestType.(type) {
	case *service.Request_Login:
		h.handleRequestLogin(record)
	case *service.Request_CheckVersion:
		h.handleRequestCheckVersion(record)
	case *service.Request_RunStatus:
		h.handleRequestRunStatus(record)
	case *service.Request_Metadata:
		// not implemented in the old handler
	case *service.Request_SummaryRecord:
		// TODO: handles sending summary file
	case *service.Request_TelemetryRecord:
		// TODO: handles sending telemetry record
	case *service.Request_TestInject:
		// not implemented in the old handler
	case *service.Request_JobInfo:
		// not implemented in the old handler
	case *service.Request_Status:
		h.handleRequestStatus(record)
	case *service.Request_SenderMark:
		h.handleRequestSenderMark(record)
	case *service.Request_StatusReport:
		h.handleRequestStatusReport(record)
	case *service.Request_Keepalive:
		// keepalive is a no-op
	case *service.Request_Shutdown:
		h.handleRequestShutdown(record)
	case *service.Request_Defer:
		h.handleRequestDefer(record, x.Defer)
	case *service.Request_GetSummary:
		h.handleRequestGetSummary(record)
	case *service.Request_NetworkStatus:
		h.handleRequestNetworkStatus(record)
	case *service.Request_PartialHistory:
		h.handleRequestPartialHistory(record, x.PartialHistory)
	case *service.Request_PollExit:
		h.handleRequestPollExit(record)
	case *service.Request_RunStart:
		h.handleRequestRunStart(record, x.RunStart)
	case *service.Request_SampledHistory:
		h.handleRequestSampledHistory(record)
	case *service.Request_ServerInfo:
		h.handleRequestServerInfo(record)
	case *service.Request_PythonPackages:
		h.handleRequestPythonPackages(record, x.PythonPackages)
	case *service.Request_StopStatus:
		h.handleRequestStopStatus(record)
	case *service.Request_LogArtifact:
		h.handleRequestLogArtifact(record)
	case *service.Request_LinkArtifact:
		h.handleRequestLinkArtifact(record)
	case *service.Request_DownloadArtifact:
		h.handleRequestDownloadArtifact(record)
	case *service.Request_Attach:
		h.handleRequestAttach(record)
	case *service.Request_Pause:
		h.handleRequestPause()
	case *service.Request_Resume:
		h.handleRequestResume()
	case *service.Request_Cancel:
		h.handleRequestCancel(x.Cancel)
	case *service.Request_GetSystemMetrics:
		h.handleRequestGetSystemMetrics(record)
	case *service.Request_InternalMessages:
		h.handleRequestInternalMessages(record)
	case *service.Request_Sync:
		h.handleRequestSync(record)
	case *service.Request_SenderRead:
		h.handleRequestSenderRead(record)
	case *service.Request_JobInput:
		h.handleRequestJobInput(record)
	case nil:
		h.logger.CaptureFatalAndPanic(
			errors.New("handler: handleRequest: request type is nil"))
	default:
		h.logger.CaptureFatalAndPanic(
			fmt.Errorf("handler: handleRequest: unknown request type %T", x))
	}
}

func (h *Handler) handleRequestLogin(record *service.Record) {
	// TODO: implement login if it is needed
	if record.GetControl().GetReqResp() {
		h.respond(record, &service.Response{})
	}
}

func (h *Handler) handleRequestCheckVersion(record *service.Record) {
	// TODO: implement check version
	h.respond(record, &service.Response{})
}

func (h *Handler) handleRequestRunStatus(record *service.Record) {
	// TODO(flow-control): implement run status
	h.respond(record, &service.Response{})
}

func (h *Handler) handleRequestStatus(record *service.Record) {
	h.respond(record, &service.Response{})
}

func (h *Handler) handleRequestSenderMark(_ *service.Record) {
	// TODO(flow-control): implement sender mark
}

func (h *Handler) handleRequestStatusReport(_ *service.Record) {
	// TODO(flow-control): implement status report
}

func (h *Handler) handleRequestShutdown(record *service.Record) {
	h.respond(record, &service.Response{})
}

func (h *Handler) handleMetric(record *service.Record) {
	metric := record.GetMetric()
	if metric == nil {
		h.logger.CaptureError(
			errors.New("handler: bad record type for handleMetric"))
		return
	}

<<<<<<< HEAD
	h.metricHandler.AddMetric(metric)

	if metric.StepMetric != "" && !h.metricHandler.Exists(metric.StepMetric) {
		stepMetric := &service.MetricRecord{Name: metric.StepMetric}
		h.metricHandler.AddMetric(stepMetric)

		h.fwdRecord(&service.Record{
			RecordType: &service.Record_Metric{Metric: stepMetric},
			Control:    &service.Control{Local: true},
		})
	}

=======
	if err := h.metricHandler.AddMetric(metric); err != nil {
		h.logger.CaptureError(
			fmt.Errorf("handler: cannot add metric: %v", err),
			"metric", metric)
		return
	}

	if metric.StepMetric != "" && !h.metricHandler.Exists(metric.StepMetric) {
		stepMetric := &service.MetricRecord{Name: metric.StepMetric}

		if err := h.metricHandler.AddMetric(stepMetric); err != nil {
			h.logger.CaptureError(
				fmt.Errorf("handler: cannot add step metric: %v", err),
				"stepMetric", stepMetric)
			return
		}

		h.fwdRecord(&service.Record{
			RecordType: &service.Record_Metric{Metric: stepMetric},
			Control:    &service.Control{Local: true},
		})
	}

>>>>>>> bb6509d5
	h.fwdRecord(record)
}

func (h *Handler) handleRequestDefer(record *service.Record, request *service.DeferRequest) {
	switch request.State {
	case service.DeferRequest_BEGIN:
	case service.DeferRequest_FLUSH_RUN:
	case service.DeferRequest_FLUSH_STATS:
		// stop the system monitor to ensure that we don't send any more system metrics
		// after the run has exited
		h.systemMonitor.Stop()
	case service.DeferRequest_FLUSH_PARTIAL_HISTORY:
		// This will force the content of h.runHistory to be flushed and sent
		// over to the sender.
		//
		// Since the data of the PartialHistoryRequest is empty it will not
		// change the content of h.runHistory, but it will trigger flushing
		// of h.runHistory content, because the flush action is set to true.
		// Hence, we are guranteed that the content of h.runHistory is sent
		h.handleRequestPartialHistory(
			nil,
			&service.PartialHistoryRequest{
				Action: &service.HistoryAction{
					Flush: true,
				},
			},
		)
	case service.DeferRequest_FLUSH_TB:
	case service.DeferRequest_FLUSH_SUM:
	case service.DeferRequest_FLUSH_DEBOUNCER:
	case service.DeferRequest_FLUSH_OUTPUT:
	case service.DeferRequest_FLUSH_JOB:
	case service.DeferRequest_FLUSH_DIR:
	case service.DeferRequest_FLUSH_FP:
		if h.runfilesUploaderOrNil != nil {
			h.runfilesUploaderOrNil.UploadRemaining()
		}
	case service.DeferRequest_JOIN_FP:
	case service.DeferRequest_FLUSH_FS:
	case service.DeferRequest_FLUSH_FINAL:
		h.handleFinal()
		h.handleFooter()
	case service.DeferRequest_END:
		h.fileTransferStats.SetDone()
	default:
		h.logger.CaptureError(
			fmt.Errorf("handleDefer: unknown defer state %v", request.State))
	}
	// Need to clone the record to avoid race condition with the writer
	record = proto.Clone(record).(*service.Record)
	h.fwdRecordWithControl(record,
		func(control *service.Control) {
			control.AlwaysSend = true
		},
		func(control *service.Control) {
			control.Local = true
		},
	)
}

func (h *Handler) handleRequestStopStatus(record *service.Record) {
	h.fwdRecord(record)
}

func (h *Handler) handleArtifact(record *service.Record) {
	h.fwdRecord(record)
}

func (h *Handler) handleRequestLogArtifact(record *service.Record) {
	h.fwdRecord(record)
}

func (h *Handler) handleRequestDownloadArtifact(record *service.Record) {
	h.fwdRecord(record)
}

func (h *Handler) handleRequestLinkArtifact(record *service.Record) {
	h.fwdRecord(record)
}

func (h *Handler) handleRequestPollExit(record *service.Record) {
	var pollExitResponse *service.PollExitResponse
	if h.fileTransferStats != nil {
		pollExitResponse = &service.PollExitResponse{
			PusherStats: h.fileTransferStats.GetFilesStats(),
			FileCounts:  h.fileTransferStats.GetFileCounts(),
			Done:        h.fileTransferStats.IsDone(),
		}
	} else {
		pollExitResponse = &service.PollExitResponse{
			Done: true,
		}
	}

	response := &service.Response{
		ResponseType: &service.Response_PollExitResponse{
			PollExitResponse: pollExitResponse,
		},
	}
	h.respond(record, response)
}

func (h *Handler) handleHeader(record *service.Record) {
	// populate with version info
	versionString := fmt.Sprintf("%s+%s", version.Version, h.ctx.Value(observability.Commit("commit")))
	record.GetHeader().VersionInfo = &service.VersionInfo{
		Producer:    versionString,
		MinConsumer: version.MinServerVersion,
	}
	h.fwdRecordWithControl(
		record,
		func(control *service.Control) {
			control.AlwaysSend = false
		},
	)
}

func (h *Handler) handleFinal() {
	if h.settings.GetXSync().GetValue() {
		// if sync is enabled, we don't need to do all this
		return
	}
	record := &service.Record{
		RecordType: &service.Record_Final{
			Final: &service.FinalRecord{},
		},
	}
	h.fwdRecordWithControl(
		record,
		func(control *service.Control) {
			control.AlwaysSend = false
		},
	)
}

func (h *Handler) handleFooter() {
	if h.settings.GetXSync().GetValue() {
		// if sync is enabled, we don't need to do all this
		return
	}
	record := &service.Record{
		RecordType: &service.Record_Footer{
			Footer: &service.FooterRecord{},
		},
	}
	h.fwdRecordWithControl(
		record,
		func(control *service.Control) {
			control.AlwaysSend = false
		},
	)
}

func (h *Handler) handleRequestServerInfo(record *service.Record) {
	h.fwdRecordWithControl(record,
		func(control *service.Control) {
			control.AlwaysSend = true
		},
	)
}

func (h *Handler) handleRequestRunStart(record *service.Record, request *service.RunStartRequest) {
	var ok bool
	run := request.Run

	// start the run timer
	startTime := run.StartTime.AsTime()
	h.runTimer.Start(&startTime)

	if h.runRecord, ok = proto.Clone(run).(*service.RunRecord); !ok {
		h.logger.CaptureFatalAndPanic(
			errors.New("handleRunStart: failed to clone run"))
	}
	h.fwdRecord(record)

	// start the system monitor
	if !h.settings.GetXDisableStats().GetValue() {
		h.systemMonitor.Do()
	}

	// save code and patch
	if h.settings.GetSaveCode().GetValue() {
		h.handleCodeSave()
		h.handlePatchSave()
	}

	// NOTE: once this request arrives in the sender,
	// the latter will start its filestream and uploader
	// initialize the run metadata from settings
	var git *service.GitRepoRecord
	if run.GetGit().GetRemoteUrl() != "" || run.GetGit().GetCommit() != "" {
		git = &service.GitRepoRecord{
			RemoteUrl: run.GetGit().GetRemoteUrl(),
			Commit:    run.GetGit().GetCommit(),
		}
	}

	metadata := &service.MetadataRequest{
		Os:            h.settings.GetXOs().GetValue(),
		Python:        h.settings.GetXPython().GetValue(),
		Host:          h.settings.GetHost().GetValue(),
		Cuda:          h.settings.GetXCuda().GetValue(),
		Program:       h.settings.GetProgram().GetValue(),
		CodePath:      h.settings.GetProgramRelpath().GetValue(),
		CodePathLocal: h.settings.GetXCodePathLocal().GetValue(),
		Email:         h.settings.GetEmail().GetValue(),
		Root:          h.settings.GetRootDir().GetValue(),
		Username:      h.settings.GetUsername().GetValue(),
		Docker:        h.settings.GetDocker().GetValue(),
		Executable:    h.settings.GetXExecutable().GetValue(),
		Args:          h.settings.GetXArgs().GetValue(),
		Colab:         h.settings.GetColabUrl().GetValue(),
		StartedAt:     run.GetStartTime(),
		Git:           git,
	}

	if !h.settings.GetXDisableStats().GetValue() {
		systemInfo := h.systemMonitor.Probe()
		if systemInfo != nil {
			proto.Merge(metadata, systemInfo)
		}
	}
	h.handleMetadata(metadata)

	h.respond(record, &service.Response{})
}

func (h *Handler) handleRequestPythonPackages(_ *service.Record, request *service.PythonPackagesRequest) {
	// write all requirements to a file
	// send the file as a Files record
	filename := filepath.Join(h.settings.GetFilesDir().GetValue(), RequirementsFileName)
	file, err := os.Create(filename)
	if err != nil {
		h.logger.Error("error creating requirements file", "error", err)
		return
	}
	defer func(file *os.File) {
		err := file.Close()
		if err != nil {
			h.logger.Error("error closing requirements file", "error", err)
		}
	}(file)

	for _, pkg := range request.Package {
		line := fmt.Sprintf("%s==%s\n", pkg.Name, pkg.Version)
		_, err := file.WriteString(line)
		if err != nil {
			h.logger.Error("error writing requirements file", "error", err)
			return
		}
	}
	record := &service.Record{
		RecordType: &service.Record_Files{
			Files: &service.FilesRecord{
				Files: []*service.FilesItem{
					{
						Path: RequirementsFileName,
						Type: service.FilesItem_WANDB,
					},
				},
			},
		},
	}
	h.handleFiles(record)
}

func (h *Handler) handleCodeSave() {
	programRelative := h.settings.GetProgramRelpath().GetValue()
	if programRelative == "" {
		h.logger.Warn("handleCodeSave: program relative path is empty")
		return
	}

	programAbsolute := h.settings.GetProgramAbspath().GetValue()
	if _, err := os.Stat(programAbsolute); err != nil {
		h.logger.Warn("handleCodeSave: program absolute path does not exist", "path", programAbsolute)
		return
	}

	codeDir := filepath.Join(h.settings.GetFilesDir().GetValue(), "code")
	if err := os.MkdirAll(filepath.Join(codeDir, filepath.Dir(programRelative)), os.ModePerm); err != nil {
		return
	}
	savedProgram := filepath.Join(codeDir, programRelative)
	if _, err := os.Stat(savedProgram); err != nil {
		if err = utils.CopyFile(programAbsolute, savedProgram); err != nil {
			return
		}
	}
	record := &service.Record{
		RecordType: &service.Record_Files{
			Files: &service.FilesRecord{
				Files: []*service.FilesItem{
					{
						Path: filepath.Join("code", programRelative),
						Type: service.FilesItem_WANDB,
					},
				},
			},
		},
	}
	h.handleFiles(record)
}

func (h *Handler) handlePatchSave() {
	// capture git state
	if h.settings.GetDisableGit().GetValue() {
		return
	}

	git := NewGit(h.settings.GetRootDir().GetValue(), h.logger)
	if !git.IsAvailable() {
		return
	}

	var files []*service.FilesItem

	filesDirPath := h.settings.GetFilesDir().GetValue()
	file := filepath.Join(filesDirPath, DiffFileName)
	if err := git.SavePatch("HEAD", file); err != nil {
		h.logger.Error("error generating diff", "error", err)
	} else {
		files = append(files, &service.FilesItem{Path: DiffFileName, Type: service.FilesItem_WANDB})
	}

	if output, err := git.LatestCommit("@{u}"); err != nil {
		h.logger.Error("error getting latest commit", "error", err)
	} else {
		diffFileName := fmt.Sprintf("diff_%s.patch", output)
		file = filepath.Join(filesDirPath, diffFileName)
		if err := git.SavePatch("@{u}", file); err != nil {
			h.logger.Error("error generating diff", "error", err)
		} else {
			files = append(files, &service.FilesItem{Path: diffFileName, Type: service.FilesItem_WANDB})
		}
	}

	if len(files) == 0 {
		return
	}

	record := &service.Record{
		RecordType: &service.Record_Files{
			Files: &service.FilesRecord{
				Files: files,
			},
		},
	}
	h.handleFiles(record)
}

func (h *Handler) handleMetadata(request *service.MetadataRequest) {
	// TODO: Sending metadata as a request for now, eventually this should be turned into
	//  a record and stored in the transaction log
	if h.settings.GetXDisableMeta().GetValue() {
		return
	}

	mo := protojson.MarshalOptions{
		Indent: "  ",
		// EmitUnpopulated: true,
	}
	jsonBytes, err := mo.Marshal(request)
	if err != nil {
		h.logger.CaptureError(
			fmt.Errorf("error marshalling metadata: %v", err))
		return
	}
	filePath := filepath.Join(h.settings.GetFilesDir().GetValue(), MetaFileName)
	if err := os.WriteFile(filePath, jsonBytes, 0644); err != nil {
		h.logger.CaptureError(
			fmt.Errorf("error writing metadata file: %v", err))
		return
	}

	record := &service.Record{
		RecordType: &service.Record_Files{
			Files: &service.FilesRecord{
				Files: []*service.FilesItem{
					{
						Path: MetaFileName,
						Type: service.FilesItem_WANDB,
					},
				},
			},
		},
	}

	h.handleFiles(record)
}

func (h *Handler) handleRequestAttach(record *service.Record) {
	response := &service.Response{
		ResponseType: &service.Response_AttachResponse{
			AttachResponse: &service.AttachResponse{
				Run: h.runRecord,
			},
		},
	}
	h.respond(record, response)
}

func (h *Handler) handleRequestCancel(request *service.CancelRequest) {
	// TODO(flow-control): implement cancel
	cancelSlot := request.GetCancelSlot()
	if cancelSlot != "" {
		h.mailbox.Cancel(cancelSlot)
	}
}

func (h *Handler) handleRequestPause() {
	h.runTimer.Pause()
	h.systemMonitor.Stop()
}

func (h *Handler) handleRequestResume() {
	h.runTimer.Resume()
	h.systemMonitor.Do()
}

func (h *Handler) handleSystemMetrics(record *service.Record) {
	h.fwdRecord(record)
}

func (h *Handler) handleOutput(record *service.Record) {
	h.fwdRecord(record)
}

func (h *Handler) handleOutputRaw(record *service.Record) {
	h.fwdRecord(record)
}

func (h *Handler) handlePreempting(record *service.Record) {
	h.fwdRecord(record)
}

func (h *Handler) handleRun(record *service.Record) {
	h.fwdRecordWithControl(record,
		func(control *service.Control) {
			control.AlwaysSend = true
		},
	)
}

func (h *Handler) handleConfig(record *service.Record) {
	h.fwdRecord(record)
}

func (h *Handler) handleAlert(record *service.Record) {
	h.fwdRecord(record)
}

func (h *Handler) handleExit(record *service.Record, exit *service.RunExitRecord) {
	// stop the run timer and set the runtime
	h.runTimer.Pause()
	exit.Runtime = int32(h.runTimer.Elapsed().Seconds())

	if !h.settings.GetXSync().GetValue() {
		summaryRecord := &service.Record{
			RecordType: &service.Record_Summary{
				Summary: &service.SummaryRecord{},
			},
		}
		h.handleSummary(summaryRecord, summaryRecord.GetSummary())
	}

	// send the exit record
	h.fwdRecordWithControl(record,
		func(control *service.Control) {
			control.AlwaysSend = true
			// do not write to the transaction log when syncing an offline run
			if h.settings.GetXSync().GetValue() {
				control.Local = true
			}
		},
	)
}

func (h *Handler) handleFiles(record *service.Record) {
	if record.GetFiles() == nil {
		return
	}
	h.fwdRecord(record)
}

func (h *Handler) handleRequestGetSummary(record *service.Record) {
	response := &service.Response{}

	items, err := h.runSummary.Flatten()
	if err != nil {
		h.logger.CaptureError(
			fmt.Errorf("error flattening run summary: %v", err))
		h.respond(record, response)
		return
	}

	response.ResponseType = &service.Response_GetSummaryResponse{
		GetSummaryResponse: &service.GetSummaryResponse{
			Item: items,
		},
	}
	h.respond(record, response)
}

func (h *Handler) handleRequestGetSystemMetrics(record *service.Record) {
	sm := h.systemMonitor.GetBuffer()

	response := &service.Response{}

	response.ResponseType = &service.Response_GetSystemMetricsResponse{
		GetSystemMetricsResponse: &service.GetSystemMetricsResponse{
			SystemMetrics: make(map[string]*service.SystemMetricsBuffer),
		},
	}

	for key, samples := range sm {
		buffer := make([]*service.SystemMetricSample, 0, len(samples.GetElements()))

		// convert samples to buffer:
		for _, sample := range samples.GetElements() {
			buffer = append(buffer, &service.SystemMetricSample{
				Timestamp: sample.Timestamp,
				Value:     float32(sample.Value),
			})
		}
		// add to response as map key: buffer
		response.GetGetSystemMetricsResponse().SystemMetrics[key] = &service.SystemMetricsBuffer{
			Record: buffer,
		}
	}

	h.respond(record, response)
}

func (h *Handler) handleRequestInternalMessages(record *service.Record) {
	messages := h.terminalPrinter.Read()
	response := &service.Response{
		ResponseType: &service.Response_InternalMessagesResponse{
			InternalMessagesResponse: &service.InternalMessagesResponse{
				Messages: &service.InternalMessages{
					Warning: messages,
				},
			},
		},
	}
	h.respond(record, response)
}

func (h *Handler) handleRequestSync(record *service.Record) {
	h.fwdRecord(record)
}

func (h *Handler) handleRequestSenderRead(record *service.Record) {
	h.fwdRecord(record)
}

func (h *Handler) handleTelemetry(record *service.Record) {
	h.fwdRecord(record)
}

func (h *Handler) handleUseArtifact(record *service.Record) {
	h.fwdRecord(record)
}

func (h *Handler) handleRequestJobInput(record *service.Record) {
	h.fwdRecord(record)
}

func (h *Handler) handleSummary(record *service.Record, summary *service.SummaryRecord) {
	if !h.settings.GetXSync().GetValue() {
		// if sync is enabled, we don't need to do all this
		runtime := int32(h.runTimer.Elapsed().Seconds())

		// update summary with runtime
		summary.Update = append(summary.Update, &service.SummaryItem{
			NestedKey: []string{"_wandb", "runtime"},
			ValueJson: fmt.Sprintf("%d", runtime),
		})
	}

	h.runSummary.ApplyChangeRecord(
		summary,
		func(err error) {
			h.logger.CaptureError(
				fmt.Errorf("error updating run summary: %v", err))
		},
	)

	h.fwdRecordWithControl(record,
		func(control *service.Control) {
			control.AlwaysSend = true
			// do not write to the transaction log when syncing an offline run
			if h.settings.GetXSync().GetValue() {
				control.Local = true
			}
		},
	)
}

func (h *Handler) handleTBrecord(record *service.TBRecord) {
	if err := h.tbHandler.Handle(record); err != nil {
		h.logger.CaptureError(
			fmt.Errorf("handler: failed to handle TB record: %v", err))
	}
}

// The main entry point for history records.
//
// This processes a history record and forwards it to the writer.
//
// This function flushes the history record to the writer and updates the
// summary. It is responsible for adding internal history items to the history
// record, matching current history items with defined metrics, and creating
// new metrics if needed. It also handles step metric in case it needs to be
// synced, but not part of the history record. This function is also responsible
// for sampling history items.
func (h *Handler) handleHistoryDirectly(history *service.HistoryRecord) {
	if len(history.GetItem()) == 0 {
		return
	}

	record := &service.Record{
		RecordType: &service.Record_History{
			History: history,
		},
	}
	h.fwdRecord(record)

	// TODO add an option to disable summary (this could be quite expensive)
	if h.runSummary == nil {
		return
	}

	summary := make([]*service.SummaryItem, 0, len(history.GetItem()))
	for _, item := range history.GetItem() {
		summaryItem := &service.SummaryItem{
			Key:       item.Key,
			NestedKey: item.NestedKey,
			ValueJson: item.ValueJson,
		}
		summary = append(summary, summaryItem)
	}

	record = &service.Record{
		RecordType: &service.Record_Summary{
			Summary: &service.SummaryRecord{
				Update: summary,
			},
		},
	}
	h.handleSummary(record, record.GetSummary())
}

func (h *Handler) handleRequestNetworkStatus(record *service.Record) {
	h.fwdRecord(record)
}

// The main entry point for partial history records.
//
// This collects partial history records until a full history record is
// received. A full history record is received when the condition for flushing
// the history record is met. The condition for flushing the history record is
// determined by the action in the partial history request and the step number.
// Once a full history record is received, it is forwarded to the writer.
func (h *Handler) handleRequestPartialHistory(_ *service.Record, request *service.PartialHistoryRequest) {
	if h.settings.GetXShared().GetValue() {
		h.handlePartialHistoryAsync(request)
	} else {
		h.handlePartialHistorySync(request)
	}
}

// The main entry point for partial history records in the shared mode.
//
// This collects partial history records until a full history record is
// received. This is the asynchronous version of handlePartialHistory.
// In this mode, the server will assign a step number to the history record.
func (h *Handler) handlePartialHistoryAsync(request *service.PartialHistoryRequest) {
	if h.partialHistory == nil {
		// NOTE: We ignore the step in shared mode.
		h.partialHistory = runhistory.New()
	}

	// Append the history items from the request to the current history record.
	//
	// We do this on a best-effort basis: errors are logged and problematic
	// metrics are ignored.
	for _, item := range request.GetItem() {
		err := h.partialHistory.SetFromRecord(item)

		if err != nil {
			h.logger.CaptureError(
				fmt.Errorf("handler: failed to set history metric: %v", err),
				"item", item)
		}
	}

	if request.GetAction() == nil || request.Action.GetFlush() {
		h.flushPartialHistory(false, 0)
	}
}

// The main entry point for partial history records in the non-shared mode.
//
// This collects partial history records until a full history record is
// received. This is the synchronous version of handlePartialHistory.
// In this mode, the client will assign a step number to the history record.
// The client is responsible for ensuring that the step number is monotonically
// increasing.
func (h *Handler) handlePartialHistorySync(request *service.PartialHistoryRequest) {
	if h.partialHistory == nil {
		h.partialHistory = runhistory.New()
		h.partialHistoryStep = h.runRecord.GetStartingStep()
	}

	if request.GetStep() != nil {
		step := request.Step.GetNum()
		current := h.partialHistoryStep
		if step > current {
			h.flushPartialHistory(true, step)
		} else if step < current {
			h.logger.Warn(
				"handler: ignoring partial history record",
				"step", step,
				"current", current,
			)

			h.terminalPrinter.Writef(
				"Tried to log to step %d that is less than the current step %d."+
					" Steps must be monotonically increasing, so this data"+
					" will be ignored. See https://wandb.me/define-metric"+
					" to log data out of order.",
				step,
				current,
			)
			return
		}
	}

	for _, item := range request.GetItem() {
		err := h.partialHistory.SetFromRecord(item)
		if err != nil {
			h.logger.CaptureError(
				fmt.Errorf("handler: failed to set history metric: %v", err),
				"item", item)
		}
	}

	var shouldFlush bool
	if request.GetAction() != nil {
		shouldFlush = request.GetAction().GetFlush()
	} else {
		// Default to flushing if the step is not provided.
		shouldFlush = request.GetStep() == nil
	}
	if !shouldFlush {
		return
	}

	h.flushPartialHistory(true, h.partialHistoryStep+1)
}

// flushPartialHistory finalizes and resets the accumulated run history.
//
// If useStep is true, then the emitted history record has an explicit
// step, and partialHistoryStep is updated to nextStep. Otherwise,
// nextStep is ignored.
func (h *Handler) flushPartialHistory(useStep bool, nextStep int64) {
	// Don't log anything if there are no metrics.
	if h.partialHistory == nil || h.partialHistory.IsEmpty() {
		if useStep {
			h.partialHistoryStep = nextStep
		}

		return
	}

	h.partialHistory.SetFloat(
		pathtree.TreePath{"_runtime"},
		h.runTimer.Elapsed().Seconds(),
	)

	// When running in "shared" mode, there can be multiple writers to the same
	// run (for example running on different machines). In that case, the
	// backend determines the step, and the client ID identifies which metrics
	// came from the same writer. Otherwise, we must set the step explicitly.
	if h.settings.GetXShared().GetValue() {
		// TODO: useStep must be false here
		h.partialHistory.SetString(
			pathtree.TreePath{"_client_id"},
			h.clientID,
		)
	} else if useStep {
		h.partialHistory.SetInt(
			pathtree.TreePath{"_step"},
			h.partialHistoryStep,
		)
	}

	newMetricDefs := h.metricHandler.CreateGlobMetrics(h.partialHistory)
	for _, newMetric := range newMetricDefs {
		h.handleMetric(&service.Record{
			RecordType: &service.Record_Metric{Metric: newMetric},
			Control:    &service.Control{Local: true},
		})
	}

	h.metricHandler.InsertStepMetrics(h.partialHistory, h.runSummary)

	h.runHistorySampler.SampleNext(h.partialHistory)

	items, err := h.partialHistory.ToRecords()
	currentStep := h.partialHistoryStep

	h.partialHistory = runhistory.New()
	if useStep {
		h.partialHistoryStep = nextStep
	}

	// Report errors, but continue anyway to drop as little data as possible.
	if err != nil {
		h.logger.CaptureError(
			fmt.Errorf(
				"handler: error flattening run history: %v",
				err,
			))
		h.terminalPrinter.Writef(
			"There was an issue processing run metrics in step %d;"+
				" some data may be missing.",
			currentStep,
		)
	}

	historyRecord := &service.HistoryRecord{Item: items}
	if useStep {
		historyRecord.Step = &service.HistoryStep{Num: currentStep}
	}
	h.handleHistoryDirectly(historyRecord)
}

// samples history items and updates the history record with the sampled values
//
// This function samples history items and updates the history record with the
// sampled values. It is used to display a subset of the history items in the
// terminal. The sampling is done using a reservoir sampling algorithm.
func (h *Handler) handleRequestSampledHistory(record *service.Record) {
	h.respond(record, &service.Response{
		ResponseType: &service.Response_SampledHistoryResponse{
			SampledHistoryResponse: &service.SampledHistoryResponse{
				Item: h.runHistorySampler.Get(),
			},
		},
	})
}

func (h *Handler) GetRun() *service.RunRecord {
	return h.runRecord
}<|MERGE_RESOLUTION|>--- conflicted
+++ resolved
@@ -379,20 +379,6 @@
 		return
 	}
 
-<<<<<<< HEAD
-	h.metricHandler.AddMetric(metric)
-
-	if metric.StepMetric != "" && !h.metricHandler.Exists(metric.StepMetric) {
-		stepMetric := &service.MetricRecord{Name: metric.StepMetric}
-		h.metricHandler.AddMetric(stepMetric)
-
-		h.fwdRecord(&service.Record{
-			RecordType: &service.Record_Metric{Metric: stepMetric},
-			Control:    &service.Control{Local: true},
-		})
-	}
-
-=======
 	if err := h.metricHandler.AddMetric(metric); err != nil {
 		h.logger.CaptureError(
 			fmt.Errorf("handler: cannot add metric: %v", err),
@@ -416,7 +402,6 @@
 		})
 	}
 
->>>>>>> bb6509d5
 	h.fwdRecord(record)
 }
 
