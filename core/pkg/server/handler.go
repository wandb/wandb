package server

import (
	"context"
	"errors"
	"fmt"
	"os"
	"path/filepath"

	"github.com/wandb/wandb/core/pkg/monitor"
	"github.com/wandb/wandb/core/pkg/utils"
	"google.golang.org/protobuf/encoding/protojson"
	"google.golang.org/protobuf/proto"

	"github.com/wandb/wandb/core/internal/filetransfer"
	"github.com/wandb/wandb/core/internal/mailbox"
	"github.com/wandb/wandb/core/internal/runfiles"
	"github.com/wandb/wandb/core/internal/runhistory"
	"github.com/wandb/wandb/core/internal/runmetric"
	"github.com/wandb/wandb/core/internal/runsummary"
	"github.com/wandb/wandb/core/internal/tensorboard"
	"github.com/wandb/wandb/core/internal/timer"
	"github.com/wandb/wandb/core/internal/version"
	"github.com/wandb/wandb/core/pkg/observability"
	"github.com/wandb/wandb/core/pkg/service"
)

const (
	MetaFileName         = "wandb-metadata.json"
	SummaryFileName      = "wandb-summary.json"
	DiffFileName         = "diff.patch"
	RequirementsFileName = "requirements.txt"
	ConfigFileName       = "config.yaml"
	LatestOutputFileName = "output.log"
)

type HandlerParams struct {
	Settings          *service.Settings
	FwdChan           chan *service.Record
	OutChan           chan *service.Result
	Logger            *observability.CoreLogger
	Mailbox           *mailbox.Mailbox
	RunSummary        *runsummary.RunSummary
	MetricHandler     *runmetric.MetricHandler
	FileTransferStats filetransfer.FileTransferStats
	RunfilesUploader  runfiles.Uploader
	TBHandler         *tensorboard.TBHandler
	SystemMonitor     *monitor.SystemMonitor
	TerminalPrinter   *observability.Printer
}

// Handler is the handler for a stream it handles the incoming messages, processes them
// and passes them to the writer
type Handler struct {
	// ctx is the context for the handler
	ctx context.Context

	// settings is the settings for the handler
	settings *service.Settings

	// clientID is an ID for this process.
	//
	// This identifies the process that uploaded a set of metrics when
	// running in "shared" mode, where there may be multiple writers for
	// the same run.
	clientID string

	// logger is the logger for the handler
	logger *observability.CoreLogger

	// fwdChan is the channel for forwarding messages to the next component
	fwdChan chan *service.Record

	// outChan is the channel for sending results to the client
	outChan chan *service.Result

	// runTimer is used to track the run start and execution times
	runTimer *timer.Timer

	// runRecord is the runRecord record received from the server
	runRecord *service.RunRecord

	// partialHistory is a set of run metrics accumulated for the current step.
	partialHistory *runhistory.RunHistory

	// partialHistoryStep is the next history "step" to emit
	// when not running in shared mode.
	partialHistoryStep int64

	// runHistorySampler tracks samples of all metrics in the run's history.
	//
	// This is used to display the sparkline in the terminal at the end of
	// the run.
	runHistorySampler *runhistory.RunHistorySampler

	// metricHandler is the metric handler for the stream
	metricHandler *runmetric.MetricHandler

	// runSummary keeps the complete up-to-date summary
	runSummary *runsummary.RunSummary

	// systemMonitor is the system monitor for the stream
	systemMonitor *monitor.SystemMonitor

	// tbHandler is the tensorboard handler
	tbHandler *tensorboard.TBHandler

	// runfilesUploaderOrNil manages uploading a run's files
	//
	// It may be nil when offline.
	// TODO: should this be moved to the sender?
	runfilesUploaderOrNil runfiles.Uploader

	// fileTransferStats reports file upload/download statistics
	fileTransferStats filetransfer.FileTransferStats

	// terminalPrinter gathers terminal messages to send back to the user process
	terminalPrinter *observability.Printer

	mailbox *mailbox.Mailbox
}

// NewHandler creates a new handler
func NewHandler(
	ctx context.Context,
	params HandlerParams,
) *Handler {
	if params.MetricHandler == nil {
		panic("handler: nil MetricHandler")
	}

	return &Handler{
		ctx:                   ctx,
		runTimer:              timer.New(),
		terminalPrinter:       params.TerminalPrinter,
		logger:                params.Logger,
		settings:              params.Settings,
		clientID:              utils.ShortID(32),
		fwdChan:               params.FwdChan,
		outChan:               params.OutChan,
		mailbox:               params.Mailbox,
		runSummary:            params.RunSummary,
		runHistorySampler:     runhistory.NewRunHistorySampler(),
		metricHandler:         params.MetricHandler,
		fileTransferStats:     params.FileTransferStats,
		runfilesUploaderOrNil: params.RunfilesUploader,
		tbHandler:             params.TBHandler,
		systemMonitor:         params.SystemMonitor,
	}
}

// Do starts the handler
func (h *Handler) Do(inChan <-chan *service.Record) {
	defer h.logger.Reraise()
	h.logger.Info("handler: started", "stream_id", h.settings.RunId)
	for record := range inChan {
		h.logger.Debug("handle: got a message", "record_type", record.RecordType, "stream_id", h.settings.RunId)
		h.handleRecord(record)
	}
	h.Close()
}

func (h *Handler) Close() {
	close(h.outChan)
	close(h.fwdChan)
	h.logger.Debug("handler: Close: closed", "stream_id", h.settings.RunId)
}

// respond sends a response to the client
func (h *Handler) respond(record *service.Record, response *service.Response) {
	result := &service.Result{
		ResultType: &service.Result_Response{Response: response},
		Control:    record.Control,
		Uuid:       record.Uuid,
	}
	h.outChan <- result
}

// fwdRecord forwards a record to the next component
func (h *Handler) fwdRecord(record *service.Record) {
	if record == nil {
		return
	}
	h.fwdChan <- record
}

// fwdRecordWithControl forwards a record to the next component with control options
func (h *Handler) fwdRecordWithControl(record *service.Record, controlOptions ...func(*service.Control)) {
	if record == nil {
		return
	}

	if record.GetControl() == nil {
		record.Control = &service.Control{}
	}

	for _, opt := range controlOptions {
		opt(record.Control)
	}
	h.fwdRecord(record)
}

//gocyclo:ignore
func (h *Handler) handleRecord(record *service.Record) {
	switch x := record.RecordType.(type) {
	case *service.Record_Alert:
		h.handleAlert(record)
	case *service.Record_Artifact:
		h.handleArtifact(record)
	case *service.Record_Config:
		h.handleConfig(record)
	case *service.Record_Exit:
		h.handleExit(record, x.Exit)
	case *service.Record_Files:
		h.handleFiles(record)
	case *service.Record_Final:
		h.handleFinal()
	case *service.Record_Footer:
		h.handleFooter()
	case *service.Record_Header:
		h.handleHeader(record)
	case *service.Record_History:
		h.handleHistoryDirectly(x.History)
	case *service.Record_NoopLinkArtifact:
		// Removed but kept to avoid panics
	case *service.Record_Metric:
		h.handleMetric(record)
	case *service.Record_Output:
		h.handleOutput(record)
	case *service.Record_OutputRaw:
		h.handleOutputRaw(record)
	case *service.Record_Preempting:
		h.handlePreempting(record)
	case *service.Record_Request:
		h.handleRequest(record)
	case *service.Record_Run:
		h.handleRun(record)
	case *service.Record_Stats:
		h.handleSystemMetrics(record)
	case *service.Record_Summary:
		h.handleSummary(record, x.Summary)
	case *service.Record_Tbrecord:
		h.handleTBrecord(x.Tbrecord)
	case *service.Record_Telemetry:
		h.handleTelemetry(record)
	case *service.Record_UseArtifact:
		h.handleUseArtifact(record)
	case nil:
		h.logger.CaptureFatalAndPanic(
			errors.New("handler: handleRecord: record type is nil"))
	default:
		h.logger.CaptureFatalAndPanic(
			fmt.Errorf("handler: handleRecord: unknown record type %T", x))
	}
}

//gocyclo:ignore
func (h *Handler) handleRequest(record *service.Record) {
	request := record.GetRequest()
	switch x := request.RequestType.(type) {
	case *service.Request_Login:
		h.handleRequestLogin(record)
	case *service.Request_CheckVersion:
		h.handleRequestCheckVersion(record)
	case *service.Request_RunStatus:
		h.handleRequestRunStatus(record)
	case *service.Request_Metadata:
		// not implemented in the old handler
	case *service.Request_SummaryRecord:
		// TODO: handles sending summary file
	case *service.Request_TelemetryRecord:
		// TODO: handles sending telemetry record
	case *service.Request_TestInject:
		// not implemented in the old handler
	case *service.Request_JobInfo:
		// not implemented in the old handler
	case *service.Request_Status:
		h.handleRequestStatus(record)
	case *service.Request_SenderMark:
		h.handleRequestSenderMark(record)
	case *service.Request_StatusReport:
		h.handleRequestStatusReport(record)
	case *service.Request_Keepalive:
		// keepalive is a no-op
	case *service.Request_Shutdown:
		h.handleRequestShutdown(record)
	case *service.Request_Defer:
		h.handleRequestDefer(record, x.Defer)
	case *service.Request_GetSummary:
		h.handleRequestGetSummary(record)
	case *service.Request_NetworkStatus:
		h.handleRequestNetworkStatus(record)
	case *service.Request_PartialHistory:
		h.handleRequestPartialHistory(record, x.PartialHistory)
	case *service.Request_PollExit:
		h.handleRequestPollExit(record)
	case *service.Request_RunStart:
		h.handleRequestRunStart(record, x.RunStart)
	case *service.Request_SampledHistory:
		h.handleRequestSampledHistory(record)
	case *service.Request_ServerInfo:
		h.handleRequestServerInfo(record)
	case *service.Request_PythonPackages:
		h.handleRequestPythonPackages(record, x.PythonPackages)
	case *service.Request_StopStatus:
		h.handleRequestStopStatus(record)
	case *service.Request_LogArtifact:
		h.handleRequestLogArtifact(record)
	case *service.Request_LinkArtifact:
		h.handleRequestLinkArtifact(record)
	case *service.Request_DownloadArtifact:
		h.handleRequestDownloadArtifact(record)
	case *service.Request_Attach:
		h.handleRequestAttach(record)
	case *service.Request_Pause:
		h.handleRequestPause()
	case *service.Request_Resume:
		h.handleRequestResume()
	case *service.Request_Cancel:
		h.handleRequestCancel(x.Cancel)
	case *service.Request_GetSystemMetrics:
		h.handleRequestGetSystemMetrics(record)
	case *service.Request_InternalMessages:
		h.handleRequestInternalMessages(record)
	case *service.Request_Sync:
		h.handleRequestSync(record)
	case *service.Request_SenderRead:
		h.handleRequestSenderRead(record)
	case *service.Request_JobInput:
		h.handleRequestJobInput(record)
	case nil:
		h.logger.CaptureFatalAndPanic(
			errors.New("handler: handleRequest: request type is nil"))
	default:
		h.logger.CaptureFatalAndPanic(
			fmt.Errorf("handler: handleRequest: unknown request type %T", x))
	}
}

func (h *Handler) handleRequestLogin(record *service.Record) {
	// TODO: implement login if it is needed
	if record.GetControl().GetReqResp() {
		h.respond(record, &service.Response{})
	}
}

func (h *Handler) handleRequestCheckVersion(record *service.Record) {
	// TODO: implement check version
	h.respond(record, &service.Response{})
}

func (h *Handler) handleRequestRunStatus(record *service.Record) {
	// TODO(flow-control): implement run status
	h.respond(record, &service.Response{})
}

func (h *Handler) handleRequestStatus(record *service.Record) {
	h.respond(record, &service.Response{})
}

func (h *Handler) handleRequestSenderMark(_ *service.Record) {
	// TODO(flow-control): implement sender mark
}

func (h *Handler) handleRequestStatusReport(_ *service.Record) {
	// TODO(flow-control): implement status report
}

func (h *Handler) handleRequestShutdown(record *service.Record) {
	h.respond(record, &service.Response{})
}

func (h *Handler) handleMetric(record *service.Record) {
	metric := record.GetMetric()
	if metric == nil {
		h.logger.CaptureError(
			errors.New("handler: bad record type for handleMetric"))
		return
	}

	h.metricHandler.AddMetric(metric)

	if metric.StepMetric != "" && !h.metricHandler.Exists(metric.StepMetric) {
		stepMetric := &service.MetricRecord{Name: metric.StepMetric}
		h.metricHandler.AddMetric(stepMetric)

		h.fwdRecord(&service.Record{
			RecordType: &service.Record_Metric{Metric: stepMetric},
			Control:    &service.Control{Local: true},
		})
	}

	h.fwdRecord(record)
}

func (h *Handler) handleRequestDefer(record *service.Record, request *service.DeferRequest) {
	switch request.State {
	case service.DeferRequest_BEGIN:
	case service.DeferRequest_FLUSH_RUN:
	case service.DeferRequest_FLUSH_STATS:
		// stop the system monitor to ensure that we don't send any more system metrics
		// after the run has exited
		h.systemMonitor.Stop()
	case service.DeferRequest_FLUSH_PARTIAL_HISTORY:
		// This will force the content of h.runHistory to be flushed and sent
		// over to the sender.
		//
		// Since the data of the PartialHistoryRequest is empty it will not
		// change the content of h.runHistory, but it will trigger flushing
		// of h.runHistory content, because the flush action is set to true.
		// Hence, we are guranteed that the content of h.runHistory is sent
		h.handleRequestPartialHistory(
			nil,
			&service.PartialHistoryRequest{
				Action: &service.HistoryAction{
					Flush: true,
				},
			},
		)
	case service.DeferRequest_FLUSH_TB:
	case service.DeferRequest_FLUSH_SUM:
	case service.DeferRequest_FLUSH_DEBOUNCER:
	case service.DeferRequest_FLUSH_OUTPUT:
	case service.DeferRequest_FLUSH_JOB:
	case service.DeferRequest_FLUSH_DIR:
	case service.DeferRequest_FLUSH_FP:
		if h.runfilesUploaderOrNil != nil {
			h.runfilesUploaderOrNil.UploadRemaining()
		}
	case service.DeferRequest_JOIN_FP:
	case service.DeferRequest_FLUSH_FS:
	case service.DeferRequest_FLUSH_FINAL:
		h.handleFinal()
		h.handleFooter()
	case service.DeferRequest_END:
		h.fileTransferStats.SetDone()
	default:
		h.logger.CaptureError(
			fmt.Errorf("handleDefer: unknown defer state %v", request.State))
	}
	// Need to clone the record to avoid race condition with the writer
	record = proto.Clone(record).(*service.Record)
	h.fwdRecordWithControl(record,
		func(control *service.Control) {
			control.AlwaysSend = true
		},
		func(control *service.Control) {
			control.Local = true
		},
	)
}

func (h *Handler) handleRequestStopStatus(record *service.Record) {
	h.fwdRecord(record)
}

func (h *Handler) handleArtifact(record *service.Record) {
	h.fwdRecord(record)
}

func (h *Handler) handleRequestLogArtifact(record *service.Record) {
	h.fwdRecord(record)
}

func (h *Handler) handleRequestDownloadArtifact(record *service.Record) {
	h.fwdRecord(record)
}

func (h *Handler) handleRequestLinkArtifact(record *service.Record) {
	h.fwdRecord(record)
}

func (h *Handler) handleRequestPollExit(record *service.Record) {
	var pollExitResponse *service.PollExitResponse
	if h.fileTransferStats != nil {
		pollExitResponse = &service.PollExitResponse{
			PusherStats: h.fileTransferStats.GetFilesStats(),
			FileCounts:  h.fileTransferStats.GetFileCounts(),
			Done:        h.fileTransferStats.IsDone(),
		}
	} else {
		pollExitResponse = &service.PollExitResponse{
			Done: true,
		}
	}

	response := &service.Response{
		ResponseType: &service.Response_PollExitResponse{
			PollExitResponse: pollExitResponse,
		},
	}
	h.respond(record, response)
}

func (h *Handler) handleHeader(record *service.Record) {
	// populate with version info
	versionString := fmt.Sprintf("%s+%s", version.Version, h.ctx.Value(observability.Commit("commit")))
	record.GetHeader().VersionInfo = &service.VersionInfo{
		Producer:    versionString,
		MinConsumer: version.MinServerVersion,
	}
	h.fwdRecordWithControl(
		record,
		func(control *service.Control) {
			control.AlwaysSend = false
		},
	)
}

func (h *Handler) handleFinal() {
	if h.settings.GetXSync().GetValue() {
		// if sync is enabled, we don't need to do all this
		return
	}
	record := &service.Record{
		RecordType: &service.Record_Final{
			Final: &service.FinalRecord{},
		},
	}
	h.fwdRecordWithControl(
		record,
		func(control *service.Control) {
			control.AlwaysSend = false
		},
	)
}

func (h *Handler) handleFooter() {
	if h.settings.GetXSync().GetValue() {
		// if sync is enabled, we don't need to do all this
		return
	}
	record := &service.Record{
		RecordType: &service.Record_Footer{
			Footer: &service.FooterRecord{},
		},
	}
	h.fwdRecordWithControl(
		record,
		func(control *service.Control) {
			control.AlwaysSend = false
		},
	)
}

func (h *Handler) handleRequestServerInfo(record *service.Record) {
	h.fwdRecordWithControl(record,
		func(control *service.Control) {
			control.AlwaysSend = true
		},
	)
}

func (h *Handler) handleRequestRunStart(record *service.Record, request *service.RunStartRequest) {
	var ok bool
	run := request.Run

	// start the run timer
	startTime := run.StartTime.AsTime()
	h.runTimer.Start(&startTime)

	if h.runRecord, ok = proto.Clone(run).(*service.RunRecord); !ok {
		h.logger.CaptureFatalAndPanic(
			errors.New("handleRunStart: failed to clone run"))
	}
	h.fwdRecord(record)

	// start the system monitor
	if !h.settings.GetXDisableStats().GetValue() {
		h.systemMonitor.Do()
	}

	// save code and patch
	if h.settings.GetSaveCode().GetValue() {
		h.handleCodeSave()
		h.handlePatchSave()
	}

	// NOTE: once this request arrives in the sender,
	// the latter will start its filestream and uploader
	// initialize the run metadata from settings
	var git *service.GitRepoRecord
	if run.GetGit().GetRemoteUrl() != "" || run.GetGit().GetCommit() != "" {
		git = &service.GitRepoRecord{
			RemoteUrl: run.GetGit().GetRemoteUrl(),
			Commit:    run.GetGit().GetCommit(),
		}
	}

	metadata := &service.MetadataRequest{
		Os:            h.settings.GetXOs().GetValue(),
		Python:        h.settings.GetXPython().GetValue(),
		Host:          h.settings.GetHost().GetValue(),
		Cuda:          h.settings.GetXCuda().GetValue(),
		Program:       h.settings.GetProgram().GetValue(),
		CodePath:      h.settings.GetProgramRelpath().GetValue(),
		CodePathLocal: h.settings.GetXCodePathLocal().GetValue(),
		Email:         h.settings.GetEmail().GetValue(),
		Root:          h.settings.GetRootDir().GetValue(),
		Username:      h.settings.GetUsername().GetValue(),
		Docker:        h.settings.GetDocker().GetValue(),
		Executable:    h.settings.GetXExecutable().GetValue(),
		Args:          h.settings.GetXArgs().GetValue(),
		Colab:         h.settings.GetColabUrl().GetValue(),
		StartedAt:     run.GetStartTime(),
		Git:           git,
	}

	if !h.settings.GetXDisableStats().GetValue() {
		systemInfo := h.systemMonitor.Probe()
		if systemInfo != nil {
			proto.Merge(metadata, systemInfo)
		}
	}
	h.handleMetadata(metadata)

	h.respond(record, &service.Response{})
}

func (h *Handler) handleRequestPythonPackages(_ *service.Record, request *service.PythonPackagesRequest) {
	// write all requirements to a file
	// send the file as a Files record
	filename := filepath.Join(h.settings.GetFilesDir().GetValue(), RequirementsFileName)
	file, err := os.Create(filename)
	if err != nil {
		h.logger.Error("error creating requirements file", "error", err)
		return
	}
	defer func(file *os.File) {
		err := file.Close()
		if err != nil {
			h.logger.Error("error closing requirements file", "error", err)
		}
	}(file)

	for _, pkg := range request.Package {
		line := fmt.Sprintf("%s==%s\n", pkg.Name, pkg.Version)
		_, err := file.WriteString(line)
		if err != nil {
			h.logger.Error("error writing requirements file", "error", err)
			return
		}
	}
	record := &service.Record{
		RecordType: &service.Record_Files{
			Files: &service.FilesRecord{
				Files: []*service.FilesItem{
					{
						Path: RequirementsFileName,
						Type: service.FilesItem_WANDB,
					},
				},
			},
		},
	}
	h.handleFiles(record)
}

func (h *Handler) handleCodeSave() {
	programRelative := h.settings.GetProgramRelpath().GetValue()
	if programRelative == "" {
		h.logger.Warn("handleCodeSave: program relative path is empty")
		return
	}

	programAbsolute := h.settings.GetProgramAbspath().GetValue()
	if _, err := os.Stat(programAbsolute); err != nil {
		h.logger.Warn("handleCodeSave: program absolute path does not exist", "path", programAbsolute)
		return
	}

	codeDir := filepath.Join(h.settings.GetFilesDir().GetValue(), "code")
	if err := os.MkdirAll(filepath.Join(codeDir, filepath.Dir(programRelative)), os.ModePerm); err != nil {
		return
	}
	savedProgram := filepath.Join(codeDir, programRelative)
	if _, err := os.Stat(savedProgram); err != nil {
		if err = utils.CopyFile(programAbsolute, savedProgram); err != nil {
			return
		}
	}
	record := &service.Record{
		RecordType: &service.Record_Files{
			Files: &service.FilesRecord{
				Files: []*service.FilesItem{
					{
						Path: filepath.Join("code", programRelative),
						Type: service.FilesItem_WANDB,
					},
				},
			},
		},
	}
	h.handleFiles(record)
}

func (h *Handler) handlePatchSave() {
	// capture git state
	if h.settings.GetDisableGit().GetValue() {
		return
	}

	git := NewGit(h.settings.GetRootDir().GetValue(), h.logger)
	if !git.IsAvailable() {
		return
	}

	var files []*service.FilesItem

	filesDirPath := h.settings.GetFilesDir().GetValue()
	file := filepath.Join(filesDirPath, DiffFileName)
	if err := git.SavePatch("HEAD", file); err != nil {
		h.logger.Error("error generating diff", "error", err)
	} else {
		files = append(files, &service.FilesItem{Path: DiffFileName, Type: service.FilesItem_WANDB})
	}

	if output, err := git.LatestCommit("@{u}"); err != nil {
		h.logger.Error("error getting latest commit", "error", err)
	} else {
		diffFileName := fmt.Sprintf("diff_%s.patch", output)
		file = filepath.Join(filesDirPath, diffFileName)
		if err := git.SavePatch("@{u}", file); err != nil {
			h.logger.Error("error generating diff", "error", err)
		} else {
			files = append(files, &service.FilesItem{Path: diffFileName, Type: service.FilesItem_WANDB})
		}
	}

	if len(files) == 0 {
		return
	}

	record := &service.Record{
		RecordType: &service.Record_Files{
			Files: &service.FilesRecord{
				Files: files,
			},
		},
	}
	h.handleFiles(record)
}

func (h *Handler) handleMetadata(request *service.MetadataRequest) {
	// TODO: Sending metadata as a request for now, eventually this should be turned into
	//  a record and stored in the transaction log
	if h.settings.GetXDisableMeta().GetValue() {
		return
	}

	mo := protojson.MarshalOptions{
		Indent: "  ",
		// EmitUnpopulated: true,
	}
	jsonBytes, err := mo.Marshal(request)
	if err != nil {
		h.logger.CaptureError(
			fmt.Errorf("error marshalling metadata: %v", err))
		return
	}
	filePath := filepath.Join(h.settings.GetFilesDir().GetValue(), MetaFileName)
	if err := os.WriteFile(filePath, jsonBytes, 0644); err != nil {
		h.logger.CaptureError(
			fmt.Errorf("error writing metadata file: %v", err))
		return
	}

	record := &service.Record{
		RecordType: &service.Record_Files{
			Files: &service.FilesRecord{
				Files: []*service.FilesItem{
					{
						Path: MetaFileName,
						Type: service.FilesItem_WANDB,
					},
				},
			},
		},
	}

	h.handleFiles(record)
}

func (h *Handler) handleRequestAttach(record *service.Record) {
	response := &service.Response{
		ResponseType: &service.Response_AttachResponse{
			AttachResponse: &service.AttachResponse{
				Run: h.runRecord,
			},
		},
	}
	h.respond(record, response)
}

func (h *Handler) handleRequestCancel(request *service.CancelRequest) {
	// TODO(flow-control): implement cancel
	cancelSlot := request.GetCancelSlot()
	if cancelSlot != "" {
		h.mailbox.Cancel(cancelSlot)
	}
}

func (h *Handler) handleRequestPause() {
	h.runTimer.Pause()
	h.systemMonitor.Stop()
}

func (h *Handler) handleRequestResume() {
	h.runTimer.Resume()
	h.systemMonitor.Do()
}

func (h *Handler) handleSystemMetrics(record *service.Record) {
	h.fwdRecord(record)
}

func (h *Handler) handleOutput(record *service.Record) {
	h.fwdRecord(record)
}

func (h *Handler) handleOutputRaw(record *service.Record) {
	h.fwdRecord(record)
}

func (h *Handler) handlePreempting(record *service.Record) {
	h.fwdRecord(record)
}

func (h *Handler) handleRun(record *service.Record) {
	h.fwdRecordWithControl(record,
		func(control *service.Control) {
			control.AlwaysSend = true
		},
	)
}

func (h *Handler) handleConfig(record *service.Record) {
	h.fwdRecord(record)
}

func (h *Handler) handleAlert(record *service.Record) {
	h.fwdRecord(record)
}

func (h *Handler) handleExit(record *service.Record, exit *service.RunExitRecord) {
	// stop the run timer and set the runtime
	h.runTimer.Pause()
	exit.Runtime = int32(h.runTimer.Elapsed().Seconds())

	if !h.settings.GetXSync().GetValue() {
		summaryRecord := &service.Record{
			RecordType: &service.Record_Summary{
				Summary: &service.SummaryRecord{},
			},
		}
		h.handleSummary(summaryRecord, summaryRecord.GetSummary())
	}

	// send the exit record
	h.fwdRecordWithControl(record,
		func(control *service.Control) {
			control.AlwaysSend = true
			// do not write to the transaction log when syncing an offline run
			if h.settings.GetXSync().GetValue() {
				control.Local = true
			}
		},
	)
}

func (h *Handler) handleFiles(record *service.Record) {
	if record.GetFiles() == nil {
		return
	}
	h.fwdRecord(record)
}

func (h *Handler) handleRequestGetSummary(record *service.Record) {
	response := &service.Response{}

	items, err := h.runSummary.Flatten()
	if err != nil {
		h.logger.CaptureError(
			fmt.Errorf("error flattening run summary: %v", err))
		h.respond(record, response)
		return
	}

	response.ResponseType = &service.Response_GetSummaryResponse{
		GetSummaryResponse: &service.GetSummaryResponse{
			Item: items,
		},
	}
	h.respond(record, response)
}

func (h *Handler) handleRequestGetSystemMetrics(record *service.Record) {
	sm := h.systemMonitor.GetBuffer()

	response := &service.Response{}

	response.ResponseType = &service.Response_GetSystemMetricsResponse{
		GetSystemMetricsResponse: &service.GetSystemMetricsResponse{
			SystemMetrics: make(map[string]*service.SystemMetricsBuffer),
		},
	}

	for key, samples := range sm {
		buffer := make([]*service.SystemMetricSample, 0, len(samples.GetElements()))

		// convert samples to buffer:
		for _, sample := range samples.GetElements() {
			buffer = append(buffer, &service.SystemMetricSample{
				Timestamp: sample.Timestamp,
				Value:     float32(sample.Value),
			})
		}
		// add to response as map key: buffer
		response.GetGetSystemMetricsResponse().SystemMetrics[key] = &service.SystemMetricsBuffer{
			Record: buffer,
		}
	}

	h.respond(record, response)
}

func (h *Handler) handleRequestInternalMessages(record *service.Record) {
	messages := h.terminalPrinter.Read()
	response := &service.Response{
		ResponseType: &service.Response_InternalMessagesResponse{
			InternalMessagesResponse: &service.InternalMessagesResponse{
				Messages: &service.InternalMessages{
					Warning: messages,
				},
			},
		},
	}
	h.respond(record, response)
}

func (h *Handler) handleRequestSync(record *service.Record) {
	h.fwdRecord(record)
}

func (h *Handler) handleRequestSenderRead(record *service.Record) {
	h.fwdRecord(record)
}

func (h *Handler) handleTelemetry(record *service.Record) {
	h.fwdRecord(record)
}

func (h *Handler) handleUseArtifact(record *service.Record) {
	h.fwdRecord(record)
}

func (h *Handler) handleRequestJobInput(record *service.Record) {
	h.fwdRecord(record)
}

func (h *Handler) handleSummary(record *service.Record, summary *service.SummaryRecord) {
	if !h.settings.GetXSync().GetValue() {
		// if sync is enabled, we don't need to do all this
		runtime := int32(h.runTimer.Elapsed().Seconds())

		// update summary with runtime
		summary.Update = append(summary.Update, &service.SummaryItem{
			NestedKey: []string{"_wandb", "runtime"},
			ValueJson: fmt.Sprintf("%d", runtime),
		})
	}

	h.runSummary.ApplyChangeRecord(
		summary,
		func(err error) {
			h.logger.CaptureError(
				fmt.Errorf("error updating run summary: %v", err))
		},
	)

	h.fwdRecordWithControl(record,
		func(control *service.Control) {
			control.AlwaysSend = true
			// do not write to the transaction log when syncing an offline run
			if h.settings.GetXSync().GetValue() {
				control.Local = true
			}
		},
	)
}

func (h *Handler) handleTBrecord(record *service.TBRecord) {
	if err := h.tbHandler.Handle(record); err != nil {
		h.logger.CaptureError(
			fmt.Errorf("handler: failed to handle TB record: %v", err))
	}
}

// The main entry point for history records.
//
// This processes a history record and forwards it to the writer.
//
// This function flushes the history record to the writer and updates the
// summary. It is responsible for adding internal history items to the history
// record, matching current history items with defined metrics, and creating
// new metrics if needed. It also handles step metric in case it needs to be
// synced, but not part of the history record. This function is also responsible
// for sampling history items.
func (h *Handler) handleHistoryDirectly(history *service.HistoryRecord) {
	if len(history.GetItem()) == 0 {
		return
	}

	record := &service.Record{
		RecordType: &service.Record_History{
			History: history,
		},
	}
	h.fwdRecord(record)

	// TODO add an option to disable summary (this could be quite expensive)
	if h.runSummary == nil {
		return
	}

	summary := make([]*service.SummaryItem, 0, len(history.GetItem()))
	for _, item := range history.GetItem() {
		summaryItem := &service.SummaryItem{
			Key:       item.Key,
			NestedKey: item.NestedKey,
			ValueJson: item.ValueJson,
		}
		summary = append(summary, summaryItem)
	}

	record = &service.Record{
		RecordType: &service.Record_Summary{
			Summary: &service.SummaryRecord{
				Update: summary,
			},
		},
	}
	h.handleSummary(record, record.GetSummary())
}

func (h *Handler) handleRequestNetworkStatus(record *service.Record) {
	h.fwdRecord(record)
}

// The main entry point for partial history records.
//
// This collects partial history records until a full history record is
// received. A full history record is received when the condition for flushing
// the history record is met. The condition for flushing the history record is
// determined by the action in the partial history request and the step number.
// Once a full history record is received, it is forwarded to the writer.
func (h *Handler) handleRequestPartialHistory(_ *service.Record, request *service.PartialHistoryRequest) {
	if h.settings.GetXShared().GetValue() {
		h.handlePartialHistoryAsync(request)
	} else {
		h.handlePartialHistorySync(request)
	}
}

// The main entry point for partial history records in the shared mode.
//
// This collects partial history records until a full history record is
// received. This is the asynchronous version of handlePartialHistory.
// In this mode, the server will assign a step number to the history record.
func (h *Handler) handlePartialHistoryAsync(request *service.PartialHistoryRequest) {
	if h.partialHistory == nil {
		// NOTE: We ignore the step in shared mode.
		h.partialHistory = runhistory.New()
	}

	// Append the history items from the request to the current history record.
	//
	// We do this on a best-effort basis: errors are logged and problematic
	// metrics are ignored.
	for _, item := range request.GetItem() {
		err := h.partialHistory.SetFromRecord(item)

		if err != nil {
			h.logger.CaptureError(
				fmt.Errorf("handler: failed to set history metric: %v", err),
				"item", item)
		}
	}

	if request.GetAction() == nil || request.Action.GetFlush() {
		h.flushPartialHistory(false, 0)
	}
}

// The main entry point for partial history records in the non-shared mode.
//
// This collects partial history records until a full history record is
// received. This is the synchronous version of handlePartialHistory.
// In this mode, the client will assign a step number to the history record.
// The client is responsible for ensuring that the step number is monotonically
// increasing.
func (h *Handler) handlePartialHistorySync(request *service.PartialHistoryRequest) {
	if h.partialHistory == nil {
		h.partialHistory = runhistory.New()
		h.partialHistoryStep = h.runRecord.GetStartingStep()
	}

	if request.GetStep() != nil {
		step := request.Step.GetNum()
		current := h.partialHistoryStep
		if step > current {
			h.flushPartialHistory(true, step)
		} else if step < current {
			h.logger.Warn(
				"handler: ignoring partial history record",
				"step", step,
				"current", current,
			)

			h.terminalPrinter.Writef(
				"Tried to log to step %d that is less than the current step %d."+
					" Steps must be monotonically increasing, so this data"+
					" will be ignored. See https://wandb.me/define-metric"+
					" to log data out of order.",
				step,
				current,
			)
			return
		}
	}

	for _, item := range request.GetItem() {
		err := h.partialHistory.SetFromRecord(item)
		if err != nil {
			h.logger.CaptureError(
				fmt.Errorf("handler: failed to set history metric: %v", err),
				"item", item)
		}
	}

	var shouldFlush bool
	if request.GetAction() != nil {
		shouldFlush = request.GetAction().GetFlush()
	} else {
		// Default to flushing if the step is not provided.
		shouldFlush = request.GetStep() == nil
	}
	if !shouldFlush {
		return
	}

	h.flushPartialHistory(true, h.partialHistoryStep+1)
}

// flushPartialHistory finalizes and resets the accumulated run history.
//
// If useStep is true, then the emitted history record has an explicit
// step, and partialHistoryStep is updated to nextStep. Otherwise,
// nextStep is ignored.
func (h *Handler) flushPartialHistory(useStep bool, nextStep int64) {
	// Don't log anything if there are no metrics.
	if h.partialHistory == nil || h.partialHistory.Size() == 0 {
		if useStep {
			h.partialHistoryStep = nextStep
		}

		return
	}

	h.partialHistory.SetFloat(
		"_runtime",
		h.runTimer.Elapsed().Seconds(),
	)

	// When running in "shared" mode, there can be multiple writers to the same
	// run (for example running on different machines). In that case, the
	// backend determines the step, and the client ID identifies which metrics
	// came from the same writer. Otherwise, we must set the step explicitly.
	if h.settings.GetXShared().GetValue() {
		// TODO: useStep must be false here
		h.partialHistory.SetString("_client_id", h.clientID)
	} else if useStep {
		h.partialHistory.SetInt("_step", h.partialHistoryStep)
	}

	newMetricDefs := h.metricHandler.CreateGlobMetrics(h.partialHistory)
	for _, newMetric := range newMetricDefs {
		h.handleMetric(&service.Record{
			RecordType: &service.Record_Metric{Metric: newMetric},
			Control:    &service.Control{Local: true},
		})
	}

	h.metricHandler.InsertStepMetrics(h.partialHistory, h.runSummary)

	h.runHistorySampler.SampleNext(h.partialHistory)

	items, err := h.partialHistory.ToRecords()
	currentStep := h.partialHistoryStep

<<<<<<< HEAD
	h.partialHistory = runhistory.New()
	if useStep {
		h.partialHistoryStep = nextStep
	}

	// Report errors, but continue anyway to drop as little data as possible.
	if err != nil {
		h.logger.CaptureError(
			fmt.Errorf(
				"handler: error flattening run history: %v",
				err,
			))
		h.terminalPrinter.Writef(
			"There was an issue processing run metrics in step %d;"+
				" some data may be missing.",
			currentStep,
=======
	// check if step metric is already in history
	if h.runHistory.Contains(key) {
		return nil
	}

	// TODO: avoid using json marshalling
	// we use the summary value of the metric as the algorithm for imputing the step metric
	if value, ok := h.runSummary.Get(key); ok {
		v, err := json.Marshal(value)
		if err != nil {
			h.logger.CaptureError(
				fmt.Errorf("error marshalling step metric value: %v", err))
			return nil
		}
		item := []*service.HistoryItem{
			{
				Key:       key,
				ValueJson: string(v),
			},
		}
		h.runHistory.ApplyChangeRecord(
			item,
			func(err error) {
				h.logger.CaptureError(
					fmt.Errorf("error updating run history: %v", err))
			},
>>>>>>> 846b8266
		)
	}

	historyRecord := &service.HistoryRecord{Item: items}
	if useStep {
		historyRecord.Step = &service.HistoryStep{Num: currentStep}
	}
	h.handleHistoryDirectly(historyRecord)
}

// samples history items and updates the history record with the sampled values
//
// This function samples history items and updates the history record with the
// sampled values. It is used to display a subset of the history items in the
// terminal. The sampling is done using a reservoir sampling algorithm.
func (h *Handler) handleRequestSampledHistory(record *service.Record) {
	h.respond(record, &service.Response{
		ResponseType: &service.Response_SampledHistoryResponse{
			SampledHistoryResponse: &service.SampledHistoryResponse{
				Item: h.runHistorySampler.Get(),
			},
		},
	})
}

func (h *Handler) GetRun() *service.RunRecord {
	return h.runRecord
}<|MERGE_RESOLUTION|>--- conflicted
+++ resolved
@@ -14,6 +14,7 @@
 
 	"github.com/wandb/wandb/core/internal/filetransfer"
 	"github.com/wandb/wandb/core/internal/mailbox"
+	"github.com/wandb/wandb/core/internal/pathtree"
 	"github.com/wandb/wandb/core/internal/runfiles"
 	"github.com/wandb/wandb/core/internal/runhistory"
 	"github.com/wandb/wandb/core/internal/runmetric"
@@ -1159,7 +1160,7 @@
 // nextStep is ignored.
 func (h *Handler) flushPartialHistory(useStep bool, nextStep int64) {
 	// Don't log anything if there are no metrics.
-	if h.partialHistory == nil || h.partialHistory.Size() == 0 {
+	if h.partialHistory == nil || h.partialHistory.IsEmpty() {
 		if useStep {
 			h.partialHistoryStep = nextStep
 		}
@@ -1168,7 +1169,7 @@
 	}
 
 	h.partialHistory.SetFloat(
-		"_runtime",
+		pathtree.TreePath{"_runtime"},
 		h.runTimer.Elapsed().Seconds(),
 	)
 
@@ -1178,9 +1179,15 @@
 	// came from the same writer. Otherwise, we must set the step explicitly.
 	if h.settings.GetXShared().GetValue() {
 		// TODO: useStep must be false here
-		h.partialHistory.SetString("_client_id", h.clientID)
+		h.partialHistory.SetString(
+			pathtree.TreePath{"_client_id"},
+			h.clientID,
+		)
 	} else if useStep {
-		h.partialHistory.SetInt("_step", h.partialHistoryStep)
+		h.partialHistory.SetInt(
+			pathtree.TreePath{"_step"},
+			h.partialHistoryStep,
+		)
 	}
 
 	newMetricDefs := h.metricHandler.CreateGlobMetrics(h.partialHistory)
@@ -1198,7 +1205,6 @@
 	items, err := h.partialHistory.ToRecords()
 	currentStep := h.partialHistoryStep
 
-<<<<<<< HEAD
 	h.partialHistory = runhistory.New()
 	if useStep {
 		h.partialHistoryStep = nextStep
@@ -1215,34 +1221,6 @@
 			"There was an issue processing run metrics in step %d;"+
 				" some data may be missing.",
 			currentStep,
-=======
-	// check if step metric is already in history
-	if h.runHistory.Contains(key) {
-		return nil
-	}
-
-	// TODO: avoid using json marshalling
-	// we use the summary value of the metric as the algorithm for imputing the step metric
-	if value, ok := h.runSummary.Get(key); ok {
-		v, err := json.Marshal(value)
-		if err != nil {
-			h.logger.CaptureError(
-				fmt.Errorf("error marshalling step metric value: %v", err))
-			return nil
-		}
-		item := []*service.HistoryItem{
-			{
-				Key:       key,
-				ValueJson: string(v),
-			},
-		}
-		h.runHistory.ApplyChangeRecord(
-			item,
-			func(err error) {
-				h.logger.CaptureError(
-					fmt.Errorf("error updating run history: %v", err))
-			},
->>>>>>> 846b8266
 		)
 	}
 
