--- conflicted
+++ resolved
@@ -118,7 +118,6 @@
 	params *HandlerParams,
 ) *Handler {
 	h := &Handler{
-<<<<<<< HEAD
 		ctx:                   ctx,
 		logger:                params.Logger,
 		settings:              params.Settings,
@@ -132,15 +131,6 @@
 		runfilesUploaderOrNil: params.RunfilesUploader,
 		tbHandler:             params.TBHandler,
 		systemMonitor:         params.SystemMonitor,
-=======
-		ctx:             ctx,
-		logger:          logger,
-		internalPrinter: observability.NewPrinter[string](),
-		runTimer:        timer.New(),
-	}
-	for _, opt := range opts {
-		opt(h)
->>>>>>> 2c71995e
 	}
 	return h
 }
