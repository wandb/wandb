--- conflicted
+++ resolved
@@ -206,32 +206,8 @@
 
 	mailbox := mailbox.NewMailbox()
 
-	hostname, err := os.Hostname()
-	if err != nil {
-		// We log an error but continue anyway with an empty hostname string.
-		// Better behavior would be to inform the user and turn off any
-		// components that rely on the hostname, but it's not easy to do
-		// with our current code structure.
-		s.logger.CaptureError("could not get hostname", err)
-		hostname = ""
-	}
-
 	s.handler = NewHandler(s.ctx,
 		HandlerParams{
-<<<<<<< HEAD
-			Logger:           s.logger,
-			Settings:         s.settings.Proto,
-			FwdChan:          make(chan *service.Record, BufferSize),
-			OutChan:          make(chan *service.Result, BufferSize),
-			SystemMonitor:    monitor.NewSystemMonitor(s.logger, s.settings.Proto, s.loopBackChan),
-			RunfilesUploader: runfilesUploaderOrNil,
-			TBHandler: tensorboard.NewTBHandler(tensorboard.Params{
-				OutputRecords: s.loopBackChan,
-				Logger:        s.logger,
-				Settings:      s.settings.Proto,
-				Hostname:      hostname,
-			}),
-=======
 			Logger:            s.logger,
 			Settings:          s.settings.Proto,
 			FwdChan:           make(chan *service.Record, BufferSize),
@@ -239,7 +215,6 @@
 			SystemMonitor:     monitor.NewSystemMonitor(s.logger, s.settings.Proto, s.loopBackChan),
 			RunfilesUploader:  runfilesUploaderOrNil,
 			TBHandler:         tbHandler,
->>>>>>> b278aedf
 			FileTransferStats: fileTransferStats,
 			RunSummary:        runsummary.New(),
 			MetricHandler:     NewMetricHandler(),
