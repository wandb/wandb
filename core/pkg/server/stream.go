package server

import (
	"context"
	"fmt"
	"io"
	"log/slog"
	"os"
	"path/filepath"
	"sync"

	"github.com/wandb/wandb/core/internal/filetransfer"
	"github.com/wandb/wandb/core/internal/settings"
	"github.com/wandb/wandb/core/internal/shared"
	"github.com/wandb/wandb/core/internal/version"
	"github.com/wandb/wandb/core/internal/watcher"
	"github.com/wandb/wandb/core/pkg/filestream"
	"github.com/wandb/wandb/core/pkg/monitor"
	"github.com/wandb/wandb/core/pkg/observability"
	"github.com/wandb/wandb/core/pkg/service"
)

const (
	internalConnectionId = "internal"
)

// Stream is a collection of components that work together to handle incoming
// data for a W&B run, store it locally, and send it to a W&B server.
// Stream.handler receives incoming data from the client and dispatches it to
// Stream.writer, which writes it to a local file. Stream.writer then sends the
// data to Stream.sender, which sends it to the W&B server. Stream.dispatcher
// handles dispatching responses to the appropriate client responders.
type Stream struct {
	// ctx is the context for the stream
	ctx context.Context

	// cancel is the cancel function for the stream
	cancel context.CancelFunc

	// logger is the logger for the stream
	logger *observability.CoreLogger

	// wg is the WaitGroup for the stream
	wg sync.WaitGroup

	// settings is the settings for the stream
	settings *settings.Settings

	// handler is the handler for the stream
	handler *Handler

	// writer is the writer for the stream
	writer *Writer

	// sender is the sender for the stream
	sender *Sender

	// inChan is the channel for incoming messages
	inChan chan *service.Record

	// loopBackChan is the channel for internal loopback messages
	loopBackChan chan *service.Record

	// internal responses from teardown path typically
	outChan chan *service.ServerResponse

	// dispatcher is the dispatcher for the stream
	dispatcher *Dispatcher
}

func streamLogger(settings *settings.Settings) *observability.CoreLogger {
	// TODO: when we add session concept re-do this to use user provided path
	targetPath := filepath.Join(settings.GetLogDir(), "debug-core.log")
	if path := defaultLoggerPath.Load(); path != nil {
		path := path.(string)
		// check path exists
		if _, err := os.Stat(path); !os.IsNotExist(err) {
			err := os.Symlink(path, targetPath)
			if err != nil {
				slog.Error("error creating symlink", "error", err)
			}
		}
	}

	var writers []io.Writer
	name := settings.GetInternalLogFile()
	file, err := os.OpenFile(name, os.O_APPEND|os.O_CREATE|os.O_WRONLY, 0666)
	if err != nil {
		slog.Error(fmt.Sprintf("error opening log file: %s", err))
	} else {
		writers = append(writers, file)
	}
	writer := io.MultiWriter(writers...)

	// TODO: add a log level to the settings
	level := slog.LevelInfo
	if os.Getenv("WANDB_CORE_DEBUG") != "" {
		level = slog.LevelDebug
	}

	opts := &slog.HandlerOptions{
		Level: level,
		// AddSource: true,
	}

	logger := observability.NewCoreLogger(
		slog.New(slog.NewJSONHandler(writer, opts)),
		observability.WithTags(observability.Tags{}),
		observability.WithCaptureMessage(observability.CaptureMessage),
		observability.WithCaptureException(observability.CaptureException),
	)
	logger.Info("using version", "core version", version.Version)
	logger.Info("created symlink", "path", targetPath)
	tags := observability.Tags{
		"run_id":  settings.GetRunID(),
		"run_url": settings.GetRunURL(),
		"project": settings.GetProject(),
		"entity":  settings.GetEntity(),
	}
	logger.SetTags(tags)

	return logger
}

// NewStream creates a new stream with the given settings and responders.
func NewStream(ctx context.Context, settings *settings.Settings, streamId string) *Stream {
	ctx, cancel := context.WithCancel(ctx)
	s := &Stream{
		ctx:          ctx,
		cancel:       cancel,
		logger:       streamLogger(settings),
		wg:           sync.WaitGroup{},
		settings:     settings,
		inChan:       make(chan *service.Record, BufferSize),
		loopBackChan: make(chan *service.Record, BufferSize),
		outChan:      make(chan *service.ServerResponse, BufferSize),
	}

	watcher := watcher.New(watcher.Params{
		Logger:   s.logger,
		FilesDir: s.settings.Proto.GetFilesDir().GetValue(),
	})
	s.handler = NewHandler(s.ctx, s.logger,
		WithHandlerSettings(s.settings.Proto),
		WithHandlerFwdChannel(make(chan *service.Record, BufferSize)),
		WithHandlerOutChannel(make(chan *service.Result, BufferSize)),
		WithHandlerSystemMonitor(monitor.NewSystemMonitor(s.logger, s.settings.Proto, s.loopBackChan)),
		WithHandlerFileHandler(NewFilesHandler(watcher, s.logger, s.settings.Proto)),
		WithHandlerTBHandler(NewTBHandler(watcher, s.logger, s.settings.Proto, s.loopBackChan)),
		WithHandlerFilesInfoHandler(NewFilesInfoHandler()),
		WithHandlerSummaryHandler(NewSummaryHandler(s.logger)),
		WithHandlerMetricHandler(NewMetricHandler()),
		WithHandlerWatcher(watcher),
	)

	s.writer = NewWriter(s.ctx, s.logger,
		WithWriterSettings(s.settings.Proto),
		WithWriterFwdChannel(make(chan *service.Record, BufferSize)),
	)

	// TODO: replace this with a logger that can be read by the user
	peeker := observability.NewPeeker()

	backendOrNil := NewBackend(s.logger, settings)

	var fileStreamOrNil *filestream.FileStream
	var fileTransferManagerOrNil filetransfer.FileTransferManager
	if backendOrNil != nil {
<<<<<<< HEAD
		fileStreamOrNil = NewFileStream(backendOrNil, s.logger, settings, peeker)
=======
		fileStreamOrNil = NewFileStream(backendOrNil, s.logger, settings)
		fileTransferManagerOrNil = NewFileTransferManager(
			fileStreamOrNil,
			s.logger,
			settings,
		)
>>>>>>> 6d6ae870
	}

	s.sender = NewSender(
		s.ctx,
		s.cancel,
		backendOrNil,
		fileStreamOrNil,
		fileTransferManagerOrNil,
		s.logger,
		s.settings.Proto,
		peeker,
		WithSenderFwdChannel(s.loopBackChan),
		WithSenderOutChannel(make(chan *service.Result, BufferSize)),
	)

	s.dispatcher = NewDispatcher(s.logger)

	s.logger.Info("created new stream", "id", s.settings.GetRunID())
	return s
}

// AddResponders adds the given responders to the stream's dispatcher.
func (s *Stream) AddResponders(entries ...ResponderEntry) {
	s.dispatcher.AddResponders(entries...)
}

// Start starts the stream's handler, writer, sender, and dispatcher.
// We use Stream's wait group to ensure that all of these components are cleanly
// finalized and closed when the stream is closed in Stream.Close().
func (s *Stream) Start() {

	// forward records from the inChan and loopBackChan to the handler
	fwdChan := make(chan *service.Record, BufferSize)
	s.wg.Add(1)
	go func() {
		wg := sync.WaitGroup{}
		for _, ch := range []chan *service.Record{s.inChan, s.loopBackChan} {
			wg.Add(1)
			go func(ch chan *service.Record) {
				for record := range ch {
					fwdChan <- record
				}
				wg.Done()
			}(ch)
		}
		wg.Wait()
		close(fwdChan)
		s.wg.Done()
	}()

	// handle the client requests with the handler
	s.wg.Add(1)
	go func() {
		s.handler.Do(fwdChan)
		s.wg.Done()
	}()

	// write the data to a transaction log
	s.wg.Add(1)
	go func() {
		s.writer.Do(s.handler.fwdChan)
		s.wg.Done()
	}()

	// send the data to the server
	s.wg.Add(1)
	go func() {
		s.sender.Do(s.writer.fwdChan)
		s.wg.Done()
	}()

	// handle dispatching between components
	s.wg.Add(1)
	go func() {
		wg := sync.WaitGroup{}
		for _, ch := range []chan *service.Result{s.handler.outChan, s.sender.outChan} {
			wg.Add(1)
			go func(ch chan *service.Result) {
				for result := range ch {
					s.dispatcher.handleRespond(result)
				}
				wg.Done()
			}(ch)
		}
		wg.Wait()
		close(s.outChan)
		s.wg.Done()
	}()
	s.logger.Debug("starting stream", "id", s.settings.GetRunID())
}

// HandleRecord handles the given record by sending it to the stream's handler.
func (s *Stream) HandleRecord(rec *service.Record) {
	s.logger.Debug("handling record", "record", rec)
	s.inChan <- rec
}

func (s *Stream) GetRun() *service.RunRecord {
	return s.handler.GetRun()
}

// Close Gracefully wait for handler, writer, sender, dispatcher to shut down cleanly
// assumes an exit record has already been sent
func (s *Stream) Close() {
	// wait for the context to be canceled in the defer state machine in the sender
	<-s.ctx.Done()
	close(s.loopBackChan)
	close(s.inChan)
	s.wg.Wait()
}

// Respond Handle internal responses like from the finish and close path
func (s *Stream) Respond(resp *service.ServerResponse) {
	s.outChan <- resp
}

func (s *Stream) FinishAndClose(exitCode int32) {
	s.AddResponders(ResponderEntry{s, internalConnectionId})

	if !s.settings.Proto.GetXSync().GetValue() {
		// send exit record to handler
		record := &service.Record{
			RecordType: &service.Record_Exit{
				Exit: &service.RunExitRecord{
					ExitCode: exitCode,
				}},
			Control: &service.Control{AlwaysSend: true, ConnectionId: internalConnectionId, ReqResp: true},
		}

		s.HandleRecord(record)
		// TODO(beta): process the response so we can formulate a more correct footer
		<-s.outChan
	}

	s.Close()

	s.PrintFooter()
	s.logger.Info("closed stream", "id", s.settings.GetRunID())
}

func (s *Stream) PrintFooter() {
	run := s.GetRun()
	shared.PrintHeadFoot(run, s.settings.Proto, true)
}<|MERGE_RESOLUTION|>--- conflicted
+++ resolved
@@ -166,16 +166,12 @@
 	var fileStreamOrNil *filestream.FileStream
 	var fileTransferManagerOrNil filetransfer.FileTransferManager
 	if backendOrNil != nil {
-<<<<<<< HEAD
 		fileStreamOrNil = NewFileStream(backendOrNil, s.logger, settings, peeker)
-=======
-		fileStreamOrNil = NewFileStream(backendOrNil, s.logger, settings)
 		fileTransferManagerOrNil = NewFileTransferManager(
 			fileStreamOrNil,
 			s.logger,
 			settings,
 		)
->>>>>>> 6d6ae870
 	}
 
 	s.sender = NewSender(
