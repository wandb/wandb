package server

import (
	"context"
	"fmt"
	"io"
	"log/slog"
	"os"
	"path/filepath"
	"sync"

	"github.com/wandb/wandb/core/internal/filetransfer"
	"github.com/wandb/wandb/core/internal/settings"
	"github.com/wandb/wandb/core/internal/shared"
	"github.com/wandb/wandb/core/internal/version"
	"github.com/wandb/wandb/core/internal/watcher"
	"github.com/wandb/wandb/core/pkg/filestream"
	"github.com/wandb/wandb/core/pkg/monitor"
	"github.com/wandb/wandb/core/pkg/observability"
	"github.com/wandb/wandb/core/pkg/service"
)

const (
	internalConnectionId = "internal"
)

// Stream is a collection of components that work together to handle incoming
// data for a W&B run, store it locally, and send it to a W&B server.
// Stream.handler receives incoming data from the client and dispatches it to
// Stream.writer, which writes it to a local file. Stream.writer then sends the
// data to Stream.sender, which sends it to the W&B server. Stream.dispatcher
// handles dispatching responses to the appropriate client responders.
type Stream struct {
	// ctx is the context for the stream
	ctx context.Context

	// cancel is the cancel function for the stream
	cancel context.CancelFunc

	// logger is the logger for the stream
	logger *observability.CoreLogger

	// wg is the WaitGroup for the stream
	wg sync.WaitGroup

	// settings is the settings for the stream
	settings *settings.Settings

	// handler is the handler for the stream
	handler *Handler

	// writer is the writer for the stream
	writer *Writer

	// sender is the sender for the stream
	sender *Sender

	// inChan is the channel for incoming messages
	inChan chan *service.Record

	// loopBackChan is the channel for internal loopback messages
	loopBackChan chan *service.Record

	// internal responses from teardown path typically
	outChan chan *service.ServerResponse

	// dispatcher is the dispatcher for the stream
	dispatcher *Dispatcher
}

func streamLogger(settings *settings.Settings) *observability.CoreLogger {
	// TODO: when we add session concept re-do this to use user provided path
	targetPath := filepath.Join(settings.GetLogDir(), "debug-core.log")
	if path := defaultLoggerPath.Load(); path != nil {
		path := path.(string)
		// check path exists
		if _, err := os.Stat(path); !os.IsNotExist(err) {
			err := os.Symlink(path, targetPath)
			if err != nil {
				slog.Error("error creating symlink", "error", err)
			}
		}
	}

	var writers []io.Writer
	name := settings.GetInternalLogFile()
	file, err := os.OpenFile(name, os.O_APPEND|os.O_CREATE|os.O_WRONLY, 0666)
	if err != nil {
		slog.Error(fmt.Sprintf("error opening log file: %s", err))
	} else {
		writers = append(writers, file)
	}
	writer := io.MultiWriter(writers...)

	// TODO: add a log level to the settings
	level := slog.LevelInfo
	if os.Getenv("WANDB_CORE_DEBUG") != "" {
		level = slog.LevelDebug
	}

	opts := &slog.HandlerOptions{
		Level: level,
		// AddSource: true,
	}

	logger := observability.NewCoreLogger(
		slog.New(slog.NewJSONHandler(writer, opts)),
		observability.WithTags(observability.Tags{}),
		observability.WithCaptureMessage(observability.CaptureMessage),
		observability.WithCaptureException(observability.CaptureException),
	)
	logger.Info("using version", "core version", version.Version)
	logger.Info("created symlink", "path", targetPath)
	tags := observability.Tags{
		"run_id":  settings.GetRunID(),
		"run_url": settings.GetRunURL(),
		"project": settings.GetProject(),
		"entity":  settings.GetEntity(),
	}
	logger.SetTags(tags)

	return logger
}

// NewStream creates a new stream with the given settings and responders.
func NewStream(ctx context.Context, settings *settings.Settings, streamId string) *Stream {
	ctx, cancel := context.WithCancel(ctx)
	s := &Stream{
		ctx:          ctx,
		cancel:       cancel,
		logger:       streamLogger(settings),
		wg:           sync.WaitGroup{},
		settings:     settings,
		inChan:       make(chan *service.Record, BufferSize),
		loopBackChan: make(chan *service.Record, BufferSize),
		outChan:      make(chan *service.ServerResponse, BufferSize),
	}

	watcher := watcher.New(watcher.Params{
		Logger:   s.logger,
		FilesDir: s.settings.Proto.GetFilesDir().GetValue(),
	})

	backendOrNil := NewBackend(s.logger, settings)
	fileTransferStats := filetransfer.NewFileTransferStats()
	var fileStreamOrNil *filestream.FileStream
	var fileTransferManagerOrNil filetransfer.FileTransferManager
	if backendOrNil != nil {
		fileStreamOrNil = NewFileStream(backendOrNil, s.logger, settings)
		fileTransferManagerOrNil = NewFileTransferManager(
			fileStreamOrNil,
			fileTransferStats,
			s.logger,
			settings,
		)
	}

	s.handler = NewHandler(s.ctx, s.logger,
		WithHandlerSettings(s.settings.Proto),
		WithHandlerFwdChannel(make(chan *service.Record, BufferSize)),
		WithHandlerOutChannel(make(chan *service.Result, BufferSize)),
		WithHandlerSystemMonitor(monitor.NewSystemMonitor(s.logger, s.settings.Proto, s.loopBackChan)),
		WithHandlerFileHandler(NewFilesHandler(watcher, s.logger, s.settings.Proto)),
		WithHandlerTBHandler(NewTBHandler(watcher, s.logger, s.settings.Proto, s.loopBackChan)),
		WithHandlerFileTransferStats(fileTransferStats),
		WithHandlerSummaryHandler(NewSummaryHandler(s.logger)),
		WithHandlerMetricHandler(NewMetricHandler()),
		WithHandlerWatcher(watcher),
	)

	s.writer = NewWriter(s.ctx, s.logger,
		WithWriterSettings(s.settings.Proto),
		WithWriterFwdChannel(make(chan *service.Record, BufferSize)),
	)

<<<<<<< HEAD
=======
	// TODO: replace this with a logger that can be read by the user
	peeker := observability.NewPeeker()

	backendOrNil := NewBackend(s.logger, settings)

	var fileStreamOrNil *filestream.FileStream
	var fileTransferManagerOrNil filetransfer.FileTransferManager
	if backendOrNil != nil {
		fileStreamOrNil = NewFileStream(backendOrNil, s.logger, settings, peeker)
		fileTransferManagerOrNil = NewFileTransferManager(
			fileStreamOrNil,
			s.logger,
			settings,
		)
	}

>>>>>>> 6bb28659
	s.sender = NewSender(
		s.ctx,
		s.cancel,
		backendOrNil,
		fileStreamOrNil,
		fileTransferManagerOrNil,
		s.logger,
		s.settings.Proto,
		peeker,
		WithSenderFwdChannel(s.loopBackChan),
		WithSenderOutChannel(make(chan *service.Result, BufferSize)),
	)

	s.dispatcher = NewDispatcher(s.logger)

	s.logger.Info("created new stream", "id", s.settings.GetRunID())
	return s
}

// AddResponders adds the given responders to the stream's dispatcher.
func (s *Stream) AddResponders(entries ...ResponderEntry) {
	s.dispatcher.AddResponders(entries...)
}

// Start starts the stream's handler, writer, sender, and dispatcher.
// We use Stream's wait group to ensure that all of these components are cleanly
// finalized and closed when the stream is closed in Stream.Close().
func (s *Stream) Start() {

	// forward records from the inChan and loopBackChan to the handler
	fwdChan := make(chan *service.Record, BufferSize)
	s.wg.Add(1)
	go func() {
		wg := sync.WaitGroup{}
		for _, ch := range []chan *service.Record{s.inChan, s.loopBackChan} {
			wg.Add(1)
			go func(ch chan *service.Record) {
				for record := range ch {
					fwdChan <- record
				}
				wg.Done()
			}(ch)
		}
		wg.Wait()
		close(fwdChan)
		s.wg.Done()
	}()

	// handle the client requests with the handler
	s.wg.Add(1)
	go func() {
		s.handler.Do(fwdChan)
		s.wg.Done()
	}()

	// write the data to a transaction log
	s.wg.Add(1)
	go func() {
		s.writer.Do(s.handler.fwdChan)
		s.wg.Done()
	}()

	// send the data to the server
	s.wg.Add(1)
	go func() {
		s.sender.Do(s.writer.fwdChan)
		s.wg.Done()
	}()

	// handle dispatching between components
	s.wg.Add(1)
	go func() {
		wg := sync.WaitGroup{}
		for _, ch := range []chan *service.Result{s.handler.outChan, s.sender.outChan} {
			wg.Add(1)
			go func(ch chan *service.Result) {
				for result := range ch {
					s.dispatcher.handleRespond(result)
				}
				wg.Done()
			}(ch)
		}
		wg.Wait()
		close(s.outChan)
		s.wg.Done()
	}()
	s.logger.Debug("starting stream", "id", s.settings.GetRunID())
}

// HandleRecord handles the given record by sending it to the stream's handler.
func (s *Stream) HandleRecord(rec *service.Record) {
	s.logger.Debug("handling record", "record", rec)
	s.inChan <- rec
}

func (s *Stream) GetRun() *service.RunRecord {
	return s.handler.GetRun()
}

// Close Gracefully wait for handler, writer, sender, dispatcher to shut down cleanly
// assumes an exit record has already been sent
func (s *Stream) Close() {
	// wait for the context to be canceled in the defer state machine in the sender
	<-s.ctx.Done()
	close(s.loopBackChan)
	close(s.inChan)
	s.wg.Wait()
}

// Respond Handle internal responses like from the finish and close path
func (s *Stream) Respond(resp *service.ServerResponse) {
	s.outChan <- resp
}

func (s *Stream) FinishAndClose(exitCode int32) {
	s.AddResponders(ResponderEntry{s, internalConnectionId})

	if !s.settings.Proto.GetXSync().GetValue() {
		// send exit record to handler
		record := &service.Record{
			RecordType: &service.Record_Exit{
				Exit: &service.RunExitRecord{
					ExitCode: exitCode,
				}},
			Control: &service.Control{AlwaysSend: true, ConnectionId: internalConnectionId, ReqResp: true},
		}

		s.HandleRecord(record)
		// TODO(beta): process the response so we can formulate a more correct footer
		<-s.outChan
	}

	s.Close()

	s.PrintFooter()
	s.logger.Info("closed stream", "id", s.settings.GetRunID())
}

func (s *Stream) PrintFooter() {
	run := s.GetRun()
	shared.PrintHeadFoot(run, s.settings.Proto, true)
}<|MERGE_RESOLUTION|>--- conflicted
+++ resolved
@@ -141,12 +141,15 @@
 		FilesDir: s.settings.Proto.GetFilesDir().GetValue(),
 	})
 
+	// TODO: replace this with a logger that can be read by the user
+	peeker := observability.NewPeeker()
+
 	backendOrNil := NewBackend(s.logger, settings)
 	fileTransferStats := filetransfer.NewFileTransferStats()
 	var fileStreamOrNil *filestream.FileStream
 	var fileTransferManagerOrNil filetransfer.FileTransferManager
 	if backendOrNil != nil {
-		fileStreamOrNil = NewFileStream(backendOrNil, s.logger, settings)
+		fileStreamOrNil = NewFileStream(backendOrNil, s.logger, settings, peeker)
 		fileTransferManagerOrNil = NewFileTransferManager(
 			fileStreamOrNil,
 			fileTransferStats,
@@ -173,25 +176,6 @@
 		WithWriterFwdChannel(make(chan *service.Record, BufferSize)),
 	)
 
-<<<<<<< HEAD
-=======
-	// TODO: replace this with a logger that can be read by the user
-	peeker := observability.NewPeeker()
-
-	backendOrNil := NewBackend(s.logger, settings)
-
-	var fileStreamOrNil *filestream.FileStream
-	var fileTransferManagerOrNil filetransfer.FileTransferManager
-	if backendOrNil != nil {
-		fileStreamOrNil = NewFileStream(backendOrNil, s.logger, settings, peeker)
-		fileTransferManagerOrNil = NewFileTransferManager(
-			fileStreamOrNil,
-			s.logger,
-			settings,
-		)
-	}
-
->>>>>>> 6bb28659
 	s.sender = NewSender(
 		s.ctx,
 		s.cancel,
