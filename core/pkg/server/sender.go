package server

import (
	"context"
	"fmt"
	"io"
	"maps"
	"os"
	"path/filepath"
	"strings"
	"sync"
	"time"

	"github.com/segmentio/encoding/json"

	"github.com/Khan/genqlient/graphql"
	"google.golang.org/protobuf/proto"
	"google.golang.org/protobuf/types/known/wrapperspb"

	"github.com/wandb/wandb/core/internal/api"
	"github.com/wandb/wandb/core/internal/clients"
	"github.com/wandb/wandb/core/internal/debounce"
	"github.com/wandb/wandb/core/internal/filetransfer"
	"github.com/wandb/wandb/core/internal/gql"
	"github.com/wandb/wandb/core/internal/runconfig"
	"github.com/wandb/wandb/core/internal/version"
	"github.com/wandb/wandb/core/pkg/artifacts"
	fs "github.com/wandb/wandb/core/pkg/filestream"
	"github.com/wandb/wandb/core/pkg/launch"
	"github.com/wandb/wandb/core/pkg/observability"
	"github.com/wandb/wandb/core/pkg/service"
	"github.com/wandb/wandb/core/pkg/utils"
)

const (
	// RFC3339Micro Modified from time.RFC3339Nano
	RFC3339Micro             = "2006-01-02T15:04:05.000000Z07:00"
	configDebouncerRateLimit = 1 / 30.0 // todo: audit rate limit
	configDebouncerBurstSize = 1        // todo: audit burst size
)

type SenderOption func(*Sender)

func WithSenderFwdChannel(fwd chan *service.Record) SenderOption {
	return func(s *Sender) {
		s.fwdChan = fwd
	}
}

func WithSenderOutChannel(out chan *service.Result) SenderOption {
	return func(s *Sender) {
		s.outChan = out
	}
}

// Sender is the sender for a stream it handles the incoming messages and sends to the server
// or/and to the dispatcher/handler
type Sender struct {
	// ctx is the context for the handler
	ctx context.Context

	// cancel is the cancel function for the handler
	cancel context.CancelFunc

	// logger is the logger for the sender
	logger *observability.CoreLogger

	// settings is the settings for the sender
	settings *service.Settings

	// fwdChan is the channel for loopback messages (messages from the sender to the handler)
	fwdChan chan *service.Record

	// outChan is the channel for dispatcher messages
	outChan chan *service.Result

	// graphqlClient is the graphql client
	graphqlClient graphql.Client

	// fileStream is the file stream
	fileStream *fs.FileStream

	// filetransfer is the file uploader/downloader
	fileTransferManager filetransfer.FileTransferManager

	// RunRecord is the run record
	// TODO: remove this and use properly updated settings
	//       + a flag indicating whether the run has started
	RunRecord *service.RunRecord

	// resumeState is the resume state
	resumeState *ResumeState

	// telemetry record internal implementation of telemetry
	telemetry *service.TelemetryRecord

	// metricSender is a service for managing metrics
	metricSender *MetricSender

	// debouncer for config updates
	configDebouncer *debounce.Debouncer

	// Keep track of summary which is being updated incrementally
	summaryMap map[string]*service.SummaryItem

	// Keep track of config which is being updated incrementally
	runConfig *runconfig.RunConfig

	// Info about the (local) server we are talking to
	serverInfo *gql.ServerInfoServerInfo

	// Keep track of exit record to pass to file stream when the time comes
	exitRecord *service.Record

	syncService *SyncService

	store *Store

	jobBuilder *launch.JobBuilder

	wgFileTransfer sync.WaitGroup

	networkPeeker *observability.Peeker
}

// NewSender creates a new Sender with the given settings
func NewSender(
	ctx context.Context,
	cancel context.CancelFunc,
	backendOrNil *api.Backend,
	fileStreamOrNil *fs.FileStream,
	fileTransferManagerOrNil filetransfer.FileTransferManager,
	logger *observability.CoreLogger,
	settings *service.Settings,
	peeker *observability.Peeker,
	opts ...SenderOption,
) *Sender {

	sender := &Sender{
<<<<<<< HEAD
		ctx:            ctx,
		cancel:         cancel,
		settings:       settings,
		logger:         logger,
		summaryMap:     make(map[string]*service.SummaryItem),
		runConfig:      runconfig.New(),
		telemetry:      &service.TelemetryRecord{CoreVersion: version.Version},
		wgFileTransfer: sync.WaitGroup{},
		fileStream:     fileStreamOrNil,
		networkPeeker:  peeker,
=======
		ctx:                 ctx,
		cancel:              cancel,
		settings:            settings,
		logger:              logger,
		summaryMap:          make(map[string]*service.SummaryItem),
		runConfig:           runconfig.New(),
		telemetry:           &service.TelemetryRecord{CoreVersion: version.Version},
		wgFileTransfer:      sync.WaitGroup{},
		fileStream:          fileStreamOrNil,
		fileTransferManager: fileTransferManagerOrNil,
>>>>>>> 6d6ae870
	}

	if !settings.GetXOffline().GetValue() && backendOrNil != nil {
		graphqlHeaders := map[string]string{
			"X-WANDB-USERNAME":   settings.GetUsername().GetValue(),
			"X-WANDB-USER-EMAIL": settings.GetEmail().GetValue(),
		}
		maps.Copy(graphqlHeaders, settings.GetXExtraHttpHeaders().GetValue())

		graphqlClient := backendOrNil.NewClient(api.ClientOptions{
			RetryPolicy:     clients.CheckRetry,
			RetryMax:        int(settings.GetXGraphqlRetryMax().GetValue()),
			RetryWaitMin:    clients.SecondsToDuration(settings.GetXGraphqlRetryWaitMinSeconds().GetValue()),
			RetryWaitMax:    clients.SecondsToDuration(settings.GetXGraphqlRetryWaitMaxSeconds().GetValue()),
			NonRetryTimeout: clients.SecondsToDuration(settings.GetXGraphqlTimeoutSeconds().GetValue()),
			ExtraHeaders:    graphqlHeaders,
			NetworkPeeker:   sender.networkPeeker,
		})
		url := fmt.Sprintf("%s/graphql", settings.GetBaseUrl().GetValue())
		sender.graphqlClient = graphql.NewClient(url, graphqlClient)

		sender.getServerInfo()

		if !settings.GetDisableJobCreation().GetValue() {
			sender.jobBuilder = launch.NewJobBuilder(settings, logger, false)
		}
	}
	sender.configDebouncer = debounce.NewDebouncer(
		configDebouncerRateLimit,
		configDebouncerBurstSize,
		logger,
	)

	for _, opt := range opts {
		opt(sender)
	}

	return sender
}

// do sending of messages to the server
func (s *Sender) Do(inChan <-chan *service.Record) {
	defer s.logger.Reraise()
	s.logger.Info("sender: started", "stream_id", s.settings.RunId)

	for record := range inChan {
		s.sendRecord(record)
		// TODO: reevaluate the logic here
		s.configDebouncer.Debounce(s.upsertConfig)
	}
	s.Close()
	s.logger.Info("sender: closed", "stream_id", s.settings.RunId)
}

func (s *Sender) Close() {
	// sender is done processing data, close our dispatch channel
	close(s.outChan)
}

func (s *Sender) GetOutboundChannel() chan *service.Result {
	return s.outChan
}

func (s *Sender) SetGraphqlClient(client graphql.Client) {
	s.graphqlClient = client
}

func (s *Sender) SendRecord(record *service.Record) {
	// this is for testing purposes only yet
	s.sendRecord(record)
}

// sendRecord sends a record
//
//gocyclo:ignore
func (s *Sender) sendRecord(record *service.Record) {
	s.logger.Debug("sender: sendRecord", "record", record, "stream_id", s.settings.RunId)
	switch x := record.RecordType.(type) {
	case *service.Record_Run:
		s.sendRun(record, x.Run)
	case *service.Record_Footer:
	case *service.Record_Header:
	case *service.Record_Final:
	case *service.Record_Exit:
		s.sendExit(record, x.Exit)
	case *service.Record_Alert:
		s.sendAlert(record, x.Alert)
	case *service.Record_Metric:
		s.sendMetric(record, x.Metric)
	case *service.Record_Files:
		s.sendFiles(record, x.Files)
	case *service.Record_History:
		s.sendHistory(record, x.History)
	case *service.Record_Summary:
		s.sendSummary(record, x.Summary)
	case *service.Record_Config:
		s.sendConfig(record, x.Config)
	case *service.Record_Stats:
		s.sendSystemMetrics(record, x.Stats)
	case *service.Record_OutputRaw:
		s.sendOutputRaw(record, x.OutputRaw)
	case *service.Record_Telemetry:
		s.sendTelemetry(record, x.Telemetry)
	case *service.Record_Preempting:
		s.sendPreempting(record)
	case *service.Record_Request:
		s.sendRequest(record, x.Request)
	case *service.Record_LinkArtifact:
		s.sendLinkArtifact(record)
	case *service.Record_UseArtifact:
		s.sendUseArtifact(record)
	case *service.Record_Artifact:
		s.sendArtifact(record, x.Artifact)
	case *service.Record_WandbConfigParameters:
		s.sendWandbConfigParameters(record, x.WandbConfigParameters)
	case nil:
		err := fmt.Errorf("sender: sendRecord: nil RecordType")
		s.logger.CaptureFatalAndPanic("sender: sendRecord: nil RecordType", err)
	default:
		err := fmt.Errorf("sender: sendRecord: unexpected type %T", x)
		s.logger.CaptureFatalAndPanic("sender: sendRecord: unexpected type", err)
	}
}

// sendRequest sends a request
func (s *Sender) sendRequest(record *service.Record, request *service.Request) {

	switch x := request.RequestType.(type) {
	case *service.Request_RunStart:
		s.sendRunStart(x.RunStart)
	case *service.Request_NetworkStatus:
		s.sendNetworkStatusRequest(record, x.NetworkStatus)
	case *service.Request_Defer:
		s.sendDefer(x.Defer)
	case *service.Request_LogArtifact:
		s.sendLogArtifact(record, x.LogArtifact)
	case *service.Request_PollExit:
	case *service.Request_ServerInfo:
		s.sendServerInfo(record, x.ServerInfo)
	case *service.Request_DownloadArtifact:
		s.sendDownloadArtifact(record, x.DownloadArtifact)
	case *service.Request_Sync:
		s.sendSync(record, x.Sync)
	case *service.Request_SenderRead:
		s.sendSenderRead(record, x.SenderRead)
	case *service.Request_Cancel:
		// TODO: audit this
	case nil:
		err := fmt.Errorf("sender: sendRequest: nil RequestType")
		s.logger.CaptureFatalAndPanic("sender: sendRequest: nil RequestType", err)
	default:
		err := fmt.Errorf("sender: sendRequest: unexpected type %T", x)
		s.logger.CaptureFatalAndPanic("sender: sendRequest: unexpected type", err)
	}
}

// updateSettings updates the settings from the run record upon a run start
// with the information from the server
func (s *Sender) updateSettings() {
	if s.settings == nil || s.RunRecord == nil {
		return
	}

	if s.settings.XStartTime == nil && s.RunRecord.StartTime != nil {
		startTime := float64(s.RunRecord.StartTime.Seconds) + float64(s.RunRecord.StartTime.Nanos)/1e9
		s.settings.XStartTime = &wrapperspb.DoubleValue{Value: startTime}
	}

	// TODO: verify that this is the correct update logic
	if s.RunRecord.GetEntity() != "" {
		s.settings.Entity = &wrapperspb.StringValue{Value: s.RunRecord.Entity}
	}
	if s.RunRecord.GetProject() != "" && s.settings.Project == nil {
		s.settings.Project = &wrapperspb.StringValue{Value: s.RunRecord.Project}
	}
	if s.RunRecord.GetDisplayName() != "" && s.settings.RunName == nil {
		s.settings.RunName = &wrapperspb.StringValue{Value: s.RunRecord.DisplayName}
	}
}

// sendRun starts up all the resources for a run
func (s *Sender) sendRunStart(_ *service.RunStartRequest) {
	fsPath := fmt.Sprintf(
		"files/%s/%s/%s/file_stream",
		s.RunRecord.Entity,
		s.RunRecord.Project,
		s.RunRecord.RunId,
	)

	fs.WithPath(fsPath)(s.fileStream)
	fs.WithOffsets(s.resumeState.GetFileStreamOffset())(s.fileStream)

	s.updateSettings()
	s.fileStream.Start()
	s.fileTransferManager.Start()
}

func (s *Sender) sendNetworkStatusRequest(
	record *service.Record,
	_ *service.NetworkStatusRequest,
) {
	// in case of network peeker is not set, we don't need to do anything
	if s.networkPeeker == nil {
		return
	}

	// send the network status response if there is any
	if response := s.networkPeeker.Read(); len(response) > 0 {
		result := &service.Result{
			ResultType: &service.Result_Response{
				Response: &service.Response{
					ResponseType: &service.Response_NetworkStatusResponse{
						NetworkStatusResponse: &service.NetworkStatusResponse{
							NetworkResponses: response,
						},
					},
				},
			},
			Control: record.Control,
			Uuid:    record.Uuid,
		}
		s.outChan <- result
	}
}

func (s *Sender) sendJobFlush() {
	if s.jobBuilder == nil {
		return
	}
	s.jobBuilder.SetRunConfig(*s.runConfig)
	output := make(map[string]interface{})

	var out interface{}
	for k, v := range s.summaryMap {
		bytes := []byte(v.GetValueJson())
		err := json.Unmarshal(bytes, &out)
		if err != nil {
			s.logger.Error("sender: sendDefer: failed to unmarshal summary", "error", err)
			return
		}
		output[k] = out
	}

	artifact, err := s.jobBuilder.Build(output)
	if err != nil {
		s.logger.Error("sender: sendDefer: failed to build job artifact", "error", err)
		return
	}
	if artifact == nil {
		s.logger.Info("sender: sendDefer: no job artifact to save")
		return
	}
	saver := artifacts.NewArtifactSaver(
		s.ctx, s.graphqlClient, s.fileTransferManager, artifact, 0, "",
	)
	if _, err = saver.Save(s.fwdChan); err != nil {
		s.logger.Error("sender: sendDefer: failed to save job artifact", "error", err)
	}
}

func (s *Sender) sendDefer(request *service.DeferRequest) {
	switch request.State {
	case service.DeferRequest_BEGIN:
		request.State++
		s.sendRequestDefer(request)
	case service.DeferRequest_FLUSH_RUN:
		request.State++
		s.sendRequestDefer(request)
	case service.DeferRequest_FLUSH_STATS:
		request.State++
		s.sendRequestDefer(request)
	case service.DeferRequest_FLUSH_PARTIAL_HISTORY:
		request.State++
		s.sendRequestDefer(request)
	case service.DeferRequest_FLUSH_TB:
		request.State++
		s.sendRequestDefer(request)
	case service.DeferRequest_FLUSH_SUM:
		request.State++
		s.sendRequestDefer(request)
	case service.DeferRequest_FLUSH_DEBOUNCER:
		s.configDebouncer.Flush(s.upsertConfig)
		s.writeAndSendConfigFile()
		request.State++
		s.sendRequestDefer(request)
	case service.DeferRequest_FLUSH_OUTPUT:
		request.State++
		s.sendRequestDefer(request)
	case service.DeferRequest_FLUSH_JOB:
		s.sendJobFlush()
		request.State++
		s.sendRequestDefer(request)
	case service.DeferRequest_FLUSH_DIR:
		request.State++
		s.sendRequestDefer(request)
	case service.DeferRequest_FLUSH_FP:
		s.wgFileTransfer.Wait()
		if s.fileTransferManager != nil {
			s.fileTransferManager.Close()
		}
		request.State++
		s.sendRequestDefer(request)
	case service.DeferRequest_JOIN_FP:
		request.State++
		s.sendRequestDefer(request)
	case service.DeferRequest_FLUSH_FS:
		s.fileStream.Close()
		request.State++
		s.sendRequestDefer(request)
	case service.DeferRequest_FLUSH_FINAL:
		request.State++
		s.sendRequestDefer(request)
	case service.DeferRequest_END:
		request.State++
		s.syncService.Flush()
		s.respondExit(s.exitRecord)
		// cancel tells the stream to close the loopback channel
		s.cancel()
	default:
		err := fmt.Errorf("sender: sendDefer: unexpected state %v", request.State)
		s.logger.CaptureFatalAndPanic("sender: sendDefer: unexpected state", err)
	}
}

func (s *Sender) sendRequestDefer(request *service.DeferRequest) {
	rec := &service.Record{
		RecordType: &service.Record_Request{Request: &service.Request{
			RequestType: &service.Request_Defer{Defer: request},
		}},
		Control: &service.Control{AlwaysSend: true},
	}
	s.fwdChan <- rec
}

func (s *Sender) sendTelemetry(_ *service.Record, telemetry *service.TelemetryRecord) {
	proto.Merge(s.telemetry, telemetry)
	s.updateConfigPrivate()
	// TODO(perf): improve when debounce config is added, for now this sends all the time
	s.sendConfig(nil, nil /*configRecord*/)
}

func (s *Sender) sendPreempting(record *service.Record) {
	s.fileStream.StreamRecord(record)
}

func (s *Sender) sendLinkArtifact(record *service.Record) {
	linker := artifacts.ArtifactLinker{
		Ctx:           s.ctx,
		Logger:        s.logger,
		LinkArtifact:  record.GetLinkArtifact(),
		GraphqlClient: s.graphqlClient,
	}
	err := linker.Link()
	if err != nil {
		s.logger.CaptureFatalAndPanic("sender: sendLinkArtifact: link failure", err)
	}

	result := &service.Result{
		Control: record.Control,
		Uuid:    record.Uuid,
	}
	s.outChan <- result
}

func (s *Sender) sendUseArtifact(record *service.Record) {
	if s.jobBuilder == nil {
		s.logger.Warn("sender: sendUseArtifact: job builder disabled, skipping")
		return
	}
	s.jobBuilder.HandleUseArtifactRecord(record)
}

// Applies the change record to the run configuration.
func (s *Sender) updateConfig(configRecord *service.ConfigRecord) {
	s.runConfig.ApplyChangeRecord(configRecord, func(err error) {
		s.logger.CaptureError("Error updating run config", err)
	})
}

// Inserts W&B-internal information into the run configuration.
//
// Uses the given telemetry
func (s *Sender) updateConfigPrivate() {
	metrics := []map[int]interface{}(nil)
	if s.metricSender != nil {
		metrics = s.metricSender.configMetrics
	}

	s.runConfig.AddTelemetryAndMetrics(s.telemetry, metrics)
}

// Serializes the run configuration to send to the backend.
func (s *Sender) serializeConfig(format runconfig.ConfigFormat) string {
	serializedConfig, err := s.runConfig.Serialize(format)

	if err != nil {
		err = fmt.Errorf("failed to marshal config: %s", err)
		s.logger.CaptureFatalAndPanic("sender: sendRun: ", err)
	}

	return string(serializedConfig)
}

func (s *Sender) sendRunResult(record *service.Record, runResult *service.RunUpdateResult) {
	result := &service.Result{
		ResultType: &service.Result_RunResult{
			RunResult: runResult,
		},
		Control: record.Control,
		Uuid:    record.Uuid,
	}
	s.outChan <- result

}

func (s *Sender) checkAndUpdateResumeState(record *service.Record) error {
	if s.graphqlClient == nil {
		return nil
	}
	// There was no resume status set, so we don't need to do anything
	if s.settings.GetResume().GetValue() == "" {
		return nil
	}

	// init resume state if it doesn't exist
	s.resumeState = NewResumeState(s.logger, s.settings.GetResume().GetValue())
	run := s.RunRecord
	// If we couldn't get the resume status, we should fail if resume is set
	data, err := gql.RunResumeStatus(s.ctx, s.graphqlClient, &run.Project, utils.NilIfZero(run.Entity), run.RunId)
	if err != nil {
		err = fmt.Errorf("failed to get run resume status: %s", err)
		s.logger.Error("sender:", "error", err)
		result := &service.RunUpdateResult{
			Error: &service.ErrorInfo{
				Message: err.Error(),
				Code:    service.ErrorInfo_COMMUNICATION,
			}}
		s.sendRunResult(record, result)
		return err
	}

	if result, err := s.resumeState.Update(
		data,
		s.RunRecord,
		s.runConfig,
	); err != nil {
		s.sendRunResult(record, result)
		return err
	}

	return nil
}

func (s *Sender) sendRun(record *service.Record, run *service.RunRecord) {
	if s.graphqlClient != nil {
		// The first run record sent by the client is encoded incorrectly,
		// causing it to overwrite the entire "_wandb" config key rather than
		// just the necessary part ("_wandb/code_path"). This can overwrite
		// the config from a resumed run, so we have to do this first.
		//
		// Logically, it would make more sense to instead start with the
		// resumed config and apply updates on top of it.
		s.updateConfig(run.Config)
		proto.Merge(s.telemetry, run.Telemetry)
		s.updateConfigPrivate()

		if s.RunRecord == nil {
			var ok bool
			s.RunRecord, ok = proto.Clone(run).(*service.RunRecord)
			if !ok {
				err := fmt.Errorf("failed to clone RunRecord")
				s.logger.CaptureFatalAndPanic("sender: sendRun: ", err)
			}

			if err := s.checkAndUpdateResumeState(record); err != nil {
				s.logger.Error("sender: sendRun: failed to checkAndUpdateResumeState", "error", err)
				return
			}
		}

		config := s.serializeConfig(runconfig.FormatJson)

		var tags []string
		tags = append(tags, run.Tags...)

		var commit, repo string
		git := run.GetGit()
		if git != nil {
			commit = git.GetCommit()
			repo = git.GetRemoteUrl()
		}

		program := s.settings.GetProgram().GetValue()
		// start a new context with an additional argument from the parent context
		// this is used to pass the retry function to the graphql client
		ctx := context.WithValue(s.ctx, clients.CtxRetryPolicyKey, clients.UpsertBucketRetryPolicy)
		data, err := gql.UpsertBucket(
			ctx,                              // ctx
			s.graphqlClient,                  // client
			nil,                              // id
			&run.RunId,                       // name
			utils.NilIfZero(run.Project),     // project
			utils.NilIfZero(run.Entity),      // entity
			utils.NilIfZero(run.RunGroup),    // groupName
			nil,                              // description
			utils.NilIfZero(run.DisplayName), // displayName
			utils.NilIfZero(run.Notes),       // notes
			utils.NilIfZero(commit),          // commit
			&config,                          // config
			utils.NilIfZero(run.Host),        // host
			nil,                              // debug
			utils.NilIfZero(program),         // program
			utils.NilIfZero(repo),            // repo
			utils.NilIfZero(run.JobType),     // jobType
			nil,                              // state
			utils.NilIfZero(run.SweepId),     // sweep
			tags,                             // tags []string,
			nil,                              // summaryMetrics
		)
		if err != nil {
			err = fmt.Errorf("failed to upsert bucket: %s", err)
			s.logger.Error("sender: sendRun:", "error", err)
			// TODO(run update): handle error communication back to the client
			fmt.Println("ERROR: failed to upsert bucket", err.Error())
			// TODO(sync): make this more robust in case of a failed UpsertBucket request.
			//  Need to inform the sync service that this ops failed.
			if record.GetControl().GetReqResp() || record.GetControl().GetMailboxSlot() != "" {
				result := &service.Result{
					ResultType: &service.Result_RunResult{
						RunResult: &service.RunUpdateResult{
							Error: &service.ErrorInfo{
								Message: err.Error(),
								Code:    service.ErrorInfo_COMMUNICATION,
							},
						},
					},
					Control: record.Control,
					Uuid:    record.Uuid,
				}
				s.outChan <- result
			}
			return
		}

		bucket := data.GetUpsertBucket().GetBucket()
		project := bucket.GetProject()
		entity := project.GetEntity()
		s.RunRecord.StorageId = bucket.GetId()
		// s.RunRecord.RunId = bucket.GetName()
		s.RunRecord.DisplayName = utils.ZeroIfNil(bucket.GetDisplayName())
		s.RunRecord.Project = project.GetName()
		s.RunRecord.Entity = entity.GetName()
		s.RunRecord.SweepId = utils.ZeroIfNil(bucket.GetSweepName())
	}

	if record.GetControl().GetReqResp() || record.GetControl().GetMailboxSlot() != "" {
		runResult := s.RunRecord
		if runResult == nil {
			runResult = run
		}
		result := &service.Result{
			ResultType: &service.Result_RunResult{
				RunResult: &service.RunUpdateResult{Run: runResult},
			},
			Control: record.Control,
			Uuid:    record.Uuid,
		}
		s.outChan <- result
	}
}

// sendHistory sends a history record to the file stream,
// which will then send it to the server
func (s *Sender) sendHistory(record *service.Record, _ *service.HistoryRecord) {
	s.fileStream.StreamRecord(record)
}

func (s *Sender) sendSummary(_ *service.Record, summary *service.SummaryRecord) {
	// TODO(network): buffer summary sending for network efficiency until we can send only updates
	// TODO(compat): handle deletes, nested keys
	// TODO(compat): write summary file

	// track each key in the in memory summary store
	// TODO(memory): avoid keeping summary for all distinct keys
	for _, item := range summary.Update {
		s.summaryMap[item.Key] = item
	}

	// build list of summary items from the map
	var summaryItems []*service.SummaryItem
	for _, v := range s.summaryMap {
		summaryItems = append(summaryItems, v)
	}

	// build a full summary record to send
	record := &service.Record{
		RecordType: &service.Record_Summary{
			Summary: &service.SummaryRecord{
				Update: summaryItems,
			},
		},
	}

	s.fileStream.StreamRecord(record)
}

func (s *Sender) upsertConfig() {
	if s.graphqlClient == nil {
		return
	}
	config := s.serializeConfig(runconfig.FormatJson)

	ctx := context.WithValue(s.ctx, clients.CtxRetryPolicyKey, clients.UpsertBucketRetryPolicy)
	_, err := gql.UpsertBucket(
		ctx,                                  // ctx
		s.graphqlClient,                      // client
		nil,                                  // id
		&s.RunRecord.RunId,                   // name
		utils.NilIfZero(s.RunRecord.Project), // project
		utils.NilIfZero(s.RunRecord.Entity),  // entity
		nil,                                  // groupName
		nil,                                  // description
		nil,                                  // displayName
		nil,                                  // notes
		nil,                                  // commit
		&config,                              // config
		nil,                                  // host
		nil,                                  // debug
		nil,                                  // program
		nil,                                  // repo
		nil,                                  // jobType
		nil,                                  // state
		nil,                                  // sweep
		nil,                                  // tags []string,
		nil,                                  // summaryMetrics
	)
	if err != nil {
		s.logger.Error("sender: sendConfig:", "error", err)
	}
}

func (s *Sender) writeAndSendConfigFile() {
	if s.settings.GetXSync().GetValue() {
		// if sync is enabled, we don't need to do all this
		return
	}

	config := s.serializeConfig(runconfig.FormatYaml)
	configFile := filepath.Join(s.settings.GetFilesDir().GetValue(), ConfigFileName)
	if err := os.WriteFile(configFile, []byte(config), 0644); err != nil {
		s.logger.Error("sender: writeAndSendConfigFile: failed to write config file", "error", err)
	}

	record := &service.Record{
		RecordType: &service.Record_Files{
			Files: &service.FilesRecord{
				Files: []*service.FilesItem{
					{
						Path: ConfigFileName,
						Type: service.FilesItem_WANDB,
					},
				},
			},
		},
	}
	s.fwdChan <- record
}

// sendConfig sends a config record to the server via an upsertBucket mutation
// and updates the in memory config
func (s *Sender) sendConfig(_ *service.Record, configRecord *service.ConfigRecord) {
	if configRecord != nil {
		s.updateConfig(configRecord)
	}
	s.configDebouncer.SetNeedsDebounce()
}

// sendSystemMetrics sends a system metrics record via the file stream
func (s *Sender) sendSystemMetrics(record *service.Record, _ *service.StatsRecord) {
	s.fileStream.StreamRecord(record)
}

func (s *Sender) sendOutputRaw(record *service.Record, _ *service.OutputRawRecord) {
	// TODO: match logic handling of lines to the one in the python version
	// - handle carriage returns (for tqdm-like progress bars)
	// - handle caching multiple (non-new lines) and sending them in one chunk
	// - handle lines longer than ~60_000 characters

	// copy the record to avoid mutating the original
	recordCopy := proto.Clone(record).(*service.Record)
	outputRaw := recordCopy.GetOutputRaw()

	// ignore empty "new lines"
	if outputRaw.Line == "\n" {
		return
	}

	outputFile := filepath.Join(s.settings.GetFilesDir().GetValue(), OutputFileName)
	// append line to file
	f, err := os.OpenFile(outputFile, os.O_CREATE|os.O_APPEND|os.O_WRONLY, 0644)
	if err != nil {
		s.logger.Error("sender: sendOutputRaw: failed to open output file", "error", err)
	}
	if _, err := f.WriteString(outputRaw.Line + "\n"); err != nil {
		s.logger.Error("sender: sendOutputRaw: failed to write to output file", "error", err)
	}
	defer func() {
		if err := f.Close(); err != nil {
			s.logger.Error("sender: sendOutputRaw: failed to close output file", "error", err)
		}
	}()

	// generate compatible timestamp to python iso-format (microseconds without Z)
	t := strings.TrimSuffix(time.Now().UTC().Format(RFC3339Micro), "Z")
	outputRaw.Line = fmt.Sprintf("%s %s", t, outputRaw.Line)
	if outputRaw.OutputType == service.OutputRawRecord_STDERR {
		outputRaw.Line = fmt.Sprintf("ERROR %s", outputRaw.Line)
	}
	s.fileStream.StreamRecord(recordCopy)
}

func (s *Sender) sendAlert(_ *service.Record, alert *service.AlertRecord) {
	if s.graphqlClient == nil {
		return
	}

	if s.RunRecord == nil {
		err := fmt.Errorf("sender: sendAlert: RunRecord not set")
		s.logger.CaptureFatalAndPanic("sender received error", err)
	}
	// TODO: handle invalid alert levels
	severity := gql.AlertSeverity(alert.Level)

	data, err := gql.NotifyScriptableRunAlert(
		s.ctx,
		s.graphqlClient,
		s.RunRecord.Entity,
		s.RunRecord.Project,
		s.RunRecord.RunId,
		alert.Title,
		alert.Text,
		&severity,
		&alert.WaitDuration,
	)
	if err != nil {
		err = fmt.Errorf("sender: sendAlert: failed to notify scriptable run alert: %s", err)
		s.logger.CaptureError("sender received error", err)
	} else {
		s.logger.Info("sender: sendAlert: notified scriptable run alert", "data", data)
	}

}

// respondExit called from the end of the defer state machine
func (s *Sender) respondExit(record *service.Record) {
	if record == nil || s.settings.GetXSync().GetValue() {
		return
	}
	if record.Control.ReqResp || record.Control.MailboxSlot != "" {
		result := &service.Result{
			ResultType: &service.Result_ExitResult{ExitResult: &service.RunExitResult{}},
			Control:    record.Control,
			Uuid:       record.Uuid,
		}
		s.outChan <- result
	}
}

// sendExit sends an exit record to the server and triggers the shutdown of the stream
func (s *Sender) sendExit(record *service.Record, _ *service.RunExitRecord) {
	// response is done by respondExit() and called when defer state machine is complete
	s.exitRecord = record

	s.fileStream.StreamRecord(record)

	// send a defer request to the handler to indicate that the user requested to finish the stream
	// and the defer state machine can kick in triggering the shutdown process
	request := &service.Request{RequestType: &service.Request_Defer{
		Defer: &service.DeferRequest{State: service.DeferRequest_BEGIN}},
	}
	if record.Control == nil {
		record.Control = &service.Control{AlwaysSend: true}
	}

	rec := &service.Record{
		RecordType: &service.Record_Request{Request: request},
		Control:    record.Control,
		Uuid:       record.Uuid,
	}
	s.fwdChan <- rec
}

// sendMetric sends a metrics record to the file stream,
// which will then send it to the server
func (s *Sender) sendMetric(record *service.Record, metric *service.MetricRecord) {
	if s.metricSender == nil {
		s.metricSender = NewMetricSender()
	}

	if metric.GetGlobName() != "" {
		s.logger.Warn("sender: sendMetric: glob name is not supported in the backend", "globName", metric.GetGlobName())
		return
	}

	s.encodeMetricHints(record, metric)
	s.updateConfigPrivate()
	s.sendConfig(nil, nil /*configRecord*/)
}

// sendFiles iterates over the files in the FilesRecord and sends them to
func (s *Sender) sendFiles(_ *service.Record, filesRecord *service.FilesRecord) {
	files := filesRecord.GetFiles()
	for _, file := range files {
		if strings.HasPrefix(file.GetPath(), "media") {
			file.Type = service.FilesItem_MEDIA
		}
		s.wgFileTransfer.Add(1)
		go func(file *service.FilesItem) {
			s.sendFile(file)
			s.wgFileTransfer.Done()
		}(file)
	}
}

// sendFile sends a file to the server
// TODO: improve this to handle multiple files and send them in one request
func (s *Sender) sendFile(file *service.FilesItem) {
	if s.graphqlClient == nil || s.fileTransferManager == nil {
		return
	}

	if s.RunRecord == nil {
		err := fmt.Errorf("sender: sendFile: RunRecord not set")
		s.logger.CaptureFatalAndPanic("sender received error", err)
	}

	fullPath := filepath.Join(s.settings.GetFilesDir().GetValue(), file.GetPath())
	if _, err := os.Stat(fullPath); os.IsNotExist(err) {
		s.logger.Warn("sender: sendFile: file does not exist", "path", fullPath)
		return
	}

	data, err := gql.CreateRunFiles(
		s.ctx,
		s.graphqlClient,
		s.RunRecord.Entity,
		s.RunRecord.Project,
		s.RunRecord.RunId,
		[]string{file.GetPath()},
	)
	if err != nil {
		err = fmt.Errorf("sender: sendFile: failed to get upload urls: %s", err)
		s.logger.CaptureError("sender received error", err)
		return
	}
	headers := data.GetCreateRunFiles().GetUploadHeaders()
	for _, f := range data.GetCreateRunFiles().GetFiles() {
		fullPath := filepath.Join(s.settings.GetFilesDir().GetValue(), f.Name)
		task := &filetransfer.Task{
			Type:    filetransfer.UploadTask,
			Path:    fullPath,
			Name:    f.Name,
			Url:     *f.UploadUrl,
			Headers: headers,
		}

		task.SetProgressCallback(
			func(processed, total int) {
				if processed == 0 {
					return
				}
				record := &service.Record{
					RecordType: &service.Record_Request{
						Request: &service.Request{
							RequestType: &service.Request_FileTransferInfo{
								FileTransferInfo: &service.FileTransferInfoRequest{
									Type:      service.FileTransferInfoRequest_Upload,
									Path:      fullPath,
									Size:      int64(total),
									Processed: int64(processed),
								},
							},
						},
					},
				}
				s.fwdChan <- record
			},
		)
		task.SetCompletionCallback(
			func(t *filetransfer.Task) {
				s.fileTransferManager.FileStreamCallback(t)
				fileCounts := &service.FileCounts{}
				switch file.GetType() {
				case service.FilesItem_MEDIA:
					fileCounts.MediaCount = 1
				case service.FilesItem_OTHER:
					fileCounts.OtherCount = 1
				case service.FilesItem_WANDB:
					fileCounts.WandbCount = 1
				}

				record := &service.Record{
					RecordType: &service.Record_Request{
						Request: &service.Request{
							RequestType: &service.Request_FileTransferInfo{
								FileTransferInfo: &service.FileTransferInfoRequest{
									Type:       service.FileTransferInfoRequest_Upload,
									Path:       fullPath,
									Size:       t.Size,
									Processed:  t.Size,
									FileCounts: fileCounts,
								},
							},
						},
					},
				}
				s.fwdChan <- record
			},
		)
		s.fileTransferManager.AddTask(task)
	}
}

func (s *Sender) sendArtifact(_ *service.Record, msg *service.ArtifactRecord) {
	saver := artifacts.NewArtifactSaver(
		s.ctx, s.graphqlClient, s.fileTransferManager, msg, 0, "",
	)
	artifactID, err := saver.Save(s.fwdChan)
	if err != nil {
		err = fmt.Errorf("sender: sendArtifact: failed to log artifact ID: %s; error: %s", artifactID, err)
		s.logger.Error("sender: sendArtifact:", "error", err)
		return
	}
}

func (s *Sender) sendLogArtifact(record *service.Record, msg *service.LogArtifactRequest) {
	var response service.LogArtifactResponse
	saver := artifacts.NewArtifactSaver(
		s.ctx, s.graphqlClient, s.fileTransferManager, msg.Artifact, msg.HistoryStep, msg.StagingDir,
	)
	artifactID, err := saver.Save(s.fwdChan)
	if err != nil {
		response.ErrorMessage = err.Error()
	} else {
		response.ArtifactId = artifactID
	}

	result := &service.Result{
		ResultType: &service.Result_Response{
			Response: &service.Response{
				ResponseType: &service.Response_LogArtifactResponse{
					LogArtifactResponse: &response,
				},
			},
		},
		Control: record.Control,
		Uuid:    record.Uuid,
	}
	s.jobBuilder.HandleLogArtifactResult(&response, msg.Artifact)
	s.outChan <- result
}

func (s *Sender) sendDownloadArtifact(record *service.Record, msg *service.DownloadArtifactRequest) {
	// TODO: this should be handled by a separate service starup mechanism
	s.fileTransferManager.Start()

	var response service.DownloadArtifactResponse
	downloader := artifacts.NewArtifactDownloader(s.ctx, s.graphqlClient, s.fileTransferManager, msg.ArtifactId, msg.DownloadRoot, &msg.AllowMissingReferences)
	err := downloader.Download()
	if err != nil {
		s.logger.CaptureError("senderError: downloadArtifact: failed to download artifact: %v", err)
		response.ErrorMessage = err.Error()
	}

	result := &service.Result{
		ResultType: &service.Result_Response{
			Response: &service.Response{
				ResponseType: &service.Response_DownloadArtifactResponse{
					DownloadArtifactResponse: &response,
				},
			},
		},
		Control: record.Control,
		Uuid:    record.Uuid,
	}
	s.outChan <- result
}

func (s *Sender) sendSync(record *service.Record, request *service.SyncRequest) {

	s.syncService = NewSyncService(s.ctx,
		WithSyncServiceLogger(s.logger),
		WithSyncServiceSenderFunc(s.sendRecord),
		WithSyncServiceOverwrite(request.GetOverwrite()),
		WithSyncServiceSkip(request.GetSkip()),
		WithSyncServiceFlushCallback(func(err error) {
			var errorInfo *service.ErrorInfo
			if err != nil {
				errorInfo = &service.ErrorInfo{
					Message: err.Error(),
					Code:    service.ErrorInfo_UNKNOWN,
				}
			}

			var url string
			if s.RunRecord != nil {
				baseUrl := s.settings.GetBaseUrl().GetValue()
				baseUrl = strings.Replace(baseUrl, "api.", "", 1)
				url = fmt.Sprintf("%s/%s/%s/runs/%s", baseUrl, s.RunRecord.Entity, s.RunRecord.Project, s.RunRecord.RunId)
			}
			result := &service.Result{
				ResultType: &service.Result_Response{
					Response: &service.Response{
						ResponseType: &service.Response_SyncResponse{
							SyncResponse: &service.SyncResponse{
								Url:   url,
								Error: errorInfo,
							},
						},
					},
				},
				Control: record.Control,
				Uuid:    record.Uuid,
			}
			s.outChan <- result
		}),
	)
	s.syncService.Start()

	rec := &service.Record{
		RecordType: &service.Record_Request{
			Request: &service.Request{
				RequestType: &service.Request_SenderRead{
					SenderRead: &service.SenderReadRequest{
						StartOffset: request.GetStartOffset(),
						FinalOffset: request.GetFinalOffset(),
					},
				},
			},
		},
		Control: record.Control,
		Uuid:    record.Uuid,
	}
	s.fwdChan <- rec
}

func (s *Sender) sendSenderRead(_ *service.Record, _ *service.SenderReadRequest) {
	if s.store == nil {
		store := NewStore(s.ctx, s.settings.GetSyncFile().GetValue(), s.logger)
		err := store.Open(os.O_RDONLY)
		if err != nil {
			s.logger.CaptureError("sender: sendSenderRead: failed to create store", err)
			return
		}
		s.store = store
	}
	// TODO:
	// 1. seek to startOffset
	//
	// if err := s.store.reader.SeekRecord(request.GetStartOffset()); err != nil {
	// 	s.logger.CaptureError("sender: sendSenderRead: failed to seek record", err)
	// 	return
	// }
	// 2. read records until finalOffset
	//
	for {
		record, err := s.store.Read()
		if s.settings.GetXSync().GetValue() {
			s.syncService.SyncRecord(record, err)
		} else if record != nil {
			s.sendRecord(record)
		}
		if err == io.EOF {
			return
		}
		if err != nil {
			s.logger.CaptureError("sender: sendSenderRead: failed to read record", err)
			return
		}
	}
}

func (s *Sender) getServerInfo() {
	if s.graphqlClient == nil {
		return
	}

	data, err := gql.ServerInfo(s.ctx, s.graphqlClient)
	if err != nil {
		err = fmt.Errorf("sender: getServerInfo: failed to get server info: %s", err)
		s.logger.CaptureError("sender received error", err)
		return
	}
	s.serverInfo = data.GetServerInfo()

	s.logger.Info("sender: getServerInfo: got server info", "serverInfo", s.serverInfo)
}

// TODO: this function is for deciding which GraphQL query/mutation versions to use
// func (s *Sender) getServerVersion() string {
// 	if s.serverInfo == nil {
// 		return ""
// 	}
// 	return s.serverInfo.GetLatestLocalVersionInfo().GetVersionOnThisInstanceString()
// }

func (s *Sender) sendServerInfo(record *service.Record, _ *service.ServerInfoRequest) {

	localInfo := &service.LocalInfo{}
	if s.serverInfo != nil && s.serverInfo.GetLatestLocalVersionInfo() != nil {
		localInfo = &service.LocalInfo{
			Version:   s.serverInfo.GetLatestLocalVersionInfo().GetLatestVersionString(),
			OutOfDate: s.serverInfo.GetLatestLocalVersionInfo().GetOutOfDate(),
		}
	}

	result := &service.Result{
		ResultType: &service.Result_Response{
			Response: &service.Response{
				ResponseType: &service.Response_ServerInfoResponse{
					ServerInfoResponse: &service.ServerInfoResponse{
						LocalInfo: localInfo,
					},
				},
			},
		},
		Control: record.Control,
		Uuid:    record.Uuid,
	}
	s.outChan <- result
}

func (s *Sender) sendWandbConfigParameters(_ *service.Record, wandbConfigParameters *service.LaunchWandbConfigParametersRecord) {
	s.jobBuilder.HandleLaunchWandbConfigParametersRecord(wandbConfigParameters)
}<|MERGE_RESOLUTION|>--- conflicted
+++ resolved
@@ -137,18 +137,6 @@
 ) *Sender {
 
 	sender := &Sender{
-<<<<<<< HEAD
-		ctx:            ctx,
-		cancel:         cancel,
-		settings:       settings,
-		logger:         logger,
-		summaryMap:     make(map[string]*service.SummaryItem),
-		runConfig:      runconfig.New(),
-		telemetry:      &service.TelemetryRecord{CoreVersion: version.Version},
-		wgFileTransfer: sync.WaitGroup{},
-		fileStream:     fileStreamOrNil,
-		networkPeeker:  peeker,
-=======
 		ctx:                 ctx,
 		cancel:              cancel,
 		settings:            settings,
@@ -159,7 +147,7 @@
 		wgFileTransfer:      sync.WaitGroup{},
 		fileStream:          fileStreamOrNil,
 		fileTransferManager: fileTransferManagerOrNil,
->>>>>>> 6d6ae870
+    networkPeeker:  peeker,
 	}
 
 	if !settings.GetXOffline().GetValue() && backendOrNil != nil {
