package server

import (
	"context"
	"errors"
	"fmt"
	"io"
	"os"
	"path/filepath"
	"strings"
	"sync"
	"time"

	"github.com/Khan/genqlient/graphql"
	"google.golang.org/protobuf/proto"

	"github.com/wandb/wandb/core/internal/api"
	"github.com/wandb/wandb/core/internal/clients"
	"github.com/wandb/wandb/core/internal/debounce"
	fs "github.com/wandb/wandb/core/internal/filestream"
	"github.com/wandb/wandb/core/internal/filetransfer"
	"github.com/wandb/wandb/core/internal/gql"
	"github.com/wandb/wandb/core/internal/mailbox"
	"github.com/wandb/wandb/core/internal/nullify"
	"github.com/wandb/wandb/core/internal/observability"
	"github.com/wandb/wandb/core/internal/paths"
	"github.com/wandb/wandb/core/internal/runbranch"
	"github.com/wandb/wandb/core/internal/runconfig"
	"github.com/wandb/wandb/core/internal/runconsolelogs"
	"github.com/wandb/wandb/core/internal/runfiles"
	"github.com/wandb/wandb/core/internal/runmetric"
	"github.com/wandb/wandb/core/internal/runsummary"
	"github.com/wandb/wandb/core/internal/runwork"
	"github.com/wandb/wandb/core/internal/settings"
	"github.com/wandb/wandb/core/internal/tensorboard"
	"github.com/wandb/wandb/core/internal/version"
	"github.com/wandb/wandb/core/internal/watcher"
	"github.com/wandb/wandb/core/internal/wboperation"
	"github.com/wandb/wandb/core/pkg/artifacts"
	"github.com/wandb/wandb/core/pkg/launch"

	spb "github.com/wandb/wandb/core/pkg/service_go_proto"
)

const (
	configDebouncerRateLimit  = 1 / 30.0 // todo: audit rate limit
	configDebouncerBurstSize  = 1        // todo: audit burst size
	summaryDebouncerRateLimit = 1 / 30.0 // todo: audit rate limit
	summaryDebouncerBurstSize = 1        // todo: audit burst size
)

type SenderParams struct {
	Logger              *observability.CoreLogger
	Operations          *wboperation.WandbOperations
	Settings            *settings.Settings
	Backend             *api.Backend
	FileStream          fs.FileStream
	FileTransferManager filetransfer.FileTransferManager
	FileTransferStats   filetransfer.FileTransferStats
	FileWatcher         watcher.Watcher
	RunfilesUploader    runfiles.Uploader
	TBHandler           *tensorboard.TBHandler
	GraphqlClient       graphql.Client
	Peeker              *observability.Peeker
	RunSummary          *runsummary.RunSummary
	Mailbox             *mailbox.Mailbox
	OutChan             chan *spb.Result
	OutputFileName      *paths.RelativePath
}

// Sender is the sender for a stream it handles the incoming messages and sends to the server
// or/and to the dispatcher/handler
type Sender struct {
	// runWork is the run's channel of records
	runWork runwork.RunWork

	// logger is the logger for the sender
	logger *observability.CoreLogger

	operations *wboperation.WandbOperations

	// settings is the settings for the sender
	settings *settings.Settings

	// outChan is the channel for dispatcher messages
	outChan chan *spb.Result

	// graphqlClient is the graphql client
	graphqlClient graphql.Client

	// fileStream is the file stream
	fileStream fs.FileStream

	// fileTransferManager is the file uploader/downloader
	fileTransferManager filetransfer.FileTransferManager

	// fileTransferStats tracks file upload progress
	fileTransferStats filetransfer.FileTransferStats

	// fileWatcher notifies when files in the file system are changed
	fileWatcher watcher.Watcher

	// runfilesUploader manages uploading a run's files
	runfilesUploader runfiles.Uploader

	// artifactsSaver manages artifact uploads
	artifactsSaver *artifacts.ArtifactSaveManager

	// artifactWG is a wait group for artifact-related goroutines
	artifactWG sync.WaitGroup

	// tbHandler integrates W&B with TensorBoard
	tbHandler *tensorboard.TBHandler

	// startState tracks the initial state of a run handling
	// potential branching with resume, fork, and rewind.
	startState *runbranch.RunParams

	// telemetry record internal implementation of telemetry
	telemetry *spb.TelemetryRecord

	// runConfigMetrics tracks explicitly defined run metrics.
	runConfigMetrics *runmetric.RunConfigMetrics

	// configDebouncer is the debouncer for config updates
	configDebouncer *debounce.Debouncer

	// summaryDebouncer is the debouncer for summary updates
	summaryDebouncer *debounce.Debouncer

	// runSummary is the full summary for the run
	runSummary *runsummary.RunSummary

	// Keep track of config which is being updated incrementally
	runConfig *runconfig.RunConfig

	// Keep track of exit record to pass to file stream when the time comes
	exitRecord *spb.Record

	// Keep track of finishWithoutExitRecord to pass to file stream if and when the time comes
	finishWithoutExitRecord *spb.Record

	// syncService is the sync service syncing offline runs
	syncService *SyncService

	// store is the store where the transaction log is stored
	store *Store

	// jobBuilder is the job builder for creating jobs from the run
	// that allow users to re-run the run with different configurations
	jobBuilder *launch.JobBuilder

	// networkPeeker is a helper for peeking into network responses
	networkPeeker *observability.Peeker

	// mailbox is used to store cancel functions for each mailbox slot
	mailbox *mailbox.Mailbox

	// consoleLogsSender uploads captured console output.
	consoleLogsSender *runconsolelogs.Sender
}

// NewSender creates a new Sender with the given settings
func NewSender(
	runWork runwork.RunWork,
	params SenderParams,
) *Sender {

	var outputFileName paths.RelativePath
	if params.OutputFileName != nil {
		outputFileName = *params.OutputFileName
	} else {
		// Guaranteed not to fail.
		path, _ := paths.Relative(LatestOutputFileName)
		outputFileName = *path
	}

	s := &Sender{
		runWork:             runWork,
		runConfig:           runconfig.New(),
		telemetry:           &spb.TelemetryRecord{CoreVersion: version.Version},
		runConfigMetrics:    runmetric.NewRunConfigMetrics(),
		logger:              params.Logger,
<<<<<<< HEAD
		operations:          params.Operations,
		settings:            params.Settings.Proto,
=======
		settings:            params.Settings,
>>>>>>> e9862588
		fileStream:          params.FileStream,
		fileTransferManager: params.FileTransferManager,
		fileTransferStats:   params.FileTransferStats,
		fileWatcher:         params.FileWatcher,
		runfilesUploader:    params.RunfilesUploader,
		artifactsSaver: artifacts.NewArtifactSaveManager(
			params.Logger,
			params.GraphqlClient,
			params.FileTransferManager,
		),
		tbHandler:     params.TBHandler,
		networkPeeker: params.Peeker,
		graphqlClient: params.GraphqlClient,
		mailbox:       params.Mailbox,
		runSummary:    params.RunSummary,
		outChan:       params.OutChan,
		startState:    runbranch.NewRunParams(),
		configDebouncer: debounce.NewDebouncer(
			configDebouncerRateLimit,
			configDebouncerBurstSize,
			params.Logger,
		),
		summaryDebouncer: debounce.NewDebouncer(
			summaryDebouncerRateLimit,
			summaryDebouncerBurstSize,
			params.Logger,
		),

		consoleLogsSender: runconsolelogs.New(runconsolelogs.Params{
			ConsoleOutputFile:     outputFileName,
			FilesDir:              params.Settings.GetFilesDir(),
			EnableCapture:         params.Settings.IsConsoleCaptureEnabled(),
			Logger:                params.Logger,
			RunfilesUploaderOrNil: params.RunfilesUploader,
			FileStreamOrNil:       params.FileStream,
		}),
	}

	backendOrNil := params.Backend
	if !s.settings.IsOffline() && backendOrNil != nil && !s.settings.IsJobCreationDisabled() {
		s.jobBuilder = launch.NewJobBuilder(s.settings.Proto, s.logger, false)
	}

	return s
}

// Do processes all work on the input channel.
func (s *Sender) Do(allWork <-chan runwork.Work) {
	defer s.logger.Reraise()
	s.logger.Info("sender: started", "stream_id", s.settings.GetRunID())

	hangDetectionInChan := make(chan runwork.Work, 32)
	hangDetectionOutChan := make(chan struct{}, 32)
	go s.warnOnLongOperations(hangDetectionInChan, hangDetectionOutChan)

	for work := range allWork {
		hangDetectionInChan <- work

		s.logger.Debug(
			"sender: got work",
			"work", work,
			"stream_id", s.settings.GetRunID(),
		)

		work.Process(s.sendRecord)

		// TODO: reevaluate the logic here
		s.configDebouncer.Debounce(s.upsertConfig)
		s.summaryDebouncer.Debounce(s.streamSummary)

		hangDetectionOutChan <- struct{}{}
	}

	close(hangDetectionInChan)
	close(hangDetectionOutChan)

	s.Close()
	s.logger.Info("sender: closed", "stream_id", s.settings.GetRunID())
}

// warnOnLongOperations logs a warning for each message received
// on the first channel for which no message is received on the second
// channel within some time.
func (s *Sender) warnOnLongOperations(
	hangDetectionInChan <-chan runwork.Work,
	hangDetectionOutChan <-chan struct{},
) {
outerLoop:
	for work := range hangDetectionInChan {
		start := time.Now()

		for i := 0; ; i++ {
			select {
			case <-hangDetectionOutChan:
				if i > 0 {
					s.logger.CaptureInfo(
						"sender: succeeded after taking longer than expected",
						"seconds", time.Since(start).Seconds(),
						"work", work.DebugInfo(),
					)
				}

				continue outerLoop

			case <-time.After(10 * time.Minute):
				if i < 6 {
					s.logger.CaptureWarn(
						"sender: taking a long time",
						"seconds", time.Since(start).Seconds(),
						"work", work.DebugInfo(),
					)
				}
			}
		}
	}

}

func (s *Sender) Close() {
	// sender is done processing data, close our dispatch channel
	close(s.outChan)
}

func (s *Sender) respond(record *spb.Record, response any) {
	if record == nil {
		s.logger.Error("sender: respond: nil record")
		return
	}

	switch x := response.(type) {
	case *spb.Response:
		s.respondResponse(record, x)
	case *spb.RunExitResult:
		s.respondExit(record, x)
	case *spb.RunUpdateResult:
		s.respondRunUpdate(record, x)
	case nil:
		s.logger.CaptureFatalAndPanic(
			errors.New("sender: respond: nil response"))
	default:
		s.logger.CaptureFatalAndPanic(
			fmt.Errorf("sender: respond: unexpected type %T", x))
	}
}

func (s *Sender) respondRunUpdate(record *spb.Record, run *spb.RunUpdateResult) {
	result := &spb.Result{
		ResultType: &spb.Result_RunResult{RunResult: run},
		Control:    record.Control,
		Uuid:       record.Uuid,
	}
	s.outChan <- result
}

// respondResponse responds to a response record
func (s *Sender) respondResponse(record *spb.Record, response *spb.Response) {
	result := &spb.Result{
		ResultType: &spb.Result_Response{Response: response},
		Control:    record.Control,
		Uuid:       record.Uuid,
	}
	s.outChan <- result
}

// respondExit responds to an exit record
func (s *Sender) respondExit(record *spb.Record, exit *spb.RunExitResult) {
	if !s.exitRecord.Control.ReqResp && s.exitRecord.Control.MailboxSlot == "" {
		return
	}
	result := &spb.Result{
		ResultType: &spb.Result_ExitResult{ExitResult: exit},
		Control:    record.Control,
		Uuid:       record.Uuid,
	}
	s.outChan <- result
}

// fwdRecord forwards a record to the next component
// usually the handler
func (s *Sender) fwdRecord(record *spb.Record) {
	if record == nil {
		return
	}

	s.runWork.AddWork(runwork.WorkFromRecord(record))
}

func (s *Sender) SendRecord(record *spb.Record) {
	// this is for testing purposes only yet
	s.sendRecord(record)
}

// sendRecord sends a record
//
//gocyclo:ignore
func (s *Sender) sendRecord(record *spb.Record) {
	switch x := record.RecordType.(type) {
	case *spb.Record_Header:
		// no-op
	case *spb.Record_Footer:
		// no-op
	case *spb.Record_Final:
		// no-op
	case *spb.Record_Run:
		s.sendRun(record, x.Run)
	case *spb.Record_Exit:
		s.sendExit(record)
	case *spb.Record_Alert:
		s.sendAlert(record, x.Alert)
	case *spb.Record_Metric:
		s.sendMetric(x.Metric)
	case *spb.Record_Files:
		s.sendFiles(record, x.Files)
	case *spb.Record_History:
		s.sendHistory(x.History)
	case *spb.Record_Summary:
		s.sendSummary(record, x.Summary)
	case *spb.Record_Config:
		s.sendConfig(record, x.Config)
	case *spb.Record_Stats:
		s.sendSystemMetrics(x.Stats)
	case *spb.Record_OutputRaw:
		s.sendOutputRaw(record, x.OutputRaw)
	case *spb.Record_Output:
		s.sendOutput(record, x.Output)
	case *spb.Record_Telemetry:
		s.sendTelemetry(record, x.Telemetry)
	case *spb.Record_Preempting:
		s.sendPreempting(x.Preempting)
	case *spb.Record_Request:
		s.sendRequest(record, x.Request)
	case *spb.Record_UseArtifact:
		s.sendUseArtifact(record)
	case *spb.Record_Artifact:
		s.sendArtifact(record, x.Artifact)
	case nil:
		s.logger.CaptureFatalAndPanic(
			errors.New("sender: sendRecord: nil RecordType"))
	default:
		s.logger.CaptureFatalAndPanic(
			fmt.Errorf("sender: sendRecord: unexpected type %T", x))
	}
}

// sendRequest sends a request
func (s *Sender) sendRequest(record *spb.Record, request *spb.Request) {
	switch x := request.RequestType.(type) {
	case *spb.Request_ServerInfo:
	case *spb.Request_CheckVersion:
		// These requests were removed from the client, so we don't need to
		// handle them. Keep for now should be removed in the future
	case *spb.Request_RunStart:
		s.sendRequestRunStart(x.RunStart)
	case *spb.Request_NetworkStatus:
		s.sendRequestNetworkStatus(record, x.NetworkStatus)
	case *spb.Request_Defer:
		s.sendRequestDefer(x.Defer)
	case *spb.Request_LogArtifact:
		s.sendRequestLogArtifact(record, x.LogArtifact)
	case *spb.Request_LinkArtifact:
		s.sendLinkArtifact(record, x.LinkArtifact)
	case *spb.Request_DownloadArtifact:
		s.sendRequestDownloadArtifact(record, x.DownloadArtifact)
	case *spb.Request_Sync:
		s.sendRequestSync(record, x.Sync)
	case *spb.Request_SenderRead:
		s.sendRequestSenderRead(record, x.SenderRead)
	case *spb.Request_StopStatus:
		s.sendRequestStopStatus(record, x.StopStatus)
	case *spb.Request_JobInput:
		s.sendRequestJobInput(x.JobInput)
	case *spb.Request_RunFinishWithoutExit:
		s.sendRequestRunFinishWithoutExit(record, x.RunFinishWithoutExit)
	case nil:
		s.logger.CaptureFatalAndPanic(
			errors.New("sender: sendRequest: nil RequestType"))
	default:
		s.logger.CaptureFatalAndPanic(
			fmt.Errorf("sender: sendRequest: unexpected type %T", x))
	}
}

// updateSettings updates the settings from the run record upon a run start
// with the information from the server
func (s *Sender) updateSettings() {
	if s.settings == nil || !s.startState.Initialized {
		return
	}

	// StartTime should be generally thought of as the Run last modified time
	// as it gets updated at a run branching point, such as resume, fork, or rewind
	if s.settings.GetStartTime().IsZero() && !s.startState.StartTime.IsZero() {
		s.settings.UpdateStartTime(s.startState.StartTime)
	}

	// TODO: verify that this is the correct update logic
	if s.startState.Entity != "" {
		s.settings.UpdateEntity(s.startState.Entity)
	}
	if s.startState.Project != "" {
		s.settings.UpdateProject(s.startState.Project)
	}
	if s.startState.DisplayName != "" {
		s.settings.UpdateDisplayName(s.startState.DisplayName)
	}
}

// sendRequestRunStart sends a run start request to start all the stream
// components that need to be started and to update the settings
func (s *Sender) sendRequestRunStart(_ *spb.RunStartRequest) {
	// mark the run state as initialized, indicating the run has started and was
	// successfully upserted on the server.
	s.startState.Initialized = true

	s.updateSettings()

	if s.fileStream != nil {
		s.fileStream.Start(
			s.startState.Entity,
			s.startState.Project,
			s.startState.RunID,
			s.startState.FileStreamOffset,
		)
	}
}

func (s *Sender) sendRequestNetworkStatus(
	record *spb.Record,
	_ *spb.NetworkStatusRequest,
) {
	// in case of network peeker is not set, we don't need to do anything
	if s.networkPeeker == nil {
		return
	}

	// send the network status response if there is any
	if response := s.networkPeeker.Read(); len(response) > 0 {
		s.respond(record,
			&spb.Response{
				ResponseType: &spb.Response_NetworkStatusResponse{
					NetworkStatusResponse: &spb.NetworkStatusResponse{
						NetworkResponses: response,
					},
				},
			},
		)
	}
}

func (s *Sender) sendJobFlush() {
	if s.jobBuilder == nil {
		return
	}
	s.jobBuilder.SetRunConfig(*s.runConfig)

	output := s.runSummary.ToNestedMaps()

	op := s.operations.New("saving job artifact")
	defer op.Finish()

	artifact, err := s.jobBuilder.Build(
		op.Context(s.runWork.BeforeEndCtx()),
		s.graphqlClient,
		output,
	)
	if err != nil {
		s.logger.Error(
			"sender: sendDefer: failed to build job artifact", "error", err,
		)
		return
	}
	if artifact == nil {
		s.logger.Info("sender: sendDefer: no job artifact to save")
		return
	}

	result := <-s.artifactsSaver.Save(
		op.Context(s.runWork.BeforeEndCtx()),
		artifact,
		0,
		"",
	)
	if result.Err != nil {
		s.logger.CaptureError(
			fmt.Errorf("sender: failed to save job artifact: %v", result.Err))
	}
}

//gocyclo:ignore
func (s *Sender) sendRequestDefer(request *spb.DeferRequest) {
	switch request.State {
	case spb.DeferRequest_BEGIN:
		request.State++
		s.fwdRequestDefer(request)
	case spb.DeferRequest_FLUSH_RUN:
		request.State++
		s.fwdRequestDefer(request)
	case spb.DeferRequest_FLUSH_STATS:
		request.State++
		s.fwdRequestDefer(request)
	case spb.DeferRequest_FLUSH_PARTIAL_HISTORY:
		request.State++
		s.fwdRequestDefer(request)
	case spb.DeferRequest_FLUSH_TB:
		go func() {
			defer s.logger.Reraise()
			s.tbHandler.Finish()
			request.State++
			s.fwdRequestDefer(request)
		}()
	case spb.DeferRequest_FLUSH_SUM:
		s.summaryDebouncer.Flush(s.streamSummary)
		s.summaryDebouncer.Stop()
		s.uploadSummaryFile()
		request.State++
		s.fwdRequestDefer(request)
	case spb.DeferRequest_FLUSH_DEBOUNCER:
		s.configDebouncer.SetNeedsDebounce()
		s.configDebouncer.Flush(s.upsertConfig)
		s.configDebouncer.Stop()
		s.uploadConfigFile()
		request.State++
		s.fwdRequestDefer(request)
	case spb.DeferRequest_FLUSH_OUTPUT:
		go func() {
			defer s.logger.Reraise()
			s.consoleLogsSender.Finish()
			request.State++
			s.fwdRequestDefer(request)
		}()
	case spb.DeferRequest_FLUSH_JOB:
		// Wait for artifacts operations to complete here to detect
		// code artifacts.
		s.artifactWG.Wait()
		s.sendJobFlush()

		request.State++
		s.fwdRequestDefer(request)
	case spb.DeferRequest_FLUSH_DIR:
		request.State++
		s.fwdRequestDefer(request)
	case spb.DeferRequest_FLUSH_FP:
		// Order matters: we must stop watching files first, since that pushes
		// updates to the runfiles uploader. The uploader creates file upload
		// tasks, so it must be flushed before we close the file transfer
		// manager.
		go func() {
			defer s.logger.Reraise()
			s.fileWatcher.Finish()
			if s.fileTransferManager != nil {
				s.runfilesUploader.UploadRemaining()
				s.runfilesUploader.Finish()
				s.fileTransferManager.Close()
			}
			request.State++
			s.fwdRequestDefer(request)
		}()
	case spb.DeferRequest_JOIN_FP:
		request.State++
		s.fwdRequestDefer(request)
	case spb.DeferRequest_FLUSH_FS:
		go func() {
			defer s.logger.Reraise()
			if s.fileStream != nil {
				switch {
				case s.exitRecord != nil:
					s.fileStream.FinishWithExit(
						s.exitRecord.GetExit().GetExitCode(),
					)
				case s.finishWithoutExitRecord != nil:
					s.fileStream.FinishWithoutExit()
				default:
					s.logger.CaptureError(
						fmt.Errorf("sender: no exit code on finish"))
					s.fileStream.FinishWithoutExit()
				}
			}
			request.State++
			s.fwdRequestDefer(request)
		}()
	case spb.DeferRequest_FLUSH_FINAL:
		request.State++
		s.fwdRequestDefer(request)
	case spb.DeferRequest_END:
		request.State++
		s.fileTransferStats.SetDone()
		s.syncService.Flush()
		if !s.settings.IsSync() {
			// if sync is enabled, we don't need to do this
			// since exit is already stored in the transaction log
			if s.exitRecord != nil {
				s.respond(s.exitRecord, &spb.RunExitResult{})
			} else if s.finishWithoutExitRecord != nil {
				response := &spb.Response{
					ResponseType: &spb.Response_RunFinishWithoutExitResponse{},
				}
				s.respond(s.finishWithoutExitRecord, response)
			}
		}

		s.runWork.SetDone()
	default:
		s.logger.CaptureFatalAndPanic(
			fmt.Errorf("sender: sendDefer: unexpected state %v", request.State))
	}
}

func (s *Sender) fwdRequestDefer(request *spb.DeferRequest) {
	record := &spb.Record{
		RecordType: &spb.Record_Request{Request: &spb.Request{
			RequestType: &spb.Request_Defer{Defer: request},
		}},
		Control: &spb.Control{AlwaysSend: true},
	}
	s.fwdRecord(record)
}

func (s *Sender) sendTelemetry(_ *spb.Record, telemetry *spb.TelemetryRecord) {
	proto.Merge(s.telemetry, telemetry)
	s.updateConfigPrivate()
	// TODO(perf): improve when debounce config is added, for now this sends all the time
	s.configDebouncer.SetNeedsDebounce()
}

func (s *Sender) sendPreempting(record *spb.RunPreemptingRecord) {
	if s.fileStream == nil {
		return
	}

	s.fileStream.StreamUpdate(&fs.PreemptingUpdate{Record: record})
}

func (s *Sender) sendLinkArtifact(record *spb.Record, msg *spb.LinkArtifactRequest) {
	var response spb.LinkArtifactResponse
	linker := artifacts.ArtifactLinker{
		Ctx:           s.runWork.BeforeEndCtx(),
		Logger:        s.logger,
		LinkArtifact:  msg,
		GraphqlClient: s.graphqlClient,
	}
	err := linker.Link()
	if err != nil {
		response.ErrorMessage = err.Error()
		s.logger.Error("sender: linkArtifact:", "error", err.Error())
	}

	result := &spb.Result{
		ResultType: &spb.Result_Response{
			Response: &spb.Response{
				ResponseType: &spb.Response_LinkArtifactResponse{
					LinkArtifactResponse: &response,
				},
			},
		},
		Control: record.Control,
		Uuid:    record.Uuid,
	}
	s.outChan <- result
}

func (s *Sender) sendUseArtifact(record *spb.Record) {
	if s.jobBuilder == nil {
		s.logger.Warn("sender: sendUseArtifact: job builder disabled, skipping")
		return
	}
	s.jobBuilder.HandleUseArtifactRecord(record)
}

// Inserts W&B-internal information into the run configuration.
func (s *Sender) updateConfigPrivate() {
	s.runConfig.AddTelemetryAndMetrics(
		s.telemetry,
		s.runConfigMetrics.ToRunConfigData(),
	)
}

// Serializes the run configuration to send to the backend.
func (s *Sender) serializeConfig(format runconfig.Format) ([]byte, error) {
	serializedConfig, err := s.runConfig.Serialize(format)

	if err != nil {
		err = fmt.Errorf("failed to marshal config: %s", err)
		s.logger.Error("sender: serializeConfig", "error", err)
		return nil, err
	}

	return serializedConfig, nil
}

func (s *Sender) sendForkRun(record *spb.Record, run *spb.RunRecord) {

	fork := s.settings.GetForkFrom()
	update, err := runbranch.NewForkBranch(
		fork.GetRun(),
		fork.GetMetric(),
		fork.GetValue(),
	).ApplyChanges(s.startState, runbranch.RunPath{
		Entity:  s.startState.Entity,
		Project: s.startState.Project,
		RunID:   s.startState.RunID,
	})

	if err != nil {
		s.logger.CaptureError(
			fmt.Errorf("send: sendRun: failed to update run state: %s", err),
		)
		// provide more info about the error to the user
		if errType, ok := err.(*runbranch.BranchError); ok {
			if errType.Response != nil {
				if record.GetControl().GetReqResp() || record.GetControl().GetMailboxSlot() != "" {
					result := &spb.RunUpdateResult{
						Error: errType.Response,
					}
					s.respond(record, result)
				}
			}
			return
		}
	}

	s.startState.Merge(update)

	s.upsertRun(record, run)
}

func (s *Sender) sendRewindRun(record *spb.Record, run *spb.RunRecord) {

	// if there is no client we can't do anything so we just return
	if s.graphqlClient == nil {
		if record.GetControl().GetReqResp() || record.GetControl().GetMailboxSlot() != "" {
			s.respond(record,
				&spb.RunUpdateResult{
					Run: run,
				},
			)
		}
		return
	}

	rewind := s.settings.GetResumeFrom()
	update, err := runbranch.NewRewindBranch(
		s.runWork.BeforeEndCtx(),
		s.graphqlClient,
		rewind.GetRun(),
		rewind.GetMetric(),
		rewind.GetValue(),
	).ApplyChanges(s.startState, runbranch.RunPath{
		Entity:  s.startState.Entity,
		Project: s.startState.Project,
		RunID:   s.startState.RunID,
	})

	if err != nil {
		s.logger.Error(
			"send: sendRun: failed to update run state",
			"error", err,
		)
		// provide more info about the error to the user
		if errType, ok := err.(*runbranch.BranchError); ok {
			if errType.Response != nil {
				if record.GetControl().GetReqResp() || record.GetControl().GetMailboxSlot() != "" {
					result := &spb.RunUpdateResult{
						Error: errType.Response,
					}
					s.respond(record, result)
				}
			}
			return
		}
	}

	s.startState.Merge(update)
	// Merge the resumed config into the run config
	s.runConfig.MergeResumedConfig(s.startState.Config)

	if record.GetControl().GetReqResp() || record.GetControl().GetMailboxSlot() != "" {
		proto.Merge(run, s.startState.Proto())
		s.respond(record,
			&spb.RunUpdateResult{
				Run: run,
			},
		)
	}
}

func (s *Sender) sendResumeRun(record *spb.Record, run *spb.RunRecord) {

	// if there is no client we can't do anything so we just return
	if s.graphqlClient == nil {
		if record.GetControl().GetReqResp() || record.GetControl().GetMailboxSlot() != "" {
			s.respond(record,
				&spb.RunUpdateResult{
					Run: run,
				},
			)
		}
		return
	}

	update, err := runbranch.NewResumeBranch(
		s.runWork.BeforeEndCtx(),
		s.graphqlClient,
		s.settings.GetResume(),
	).GetUpdates(s.startState, runbranch.RunPath{
		Entity:  s.startState.Entity,
		Project: s.startState.Project,
		RunID:   s.startState.RunID,
	})

	if err != nil {
		s.logger.CaptureError(
			fmt.Errorf("send: sendRun: failed to update run state: %s", err),
		)
		// provide more info about the error to the user
		if errType, ok := err.(*runbranch.BranchError); ok {
			if errType.Response != nil {
				if record.GetControl().GetReqResp() || record.GetControl().GetMailboxSlot() != "" {
					result := &spb.RunUpdateResult{
						Error: errType.Response,
					}
					s.respond(record, result)
				}
				return
			}
		}
	}
	s.startState.Merge(update)

	// On the first invocation of sendRun, we overwrite the tags if the user
	// has set them in wandb.init(). Otherwise, we keep the tags from the
	// original run.
	if len(run.Tags) == 0 {
		run.Tags = append(run.Tags, s.startState.Tags...)
	}

	// Merge the resumed config into the run config
	s.runConfig.MergeResumedConfig(s.startState.Config)

	proto.Merge(run, s.startState.Proto())
	s.upsertRun(record, run)
}

// sendRun sends a run record to the server and updates the run record
func (s *Sender) sendRun(record *spb.Record, run *spb.RunRecord) {
	// TODO: we use the same record type for the initial run upsert and the
	//  follow-up run updates, such as setting the name, tags, and notes.
	//  The client only expects a response for the initial upsert, the
	//  consequent updates are fire-and-forget and thus don't have a mailbox
	//  slot.
	//  We should probably separate the initial upsert from the updates.

	var ok bool
	runClone, ok := proto.Clone(run).(*spb.RunRecord)
	if !ok {
		err := errors.New("failed to clone run record")
		s.logger.CaptureFatalAndPanic(
			fmt.Errorf("send: sendRun: failed to send run: %s", err),
		)
	}

	// The first run record sent by the client is encoded incorrectly,
	// causing it to overwrite the entire "_wandb" config key rather than
	// just the necessary part ("_wandb/code_path"). This can overwrite
	// the config from a resumed run, so we have to do this first.
	//
	// Logically, it would make more sense to instead start with the
	// resumed config and apply updates on top of it.
	s.runConfig.ApplyChangeRecord(run.Config,
		func(err error) {
			s.logger.CaptureError(
				fmt.Errorf("error updating run config: %v", err))
		})

	proto.Merge(s.telemetry, run.Telemetry)
	s.updateConfigPrivate()

	if !s.startState.Initialized {

		// update the run state with the initial run record
		s.startState.Merge(&runbranch.RunParams{
			RunID:       runClone.GetRunId(),
			Project:     runClone.GetProject(),
			Entity:      runClone.GetEntity(),
			DisplayName: runClone.GetDisplayName(),
			StorageID:   runClone.GetStorageId(),
			SweepID:     runClone.GetSweepId(),
			StartTime:   runClone.GetStartTime().AsTime(),
		})

		isResume := s.settings.GetResume()
		isRewind := s.settings.GetResumeFrom()
		isFork := s.settings.GetForkFrom()
		switch {
		case isResume != "" && isRewind != nil || isResume != "" && isFork != nil || isRewind != nil && isFork != nil:
			if record.GetControl().GetReqResp() || record.GetControl().GetMailboxSlot() != "" {
				s.respond(record,
					&spb.RunUpdateResult{
						Error: &spb.ErrorInfo{
							Code: spb.ErrorInfo_USAGE,
							Message: "`resume`, `fork_from`, and `resume_from` are mutually exclusive. " +
								"Please specify only one of them.",
						},
					},
				)
			}
			s.logger.Error("sender: sendRun: user provided more than one of resume, rewind, or fork")
		case isResume != "":
			s.sendResumeRun(record, runClone)
		case isRewind != nil:
			s.sendRewindRun(record, runClone)
		case isFork != nil:
			s.sendForkRun(record, runClone)
		default:
			s.upsertRun(record, runClone)
		}
		return
	}

	s.upsertRun(record, runClone)
}

func (s *Sender) upsertRun(record *spb.Record, run *spb.RunRecord) {

	// if there is no graphql client, we don't need to do anything
	if s.graphqlClient == nil {
		if record.GetControl().GetReqResp() || record.GetControl().GetMailboxSlot() != "" {
			s.respond(record,
				&spb.RunUpdateResult{
					Run: run,
				})
		}
		return
	}

	// start a new context with an additional argument from the parent context
	// this is used to pass the retry function to the graphql client
	ctx := context.WithValue(
		s.runWork.BeforeEndCtx(),
		clients.CtxRetryPolicyKey,
		clients.UpsertBucketRetryPolicy,
	)

	operation := s.operations.New("updating run metadata")
	defer operation.Finish()
	ctx = operation.Context(ctx)

	// if the record has a mailbox slot, create a new cancelable context
	// and store the cancel function in the message registry so that
	// the context can be canceled if requested by the client
	mailboxSlot := record.GetControl().GetMailboxSlot()
	if mailboxSlot != "" {
		// if this times out, we mark the run as done as there is
		// no need to proceed with it
		ctx = s.mailbox.Add(ctx, s.runWork.SetDone, mailboxSlot)
	} else if !s.startState.Initialized {
		// this should never happen:
		// the initial run upsert record should have a mailbox slot set by the client
		s.logger.CaptureFatalAndPanic(
			errors.New("sender: upsertRun: mailbox slot not set"),
		)
	}

	config, _ := s.serializeConfig(runconfig.FormatJson)
	configStr := string(config)

	var commit, repo string
	git := run.GetGit()
	if git != nil {
		commit = git.GetCommit()
		repo = git.GetRemoteUrl()
	}

	program := s.settings.GetProgram()

	data, err := gql.UpsertBucket(
		ctx,                                // ctx
		s.graphqlClient,                    // client
		nil,                                // id
		&run.RunId,                         // name
		nullify.NilIfZero(run.Project),     // project
		nullify.NilIfZero(run.Entity),      // entity
		nullify.NilIfZero(run.RunGroup),    // groupName
		nil,                                // description
		nullify.NilIfZero(run.DisplayName), // displayName
		nullify.NilIfZero(run.Notes),       // notes
		nullify.NilIfZero(commit),          // commit
		&configStr,                         // config
		nullify.NilIfZero(run.Host),        // host
		nil,                                // debug
		nullify.NilIfZero(program),         // program
		nullify.NilIfZero(repo),            // repo
		nullify.NilIfZero(run.JobType),     // jobType
		nil,                                // state
		nullify.NilIfZero(run.SweepId),     // sweep
		run.Tags,                           // tags []string,
		nil,                                // summaryMetrics
	)

	if err != nil {
		err = fmt.Errorf("failed to upsert bucket: %s", err)
		s.logger.Error("sender: upsertRun:", "error", err)
		// TODO(sync): make this more robust in case of a failed UpsertBucket request.
		//  Need to inform the sync service that this ops failed.
		if record.GetControl().GetReqResp() || record.GetControl().GetMailboxSlot() != "" {
			s.respond(record,
				&spb.RunUpdateResult{
					Error: &spb.ErrorInfo{
						Message: err.Error(),
						Code:    spb.ErrorInfo_COMMUNICATION,
					},
				},
			)
		}
		return
	}

	// manage the state of the run
	if data == nil || data.GetUpsertBucket() == nil || data.GetUpsertBucket().GetBucket() == nil {
		s.logger.Error("sender: upsertRun: upsert bucket response is empty")
	} else if !s.startState.Initialized {
		// only update the state once on the initial run upsert, the subsequent
		// updates are fire-and-forget

		bucket := data.GetUpsertBucket().GetBucket()

		project := bucket.GetProject()
		var projectName, entityName string
		if project == nil {
			s.logger.Error("sender: upsertRun: project is nil")
		} else {
			entity := project.GetEntity()
			entityName = entity.GetName()
			projectName = project.GetName()
		}

		fileStreamOffset := make(fs.FileStreamOffsetMap)
		fileStreamOffset[fs.HistoryChunk] = nullify.ZeroIfNil(bucket.GetHistoryLineCount())

		params := &runbranch.RunParams{
			StorageID:        bucket.GetId(),
			Entity:           nullify.ZeroIfNil(&entityName),
			Project:          nullify.ZeroIfNil(&projectName),
			RunID:            bucket.GetName(),
			DisplayName:      nullify.ZeroIfNil(bucket.GetDisplayName()),
			SweepID:          nullify.ZeroIfNil(bucket.GetSweepName()),
			FileStreamOffset: fileStreamOffset,
		}

		s.startState.Merge(params)
	}

	if record.GetControl().GetReqResp() || record.GetControl().GetMailboxSlot() != "" {
		// This will be done only for the initial run upsert record
		// the consequent updates are fire-and-forget
		proto.Merge(run, s.startState.Proto())
		s.respond(record,
			&spb.RunUpdateResult{
				Run: run,
			},
		)
	}
}

// sendHistory sends a history record to the file stream,
// which will then send it to the server
func (s *Sender) sendHistory(record *spb.HistoryRecord) {
	if s.fileStream == nil {
		return
	}

	s.fileStream.StreamUpdate(&fs.HistoryUpdate{Record: record})
}

func (s *Sender) streamSummary() {
	if s.fileStream == nil {
		return
	}

	update, err := s.runSummary.ToRecords()

	// `update` may be non-empty even on error.
	if err != nil {
		s.logger.CaptureError(
			fmt.Errorf("sender: error flattening summary: %v", err))
	}

	s.fileStream.StreamUpdate(&fs.SummaryUpdate{
		Record: &spb.SummaryRecord{Update: update},
	})
}

func (s *Sender) sendSummary(_ *spb.Record, summary *spb.SummaryRecord) {
	for _, update := range summary.Update {
		if err := s.runSummary.SetFromRecord(update); err != nil {
			s.logger.CaptureError(
				fmt.Errorf("sender: error updating summary: %v", err))
		}
	}

	for _, remove := range summary.Remove {
		s.runSummary.RemoveFromRecord(remove)
	}

	s.summaryDebouncer.SetNeedsDebounce()
}

func (s *Sender) upsertConfig() {
	if s.graphqlClient == nil {
		return
	}
	if !s.startState.Initialized {
		s.logger.Error("sender: upsertConfig: RunRecord is nil")
		return
	}

	s.updateConfigPrivate()
	config, err := s.serializeConfig(runconfig.FormatJson)
	if err != nil {
		s.logger.Error("sender: upsertConfig: failed to serialize config", "error", err)
		return
	}
	if len(config) == 0 {
		return
	}
	configStr := string(config)

	ctx := context.WithValue(
		s.runWork.BeforeEndCtx(),
		clients.CtxRetryPolicyKey,
		clients.UpsertBucketRetryPolicy,
	)

	operation := s.operations.New("updating run config")
	defer operation.Finish()
	ctx = operation.Context(ctx)

	_, err = gql.UpsertBucket(
		ctx,                                     // ctx
		s.graphqlClient,                         // client
		nil,                                     // id
		&s.startState.RunID,                     // name
		nullify.NilIfZero(s.startState.Project), // project
		nullify.NilIfZero(s.startState.Entity),  // entity
		nil,                                     // groupName
		nil,                                     // description
		nil,                                     // displayName
		nil,                                     // notes
		nil,                                     // commit
		&configStr,                              // config
		nil,                                     // host
		nil,                                     // debug
		nil,                                     // program
		nil,                                     // repo
		nil,                                     // jobType
		nil,                                     // state
		nil,                                     // sweep
		nil,                                     // tags []string,
		nil,                                     // summaryMetrics
	)
	if err != nil {
		s.logger.Error("sender: sendConfig:", "error", err)
	}
}

func (s *Sender) uploadSummaryFile() {
	if s.runfilesUploader == nil {
		return
	}

	if !s.startState.Initialized {
		return
	}

	summary, err := s.runSummary.Serialize()
	if err != nil {
		s.logger.CaptureError(
			fmt.Errorf("sender: failed to serialize run summary: %v", err))
		return
	}

	if err := s.scheduleFileUpload(
		summary,
		SummaryFileName,
		filetransfer.RunFileKindWandb,
	); err != nil {
		s.logger.CaptureError(
			fmt.Errorf("sender: failed to upload run summary: %v", err))
	}
}

func (s *Sender) uploadConfigFile() {
	if s.runfilesUploader == nil {
		return
	}

	if !s.startState.Initialized {
		return
	}

	config, err := s.serializeConfig(runconfig.FormatYaml)
	if err != nil {
		s.logger.CaptureError(
			fmt.Errorf("sender: failed to serialize run config: %v", err))
		return
	}

	if err := s.scheduleFileUpload(
		config,
		ConfigFileName,
		filetransfer.RunFileKindWandb,
	); err != nil {
		s.logger.CaptureError(
			fmt.Errorf("sender: failed to upload run config: %v", err))
	}
}

// scheduleFileUpload creates and uploads a run file.
//
// The file is created in the run's files directory and uploaded
// asynchronously.
func (s *Sender) scheduleFileUpload(
	content []byte,
	runPathStr string,
	fileKind filetransfer.RunFileKind,
) error {
	if s.runfilesUploader == nil {
		return errors.New("runfilesUploader is nil")
	}

	maybeRunPath, err := paths.Relative(runPathStr)
	if err != nil {
		return err
	}
	runPath := *maybeRunPath

	if err = os.WriteFile(
		filepath.Join(
			s.settings.GetFilesDir(),
			string(runPath),
		),
		content,
		0644,
	); err != nil {
		return err
	}

	s.runfilesUploader.UploadNow(runPath, fileKind)
	return nil
}

// sendConfig sends a config record to the server via an upsertBucket mutation
// and updates the in memory config
func (s *Sender) sendConfig(_ *spb.Record, configRecord *spb.ConfigRecord) {
	if configRecord != nil {
		s.runConfig.ApplyChangeRecord(configRecord,
			func(err error) {
				s.logger.CaptureError(
					fmt.Errorf("error updating run config: %v", err))
			})
	}
	s.configDebouncer.SetNeedsDebounce()
}

// sendSystemMetrics sends a system metrics record via the file stream
func (s *Sender) sendSystemMetrics(record *spb.StatsRecord) {
	if s.fileStream == nil {
		return
	}

	// This is a sanity check to ensure that the start time is set
	// before sending system metrics, it should always be set
	// when the run is initialized
	// If it's not set, we log an error and return
	if s.startState.StartTime.IsZero() {
		s.logger.CaptureError(
			fmt.Errorf("sender: sendSystemMetrics: start time not set"),
			"startState",
			s.startState,
		)
		return
	}

	s.fileStream.StreamUpdate(&fs.StatsUpdate{
		StartTime: s.startState.StartTime,
		Record:    record})
}

func (s *Sender) sendOutput(_ *spb.Record, _ *spb.OutputRecord) {
	// TODO: implement me
}

func (s *Sender) sendOutputRaw(_ *spb.Record, outputRaw *spb.OutputRawRecord) {
	s.consoleLogsSender.StreamLogs(outputRaw)
}

func (s *Sender) sendAlert(_ *spb.Record, alert *spb.AlertRecord) {
	if s.graphqlClient == nil {
		return
	}

	if !s.startState.Initialized {
		s.logger.CaptureFatalAndPanic(
			errors.New("sender: sendAlert: RunRecord not set"))
	}
	// TODO: handle invalid alert levels
	severity := gql.AlertSeverity(alert.Level)

	data, err := gql.NotifyScriptableRunAlert(
		s.runWork.BeforeEndCtx(),
		s.graphqlClient,
		s.startState.Entity,
		s.startState.Project,
		s.startState.RunID,
		alert.Title,
		alert.Text,
		&severity,
		&alert.WaitDuration,
	)
	if err != nil {
		s.logger.CaptureError(
			fmt.Errorf(
				"sender: sendAlert: failed to notify scriptable run alert: %v",
				err,
			))
	} else {
		s.logger.Info("sender: sendAlert: notified scriptable run alert", "data", data)
	}

}

// sendRequestRunFinishWithoutExit triggers the shutdown of the stream without marking the run as finished
// on the server.
func (s *Sender) sendRequestRunFinishWithoutExit(record *spb.Record, _ *spb.RunFinishWithoutExitRequest) {
	if s.finishWithoutExitRecord != nil {
		s.logger.CaptureError(
			errors.New("sender: received RequestRunFinishWithoutExit more than once, ignoring"))
		return
	}

	s.finishWithoutExitRecord = record

	// Send a defer request to the handler to indicate that the user requested to finish the stream
	// and the defer state machine can kick in triggering the shutdown process
	request := &spb.Request{RequestType: &spb.Request_Defer{
		Defer: &spb.DeferRequest{State: spb.DeferRequest_BEGIN}},
	}
	if record.Control == nil {
		record.Control = &spb.Control{AlwaysSend: true}
	}

	s.fwdRecord(
		&spb.Record{
			RecordType: &spb.Record_Request{
				Request: request,
			},
			Uuid:    record.Uuid,
			Control: record.Control,
		},
	)
}

// sendExit sends an exit record to the server and triggers the shutdown of the stream
func (s *Sender) sendExit(record *spb.Record) {
	if s.exitRecord != nil {
		s.logger.CaptureError(
			errors.New("sender: received Exit record more than once, ignoring"))
		return
	}

	// response is done by respond() and called when defer state machine is complete
	s.exitRecord = record

	// send a defer request to the handler to indicate that the user requested to finish the stream
	// and the defer state machine can kick in triggering the shutdown process
	request := &spb.Request{RequestType: &spb.Request_Defer{
		Defer: &spb.DeferRequest{State: spb.DeferRequest_BEGIN}},
	}
	if record.Control == nil {
		record.Control = &spb.Control{AlwaysSend: true}
	}

	s.fwdRecord(
		&spb.Record{
			RecordType: &spb.Record_Request{
				Request: request,
			},
			Uuid:    record.Uuid,
			Control: record.Control,
		},
	)
}

// sendMetric updates the metrics in the run config.
func (s *Sender) sendMetric(metric *spb.MetricRecord) {
	err := s.runConfigMetrics.ProcessRecord(metric)

	if err != nil {
		s.logger.CaptureError(fmt.Errorf("sender: sendMetric: %v", err))
		return
	}

	s.configDebouncer.SetNeedsDebounce()
}

// sendFiles uploads files according to a FilesRecord
func (s *Sender) sendFiles(_ *spb.Record, filesRecord *spb.FilesRecord) {
	if s.runfilesUploader == nil {
		s.logger.CaptureWarn(
			"sender: tried to sendFiles, but runfiles uploader is nil",
		)
		return
	}

	s.runfilesUploader.Process(filesRecord)
}

func (s *Sender) sendArtifact(_ *spb.Record, msg *spb.ArtifactRecord) {
	op := s.operations.New(
		fmt.Sprintf(
			"uploading artifact %s",
			msg.Name))

	resultChan := s.artifactsSaver.Save(
		op.Context(s.runWork.BeforeEndCtx()),
		msg,
		0,
		"",
	)

	s.artifactWG.Add(1)
	go func() {
		defer s.artifactWG.Done()
		result := <-resultChan
		op.Finish()
		if result.Err != nil {
			s.logger.CaptureError(
				fmt.Errorf("sender: failed to log artifact: %v", result.Err),
				"artifactID", result.ArtifactID)
		}
	}()
}

func (s *Sender) sendRequestLogArtifact(record *spb.Record, msg *spb.LogArtifactRequest) {
	op := s.operations.New(
		fmt.Sprintf(
			"uploading artifact %s",
			msg.Artifact.Name))

	resultChan := s.artifactsSaver.Save(
		op.Context(s.runWork.BeforeEndCtx()),
		msg.Artifact,
		msg.HistoryStep,
		msg.StagingDir,
	)

	s.artifactWG.Add(1)
	go func() {
		defer s.artifactWG.Done()

		var response spb.LogArtifactResponse

		result := <-resultChan
		op.Finish()

		if result.Err != nil {
			response.ErrorMessage = result.Err.Error()
		} else {
			response.ArtifactId = result.ArtifactID
		}

		if msg.Artifact.GetType() == "code" {
			s.jobBuilder.SetRunCodeArtifact(
				response.ArtifactId,
				msg.Artifact.GetName(),
			)
		}

		s.respond(record,
			&spb.Response{
				ResponseType: &spb.Response_LogArtifactResponse{
					LogArtifactResponse: &response,
				},
			})
	}()
}

func (s *Sender) sendRequestDownloadArtifact(record *spb.Record, msg *spb.DownloadArtifactRequest) {
	var response spb.DownloadArtifactResponse

	if s.graphqlClient == nil {
		// Offline mode handling:
		s.logger.Error("sender: sendRequestDownloadArtifact: cannot download artifact in offline mode")
		response.ErrorMessage = "Artifact downloads are not supported in offline mode."
	} else if err := artifacts.NewArtifactDownloader(
		s.runWork.BeforeEndCtx(),
		s.graphqlClient,
		s.fileTransferManager,
		msg.ArtifactId,
		msg.DownloadRoot,
		msg.AllowMissingReferences,
		msg.SkipCache,
		msg.PathPrefix,
	).Download(); err != nil {
		// Online mode handling: error during download
		s.logger.CaptureError(
			fmt.Errorf("sender: failed to download artifact: %v", err))
		response.ErrorMessage = err.Error()
	}

	s.respond(record,
		&spb.Response{
			ResponseType: &spb.Response_DownloadArtifactResponse{
				DownloadArtifactResponse: &response,
			},
		})
}

func (s *Sender) sendRequestSync(record *spb.Record, request *spb.SyncRequest) {

	s.syncService = NewSyncService(
		s.runWork.BeforeEndCtx(),
		WithSyncServiceLogger(s.logger),
		WithSyncServiceSenderFunc(s.sendRecord), // TODO: pass runWork here (as ExtraWork)
		WithSyncServiceOverwrite(request.GetOverwrite()),
		WithSyncServiceSkip(request.GetSkip()),
		WithSyncServiceFlushCallback(func(err error) {
			var errorInfo *spb.ErrorInfo
			if err != nil {
				errorInfo = &spb.ErrorInfo{
					Message: err.Error(),
					Code:    spb.ErrorInfo_UNKNOWN,
				}
			}

			var url string
			if !s.startState.Initialized {
				baseUrl := s.settings.GetBaseURL()
				baseUrl = strings.Replace(baseUrl, "api.", "", 1)
				url = fmt.Sprintf("%s/%s/%s/runs/%s",
					baseUrl,
					s.startState.Entity,
					s.startState.Project,
					s.startState.RunID,
				)
			}
			s.respond(record,
				&spb.Response{
					ResponseType: &spb.Response_SyncResponse{
						SyncResponse: &spb.SyncResponse{
							Url:   url,
							Error: errorInfo,
						},
					},
				},
			)
		}),
	)
	s.syncService.Start()

	rec := &spb.Record{
		RecordType: &spb.Record_Request{
			Request: &spb.Request{
				RequestType: &spb.Request_SenderRead{
					SenderRead: &spb.SenderReadRequest{
						StartOffset: request.GetStartOffset(),
						FinalOffset: request.GetFinalOffset(),
					},
				},
			},
		},
		Control: record.Control,
		Uuid:    record.Uuid,
	}
	s.fwdRecord(rec)
}

func (s *Sender) sendRequestStopStatus(record *spb.Record, _ *spb.StopStatusRequest) {

	// TODO: unify everywhere to use settings
	entity := s.startState.Entity
	project := s.startState.Project
	runId := s.startState.RunID

	var stopResponse *spb.StopStatusResponse

	// if any of the entity, project or runId is empty, we can't make the request
	if entity == "" || project == "" || runId == "" {
		s.logger.Error("sender: sendStopStatus: entity, project, runId are empty")
		stopResponse = &spb.StopStatusResponse{
			RunShouldStop: false,
		}
	} else {
		response, err := gql.RunStoppedStatus(
			s.runWork.BeforeEndCtx(),
			s.graphqlClient,
			&entity,
			&project,
			runId,
		)
		switch {
		case err != nil:
			// if there is an error, we don't know if the run should stop
			s.logger.CaptureError(
				fmt.Errorf(
					"sender: sendStopStatus: failed to get run stopped status: %v",
					err,
				))
			stopResponse = &spb.StopStatusResponse{
				RunShouldStop: false,
			}
		case response == nil || response.GetProject() == nil || response.GetProject().GetRun() == nil:
			// if there is no response, we don't know if the run should stop
			stopResponse = &spb.StopStatusResponse{
				RunShouldStop: false,
			}
		default:
			stopped := nullify.ZeroIfNil(response.GetProject().GetRun().GetStopped())
			stopResponse = &spb.StopStatusResponse{
				RunShouldStop: stopped,
			}
		}
	}

	s.respond(record,
		&spb.Response{
			ResponseType: &spb.Response_StopStatusResponse{
				StopStatusResponse: stopResponse,
			},
		},
	)
}

func (s *Sender) sendRequestSenderRead(_ *spb.Record, _ *spb.SenderReadRequest) {
	if s.store == nil {
		store := NewStore(s.settings.GetTransactionLogPath())
		err := store.Open(os.O_RDONLY)
		if err != nil {
			s.logger.CaptureError(
				fmt.Errorf(
					"sender: sendSenderRead: failed to create store: %v",
					err,
				))
			return
		}
		s.store = store
	}
	// TODO:
	// 1. seek to startOffset
	//
	// if err := s.store.reader.SeekRecord(request.GetStartOffset()); err != nil {
	// 	s.logger.CaptureError("sender: sendSenderRead: failed to seek record", err)
	// 	return
	// }
	// 2. read records until finalOffset
	//
	for {
		record, err := s.store.Read()
		if s.settings.IsSync() {
			s.syncService.SyncRecord(record, err)
		} else if record != nil {
			s.sendRecord(record)
		}
		if err == io.EOF {
			return
		}
		if err != nil {
			s.logger.CaptureError(
				fmt.Errorf(
					"sender: sendSenderRead: failed to read record: %v",
					err,
				))
			return
		}
	}
}

func (s *Sender) sendRequestJobInput(request *spb.JobInputRequest) {
	if s.jobBuilder == nil {
		s.logger.Warn("sender: sendJobInput: job builder disabled, skipping")
		return
	}
	s.jobBuilder.HandleJobInputRequest(request)
}<|MERGE_RESOLUTION|>--- conflicted
+++ resolved
@@ -181,12 +181,8 @@
 		telemetry:           &spb.TelemetryRecord{CoreVersion: version.Version},
 		runConfigMetrics:    runmetric.NewRunConfigMetrics(),
 		logger:              params.Logger,
-<<<<<<< HEAD
 		operations:          params.Operations,
-		settings:            params.Settings.Proto,
-=======
 		settings:            params.Settings,
->>>>>>> e9862588
 		fileStream:          params.FileStream,
 		fileTransferManager: params.FileTransferManager,
 		fileTransferStats:   params.FileTransferStats,
