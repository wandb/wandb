package server

import (
	"context"
	"fmt"
	"io"
	"maps"
	"os"
	"path/filepath"
	"strings"
	"sync"
	"time"

	"github.com/hashicorp/go-retryablehttp"
	"github.com/segmentio/encoding/json"

	"github.com/Khan/genqlient/graphql"
	"google.golang.org/protobuf/proto"
	"google.golang.org/protobuf/types/known/wrapperspb"

	"github.com/wandb/wandb/core/internal/api"
	"github.com/wandb/wandb/core/internal/clients"
	"github.com/wandb/wandb/core/internal/debounce"
	"github.com/wandb/wandb/core/internal/filetransfer"
	"github.com/wandb/wandb/core/internal/gql"
	"github.com/wandb/wandb/core/internal/runconfig"
	"github.com/wandb/wandb/core/internal/version"
	"github.com/wandb/wandb/core/pkg/artifacts"
	fs "github.com/wandb/wandb/core/pkg/filestream"
	"github.com/wandb/wandb/core/pkg/launch"
	"github.com/wandb/wandb/core/pkg/observability"
	"github.com/wandb/wandb/core/pkg/service"
	"github.com/wandb/wandb/core/pkg/utils"
)

const (
	// RFC3339Micro Modified from time.RFC3339Nano
	RFC3339Micro             = "2006-01-02T15:04:05.000000Z07:00"
	configDebouncerRateLimit = 1 / 30.0 // todo: audit rate limit
	configDebouncerBurstSize = 1        // todo: audit burst size
)

type SenderOption func(*Sender)

func WithSenderFwdChannel(fwd chan *service.Record) SenderOption {
	return func(s *Sender) {
		s.fwdChan = fwd
	}
}

func WithSenderOutChannel(out chan *service.Result) SenderOption {
	return func(s *Sender) {
		s.outChan = out
	}
}

// Sender is the sender for a stream it handles the incoming messages and sends to the server
// or/and to the dispatcher/handler
type Sender struct {
	// ctx is the context for the handler
	ctx context.Context

	// cancel is the cancel function for the handler
	cancel context.CancelFunc

	// logger is the logger for the sender
	logger *observability.CoreLogger

	// settings is the settings for the sender
	settings *service.Settings

	// fwdChan is the channel for loopback messages (messages from the sender to the handler)
	fwdChan chan *service.Record

	// outChan is the channel for dispatcher messages
	outChan chan *service.Result

	// graphqlClient is the graphql client
	graphqlClient graphql.Client

	// fileStream is the file stream
	fileStream *fs.FileStream

	// filetransfer is the file uploader/downloader
	fileTransferManager filetransfer.FileTransferManager

	// RunRecord is the run record
	// TODO: remove this and use properly updated settings
	//       + a flag indicating whether the run has started
	RunRecord *service.RunRecord

	// resumeState is the resume state
	resumeState *ResumeState

	// telemetry record internal implementation of telemetry
	telemetry *service.TelemetryRecord

	// metricSender is a service for managing metrics
	metricSender *MetricSender

	// debouncer for config updates
	configDebouncer *debounce.Debouncer

	// Keep track of summary which is being updated incrementally
	summaryMap map[string]*service.SummaryItem

	// Keep track of config which is being updated incrementally
	runConfig *runconfig.RunConfig

	// Info about the (local) server we are talking to
	serverInfo *gql.ServerInfoServerInfo

	// Keep track of exit record to pass to file stream when the time comes
	exitRecord *service.Record

	syncService *SyncService

	store *Store

	jobBuilder *launch.JobBuilder

	wgFileTransfer sync.WaitGroup

	networkPeeker *observability.Peeker
}

// NewSender creates a new Sender with the given settings
func NewSender(
	ctx context.Context,
	cancel context.CancelFunc,
	backendOrNil *api.Backend,
	fileStreamOrNil *fs.FileStream,
	logger *observability.CoreLogger,
	settings *service.Settings,
	opts ...SenderOption,
) *Sender {

	sender := &Sender{
		ctx:            ctx,
		cancel:         cancel,
		settings:       settings,
		logger:         logger,
		summaryMap:     make(map[string]*service.SummaryItem),
		runConfig:      runconfig.New(),
		telemetry:      &service.TelemetryRecord{CoreVersion: version.Version},
		wgFileTransfer: sync.WaitGroup{},
<<<<<<< HEAD
		networkPeeker:  observability.NewPeeker(),
=======
		fileStream:     fileStreamOrNil,
>>>>>>> f6f67243
	}

	if !settings.GetXOffline().GetValue() && backendOrNil != nil {
		graphqlHeaders := map[string]string{
			"X-WANDB-USERNAME":   settings.GetUsername().GetValue(),
			"X-WANDB-USER-EMAIL": settings.GetEmail().GetValue(),
		}
		maps.Copy(graphqlHeaders, settings.GetXExtraHttpHeaders().GetValue())

		graphqlClient := backendOrNil.NewClient(api.ClientOptions{
			RetryPolicy:     clients.CheckRetry,
			RetryMax:        int(settings.GetXGraphqlRetryMax().GetValue()),
			RetryWaitMin:    clients.SecondsToDuration(settings.GetXGraphqlRetryWaitMinSeconds().GetValue()),
			RetryWaitMax:    clients.SecondsToDuration(settings.GetXGraphqlRetryWaitMaxSeconds().GetValue()),
			NonRetryTimeout: clients.SecondsToDuration(settings.GetXGraphqlTimeoutSeconds().GetValue()),
			ExtraHeaders:    graphqlHeaders,
			NetworkPeeker:   sender.networkPeeker,
		})
		url := fmt.Sprintf("%s/graphql", settings.GetBaseUrl().GetValue())
		sender.graphqlClient = graphql.NewClient(url, graphqlClient)

<<<<<<< HEAD
		fileStreamHeaders := map[string]string{}
		if settings.GetXShared().GetValue() {
			fileStreamHeaders["X-WANDB-USE-ASYNC-FILESTREAM"] = "true"
		}

		fileStreamRetryClient := backendOrNil.NewClient(api.ClientOptions{
			RetryMax:        int(settings.GetXFileStreamRetryMax().GetValue()),
			RetryWaitMin:    clients.SecondsToDuration(settings.GetXFileStreamRetryWaitMinSeconds().GetValue()),
			RetryWaitMax:    clients.SecondsToDuration(settings.GetXFileStreamRetryWaitMaxSeconds().GetValue()),
			NonRetryTimeout: clients.SecondsToDuration(settings.GetXFileStreamTimeoutSeconds().GetValue()),
			ExtraHeaders:    fileStreamHeaders,
			NetworkPeeker:   sender.networkPeeker,
		})

		sender.fileStream = fs.NewFileStream(
			fs.WithSettings(settings),
			fs.WithLogger(logger),
			fs.WithAPIClient(fileStreamRetryClient),
			fs.WithClientId(shared.ShortID(32)),
		)

=======
>>>>>>> f6f67243
		fileTransferRetryClient := retryablehttp.NewClient()
		fileTransferRetryClient.Logger = logger
		fileTransferRetryClient.CheckRetry = clients.CheckRetry
		fileTransferRetryClient.RetryMax = int(settings.GetXFileTransferRetryMax().GetValue())
		fileTransferRetryClient.RetryWaitMin = clients.SecondsToDuration(settings.GetXFileTransferRetryWaitMinSeconds().GetValue())
		fileTransferRetryClient.RetryWaitMax = clients.SecondsToDuration(settings.GetXFileTransferRetryWaitMaxSeconds().GetValue())
		fileTransferRetryClient.HTTPClient.Timeout = clients.SecondsToDuration(settings.GetXFileTransferTimeoutSeconds().GetValue())
		fileTransferRetryClient.Backoff = clients.ExponentialBackoffWithJitter

		defaultFileTransfer := filetransfer.NewDefaultFileTransfer(
			logger,
			fileTransferRetryClient,
		)
		sender.fileTransferManager = filetransfer.NewFileTransferManager(
			filetransfer.WithLogger(logger),
			filetransfer.WithSettings(settings),
			filetransfer.WithFileTransfer(defaultFileTransfer),
			filetransfer.WithFSCChan(sender.fileStream.GetInputChan()),
		)

		sender.getServerInfo()

		if !settings.GetDisableJobCreation().GetValue() {
			sender.jobBuilder = launch.NewJobBuilder(settings, logger, false)
		}
	}
	sender.configDebouncer = debounce.NewDebouncer(
		configDebouncerRateLimit,
		configDebouncerBurstSize,
		logger,
	)

	for _, opt := range opts {
		opt(sender)
	}

	return sender
}

// do sending of messages to the server
func (s *Sender) Do(inChan <-chan *service.Record) {
	defer s.logger.Reraise()
	s.logger.Info("sender: started", "stream_id", s.settings.RunId)

	for record := range inChan {
		s.sendRecord(record)
		// TODO: reevaluate the logic here
		s.configDebouncer.Debounce(s.upsertConfig)
	}
	s.Close()
	s.logger.Info("sender: closed", "stream_id", s.settings.RunId)
}

func (s *Sender) Close() {
	// sender is done processing data, close our dispatch channel
	close(s.outChan)
}

func (s *Sender) GetOutboundChannel() chan *service.Result {
	return s.outChan
}

func (s *Sender) SetGraphqlClient(client graphql.Client) {
	s.graphqlClient = client
}

func (s *Sender) SendRecord(record *service.Record) {
	// this is for testing purposes only yet
	s.sendRecord(record)
}

// sendRecord sends a record
//
//gocyclo:ignore
func (s *Sender) sendRecord(record *service.Record) {
	s.logger.Debug("sender: sendRecord", "record", record, "stream_id", s.settings.RunId)
	switch x := record.RecordType.(type) {
	case *service.Record_Run:
		s.sendRun(record, x.Run)
	case *service.Record_Footer:
	case *service.Record_Header:
	case *service.Record_Final:
	case *service.Record_Exit:
		s.sendExit(record, x.Exit)
	case *service.Record_Alert:
		s.sendAlert(record, x.Alert)
	case *service.Record_Metric:
		s.sendMetric(record, x.Metric)
	case *service.Record_Files:
		s.sendFiles(record, x.Files)
	case *service.Record_History:
		s.sendHistory(record, x.History)
	case *service.Record_Summary:
		s.sendSummary(record, x.Summary)
	case *service.Record_Config:
		s.sendConfig(record, x.Config)
	case *service.Record_Stats:
		s.sendSystemMetrics(record, x.Stats)
	case *service.Record_OutputRaw:
		s.sendOutputRaw(record, x.OutputRaw)
	case *service.Record_Telemetry:
		s.sendTelemetry(record, x.Telemetry)
	case *service.Record_Preempting:
		s.sendPreempting(record)
	case *service.Record_Request:
		s.sendRequest(record, x.Request)
	case *service.Record_LinkArtifact:
		s.sendLinkArtifact(record)
	case *service.Record_UseArtifact:
		s.sendUseArtifact(record)
	case *service.Record_Artifact:
		s.sendArtifact(record, x.Artifact)
	case *service.Record_WandbConfigParameters:
		s.sendWandbConfigParameters(record, x.WandbConfigParameters)
	case nil:
		err := fmt.Errorf("sender: sendRecord: nil RecordType")
		s.logger.CaptureFatalAndPanic("sender: sendRecord: nil RecordType", err)
	default:
		err := fmt.Errorf("sender: sendRecord: unexpected type %T", x)
		s.logger.CaptureFatalAndPanic("sender: sendRecord: unexpected type", err)
	}
}

// sendRequest sends a request
func (s *Sender) sendRequest(record *service.Record, request *service.Request) {

	switch x := request.RequestType.(type) {
	case *service.Request_RunStart:
		s.sendRunStart(x.RunStart)
	case *service.Request_NetworkStatus:
		s.sendNetworkStatusRequest(record, x.NetworkStatus)
	case *service.Request_Defer:
		s.sendDefer(x.Defer)
	case *service.Request_LogArtifact:
		s.sendLogArtifact(record, x.LogArtifact)
	case *service.Request_PollExit:
	case *service.Request_ServerInfo:
		s.sendServerInfo(record, x.ServerInfo)
	case *service.Request_DownloadArtifact:
		s.sendDownloadArtifact(record, x.DownloadArtifact)
	case *service.Request_Sync:
		s.sendSync(record, x.Sync)
	case *service.Request_SenderRead:
		s.sendSenderRead(record, x.SenderRead)
	case *service.Request_Cancel:
		// TODO: audit this
	case nil:
		err := fmt.Errorf("sender: sendRequest: nil RequestType")
		s.logger.CaptureFatalAndPanic("sender: sendRequest: nil RequestType", err)
	default:
		err := fmt.Errorf("sender: sendRequest: unexpected type %T", x)
		s.logger.CaptureFatalAndPanic("sender: sendRequest: unexpected type", err)
	}
}

// updateSettings updates the settings from the run record upon a run start
// with the information from the server
func (s *Sender) updateSettings() {
	if s.settings == nil || s.RunRecord == nil {
		return
	}

	if s.settings.XStartTime == nil && s.RunRecord.StartTime != nil {
		startTime := float64(s.RunRecord.StartTime.Seconds) + float64(s.RunRecord.StartTime.Nanos)/1e9
		s.settings.XStartTime = &wrapperspb.DoubleValue{Value: startTime}
	}

	// TODO: verify that this is the correct update logic
	if s.RunRecord.GetEntity() != "" {
		s.settings.Entity = &wrapperspb.StringValue{Value: s.RunRecord.Entity}
	}
	if s.RunRecord.GetProject() != "" && s.settings.Project == nil {
		s.settings.Project = &wrapperspb.StringValue{Value: s.RunRecord.Project}
	}
	if s.RunRecord.GetDisplayName() != "" && s.settings.RunName == nil {
		s.settings.RunName = &wrapperspb.StringValue{Value: s.RunRecord.DisplayName}
	}
}

// sendRun starts up all the resources for a run
func (s *Sender) sendRunStart(_ *service.RunStartRequest) {
	fsPath := fmt.Sprintf(
		"files/%s/%s/%s/file_stream",
		s.RunRecord.Entity,
		s.RunRecord.Project,
		s.RunRecord.RunId,
	)

	fs.WithPath(fsPath)(s.fileStream)
	fs.WithOffsets(s.resumeState.GetFileStreamOffset())(s.fileStream)

	s.updateSettings()
	s.fileStream.Start()
	s.fileTransferManager.Start()
}

func (s *Sender) sendNetworkStatusRequest(
	record *service.Record,
	_ *service.NetworkStatusRequest,
) {
	if response := s.networkPeeker.Read(); len(response) > 0 {
		result := &service.Result{
			ResultType: &service.Result_Response{
				Response: &service.Response{
					ResponseType: &service.Response_NetworkStatusResponse{
						NetworkStatusResponse: &service.NetworkStatusResponse{
							NetworkResponses: response,
						},
					},
				},
			},
			Control: record.Control,
			Uuid:    record.Uuid,
		}
		s.outChan <- result
	}
}

func (s *Sender) sendJobFlush() {
	if s.jobBuilder == nil {
		return
	}
	s.jobBuilder.SetRunConfig(*s.runConfig)
	output := make(map[string]interface{})

	var out interface{}
	for k, v := range s.summaryMap {
		bytes := []byte(v.GetValueJson())
		err := json.Unmarshal(bytes, &out)
		if err != nil {
			s.logger.Error("sender: sendDefer: failed to unmarshal summary", "error", err)
			return
		}
		output[k] = out
	}

	artifact, err := s.jobBuilder.Build(output)
	if err != nil {
		s.logger.Error("sender: sendDefer: failed to build job artifact", "error", err)
		return
	}
	if artifact == nil {
		s.logger.Info("sender: sendDefer: no job artifact to save")
		return
	}
	saver := artifacts.NewArtifactSaver(
		s.ctx, s.graphqlClient, s.fileTransferManager, artifact, 0, "",
	)
	if _, err = saver.Save(s.fwdChan); err != nil {
		s.logger.Error("sender: sendDefer: failed to save job artifact", "error", err)
	}
}

func (s *Sender) sendDefer(request *service.DeferRequest) {
	switch request.State {
	case service.DeferRequest_BEGIN:
		request.State++
		s.sendRequestDefer(request)
	case service.DeferRequest_FLUSH_RUN:
		request.State++
		s.sendRequestDefer(request)
	case service.DeferRequest_FLUSH_STATS:
		request.State++
		s.sendRequestDefer(request)
	case service.DeferRequest_FLUSH_PARTIAL_HISTORY:
		request.State++
		s.sendRequestDefer(request)
	case service.DeferRequest_FLUSH_TB:
		request.State++
		s.sendRequestDefer(request)
	case service.DeferRequest_FLUSH_SUM:
		request.State++
		s.sendRequestDefer(request)
	case service.DeferRequest_FLUSH_DEBOUNCER:
		s.configDebouncer.Flush(s.upsertConfig)
		s.writeAndSendConfigFile()
		request.State++
		s.sendRequestDefer(request)
	case service.DeferRequest_FLUSH_OUTPUT:
		request.State++
		s.sendRequestDefer(request)
	case service.DeferRequest_FLUSH_JOB:
		s.sendJobFlush()
		request.State++
		s.sendRequestDefer(request)
	case service.DeferRequest_FLUSH_DIR:
		request.State++
		s.sendRequestDefer(request)
	case service.DeferRequest_FLUSH_FP:
		s.wgFileTransfer.Wait()
		if s.fileTransferManager != nil {
			s.fileTransferManager.Close()
		}
		request.State++
		s.sendRequestDefer(request)
	case service.DeferRequest_JOIN_FP:
		request.State++
		s.sendRequestDefer(request)
	case service.DeferRequest_FLUSH_FS:
		s.fileStream.Close()
		request.State++
		s.sendRequestDefer(request)
	case service.DeferRequest_FLUSH_FINAL:
		request.State++
		s.sendRequestDefer(request)
	case service.DeferRequest_END:
		request.State++
		s.syncService.Flush()
		s.respondExit(s.exitRecord)
		// cancel tells the stream to close the loopback channel
		s.cancel()
	default:
		err := fmt.Errorf("sender: sendDefer: unexpected state %v", request.State)
		s.logger.CaptureFatalAndPanic("sender: sendDefer: unexpected state", err)
	}
}

func (s *Sender) sendRequestDefer(request *service.DeferRequest) {
	rec := &service.Record{
		RecordType: &service.Record_Request{Request: &service.Request{
			RequestType: &service.Request_Defer{Defer: request},
		}},
		Control: &service.Control{AlwaysSend: true},
	}
	s.fwdChan <- rec
}

func (s *Sender) sendTelemetry(_ *service.Record, telemetry *service.TelemetryRecord) {
	proto.Merge(s.telemetry, telemetry)
	s.updateConfigPrivate()
	// TODO(perf): improve when debounce config is added, for now this sends all the time
	s.sendConfig(nil, nil /*configRecord*/)
}

func (s *Sender) sendPreempting(record *service.Record) {
	s.fileStream.StreamRecord(record)
}

func (s *Sender) sendLinkArtifact(record *service.Record) {
	linker := artifacts.ArtifactLinker{
		Ctx:           s.ctx,
		Logger:        s.logger,
		LinkArtifact:  record.GetLinkArtifact(),
		GraphqlClient: s.graphqlClient,
	}
	err := linker.Link()
	if err != nil {
		s.logger.CaptureFatalAndPanic("sender: sendLinkArtifact: link failure", err)
	}

	result := &service.Result{
		Control: record.Control,
		Uuid:    record.Uuid,
	}
	s.outChan <- result
}

func (s *Sender) sendUseArtifact(record *service.Record) {
	if s.jobBuilder == nil {
		s.logger.Warn("sender: sendUseArtifact: job builder disabled, skipping")
		return
	}
	s.jobBuilder.HandleUseArtifactRecord(record)
}

// Applies the change record to the run configuration.
func (s *Sender) updateConfig(configRecord *service.ConfigRecord) {
	s.runConfig.ApplyChangeRecord(configRecord, func(err error) {
		s.logger.CaptureError("Error updating run config", err)
	})
}

// Inserts W&B-internal information into the run configuration.
//
// Uses the given telemetry
func (s *Sender) updateConfigPrivate() {
	metrics := []map[int]interface{}(nil)
	if s.metricSender != nil {
		metrics = s.metricSender.configMetrics
	}

	s.runConfig.AddTelemetryAndMetrics(s.telemetry, metrics)
}

// Serializes the run configuration to send to the backend.
func (s *Sender) serializeConfig(format runconfig.ConfigFormat) string {
	serializedConfig, err := s.runConfig.Serialize(format)

	if err != nil {
		err = fmt.Errorf("failed to marshal config: %s", err)
		s.logger.CaptureFatalAndPanic("sender: sendRun: ", err)
	}

	return string(serializedConfig)
}

func (s *Sender) sendRunResult(record *service.Record, runResult *service.RunUpdateResult) {
	result := &service.Result{
		ResultType: &service.Result_RunResult{
			RunResult: runResult,
		},
		Control: record.Control,
		Uuid:    record.Uuid,
	}
	s.outChan <- result

}

func (s *Sender) checkAndUpdateResumeState(record *service.Record) error {
	if s.graphqlClient == nil {
		return nil
	}
	// There was no resume status set, so we don't need to do anything
	if s.settings.GetResume().GetValue() == "" {
		return nil
	}

	// init resume state if it doesn't exist
	s.resumeState = NewResumeState(s.logger, s.settings.GetResume().GetValue())
	run := s.RunRecord
	// If we couldn't get the resume status, we should fail if resume is set
	data, err := gql.RunResumeStatus(s.ctx, s.graphqlClient, &run.Project, utils.NilIfZero(run.Entity), run.RunId)
	if err != nil {
		err = fmt.Errorf("failed to get run resume status: %s", err)
		s.logger.Error("sender:", "error", err)
		result := &service.RunUpdateResult{
			Error: &service.ErrorInfo{
				Message: err.Error(),
				Code:    service.ErrorInfo_COMMUNICATION,
			}}
		s.sendRunResult(record, result)
		return err
	}

	if result, err := s.resumeState.Update(
		data,
		s.RunRecord,
		s.runConfig,
	); err != nil {
		s.sendRunResult(record, result)
		return err
	}

	return nil
}

func (s *Sender) sendRun(record *service.Record, run *service.RunRecord) {
	if s.graphqlClient != nil {
		// The first run record sent by the client is encoded incorrectly,
		// causing it to overwrite the entire "_wandb" config key rather than
		// just the necessary part ("_wandb/code_path"). This can overwrite
		// the config from a resumed run, so we have to do this first.
		//
		// Logically, it would make more sense to instead start with the
		// resumed config and apply updates on top of it.
		s.updateConfig(run.Config)
		proto.Merge(s.telemetry, run.Telemetry)
		s.updateConfigPrivate()

		if s.RunRecord == nil {
			var ok bool
			s.RunRecord, ok = proto.Clone(run).(*service.RunRecord)
			if !ok {
				err := fmt.Errorf("failed to clone RunRecord")
				s.logger.CaptureFatalAndPanic("sender: sendRun: ", err)
			}

			if err := s.checkAndUpdateResumeState(record); err != nil {
				s.logger.Error("sender: sendRun: failed to checkAndUpdateResumeState", "error", err)
				return
			}
		}

		config := s.serializeConfig(runconfig.FormatJson)

		var tags []string
		tags = append(tags, run.Tags...)

		var commit, repo string
		git := run.GetGit()
		if git != nil {
			commit = git.GetCommit()
			repo = git.GetRemoteUrl()
		}

		program := s.settings.GetProgram().GetValue()
		// start a new context with an additional argument from the parent context
		// this is used to pass the retry function to the graphql client
		ctx := context.WithValue(s.ctx, clients.CtxRetryPolicyKey, clients.UpsertBucketRetryPolicy)
		data, err := gql.UpsertBucket(
			ctx,                              // ctx
			s.graphqlClient,                  // client
			nil,                              // id
			&run.RunId,                       // name
			utils.NilIfZero(run.Project),     // project
			utils.NilIfZero(run.Entity),      // entity
			utils.NilIfZero(run.RunGroup),    // groupName
			nil,                              // description
			utils.NilIfZero(run.DisplayName), // displayName
			utils.NilIfZero(run.Notes),       // notes
			utils.NilIfZero(commit),          // commit
			&config,                          // config
			utils.NilIfZero(run.Host),        // host
			nil,                              // debug
			utils.NilIfZero(program),         // program
			utils.NilIfZero(repo),            // repo
			utils.NilIfZero(run.JobType),     // jobType
			nil,                              // state
			utils.NilIfZero(run.SweepId),     // sweep
			tags,                             // tags []string,
			nil,                              // summaryMetrics
		)
		if err != nil {
			err = fmt.Errorf("failed to upsert bucket: %s", err)
			s.logger.Error("sender: sendRun:", "error", err)
			// TODO(run update): handle error communication back to the client
			fmt.Println("ERROR: failed to upsert bucket", err.Error())
			// TODO(sync): make this more robust in case of a failed UpsertBucket request.
			//  Need to inform the sync service that this ops failed.
			if record.GetControl().GetReqResp() || record.GetControl().GetMailboxSlot() != "" {
				result := &service.Result{
					ResultType: &service.Result_RunResult{
						RunResult: &service.RunUpdateResult{
							Error: &service.ErrorInfo{
								Message: err.Error(),
								Code:    service.ErrorInfo_COMMUNICATION,
							},
						},
					},
					Control: record.Control,
					Uuid:    record.Uuid,
				}
				s.outChan <- result
			}
			return
		}

		bucket := data.GetUpsertBucket().GetBucket()
		project := bucket.GetProject()
		entity := project.GetEntity()
		s.RunRecord.StorageId = bucket.GetId()
		// s.RunRecord.RunId = bucket.GetName()
		s.RunRecord.DisplayName = utils.ZeroIfNil(bucket.GetDisplayName())
		s.RunRecord.Project = project.GetName()
		s.RunRecord.Entity = entity.GetName()
		s.RunRecord.SweepId = utils.ZeroIfNil(bucket.GetSweepName())
	}

	if record.GetControl().GetReqResp() || record.GetControl().GetMailboxSlot() != "" {
		runResult := s.RunRecord
		if runResult == nil {
			runResult = run
		}
		result := &service.Result{
			ResultType: &service.Result_RunResult{
				RunResult: &service.RunUpdateResult{Run: runResult},
			},
			Control: record.Control,
			Uuid:    record.Uuid,
		}
		s.outChan <- result
	}
}

// sendHistory sends a history record to the file stream,
// which will then send it to the server
func (s *Sender) sendHistory(record *service.Record, _ *service.HistoryRecord) {
	s.fileStream.StreamRecord(record)
}

func (s *Sender) sendSummary(_ *service.Record, summary *service.SummaryRecord) {
	// TODO(network): buffer summary sending for network efficiency until we can send only updates
	// TODO(compat): handle deletes, nested keys
	// TODO(compat): write summary file

	// track each key in the in memory summary store
	// TODO(memory): avoid keeping summary for all distinct keys
	for _, item := range summary.Update {
		s.summaryMap[item.Key] = item
	}

	// build list of summary items from the map
	var summaryItems []*service.SummaryItem
	for _, v := range s.summaryMap {
		summaryItems = append(summaryItems, v)
	}

	// build a full summary record to send
	record := &service.Record{
		RecordType: &service.Record_Summary{
			Summary: &service.SummaryRecord{
				Update: summaryItems,
			},
		},
	}

	s.fileStream.StreamRecord(record)
}

func (s *Sender) upsertConfig() {
	if s.graphqlClient == nil {
		return
	}
	config := s.serializeConfig(runconfig.FormatJson)

	ctx := context.WithValue(s.ctx, clients.CtxRetryPolicyKey, clients.UpsertBucketRetryPolicy)
	_, err := gql.UpsertBucket(
		ctx,                                  // ctx
		s.graphqlClient,                      // client
		nil,                                  // id
		&s.RunRecord.RunId,                   // name
		utils.NilIfZero(s.RunRecord.Project), // project
		utils.NilIfZero(s.RunRecord.Entity),  // entity
		nil,                                  // groupName
		nil,                                  // description
		nil,                                  // displayName
		nil,                                  // notes
		nil,                                  // commit
		&config,                              // config
		nil,                                  // host
		nil,                                  // debug
		nil,                                  // program
		nil,                                  // repo
		nil,                                  // jobType
		nil,                                  // state
		nil,                                  // sweep
		nil,                                  // tags []string,
		nil,                                  // summaryMetrics
	)
	if err != nil {
		s.logger.Error("sender: sendConfig:", "error", err)
	}
}

func (s *Sender) writeAndSendConfigFile() {
	if s.settings.GetXSync().GetValue() {
		// if sync is enabled, we don't need to do all this
		return
	}

	config := s.serializeConfig(runconfig.FormatYaml)
	configFile := filepath.Join(s.settings.GetFilesDir().GetValue(), ConfigFileName)
	if err := os.WriteFile(configFile, []byte(config), 0644); err != nil {
		s.logger.Error("sender: writeAndSendConfigFile: failed to write config file", "error", err)
	}

	record := &service.Record{
		RecordType: &service.Record_Files{
			Files: &service.FilesRecord{
				Files: []*service.FilesItem{
					{
						Path: ConfigFileName,
						Type: service.FilesItem_WANDB,
					},
				},
			},
		},
	}
	s.fwdChan <- record
}

// sendConfig sends a config record to the server via an upsertBucket mutation
// and updates the in memory config
func (s *Sender) sendConfig(_ *service.Record, configRecord *service.ConfigRecord) {
	if configRecord != nil {
		s.updateConfig(configRecord)
	}
	s.configDebouncer.SetNeedsDebounce()
}

// sendSystemMetrics sends a system metrics record via the file stream
func (s *Sender) sendSystemMetrics(record *service.Record, _ *service.StatsRecord) {
	s.fileStream.StreamRecord(record)
}

func (s *Sender) sendOutputRaw(record *service.Record, _ *service.OutputRawRecord) {
	// TODO: match logic handling of lines to the one in the python version
	// - handle carriage returns (for tqdm-like progress bars)
	// - handle caching multiple (non-new lines) and sending them in one chunk
	// - handle lines longer than ~60_000 characters

	// copy the record to avoid mutating the original
	recordCopy := proto.Clone(record).(*service.Record)
	outputRaw := recordCopy.GetOutputRaw()

	// ignore empty "new lines"
	if outputRaw.Line == "\n" {
		return
	}

	outputFile := filepath.Join(s.settings.GetFilesDir().GetValue(), OutputFileName)
	// append line to file
	f, err := os.OpenFile(outputFile, os.O_CREATE|os.O_APPEND|os.O_WRONLY, 0644)
	if err != nil {
		s.logger.Error("sender: sendOutputRaw: failed to open output file", "error", err)
	}
	if _, err := f.WriteString(outputRaw.Line + "\n"); err != nil {
		s.logger.Error("sender: sendOutputRaw: failed to write to output file", "error", err)
	}
	defer func() {
		if err := f.Close(); err != nil {
			s.logger.Error("sender: sendOutputRaw: failed to close output file", "error", err)
		}
	}()

	// generate compatible timestamp to python iso-format (microseconds without Z)
	t := strings.TrimSuffix(time.Now().UTC().Format(RFC3339Micro), "Z")
	outputRaw.Line = fmt.Sprintf("%s %s", t, outputRaw.Line)
	if outputRaw.OutputType == service.OutputRawRecord_STDERR {
		outputRaw.Line = fmt.Sprintf("ERROR %s", outputRaw.Line)
	}
	s.fileStream.StreamRecord(recordCopy)
}

func (s *Sender) sendAlert(_ *service.Record, alert *service.AlertRecord) {
	if s.graphqlClient == nil {
		return
	}

	if s.RunRecord == nil {
		err := fmt.Errorf("sender: sendAlert: RunRecord not set")
		s.logger.CaptureFatalAndPanic("sender received error", err)
	}
	// TODO: handle invalid alert levels
	severity := gql.AlertSeverity(alert.Level)

	data, err := gql.NotifyScriptableRunAlert(
		s.ctx,
		s.graphqlClient,
		s.RunRecord.Entity,
		s.RunRecord.Project,
		s.RunRecord.RunId,
		alert.Title,
		alert.Text,
		&severity,
		&alert.WaitDuration,
	)
	if err != nil {
		err = fmt.Errorf("sender: sendAlert: failed to notify scriptable run alert: %s", err)
		s.logger.CaptureError("sender received error", err)
	} else {
		s.logger.Info("sender: sendAlert: notified scriptable run alert", "data", data)
	}

}

// respondExit called from the end of the defer state machine
func (s *Sender) respondExit(record *service.Record) {
	if record == nil || s.settings.GetXSync().GetValue() {
		return
	}
	if record.Control.ReqResp || record.Control.MailboxSlot != "" {
		result := &service.Result{
			ResultType: &service.Result_ExitResult{ExitResult: &service.RunExitResult{}},
			Control:    record.Control,
			Uuid:       record.Uuid,
		}
		s.outChan <- result
	}
}

// sendExit sends an exit record to the server and triggers the shutdown of the stream
func (s *Sender) sendExit(record *service.Record, _ *service.RunExitRecord) {
	// response is done by respondExit() and called when defer state machine is complete
	s.exitRecord = record

	s.fileStream.StreamRecord(record)

	// send a defer request to the handler to indicate that the user requested to finish the stream
	// and the defer state machine can kick in triggering the shutdown process
	request := &service.Request{RequestType: &service.Request_Defer{
		Defer: &service.DeferRequest{State: service.DeferRequest_BEGIN}},
	}
	if record.Control == nil {
		record.Control = &service.Control{AlwaysSend: true}
	}

	rec := &service.Record{
		RecordType: &service.Record_Request{Request: request},
		Control:    record.Control,
		Uuid:       record.Uuid,
	}
	s.fwdChan <- rec
}

// sendMetric sends a metrics record to the file stream,
// which will then send it to the server
func (s *Sender) sendMetric(record *service.Record, metric *service.MetricRecord) {
	if s.metricSender == nil {
		s.metricSender = NewMetricSender()
	}

	if metric.GetGlobName() != "" {
		s.logger.Warn("sender: sendMetric: glob name is not supported in the backend", "globName", metric.GetGlobName())
		return
	}

	s.encodeMetricHints(record, metric)
	s.updateConfigPrivate()
	s.sendConfig(nil, nil /*configRecord*/)
}

// sendFiles iterates over the files in the FilesRecord and sends them to
func (s *Sender) sendFiles(_ *service.Record, filesRecord *service.FilesRecord) {
	files := filesRecord.GetFiles()
	for _, file := range files {
		if strings.HasPrefix(file.GetPath(), "media") {
			file.Type = service.FilesItem_MEDIA
		}
		s.wgFileTransfer.Add(1)
		go func(file *service.FilesItem) {
			s.sendFile(file)
			s.wgFileTransfer.Done()
		}(file)
	}
}

// sendFile sends a file to the server
// TODO: improve this to handle multiple files and send them in one request
func (s *Sender) sendFile(file *service.FilesItem) {
	if s.graphqlClient == nil || s.fileTransferManager == nil {
		return
	}

	if s.RunRecord == nil {
		err := fmt.Errorf("sender: sendFile: RunRecord not set")
		s.logger.CaptureFatalAndPanic("sender received error", err)
	}

	fullPath := filepath.Join(s.settings.GetFilesDir().GetValue(), file.GetPath())
	if _, err := os.Stat(fullPath); os.IsNotExist(err) {
		s.logger.Warn("sender: sendFile: file does not exist", "path", fullPath)
		return
	}

	data, err := gql.CreateRunFiles(
		s.ctx,
		s.graphqlClient,
		s.RunRecord.Entity,
		s.RunRecord.Project,
		s.RunRecord.RunId,
		[]string{file.GetPath()},
	)
	if err != nil {
		err = fmt.Errorf("sender: sendFile: failed to get upload urls: %s", err)
		s.logger.CaptureError("sender received error", err)
		return
	}
	headers := data.GetCreateRunFiles().GetUploadHeaders()
	for _, f := range data.GetCreateRunFiles().GetFiles() {
		fullPath := filepath.Join(s.settings.GetFilesDir().GetValue(), f.Name)
		task := &filetransfer.Task{
			Type:    filetransfer.UploadTask,
			Path:    fullPath,
			Name:    f.Name,
			Url:     *f.UploadUrl,
			Headers: headers,
		}

		task.SetProgressCallback(
			func(processed, total int) {
				if processed == 0 {
					return
				}
				record := &service.Record{
					RecordType: &service.Record_Request{
						Request: &service.Request{
							RequestType: &service.Request_FileTransferInfo{
								FileTransferInfo: &service.FileTransferInfoRequest{
									Type:      service.FileTransferInfoRequest_Upload,
									Path:      fullPath,
									Size:      int64(total),
									Processed: int64(processed),
								},
							},
						},
					},
				}
				s.fwdChan <- record
			},
		)
		task.SetCompletionCallback(
			func(t *filetransfer.Task) {
				s.fileTransferManager.FileStreamCallback(t)
				fileCounts := &service.FileCounts{}
				switch file.GetType() {
				case service.FilesItem_MEDIA:
					fileCounts.MediaCount = 1
				case service.FilesItem_OTHER:
					fileCounts.OtherCount = 1
				case service.FilesItem_WANDB:
					fileCounts.WandbCount = 1
				}

				record := &service.Record{
					RecordType: &service.Record_Request{
						Request: &service.Request{
							RequestType: &service.Request_FileTransferInfo{
								FileTransferInfo: &service.FileTransferInfoRequest{
									Type:       service.FileTransferInfoRequest_Upload,
									Path:       fullPath,
									Size:       t.Size,
									Processed:  t.Size,
									FileCounts: fileCounts,
								},
							},
						},
					},
				}
				s.fwdChan <- record
			},
		)
		s.fileTransferManager.AddTask(task)
	}
}

func (s *Sender) sendArtifact(_ *service.Record, msg *service.ArtifactRecord) {
	saver := artifacts.NewArtifactSaver(
		s.ctx, s.graphqlClient, s.fileTransferManager, msg, 0, "",
	)
	artifactID, err := saver.Save(s.fwdChan)
	if err != nil {
		err = fmt.Errorf("sender: sendArtifact: failed to log artifact ID: %s; error: %s", artifactID, err)
		s.logger.Error("sender: sendArtifact:", "error", err)
		return
	}
}

func (s *Sender) sendLogArtifact(record *service.Record, msg *service.LogArtifactRequest) {
	var response service.LogArtifactResponse
	saver := artifacts.NewArtifactSaver(
		s.ctx, s.graphqlClient, s.fileTransferManager, msg.Artifact, msg.HistoryStep, msg.StagingDir,
	)
	artifactID, err := saver.Save(s.fwdChan)
	if err != nil {
		response.ErrorMessage = err.Error()
	} else {
		response.ArtifactId = artifactID
	}

	result := &service.Result{
		ResultType: &service.Result_Response{
			Response: &service.Response{
				ResponseType: &service.Response_LogArtifactResponse{
					LogArtifactResponse: &response,
				},
			},
		},
		Control: record.Control,
		Uuid:    record.Uuid,
	}
	s.jobBuilder.HandleLogArtifactResult(&response, msg.Artifact)
	s.outChan <- result
}

func (s *Sender) sendDownloadArtifact(record *service.Record, msg *service.DownloadArtifactRequest) {
	// TODO: this should be handled by a separate service starup mechanism
	s.fileTransferManager.Start()

	var response service.DownloadArtifactResponse
	downloader := artifacts.NewArtifactDownloader(s.ctx, s.graphqlClient, s.fileTransferManager, msg.ArtifactId, msg.DownloadRoot, &msg.AllowMissingReferences)
	err := downloader.Download()
	if err != nil {
		s.logger.CaptureError("senderError: downloadArtifact: failed to download artifact: %v", err)
		response.ErrorMessage = err.Error()
	}

	result := &service.Result{
		ResultType: &service.Result_Response{
			Response: &service.Response{
				ResponseType: &service.Response_DownloadArtifactResponse{
					DownloadArtifactResponse: &response,
				},
			},
		},
		Control: record.Control,
		Uuid:    record.Uuid,
	}
	s.outChan <- result
}

func (s *Sender) sendSync(record *service.Record, request *service.SyncRequest) {

	s.syncService = NewSyncService(s.ctx,
		WithSyncServiceLogger(s.logger),
		WithSyncServiceSenderFunc(s.sendRecord),
		WithSyncServiceOverwrite(request.GetOverwrite()),
		WithSyncServiceSkip(request.GetSkip()),
		WithSyncServiceFlushCallback(func(err error) {
			var errorInfo *service.ErrorInfo
			if err != nil {
				errorInfo = &service.ErrorInfo{
					Message: err.Error(),
					Code:    service.ErrorInfo_UNKNOWN,
				}
			}

			var url string
			if s.RunRecord != nil {
				baseUrl := s.settings.GetBaseUrl().GetValue()
				baseUrl = strings.Replace(baseUrl, "api.", "", 1)
				url = fmt.Sprintf("%s/%s/%s/runs/%s", baseUrl, s.RunRecord.Entity, s.RunRecord.Project, s.RunRecord.RunId)
			}
			result := &service.Result{
				ResultType: &service.Result_Response{
					Response: &service.Response{
						ResponseType: &service.Response_SyncResponse{
							SyncResponse: &service.SyncResponse{
								Url:   url,
								Error: errorInfo,
							},
						},
					},
				},
				Control: record.Control,
				Uuid:    record.Uuid,
			}
			s.outChan <- result
		}),
	)
	s.syncService.Start()

	rec := &service.Record{
		RecordType: &service.Record_Request{
			Request: &service.Request{
				RequestType: &service.Request_SenderRead{
					SenderRead: &service.SenderReadRequest{
						StartOffset: request.GetStartOffset(),
						FinalOffset: request.GetFinalOffset(),
					},
				},
			},
		},
		Control: record.Control,
		Uuid:    record.Uuid,
	}
	s.fwdChan <- rec
}

func (s *Sender) sendSenderRead(_ *service.Record, _ *service.SenderReadRequest) {
	if s.store == nil {
		store := NewStore(s.ctx, s.settings.GetSyncFile().GetValue(), s.logger)
		err := store.Open(os.O_RDONLY)
		if err != nil {
			s.logger.CaptureError("sender: sendSenderRead: failed to create store", err)
			return
		}
		s.store = store
	}
	// TODO:
	// 1. seek to startOffset
	//
	// if err := s.store.reader.SeekRecord(request.GetStartOffset()); err != nil {
	// 	s.logger.CaptureError("sender: sendSenderRead: failed to seek record", err)
	// 	return
	// }
	// 2. read records until finalOffset
	//
	for {
		record, err := s.store.Read()
		if s.settings.GetXSync().GetValue() {
			s.syncService.SyncRecord(record, err)
		} else if record != nil {
			s.sendRecord(record)
		}
		if err == io.EOF {
			return
		}
		if err != nil {
			s.logger.CaptureError("sender: sendSenderRead: failed to read record", err)
			return
		}
	}
}

func (s *Sender) getServerInfo() {
	if s.graphqlClient == nil {
		return
	}

	data, err := gql.ServerInfo(s.ctx, s.graphqlClient)
	if err != nil {
		err = fmt.Errorf("sender: getServerInfo: failed to get server info: %s", err)
		s.logger.CaptureError("sender received error", err)
		return
	}
	s.serverInfo = data.GetServerInfo()

	s.logger.Info("sender: getServerInfo: got server info", "serverInfo", s.serverInfo)
}

// TODO: this function is for deciding which GraphQL query/mutation versions to use
// func (s *Sender) getServerVersion() string {
// 	if s.serverInfo == nil {
// 		return ""
// 	}
// 	return s.serverInfo.GetLatestLocalVersionInfo().GetVersionOnThisInstanceString()
// }

func (s *Sender) sendServerInfo(record *service.Record, _ *service.ServerInfoRequest) {

	localInfo := &service.LocalInfo{}
	if s.serverInfo != nil && s.serverInfo.GetLatestLocalVersionInfo() != nil {
		localInfo = &service.LocalInfo{
			Version:   s.serverInfo.GetLatestLocalVersionInfo().GetLatestVersionString(),
			OutOfDate: s.serverInfo.GetLatestLocalVersionInfo().GetOutOfDate(),
		}
	}

	result := &service.Result{
		ResultType: &service.Result_Response{
			Response: &service.Response{
				ResponseType: &service.Response_ServerInfoResponse{
					ServerInfoResponse: &service.ServerInfoResponse{
						LocalInfo: localInfo,
					},
				},
			},
		},
		Control: record.Control,
		Uuid:    record.Uuid,
	}
	s.outChan <- result
}

func (s *Sender) sendWandbConfigParameters(_ *service.Record, wandbConfigParameters *service.LaunchWandbConfigParametersRecord) {
	s.jobBuilder.HandleLaunchWandbConfigParametersRecord(wandbConfigParameters)
}<|MERGE_RESOLUTION|>--- conflicted
+++ resolved
@@ -144,11 +144,7 @@
 		runConfig:      runconfig.New(),
 		telemetry:      &service.TelemetryRecord{CoreVersion: version.Version},
 		wgFileTransfer: sync.WaitGroup{},
-<<<<<<< HEAD
 		networkPeeker:  observability.NewPeeker(),
-=======
-		fileStream:     fileStreamOrNil,
->>>>>>> f6f67243
 	}
 
 	if !settings.GetXOffline().GetValue() && backendOrNil != nil {
@@ -170,30 +166,6 @@
 		url := fmt.Sprintf("%s/graphql", settings.GetBaseUrl().GetValue())
 		sender.graphqlClient = graphql.NewClient(url, graphqlClient)
 
-<<<<<<< HEAD
-		fileStreamHeaders := map[string]string{}
-		if settings.GetXShared().GetValue() {
-			fileStreamHeaders["X-WANDB-USE-ASYNC-FILESTREAM"] = "true"
-		}
-
-		fileStreamRetryClient := backendOrNil.NewClient(api.ClientOptions{
-			RetryMax:        int(settings.GetXFileStreamRetryMax().GetValue()),
-			RetryWaitMin:    clients.SecondsToDuration(settings.GetXFileStreamRetryWaitMinSeconds().GetValue()),
-			RetryWaitMax:    clients.SecondsToDuration(settings.GetXFileStreamRetryWaitMaxSeconds().GetValue()),
-			NonRetryTimeout: clients.SecondsToDuration(settings.GetXFileStreamTimeoutSeconds().GetValue()),
-			ExtraHeaders:    fileStreamHeaders,
-			NetworkPeeker:   sender.networkPeeker,
-		})
-
-		sender.fileStream = fs.NewFileStream(
-			fs.WithSettings(settings),
-			fs.WithLogger(logger),
-			fs.WithAPIClient(fileStreamRetryClient),
-			fs.WithClientId(shared.ShortID(32)),
-		)
-
-=======
->>>>>>> f6f67243
 		fileTransferRetryClient := retryablehttp.NewClient()
 		fileTransferRetryClient.Logger = logger
 		fileTransferRetryClient.CheckRetry = clients.CheckRetry
