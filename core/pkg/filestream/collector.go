package filestream

import (
	"github.com/wandb/wandb/core/internal/waiting"
)

type chunkMap map[ChunkTypeEnum][]string

var chunkFilename = map[ChunkTypeEnum]string{
	HistoryChunk: HistoryFileName,
	OutputChunk:  OutputFileName,
	EventsChunk:  EventsFileName,
	SummaryChunk: SummaryFileName,
}

type chunkCollector struct {
	// A stream of updates which get batched together.
	input <-chan processedChunk

	// Maximum time to wait before finalizing a batch.
	processDelay waiting.Delay

	// Maximum number of chunks to include in a push.
	maxItemsPerPush int

	// **************************************************
	// Internal state
	// **************************************************

	// The next batch of updates to send.
	transmitData *FsTransmitData
	fileChunks   chunkMap

	// Whether we have something for the next batch.
	isTransmitReady bool

	// Number of chunks collected for the next batch.
	itemsCollected int

	// Whether we finished reading the entire input stream.
	isDone bool

	// The Complete and ExitCode status for the final transmission.
	finalTransmitData *FsTransmitData
}

// CollectAndDump returns the next batch of updates to send to the backend.
//
// Returns nil and false if there are no updates. Otherwise, returns
// the updates and true.
func (cr *chunkCollector) CollectAndDump(
	offsetMap FileStreamOffsetMap,
) (*FsTransmitData, bool) {
	cr.reset()

	maxChunkWait := cr.processDelay.Wait()
	for readMore := true; readMore; {
		select {
		case chunk, ok := <-cr.input:
			if !ok {
				cr.isDone = true
				readMore = false
				break // out of the select
			}

			cr.addFileChunk(chunk)
			if cr.itemsCollected >= cr.maxItemsPerPush {
				readMore = false
			}

		case <-maxChunkWait:
			readMore = false
		}
	}

	data := cr.dump(offsetMap)
	if data == nil {
		return nil, false
	} else {
		return data, true
	}
}

func (cr *chunkCollector) reset() {
	cr.transmitData = &FsTransmitData{}
	cr.fileChunks = make(chunkMap)
	cr.itemsCollected = 0
	cr.isTransmitReady = false
}

func (cr *chunkCollector) update(chunk processedChunk) {
	// Complete and Exitcode are saved to finalTransmitData because
	// they need to be sent last
	switch {
	case chunk.Complete != nil || chunk.Exitcode != nil:
		if cr.finalTransmitData == nil {
			cr.finalTransmitData = &FsTransmitData{}
		}
		if chunk.Complete != nil {
			cr.finalTransmitData.Complete = chunk.Complete
		}
		if chunk.Exitcode != nil {
			cr.finalTransmitData.Exitcode = chunk.Exitcode
		}

	case chunk.Preempting:
		cr.transmitData.Preempting = chunk.Preempting
		cr.isTransmitReady = true

	case chunk.Uploaded != nil:
		cr.transmitData.Uploaded = chunk.Uploaded
		cr.isTransmitReady = true
	}
}

func (cr *chunkCollector) addFileChunk(chunk processedChunk) {
	switch chunk.fileType {
	case NoneChunk:
		cr.update(chunk)
	case SummaryChunk:
		// TODO: convert this to append when the backend support for incremental summary updates
		// is implemented. Currently, we always send the full summary.
		cr.fileChunks[chunk.fileType] = []string{chunk.fileLine}
		cr.isDirty = true
	case HistoryChunk, OutputChunk, EventsChunk:
		cr.fileChunks[chunk.fileType] = append(cr.fileChunks[chunk.fileType], chunk.fileLine)
<<<<<<< HEAD
		cr.isDirty = true
	default:
		panic("unknown chunk type")
=======
		cr.isTransmitReady = true
	} else {
		cr.update(chunk)
>>>>>>> 3579a7c6
	}
	cr.itemsCollected += 1
}

func (cr *chunkCollector) dumpFinalTransmit() {
	if cr.finalTransmitData == nil {
		return
	}
	cr.isTransmitReady = true
	if cr.finalTransmitData.Complete != nil {
		cr.transmitData.Complete = cr.finalTransmitData.Complete
	}
	if cr.finalTransmitData.Exitcode != nil {
		cr.transmitData.Exitcode = cr.finalTransmitData.Exitcode
	}
}

func (cr *chunkCollector) dump(offsets FileStreamOffsetMap) *FsTransmitData {
	if len(cr.fileChunks) > 0 {
		files := make(map[string]fsTransmitFileData)
		for fileType, lines := range cr.fileChunks {
			fname := chunkFilename[fileType]
			files[fname] = fsTransmitFileData{
				Offset:  offsets[fileType],
				Content: lines}
			offsets[fileType] += len(lines)
		}
		cr.transmitData.Files = files
		cr.isTransmitReady = true
	}

	if cr.isDone {
		cr.dumpFinalTransmit()
	}

	if cr.isTransmitReady {
		return cr.transmitData
	}

	return nil
}<|MERGE_RESOLUTION|>--- conflicted
+++ resolved
@@ -121,18 +121,12 @@
 		// TODO: convert this to append when the backend support for incremental summary updates
 		// is implemented. Currently, we always send the full summary.
 		cr.fileChunks[chunk.fileType] = []string{chunk.fileLine}
-		cr.isDirty = true
+		cr.isTransmitReady = true
 	case HistoryChunk, OutputChunk, EventsChunk:
 		cr.fileChunks[chunk.fileType] = append(cr.fileChunks[chunk.fileType], chunk.fileLine)
-<<<<<<< HEAD
-		cr.isDirty = true
+		cr.isTransmitReady = true
 	default:
 		panic("unknown chunk type")
-=======
-		cr.isTransmitReady = true
-	} else {
-		cr.update(chunk)
->>>>>>> 3579a7c6
 	}
 	cr.itemsCollected += 1
 }
