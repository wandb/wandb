package artifacts

import (
	"context"
	"fmt"
<<<<<<< HEAD
	"io"
=======
>>>>>>> 0476c577
	"net/url"
	"os"
	"strconv"
	"strings"
	"sync"
	"time"

	"github.com/Khan/genqlient/graphql"

	"github.com/wandb/wandb/core/internal/filetransfer"
	"github.com/wandb/wandb/core/internal/gql"
	"github.com/wandb/wandb/core/pkg/observability"
	"github.com/wandb/wandb/core/pkg/service"
	"github.com/wandb/wandb/core/pkg/utils"
)

type ArtifactSaver struct {
	// Resources.
	Ctx                 context.Context
	Logger              *observability.CoreLogger
	GraphqlClient       graphql.Client
	FileTransferManager filetransfer.FileTransferManager
	FileCache           Cache
	// Input.
	Artifact         *service.ArtifactRecord
	HistoryStep      int64
	StagingDir       string
	maxActiveBatches int
	numTotal         int
	numDone          int
	startTime        time.Time
}

<<<<<<< HEAD
type MultipartUploadInfo = []gql.CreateArtifactFilesCreateArtifactFilesCreateArtifactFilesPayloadFilesFileConnectionEdgesFileEdgeNodeFileUploadMultipartUrlsUploadUrlPartsUploadUrlPart

=======
>>>>>>> 0476c577
type serverFileResponse struct {
	Name            string
	BirthArtifactID string
	UploadUrl       *string
	UploadHeaders   []string
<<<<<<< HEAD

	// Used only for multipart uploads.
	UploadID            string
	StoragePath         *string
	MultipartUploadInfo MultipartUploadInfo
=======
>>>>>>> 0476c577
}

func NewArtifactSaver(
	ctx context.Context,
	logger *observability.CoreLogger,
	graphQLClient graphql.Client,
	uploadManager filetransfer.FileTransferManager,
	artifact *service.ArtifactRecord,
	historyStep int64,
	stagingDir string,
) ArtifactSaver {
	return ArtifactSaver{
		Ctx:                 ctx,
		Logger:              logger,
		GraphqlClient:       graphQLClient,
		FileTransferManager: uploadManager,
		FileCache:           NewFileCache(UserCacheDir()),
		Artifact:            artifact,
		HistoryStep:         historyStep,
		StagingDir:          stagingDir,
		maxActiveBatches:    5,
	}
}

func (as *ArtifactSaver) createArtifact() (
	attrs gql.CreateArtifactCreateArtifactCreateArtifactPayloadArtifact,
	rerr error,
) {
	var aliases []gql.ArtifactAliasInput
	for _, alias := range as.Artifact.Aliases {
		aliases = append(aliases,
			gql.ArtifactAliasInput{
				ArtifactCollectionName: as.Artifact.Name,
				Alias:                  alias,
			},
		)
	}

	var runId *string
	if !as.Artifact.UserCreated {
		runId = &as.Artifact.RunId
	}

	response, err := gql.CreateArtifact(
		as.Ctx,
		as.GraphqlClient,
		as.Artifact.Entity,
		as.Artifact.Project,
		as.Artifact.Type,
		as.Artifact.Name,
		runId,
		as.Artifact.Digest,
		utils.NilIfZero(as.Artifact.Description),
		aliases,
		utils.NilIfZero(as.Artifact.Metadata),
		utils.NilIfZero(as.Artifact.TtlDurationSeconds),
		utils.NilIfZero(as.HistoryStep),
		utils.NilIfZero(as.Artifact.DistributedId),
		as.Artifact.ClientId,
		as.Artifact.SequenceClientId,
	)
	if err != nil {
		return gql.CreateArtifactCreateArtifactCreateArtifactPayloadArtifact{}, err
	}
	return response.GetCreateArtifact().GetArtifact(), nil
}

func (as *ArtifactSaver) createManifest(
	artifactId string, baseArtifactId *string, manifestDigest string, includeUpload bool,
) (attrs gql.CreateArtifactManifestCreateArtifactManifestCreateArtifactManifestPayloadArtifactManifest, rerr error) {
	manifestType := gql.ArtifactManifestTypeFull
	manifestFilename := "wandb_manifest.json"
	if as.Artifact.IncrementalBeta1 {
		manifestType = gql.ArtifactManifestTypeIncremental
		manifestFilename = "wandb_manifest.incremental.json"
	} else if as.Artifact.DistributedId != "" {
		manifestType = gql.ArtifactManifestTypePatch
		manifestFilename = "wandb_manifest.patch.json"
	}

	response, err := gql.CreateArtifactManifest(
		as.Ctx,
		as.GraphqlClient,
		artifactId,
		baseArtifactId,
		manifestFilename,
		manifestDigest,
		as.Artifact.Entity,
		as.Artifact.Project,
		as.Artifact.RunId,
		manifestType,
		includeUpload,
	)
	if err != nil {
		return gql.CreateArtifactManifestCreateArtifactManifestCreateArtifactManifestPayloadArtifactManifest{}, err
	}
	return response.GetCreateArtifactManifest().ArtifactManifest, nil
}

func (as *ArtifactSaver) uploadFiles(
	artifactID string, manifest *Manifest, manifestID string, _ chan<- *service.Record,
) error {
	// Prepare GQL input for files that (might) need to be uploaded.
	namedFileSpecs := map[string]gql.CreateArtifactFileSpecInput{}
	for name, entry := range manifest.Contents {
		if entry.LocalPath == nil {
			continue
		}
		parts, err := multiPartRequest(*entry.LocalPath)
		if err != nil {
			return err
		}
		fileSpec := gql.CreateArtifactFileSpecInput{
			ArtifactID:         artifactID,
			Name:               name,
			Md5:                entry.Digest,
			ArtifactManifestID: &manifestID,
			UploadPartsInput:   parts,
		}
		namedFileSpecs[name] = fileSpec
	}
	as.numTotal = len(namedFileSpecs)

	as.startTime = time.Now()
	var err error
	for len(namedFileSpecs) > 0 {
		numNeedUploading := len(namedFileSpecs)
		if namedFileSpecs, err = as.processFiles(manifest, namedFileSpecs); err != nil {
			return err
		}
		// If more than half of the remaining files uploaded we'll keep retrying.
		// We shouldn't ordinarily need to retry at all: our internal client handles
		// retryable errors, and the only failure this retry loop is for is when signed
		// urls expire before an upload was started (exceedingly rare).
		// Still, as long as more than half of them succeed in each iteration this will
		// eventually terminate, so we're generous with our retry policy.
		if len(namedFileSpecs) > numNeedUploading/2 {
			return fmt.Errorf(
				"most remaining uploads (%d/%d) have failed, giving up",
				len(namedFileSpecs), numNeedUploading,
			)
		}
		if len(namedFileSpecs) > 0 {
			as.Logger.Warn("some files failed to upload, retrying", "count", len(namedFileSpecs))
		}
	}
	return nil
}

func (as *ArtifactSaver) processFiles(
	manifest *Manifest, namedFileSpecs map[string]gql.CreateArtifactFileSpecInput,
) (map[string]gql.CreateArtifactFileSpecInput, error) {
	// Channels to get responses from the batch url retrievers.
	readyChan := make(chan serverFileResponse)
	errorChan := make(chan error)

	doneChan := make(chan *filetransfer.Task)
	mustRetry := map[string]gql.CreateArtifactFileSpecInput{}

	numActive := 0

	var batch []gql.CreateArtifactFileSpecInput
	fileSpecs := []gql.CreateArtifactFileSpecInput{}
	for _, spec := range namedFileSpecs {
		fileSpecs = append(fileSpecs, spec)
	}

	for as.numDone+len(mustRetry) < as.numTotal {
		// Start new batches until we get to the desired number of active uploads.
		for len(fileSpecs) > 0 && numActive <= (as.maxActiveBatches-1)*as.batchSize() {
			batch, fileSpecs = as.nextBatch(fileSpecs)
			numActive += len(batch)
			go as.batchFileDataRetriever(batch, readyChan, errorChan)
		}
		select {
		// Start any uploads that are ready.
		case fileInfo := <-readyChan:
			entry := manifest.Contents[fileInfo.Name]
			entry.BirthArtifactID = &fileInfo.BirthArtifactID
			manifest.Contents[fileInfo.Name] = entry
			as.cacheEntry(entry)
			if fileInfo.UploadUrl == nil {
				// The server already has this file.
				numActive--
				as.numDone++
				continue
			}
<<<<<<< HEAD
			if fileInfo.MultipartUploadInfo != nil {
				partData := namedFileSpecs[fileInfo.Name].UploadPartsInput
				go as.uploadMultipart(*entry.LocalPath, fileInfo, partData, doneChan)
			} else {
				task := newUploadTask(fileInfo, *entry.LocalPath)
				task.SetCompletionCallback(func(t *filetransfer.Task) { doneChan <- t })
				as.FileTransferManager.AddTask(task)
			}
=======
			task := newUploadTask(fileInfo, *entry.LocalPath)
			task.SetCompletionCallback(func(t *filetransfer.Task) { doneChan <- t })
			as.FileTransferManager.AddTask(task)
>>>>>>> 0476c577
		// Listen for completed uploads, adding to the retry list if they failed.
		case result := <-doneChan:
			numActive--
			if result.Err != nil {
				mustRetry[result.Name] = namedFileSpecs[result.Name]
			} else {
				as.numDone++
			}
		// Check for errors.
		case err := <-errorChan:
			return nil, err
		}
	}
	return mustRetry, nil
}

// batchFileDataRetriever takes a batch of file specs, requests upload URLs for each file,
// assembles the info needed for the next step, and feeds them into an output channel.
func (as *ArtifactSaver) batchFileDataRetriever(
	batch []gql.CreateArtifactFileSpecInput,
	resultChan chan<- serverFileResponse,
	errorChan chan<- error,
) {
	response, err := gql.CreateArtifactFiles(
		as.Ctx, as.GraphqlClient, batch, gql.ArtifactStorageLayoutV2,
	)
	if err != nil {
		errorChan <- fmt.Errorf("requesting upload URLs failed: %v", err)
		return
	}
	batchDetails := response.CreateArtifactFiles.Files.Edges
	if len(batch) != len(batchDetails) {
		errorChan <- fmt.Errorf("expected %v upload URLs, got %v", len(batch), len(batchDetails))
		return
	}
	for i, edge := range batchDetails {
<<<<<<< HEAD
		resp := serverFileResponse{
=======
		resultChan <- serverFileResponse{
>>>>>>> 0476c577
			Name:            batch[i].Name,
			BirthArtifactID: edge.Node.Artifact.Id,
			UploadUrl:       edge.Node.UploadUrl,
			UploadHeaders:   edge.Node.UploadHeaders,
<<<<<<< HEAD
			StoragePath:     edge.Node.StoragePath,
		}
		if edge.Node.UploadMultipartUrls != nil {
			resp.UploadID = edge.Node.UploadMultipartUrls.UploadID
			resp.MultipartUploadInfo = edge.Node.UploadMultipartUrls.UploadUrlParts
		}
		resultChan <- resp
=======
		}
>>>>>>> 0476c577
	}
}

func (as *ArtifactSaver) nextBatch(
	fileSpecs []gql.CreateArtifactFileSpecInput,
) ([]gql.CreateArtifactFileSpecInput, []gql.CreateArtifactFileSpecInput) {
	batchSize := min(as.batchSize(), len(fileSpecs))
	return fileSpecs[:batchSize], fileSpecs[batchSize:]
}

func (as *ArtifactSaver) batchSize() int {
	// We want to keep the number of pending uploads under the concurrency limit until
	// we know how fast they upload.
	minBatchSize := filetransfer.DefaultConcurrencyLimit / as.maxActiveBatches
	maxBatchSize := 10000 / as.maxActiveBatches
<<<<<<< HEAD
	if as.numDone < filetransfer.DefaultConcurrencyLimit {
		return minBatchSize
	}
	// Given the average time per item, estimate a batch size that will take 1 minute.
	sinceStart := time.Since(as.startTime) + 1*time.Millisecond // Avoid division by zero.
=======
	sinceStart := time.Since(as.startTime)
	if as.numDone < filetransfer.DefaultConcurrencyLimit || sinceStart < 1*time.Second {
		return minBatchSize
	}
	// Given the average time per item, estimate a batch size that will take 1 minute.
>>>>>>> 0476c577
	filesPerMin := int(float64(as.numDone) / sinceStart.Minutes())
	return max(min(maxBatchSize, filesPerMin), minBatchSize)
}

func newUploadTask(fileInfo serverFileResponse, localPath string) *filetransfer.Task {
	return &filetransfer.Task{
		FileKind: filetransfer.RunFileKindArtifact,
		Type:     filetransfer.UploadTask,
		Path:     localPath,
		Name:     fileInfo.Name,
		Url:      *fileInfo.UploadUrl,
		Headers:  fileInfo.UploadHeaders,
	}
}

<<<<<<< HEAD
const (
	S3MinMultiUploadSize = 2 << 30 // 2 GiB
	S3MaxMultiUploadSize = 5 << 40 // 5 TiB
	S3MaxParts           = 10000
)

func multiPartRequest(path string) ([]gql.UploadPartsInput, error) {
	fileInfo, err := os.Stat(path)
	if err != nil {
		return nil, fmt.Errorf("failed to get file size for path %s: %w", path, err)
	}
	fileSize := fileInfo.Size()

	if fileSize < S3MinMultiUploadSize || fileSize > S3MaxMultiUploadSize {
		// We don't need to use multipart for small files.
		return nil, nil
	}

	file, err := os.Open(path)
	if err != nil {
		return nil, err
	}
	defer file.Close()

	partsInfo := []gql.UploadPartsInput{}
	partNumber := int64(1)
	buffer := make([]byte, getChunkSize(fileSize))
	for {
		bytesRead, err := file.Read(buffer)
		if err != nil && err != io.EOF {
			return nil, err
		}
		if bytesRead == 0 {
			break
		}
		partsInfo = append(partsInfo, gql.UploadPartsInput{
			PartNumber: partNumber,
			HexMD5:     utils.ComputeHexMD5(buffer[:bytesRead]),
		})
		partNumber++
	}
	return partsInfo, nil
}

func (as *ArtifactSaver) uploadMultipart(path string, fileInfo serverFileResponse,
	partData []gql.UploadPartsInput, doneChan chan<- *filetransfer.Task,
) {
	statInfo, err := os.Stat(path)
	if err != nil {
		doneChan <- &filetransfer.Task{Err: err}
		return
	}
	chunkSize := getChunkSize(statInfo.Size())

	wg := sync.WaitGroup{}
	subChan := make(chan *filetransfer.Task)
	// TODO: add mid-upload cancel.

	partInfo := fileInfo.MultipartUploadInfo
	for i, part := range partInfo {
		task := newUploadTask(fileInfo, path)
		task.Offset = part.PartNumber * chunkSize
		if part.PartNumber == int64(len(partInfo)) {
			task.Length = statInfo.Size() - task.Offset
		} else {
			task.Length = chunkSize
		}
		task.Headers = append(task.Headers, "content-md5:"+partData[i].HexMD5)
		// TODO: I think length and type are added automatically at a lower level.
		task.Headers = append(task.Headers, "content-length:"+strconv.FormatInt(task.Length, 10))
		task.SetCompletionCallback(func(t *filetransfer.Task) {
			subChan <- t
			wg.Done()
		})
		wg.Add(1)
		as.FileTransferManager.AddTask(task)
	}
	wg.Wait()
	close(subChan)

	for t := range subChan {
		if t.Err != nil {
			doneChan <- t
			return
		}
	}
	_, err = gql.CompleteMultipartUploadArtifact(
		as.Ctx, as.GraphqlClient, gql.CompleteMultipartActionComplete, partData,
		fileInfo.BirthArtifactID, *fileInfo.StoragePath, fileInfo.UploadID,
	)
	task := newUploadTask(fileInfo, path)
	task.Err = err
	doneChan <- task
}

func getChunkSize(fileSize int64) int64 {
	// Default to 100MiB chunks
	chunkSize := int64(100 * 1024 * 1024)
	// Use a larger chunk size if we would need more than 10,000 chunks.
	if chunkSize*S3MaxParts < fileSize {
		chunkSize = int64(fileSize/S3MaxParts) + 1
		chunkSize = (chunkSize + 4095) &^ 4095 // Round up to the nearest multiple of 4096.
	}
	return chunkSize
}

=======
>>>>>>> 0476c577
func (as *ArtifactSaver) cacheEntry(entry ManifestEntry) {
	if entry.SkipCache {
		return
	}
	path := *entry.LocalPath
	digest := entry.Digest
	go func() {
		if err := as.FileCache.AddFileAndCheckDigest(path, digest); err != nil {
			as.Logger.Error("error adding file to cache", "err", err)
		}
	}()
}

func (as *ArtifactSaver) resolveClientIDReferences(manifest *Manifest) error {
	cache := map[string]string{}
	for name, entry := range manifest.Contents {
		if entry.Ref != nil && strings.HasPrefix(*entry.Ref, "wandb-client-artifact:") {
			refParsed, err := url.Parse(*entry.Ref)
			if err != nil {
				return err
			}
			clientId, path := refParsed.Host, strings.TrimPrefix(refParsed.Path, "/")
			serverId, ok := cache[clientId]
			if !ok {
				response, err := gql.ClientIDMapping(as.Ctx, as.GraphqlClient, clientId)
				if err != nil {
					return err
				}
				if response.ClientIDMapping == nil {
					return fmt.Errorf("could not resolve client id %v", clientId)
				}
				serverId = response.ClientIDMapping.ServerID
				cache[clientId] = serverId
			}
			serverIdHex, err := utils.B64ToHex(serverId)
			if err != nil {
				return err
			}
			resolvedRef := "wandb-artifact://" + serverIdHex + "/" + path
			entry.Ref = &resolvedRef
			manifest.Contents[name] = entry
		}
	}
	return nil
}

func (as *ArtifactSaver) uploadManifest(manifestFile string, uploadUrl *string, uploadHeaders []string, _ chan<- *service.Record) error {
	resultChan := make(chan *filetransfer.Task)
	task := &filetransfer.Task{
		FileKind: filetransfer.RunFileKindArtifact,
		Type:     filetransfer.UploadTask,
		Path:     manifestFile,
		Url:      *uploadUrl,
		Headers:  uploadHeaders,
	}
	task.SetCompletionCallback(
		func(t *filetransfer.Task) {
			resultChan <- t
		},
	)

	as.FileTransferManager.AddTask(task)
	<-resultChan
	return task.Err
}

func (as *ArtifactSaver) commitArtifact(artifactID string) error {
	_, err := gql.CommitArtifact(
		as.Ctx,
		as.GraphqlClient,
		artifactID,
	)
	return err
}

func (as *ArtifactSaver) deleteStagingFiles(manifest *Manifest) {
	for _, entry := range manifest.Contents {
		if entry.LocalPath != nil && strings.HasPrefix(*entry.LocalPath, as.StagingDir) {
			// We intentionally ignore errors below.
			_ = os.Chmod(*entry.LocalPath, 0600)
			_ = os.Remove(*entry.LocalPath)
		}
	}
}

func (as *ArtifactSaver) Save(ch chan<- *service.Record) (artifactID string, rerr error) {
	manifest, err := NewManifestFromProto(as.Artifact.Manifest)
	if err != nil {
		return "", err
	}

	defer as.deleteStagingFiles(&manifest)

	artifactAttrs, err := as.createArtifact()
	if err != nil {
		return "", fmt.Errorf("ArtifactSaver.createArtifact: %w", err)
	}
	artifactID = artifactAttrs.Id
	var baseArtifactId *string
	if as.Artifact.BaseId != "" {
		baseArtifactId = &as.Artifact.BaseId
	} else if artifactAttrs.ArtifactSequence.LatestArtifact != nil {
		baseArtifactId = &artifactAttrs.ArtifactSequence.LatestArtifact.Id
	}
	if artifactAttrs.State == gql.ArtifactStateCommitted {
		if as.Artifact.UseAfterCommit {
			_, err := gql.UseArtifact(
				as.Ctx,
				as.GraphqlClient,
				as.Artifact.Entity,
				as.Artifact.Project,
				as.Artifact.RunId,
				artifactID,
			)
			if err != nil {
				return "", fmt.Errorf("gql.UseArtifact: %w", err)
			}
		}
		return artifactID, nil
	}
	// DELETED is for old servers, see https://github.com/wandb/wandb/pull/6190
	if artifactAttrs.State != gql.ArtifactStatePending && artifactAttrs.State != gql.ArtifactStateDeleted {
		return "", fmt.Errorf("unexpected artifact state %v", artifactAttrs.State)
	}

	manifestAttrs, err := as.createManifest(
		artifactID, baseArtifactId, "" /* manifestDigest */, false, /* includeUpload */
	)
	if err != nil {
		return "", fmt.Errorf("ArtifactSaver.createManifest: %w", err)
	}

	err = as.uploadFiles(artifactID, &manifest, manifestAttrs.Id, ch)
	if err != nil {
		return "", fmt.Errorf("ArtifactSaver.uploadFiles: %w", err)
	}

	err = as.resolveClientIDReferences(&manifest)
	if err != nil {
		return "", fmt.Errorf("ArtifactSaver.resolveClientIDReferences: %w", err)
	}
	// TODO: check if size is needed
	manifestFile, manifestDigest, _, err := manifest.WriteToFile()
	if err != nil {
		return "", fmt.Errorf("ArtifactSaver.writeManifest: %w", err)
	}
	defer os.Remove(manifestFile)
	manifestAttrs, err = as.createManifest(artifactID, baseArtifactId, manifestDigest, true /* includeUpload */)
	if err != nil {
		return "", fmt.Errorf("ArtifactSaver.createManifest: %w", err)
	}
	err = as.uploadManifest(manifestFile, manifestAttrs.File.UploadUrl, manifestAttrs.File.UploadHeaders, ch)
	if err != nil {
		return "", fmt.Errorf("ArtifactSaver.uploadManifest: %w", err)
	}

	if as.Artifact.Finalize {
		err = as.commitArtifact(artifactID)
		if err != nil {
			return "", fmt.Errorf("ArtifactSacer.commitArtifact: %w", err)
		}

		if as.Artifact.UseAfterCommit {
			_, err = gql.UseArtifact(
				as.Ctx,
				as.GraphqlClient,
				as.Artifact.Entity,
				as.Artifact.Project,
				as.Artifact.RunId,
				artifactID,
			)
			if err != nil {
				return "", fmt.Errorf("gql.UseArtifact: %w", err)
			}
		}
	}

	return artifactID, nil
}<|MERGE_RESOLUTION|>--- conflicted
+++ resolved
@@ -3,10 +3,7 @@
 import (
 	"context"
 	"fmt"
-<<<<<<< HEAD
 	"io"
-=======
->>>>>>> 0476c577
 	"net/url"
 	"os"
 	"strconv"
@@ -40,24 +37,18 @@
 	startTime        time.Time
 }
 
-<<<<<<< HEAD
 type MultipartUploadInfo = []gql.CreateArtifactFilesCreateArtifactFilesCreateArtifactFilesPayloadFilesFileConnectionEdgesFileEdgeNodeFileUploadMultipartUrlsUploadUrlPartsUploadUrlPart
 
-=======
->>>>>>> 0476c577
 type serverFileResponse struct {
 	Name            string
 	BirthArtifactID string
 	UploadUrl       *string
 	UploadHeaders   []string
-<<<<<<< HEAD
 
 	// Used only for multipart uploads.
 	UploadID            string
 	StoragePath         *string
 	MultipartUploadInfo MultipartUploadInfo
-=======
->>>>>>> 0476c577
 }
 
 func NewArtifactSaver(
@@ -245,7 +236,6 @@
 				as.numDone++
 				continue
 			}
-<<<<<<< HEAD
 			if fileInfo.MultipartUploadInfo != nil {
 				partData := namedFileSpecs[fileInfo.Name].UploadPartsInput
 				go as.uploadMultipart(*entry.LocalPath, fileInfo, partData, doneChan)
@@ -254,11 +244,6 @@
 				task.SetCompletionCallback(func(t *filetransfer.Task) { doneChan <- t })
 				as.FileTransferManager.AddTask(task)
 			}
-=======
-			task := newUploadTask(fileInfo, *entry.LocalPath)
-			task.SetCompletionCallback(func(t *filetransfer.Task) { doneChan <- t })
-			as.FileTransferManager.AddTask(task)
->>>>>>> 0476c577
 		// Listen for completed uploads, adding to the retry list if they failed.
 		case result := <-doneChan:
 			numActive--
@@ -295,16 +280,11 @@
 		return
 	}
 	for i, edge := range batchDetails {
-<<<<<<< HEAD
 		resp := serverFileResponse{
-=======
-		resultChan <- serverFileResponse{
->>>>>>> 0476c577
 			Name:            batch[i].Name,
 			BirthArtifactID: edge.Node.Artifact.Id,
 			UploadUrl:       edge.Node.UploadUrl,
 			UploadHeaders:   edge.Node.UploadHeaders,
-<<<<<<< HEAD
 			StoragePath:     edge.Node.StoragePath,
 		}
 		if edge.Node.UploadMultipartUrls != nil {
@@ -312,9 +292,6 @@
 			resp.MultipartUploadInfo = edge.Node.UploadMultipartUrls.UploadUrlParts
 		}
 		resultChan <- resp
-=======
-		}
->>>>>>> 0476c577
 	}
 }
 
@@ -330,19 +307,11 @@
 	// we know how fast they upload.
 	minBatchSize := filetransfer.DefaultConcurrencyLimit / as.maxActiveBatches
 	maxBatchSize := 10000 / as.maxActiveBatches
-<<<<<<< HEAD
-	if as.numDone < filetransfer.DefaultConcurrencyLimit {
-		return minBatchSize
-	}
-	// Given the average time per item, estimate a batch size that will take 1 minute.
-	sinceStart := time.Since(as.startTime) + 1*time.Millisecond // Avoid division by zero.
-=======
 	sinceStart := time.Since(as.startTime)
 	if as.numDone < filetransfer.DefaultConcurrencyLimit || sinceStart < 1*time.Second {
 		return minBatchSize
 	}
 	// Given the average time per item, estimate a batch size that will take 1 minute.
->>>>>>> 0476c577
 	filesPerMin := int(float64(as.numDone) / sinceStart.Minutes())
 	return max(min(maxBatchSize, filesPerMin), minBatchSize)
 }
@@ -358,7 +327,6 @@
 	}
 }
 
-<<<<<<< HEAD
 const (
 	S3MinMultiUploadSize = 2 << 30 // 2 GiB
 	S3MaxMultiUploadSize = 5 << 40 // 5 TiB
@@ -465,8 +433,6 @@
 	return chunkSize
 }
 
-=======
->>>>>>> 0476c577
 func (as *ArtifactSaver) cacheEntry(entry ManifestEntry) {
 	if entry.SkipCache {
 		return
