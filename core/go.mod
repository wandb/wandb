module github.com/wandb/wandb/core

go 1.23.1

require (
	github.com/Khan/genqlient v0.7.0
	github.com/aws/aws-sdk-go-v2 v1.30.5
	github.com/aws/aws-sdk-go-v2/config v1.27.33
	github.com/getsentry/sentry-go v0.29.0
	github.com/go-git/go-git/v5 v5.12.0
	github.com/golang/mock v1.6.0
	github.com/googleapis/gax-go/v2 v2.12.5
	github.com/hashicorp/go-retryablehttp v0.7.7
	github.com/hashicorp/golang-lru v1.0.2
	github.com/prometheus/common v0.59.1
	github.com/radovskyb/watcher v1.0.7
	github.com/shirou/gopsutil/v4 v4.24.8
	github.com/spf13/afero v1.11.0
	github.com/stretchr/testify v1.9.0
	github.com/wandb/simplejsonext v0.0.0-20240710214335-0cdf78d14700
	golang.org/x/sync v0.8.0
	golang.org/x/time v0.6.0
	google.golang.org/api v0.187.0
	google.golang.org/protobuf v1.34.2
	gopkg.in/yaml.v3 v3.0.1
)

require (
<<<<<<< HEAD
	github.com/aws/aws-sdk-go-v2/aws/protocol/eventstream v1.6.4 // indirect
	github.com/aws/aws-sdk-go-v2/credentials v1.17.32 // indirect
	github.com/aws/aws-sdk-go-v2/feature/ec2/imds v1.16.13 // indirect
	github.com/aws/aws-sdk-go-v2/internal/configsources v1.3.17 // indirect
	github.com/aws/aws-sdk-go-v2/internal/endpoints/v2 v2.6.17 // indirect
	github.com/aws/aws-sdk-go-v2/internal/ini v1.8.1 // indirect
	github.com/aws/aws-sdk-go-v2/internal/v4a v1.3.17 // indirect
	github.com/aws/aws-sdk-go-v2/service/internal/accept-encoding v1.11.4 // indirect
	github.com/aws/aws-sdk-go-v2/service/internal/checksum v1.3.19 // indirect
	github.com/aws/aws-sdk-go-v2/service/internal/presigned-url v1.11.19 // indirect
	github.com/aws/aws-sdk-go-v2/service/internal/s3shared v1.17.17 // indirect
	github.com/aws/aws-sdk-go-v2/service/sso v1.22.7 // indirect
	github.com/aws/aws-sdk-go-v2/service/ssooidc v1.26.7 // indirect
	github.com/aws/aws-sdk-go-v2/service/sts v1.30.7 // indirect
	github.com/aws/smithy-go v1.20.4 // indirect
)

require (
=======
	cloud.google.com/go v0.115.0 // indirect
	cloud.google.com/go/auth v0.6.1 // indirect
	cloud.google.com/go/auth/oauth2adapt v0.2.2 // indirect
	cloud.google.com/go/compute/metadata v0.3.0 // indirect
	cloud.google.com/go/iam v1.1.8 // indirect
	github.com/felixge/httpsnoop v1.0.4 // indirect
	github.com/go-logr/logr v1.4.1 // indirect
	github.com/go-logr/stdr v1.2.2 // indirect
	github.com/golang/protobuf v1.5.4 // indirect
	github.com/google/s2a-go v0.1.7 // indirect
	github.com/google/uuid v1.6.0 // indirect
	github.com/googleapis/enterprise-certificate-proxy v0.3.2 // indirect
	go.opencensus.io v0.24.0 // indirect
	go.opentelemetry.io/contrib/instrumentation/google.golang.org/grpc/otelgrpc v0.49.0 // indirect
	go.opentelemetry.io/contrib/instrumentation/net/http/otelhttp v0.49.0 // indirect
	go.opentelemetry.io/otel v1.24.0 // indirect
	go.opentelemetry.io/otel/metric v1.24.0 // indirect
	go.opentelemetry.io/otel/trace v1.24.0 // indirect
	golang.org/x/oauth2 v0.22.0 // indirect
	google.golang.org/genproto v0.0.0-20240624140628-dc46fd24d27d // indirect
	google.golang.org/genproto/googleapis/api v0.0.0-20240617180043-68d350f18fd4 // indirect
	google.golang.org/genproto/googleapis/rpc v0.0.0-20240624140628-dc46fd24d27d // indirect
	google.golang.org/grpc v1.64.0 // indirect
)

require (
	cloud.google.com/go/storage v1.43.0
>>>>>>> 596fa335
	dario.cat/mergo v1.0.1 // indirect
	github.com/Microsoft/go-winio v0.6.2 // indirect
	github.com/ProtonMail/go-crypto v1.0.0 // indirect
	github.com/agnivade/levenshtein v1.1.1 // indirect
	github.com/alexflint/go-arg v1.5.1 // indirect
	github.com/alexflint/go-scalar v1.2.0 // indirect
	github.com/aws/aws-sdk-go-v2/service/s3 v1.61.2
	github.com/cloudflare/circl v1.4.0 // indirect
	github.com/cyphar/filepath-securejoin v0.3.1 // indirect
	github.com/davecgh/go-spew v1.1.1 // indirect
	github.com/emirpasic/gods v1.18.1 // indirect
	github.com/go-git/gcfg v1.5.1-0.20230307220236-3a3c6141e376 // indirect
	github.com/go-git/go-billy/v5 v5.5.0 // indirect
	github.com/go-ole/go-ole v1.3.0 // indirect
	github.com/golang/groupcache v0.0.0-20210331224755-41bb18bfe9da // indirect
	github.com/hashicorp/go-cleanhttp v0.5.2 // indirect
	github.com/jbenet/go-context v0.0.0-20150711004518-d14ea06fba99 // indirect
	github.com/kevinburke/ssh_config v1.2.0 // indirect
	github.com/lufia/plan9stats v0.0.0-20240909124753-873cd0166683 // indirect
	github.com/munnerz/goautoneg v0.0.0-20191010083416-a7dc8b61c822 // indirect
	github.com/pjbgf/sha1cd v0.3.0 // indirect
	github.com/pmezard/go-difflib v1.0.0 // indirect
	github.com/power-devops/perfstat v0.0.0-20240221224432-82ca36839d55 // indirect
	github.com/prometheus/client_model v0.6.1 // indirect
	github.com/sergi/go-diff v1.3.2-0.20230802210424-5b0b94c5c0d3 // indirect
	github.com/shoenig/go-m1cpu v0.1.6 // indirect
	github.com/skeema/knownhosts v1.3.0 // indirect
	github.com/tklauser/go-sysconf v0.3.14 // indirect
	github.com/tklauser/numcpus v0.8.0 // indirect
	github.com/vektah/gqlparser/v2 v2.5.16 // indirect
	github.com/xanzy/ssh-agent v0.3.3 // indirect
	github.com/yusufpapurcu/wmi v1.2.4 // indirect
	golang.org/x/crypto v0.27.0 // indirect
	golang.org/x/mod v0.21.0 // indirect
	golang.org/x/net v0.29.0 // indirect
	golang.org/x/sys v0.25.0 // indirect
	golang.org/x/text v0.18.0 // indirect
	golang.org/x/tools v0.25.0 // indirect
	gopkg.in/warnings.v0 v0.1.2 // indirect
	gopkg.in/yaml.v2 v2.4.0 // indirect
)<|MERGE_RESOLUTION|>--- conflicted
+++ resolved
@@ -26,7 +26,6 @@
 )
 
 require (
-<<<<<<< HEAD
 	github.com/aws/aws-sdk-go-v2/aws/protocol/eventstream v1.6.4 // indirect
 	github.com/aws/aws-sdk-go-v2/credentials v1.17.32 // indirect
 	github.com/aws/aws-sdk-go-v2/feature/ec2/imds v1.16.13 // indirect
@@ -45,7 +44,6 @@
 )
 
 require (
-=======
 	cloud.google.com/go v0.115.0 // indirect
 	cloud.google.com/go/auth v0.6.1 // indirect
 	cloud.google.com/go/auth/oauth2adapt v0.2.2 // indirect
@@ -73,7 +71,6 @@
 
 require (
 	cloud.google.com/go/storage v1.43.0
->>>>>>> 596fa335
 	dario.cat/mergo v1.0.1 // indirect
 	github.com/Microsoft/go-winio v0.6.2 // indirect
 	github.com/ProtonMail/go-crypto v1.0.0 // indirect
