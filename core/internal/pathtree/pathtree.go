--- conflicted
+++ resolved
@@ -107,15 +107,11 @@
 	// A configuration dict in the format expected by the backend.
 	serialized := make(map[string]any)
 	for treeKey, treeValue := range pathTree.tree {
-<<<<<<< HEAD
-		serialized[treeKey] = formatValue(treeValue)
-=======
 		if postProcessFunc == nil {
 			serialized[treeKey] = treeValue
 		} else {
 			serialized[treeKey] = postProcessFunc(treeValue)
 		}
->>>>>>> b37e7243
 	}
 
 	switch format {
