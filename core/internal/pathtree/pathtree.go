package pathtree

import (
	"fmt"
<<<<<<< HEAD

	"github.com/segmentio/encoding/json"
	// TODO: use simplejsonext for now until we replace the usage of json with
	// protocol buffer and proto json marshaler
	jsonext "github.com/wandb/simplejsonext"
	"gopkg.in/yaml.v3"
)

// A type alias for any value that is passed from the client.
//
// It included HistoryItem, SummaryItem, ConfigItem, etc.
type item interface {
	GetKey() string
	GetNestedKey() []string
	GetValueJson() string
}

=======
)

>>>>>>> e95426d5
// TreeData is an internal representation for a nested key-value pair.
type TreeData = map[string]interface{}

// A key path determining a node in the tree.
type TreePath []string

// PathTree is used to represent a nested key-value pair object,
// such as Run config or summary.
type PathTree struct {
	// The underlying configuration tree.
	//
	// Nodes are strings and leaves are types supported by JSON,
	// such as primitives and lists.
	tree TreeData
}

<<<<<<< HEAD
type Format int

const (
	FormatYaml Format = iota
	FormatJson
	FormatJsonExt
)
=======
// PathItem is a alternative representation of the item interface.
//
// The Value is a JSON string, which can be unmarshaled to any type.
type PathItem struct {
	Path  TreePath
	Value any
}
>>>>>>> e95426d5

// PathItem is a alternative representation of the item interface.
//
// The Value is a JSON string, which can be unmarshaled to any type.
type PathItem struct {
	Path  TreePath
	Value string
}

// Leaf is a the leaf node in the tree.
//
// The Value could be any primitive type, list.
type Leaf struct {
	Path  TreePath
	Value any
}

func New() *PathTree {
	return &PathTree{make(TreeData)}
}

func NewFrom(tree TreeData) *PathTree {
	return &PathTree{tree}
}

// Returns the underlying config tree.
//
// Provided temporarily as part of a refactor. Avoid using this, especially
// mutating it.
func (pt *PathTree) Tree() TreeData {
	return pt.tree
}

// Makes and returns a deep copy of the underlying tree.
func (pt *PathTree) CloneTree() (TreeData, error) {
	clone, err := deepCopy(pt.tree)
	if err != nil {
		return nil, err
	}
	return clone, nil
}

// Updates and/or removes values from the tree.
//
// Does a best-effort job to apply all changes. Errors are passed to `onError`
// and skipped.
<<<<<<< HEAD
//
// TODO: ideally we would not need to pass the format here, and instead
// receive the values as unmarshaled objects and marshal them when needed.
=======
>>>>>>> e95426d5
func (pt *PathTree) ApplyUpdate(
	items []*PathItem,
	onError func(error),
	format Format,
) {
	for _, item := range items {
<<<<<<< HEAD
		var (
			value interface{}
			err   error
		)
		if value, err = unmarshal([]byte(item.Value),
			format,
		); err != nil {
			onError(
				fmt.Errorf(
					"pathtree: failed to unmarshal JSON for config key %v: %v",
					item.Path,
					err,
				),
			)
			continue
		}

		if err := updateAtPath(pt.tree, item.Path, value); err != nil {
=======
		if err := updateAtPath(pt.tree, item.Path, item.Value); err != nil {
>>>>>>> e95426d5
			onError(err)
			continue
		}
	}
}

// Removes values from the tree.
func (pt *PathTree) ApplyRemove(
	items []*PathItem,
) {
	for _, item := range items {
		pt.removeAtPath(item.Path)
<<<<<<< HEAD
	}
}

// Removes the value at the path in the config tree.
func (pt *PathTree) removeAtPath(path TreePath) {
	prefix := path[:len(path)-1]
	key := path[len(path)-1]

	subtree := getSubtree(pt.tree, prefix)
	if subtree != nil {
		delete(subtree, key)
	}
}

// Uses the given subtree for keys that aren't already set.
func (pt *PathTree) AddUnsetKeysFromSubtree(
	tree TreeData,
	path TreePath,
) error {
	oldSubtree := getSubtree(tree, path)
	if oldSubtree == nil {
		return nil
=======
>>>>>>> e95426d5
	}

	newSubtree, err := getOrMakeSubtree(pt.tree, path)
	if err != nil {
		return err
	}

	for key, value := range oldSubtree {
		if _, exists := newSubtree[key]; !exists {
			newSubtree[key] = value
		}
	}

	return nil
}

<<<<<<< HEAD
// Serializes the object to send to the backend.
func (pt *PathTree) Serialize(
	format Format,
	processValue func(any) any,
) ([]byte, error) {
	// A configuration dict in the format expected by the backend.
	value := make(map[string]any)
	for treeKey, treeValue := range pt.tree {
		if processValue == nil {
			value[treeKey] = treeValue
		} else {
			value[treeKey] = processValue(treeValue)
		}
	}
	return marshal(value, format)
}

// FlattenAndSerialize flattens the tree into a slice of leaves and marshals the values.
//
// Use this to get a list of all the leaves in the tree with their values
// marshaled.
//
// TODO: Ideally in the future we would not need to marshal the values here.
// and postpone marshaling when the values are beening sent to the backend.
func (pt *PathTree) FlattenAndSerialize(format Format) ([]PathItem, error) {

	if !(format == FormatYaml || format == FormatJson || format == FormatJsonExt) {
		return nil, fmt.Errorf("pathtree: unknown format %v", format)
	}

	leaves := flatten(pt.tree, nil)

	items := make([]PathItem, 0, len(leaves))
	for _, leaf := range leaves {
		value, err := marshal(leaf.Value, format)
		if err != nil {
			return nil, fmt.Errorf(
				"pathtree: failed to marshal value for path %v: %v",
				leaf.Path,
				err,
			)
		}
		items = append(items, PathItem{leaf.Path, string(value)})
	}
	return items, nil
=======
// Removes the value at the path in the config tree.
func (pt *PathTree) removeAtPath(path TreePath) {
	prefix := path[:len(path)-1]
	key := path[len(path)-1]

	subtree := getSubtree(pt.tree, prefix)
	if subtree != nil {
		delete(subtree, key)
	}
}

// Uses the given subtree for keys that aren't already set.
func (pt *PathTree) AddUnsetKeysFromSubtree(
	tree TreeData,
	path TreePath,
) error {
	oldSubtree := getSubtree(tree, path)
	if oldSubtree == nil {
		return nil
	}

	newSubtree, err := getOrMakeSubtree(pt.tree, path)
	if err != nil {
		return err
	}

	for key, value := range oldSubtree {
		if _, exists := newSubtree[key]; !exists {
			newSubtree[key] = value
		}
	}

	return nil
>>>>>>> e95426d5
}

// Flattens the tree into a slice of leaves.
//
// Use this to get a list of all the leaves in the tree.
<<<<<<< HEAD
func (pt *PathTree) Flatten() []Leaf {
	return flatten(pt.tree, nil)
}

// Converts an item to a PathItem.
func FromItem(item item) *PathItem {
	var key []string
	if len(item.GetNestedKey()) > 0 {
		key = item.GetNestedKey()
	} else {
		key = []string{item.GetKey()}
	}

	return &PathItem{
		Path:  key,
		Value: item.GetValueJson(),
	}
=======
func (pt *PathTree) Flatten() []PathItem {
	return flatten(pt.tree, nil)
>>>>>>> e95426d5
}

// Recursively flattens the tree into a slice of leaves.
//
// The order of the leaves is not guaranteed.
// The order of the leaves is determined by the order of the tree traversal.
// The tree traversal is depth-first but based on a map, so the order is not
// guaranteed.
func flatten(tree TreeData, prefix []string) []PathItem {
	var leaves []PathItem
	for key, value := range tree {
		switch value := value.(type) {
		case TreeData:
			leaves = append(leaves, flatten(value, append(prefix, key))...)
		default:
			leaves = append(leaves, PathItem{append(prefix, key), value})
		}
	}
	return leaves
}

<<<<<<< HEAD
// Unmarshals the value from the given format.
//
// Returns an error if the format is unknown.
// Supported formats are FormatYaml, FormatJson, and FormatJsonExt.
// FormatJsonExt is a custom JSON format that supports Infinity and NaN.
func unmarshal(b []byte, format Format) (interface{}, error) {
	switch format {
	case FormatYaml:
		var value interface{}
		err := yaml.Unmarshal(b, &value)
		return value, err
	case FormatJson:
		var value interface{}
		err := json.Unmarshal(b, &value)
		return value, err
	case FormatJsonExt:
		return jsonext.Unmarshal(b)
	default:
		return nil, fmt.Errorf("pathtree: unknown format %v", format)
	}
}

// Marshals the value to the given format.
//
// Returns an error if the format is unknown.
// Supported formats are FormatYaml, FormatJson, and FormatJsonExt.
// FormatJsonExt is a custom JSON format that supports Infinity and NaN.
func marshal(v interface{}, format Format) ([]byte, error) {
	switch format {
	case FormatYaml:
		return yaml.Marshal(v)
	case FormatJson:
		return json.Marshal(v)
	case FormatJsonExt:
		return jsonext.Marshal(v)
	default:
		return nil, fmt.Errorf("pathtree: unknown format %v", format)
	}
}

=======
>>>>>>> e95426d5
// Sets the value at the path in the config tree.
func updateAtPath(
	tree TreeData,
	path []string,
	value interface{},
) error {
	pathPrefix := path[:len(path)-1]
	key := path[len(path)-1]

	subtree, err := getOrMakeSubtree(tree, pathPrefix)

	if err != nil {
		return err
	}

	subtree[key] = value
	return nil
}

// Returns the subtree at the path, or nil if it does not exist.
func getSubtree(
	tree TreeData,
	path TreePath,
) TreeData {
	for _, key := range path {
		node, ok := tree[key]
		if !ok {
			return nil
		}

		subtree, ok := node.(TreeData)
		if !ok {
			return nil
		}

		tree = subtree
	}

	return tree
}

// Returns the subtree at the path, creating it if necessary.
//
// Returns an error if there exists a non-map value at the path.
func getOrMakeSubtree(
	tree TreeData,
	path TreePath,
) (TreeData, error) {
	for _, key := range path {
		node, exists := tree[key]
		if !exists {
			node = make(TreeData)
			tree[key] = node
		}

		subtree, ok := node.(TreeData)
		if !ok {
			return nil, fmt.Errorf(
				"config: value at path %v is type %T, not a map",
				path,
				node,
			)
		}

		tree = subtree
	}

	return tree, nil
}

// Returns a deep copy of the given tree.
//
// Slice values are copied by reference, which is fine for our use case.
func deepCopy(tree TreeData) (TreeData, error) {
	clone := make(TreeData)
	for key, value := range tree {
		switch value := value.(type) {
		case TreeData:
			innerClone, err := deepCopy(value)
			if err != nil {
				return nil, err
			}
			clone[key] = innerClone
		default:
			clone[key] = value
		}
	}
	return clone, nil
}<|MERGE_RESOLUTION|>--- conflicted
+++ resolved
@@ -2,28 +2,8 @@
 
 import (
 	"fmt"
-<<<<<<< HEAD
-
-	"github.com/segmentio/encoding/json"
-	// TODO: use simplejsonext for now until we replace the usage of json with
-	// protocol buffer and proto json marshaler
-	jsonext "github.com/wandb/simplejsonext"
-	"gopkg.in/yaml.v3"
 )
 
-// A type alias for any value that is passed from the client.
-//
-// It included HistoryItem, SummaryItem, ConfigItem, etc.
-type item interface {
-	GetKey() string
-	GetNestedKey() []string
-	GetValueJson() string
-}
-
-=======
-)
-
->>>>>>> e95426d5
 // TreeData is an internal representation for a nested key-value pair.
 type TreeData = map[string]interface{}
 
@@ -40,15 +20,7 @@
 	tree TreeData
 }
 
-<<<<<<< HEAD
-type Format int
-
-const (
-	FormatYaml Format = iota
-	FormatJson
-	FormatJsonExt
-)
-=======
+
 // PathItem is a alternative representation of the item interface.
 //
 // The Value is a JSON string, which can be unmarshaled to any type.
@@ -56,7 +28,7 @@
 	Path  TreePath
 	Value any
 }
->>>>>>> e95426d5
+
 
 // PathItem is a alternative representation of the item interface.
 //
@@ -103,40 +75,13 @@
 //
 // Does a best-effort job to apply all changes. Errors are passed to `onError`
 // and skipped.
-<<<<<<< HEAD
-//
-// TODO: ideally we would not need to pass the format here, and instead
-// receive the values as unmarshaled objects and marshal them when needed.
-=======
->>>>>>> e95426d5
 func (pt *PathTree) ApplyUpdate(
 	items []*PathItem,
 	onError func(error),
 	format Format,
 ) {
 	for _, item := range items {
-<<<<<<< HEAD
-		var (
-			value interface{}
-			err   error
-		)
-		if value, err = unmarshal([]byte(item.Value),
-			format,
-		); err != nil {
-			onError(
-				fmt.Errorf(
-					"pathtree: failed to unmarshal JSON for config key %v: %v",
-					item.Path,
-					err,
-				),
-			)
-			continue
-		}
-
-		if err := updateAtPath(pt.tree, item.Path, value); err != nil {
-=======
 		if err := updateAtPath(pt.tree, item.Path, item.Value); err != nil {
->>>>>>> e95426d5
 			onError(err)
 			continue
 		}
@@ -149,8 +94,20 @@
 ) {
 	for _, item := range items {
 		pt.removeAtPath(item.Path)
-<<<<<<< HEAD
-	}
+	}
+
+	newSubtree, err := getOrMakeSubtree(pt.tree, path)
+	if err != nil {
+		return err
+	}
+
+	for key, value := range oldSubtree {
+		if _, exists := newSubtree[key]; !exists {
+			newSubtree[key] = value
+		}
+	}
+
+	return nil
 }
 
 // Removes the value at the path in the config tree.
@@ -172,8 +129,6 @@
 	oldSubtree := getSubtree(tree, path)
 	if oldSubtree == nil {
 		return nil
-=======
->>>>>>> e95426d5
 	}
 
 	newSubtree, err := getOrMakeSubtree(pt.tree, path)
@@ -190,114 +145,11 @@
 	return nil
 }
 
-<<<<<<< HEAD
-// Serializes the object to send to the backend.
-func (pt *PathTree) Serialize(
-	format Format,
-	processValue func(any) any,
-) ([]byte, error) {
-	// A configuration dict in the format expected by the backend.
-	value := make(map[string]any)
-	for treeKey, treeValue := range pt.tree {
-		if processValue == nil {
-			value[treeKey] = treeValue
-		} else {
-			value[treeKey] = processValue(treeValue)
-		}
-	}
-	return marshal(value, format)
-}
-
-// FlattenAndSerialize flattens the tree into a slice of leaves and marshals the values.
-//
-// Use this to get a list of all the leaves in the tree with their values
-// marshaled.
-//
-// TODO: Ideally in the future we would not need to marshal the values here.
-// and postpone marshaling when the values are beening sent to the backend.
-func (pt *PathTree) FlattenAndSerialize(format Format) ([]PathItem, error) {
-
-	if !(format == FormatYaml || format == FormatJson || format == FormatJsonExt) {
-		return nil, fmt.Errorf("pathtree: unknown format %v", format)
-	}
-
-	leaves := flatten(pt.tree, nil)
-
-	items := make([]PathItem, 0, len(leaves))
-	for _, leaf := range leaves {
-		value, err := marshal(leaf.Value, format)
-		if err != nil {
-			return nil, fmt.Errorf(
-				"pathtree: failed to marshal value for path %v: %v",
-				leaf.Path,
-				err,
-			)
-		}
-		items = append(items, PathItem{leaf.Path, string(value)})
-	}
-	return items, nil
-=======
-// Removes the value at the path in the config tree.
-func (pt *PathTree) removeAtPath(path TreePath) {
-	prefix := path[:len(path)-1]
-	key := path[len(path)-1]
-
-	subtree := getSubtree(pt.tree, prefix)
-	if subtree != nil {
-		delete(subtree, key)
-	}
-}
-
-// Uses the given subtree for keys that aren't already set.
-func (pt *PathTree) AddUnsetKeysFromSubtree(
-	tree TreeData,
-	path TreePath,
-) error {
-	oldSubtree := getSubtree(tree, path)
-	if oldSubtree == nil {
-		return nil
-	}
-
-	newSubtree, err := getOrMakeSubtree(pt.tree, path)
-	if err != nil {
-		return err
-	}
-
-	for key, value := range oldSubtree {
-		if _, exists := newSubtree[key]; !exists {
-			newSubtree[key] = value
-		}
-	}
-
-	return nil
->>>>>>> e95426d5
-}
-
 // Flattens the tree into a slice of leaves.
 //
 // Use this to get a list of all the leaves in the tree.
-<<<<<<< HEAD
-func (pt *PathTree) Flatten() []Leaf {
-	return flatten(pt.tree, nil)
-}
-
-// Converts an item to a PathItem.
-func FromItem(item item) *PathItem {
-	var key []string
-	if len(item.GetNestedKey()) > 0 {
-		key = item.GetNestedKey()
-	} else {
-		key = []string{item.GetKey()}
-	}
-
-	return &PathItem{
-		Path:  key,
-		Value: item.GetValueJson(),
-	}
-=======
 func (pt *PathTree) Flatten() []PathItem {
 	return flatten(pt.tree, nil)
->>>>>>> e95426d5
 }
 
 // Recursively flattens the tree into a slice of leaves.
@@ -319,49 +171,6 @@
 	return leaves
 }
 
-<<<<<<< HEAD
-// Unmarshals the value from the given format.
-//
-// Returns an error if the format is unknown.
-// Supported formats are FormatYaml, FormatJson, and FormatJsonExt.
-// FormatJsonExt is a custom JSON format that supports Infinity and NaN.
-func unmarshal(b []byte, format Format) (interface{}, error) {
-	switch format {
-	case FormatYaml:
-		var value interface{}
-		err := yaml.Unmarshal(b, &value)
-		return value, err
-	case FormatJson:
-		var value interface{}
-		err := json.Unmarshal(b, &value)
-		return value, err
-	case FormatJsonExt:
-		return jsonext.Unmarshal(b)
-	default:
-		return nil, fmt.Errorf("pathtree: unknown format %v", format)
-	}
-}
-
-// Marshals the value to the given format.
-//
-// Returns an error if the format is unknown.
-// Supported formats are FormatYaml, FormatJson, and FormatJsonExt.
-// FormatJsonExt is a custom JSON format that supports Infinity and NaN.
-func marshal(v interface{}, format Format) ([]byte, error) {
-	switch format {
-	case FormatYaml:
-		return yaml.Marshal(v)
-	case FormatJson:
-		return json.Marshal(v)
-	case FormatJsonExt:
-		return jsonext.Marshal(v)
-	default:
-		return nil, fmt.Errorf("pathtree: unknown format %v", format)
-	}
-}
-
-=======
->>>>>>> e95426d5
 // Sets the value at the path in the config tree.
 func updateAtPath(
 	tree TreeData,
