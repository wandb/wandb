--- conflicted
+++ resolved
@@ -41,15 +41,7 @@
 	// StreamRunUpserter is used to update the stream's run information.
 	StreamRunUpserter StreamRunUpserter
 
-<<<<<<< HEAD
-	// Respond is used to respond to the record, if necessary.
-	//
-	// It is called from the Sender goroutine.
-	Respond func(*spb.Record, *spb.RunUpdateResult)
-
 	ClientID           string
-=======
->>>>>>> 9df5ee54
 	Settings           *settings.Settings
 	BeforeRunEndCtx    context.Context
 	Operations         *wboperation.WandbOperations
