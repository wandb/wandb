package api

import (
	"encoding/base64"
	"fmt"
	"net/http"
	"strings"

	"github.com/hashicorp/go-retryablehttp"
)

func (client *clientImpl) Send(req *Request) (*http.Response, error) {
	retryableReq, err := retryablehttp.NewRequest(
		req.Method,
		client.backend.baseURL.JoinPath(req.Path).String(),
		req.Body,
	)
	if err != nil {
		return nil, fmt.Errorf("api: failed to create request: %v", err)
	}

	for headerKey, headerValue := range req.Headers {
		retryableReq.Header.Set(headerKey, headerValue)
	}

	return client.sendToWandbBackend(retryableReq)
}

func (client *clientImpl) Do(req *http.Request) (*http.Response, error) {
	retryableReq, err := retryablehttp.FromRequest(req)
	if err != nil {
		return nil, fmt.Errorf("api: failed to parse request: %v", err)
	}

	if client.isToWandb(req) {
		return client.sendToWandbBackend(retryableReq)
	}

	return client.send(retryableReq)
}

// Returns whether the request would go to the W&B backend.
func (client *clientImpl) isToWandb(req *http.Request) bool {
	if req.URL.Host != client.backend.baseURL.Host {
		return false
	}

	return strings.HasPrefix(req.URL.Path, client.backend.baseURL.Path)
}

// Sends a request intended for the W&B backend.
func (client *clientImpl) sendToWandbBackend(
	req *retryablehttp.Request,
) (*http.Response, error) {
	client.setClientHeaders(req)
	client.setAuthHeaders(req)
<<<<<<< HEAD

	client.backend.waitIfRateLimited()

	response, err := client.sendArbitrary(req)

	if response != nil {
		client.backend.processRateLimitHeaders(response)
	}

	return response, err
=======
	return client.send(req)
>>>>>>> 7605c6a1
}

// Sends any HTTP request.
func (client *clientImpl) send(
	req *retryablehttp.Request,
) (*http.Response, error) {
	resp, err := client.retryableHTTP.Do(req)

	if err != nil {
		return nil, fmt.Errorf("api: failed sending: %v", err)
	}

	return resp, nil
}

func (client *clientImpl) setClientHeaders(req *retryablehttp.Request) {
	for headerKey, headerValue := range client.extraHeaders {
		req.Header.Set(headerKey, headerValue)
	}
}

func (client *clientImpl) setAuthHeaders(req *retryablehttp.Request) {
	req.Header.Set("User-Agent", "wandb-core")
	req.Header.Set(
		"Authorization",
		"Basic "+base64.StdEncoding.EncodeToString(
			[]byte("api:"+client.backend.apiKey)),
	)
}<|MERGE_RESOLUTION|>--- conflicted
+++ resolved
@@ -54,20 +54,16 @@
 ) (*http.Response, error) {
 	client.setClientHeaders(req)
 	client.setAuthHeaders(req)
-<<<<<<< HEAD
 
 	client.backend.waitIfRateLimited()
 
-	response, err := client.sendArbitrary(req)
+	response, err := client.send(req)
 
 	if response != nil {
 		client.backend.processRateLimitHeaders(response)
 	}
 
 	return response, err
-=======
-	return client.send(req)
->>>>>>> 7605c6a1
 }
 
 // Sends any HTTP request.
