--- conflicted
+++ resolved
@@ -78,11 +78,7 @@
 		return nil, fmt.Errorf("api: failed sending: %v", err)
 	}
 
-<<<<<<< HEAD
 	client.backend.logFinalResponseOnError(req, resp)
-=======
-	client.backend.logFinalResponseOnError(retryableReq, resp)
->>>>>>> 1d284c45
 	return resp, nil
 }
 
