package api

import (
	"encoding/base64"
	"fmt"
	"net/http"
	"strings"

	"github.com/hashicorp/go-retryablehttp"
)

func (client *clientImpl) Send(req *Request) (*http.Response, error) {
	retryableReq, err := retryablehttp.NewRequest(
		req.Method,
		client.backend.baseURL.JoinPath(req.Path).String(),
		req.Body,
	)
	if err != nil {
		return nil, fmt.Errorf("api: failed to create request: %v", err)
	}

	for headerKey, headerValue := range req.Headers {
		retryableReq.Header.Set(headerKey, headerValue)
	}

	return client.sendToWandbBackend(retryableReq)
}

func (client *clientImpl) Do(req *http.Request) (*http.Response, error) {
	retryableReq, err := retryablehttp.FromRequest(req)
	if err != nil {
		return nil, fmt.Errorf("api: failed to parse request: %v", err)
	}

	if req.URL.Host == client.backend.baseURL.Host &&
		strings.HasPrefix(req.URL.Path, client.backend.baseURL.Path) {

		return client.sendToWandbBackend(retryableReq)
	}

	return client.sendArbitrary(retryableReq)
}

func (client *clientImpl) sendToWandbBackend(
	req *retryablehttp.Request,
) (*http.Response, error) {
<<<<<<< HEAD
	client.addClientHeaders(req)
	client.addAuthHeaders(req)

	client.backend.waitIfRateLimited()

	response, err := client.sendArbitrary(req)

	if response != nil {
		client.backend.processRateLimitHeaders(response)
	}

	return response, err
=======
	client.setClientHeaders(req)
	client.setAuthHeaders(req)
	return client.sendArbitrary(req)
>>>>>>> c6dff7e1
}

func (client *clientImpl) sendArbitrary(
	req *retryablehttp.Request,
) (*http.Response, error) {
	resp, err := client.retryableHTTP.Do(req)
	if err != nil {
		return nil, fmt.Errorf("api: failed sending: %v", err)
	}

	return resp, nil
}

func (client *clientImpl) setClientHeaders(req *retryablehttp.Request) {
	for headerKey, headerValue := range client.extraHeaders {
		req.Header.Set(headerKey, headerValue)
	}
}

func (client *clientImpl) setAuthHeaders(req *retryablehttp.Request) {
	req.Header.Set("User-Agent", "wandb-core")
	req.Header.Set(
		"Authorization",
		"Basic "+base64.StdEncoding.EncodeToString(
			[]byte("api:"+client.backend.apiKey)),
	)
}<|MERGE_RESOLUTION|>--- conflicted
+++ resolved
@@ -44,9 +44,8 @@
 func (client *clientImpl) sendToWandbBackend(
 	req *retryablehttp.Request,
 ) (*http.Response, error) {
-<<<<<<< HEAD
-	client.addClientHeaders(req)
-	client.addAuthHeaders(req)
+	client.setClientHeaders(req)
+	client.setAuthHeaders(req)
 
 	client.backend.waitIfRateLimited()
 
@@ -57,11 +56,6 @@
 	}
 
 	return response, err
-=======
-	client.setClientHeaders(req)
-	client.setAuthHeaders(req)
-	return client.sendArbitrary(req)
->>>>>>> c6dff7e1
 }
 
 func (client *clientImpl) sendArbitrary(
