--- conflicted
+++ resolved
@@ -6,6 +6,8 @@
 
 	"github.com/stretchr/testify/assert"
 	"github.com/stretchr/testify/require"
+	"github.com/wandb/segmentio-encoding/json"
+	"github.com/wandb/wandb/core/internal/pathtree"
 	"github.com/wandb/wandb/core/internal/runhistory"
 	"github.com/wandb/wandb/core/pkg/service"
 )
@@ -19,77 +21,69 @@
 	})
 
 	require.NoError(t, err)
-	x, exists := rh.GetNumber("a.b")
-	assert.True(t, exists)
-	assert.EqualValues(t, 1, x)
+	encoded, err := rh.ToExtendedJSON()
+	require.NoError(t, err)
+	assert.JSONEq(t, `{"a": {"b": 1}}`, string(encoded))
 }
 
 func TestSetRecord_NestedValue(t *testing.T) {
 	rh := runhistory.New()
-<<<<<<< HEAD
 
 	err := rh.SetFromRecord(&service.HistoryItem{
 		Key:       "a",
-		ValueJson: `{"b": 1, "c": {"d": 2.5, "e": "e"}}`,
+		ValueJson: `{"b": 1, "c": {"d": 2.5, "e": "e", "f": false}}`,
 	})
 
 	require.NoError(t, err)
-	ab, _ := rh.GetNumber("a.b")
-	acd, _ := rh.GetNumber("a.c.d")
-	ace, _ := rh.GetString("a.c.e")
-	assert.EqualValues(t, 1, ab)
-	assert.EqualValues(t, 2.5, acd)
-	assert.Equal(t, "e", ace)
-=======
-	items := []*service.HistoryItem{
-		{
-			Key:       "setting1",
-			ValueJson: "69",
-		},
-		{
-			NestedKey: []string{"config", "setting2"},
-			ValueJson: `{"value": 42}`,
-		},
-	}
-
-	rh.ApplyChangeRecord(items,
-		func(err error) {
-			t.Error("onError should not be called", err)
-		})
-
-	encoded, err := rh.Serialize()
+	encoded, err := rh.ToExtendedJSON()
 	require.NoError(t, err)
 	assert.JSONEq(t,
-		`{
-			"setting1": 69,
-			"config": {"setting2": {"value": 42}}
-		}`,
+		`{"a": {"b": 1, "c": {"d": 2.5, "e": "e", "f": false}}}`,
 		string(encoded))
->>>>>>> 846b8266
+}
+
+func TestSetRecord_UnmarshalError(t *testing.T) {
+	rh := runhistory.New()
+
+	err := rh.SetFromRecord(&service.HistoryItem{
+		Key:       "a",
+		ValueJson: "invalid",
+	})
+
+	assert.ErrorContains(t, err, "failed to unmarshal")
 }
 
 func TestNaN(t *testing.T) {
 	rh := runhistory.New()
 
-	rh.SetFloat("+inf", math.Inf(1))
-	rh.SetFloat("-inf", math.Inf(-1))
-	rh.SetFloat("nan", math.NaN())
+	rh.SetFloat(pathtree.TreePath{"+inf"}, math.Inf(1))
+	rh.SetFloat(pathtree.TreePath{"-inf"}, math.Inf(-1))
+	rh.SetFloat(pathtree.TreePath{"nan"}, math.NaN())
 
 	encoded, err := rh.ToExtendedJSON()
 	require.NoError(t, err)
-	assert.Equal(t,
-		`{"+inf":Infinity,"-inf":-Infinity,"nan":NaN}`,
-		string(encoded))
+	var asMap map[string]any
+	err = json.Unmarshal(encoded, &asMap)
+	require.NoError(t, err)
+	assert.Equal(t, asMap["+inf"], math.Inf(1))
+	assert.Equal(t, asMap["-inf"], math.Inf(-1))
+	assert.True(t, math.IsNaN(asMap["nan"].(float64))) // NaN != NaN
+}
+
+func TestSetBool(t *testing.T) {
+	rh := runhistory.New()
+
+	rh.SetBool(pathtree.TreePath{"bool"}, true)
+
+	encoded, _ := rh.ToExtendedJSON()
+	assert.Equal(t, `{"bool":true}`, string(encoded))
 }
 
 func TestSetInt(t *testing.T) {
 	rh := runhistory.New()
 
-	rh.SetInt("int", 123)
+	rh.SetInt(pathtree.TreePath{"int"}, 123)
 
-	x, exists := rh.GetNumber("int")
-	assert.True(t, exists)
-	assert.EqualValues(t, 123, x)
 	encoded, _ := rh.ToExtendedJSON()
 	assert.Equal(t, `{"int":123}`, string(encoded))
 }
@@ -97,53 +91,17 @@
 func TestSetFloat(t *testing.T) {
 	rh := runhistory.New()
 
-	rh.SetFloat("float", 1.23)
+	rh.SetFloat(pathtree.TreePath{"float"}, 1.23)
 
-	x, exists := rh.GetNumber("float")
-	assert.True(t, exists)
-	assert.EqualValues(t, 1.23, x)
 	encoded, _ := rh.ToExtendedJSON()
 	assert.Equal(t, `{"float":1.23}`, string(encoded))
 }
 
-<<<<<<< HEAD
 func TestSetString(t *testing.T) {
 	rh := runhistory.New()
-=======
-func TestSerialize(t *testing.T) {
-	rh := runhistory.New()
 
-	rh.ApplyChangeRecord([]*service.HistoryItem{
-		{Key: "config", ValueJson: `{"setting1":"value1"}`},
-	}, func(err error) {})
+	rh.SetString(pathtree.TreePath{"string"}, "abc")
 
-	actualJson, err := rh.Serialize()
-	if err != nil {
-		t.Fatal("Serialize failed:", err)
-	}
->>>>>>> 846b8266
-
-	rh.SetString("string", "abc")
-
-	x, exists := rh.GetString("string")
-	assert.True(t, exists)
-	assert.Equal(t, "abc", x)
 	encoded, _ := rh.ToExtendedJSON()
 	assert.Equal(t, `{"string":"abc"}`, string(encoded))
-}
-
-func TestGetNonExistent(t *testing.T) {
-	rh := runhistory.New()
-	rh.SetFloat("num", 1.23)
-	rh.SetString("string", "abc")
-
-	_, stringIsNumber := rh.GetNumber("string")
-	_, numberIsString := rh.GetString("num")
-	_, badKeyIsNumber := rh.GetNumber("nope")
-	_, badKeyIsString := rh.GetString("nope")
-
-	assert.False(t, stringIsNumber)
-	assert.False(t, numberIsString)
-	assert.False(t, badKeyIsNumber)
-	assert.False(t, badKeyIsString)
 }