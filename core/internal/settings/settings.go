// Defines W&B settings.
package settings

import (
	"fmt"
	"net/url"
	"time"

	"github.com/wandb/wandb/core/internal/auth"
	spb "github.com/wandb/wandb/core/pkg/service_go_proto"
	"google.golang.org/protobuf/types/known/wrapperspb"
)

// Settings for the SDK.
//
// This is derived from the Settings proto and adapted for use in Go.
type Settings struct {

	// The source proto.
	//
	// DO NOT ADD USAGES. Used to refactor incrementally.
	Proto *spb.Settings
}

// Parses the Settings proto into a Settings object.
func From(proto *spb.Settings) *Settings {
	return &Settings{Proto: proto}
}

// Ensures the APIKey is set if it needs to be.
//
// Reads the API key from .netrc if it's not already set.
func (s *Settings) EnsureAPIKey() error {
	if s.GetAPIKey() != "" || s.IsOffline() {
		return nil
	}

	baseUrl := s.Proto.GetBaseUrl().GetValue()
	u, err := url.Parse(baseUrl)
	if err != nil {
		return fmt.Errorf("settings: failed to parse base URL: %v", err)
	}

	host := u.Hostname()
	_, password, err := auth.GetNetrcLogin(host)
	if err != nil {
		return fmt.Errorf("settings: failed to get API key from netrc: %v", err)
	}
	s.Proto.ApiKey = &wrapperspb.StringValue{Value: password}

	return nil
}

// The W&B API key.
//
// This can be empty if we're in offline mode.
func (s *Settings) GetAPIKey() string {
	return s.Proto.ApiKey.GetValue()
}

// Path to file containing an identity token for authentication.
func (s *Settings) GetIdentityTokenFile() string {
	return s.Proto.IdentityTokenFile.GetValue()
}

// Whether we are in offline mode.
func (s *Settings) IsOffline() bool {
	return s.Proto.XOffline.GetValue()
}

// Whether we are syncing a run from the transaction log.
func (s *Settings) IsSync() bool {
	return s.Proto.XSync.GetValue()
}

// Path to the transaction log file, that is being synced.
func (s *Settings) GetTransactionLogPath() string {
	return s.Proto.SyncFile.GetValue()
}

// Whether we are in shared mode.
//
// In "shared" mode, multiple processes can write to the same run,
// for example from different machines.
func (s *Settings) IsSharedMode() bool {
	return s.Proto.XShared.GetValue()
}

// The ID of the run.
func (s *Settings) GetRunID() string {
	return s.Proto.RunId.GetValue()
}

// The W&B URL where the run can be viewed.
func (s *Settings) GetRunURL() string {
	return s.Proto.RunUrl.GetValue()
}

// The W&B project ID.
func (s *Settings) GetProject() string {
	return s.Proto.Project.GetValue()
}

// The W&B entity, like a user or a team.
func (s *Settings) GetEntity() string {
	return s.Proto.Entity.GetValue()
}

// The start time of the run in microseconds since the Unix epoch.
func (s *Settings) GetStartTime() time.Time {
	seconds := s.Proto.XStartTime.GetValue()
	return time.UnixMicro(int64(seconds * 1e6))
}

// The root directory that will be used to derive other paths.
// Such as the wandb directory, and the run directory.
//
// By default, this is the current working directory.
func (s *Settings) GetRootDir() string {
	return s.Proto.RootDir.GetValue()
}

// The directory for storing log files.
func (s *Settings) GetLogDir() string {
	return s.Proto.LogDir.GetValue()
}

// Filename to use for internal logs.
func (s *Settings) GetInternalLogFile() string {
	return s.Proto.LogInternal.GetValue()
}

// Absolute path to the local directory where this run's files are stored.
func (s *Settings) GetFilesDir() string {
	return s.Proto.FilesDir.GetValue()
}

// Unix glob patterns relative to `files_dir` to not upload.
func (s *Settings) GetIgnoreGlobs() []string {
	return s.Proto.IgnoreGlobs.GetValue()
}

// The URL for the W&B backend.
//
// Used for GraphQL and "filestream" operations.
func (s *Settings) GetBaseURL() string {
	return s.Proto.BaseUrl.GetValue()
}

// An approximate maximum request size for the filestream API.
func (s *Settings) GetFileStreamMaxBytes() int32 {
	return s.Proto.XFileStreamMaxBytes.GetValue()
}

// Additional headers to add to all outgoing HTTP requests.
func (s *Settings) GetExtraHTTPHeaders() map[string]string {
	return s.Proto.XExtraHttpHeaders.GetValue()
}

// Maximum number of retries for filestream operations.
func (s *Settings) GetFileStreamMaxRetries() int32 {
	return s.Proto.XFileStreamRetryMax.GetValue()
}

// Initial wait in-between filestream retries.
func (s *Settings) GetFileStreamRetryWaitMin() time.Duration {
	return time.Second * time.Duration(s.Proto.XFileStreamRetryWaitMinSeconds.GetValue())
}

// Final wait in-between filestream retries.
func (s *Settings) GetFileStreamRetryWaitMax() time.Duration {
	return time.Second * time.Duration(s.Proto.XFileStreamRetryWaitMaxSeconds.GetValue())
}

// Per-retry timeout for filestream operations.
func (s *Settings) GetFileStreamTimeout() time.Duration {
	return time.Second * time.Duration(s.Proto.XFileStreamTimeoutSeconds.GetValue())
}

// Interval at which to transmit filestream updates.
func (s *Settings) GetFileStreamTransmitInterval() time.Duration {
	return time.Second * time.Duration(s.Proto.XFileStreamTransmitInterval.GetValue())
}

// Maximum number of retries for file upload/download operations.
func (s *Settings) GetFileTransferMaxRetries() int32 {
	return s.Proto.XFileTransferRetryMax.GetValue()
}

// Initial wait in-between file upload/download retries.
func (s *Settings) GetFileTransferRetryWaitMin() time.Duration {
	return time.Second * time.Duration(
		s.Proto.XFileTransferRetryWaitMinSeconds.GetValue())
}

// Final wait in-between file upload/download retries.
func (s *Settings) GetFileTransferRetryWaitMax() time.Duration {
	return time.Second * time.Duration(
		s.Proto.XFileTransferRetryWaitMaxSeconds.GetValue())
}

// Per-retry timeout for file upload/download operations.
func (s *Settings) GetFileTransferTimeout() time.Duration {
	return time.Second * time.Duration(
		s.Proto.XFileTransferTimeoutSeconds.GetValue())
}

// Maximum number of retries for GraphQL operations.
func (s *Settings) GetGraphQLMaxRetries() int32 {
	return s.Proto.XGraphqlRetryMax.GetValue()
}

// Initial wait in-between GraphQL retries.
func (s *Settings) GetGraphQLRetryWaitMin() time.Duration {
	return time.Second * time.Duration(
		s.Proto.XGraphqlRetryWaitMinSeconds.GetValue())
}

// Final wait in-between GraphQL retries.
func (s *Settings) GetGraphQLRetryWaitMax() time.Duration {
	return time.Second * time.Duration(
		s.Proto.XGraphqlRetryWaitMaxSeconds.GetValue())
}

// Per-retry timeout for GraphQL operations.
func (s *Settings) GetGraphQLTimeout() time.Duration {
	return time.Second * time.Duration(
		s.Proto.XGraphqlTimeoutSeconds.GetValue())
}

// Custom proxy for http requests to W&B.
func (s *Settings) GetHTTPProxy() string {
	return s.Proto.HttpProxy.GetValue()
}

// Custom proxy for https requests to W&B.
func (s *Settings) GetHTTPSProxy() string {
	return s.Proto.HttpsProxy.GetValue()
}

// Path to the script that created the run, if available.
func (s *Settings) GetProgram() string {
	return s.Proto.Program.GetValue()
}

// The relative path from the root repository directory to the script that
// created the run. If the script is not in the root repository directory,
// this will be the relative path from the current working directory to the
// script.
//
// For example, if the script is /home/user/project/example.py, and the root
// repository directory is /home/user/project, then the relative path is
// example.py.
//
// If couldn't find the relative path, this will be an empty string.
func (s *Settings) GetProgramRelativePath() string {
	return s.Proto.ProgramRelpath.GetValue()
}

// The relative path from the current working directory to the code path.
//
// For example, if the code path is /home/user/project/example.py, and the
// current working directory is /home/user/project, then the code path local
// is example.py.
//
// If couldn't find the relative path, this will be an empty string.
func (s *Settings) GetProgramRelativePathFromCwd() string {
	return s.Proto.XCodePathLocal.GetValue()
}

// The absolute path from the root repository directory to the script that
// created the run. Root repository directory is defined as the directory
// containing the .git directory, if it exists. Otherwise, it's the current
// working directory.
func (s *Settings) GetProgramAbsolutePath() string {
	return s.Proto.ProgramAbspath.GetValue()
}

// The arguments passed to the script that created the run, if available.
func (s *Settings) GetArgs() []string {
	return s.Proto.XArgs.GetValue()
}

// The operating system of the machine running the run.
func (s *Settings) GetOS() string {
	return s.Proto.XOs.GetValue()
}

// The Docker image used to execute the script.
func (s *Settings) GetDockerImageName() string {
	return s.Proto.Docker.GetValue()
}

// The CUDA version of the machine running the run.
func (s *Settings) GetCUDAVersion() string {
	return s.Proto.XCuda.GetValue()
}

// The executable used to execute the script.
func (s *Settings) GetExecutable() string {
	return s.Proto.XExecutable.GetValue()
}

// The Python version used to execute the script.
func (s *Settings) GetPython() string {
	return s.Proto.XPython.GetValue()
}

// The Colab URL, if available.
func (s *Settings) GetColabURL() string {
	return s.Proto.ColabUrl.GetValue()
}

// The name of the host processor the run is running on.
func (s *Settings) GetHostProcessorName() string {
	return s.Proto.Host.GetValue()
}

// The W&B user name.
func (s *Settings) GetUserName() string {
	return s.Proto.Username.GetValue()
}

// The W&B email address.
func (s *Settings) GetEmail() string {
	return s.Proto.Email.GetValue()
}

// Specifies the resume behavior for the run. The available options are:
//
// "must": Resumes from an existing run with the same ID. If no such run exists,
// it will result in failure.
//
// "allow": Attempts to resume from an existing run with the same ID. If none is
// found, a new run will be created.
//
// "never": Always starts a new run. If a run with the same ID already exists,
// it will result in failure.
//
// "auto": Automatically resumes from the most recent failed run on the same
// machine.
func (s *Settings) GetResume() string {
	return s.Proto.Resume.GetValue()
}

// ResumeFrom (or Rewind) information for the run.
func (s *Settings) GetResumeFrom() *spb.RunMoment {
	return s.Proto.ResumeFrom
}

// Fork information for the run.
func (s *Settings) GetForkFrom() *spb.RunMoment {
	return s.Proto.ForkFrom
}

// The W&B sweep URL.
func (s *Settings) GetSweepURL() string {
	return s.Proto.SweepUrl.GetValue()
}

// Whether to create a job artifact for W&B Launch.
func (s *Settings) IsJobCreationDisabled() bool {
	return s.Proto.DisableJobCreation.GetValue() || s.Proto.XDisableMachineInfo.GetValue()
}

// Checks whether console capture is enabled. If it is, stdout and stderr
// will be captured and sent to W&B.
func (s *Settings) IsConsoleCaptureEnabled() bool {
	return s.Proto.Console.GetValue() != "off"
}

<<<<<<< HEAD
// Whether to create a job artifact for W&B Launch.
func (s *Settings) IsJobCreationDisabled() bool {
	return s.Proto.DisableJobCreation.GetValue() || s.Proto.XDisableMachineInfo.GetValue()
=======
// Whether to disable system metrics collection.
func (s *Settings) IsDisableStats() bool {
	return s.Proto.XDisableStats.GetValue()
>>>>>>> e7c06b8c
}

// Whether to disable metadata collection.
func (s *Settings) IsDisableMeta() bool {
	return s.Proto.XDisableMeta.GetValue()
}

// Whether to save the code used to create the run.
func (s *Settings) IsSaveCode() bool {
	return s.Proto.SaveCode.GetValue()
}

// Whether to disable git capture and diff generation.
func (s *Settings) IsDisableGit() bool {
	return s.Proto.DisableGit.GetValue()
}

// Whether to disable machine info collection, such as hostname and hardware specs.
func (s *Settings) GetDisableMachineInfo() bool {
	return s.Proto.XDisableMachineInfo.GetValue()
}

// Whether to disable machine info collection, such as hostname and hardware specs.
func (s *Settings) GetDisableMachineInfo() bool {
	return s.Proto.XDisableMachineInfo.GetValue()
}

// Update methods.
//
// These are used to update the settings in the proto.

// Updates the start time of the run.
func (s *Settings) UpdateStartTime(startTime time.Time) {
	s.Proto.XStartTime = &wrapperspb.DoubleValue{
		Value: float64(startTime.UnixNano()) / 1e9,
	}
}

// Updates the run's entity name.
func (s *Settings) UpdateEntity(entity string) {
	s.Proto.Entity = &wrapperspb.StringValue{Value: entity}
}

// Updates the run's project name.
func (s *Settings) UpdateProject(project string) {
	s.Proto.Project = &wrapperspb.StringValue{Value: project}
}

// Updates the run's display name.
func (s *Settings) UpdateDisplayName(displayName string) {
	s.Proto.RunName = &wrapperspb.StringValue{Value: displayName}
}<|MERGE_RESOLUTION|>--- conflicted
+++ resolved
@@ -291,11 +291,6 @@
 	return s.Proto.Docker.GetValue()
 }
 
-// The CUDA version of the machine running the run.
-func (s *Settings) GetCUDAVersion() string {
-	return s.Proto.XCuda.GetValue()
-}
-
 // The executable used to execute the script.
 func (s *Settings) GetExecutable() string {
 	return s.Proto.XExecutable.GetValue()
@@ -369,15 +364,9 @@
 	return s.Proto.Console.GetValue() != "off"
 }
 
-<<<<<<< HEAD
-// Whether to create a job artifact for W&B Launch.
-func (s *Settings) IsJobCreationDisabled() bool {
-	return s.Proto.DisableJobCreation.GetValue() || s.Proto.XDisableMachineInfo.GetValue()
-=======
 // Whether to disable system metrics collection.
 func (s *Settings) IsDisableStats() bool {
 	return s.Proto.XDisableStats.GetValue()
->>>>>>> e7c06b8c
 }
 
 // Whether to disable metadata collection.
@@ -393,11 +382,6 @@
 // Whether to disable git capture and diff generation.
 func (s *Settings) IsDisableGit() bool {
 	return s.Proto.DisableGit.GetValue()
-}
-
-// Whether to disable machine info collection, such as hostname and hardware specs.
-func (s *Settings) GetDisableMachineInfo() bool {
-	return s.Proto.XDisableMachineInfo.GetValue()
 }
 
 // Whether to disable machine info collection, such as hostname and hardware specs.
