--- conflicted
+++ resolved
@@ -38,16 +38,11 @@
 
 	writer *debouncedWriter
 
-<<<<<<< HEAD
 	logger                *observability.CoreLogger
 	runfilesUploaderOrNil runfiles.Uploader
-=======
-	logger    *observability.CoreLogger
-	extraWork runwork.ExtraWork
 
 	// captureEnabled indicates whether to capture console output.
 	captureEnabled bool
->>>>>>> bef53c5e
 }
 
 type Params struct {
@@ -131,16 +126,10 @@
 
 		consoleOutputFile: params.ConsoleOutputFile,
 
-<<<<<<< HEAD
 		writer:                writer,
 		logger:                params.Logger,
 		runfilesUploaderOrNil: params.RunfilesUploaderOrNil,
-=======
-		writer:         writer,
-		logger:         params.Logger,
-		extraWork:      params.ExtraWork,
-		captureEnabled: params.Settings.IsConsoleCaptureEnabled(),
->>>>>>> bef53c5e
+		captureEnabled:        params.Settings.IsConsoleCaptureEnabled(),
 	}
 }
 
@@ -149,17 +138,12 @@
 // It must run before the filestream is closed.
 func (s *Sender) Finish() {
 	s.writer.Wait()
-<<<<<<< HEAD
 
-	if s.runfilesUploaderOrNil != nil {
+	if s.captureEnabled && s.runfilesUploaderOrNil != nil {
 		s.runfilesUploaderOrNil.UploadNow(
 			s.consoleOutputFile,
 			filetransfer.RunFileKindWandb,
 		)
-=======
-	if s.captureEnabled {
-		s.uploadOutputFile()
->>>>>>> bef53c5e
 	}
 }
 
