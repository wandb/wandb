package filetransfer

import (
	"github.com/hashicorp/go-retryablehttp"
	"github.com/wandb/wandb/core/internal/observability"
)

type FileTransfer interface {
	Upload(task *DefaultUploadTask) error
	Download(task *DefaultDownloadTask) error
}

type ReferenceArtifactFileTransfer interface {
	Upload(task *ReferenceArtifactUploadTask) error
	Download(task *ReferenceArtifactDownloadTask) error
}

// FileTransfers is a collection of file transfers by upload destination type.
type FileTransfers struct {
	// Default makes an HTTP request to the destination URL with the file contents.
	Default FileTransfer
<<<<<<< HEAD
	GCS     ReferenceArtifactFileTransfer
	S3      ReferenceArtifactFileTransfer
=======

	// GCS connects to GCloud to upload/download files given their paths
	GCS ReferenceArtifactFileTransfer
>>>>>>> 4d3edcf7
}

// NewFileTransfers creates a new fileTransfers
func NewFileTransfers(
	client *retryablehttp.Client,
	logger *observability.CoreLogger,
	fileTransferStats FileTransferStats,
) *FileTransfers {
	defaultFileTransfer := NewDefaultFileTransfer(client, logger, fileTransferStats)
	gcsFileTransfer := NewGCSFileTransfer(nil, logger, fileTransferStats)

<<<<<<< HEAD
	gcsFileTransfer, err := NewGCSFileTransfer(nil, logger, fileTransferStats)
	if err != nil {
		logger.CaptureError(err)
	} else {
		filetransfers.GCS = gcsFileTransfer
	}

	s3FileTransfer, err := NewS3FileTransfer(nil, logger, fileTransferStats)
	if err != nil {
		logger.CaptureError(err)
	} else {
		filetransfers.S3 = s3FileTransfer
=======
	return &FileTransfers{
		Default: defaultFileTransfer,
		GCS:     gcsFileTransfer,
>>>>>>> 4d3edcf7
	}
}<|MERGE_RESOLUTION|>--- conflicted
+++ resolved
@@ -19,14 +19,12 @@
 type FileTransfers struct {
 	// Default makes an HTTP request to the destination URL with the file contents.
 	Default FileTransfer
-<<<<<<< HEAD
-	GCS     ReferenceArtifactFileTransfer
-	S3      ReferenceArtifactFileTransfer
-=======
 
 	// GCS connects to GCloud to upload/download files given their paths
 	GCS ReferenceArtifactFileTransfer
->>>>>>> 4d3edcf7
+
+	// S3 connects to AWS to upload/download files given their paths
+	S3 ReferenceArtifactFileTransfer
 }
 
 // NewFileTransfers creates a new fileTransfers
@@ -37,24 +35,11 @@
 ) *FileTransfers {
 	defaultFileTransfer := NewDefaultFileTransfer(client, logger, fileTransferStats)
 	gcsFileTransfer := NewGCSFileTransfer(nil, logger, fileTransferStats)
+	s3FileTransfer, _ := NewS3FileTransfer(nil, logger, fileTransferStats)
 
-<<<<<<< HEAD
-	gcsFileTransfer, err := NewGCSFileTransfer(nil, logger, fileTransferStats)
-	if err != nil {
-		logger.CaptureError(err)
-	} else {
-		filetransfers.GCS = gcsFileTransfer
-	}
-
-	s3FileTransfer, err := NewS3FileTransfer(nil, logger, fileTransferStats)
-	if err != nil {
-		logger.CaptureError(err)
-	} else {
-		filetransfers.S3 = s3FileTransfer
-=======
 	return &FileTransfers{
 		Default: defaultFileTransfer,
 		GCS:     gcsFileTransfer,
->>>>>>> 4d3edcf7
+		S3:		 s3FileTransfer,
 	}
 }