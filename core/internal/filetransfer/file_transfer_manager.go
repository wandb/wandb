--- conflicted
+++ resolved
@@ -101,20 +101,12 @@
 		if task.Err != nil {
 			fm.logger.CaptureError(
 				fmt.Errorf(
-<<<<<<< HEAD
-					"filetransfer: uploader: error uploading: %v",
-					task.Err,
-				),
-				"path", task.Path,
-				"url", task.Url)
-=======
 					"filetransfer: uploader: error uploading to %v: %v",
 					task.Url,
 					task.Err,
 				),
 				"path", task.Path,
 			)
->>>>>>> 2187006f
 		}
 
 		// Execute the callback.
