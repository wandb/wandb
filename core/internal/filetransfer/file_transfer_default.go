--- conflicted
+++ resolved
@@ -102,21 +102,16 @@
 		}
 		req.Header.Set(parts[0], parts[1])
 	}
-<<<<<<< HEAD
 	if task.Context != nil {
 		req = req.WithContext(task.Context)
 	}
 	resp, err := ft.client.Do(req)
 	if err != nil {
 		return err
-	} else if resp.StatusCode < 200 || resp.StatusCode > 299 {
+	} else if resp == nil || resp.StatusCode < 200 || resp.StatusCode > 299 {
 		return fmt.Errorf("file transfer: upload: failed to upload: %v", resp.Status)
 	}
 	return nil
-=======
-	_, err = ft.client.Do(req)
-	return err
->>>>>>> e1a60c99
 }
 
 // Download downloads a file from the server
