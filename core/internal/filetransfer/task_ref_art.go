package filetransfer

import (
	"fmt"
	"net/url"
)

// ReferenceArtifactTask is a task to upload/download a reference artifacts
type ReferenceArtifactTask struct {
	OnComplete TaskCompletionCallback

	// FileKind is the category of file being uploaded or downloaded
	FileKind RunFileKind

	// PathOrPrefix is either the full local path to the file, or in the case
	// when the artifact was uploaded with `checksum=False`, the path to the
	// folder where the files will be downloaded, aka the path prefix
	PathOrPrefix string

	// Size is the number of bytes the reference object is
	Size int64

	// Error, if any.
	Err error

	// Reference to the artifact being transfered
	Reference string

	// VersionId is the version of the file we want to download. Different
	// cloud providers use different types of versions, so we store this as
	// an interface and determine the type based on the reference
	VersionId interface{}

	// Digest is the checksum to ensure the correct files are being downloaded
	//
	// This is the same as Reference when the artifact was uploaded with
	// `checksum=False`, and indicates we need to download every object
	// that has Reference as a prefix.
	Digest string
}

// ReferenceArtifactUploadTask uploads a reference artifact
type ReferenceArtifactUploadTask ReferenceArtifactTask

func (t *ReferenceArtifactUploadTask) Execute(fts *FileTransfers) error {
	ft, err := getStorageProvider(t.Reference, fts)
	if err != nil {
		return err
	}

	err = ft.Upload(t)
	return err
}
func (t *ReferenceArtifactUploadTask) Complete(fts FileTransferStats) {
	t.OnComplete.Complete()
	if fts != nil {
		fts.UpdateUploadStats(FileUploadInfo{
			FileKind:      t.FileKind,
			Path:          t.PathOrPrefix,
			UploadedBytes: t.Size,
			TotalBytes:    t.Size,
		})
	}
}
func (t *ReferenceArtifactUploadTask) String() string {
	return fmt.Sprintf(
		"ReferenceArtifactUploadTask{Path: %s, Ref: %s, Size: %d}",
		t.PathOrPrefix, t.Reference, t.Size,
	)
}
func (t *ReferenceArtifactUploadTask) SetError(err error) { t.Err = err }

// ReferenceArtifactUploadTask downloads a reference artifact
type ReferenceArtifactDownloadTask ReferenceArtifactTask

func (t *ReferenceArtifactDownloadTask) Execute(fts *FileTransfers) error {
	ft, err := getStorageProvider(t.Reference, fts)
	if err != nil {
		return err
	}

	err = ft.Download(t)
	return err
}
func (t *ReferenceArtifactDownloadTask) Complete(fts FileTransferStats) {
	t.OnComplete.Complete()
}
func (t *ReferenceArtifactDownloadTask) String() string {
	return fmt.Sprintf(
		"ReferenceArtifactDownloadTask{Path: %s, Ref: %s, Size: %d}",
		t.PathOrPrefix, t.Reference, t.Size,
	)
}
func (t *ReferenceArtifactDownloadTask) SetError(err error) { t.Err = err }

func (t *ReferenceArtifactDownloadTask) HasSingleFile() bool { return t.Digest != t.Reference }

func (t *ReferenceArtifactDownloadTask) ShouldCheckDigest() bool { return t.Digest != t.Reference }

<<<<<<< HEAD
func (t *ReferenceArtifactDownloadTask) VersionIDString() (string, bool) {
	strVersionId, ok := t.VersionId.(string)
	return strVersionId, ok
=======
func (t *ReferenceArtifactDownloadTask) SetVersionID(val any) error {
	switch val.(type) {
	case string, int64, float64:
		t.VersionId = val
	default:
		return fmt.Errorf("reference artifact task: error setting version id of unexpected type: %v", val)
	}
	return nil
}

func (t *ReferenceArtifactDownloadTask) VersionIDNumber() (int64, bool) {
	floatVal, ok := t.VersionId.(float64)
	if ok {
		return int64(floatVal), ok
	}
	intVal, ok := t.VersionId.(int64)
	return intVal, ok
>>>>>>> 596fa335
}

func getStorageProvider(ref string, fts *FileTransfers) (ReferenceArtifactFileTransfer, error) {
	uriParts, err := url.Parse(ref)
	switch {
	case err != nil:
		return nil, err
	case uriParts.Scheme == "gs":
		if fts.GCS == nil {
			return nil, fmt.Errorf("reference artifact task: gcs client could not be instantiated")
		}
		return fts.GCS, nil
	case uriParts.Scheme == "s3":
		if fts.S3 == nil {
			return nil, fmt.Errorf("reference artifact task: s3 client could not be instantiated")
		}
		return fts.S3, nil
	default:
		return nil, fmt.Errorf("reference artifact task: unknown reference type: %s", ref)
	}
}<|MERGE_RESOLUTION|>--- conflicted
+++ resolved
@@ -97,11 +97,6 @@
 
 func (t *ReferenceArtifactDownloadTask) ShouldCheckDigest() bool { return t.Digest != t.Reference }
 
-<<<<<<< HEAD
-func (t *ReferenceArtifactDownloadTask) VersionIDString() (string, bool) {
-	strVersionId, ok := t.VersionId.(string)
-	return strVersionId, ok
-=======
 func (t *ReferenceArtifactDownloadTask) SetVersionID(val any) error {
 	switch val.(type) {
 	case string, int64, float64:
@@ -119,7 +114,11 @@
 	}
 	intVal, ok := t.VersionId.(int64)
 	return intVal, ok
->>>>>>> 596fa335
+}
+
+func (t *ReferenceArtifactDownloadTask) VersionIDString() (string, bool) {
+	strVersionId, ok := t.VersionId.(string)
+	return strVersionId, ok
 }
 
 func getStorageProvider(ref string, fts *FileTransfers) (ReferenceArtifactFileTransfer, error) {
