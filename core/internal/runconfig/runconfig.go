--- conflicted
+++ resolved
@@ -84,19 +84,12 @@
 			continue
 		}
 
-<<<<<<< HEAD
-		updates = append(updates, &pathtree.PathItem{
-			Path:  keyPath(item),
-			Value: value,
-		})
-=======
 		switch x := value.(type) {
 		case map[string]any:
 			rc.pathTree.SetSubtree(keyPath(item), x)
 		default:
 			rc.pathTree.Set(keyPath(item), x)
 		}
->>>>>>> 232983d4
 	}
 
 	for _, item := range configRecord.GetRemove() {
@@ -155,30 +148,6 @@
 	)
 }
 
-<<<<<<< HEAD
-// internalSubtree returns the "_wandb" subtree of the config.
-func (rc *RunConfig) internalSubtree() pathtree.TreeData {
-	node, found := rc.pathTree.Tree()["_wandb"]
-	if !found {
-		return rc.setEmptyInternalSubtree()
-	}
-
-	// Panic if the type is wrong, which should never happen.
-	wandbInternal := node.(pathtree.TreeData)
-	if wandbInternal == nil {
-		return rc.setEmptyInternalSubtree()
-	}
-
-	return wandbInternal
-}
-
-// setEmptyInternalSubtree sets the "_wandb" key to an empty map and returns it.
-func (rc *RunConfig) setEmptyInternalSubtree() pathtree.TreeData {
-	wandbInternal := make(pathtree.TreeData)
-	rc.pathTree.Tree()["_wandb"] = wandbInternal
-	return wandbInternal
-}
-=======
 func (rc *RunConfig) addUnsetKeysFromSubtree(
 	oldConfig map[string]any,
 	prefix []string,
@@ -200,7 +169,6 @@
 
 	// Clone `prefix` so that it's safe to use for appending.
 	prefixCopy := slices.Clone(prefix)
->>>>>>> 232983d4
 
 	for key, value := range oldConfig {
 		if rc.pathTree.HasNode(pathtree.TreePath{key}) {
