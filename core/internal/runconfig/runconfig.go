--- conflicted
+++ resolved
@@ -46,16 +46,11 @@
 	configRecord *service.ConfigRecord,
 	onError func(error),
 ) {
-<<<<<<< HEAD
-	update := configRecord.GetUpdate()
-	runConfig.ApplyUpdate(update, onError, pathtree.FormatJson)
-=======
 	updates := make([]*pathtree.PathItem, len(configRecord.GetUpdate()))
 	for i, item := range configRecord.GetUpdate() {
 		updates[i] = pathtree.FromItem(item)
 	}
-	runConfig.ApplyUpdate(updates, onError)
->>>>>>> 10490661
+	runConfig.ApplyUpdate(updates, onError, pathtree.FormatJson)
 
 	removes := make([]*pathtree.PathItem, len(configRecord.GetRemove()))
 	for i, item := range configRecord.GetRemove() {
