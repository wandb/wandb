package stream_test

import (
	"context"
	"testing"
	"time"

	"github.com/Khan/genqlient/graphql"
	"github.com/stretchr/testify/assert"
	"github.com/wandb/wandb/core/internal/featurechecker"
	"github.com/wandb/wandb/core/internal/filestream"
	"github.com/wandb/wandb/core/internal/filetransfer"
	"github.com/wandb/wandb/core/internal/gqlmock"
	"github.com/wandb/wandb/core/internal/mailbox"
	"github.com/wandb/wandb/core/internal/observability"
	"github.com/wandb/wandb/core/internal/observabilitytest"
	"github.com/wandb/wandb/core/internal/runfiles"
	"github.com/wandb/wandb/core/internal/runupserter"
	"github.com/wandb/wandb/core/internal/runworktest"
	wbsettings "github.com/wandb/wandb/core/internal/settings"
	"github.com/wandb/wandb/core/internal/stream"
	"github.com/wandb/wandb/core/internal/waiting"
	"github.com/wandb/wandb/core/internal/watchertest"
	"github.com/wandb/wandb/core/internal/wboperation"
	"github.com/wandb/wandb/core/pkg/artifacts"
	spb "github.com/wandb/wandb/core/pkg/service_go_proto"
	"go.uber.org/mock/gomock"
	"google.golang.org/protobuf/types/known/wrapperspb"
)

const validLinkArtifactResponse = `{
	"linkArtifact": { "versionIndex": 0 }
}`

<<<<<<< HEAD
func makeSender(client graphql.Client) (*stream.Sender, *stream.StreamRun, *wbsettings.Settings, *observability.CoreLogger) {
=======
func makeSender(t *testing.T, client graphql.Client) *stream.Sender {
	t.Helper()
>>>>>>> 691a1a70
	runWork := runworktest.New()
	logger := observabilitytest.NewTestLogger(t)
	settings := wbsettings.From(&spb.Settings{
		RunId:   &wrapperspb.StringValue{Value: "run1"},
		Console: &wrapperspb.StringValue{Value: "off"},
		ApiKey:  &wrapperspb.StringValue{Value: "test-api-key"},
	})
	backend := stream.NewBackend(logger, settings)
	fileStreamFactory := &filestream.FileStreamFactory{
		Logger:   logger,
		Printer:  observability.NewPrinter(),
		Settings: settings,
	}
	fileTransferManager := stream.NewFileTransferManager(
		filetransfer.NewFileTransferStats(),
		logger,
		settings,
	)
	runfilesUploaderFactory := &runfiles.UploaderFactory{
		FileTransfer: fileTransferManager,
		FileWatcher:  watchertest.NewFakeWatcher(),
		GraphQL:      client,
		Logger:       logger,
		Settings:     settings,
	}
	streamRun := stream.NewStreamRun()

	senderFactory := stream.SenderFactory{
		Logger:                  logger,
		Settings:                settings,
		Backend:                 backend,
		FileStreamFactory:       fileStreamFactory,
		FileTransferManager:     fileTransferManager,
		RunfilesUploaderFactory: runfilesUploaderFactory,
		Mailbox:                 mailbox.New(),
		GraphqlClient:           client,
		FeatureProvider:         featurechecker.NewServerFeaturesCache(nil, logger),
		StreamRun:               streamRun,
	}
	return senderFactory.New(runWork), streamRun, settings, logger
}

// Seed a minimal RunUpserter so Sender can resolve entity/project/run for GraphQL fallback.
func seedRunUpserter(t *testing.T, sr *stream.StreamRun, settings *wbsettings.Settings, logger *observability.CoreLogger) {
	t.Helper()
	rec := &spb.Record{RecordType: &spb.Record_Run{Run: &spb.RunRecord{Entity: "entity", Project: "project", RunId: "run"}}}
	upserter, err := runupserter.InitRun(rec, runupserter.RunUpserterParams{
		DebounceDelay:      waiting.NewDelay(1 * time.Millisecond),
		ClientID:           "test-client",
		Settings:           settings,
		BeforeRunEndCtx:    context.Background(),
		Operations:         wboperation.NewOperations(),
		FeatureProvider:    featurechecker.NewServerFeaturesCache(nil, logger),
		GraphqlClientOrNil: nil,
		Logger:             logger,
	})
	assert.NoError(t, err)
	assert.NoError(t, sr.SetRunUpserter(upserter))
}

func TestSendRequestStopStatus_FallsBackToGraphQL(t *testing.T) {
	mockGQL := gqlmock.NewMockClient()
	sender, sr, settings, logger := makeSender(mockGQL)

	// Ensure Sender has a RunUpserter so it can construct gql vars.
	seedRunUpserter(t, sr, settings, logger)

	rec := &spb.Record{
		RecordType: &spb.Record_Request{
			Request: &spb.Request{
				RequestType: &spb.Request_StopStatus{
					StopStatus: &spb.StopStatusRequest{},
				},
			},
		},
		Control: &spb.Control{MailboxSlot: "slot"},
	}

	mockGQL.StubMatchOnce(
		gqlmock.WithOpName("RunStoppedStatus"),
		`{"project": {"run": {"stopped": true}}}`,
	)

	sender.SendRecord(rec)
	res := <-sender.ResponseChan()
	resp := res.GetResponse().GetStopStatusResponse()
	assert.NotNil(t, resp)
	assert.Equal(t, true, resp.GetRunShouldStop())
}

// Verify that arguments are properly passed through to graphql
func TestSendLinkArtifact(t *testing.T) {
	mockGQL := gqlmock.NewMockClient()
<<<<<<< HEAD
	sender, _, _, _ := makeSender(mockGQL)
=======
	sender := makeSender(t, mockGQL)
>>>>>>> 691a1a70

	// 1. When both clientId and serverId are sent, serverId is used
	linkArtifact := &spb.Record{
		RecordType: &spb.Record_Request{
			Request: &spb.Request{
				RequestType: &spb.Request_LinkArtifact{
					LinkArtifact: &spb.LinkArtifactRequest{
						ClientId:         "clientId",
						ServerId:         "serverId",
						PortfolioName:    "portfolioName",
						PortfolioEntity:  "portfolioEntity",
						PortfolioProject: "portfolioProject",
					},
				},
			},
		},
		Control: &spb.Control{
			MailboxSlot: "junk",
		},
	}

	mockGQL.StubMatchOnce(
		gqlmock.WithOpName("LinkArtifact"),
		validLinkArtifactResponse,
	)
	sender.SendRecord(linkArtifact)
	<-sender.ResponseChan()

	requests := mockGQL.AllRequests()
	assert.Len(t, requests, 1)
	gqlmock.AssertVariables(t,
		requests[0],
		gqlmock.GQLVar("projectName", gomock.Eq("portfolioProject")),
		gqlmock.GQLVar("entityName", gomock.Eq("portfolioEntity")),
		gqlmock.GQLVar("artifactPortfolioName", gomock.Eq("portfolioName")),
		gqlmock.GQLVar("clientId", gomock.Eq(nil)),
		gqlmock.GQLVar("artifactId", gomock.Eq("serverId")))

	// 2. When only clientId is sent, clientId is used
	linkArtifact = &spb.Record{
		RecordType: &spb.Record_Request{
			Request: &spb.Request{
				RequestType: &spb.Request_LinkArtifact{
					LinkArtifact: &spb.LinkArtifactRequest{
						ClientId:         "clientId",
						ServerId:         "",
						PortfolioName:    "portfolioName",
						PortfolioEntity:  "portfolioEntity",
						PortfolioProject: "portfolioProject",
					},
				},
			},
		},
	}

	mockGQL.StubMatchOnce(
		gqlmock.WithOpName("LinkArtifact"),
		validLinkArtifactResponse,
	)
	sender.SendRecord(linkArtifact)
	<-sender.ResponseChan()

	requests = mockGQL.AllRequests()
	assert.Len(t, requests, 2)
	gqlmock.AssertVariables(t,
		requests[1],
		gqlmock.GQLVar("projectName", gomock.Eq("portfolioProject")),
		gqlmock.GQLVar("entityName", gomock.Eq("portfolioEntity")),
		gqlmock.GQLVar("artifactPortfolioName", gomock.Eq("portfolioName")),
		gqlmock.GQLVar("clientId", gomock.Eq("clientId")),
		gqlmock.GQLVar("artifactId", gomock.Eq(nil)))

	// 3. When only serverId is sent, serverId is used
	linkArtifact = &spb.Record{
		RecordType: &spb.Record_Request{
			Request: &spb.Request{
				RequestType: &spb.Request_LinkArtifact{
					LinkArtifact: &spb.LinkArtifactRequest{
						ClientId:         "",
						ServerId:         "serverId",
						PortfolioName:    "portfolioName",
						PortfolioEntity:  "portfolioEntity",
						PortfolioProject: "portfolioProject",
					},
				},
			},
		},
	}

	mockGQL.StubMatchOnce(
		gqlmock.WithOpName("LinkArtifact"),
		validLinkArtifactResponse,
	)
	sender.SendRecord(linkArtifact)
	<-sender.ResponseChan()

	requests = mockGQL.AllRequests()
	assert.Len(t, requests, 3)
	gqlmock.AssertVariables(t,
		requests[2],
		gqlmock.GQLVar("projectName", gomock.Eq("portfolioProject")),
		gqlmock.GQLVar("entityName", gomock.Eq("portfolioEntity")),
		gqlmock.GQLVar("artifactPortfolioName", gomock.Eq("portfolioName")),
		gqlmock.GQLVar("clientId", gomock.Eq(nil)),
		gqlmock.GQLVar("artifactId", gomock.Eq("serverId")))
}

func TestSendUseArtifact(t *testing.T) {
	mockGQL := gqlmock.NewMockClient()
<<<<<<< HEAD
	sender, _, _, _ := makeSender(mockGQL)
=======
	sender := makeSender(t, mockGQL)
>>>>>>> 691a1a70

	useArtifact := &spb.Record{
		RecordType: &spb.Record_UseArtifact{
			UseArtifact: &spb.UseArtifactRecord{
				Id:      "artifactId",
				Type:    "job",
				Name:    "artifactName",
				Partial: nil,
			},
		},
	}
	// verify doesn't panic if used job artifact
	sender.SendRecord(useArtifact)

	// verify doesn't panic if partial job is broken
	useArtifact = &spb.Record{
		RecordType: &spb.Record_UseArtifact{
			UseArtifact: &spb.UseArtifactRecord{
				Id:   "artifactId",
				Type: "job",
				Name: "artifactName",
				Partial: &spb.PartialJobArtifact{
					JobName: "jobName",
					SourceInfo: &spb.JobSource{
						SourceType: "repo",
						Source: &spb.Source{
							Git: &spb.GitSource{
								GitInfo: &spb.GitInfo{
									Commit: "commit",
									Remote: "remote",
								},
							},
						},
					},
				},
			},
		},
	}
	sender.SendRecord(useArtifact)
}

var validFetchOrgEntityFromEntityResponse = `{
	"entity": {
		"organization": {
			"name": "orgName",
			"orgEntity": {
				"name": "orgEntityName_123"
			}
		}
	}
}`

func TestLinkRegistryArtifact(t *testing.T) {
	registryProject := artifacts.RegistryProjectPrefix + "projectName"
	expectLinkArtifactFailure := "expect link artifact to fail, wrong org entity"

	testCases := []struct {
		name              string
		inputOrganization string
		isOldServer       bool
		errorMessage      string
	}{
		{"Link registry artifact with orgName updated server", "orgName", false, ""},
		{"Link registry artifact with orgName old server", "orgName", true, expectLinkArtifactFailure},
		{"Link registry artifact with orgEntity name updated server", "orgEntityName_123", false, ""},
		{"Link registry artifact with orgEntity name old server", "orgEntityName_123", true, ""},
		{"Link registry artifact with short hand path updated server", "", false, ""},
		{"Link registry artifact with short hand path old server", "", true, "unsupported"},
		{"Link with wrong org/orgEntity name with updated server", "potato", false, "update the target path"},
		{"Link with wrong org/orgEntity name with updated server", "potato", true, expectLinkArtifactFailure},
	}
	for _, tc := range testCases {
		mockGQL := gqlmock.NewMockClient()

		newLinker := func(req *spb.LinkArtifactRequest) *artifacts.ArtifactLinker {
			return &artifacts.ArtifactLinker{
				Ctx:           context.Background(),
				LinkArtifact:  req,
				GraphqlClient: mockGQL,
			}
		}

		// If user is on old server, we can't fetch the org entity name so just directly call link artifact
		numExpectedRequests := 3
		if tc.isOldServer {
			numExpectedRequests = 2
		}

		t.Run("Link registry artifact with orgName updated server", func(t *testing.T) {
			req := &spb.LinkArtifactRequest{
				ClientId:              "clientId123",
				PortfolioName:         "portfolioName",
				PortfolioEntity:       "entityName",
				PortfolioProject:      registryProject,
				PortfolioAliases:      nil,
				PortfolioOrganization: tc.inputOrganization,
			}

			var validTypeFieldsResponse string
			if tc.isOldServer {
				validTypeFieldsResponse = `{"TypeInfo": {"fields": []}}`
			} else {
				validTypeFieldsResponse = `{
		"TypeInfo": {
			"fields": [{"name": "orgEntity"}]
		}
	}`
			}
			mockGQL.StubMatchOnce(
				gqlmock.WithOpName("TypeFields"),
				validTypeFieldsResponse,
			)

			mockGQL.StubMatchOnce(
				gqlmock.WithOpName("LinkArtifact"),
				validLinkArtifactResponse,
			)

			mockGQL.StubMatchOnce(
				gqlmock.WithOpName("FetchOrgEntityFromEntity"),
				validFetchOrgEntityFromEntityResponse,
			)

			linker := newLinker(req)
			_, err := linker.Link()
			if err != nil {
				assert.NotEmpty(t, tc.errorMessage)
				assert.ErrorContainsf(t, err, tc.errorMessage,
					"Expected error containing: %s", tc.errorMessage)
				return
			}

			// This error is not triggered by Link() because its linkArtifact that fails
			// and we aren't actually calling it.
			// Here we are checking that the org entity being passed into linkArtifact
			// is wrong so we know the query will fail.
			if tc.errorMessage == expectLinkArtifactFailure {
				requests := mockGQL.AllRequests()
				assert.Len(t, requests, numExpectedRequests)

				// Confirms that the request is incorrectly put into link artifact graphql request
				gqlmock.AssertVariables(t,
					requests[numExpectedRequests-1],
					gqlmock.GQLVar("projectName", gomock.Eq(registryProject)),
					// Here the entity name is not orgEntityName_123 and this will fail if actually called
					gqlmock.GQLVar("entityName", gomock.Not(gomock.Eq("orgEntityName_123"))),
					gqlmock.GQLVar("artifactPortfolioName", gomock.Eq("portfolioName")),
					gqlmock.GQLVar("clientId", gomock.Eq("clientId123")),
					gqlmock.GQLVar("artifactId", gomock.Nil()))
			} else {
				// If no error, check that we are passing in the correct org entity name into linkArtifact
				assert.Empty(t, tc.errorMessage)
				assert.NoError(t, err)
				requests := mockGQL.AllRequests()
				assert.Len(t, requests, numExpectedRequests)

				gqlmock.AssertVariables(t,
					requests[numExpectedRequests-1],
					gqlmock.GQLVar("projectName", gomock.Eq(registryProject)),
					gqlmock.GQLVar("entityName", gomock.Eq("orgEntityName_123")),
					gqlmock.GQLVar("artifactPortfolioName", gomock.Eq("portfolioName")),
					gqlmock.GQLVar("clientId", gomock.Eq("clientId123")),
					gqlmock.GQLVar("artifactId", gomock.Nil()))
			}
		})
	}
}<|MERGE_RESOLUTION|>--- conflicted
+++ resolved
@@ -32,12 +32,8 @@
 	"linkArtifact": { "versionIndex": 0 }
 }`
 
-<<<<<<< HEAD
-func makeSender(client graphql.Client) (*stream.Sender, *stream.StreamRun, *wbsettings.Settings, *observability.CoreLogger) {
-=======
-func makeSender(t *testing.T, client graphql.Client) *stream.Sender {
+func makeSender(t *testing.T, client graphql.Client) (*stream.Sender, *stream.StreamRun, *wbsettings.Settings, *observability.CoreLogger) {
 	t.Helper()
->>>>>>> 691a1a70
 	runWork := runworktest.New()
 	logger := observabilitytest.NewTestLogger(t)
 	settings := wbsettings.From(&spb.Settings{
@@ -100,7 +96,7 @@
 
 func TestSendRequestStopStatus_FallsBackToGraphQL(t *testing.T) {
 	mockGQL := gqlmock.NewMockClient()
-	sender, sr, settings, logger := makeSender(mockGQL)
+	sender, sr, settings, logger := makeSender(t, mockGQL)
 
 	// Ensure Sender has a RunUpserter so it can construct gql vars.
 	seedRunUpserter(t, sr, settings, logger)
@@ -131,11 +127,7 @@
 // Verify that arguments are properly passed through to graphql
 func TestSendLinkArtifact(t *testing.T) {
 	mockGQL := gqlmock.NewMockClient()
-<<<<<<< HEAD
-	sender, _, _, _ := makeSender(mockGQL)
-=======
-	sender := makeSender(t, mockGQL)
->>>>>>> 691a1a70
+	sender, _, _, _ := makeSender(t, mockGQL)
 
 	// 1. When both clientId and serverId are sent, serverId is used
 	linkArtifact := &spb.Record{
@@ -245,11 +237,7 @@
 
 func TestSendUseArtifact(t *testing.T) {
 	mockGQL := gqlmock.NewMockClient()
-<<<<<<< HEAD
-	sender, _, _, _ := makeSender(mockGQL)
-=======
-	sender := makeSender(t, mockGQL)
->>>>>>> 691a1a70
+	sender, _, _, _ := makeSender(t, mockGQL)
 
 	useArtifact := &spb.Record{
 		RecordType: &spb.Record_UseArtifact{
