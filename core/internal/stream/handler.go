--- conflicted
+++ resolved
@@ -513,25 +513,9 @@
 	}
 
 	metadata := &spb.MetadataRequest{
-<<<<<<< HEAD
-		Os:            h.settings.GetXOs().GetValue(),
-		Python:        h.settings.GetXPython().GetValue(),
-		Host:          h.settings.GetHost().GetValue(),
-		Program:       h.settings.GetProgram().GetValue(),
-		CodePath:      h.settings.GetProgramRelpath().GetValue(),
-		CodePathLocal: h.settings.GetXCodePathLocal().GetValue(),
-		Email:         h.settings.GetEmail().GetValue(),
-		Root:          h.settings.GetRootDir().GetValue(),
-		Username:      h.settings.GetUsername().GetValue(),
-		Docker:        h.settings.GetDocker().GetValue(),
-		Executable:    h.settings.GetXExecutable().GetValue(),
-		Args:          h.settings.GetXArgs().GetValue(),
-		Colab:         h.settings.GetColabUrl().GetValue(),
-=======
 		Os:            h.settings.GetOS(),
 		Python:        h.settings.GetPython(),
 		Host:          h.settings.GetHostProcessorName(),
-		Cuda:          h.settings.GetCUDAVersion(),
 		Program:       h.settings.GetProgram(),
 		CodePath:      h.settings.GetProgramRelativePath(),
 		CodePathLocal: h.settings.GetProgramRelativePathFromCwd(),
@@ -542,27 +526,18 @@
 		Executable:    h.settings.GetExecutable(),
 		Args:          h.settings.GetArgs(),
 		Colab:         h.settings.GetColabURL(),
->>>>>>> e7c06b8c
 		StartedAt:     run.GetStartTime(),
 		Git:           git,
 	}
 	h.handleMetadata(metadata)
 
 	// start the system monitor
-<<<<<<< HEAD
-	if !h.settings.GetXDisableStats().GetValue() && !h.settings.GetXDisableMachineInfo().GetValue() {
-=======
-	if !h.settings.IsDisableStats() {
->>>>>>> e7c06b8c
+	if !h.settings.IsDisableStats() && !h.settings.GetDisableMachineInfo() {
 		h.systemMonitor.Start()
 	}
 
 	// save code and patch
-<<<<<<< HEAD
-	if h.settings.GetSaveCode().GetValue() && !h.settings.GetXDisableMachineInfo().GetValue() {
-=======
-	if h.settings.IsSaveCode() {
->>>>>>> e7c06b8c
+	if h.settings.IsSaveCode() && !h.settings.GetDisableMachineInfo() {
 		h.handleCodeSave()
 		h.handlePatchSave()
 	}
@@ -649,11 +624,7 @@
 
 func (h *Handler) handlePatchSave() {
 	// capture git state
-<<<<<<< HEAD
-	if h.settings.GetDisableGit().GetValue() || h.settings.GetXDisableMachineInfo().GetValue() {
-=======
-	if h.settings.IsDisableGit() {
->>>>>>> e7c06b8c
+	if h.settings.IsDisableGit() || h.settings.GetDisableMachineInfo() {
 		return
 	}
 
@@ -701,11 +672,7 @@
 func (h *Handler) handleMetadata(request *spb.MetadataRequest) {
 	// TODO: Sending metadata as a request for now, eventually this should be turned into
 	//  a record and stored in the transaction log
-<<<<<<< HEAD
-	if h.settings.GetXDisableMeta().GetValue() || h.settings.GetXDisableMachineInfo().GetValue() {
-=======
-	if h.settings.IsDisableMeta() {
->>>>>>> e7c06b8c
+	if h.settings.IsDisableMeta() || h.settings.GetDisableMachineInfo() {
 		return
 	}
 
