package stream

import (
	"context"
	"errors"
	"fmt"
	"os"
	"path/filepath"
	"sync"
	"time"

	"github.com/Khan/genqlient/graphql"
	"github.com/google/wire"

	"github.com/wandb/wandb/core/internal/api"
	"github.com/wandb/wandb/core/internal/debounce"
	"github.com/wandb/wandb/core/internal/featurechecker"
	fs "github.com/wandb/wandb/core/internal/filestream"
	"github.com/wandb/wandb/core/internal/filetransfer"
	"github.com/wandb/wandb/core/internal/gql"
	"github.com/wandb/wandb/core/internal/mailbox"
	"github.com/wandb/wandb/core/internal/nullify"
	"github.com/wandb/wandb/core/internal/observability"
	"github.com/wandb/wandb/core/internal/paths"
	"github.com/wandb/wandb/core/internal/runconsolelogs"
	"github.com/wandb/wandb/core/internal/runfiles"
	"github.com/wandb/wandb/core/internal/runhandle"
	"github.com/wandb/wandb/core/internal/runsummary"
	"github.com/wandb/wandb/core/internal/runwork"
	"github.com/wandb/wandb/core/internal/settings"
	"github.com/wandb/wandb/core/internal/sharedmode"
	"github.com/wandb/wandb/core/internal/waiting"
	"github.com/wandb/wandb/core/internal/watcher"
	"github.com/wandb/wandb/core/internal/wboperation"
	"github.com/wandb/wandb/core/pkg/artifacts"
	"github.com/wandb/wandb/core/pkg/launch"

	spb "github.com/wandb/wandb/core/pkg/service_go_proto"
)

const (
	summaryDebouncerRateLimit = 1 / 30.0 // todo: audit rate limit
	summaryDebouncerBurstSize = 1        // todo: audit burst size
)

var SenderProviders = wire.NewSet(
	wire.Struct(new(SenderFactory), "*"),
)

// SenderFactory constructs a Sender.
type SenderFactory struct {
	ClientID                sharedmode.ClientID
	Logger                  *observability.CoreLogger
	Operations              *wboperation.WandbOperations
	Settings                *settings.Settings
	Backend                 *api.Backend
	FeatureProvider         *featurechecker.ServerFeaturesCache
	FileStreamFactory       *fs.FileStreamFactory
	FileTransferManager     filetransfer.FileTransferManager
	FileTransferStats       filetransfer.FileTransferStats
	FileWatcher             watcher.Watcher
	RunfilesUploaderFactory *runfiles.UploaderFactory
	GraphqlClient           graphql.Client
	Peeker                  *observability.Peeker
	RunHandle               *runhandle.RunHandle
	Mailbox                 *mailbox.Mailbox
}

// Sender performs blocking operations to process Work, such as uploading data.
type Sender struct {
	// mu is a coarse mutex for accessing non-threadsafe Sender state.
	//
	// It is locked while processing a Record and at specific times during
	// the finishRun goroutine to guard anything that's not threadsafe.
	mu sync.Mutex

	// runWork is the run's channel of records
	runWork runwork.RunWork

	// logger is the logger for the sender
	logger *observability.CoreLogger

	operations *wboperation.WandbOperations

	// settings is the settings for the sender
	settings *settings.Settings

	// outChan is the channel for dispatcher messages
	outChan chan *spb.Result

	// graphqlClient is the graphql client
	graphqlClient graphql.Client

	// fileStream is the file stream
	fileStream fs.FileStream

	// fileTransferManager is the file uploader/downloader
	fileTransferManager filetransfer.FileTransferManager

	// fileTransferStats tracks file upload progress
	fileTransferStats filetransfer.FileTransferStats

	// fileWatcher notifies when files in the file system are changed
	fileWatcher watcher.Watcher

	// runfilesUploader manages uploading a run's files
	runfilesUploader runfiles.Uploader

	// artifactsSaver manages artifact uploads
	artifactsSaver *artifacts.ArtifactSaveManager

	// artifactWG is a wait group for artifact-related goroutines
	artifactWG sync.WaitGroup

	// summaryDebouncer is the debouncer for summary updates
	summaryDebouncer *debounce.Debouncer

	// runHandle is parts of the Stream initialized after the first RunRecord
	runHandle *runhandle.RunHandle

	// runSummary is the full summary for the run
	runSummary *runsummary.RunSummary

	// Keep track of exit record to pass to file stream when the time comes
	exitRecord *spb.Record

	// Keep track of sync finish record to pass to file stream when the time comes
	syncFinishRecord *spb.Record

	// Keep track of finishWithoutExitRecord to pass to file stream if and when the time comes
	finishWithoutExitRecord *spb.Record

	// jobBuilder is the job builder for creating jobs from the run
	// that allow users to re-run the run with different configurations
	jobBuilder *launch.JobBuilder

	// networkPeeker is a helper for peeking into network responses
	networkPeeker *observability.Peeker

	// mailbox is used to store cancel functions for each mailbox slot
	mailbox *mailbox.Mailbox

	// consoleLogsSender uploads captured console output.
	consoleLogsSender *runconsolelogs.Sender
}

<<<<<<< HEAD
// NewSender creates a new Sender with the given settings
func NewSender(
	params SenderParams,
) *Sender {

	consoleLogsSenderParams := runconsolelogs.Params{
		FilesDir:              params.Settings.GetFilesDir(),
		EnableCapture:         params.Settings.IsConsoleCaptureEnabled(),
		Logger:                params.Logger,
		FileStreamOrNil:       params.FileStream,
		Label:                 params.Settings.GetLabel(),
		RunfilesUploaderOrNil: params.RunfilesUploader,
		Multipart:             params.Settings.IsConsoleMultipart(),
		ChunkMaxBytes:         params.Settings.GetConsoleChunkMaxBytes(),
		ChunkMaxSeconds:       params.Settings.GetConsoleChunkMaxSeconds(),
		Structured: params.FeatureProvider.GetFeature(
=======
// New returns a new Sender.
func (f *SenderFactory) New(runWork runwork.RunWork) *Sender {
	// Guaranteed not to fail.
	maybeOutputFileName, _ := paths.Relative(ConsoleFileName)
	outputFileName := *maybeOutputFileName

	if f.Settings.GetLabel() != "" {
		sanitizedLabel := fileutil.SanitizeFilename(f.Settings.GetLabel())
		// Guaranteed not to fail.
		// split filename and extension
		extension := filepath.Ext(string(outputFileName))
		path, _ := paths.Relative(
			fmt.Sprintf(
				"%s_%s%s",
				strings.TrimSuffix(string(outputFileName), extension),
				sanitizedLabel,
				extension,
			),
		)
		outputFileName = *path
	}

	// If console capture is enabled, we need to create a multipart console log file.
	if f.Settings.IsConsoleMultipart() {
		// This is guaranteed not to fail.
		timestamp := time.Now()
		extension := filepath.Ext(string(outputFileName))
		path, _ := paths.Relative(
			filepath.Join(
				"logs",
				fmt.Sprintf(
					"%s_%s_%09d%s",
					strings.TrimSuffix(string(outputFileName), extension),
					timestamp.Format("20060102_150405"),
					timestamp.Nanosecond(),
					extension,
				),
			),
		)
		outputFileName = *path
	}

	var fileStream fs.FileStream
	if !f.Settings.IsOffline() {
		fileStream = NewFileStream(
			f.FileStreamFactory,
			f.Backend,
			f.Settings,
			f.Peeker,
			f.ClientID,
		)
	}

	var runfilesUploader runfiles.Uploader
	if !f.Settings.IsOffline() {
		runfilesUploader = f.RunfilesUploaderFactory.New(
			/*batchDelay=*/ waiting.NewDelay(50*time.Millisecond),
			runWork,
			fileStream,
		)
	}

	consoleLogsSenderParams := runconsolelogs.Params{
		ConsoleOutputFile:     outputFileName,
		FilesDir:              f.Settings.GetFilesDir(),
		EnableCapture:         f.Settings.IsConsoleCaptureEnabled(),
		Logger:                f.Logger,
		FileStreamOrNil:       fileStream,
		Label:                 f.Settings.GetLabel(),
		RunfilesUploaderOrNil: runfilesUploader,
		Structured: f.FeatureProvider.GetFeature(
			context.Background(),
>>>>>>> 00ff56a1
			spb.ServerFeature_STRUCTURED_CONSOLE_LOGS,
		).Enabled,
	}

	s := &Sender{
		runWork:             runWork,
		logger:              f.Logger,
		operations:          f.Operations,
		settings:            f.Settings,
		fileStream:          fileStream,
		fileTransferManager: f.FileTransferManager,
		fileTransferStats:   f.FileTransferStats,
		fileWatcher:         f.FileWatcher,
		runfilesUploader:    runfilesUploader,
		artifactsSaver: artifacts.NewArtifactSaveManager(
			f.Logger,
			f.GraphqlClient,
			f.FileTransferManager,
			f.FeatureProvider.GetFeature(
				context.Background(),
				spb.ServerFeature_USE_ARTIFACT_WITH_ENTITY_AND_PROJECT_INFORMATION,
			).Enabled,
		),
		networkPeeker: f.Peeker,
		graphqlClient: f.GraphqlClient,
		mailbox:       f.Mailbox,
		runHandle:     f.RunHandle,
		runSummary:    runsummary.New(),
		outChan:       make(chan *spb.Result, BufferSize),
		summaryDebouncer: debounce.NewDebouncer(
			summaryDebouncerRateLimit,
			summaryDebouncerBurstSize,
			f.Logger,
		),
		consoleLogsSender: runconsolelogs.New(consoleLogsSenderParams),
	}

	backendOrNil := f.Backend
	if !s.settings.IsOffline() && backendOrNil != nil && !s.settings.IsJobCreationDisabled() {
		s.jobBuilder = launch.NewJobBuilder(s.settings.Proto, s.logger, false)
	}

	return s
}

// ResponseChan contains responses for the client.
func (h *Sender) ResponseChan() <-chan *spb.Result {
	return h.outChan
}

// Do processes all work on the input channel.
func (s *Sender) Do(allWork <-chan runwork.Work) {
	defer s.logger.Reraise()
	s.logger.Info("sender: started", "stream_id", s.settings.GetRunID())

	hangDetectionInChan := make(chan runwork.Work, 32)
	hangDetectionOutChan := make(chan struct{}, 32)
	go s.warnOnLongOperations(hangDetectionInChan, hangDetectionOutChan)

	for work := range allWork {
		hangDetectionInChan <- work

		s.logger.Debug(
			"sender: got work",
			"work", work,
			"stream_id", s.settings.GetRunID(),
		)

		s.mu.Lock()
		work.Process(s.sendRecord, s.outChan)

		// TODO: reevaluate the logic here
		s.summaryDebouncer.Debounce(s.streamSummary)
		s.mu.Unlock()

		hangDetectionOutChan <- struct{}{}
	}

	close(hangDetectionInChan)
	close(hangDetectionOutChan)

	s.Close()
	s.logger.Info("sender: closed", "stream_id", s.settings.GetRunID())
}

// warnOnLongOperations logs a warning for each message received
// on the first channel for which no message is received on the second
// channel within some time.
func (s *Sender) warnOnLongOperations(
	hangDetectionInChan <-chan runwork.Work,
	hangDetectionOutChan <-chan struct{},
) {
outerLoop:
	for work := range hangDetectionInChan {
		start := time.Now()

		for i := 0; ; i++ {
			select {
			case <-hangDetectionOutChan:
				if i > 0 {
					s.logger.CaptureInfo(
						"sender: succeeded after taking longer than expected",
						"seconds", time.Since(start).Seconds(),
						"work", work.DebugInfo(),
					)
				}

				continue outerLoop

			case <-time.After(10 * time.Minute):
				if i < 6 {
					s.logger.CaptureWarn(
						"sender: taking a long time",
						"seconds", time.Since(start).Seconds(),
						"work", work.DebugInfo(),
					)
				}
			}
		}
	}

}

func (s *Sender) Close() {
	// sender is done processing data, close our dispatch channel
	close(s.outChan)
}

func (s *Sender) respond(record *spb.Record, response any) {
	if record == nil {
		s.logger.Error("sender: respond: nil record")
		return
	}

	switch x := response.(type) {
	case *spb.Response:
		s.respondResponse(record, x)
	case *spb.RunExitResult:
		s.respondExit(record, x)
	case *spb.RunUpdateResult:
		s.respondRunUpdate(record, x)
	case nil:
		s.logger.CaptureFatalAndPanic(
			errors.New("sender: respond: nil response"))
	default:
		s.logger.CaptureFatalAndPanic(
			fmt.Errorf("sender: respond: unexpected type %T", x))
	}
}

func (s *Sender) respondRunUpdate(record *spb.Record, run *spb.RunUpdateResult) {
	result := &spb.Result{
		ResultType: &spb.Result_RunResult{RunResult: run},
		Control:    record.Control,
		Uuid:       record.Uuid,
	}
	s.outChan <- result
}

// respondResponse responds to a response record
func (s *Sender) respondResponse(record *spb.Record, response *spb.Response) {
	result := &spb.Result{
		ResultType: &spb.Result_Response{Response: response},
		Control:    record.Control,
		Uuid:       record.Uuid,
	}
	s.outChan <- result
}

// respondExit responds to an exit record
func (s *Sender) respondExit(record *spb.Record, exit *spb.RunExitResult) {
	if !s.exitRecord.GetControl().GetReqResp() &&
		s.exitRecord.GetControl().GetMailboxSlot() == "" {
		return
	}
	result := &spb.Result{
		ResultType: &spb.Result_ExitResult{ExitResult: exit},
		Control:    record.Control,
		Uuid:       record.Uuid,
	}
	s.outChan <- result
}

func (s *Sender) SendRecord(record *spb.Record) {
	// this is for testing purposes only yet
	s.sendRecord(record)
}

// sendRecord sends a record
//
//gocyclo:ignore
func (s *Sender) sendRecord(record *spb.Record) {
	switch x := record.RecordType.(type) {
	case *spb.Record_Header:
		// no-op
	case *spb.Record_Footer:
		// no-op
	case *spb.Record_Final:
		// no-op
	case *spb.Record_Exit:
		s.sendExit(record)
	case *spb.Record_Alert:
		s.sendAlert(record, x.Alert)
	case *spb.Record_Metric:
		s.sendMetric(record, x.Metric)
	case *spb.Record_Files:
		s.sendFiles(record, x.Files)
	case *spb.Record_History:
		s.sendHistory(x.History)
	case *spb.Record_Summary:
		s.sendSummary(record, x.Summary)
	case *spb.Record_Config:
		s.sendConfig(record, x.Config)
	case *spb.Record_Stats:
		s.sendSystemMetrics(x.Stats)
	case *spb.Record_OutputRaw:
		s.sendOutputRaw(record, x.OutputRaw)
	case *spb.Record_Output:
		s.sendOutput(record, x.Output)
	case *spb.Record_Telemetry:
		s.sendTelemetry(record, x.Telemetry)
	case *spb.Record_Environment:
		s.sendEnvironment(x.Environment)
	case *spb.Record_Preempting:
		s.sendPreempting(x.Preempting)
	case *spb.Record_Request:
		s.sendRequest(record, x.Request)
	case *spb.Record_UseArtifact:
		s.sendUseArtifact(record)
	case *spb.Record_Artifact:
		s.sendArtifact(record, x.Artifact)
	case nil:
		s.logger.CaptureFatalAndPanic(
			errors.New("sender: sendRecord: nil RecordType"))
	default:
		s.logger.CaptureFatalAndPanic(
			fmt.Errorf("sender: sendRecord: unexpected type %T", x))
	}
}

// sendRequest sends a request
func (s *Sender) sendRequest(record *spb.Record, request *spb.Request) {
	switch x := request.RequestType.(type) {
	case *spb.Request_ServerInfo:
	case *spb.Request_CheckVersion:
		// These requests were removed from the client, so we don't need to
		// handle them. Keep for now should be removed in the future
	case *spb.Request_RunStart:
		s.sendRequestRunStart(x.RunStart)
	case *spb.Request_NetworkStatus:
		s.sendRequestNetworkStatus(record, x.NetworkStatus)
	case *spb.Request_LogArtifact:
		s.sendRequestLogArtifact(record, x.LogArtifact)
	case *spb.Request_LinkArtifact:
		s.sendLinkArtifact(record, x.LinkArtifact)
	case *spb.Request_DownloadArtifact:
		s.sendRequestDownloadArtifact(record, x.DownloadArtifact)
	case *spb.Request_SyncFinish:
		s.sendRequestSyncFinish(record, x.SyncFinish)
	case *spb.Request_SenderRead:
		// TODO: implement this
	case *spb.Request_StopStatus:
		s.sendRequestStopStatus(record, x.StopStatus)
	case *spb.Request_JobInput:
		s.sendRequestJobInput(x.JobInput)
	case *spb.Request_RunFinishWithoutExit:
		s.sendRequestRunFinishWithoutExit(record, x.RunFinishWithoutExit)
	case nil:
		s.logger.CaptureFatalAndPanic(
			errors.New("sender: sendRequest: nil RequestType"))
	default:
		s.logger.CaptureFatalAndPanic(
			fmt.Errorf("sender: sendRequest: unexpected type %T", x))
	}
}

// updateSettings updates the settings from the run record upon a run start
// with the information from the server
func (s *Sender) updateSettings() {
	upserter, _ := s.runHandle.Upserter()
	if s.settings == nil || upserter == nil {
		return
	}

	// StartTime should be generally thought of as the Run last modified time
	// as it gets updated at a run branching point, such as resume, fork, or rewind
	startTime := upserter.StartTime()
	if s.settings.GetStartTime().IsZero() && !startTime.IsZero() {
		s.settings.UpdateStartTime(startTime)
	}

	runPath := upserter.RunPath()

	// TODO: verify that this is the correct update logic
	if runPath.Entity != "" {
		s.settings.UpdateEntity(runPath.Entity)
	}
	if runPath.Project != "" {
		s.settings.UpdateProject(runPath.Project)
	}
	if displayName := upserter.DisplayName(); displayName != "" {
		s.settings.UpdateDisplayName(displayName)
	}
}

// sendRequestRunStart sends a run start request to start all the stream
// components that need to be started and to update the settings
func (s *Sender) sendRequestRunStart(_ *spb.RunStartRequest) {
	upserter, err := s.runHandle.Upserter()
	if err != nil {
		s.logger.CaptureError(
			fmt.Errorf("sender: sendRequestRunStart: %v", err))
		return
	}

	s.updateSettings()

	runPath := upserter.RunPath()

	if s.fileStream != nil {
		s.fileStream.Start(
			runPath.Entity,
			runPath.Project,
			runPath.RunID,
			upserter.FileStreamOffsets(),
		)
	}
}

func (s *Sender) sendRequestNetworkStatus(
	record *spb.Record,
	_ *spb.NetworkStatusRequest,
) {
	// in case of network peeker is not set, we don't need to do anything
	if s.networkPeeker == nil {
		return
	}

	// send the network status response if there is any
	if response := s.networkPeeker.Read(); len(response) > 0 {
		s.respond(record,
			&spb.Response{
				ResponseType: &spb.Response_NetworkStatusResponse{
					NetworkStatusResponse: &spb.NetworkStatusResponse{
						NetworkResponses: response,
					},
				},
			},
		)
	}
}

func (s *Sender) sendJobFlush() {
	if s.jobBuilder == nil {
		return
	}

	upserter, err := s.runHandle.Upserter()
	if err != nil {
		s.logger.CaptureError(fmt.Errorf("sender: sendJobFlush: %v", err))
		return
	}

	output := s.runSummary.ToNestedMaps()

	op := s.operations.New("saving job artifact")
	defer op.Finish()

	artifact, err := s.jobBuilder.Build(
		op.Context(s.runWork.BeforeEndCtx()),
		s.graphqlClient,
		upserter.ConfigMap(),
		output,
	)
	if err != nil {
		s.logger.Error(
			"sender: sendDefer: failed to build job artifact", "error", err,
		)
		return
	}
	if artifact == nil {
		s.logger.Info("sender: sendDefer: no job artifact to save")
		return
	}

	result := <-s.artifactsSaver.Save(
		op.Context(s.runWork.BeforeEndCtx()),
		artifact,
		0,
		"",
	)
	if result.Err != nil {
		s.logger.CaptureError(
			fmt.Errorf("sender: failed to save job artifact: %v", result.Err))
	}
}

// startFinishRun flushes all asynchronous work and shuts down all subcomponents
// at the end of a run.
//
// Everything happens in a separate goroutine during which the Sender
// continues to process incoming work.
func (s *Sender) startFinishRun() {
	go func() {
		defer s.logger.Reraise()
		s.finishRunSync()
	}()
}

// finishRunSync implements the startFinishRun goroutine.
//
// Subcomponents (such as the console logs sender, run files uploader and
// FileStream) may depend on each other, so this method shuts down data
// producers before consumers.
//
// This starts after an Exit record is received, after which no more
// run-modifying records can be generated. Requests may still be processed.
func (s *Sender) finishRunSync() {
	// Finish uploading captured console logs.
	s.consoleLogsSender.Finish()

	// Upload the run's finalized summary and config.
	s.mu.Lock()
	s.summaryDebouncer.Flush(s.streamSummary)
	s.summaryDebouncer.Stop()
	s.uploadSummaryFile()

	upserter, _ := s.runHandle.Upserter()
	if upserter != nil {
		upserter.Finish()
	}
	s.uploadConfigFile()
	s.mu.Unlock()

	// Wait for artifacts operations to complete here to detect
	// code artifacts, then upload the code (aka "job") artifact, if any.
	s.artifactWG.Wait()

	s.mu.Lock()
	s.sendJobFlush()
	s.mu.Unlock()

	// Finish uploading non-artifact files.
	//
	// Order matters: we must stop watching files first, since that pushes
	// updates to the runfiles uploader. The uploader creates file upload
	// tasks, so it must be flushed before we close the file transfer
	// manager.
	s.fileWatcher.Finish()
	if s.fileTransferManager != nil {
		s.runfilesUploader.UploadRemaining()
		s.runfilesUploader.Finish()
		s.fileTransferManager.Close()
	}

	// Mark the run finished.
	if s.fileStream != nil {
		s.finishFileStream()
	}

	// Indicate that `run.finish()` is done.
	//
	// TODO: Remove this once deemed safe. It was used in the old code for
	// printing `run.finish()` progress, and it was necessary to "close"
	// the progress bar shown in Jupyter. Yes, that was the only purpose.
	s.fileTransferStats.SetDone()

	// Respond to the client's exit record, if necessary.
	//
	// Not necessary when syncing as the exit record is in the transaction log
	// and the client is not waiting on a response.
	//
	// TODO: add logic to handle the case where the exit record is not present
	//       in the transaction log.
	switch {
	case !s.settings.IsSync() && s.exitRecord != nil:
		s.respond(s.exitRecord, &spb.RunExitResult{})
	case !s.settings.IsSync() && s.finishWithoutExitRecord != nil:
		response := &spb.Response{
			ResponseType: &spb.Response_RunFinishWithoutExitResponse{},
		}
		s.respond(s.finishWithoutExitRecord, response)
	case s.settings.IsSync() && s.syncFinishRecord != nil:
		s.respond(s.syncFinishRecord, &spb.Response{
			ResponseType: &spb.Response_SyncResponse{
				SyncResponse: &spb.SyncResponse{
					Url: fmt.Sprintf("%s/%s/%s/runs/%s",
						s.settings.GetBaseURL(),
						s.settings.GetEntity(),
						s.settings.GetProject(),
						s.settings.GetRunID(),
					),
				},
			},
		})
	default:
		s.logger.Error(
			"sender: no sync finish record or exit record",
		)
	}

	// Prevent any new work from being added.
	//
	// Note that any work queued up at this point still gets processed.
	s.runWork.SetDone()
}

// finishFileStream waits for FileStream uploads to complete.
func (s *Sender) finishFileStream() {
	switch {
	case s.exitRecord != nil:
		s.fileStream.FinishWithExit(
			s.exitRecord.GetExit().GetExitCode(),
		)
	case s.finishWithoutExitRecord != nil:
		s.fileStream.FinishWithoutExit()
	default:
		s.logger.CaptureError(
			fmt.Errorf("sender: no exit code on finish"))
		s.fileStream.FinishWithoutExit()
	}
}

func (s *Sender) sendTelemetry(_ *spb.Record, telemetry *spb.TelemetryRecord) {
	upserter, err := s.runHandle.Upserter()
	if err != nil {
		s.logger.CaptureError(fmt.Errorf("sender: sendTelemetry: %v", err))
		return
	}

	upserter.UpdateTelemetry(telemetry)
}

func (s *Sender) sendEnvironment(environment *spb.EnvironmentRecord) {
	upserter, err := s.runHandle.Upserter()
	if err != nil {
		s.logger.CaptureError(fmt.Errorf("sender: sendMetadata: %v", err))
		return
	}

	upserter.UpdateEnvironment(environment)

	// TODO: only upload the wandb-metadata.json file if the server
	// does not understand environment info in the config.
	s.uploadMetadataFile()
}

func (s *Sender) uploadMetadataFile() {
	if s.runfilesUploader == nil {
		return
	}

	if !s.settings.IsPrimary() {
		return
	}

	upserter, err := s.runHandle.Upserter()
	if err != nil {
		s.logger.CaptureError(fmt.Errorf("sender: uploadMetadataFile: %v", err))
		return
	}

	environment, err := upserter.EnvironmentJSON()
	if err != nil {
		s.logger.CaptureError(
			fmt.Errorf("sender: failed to serialize run environment info: %v", err))
		return
	}

	if err := s.scheduleFileUpload(
		environment,
		MetaFileName,
		filetransfer.RunFileKindWandb,
	); err != nil {
		s.logger.CaptureError(
			fmt.Errorf("sender: failed to upload run's %s file: %v", MetaFileName, err))
	}
}

func (s *Sender) sendPreempting(record *spb.RunPreemptingRecord) {
	if s.exitRecord != nil {
		s.logCalledAfterExit("sendPreempting")
		return
	}

	if s.fileStream == nil {
		return
	}

	s.fileStream.StreamUpdate(&fs.PreemptingUpdate{Record: record})
}

func (s *Sender) sendLinkArtifact(record *spb.Record, msg *spb.LinkArtifactRequest) {
	var response spb.LinkArtifactResponse
	linker := artifacts.ArtifactLinker{
		Ctx:           s.runWork.BeforeEndCtx(),
		Logger:        s.logger,
		LinkArtifact:  msg,
		GraphqlClient: s.graphqlClient,
	}
	linkResponse, err := linker.Link()
	if err != nil {
		response.ErrorMessage = err.Error()
		s.logger.Error("sender: linkArtifact:", "error", err.Error())
	}

	if linkResponse != nil && linkResponse.LinkArtifact.VersionIndex != nil {
		v := int32(*linkResponse.LinkArtifact.VersionIndex)
		response.VersionIndex = &v
	} else {
		response.VersionIndex = nil
	}
	result := &spb.Result{
		ResultType: &spb.Result_Response{
			Response: &spb.Response{
				ResponseType: &spb.Response_LinkArtifactResponse{
					LinkArtifactResponse: &response,
				},
			},
		},
		Control: record.Control,
		Uuid:    record.Uuid,
	}
	s.outChan <- result
}

func (s *Sender) sendUseArtifact(record *spb.Record) {
	if s.jobBuilder == nil {
		s.logger.Warn("sender: sendUseArtifact: job builder disabled, skipping")
		return
	}
	s.jobBuilder.HandleUseArtifactRecord(record)
}

// sendHistory sends a history record to the file stream,
// which will then send it to the server
func (s *Sender) sendHistory(record *spb.HistoryRecord) {
	if s.exitRecord != nil {
		s.logCalledAfterExit("sendHistory")
		return
	}

	if s.fileStream == nil {
		return
	}

	s.fileStream.StreamUpdate(&fs.HistoryUpdate{Record: record})
}

func (s *Sender) streamSummary() {
	if s.fileStream == nil {
		return
	}

	summaryJSON, err := s.runSummary.Serialize()

	if err != nil {
		s.logger.CaptureError(
			fmt.Errorf("sender: error serializing summary: %v", err))
		return
	}

	s.fileStream.StreamUpdate(&fs.SummaryUpdate{
		SummaryJSON: string(summaryJSON),
	})
}

func (s *Sender) sendSummary(_ *spb.Record, summary *spb.SummaryRecord) {
	if s.exitRecord != nil {
		s.logCalledAfterExit("sendSummary")
		return
	}

	for _, update := range summary.Update {
		if err := s.runSummary.SetFromRecord(update); err != nil {
			s.logger.CaptureError(
				fmt.Errorf("sender: error updating summary: %v", err))
		}
	}

	for _, remove := range summary.Remove {
		s.runSummary.RemoveFromRecord(remove)
	}

	s.summaryDebouncer.SetNeedsDebounce()
}

func (s *Sender) uploadSummaryFile() {
	if s.runfilesUploader == nil {
		return
	}

	if !s.settings.IsPrimary() {
		return
	}

	summary, err := s.runSummary.Serialize()
	if err != nil {
		s.logger.CaptureError(
			fmt.Errorf("sender: failed to serialize run summary: %v", err))
		return
	}

	if err := s.scheduleFileUpload(
		summary,
		SummaryFileName,
		filetransfer.RunFileKindWandb,
	); err != nil {
		s.logger.CaptureError(
			fmt.Errorf("sender: failed to upload run summary: %v", err))
	}
}

func (s *Sender) uploadConfigFile() {
	if s.runfilesUploader == nil {
		return
	}

	if !s.settings.IsPrimary() {
		return
	}

	upserter, err := s.runHandle.Upserter()
	if err != nil {
		s.logger.CaptureError(fmt.Errorf("sender: uploadConfigFile: %v", err))
		return
	}

	config, err := upserter.ConfigYAML()
	if err != nil {
		s.logger.CaptureError(
			fmt.Errorf("sender: failed to serialize run config: %v", err))
		return
	}

	if err := s.scheduleFileUpload(
		config,
		ConfigFileName,
		filetransfer.RunFileKindWandb,
	); err != nil {
		s.logger.CaptureError(
			fmt.Errorf("sender: failed to upload run config: %v", err))
	}
}

// scheduleFileUpload creates and uploads a run file.
//
// The file is created in the run's files directory and uploaded
// asynchronously.
func (s *Sender) scheduleFileUpload(
	content []byte,
	runPathStr string,
	fileKind filetransfer.RunFileKind,
) error {
	if s.runfilesUploader == nil {
		return errors.New("runfilesUploader is nil")
	}

	maybeRunPath, err := paths.Relative(runPathStr)
	if err != nil {
		return err
	}
	runPath := *maybeRunPath

	if err = os.WriteFile(
		filepath.Join(
			s.settings.GetFilesDir(),
			string(runPath),
		),
		content,
		0644,
	); err != nil {
		return err
	}

	s.runfilesUploader.UploadNow(runPath, fileKind)
	return nil
}

// sendConfig updates the run's config and schedules an upload.
func (s *Sender) sendConfig(_ *spb.Record, configRecord *spb.ConfigRecord) {
	upserter, err := s.runHandle.Upserter()
	if err != nil {
		s.logger.CaptureError(fmt.Errorf("sender: sendConfig: %v", err))
		return
	}

	upserter.UpdateConfig(configRecord)
}

// sendSystemMetrics sends a system metrics record via the file stream
func (s *Sender) sendSystemMetrics(record *spb.StatsRecord) {
	if s.exitRecord != nil {
		s.logCalledAfterExit("sendSystemMetrics")
		return
	}

	if s.fileStream == nil {
		return
	}

	upserter, err := s.runHandle.Upserter()
	if err != nil {
		s.logger.CaptureError(fmt.Errorf("sender: sendSystemMetrics: %v", err))
		return
	}

	// This is a sanity check to ensure that the start time is set
	// before sending system metrics, it should always be set
	// when the run is initialized
	// If it's not set, we log an error and return
	startTime := upserter.StartTime()
	if startTime.IsZero() {
		s.logger.CaptureError(
			errors.New("sender: sendSystemMetrics: start time not set"))
		return
	}

	s.fileStream.StreamUpdate(&fs.StatsUpdate{
		StartTime: startTime,
		Record:    record,
	})
}

func (s *Sender) sendOutput(_ *spb.Record, _ *spb.OutputRecord) {
	if s.exitRecord != nil {
		s.logCalledAfterExit("sendOutput")
		return
	}

	// TODO: implement me
}

func (s *Sender) sendOutputRaw(_ *spb.Record, outputRaw *spb.OutputRawRecord) {
	if s.exitRecord != nil {
		s.logCalledAfterExit("sendOutputRaw")
		return
	}

	s.consoleLogsSender.StreamLogs(outputRaw)
}

func (s *Sender) sendAlert(_ *spb.Record, alert *spb.AlertRecord) {
	if s.graphqlClient == nil {
		return
	}

	upserter, err := s.runHandle.Upserter()
	if err != nil {
		s.logger.CaptureFatalAndPanic(fmt.Errorf("sender: sendAlert: %v", err))
		return
	}
	runPath := upserter.RunPath()

	// TODO: handle invalid alert levels
	severity := gql.AlertSeverity(alert.Level)

	data, err := gql.NotifyScriptableRunAlert(
		s.runWork.BeforeEndCtx(),
		s.graphqlClient,
		runPath.Entity,
		runPath.Project,
		runPath.RunID,
		alert.Title,
		alert.Text,
		&severity,
		&alert.WaitDuration,
	)
	if err != nil {
		s.logger.CaptureError(
			fmt.Errorf(
				"sender: sendAlert: failed to notify scriptable run alert: %v",
				err,
			))
	} else {
		s.logger.Info("sender: sendAlert: notified scriptable run alert", "data", data)
	}

}

// sendRequestRunFinishWithoutExit triggers the shutdown of the stream without marking the run as finished
// on the server.
func (s *Sender) sendRequestRunFinishWithoutExit(record *spb.Record, _ *spb.RunFinishWithoutExitRequest) {
	if s.finishWithoutExitRecord != nil {
		s.logger.CaptureError(
			errors.New("sender: received RequestRunFinishWithoutExit more than once, ignoring"))
		return
	}

	s.finishWithoutExitRecord = record

	s.startFinishRun()
}

// sendExit sends an exit record to the server and triggers the shutdown of the stream
func (s *Sender) sendExit(record *spb.Record) {
	if s.exitRecord != nil {
		s.logger.Warn("sender: received Exit record more than once, ignoring")
		return
	}

	// response is done by respond() and called when defer state machine is complete
	s.exitRecord = record

	s.startFinishRun()
}

// sendMetric updates the metrics in the run config.
func (s *Sender) sendMetric(_ *spb.Record, metrics *spb.MetricRecord) {
	upserter, err := s.runHandle.Upserter()
	if err != nil {
		s.logger.CaptureError(fmt.Errorf("sender: sendMetric: %v", err))
		return
	}

	upserter.UpdateMetrics(metrics)
}

// sendFiles uploads files according to a FilesRecord
func (s *Sender) sendFiles(_ *spb.Record, filesRecord *spb.FilesRecord) {
	if s.runfilesUploader == nil {
		s.logger.CaptureWarn(
			"sender: tried to sendFiles, but runfiles uploader is nil",
		)
		return
	}

	s.runfilesUploader.Process(filesRecord)
}

func (s *Sender) sendArtifact(_ *spb.Record, msg *spb.ArtifactRecord) {
	op := s.operations.New(
		fmt.Sprintf(
			"uploading artifact %s",
			msg.Name))

	resultChan := s.artifactsSaver.Save(
		op.Context(s.runWork.BeforeEndCtx()),
		msg,
		0,
		"",
	)

	s.artifactWG.Add(1)
	go func() {
		defer s.artifactWG.Done()
		result := <-resultChan
		op.Finish()
		if result.Err != nil {
			s.logger.CaptureError(
				fmt.Errorf("sender: failed to log artifact: %v", result.Err),
				"artifactID", result.ArtifactID)
		}
	}()
}

func (s *Sender) sendRequestLogArtifact(record *spb.Record, msg *spb.LogArtifactRequest) {
	op := s.operations.New(
		fmt.Sprintf(
			"uploading artifact %s",
			msg.Artifact.Name))

	resultChan := s.artifactsSaver.Save(
		op.Context(s.runWork.BeforeEndCtx()),
		msg.Artifact,
		msg.HistoryStep,
		msg.StagingDir,
	)

	s.artifactWG.Add(1)
	go func() {
		defer s.artifactWG.Done()

		var response spb.LogArtifactResponse

		result := <-resultChan
		op.Finish()

		if result.Err != nil {
			response.ErrorMessage = result.Err.Error()
		} else {
			response.ArtifactId = result.ArtifactID
		}

		if msg.Artifact.GetType() == "code" {
			s.jobBuilder.SetRunCodeArtifact(
				response.ArtifactId,
				msg.Artifact.GetName(),
			)
		}

		s.respond(record,
			&spb.Response{
				ResponseType: &spb.Response_LogArtifactResponse{
					LogArtifactResponse: &response,
				},
			})
	}()
}

func (s *Sender) sendRequestDownloadArtifact(record *spb.Record, msg *spb.DownloadArtifactRequest) {
	var response spb.DownloadArtifactResponse

	if s.graphqlClient == nil {
		// Offline mode handling:
		s.logger.Error("sender: sendRequestDownloadArtifact: cannot download artifact in offline mode")
		response.ErrorMessage = "Artifact downloads are not supported in offline mode."
	} else if err := artifacts.NewArtifactDownloader(
		s.runWork.BeforeEndCtx(),
		s.graphqlClient,
		s.fileTransferManager,
		msg.ArtifactId,
		msg.DownloadRoot,
		msg.AllowMissingReferences,
		msg.SkipCache,
		msg.PathPrefix,
	).Download(); err != nil {
		// Online mode handling: error during download
		s.logger.CaptureError(
			fmt.Errorf("sender: failed to download artifact: %v", err))
		response.ErrorMessage = err.Error()
	}

	s.respond(record,
		&spb.Response{
			ResponseType: &spb.Response_DownloadArtifactResponse{
				DownloadArtifactResponse: &response,
			},
		})
}

func (s *Sender) sendRequestStopStatus(record *spb.Record, _ *spb.StopStatusRequest) {
	respondShouldStop := func(shouldStop bool) {
		s.respond(record, &spb.Response{
			ResponseType: &spb.Response_StopStatusResponse{
				StopStatusResponse: &spb.StopStatusResponse{
					RunShouldStop: shouldStop,
				},
			},
		})
	}

	// Prefer filestream feedback if available.
	if s.fileStream != nil && s.fileStream.StopState() != fs.StopUnknown {
		respondShouldStop(s.fileStream.StopState() == fs.StopTrue)
		return
	}

	upserter, err := s.runHandle.Upserter()
	if err != nil {
		s.logger.CaptureError(
			fmt.Errorf("sender: sendRequestStopStatus: %v", err))
		respondShouldStop(false)
		return
	}

	runPath := upserter.RunPath()
	entity := runPath.Entity
	project := runPath.Project
	runId := runPath.RunID

	// if any of the entity, project or runId is empty, we can't make the request
	if entity == "" || project == "" || runId == "" {
		s.logger.Error("sender: sendStopStatus: entity, project, runId are empty")
		respondShouldStop(false)
		return
	}

	// Fallback: consult GraphQL when filestream status is unknown.
	response, err := gql.RunStoppedStatus(
		s.runWork.BeforeEndCtx(),
		s.graphqlClient,
		&entity,
		&project,
		runId,
	)

	if err != nil {
		// if there is an error, we don't know if the run should stop
		s.logger.CaptureError(
			fmt.Errorf(
				"sender: sendStopStatus: failed to get run stopped status: %v",
				err,
			))
		respondShouldStop(false)
		return
	}

	if response != nil &&
		response.GetProject() != nil &&
		response.GetProject().GetRun() != nil {
		respondShouldStop(
			nullify.ZeroIfNil(response.GetProject().GetRun().GetStopped()),
		)
		return
	}

	// By default, don't stop the run.
	respondShouldStop(false)
}

func (s *Sender) sendRequestJobInput(request *spb.JobInputRequest) {
	if s.jobBuilder == nil {
		s.logger.Warn("sender: sendJobInput: job builder disabled, skipping")
		return
	}
	s.jobBuilder.HandleJobInputRequest(request)
}

func (s *Sender) sendRequestSyncFinish(record *spb.Record, _ *spb.SyncFinishRequest) {
	s.syncFinishRecord = record
}

// logCalledAfterExit logs an error for a method wrongly called after an Exit
// record has been received.
func (s *Sender) logCalledAfterExit(method string) {
	s.logger.CaptureError(fmt.Errorf("sender: %s called after exit", method))
}<|MERGE_RESOLUTION|>--- conflicted
+++ resolved
@@ -144,66 +144,8 @@
 	consoleLogsSender *runconsolelogs.Sender
 }
 
-<<<<<<< HEAD
-// NewSender creates a new Sender with the given settings
-func NewSender(
-	params SenderParams,
-) *Sender {
-
-	consoleLogsSenderParams := runconsolelogs.Params{
-		FilesDir:              params.Settings.GetFilesDir(),
-		EnableCapture:         params.Settings.IsConsoleCaptureEnabled(),
-		Logger:                params.Logger,
-		FileStreamOrNil:       params.FileStream,
-		Label:                 params.Settings.GetLabel(),
-		RunfilesUploaderOrNil: params.RunfilesUploader,
-		Multipart:             params.Settings.IsConsoleMultipart(),
-		ChunkMaxBytes:         params.Settings.GetConsoleChunkMaxBytes(),
-		ChunkMaxSeconds:       params.Settings.GetConsoleChunkMaxSeconds(),
-		Structured: params.FeatureProvider.GetFeature(
-=======
 // New returns a new Sender.
 func (f *SenderFactory) New(runWork runwork.RunWork) *Sender {
-	// Guaranteed not to fail.
-	maybeOutputFileName, _ := paths.Relative(ConsoleFileName)
-	outputFileName := *maybeOutputFileName
-
-	if f.Settings.GetLabel() != "" {
-		sanitizedLabel := fileutil.SanitizeFilename(f.Settings.GetLabel())
-		// Guaranteed not to fail.
-		// split filename and extension
-		extension := filepath.Ext(string(outputFileName))
-		path, _ := paths.Relative(
-			fmt.Sprintf(
-				"%s_%s%s",
-				strings.TrimSuffix(string(outputFileName), extension),
-				sanitizedLabel,
-				extension,
-			),
-		)
-		outputFileName = *path
-	}
-
-	// If console capture is enabled, we need to create a multipart console log file.
-	if f.Settings.IsConsoleMultipart() {
-		// This is guaranteed not to fail.
-		timestamp := time.Now()
-		extension := filepath.Ext(string(outputFileName))
-		path, _ := paths.Relative(
-			filepath.Join(
-				"logs",
-				fmt.Sprintf(
-					"%s_%s_%09d%s",
-					strings.TrimSuffix(string(outputFileName), extension),
-					timestamp.Format("20060102_150405"),
-					timestamp.Nanosecond(),
-					extension,
-				),
-			),
-		)
-		outputFileName = *path
-	}
-
 	var fileStream fs.FileStream
 	if !f.Settings.IsOffline() {
 		fileStream = NewFileStream(
@@ -225,16 +167,17 @@
 	}
 
 	consoleLogsSenderParams := runconsolelogs.Params{
-		ConsoleOutputFile:     outputFileName,
 		FilesDir:              f.Settings.GetFilesDir(),
 		EnableCapture:         f.Settings.IsConsoleCaptureEnabled(),
 		Logger:                f.Logger,
 		FileStreamOrNil:       fileStream,
 		Label:                 f.Settings.GetLabel(),
 		RunfilesUploaderOrNil: runfilesUploader,
+		Multipart:             f.Settings.IsConsoleMultipart(),
+		ChunkMaxBytes:         f.Settings.GetConsoleChunkMaxBytes(),
+		ChunkMaxSeconds:       f.Settings.GetConsoleChunkMaxSeconds(),
 		Structured: f.FeatureProvider.GetFeature(
 			context.Background(),
->>>>>>> 00ff56a1
 			spb.ServerFeature_STRUCTURED_CONSOLE_LOGS,
 		).Enabled,
 	}
