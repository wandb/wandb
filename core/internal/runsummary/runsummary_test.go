package runsummary_test

import (
	"reflect"
	"sort"
	"strings"
	"testing"

	"github.com/stretchr/testify/assert"
	"github.com/stretchr/testify/require"
	"github.com/wandb/wandb/core/internal/runsummary"
	"github.com/wandb/wandb/core/pkg/service"
)

func TestApplyUpdate(t *testing.T) {
	rs := runsummary.New(runsummary.Params{})
	summary := &service.SummaryRecord{
		Update: []*service.SummaryItem{
			{
				Key:       "setting1",
				ValueJson: "69",
			},
			{
				NestedKey: []string{"config", "setting2"},
				ValueJson: `{"value": 42}`,
			},
		},
	}

	rs.ApplyChangeRecord(summary,
		func(err error) {
			t.Error("onError should not be called", err)
		})

<<<<<<< HEAD
	expectedTree := pathtree.TreeData{
		"setting1": int64(69),
		"config": pathtree.TreeData{
			"setting2": pathtree.TreeData{
				"value": int64(42),
			},
		},
	}

	if !reflect.DeepEqual(rh.Tree(), expectedTree) {
		t.Errorf("Expected %v, got %v", expectedTree, rh.Tree())
	}
=======
	encoded, err := rs.Serialize()
	require.NoError(t, err)
	assert.JSONEq(t,
		`{
			"setting1": 69,
			"config": {"setting2": {"value": 42}}
		}`,
		string(encoded))
>>>>>>> 232983d4
}

func TestApplyRemove(t *testing.T) {
	rs := runsummary.New(runsummary.Params{})
	rs.ApplyChangeRecord(&service.SummaryRecord{
		Update: []*service.SummaryItem{
			{Key: "setting0", ValueJson: "69"},
			{NestedKey: []string{"config", "setting1"}, ValueJson: "42"},
			{NestedKey: []string{"config", "setting2"}, ValueJson: `"goodbye"`},
		},
	}, func(err error) {})
	summary := &service.SummaryRecord{
		Remove: []*service.SummaryItem{
			{
				NestedKey: []string{"config", "setting2"},
			},
		},
	}

	rs.ApplyChangeRecord(summary,
		func(err error) {
			t.Error("onError should not be called", err)
		})

	encoded, err := rs.Serialize()
	require.NoError(t, err)
	assert.JSONEq(t,
		`{
			"setting0": 69,
			"config": {"setting1": 42}
		}`,
		string(encoded))
}

func key(item *service.SummaryItem) []string {
	if len(item.GetNestedKey()) > 0 {
		return item.GetNestedKey()
	}
	return []string{item.GetKey()}
}

// TestApplyUpdateSpecialValues checks behavior with NaN and Inf values.
// These values are supported by our special json package and should not return an error.
func TestApplyUpdateSpecialValues(t *testing.T) {

	rs := runsummary.New(runsummary.Params{})
	summary := &service.SummaryRecord{
		Update: []*service.SummaryItem{
			{
				Key:       "nan",
				ValueJson: `NaN`,
			},
			{
				Key:       "inf",
				ValueJson: `Infinity`,
			},
			{
				NestedKey: []string{"special", "ninf"},
				ValueJson: `-Infinity`,
			},
		},
	}
	rs.ApplyChangeRecord(summary,
		func(err error) {
			t.Error("onError should not be called", err)
		})

	actualItems, err := rs.Flatten()
	if err != nil {
		t.Fatal("Flatten failed:", err)
	}

	expectedItems := summary.Update

	// Sort slices by joining keys into a single string for comparison
	// (since order is not guaranteed)
	sort.Slice(actualItems, func(i, j int) bool {
		return strings.Join(key(actualItems[i]), ".") <
			strings.Join(key(actualItems[j]), ".")
	})

	sort.Slice(expectedItems, func(i, j int) bool {
		return strings.Join(key(expectedItems[i]), ".") <
			strings.Join(key(expectedItems[j]), ".")
	})

	if !reflect.DeepEqual(actualItems, expectedItems) {
		t.Errorf("Expected %v, got %v", expectedItems, actualItems)
	}
}

func TestSerialize(t *testing.T) {
	rs := runsummary.New(runsummary.Params{})
	rs.ApplyChangeRecord(&service.SummaryRecord{
		Update: []*service.SummaryItem{
			{Key: "config", ValueJson: `{"setting1":"value1"}`},
		},
	}, func(err error) {})
	actualJson, err := rs.Serialize()
	if err != nil {
		t.Fatal("Serialize failed:", err)
	}

	expectedJson := "{\"config\":{\"setting1\":\"value1\"}}"

	if string(actualJson) != expectedJson {
		t.Errorf("Expected %v, got %v", expectedJson, string(actualJson))
	}

}<|MERGE_RESOLUTION|>--- conflicted
+++ resolved
@@ -32,20 +32,6 @@
 			t.Error("onError should not be called", err)
 		})
 
-<<<<<<< HEAD
-	expectedTree := pathtree.TreeData{
-		"setting1": int64(69),
-		"config": pathtree.TreeData{
-			"setting2": pathtree.TreeData{
-				"value": int64(42),
-			},
-		},
-	}
-
-	if !reflect.DeepEqual(rh.Tree(), expectedTree) {
-		t.Errorf("Expected %v, got %v", expectedTree, rh.Tree())
-	}
-=======
 	encoded, err := rs.Serialize()
 	require.NoError(t, err)
 	assert.JSONEq(t,
@@ -54,7 +40,6 @@
 			"config": {"setting2": {"value": 42}}
 		}`,
 		string(encoded))
->>>>>>> 232983d4
 }
 
 func TestApplyRemove(t *testing.T) {
