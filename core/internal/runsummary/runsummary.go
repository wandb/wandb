--- conflicted
+++ resolved
@@ -237,11 +237,7 @@
 
 // Serializes the object to send to the backend.
 func (rs *RunSummary) Serialize() ([]byte, error) {
-<<<<<<< HEAD
-	return simplejsonext.Marshal(rs.Tree())
-=======
 	return rs.pathTree.ToExtendedJSON()
->>>>>>> 232983d4
 }
 
 // keyPath returns the key path for the given config item.
