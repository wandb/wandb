package runresume

import (
	"encoding/json"
	"errors"
	"fmt"
	"strings"

	"github.com/wandb/simplejsonext"

	"github.com/wandb/wandb/core/internal/filestream"
	"github.com/wandb/wandb/core/internal/gql"
	"github.com/wandb/wandb/core/internal/runconfig"
	"github.com/wandb/wandb/core/pkg/observability"
	"github.com/wandb/wandb/core/pkg/service"
)

type Bucket = gql.RunResumeStatusModelProjectBucketRun

type Mode uint8

const (
	None Mode = iota
	Must
	Allow
	Never
)

type State struct {
	resume           Mode
	FileStreamOffset filestream.FileStreamOffsetMap
	logger           *observability.CoreLogger
}

func ResumeMode(mode string) Mode {
	switch mode {
	case "must":
		return Must
	case "allow":
		return Allow
	case "never":
		return Never
	default:
		return None
	}
}

func NewResumeState(logger *observability.CoreLogger, mode Mode) *State {
	return &State{logger: logger, resume: mode}
}

func (r *State) GetFileStreamOffset() filestream.FileStreamOffsetMap {
	if r == nil {
		return nil
	}
	return r.FileStreamOffset
}

func (r *State) AddOffset(key filestream.ChunkTypeEnum, offset int) {
	if r.FileStreamOffset == nil {
		r.FileStreamOffset = make(filestream.FileStreamOffsetMap)
	}
	r.FileStreamOffset[key] = offset
}

func RunHasStarted(bucket *Bucket) bool {
	// If bucket is nil, run doesn't exist yet
	// If bucket is non-nil but WandbConfig has no "t" key, the run exists but hasn't started
	// (e.g. a sweep run that was created ahead of time)
	return bucket != nil && bucket.WandbConfig != nil && strings.Contains(*bucket.WandbConfig, `"t":`)
}

func (r *State) Update(
	data *gql.RunResumeStatusResponse,
	run *service.RunRecord,
	config *runconfig.RunConfig,
) (*service.RunUpdateResult, error) {

	var bucket *Bucket
	if data.GetModel() != nil && data.GetModel().GetBucket() != nil {
		bucket = data.GetModel().GetBucket()
	}

	// If we get that the run is not a resume run, we should fail if resume is set to must
	// for any other case of resume status, it is fine to ignore it
	// If we get that the run is a resume run, we should fail if resume is set to never
	// for any other case of resume status, we should continue to process the resume response
	switch {
	case !RunHasStarted(bucket) && r.resume != Must:
		return nil, nil
	case !RunHasStarted(bucket) && r.resume == Must:
		message := fmt.Sprintf(
			"You provided an invalid value for the `resume` argument."+
				" The value 'must' is not a valid option for resuming a run"+
				" (%s/%s) that has never been started. Please check your inputs and"+
				" try again with a valid value for the `resume` argument.\n"+
				"If you are trying to start a new run, please omit the"+
				" `resume` argument or use `resume='allow'`",
			run.Project, run.RunId)
		result := &service.RunUpdateResult{
			Error: &service.ErrorInfo{
				Message: message,
				Code:    service.ErrorInfo_USAGE,
			}}
		err := fmt.Errorf(
			"sender: Update: resume is 'must' for a run that does not exist")
		return result, err
	case r.resume == Never && RunHasStarted(bucket):
		message := fmt.Sprintf(
			"You provided an invalid value for the `resume` argument."+
				" The value 'never' is not a valid option for resuming a"+
				" run (%s/%s) that already exists. Please check your inputs"+
				" and try again with a valid value for the `resume` argument.\n",
			run.Project, run.RunId)
		result := &service.RunUpdateResult{
			Error: &service.ErrorInfo{
				Message: message,
				Code:    service.ErrorInfo_USAGE,
			}}
		err := fmt.Errorf(
			"sender: Update: resume is 'never' for a run that already exists")
		return result, err
	default:
		if err := r.update(bucket, run, config); err != nil && r.resume == Must {
			message := fmt.Sprintf(
				"The run (%s/%s) failed to resume, and the `resume` argument"+
					" was set to 'must'. Please check your inputs and try again"+
					" with a valid value for the `resume` argument.\n",
				run.Project, run.RunId)
			result := &service.RunUpdateResult{
				Error: &service.ErrorInfo{
					Message: message,
					Code:    service.ErrorInfo_UNKNOWN,
				},
			}
			return result, err
		}
		run.Resumed = true
		return nil, nil
	}
}

func (r *State) update(bucket *Bucket, run *service.RunRecord, config *runconfig.RunConfig) error {
	errs := make([]error, 0)

	r.AddOffset(filestream.HistoryChunk, *bucket.GetHistoryLineCount())
	if err := r.updateHistory(run, bucket); err != nil {
		r.logger.Error(err.Error())
		errs = append(errs, err)
	}

	r.AddOffset(filestream.EventsChunk, *bucket.GetEventsLineCount())

	if err := r.updateSummary(run, bucket); err != nil {
		r.logger.Error(err.Error())
		errs = append(errs, err)
	}

	r.AddOffset(filestream.OutputChunk, *bucket.GetLogLineCount())
	if err := r.updateConfig(bucket, config); err != nil {
		r.logger.Error(err.Error())
		errs = append(errs, err)
	}

	if err := r.updateTags(run, bucket); err != nil {
		r.logger.Error(err.Error())
		errs = append(errs, err)
	}

	if len(errs) > 0 {
		return errors.Join(errs...)
	}

	return nil
}

func (r *State) updateHistory(run *service.RunRecord, bucket *Bucket) error {

	resumed := bucket.GetHistoryTail()
	if resumed == nil {
		err := fmt.Errorf(
			"sender: updateHistory: no history tail found in resume response")
		return err
	}

	// Since we just expect a list of strings, we unmarshal using the
	// standard JSON library.
	var history []string
	if err := json.Unmarshal([]byte(*resumed), &history); err != nil {
		return fmt.Errorf(
			"sender: updateHistory: failed to unmarshal history: %v",
			err,
		)
	}

	if len(history) == 0 {
		return nil
	}

	historyTail, err := simplejsonext.UnmarshalObjectString(history[0])
	if err != nil {
		err = fmt.Errorf(
			"sender: updateHistory: failed to unmarshal history tail map: %s",
			err)
		return err
	}

	if step, ok := historyTail["_step"].(int64); ok {
		// if we are resuming, we need to update the starting step
		// to be the next step after the last step we ran
		if step > 0 || r.GetFileStreamOffset()[filestream.HistoryChunk] > 0 {
			run.StartingStep = step + 1
		}
	}

	if runtime, ok := historyTail["_runtime"].(int64); ok {
		run.Runtime = int32(runtime)
	}

	return nil
}

func (r *State) updateSummary(run *service.RunRecord, bucket *Bucket) error {

	resumed := bucket.GetSummaryMetrics()
	if resumed == nil {
		return errors.New(
			"sender: updateSummary: no summary metrics found in resume response",
		)
	}

	// If we are unable to parse the summary, we should fail if resume is set to
	// must for any other case of resume status, it is fine to ignore it
	summaryVal, err := simplejsonext.UnmarshalString(*resumed)
	if err != nil {
		return fmt.Errorf(
			"sender: updateSummary: failed to unmarshal summary metrics: %s",
			err,
		)
	}

	var summary map[string]any
	switch x := summaryVal.(type) {
	case nil: // OK, summary is nil
	case map[string]any:
		summary = x
	default:
		return fmt.Errorf(
			"sender: updateSummary: got type %T for %s",
			x, *resumed,
		)
	}

	record := service.SummaryRecord{}
	for key, value := range summary {
		valueJson, _ := simplejsonext.MarshalToString(value)
		record.Update = append(record.Update, &service.SummaryItem{
			Key:       key,
			ValueJson: valueJson,
		})
	}
	run.Summary = &record
	return nil
}

// Merges the original run's config into the current config.
func (r *State) updateConfig(
	bucket *Bucket,
	config *runconfig.RunConfig,
) error {
	resumed := bucket.GetConfig()
	if resumed == nil {
		return errors.New(
			"sender: updateConfig: no config found in resume response",
		)
	}

	// If we are unable to parse the config, we should fail if resume is set to
	// must for any other case of resume status, it is fine to ignore it
<<<<<<< HEAD
	cfgVal, err := simplejsonext.UnmarshalString(*resumed)
	if err != nil {
		return fmt.Errorf(
			"sender: updateConfig: failed to unmarshal config: %s",
			err,
		)
	}
=======
	// TODO: potential issue with unsupported types like NaN/Inf
	var cfg map[string]any
>>>>>>> 232983d4

	var cfg map[string]any
	switch x := cfgVal.(type) {
	case nil: // OK, cfg is nil
	case map[string]any:
		cfg = x
	default:
		return fmt.Errorf(
			"sender: updateConfig: got type %T for %s",
			x, *resumed,
		)
	}

	deserializedConfig := make(map[string]any)
	for key, value := range cfg {
		valueDict, ok := value.(map[string]any)

		if !ok {
			r.logger.Error(
				fmt.Sprintf(
					"sender: updateConfig: config value for '%v'"+
						" is not a map[string]any",
					key,
				),
			)
		} else if val, ok := valueDict["value"]; ok {
			deserializedConfig[key] = val
		}
	}

<<<<<<< HEAD
	err = config.MergeResumedConfig(deserializedConfig)
	if err != nil {
		r.logger.Error(
			fmt.Sprintf(
				"sender: updateConfig: failed to merge"+
					" resumed config: %s",
				err,
			),
		)
	}
=======
	config.MergeResumedConfig(deserializedConfig)
>>>>>>> 232983d4
	return nil
}

func (r *State) updateTags(run *service.RunRecord, bucket *Bucket) error {
	resumed := bucket.GetTags()
	if resumed == nil {
		return nil
	}
	// handle tags
	// - when resuming a run, its tags will be overwritten by the tags
	//   passed to `wandb.init()`.
	// - to add tags to a resumed run without overwriting its existing tags
	//   use `run.tags += ["new_tag"]` after `wandb.init()`.
	if run.Tags == nil {
		run.Tags = append(run.Tags, resumed...)
	}
	return nil
}<|MERGE_RESOLUTION|>--- conflicted
+++ resolved
@@ -277,7 +277,6 @@
 
 	// If we are unable to parse the config, we should fail if resume is set to
 	// must for any other case of resume status, it is fine to ignore it
-<<<<<<< HEAD
 	cfgVal, err := simplejsonext.UnmarshalString(*resumed)
 	if err != nil {
 		return fmt.Errorf(
@@ -285,10 +284,6 @@
 			err,
 		)
 	}
-=======
-	// TODO: potential issue with unsupported types like NaN/Inf
-	var cfg map[string]any
->>>>>>> 232983d4
 
 	var cfg map[string]any
 	switch x := cfgVal.(type) {
@@ -319,20 +314,7 @@
 		}
 	}
 
-<<<<<<< HEAD
-	err = config.MergeResumedConfig(deserializedConfig)
-	if err != nil {
-		r.logger.Error(
-			fmt.Sprintf(
-				"sender: updateConfig: failed to merge"+
-					" resumed config: %s",
-				err,
-			),
-		)
-	}
-=======
 	config.MergeResumedConfig(deserializedConfig)
->>>>>>> 232983d4
 	return nil
 }
 
