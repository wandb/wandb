# -----------------------------
# defaults
# -----------------------------

[mypy]
warn_redundant_casts = True

[mypy-wandb.*]
ignore_errors = True

[mypy-wandb.util]
ignore_errors = False
disallow_incomplete_defs = True
disallow_untyped_defs = True
warn_unused_ignores = True
warn_return_any = True
warn_unreachable = True
check_untyped_defs = True
;disallow_untyped_calls = True
disallow_untyped_decorators = True
strict_equality = True
implicit_reexport = False

[mypy-wandb.integration.catboost.*]
ignore_errors = False
disallow_incomplete_defs = True
disallow_untyped_defs = True
warn_unused_ignores = True
warn_return_any = True
warn_unreachable = True
check_untyped_defs = True
;disallow_untyped_calls = True
disallow_untyped_decorators = True
strict_equality = True
implicit_reexport = False

[mypy-wandb.integration.lightgbm.*]
ignore_errors = False
disallow_incomplete_defs = True
disallow_untyped_defs = True
warn_unused_ignores = True
warn_return_any = True
warn_unreachable = True
check_untyped_defs = True
# disallow_untyped_calls = True
disallow_untyped_decorators = True
strict_equality = True
implicit_reexport = False

<<<<<<< HEAD
[mypy-wandb.integration.tensorboard.*]
=======
[mypy-wandb.integration.fastai.*]
ignore_errors = False
disallow_incomplete_defs = True
disallow_untyped_defs = True
warn_unused_ignores = True
warn_return_any = True
warn_unreachable = True
check_untyped_defs = True
# disallow_untyped_calls = True
disallow_untyped_decorators = True
strict_equality = True
implicit_reexport = False

[mypy-wandb.integration.catboost.*]
>>>>>>> 2e79cf9c
ignore_errors = False
disallow_incomplete_defs = True
disallow_untyped_defs = True
warn_unused_ignores = True
warn_return_any = True
warn_unreachable = True
check_untyped_defs = True
# disallow_untyped_calls = True
disallow_untyped_decorators = True
strict_equality = True
implicit_reexport = False

[mypy-wandb.integration.xgboost.*]
ignore_errors = False
disallow_incomplete_defs = True
disallow_untyped_defs = True
warn_unused_ignores = True
warn_return_any = True
warn_unreachable = True
check_untyped_defs = True
# disallow_untyped_calls = True
disallow_untyped_decorators = True
strict_equality = True
implicit_reexport = False

[mypy-wandb.sdk.*]
ignore_errors = False
disallow_incomplete_defs = True
disallow_untyped_defs = True
warn_unused_ignores = True
warn_return_any = True
warn_unreachable = True
check_untyped_defs = True
disallow_untyped_calls = True
disallow_untyped_decorators = True
strict_equality = True
implicit_reexport = False

[mypy-wandb.sdk.backend.*]

[mypy-wandb.sdk.integration_utils.*]
ignore_errors = True

[mypy-wandb.sdk.interface.*]

[mypy-wandb.sdk.internal.*]

[mypy-wandb.sdk.launch.*]
disallow_untyped_calls = False

[mypy-wandb.sdk.lib.*]

[mypy-wandb.sdk.service.*]

[mypy-wandb.sdk.verify.*]
disallow_untyped_calls = False
disallow_untyped_defs = False
warn_return_any = False

# -----------------------------
# Overrides: wandb/sdk/wandb_*
# -----------------------------

[mypy-wandb.sdk.wandb_run]
warn_return_any = False
warn_unreachable = False
check_untyped_defs = False
disallow_untyped_calls = False

[mypy-wandb.sdk.wandb_watch]
ignore_errors = True

[mypy-wandb.sdk.wandb_init]
ignore_errors = True

[mypy-wandb.sdk.wandb_login]
ignore_errors = True

[mypy-wandb.sdk.wandb_sweep]
disallow_untyped_calls = False
disallow_untyped_defs = False
disallow_incomplete_defs = False
warn_return_any = False

[mypy-wandb.sdk.wandb_config]
disallow_incomplete_defs = False
disallow_untyped_defs = False
disallow_untyped_calls = False

[mypy-wandb.sdk.wandb_history]
disallow_untyped_defs = False
disallow_untyped_calls = False

[mypy-wandb.sdk.wandb_helper]
disallow_untyped_calls = False
disallow_untyped_defs = False

[mypy-wandb.sdk.wandb_require]
disallow_untyped_calls = False

[mypy-wandb.sdk.wandb_settings]
disallow_untyped_calls = False

[mypy-wandb.sdk.wandb_artifacts]
disallow_untyped_calls = False

[mypy-wandb.sdk.wandb_alerts]
disallow_untyped_calls = False

[mypy-wandb.sdk.wandb_summary]
ignore_errors = True

[mypy-wandb.sdk.wandb_setup]
ignore_errors = True

[mypy-wandb.sdk.wandb_save]
ignore_errors = True

# -----------------------------
# wandb/sdk/data_types/
# -----------------------------

[mypy-wandb.sdk.data_types]
disallow_untyped_calls = False

[mypy-wandb.sdk.data_types.*]
disallow_untyped_calls = False

[mypy-wandb.sdk.data_types._dtypes]
ignore_errors = True

# -----------------------------
# wandb/sdk/interface/
# -----------------------------

[mypy-wandb.sdk.interface.artifacts]
ignore_errors = True

[mypy-wandb.sdk.interface.summary_record]
ignore_errors = True

# -----------------------------
# wandb/sdk/internal/
# -----------------------------

[mypy-wandb.sdk.internal.tpu]
disallow_untyped_defs = False
disallow_untyped_calls = False
warn_unused_ignores = False

[mypy-wandb.sdk.internal.internal_api]
ignore_errors = True

[mypy-wandb.sdk.internal.meta]
disallow_untyped_defs = False
disallow_untyped_calls = False

[mypy-wandb.sdk.internal.run]
disallow_untyped_defs = False
disallow_untyped_calls = False

[mypy-wandb.sdk.internal.update]
ignore_errors = True

[mypy-wandb.sdk.internal.profiler]
disallow_untyped_calls = False
disallow_untyped_defs = False

[mypy-wandb.sdk.internal.sample]
disallow_untyped_defs = False
disallow_untyped_calls = False

[mypy-wandb.sdk.internal.progress]
disallow_untyped_defs = False
disallow_untyped_calls = False

[mypy-wandb.sdk.internal.writer]
ignore_errors = True

[mypy-wandb.sdk.internal.datastore]
ignore_errors = True

[mypy-wandb.sdk.internal.file_stream]
disallow_incomplete_defs = False
disallow_untyped_defs = False
check_untyped_defs = False
disallow_untyped_calls = False
disallow_untyped_decorators = False

[mypy-wandb.sdk.internal.file_pusher]
disallow_incomplete_defs = False
disallow_untyped_defs = False
disallow_untyped_calls = False
check_untyped_defs = False

[mypy-wandb.sdk.internal.handler]
disallow_untyped_calls = False

[mypy-wandb.sdk.internal.sender]
disallow_untyped_calls = False

[mypy-wandb.sdk.internal.tb_watcher]
disallow_untyped_calls = False

[mypy-wandb.sdk.internal.stats]
disallow_untyped_calls = False

[mypy-wandb.sdk.internal.internal]
disallow_untyped_calls = False

[mypy-wandb.sdk.internal.artifacts]
disallow_untyped_calls = False

# -----------------------------
# wandb/sdk/lib/
# -----------------------------

[mypy-wandb.sdk.lib.sparkline]
disallow_untyped_defs = False
disallow_untyped_calls = False

[mypy-wandb.sdk.lib.disabled]
disallow_untyped_defs = False
disallow_untyped_calls = False

[mypy-wandb.sdk.lib.lazyloader]
disallow_untyped_defs = False
disallow_untyped_calls = False

[mypy-wandb.sdk.lib.retry]
disallow_untyped_defs = False
disallow_untyped_calls = False

[mypy-wandb.sdk.lib.config_util]
disallow_untyped_defs = False
disallow_untyped_calls = False

[mypy-wandb.sdk.lib.apikey]
disallow_untyped_defs = False
disallow_untyped_calls = False

[mypy-wandb.sdk.lib.server]
disallow_untyped_defs = False
disallow_untyped_calls = False

[mypy-wandb.sdk.lib.module]
disallow_untyped_defs = False
disallow_untyped_calls = False

[mypy-wandb.sdk.lib.file_stream_utils]
disallow_untyped_defs = False
disallow_untyped_calls = False

[mypy-wandb.sdk.lib.timed_input]
disallow_untyped_calls = False

[mypy-wandb.sdk.lib.console]
disallow_untyped_defs = False

[mypy-wandb.sdk.lib.redirect]
ignore_errors = True

[mypy-wandb.sdk.lib.preinit]
ignore_errors = False
disallow_untyped_calls = False

[mypy-wandb.sdk.lib.reporting]
ignore_errors = True

[mypy-wandb.sdk.lib.git]
ignore_errors = True

[mypy-wandb.sdk.lib.handler_util]
ignore_errors = True

[mypy-wandb.sdk.lib.ipython]
ignore_errors = True

# -----------------------------
# wandb/proto/
# -----------------------------

[mypy-wandb.proto.*]
ignore_errors = False

# -----------------------------
# external
# -----------------------------

[mypy-psutil.*]
ignore_missing_imports = True

[mypy-tensorboard.*]
ignore_missing_imports = True

[mypy-grpc.*]
ignore_missing_imports = True

[mypy-setproctitle.*]
ignore_missing_imports = True<|MERGE_RESOLUTION|>--- conflicted
+++ resolved
@@ -47,24 +47,20 @@
 strict_equality = True
 implicit_reexport = False
 
-<<<<<<< HEAD
+[mypy-wandb.integration.fastai.*]
+ignore_errors = False
+disallow_incomplete_defs = True
+disallow_untyped_defs = True
+warn_unused_ignores = True
+warn_return_any = True
+warn_unreachable = True
+check_untyped_defs = True
+# disallow_untyped_calls = True
+disallow_untyped_decorators = True
+strict_equality = True
+implicit_reexport = False
+
 [mypy-wandb.integration.tensorboard.*]
-=======
-[mypy-wandb.integration.fastai.*]
-ignore_errors = False
-disallow_incomplete_defs = True
-disallow_untyped_defs = True
-warn_unused_ignores = True
-warn_return_any = True
-warn_unreachable = True
-check_untyped_defs = True
-# disallow_untyped_calls = True
-disallow_untyped_decorators = True
-strict_equality = True
-implicit_reexport = False
-
-[mypy-wandb.integration.catboost.*]
->>>>>>> 2e79cf9c
 ignore_errors = False
 disallow_incomplete_defs = True
 disallow_untyped_defs = True
