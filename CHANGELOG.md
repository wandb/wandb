--- conflicted
+++ resolved
@@ -36,16 +36,9 @@
 
 ### Fixed
 
-<<<<<<< HEAD
-- Correctly handle directory stubs when logging external artifact in azure storage account with Hierarchical Namespace enabled @marijncv https://github.com/wandb/wandb/pull/7876
+- Correctly handle directory stubs when logging external artifact in azure storage account with Hierarchical Namespace enabled (@marijncv in https://github.com/wandb/wandb/pull/7876)
+- Docstring in `api.runs()` regarding default sort order, missed in https://github.com/wandb/wandb/pull/7675 (@fellhorn in https://github.com/wandb/wandb/pull/8063)
 - Skip uploading/downloading GCS reference artifact manifest entries corresponding to folders (@amusipatla-wandb in https://github.com/wandb/wandb/pull/8084)
-
-### Fixed
-
-=======
-- Correctly handle directory stubs when logging external artifact in azure storage account with Hierarchical Namespace enabled (@marijncv in https://github.com/wandb/wandb/pull/7876)
->>>>>>> e8a856a1
-- Docstring in `api.runs()` regarding default sort order, missed in https://github.com/wandb/wandb/pull/7675 (@fellhorn in https://github.com/wandb/wandb/pull/8063)
 
 ## [0.17.5] - 2024-07-19
 
