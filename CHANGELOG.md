# Changelog

All notable changes to this project will be documented in this file.

This project adheres to [Semantic Versioning](https://semver.org/spec/v2.0.0.html).

Starting with the 0.16.4 release on March 5, 2024, the format is based on
[Keep a Changelog](https://keepachangelog.com/en/1.1.0/).


## Unreleased

Starting with the next release, we would like to follow
https://keepachangelog.com/en/1.1.0/. Please add to relevant
subsections here on every PR where this is applicable.

### Added
<<<<<<< HEAD

* Added support to skip staging artifact files during upload by selecting a storage policy by @ibindlish in https://github.com/wandb/wandb/pull/7142

### Fixed
=======
>>>>>>> 279e4e20

* `run.save()` accepts `pathlib.Path` values; by @timoffex in https://github.com/wandb/wandb/pull/7146

### Changed

* When printing the run link point to the workspace explicitly by @kptkin in https://github.com/wandb/wandb/pull/7132

### Fixed

* In case of transient server issues when creating the wandb API key kubernetes secret, we'll retry up to 5 times by @TimH98 in https://github.com/wandb/wandb/pull/7108

### Removed

* When printing run's information in the terminal remove links to jobs by @kptkin in https://github.com/wandb/wandb/pull/7132

## [0.16.4] - 2024-03-05

### Added

* Added ability to change artifact collection types by @biaslucas in https://github.com/wandb/wandb/pull/6971
* Add support for installing deps from pyproject.toml by @bcsherma in https://github.com/wandb/wandb/pull/6964
* Support kaniko build with user-provided pvc and docker config by @bcsherma in https://github.com/wandb/wandb/pull/7059
* Added ability to import runs between W&B instances by @andrewtruong in https://github.com/wandb/wandb/pull/6897

### Changed

* wandb-core rate-limits requests to the backend and respects RateLimit-* headers
  by @timoffex in https://github.com/wandb/wandb/pull/7065

### Fixed

* Fix passing of template variables in the sweeps-on-launch scheduler by @dannygoldstein in https://github.com/wandb/wandb/pull/6959
* Link job artifact to a run to be specified as input by @kptkin in https://github.com/wandb/wandb/pull/6940
* Fix sagemaker entrypoint to use given entrypoint by @KyleGoyette in https://github.com/wandb/wandb/pull/6969
* Parse upload headers correctly by @kptkin in https://github.com/wandb/wandb/pull/6983
* Properly propagate server errors by @kptkin in https://github.com/wandb/wandb/pull/6944
* Make file upload faster by using parallelism by @kptkin in https://github.com/wandb/wandb/pull/6975
* Don't send git data if it's not populated by @kptkin in https://github.com/wandb/wandb/pull/6984
* Fix console logging resumption, avoid overwrite by @kptkin in https://github.com/wandb/wandb/pull/6963
* Remove hostname validation when using --host on wandb login by @Jamil in https://github.com/wandb/wandb/pull/6999
* Don't discard past visualizations when resuming a run by @timoffex in https://github.com/wandb/wandb/pull/7005
* Avoid retrying on conflict status code by @kptkin in https://github.com/wandb/wandb/pull/7011
* Fix visualization config merging for resumed runs in wandb-core by @timoffex in https://github.com/wandb/wandb/pull/7012
* Replace usage of standard library's json with `segmentio`'s by @kptkin in https://github.com/wandb/wandb/pull/7027
* Remove stderr as writer for the logs by @kptkin in https://github.com/wandb/wandb/pull/7022
* Disable negative steps from initialization by @kptkin in https://github.com/wandb/wandb/pull/7030
* Fix report loading in pydantic26 by @andrewtruong in https://github.com/wandb/wandb/pull/6988
* Revert "make upload request async to support progress reporting (#6497)" by @jlzhao27 in https://github.com/wandb/wandb/pull/7049
* Fix entrypoint specification when using a Dockerfile.wandb by @KyleGoyette in https://github.com/wandb/wandb/pull/7080
* Fix stream releasing probe handle too early by @jlzhao27 in https://github.com/wandb/wandb/pull/7056
* Always attempt to pull latest image for local container by @KyleGoyette in https://github.com/wandb/wandb/pull/7079

### New Contributors
* @Jamil made their first contribution in https://github.com/wandb/wandb/pull/6999


# 0.16.3 (Feb 6, 2024)

### :magic_wand: Enhancements
* feat(core): generate data type info in core by @dmitryduev in https://github.com/wandb/wandb/pull/6827
* feat(core): add support for Launch 🚀 by @kptkin in https://github.com/wandb/wandb/pull/6822
* feat(public-api): Added option to control number of grouped sampled runs in reports by @thanos-wandb in https://github.com/wandb/wandb/pull/6840
* feat(sdk): add shared mode to enable multiple independent writers to the same run by @dmitryduev in https://github.com/wandb/wandb/pull/6882
* perf(artifacts): Reduce artifact download latency via optional cache copy + threads by @biaslucas in https://github.com/wandb/wandb/pull/6878
* feat(artifacts): Add partial file downloads, via directory prefix by @biaslucas in https://github.com/wandb/wandb/pull/6911
* feat(integrations): Update the Diffusers Integration by @soumik12345 in https://github.com/wandb/wandb/pull/6804
* feat(integrations): Update Ultralytics Integration by @soumik12345 in https://github.com/wandb/wandb/pull/6796
* feat(integrations): Add Pytorch Lightning Fabric Logger by @ash0ts in https://github.com/wandb/wandb/pull/6919
* feat(core): update go packages by @kptkin in https://github.com/wandb/wandb/pull/6908
### :hammer: Fixes
* fix(launch): Remove project and runner fields from agent config by @KyleGoyette in https://github.com/wandb/wandb/pull/6818
* fix(launch): recognize deleted k8s jobs as failed by @bcsherma in https://github.com/wandb/wandb/pull/6824
* fix(launch): warn of extra fields in environment block instead of erroring by @bcsherma in https://github.com/wandb/wandb/pull/6833
* fix(sdk): entity override bug where ENVVAR is prioritized over kwargs by @biaslucas in https://github.com/wandb/wandb/pull/6843
* fix(launch): Local container runner doesn't ignore override args by @TimH98 in https://github.com/wandb/wandb/pull/6844
* fix(sdk): merge-update config with sweep/launch config by @dannygoldstein in https://github.com/wandb/wandb/pull/6841
* fix(sdk): fix retry logic in wandb-core and system_tests conftest by @dmitryduev in https://github.com/wandb/wandb/pull/6847
* fix(core): use RW locks in system monitor's assets management by @dmitryduev in https://github.com/wandb/wandb/pull/6852
* fix(launch): set build context to entrypoint dir if it contains Dockerfile.wandb by @bcsherma in https://github.com/wandb/wandb/pull/6855
* security(launch): Mount wandb api key in launch job pods from a k8s secret by @TimH98 in https://github.com/wandb/wandb/pull/6722
* fix(launch): wandb job create should not look for requirements.txt if Dockerfile.wandb is next to entrypoint by @bcsherma in https://github.com/wandb/wandb/pull/6861
* fix(sdk): fix _parse_path when only id is passed to wandb.Api().run() by @luisbergua in https://github.com/wandb/wandb/pull/6858
* fix(media): Update video.py: Fix fps bug by @stellargo in https://github.com/wandb/wandb/pull/6887
* fix(sdk): clean up temp folders by @dmitryduev in https://github.com/wandb/wandb/pull/6891
* fix(artifacts): fix long artifact paths on Windows by @ArtsiomWB in https://github.com/wandb/wandb/pull/6846
* fix(sdk): Update Report API to work with pydantic2.6 by @andrewtruong in https://github.com/wandb/wandb/pull/6925
* fix(launch): fetch all commits to enable checking out by sha by @bcsherma in https://github.com/wandb/wandb/pull/6926
* fix(sweeps): dont swallow exceptions in pyagent by @dannygoldstein in https://github.com/wandb/wandb/pull/6927
* fix(artifacts): artifact file upload progress in nexus by @ibindlish in https://github.com/wandb/wandb/pull/6939
* fix(sdk): exercise caution in system monitor when rocm-smi is installed on a system with no amd gpus by @dmitryduev in https://github.com/wandb/wandb/pull/6938
* fix(cli): typo in cli.py by @eltociear in https://github.com/wandb/wandb/pull/6892
* fix(launch): remove deadsnakes from accelerator build step by @bcsherma in https://github.com/wandb/wandb/pull/6933
### :books: Docs
* docs(sdk): update sweep `docstrings` by @ngrayluna in https://github.com/wandb/wandb/pull/6830
* docs(sdk): Updates the Tables reference docs. by @katjacksonWB in https://github.com/wandb/wandb/pull/6880
* docs(sdk): Artifact docstrings PR by @ngrayluna in https://github.com/wandb/wandb/pull/6825

## New Contributors
* @biaslucas made their first contribution in https://github.com/wandb/wandb/pull/6843
* @stellargo made their first contribution in https://github.com/wandb/wandb/pull/6887
* @timoffex made their first contribution in https://github.com/wandb/wandb/pull/6916

**Full Changelog**: https://github.com/wandb/wandb/compare/v0.16.2...v0.16.3

# 0.16.2 (Jan 9, 2024)

### :magic_wand: Enhancements
* feat(nexus): refactor store logic and add store writer by @kptkin in https://github.com/wandb/wandb/pull/6678
* feat(nexus): add AMD GPU monitoring by @dmitryduev in https://github.com/wandb/wandb/pull/6606
* feat(nexus): add console log file upload by @kptkin in https://github.com/wandb/wandb/pull/6669
* feat(launch): add registry uri field to builders by @bcsherma in https://github.com/wandb/wandb/pull/6626
* feat(core): add `wandb beta sync` feature to upload runs to W&B by @kptkin in https://github.com/wandb/wandb/pull/6620
* feat(launch): CLI supports allow-listed queue parameters by @TimH98 in https://github.com/wandb/wandb/pull/6679
* feat(core): add support for requirements and patch.diff by @kptkin in https://github.com/wandb/wandb/pull/6721
* feat(core): capture SLURM-related env vars in metadata by @dmitryduev in https://github.com/wandb/wandb/pull/6710
* feat(launch): --priority flag on `wandb launch` command to specify priority when enqueuing jobs. by @nickpenaranda in https://github.com/wandb/wandb/pull/6705
* feat(sdk): add verify feature to wandb login by @dmitryduev in https://github.com/wandb/wandb/pull/6747
* feat(launch): Sweeps on Launch honors selected job priority for sweep runs by @nickpenaranda in https://github.com/wandb/wandb/pull/6756
* feat(core): 🦀 commence operation SDKrab 🦀 by @dmitryduev in https://github.com/wandb/wandb/pull/6000
* feat(artifacts): make upload request async to support progress reporting by @jlzhao27 in https://github.com/wandb/wandb/pull/6497
* feat(core): add TensorBoard log dir watcher by @kptkin in https://github.com/wandb/wandb/pull/6769
* feat(core): upload wandb-summary.json and config.yaml files by @kptkin in https://github.com/wandb/wandb/pull/6781
### :hammer: Fixes
* fix(nexus): update error message and remove extra by @kptkin in https://github.com/wandb/wandb/pull/6667
* fix(nexus): clean up issues with file sending by @kptkin in https://github.com/wandb/wandb/pull/6677
* fix(core): add jitter to retry clients' backoff strategy by @dmitryduev in https://github.com/wandb/wandb/pull/6706
* fix(artifacts): only skip file download if digest matches by @szymon-piechowicz-wandb in https://github.com/wandb/wandb/pull/6694
* fix(core): fix resume and add tests by @dmitryduev in https://github.com/wandb/wandb/pull/6714
* fix(launch): capture errors from the creation of k8s job from yaml by @bcsherma in https://github.com/wandb/wandb/pull/6730
* fix(launch): Get default entity before checking template vars by @TimH98 in https://github.com/wandb/wandb/pull/6745
* fix(artifacts): remove run creation for artifact downloads if not using core by @ibindlish in https://github.com/wandb/wandb/pull/6746
* fix(artifacts): Retrieve ETag for ObjectVersion instead of Object for versioned buckets by @ibindlish in https://github.com/wandb/wandb/pull/6759
* fix(artifacts): revert #6759 and read object version etag in place  by @ibindlish in https://github.com/wandb/wandb/pull/6774
* fix(core): put back the upload file count by @kptkin in https://github.com/wandb/wandb/pull/6767
* fix(core): add send cancel request to sender by @dmitryduev in https://github.com/wandb/wandb/pull/6787
* fix(core): check errors in memory monitoring by @dmitryduev in https://github.com/wandb/wandb/pull/6790
* fix(sdk): add job_type flag in CLI to allow override of job_type  by @umakrishnaswamy in https://github.com/wandb/wandb/pull/6523
* fix(integrations): Handle ultralytics utils import refactor by @jthetzel in https://github.com/wandb/wandb/pull/6741
* fix(core): download artifacts with wandb-core without an active run by @dmitryduev in https://github.com/wandb/wandb/pull/6798
* fix(sdk): fix error logging matplotlib scatter plot if the minimum version of plotly library is not met by @walkingmug in https://github.com/wandb/wandb/pull/6724
* fix(sdk): allow overriding the default .netrc location with NETRC env var by @dmitryduev in https://github.com/wandb/wandb/pull/6708
### :books: Docs
* docs(sdk): Corrected description for email field by @ngrayluna in https://github.com/wandb/wandb/pull/6716
* docs(core): update the `README-libwandb-cpp.md` doc by @NinoRisteski in https://github.com/wandb/wandb/pull/6794

## New Contributors
* @jthetzel made their first contribution in https://github.com/wandb/wandb/pull/6741
* @walkingmug made their first contribution in https://github.com/wandb/wandb/pull/6724

**Full Changelog**: https://github.com/wandb/wandb/compare/v0.16.1...v0.16.2

# 0.16.1 (Dec 5, 2023)

### :magic_wand: Enhancements
* perf(artifacts): remove recursive download by @szymon-piechowicz-wandb in https://github.com/wandb/wandb/pull/6544
* feat(nexus): add debounce summary in handler by @kptkin in https://github.com/wandb/wandb/pull/6570
* feat(integrations): fix bug in ultralytics import and version pinning by @soumik12345 in https://github.com/wandb/wandb/pull/6605
* feat(launch): Support template variables when queueing launch runs by @KyleGoyette in https://github.com/wandb/wandb/pull/6602
* feat(cli): add --skip-console option to offline sync cli command by @kptkin in https://github.com/wandb/wandb/pull/6557
* feat(nexus): add basic graphql versioning mechanism by @dmitryduev in https://github.com/wandb/wandb/pull/6624
* feat(nexus): add Apple M* GPU stats monitoring by @dmitryduev in https://github.com/wandb/wandb/pull/6619
* feat(launch): add helper to load wandb.Config from env vars by @bcsherma in https://github.com/wandb/wandb/pull/6644
* feat(integrations): port OpenAI WandbLogger for openai-python v1.0 by @ayulockin in https://github.com/wandb/wandb/pull/6498
* feat(integrations): fix version check for openAI WandbLogger by @ayulockin in https://github.com/wandb/wandb/pull/6648
* feat(integrations): Diffusers autologger by @soumik12345 in https://github.com/wandb/wandb/pull/6561
* feat(sdk): Adding parameter to image to specify file type jpg, png, bmp, gif by @fdsig in https://github.com/wandb/wandb/pull/6280
### :hammer: Fixes
* fix(nexus): make offline sync work properly by @dmitryduev in https://github.com/wandb/wandb/pull/6569
* fix(launch): Fix run existence check to not depend on files being uploaded in the run by @KyleGoyette in https://github.com/wandb/wandb/pull/6548
* fix(launch): gcp storage uri verifaction failed due to improper async wrapping by @bcsherma in https://github.com/wandb/wandb/pull/6581
* fix(sdk): updating summary with nested dicts now doesn't throw an error by @ArtsiomWB in https://github.com/wandb/wandb/pull/6578
* fix(launch): Add prioritization mode to RunQueue create by @TimH98 in https://github.com/wandb/wandb/pull/6610
* fix(nexus): create symlink to the server logs in the runs folder by @kptkin in https://github.com/wandb/wandb/pull/6628
* fix(integrations): single value problem in wandb/wandb_torch.py::log_tensor_stats by @gmongaras in https://github.com/wandb/wandb/pull/6640
* fix(integrations): tmin vs tmax in wandb/wandb_torch.py::log_tensor_stats by @dmitryduev in https://github.com/wandb/wandb/pull/6641
* fix(nexus): minor fix up for non server cases by @kptkin in https://github.com/wandb/wandb/pull/6645
* fix(sdk): make old settings more robust by @dmitryduev in https://github.com/wandb/wandb/pull/6654
* fix(sdk): handle tags when resuming a run by @dmitryduev in https://github.com/wandb/wandb/pull/6660
### :books: Docs
* docs(integrations): fix doc-string typo in a keras callback by @evilpegasus in https://github.com/wandb/wandb/pull/6586

## New Contributors
* @evilpegasus made their first contribution in https://github.com/wandb/wandb/pull/6586
* @yogeshg made their first contribution in https://github.com/wandb/wandb/pull/6573
* @gmongaras made their first contribution in https://github.com/wandb/wandb/pull/6640

**Full Changelog**: https://github.com/wandb/wandb/compare/v0.16.0...v0.16.1

# 0.16.0 (Nov 7, 2023)

### :magic_wand: Enhancements
* feat(nexus): add nested config support by @kptkin in https://github.com/wandb/wandb/pull/6417
* feat(nexus): finish artifact saver by @szymon-piechowicz-wandb in https://github.com/wandb/wandb/pull/6296
* feat(nexus): add sync file counts in the footer by @dmitryduev in https://github.com/wandb/wandb/pull/6371
* feat(nexus): implement directory watcher and related functionality by @kptkin in https://github.com/wandb/wandb/pull/6257
* feat(launch): run agent on an event loop by @bcsherma in https://github.com/wandb/wandb/pull/6384
* feat(nexus): add sampled history by @kptkin in https://github.com/wandb/wandb/pull/6492
* feat(artifacts):  prototype for models api by @ibindlish in https://github.com/wandb/wandb/pull/6205
* perf(launch): register sweep scheduler virtual agents async by @bcsherma in https://github.com/wandb/wandb/pull/6488
* feat(nexus): make file uploads work with local by @dmitryduev in https://github.com/wandb/wandb/pull/6509
* feat(sdk): allow users to log custom chart tables in a different section by @luisbergua in https://github.com/wandb/wandb/pull/6422
* feat(nexus): generalize uploader to filemanager to allow downloads by @ibindlish in https://github.com/wandb/wandb/pull/6445
* feat(sdk): drop python 3.6 support by @dmitryduev in https://github.com/wandb/wandb/pull/6493
* feat(artifacts): delete staging files in Nexus by @szymon-piechowicz-wandb in https://github.com/wandb/wandb/pull/6529
* feat(artifacts): set up artifact downloads to use sdk nexus core by @estellazx in https://github.com/wandb/wandb/pull/6275
* feat(nexus): add file upload progress and make completion callback a list of callbacks by @kptkin in https://github.com/wandb/wandb/pull/6518
* feat(launch): add wandb.ai/run-id label to jobs by @bcsherma in https://github.com/wandb/wandb/pull/6543
### :hammer: Fixes
* fix(sdk): ensures that complete run.config is captured in SageMaker by @fdsig in https://github.com/wandb/wandb/pull/6260
* fix(sdk): Improve error handling for gitlib for FileNotFoundErrors by @j316chuck in https://github.com/wandb/wandb/pull/6410
* fix(sdk): increase max message size, handle errors by @szymon-piechowicz-wandb in https://github.com/wandb/wandb/pull/6398
* fix(launch): Agent better balances multiple queues by @TimH98 in https://github.com/wandb/wandb/pull/6418
* fix(artifacts): remove versioning enabled check in GCS reference handler by @szymon-piechowicz-wandb in https://github.com/wandb/wandb/pull/6430
* fix(launch): add google-cloud-aiplatform to launch shard by @bcsherma in https://github.com/wandb/wandb/pull/6440
* fix(nexus): add use_artifact as passthrough messages by @kptkin in https://github.com/wandb/wandb/pull/6447
* fix(launch): adjust vertex environment variables by @Hojland in https://github.com/wandb/wandb/pull/6443
* fix(artifacts): update artifacts cache file permissions for NamedTemporaryFile by @ibindlish in https://github.com/wandb/wandb/pull/6437
* fix(nexus): fix a number of issues by @dmitryduev in https://github.com/wandb/wandb/pull/6491
* fix(media): saving mlp figure to buffer and reading with PIL should specify format by @mova in https://github.com/wandb/wandb/pull/6465
* fix(nexus): send content-length, check response status code in uploader by @szymon-piechowicz-wandb in https://github.com/wandb/wandb/pull/6401
* fix(sdk): fix step logic when resuming runs with no metrics logged by @luisbergua in https://github.com/wandb/wandb/pull/6480
* fix(sdk): hook_handle being set to list instead of dict on unhook by @vatsalaggarwal in https://github.com/wandb/wandb/pull/6503
* fix(launch): verify gcp credentials before creating vertex job by @bcsherma in https://github.com/wandb/wandb/pull/6537
* fix(launch): add load option to docker buildx by @KyleGoyette in https://github.com/wandb/wandb/pull/6508
* fix(artifacts): fix perf regressions in artifact downloads and fix file download location by @ibindlish in https://github.com/wandb/wandb/pull/6535
* fix(sdk): add warning when `log_code` can't locate any files by @umakrishnaswamy in https://github.com/wandb/wandb/pull/6532
* fix(sdk): adjust ipython hooks for v8.17 by @dmitryduev in https://github.com/wandb/wandb/pull/6563
### :books: Docs
* docs(media): fix `Graph` docstring by @harupy in https://github.com/wandb/wandb/pull/6458
* docs(public-api): Fix suggested command for uploading artifacts by @geke-mir in https://github.com/wandb/wandb/pull/6513

## New Contributors
* @j316chuck made their first contribution in https://github.com/wandb/wandb/pull/6410
* @harupy made their first contribution in https://github.com/wandb/wandb/pull/6458
* @Hojland made their first contribution in https://github.com/wandb/wandb/pull/6443
* @mova made their first contribution in https://github.com/wandb/wandb/pull/6465
* @geke-mir made their first contribution in https://github.com/wandb/wandb/pull/6513
* @luisbergua made their first contribution in https://github.com/wandb/wandb/pull/6422
* @vatsalaggarwal made their first contribution in https://github.com/wandb/wandb/pull/6503

**Full Changelog**: https://github.com/wandb/wandb/compare/v0.15.12...v0.16.0

# 0.15.12 (Oct 3, 2023)

### :magic_wand: Enhancements
* feat(nexus): implement config debouncing mechanism by @kptkin in https://github.com/wandb/wandb/pull/6331
* feat(integrations): fix channel swapping on ultrlytics classification task by @soumik12345 in https://github.com/wandb/wandb/pull/6382
* feat(nexus): implement nexus alpha cpp interface by @raubitsj in https://github.com/wandb/wandb/pull/6358
* feat(nexus): expose system metrics in the run object (PoC) by @dmitryduev in https://github.com/wandb/wandb/pull/6238
* feat(integrations): Pin ultralytics version support to `v8.0.186` by @soumik12345 in https://github.com/wandb/wandb/pull/6391
### :hammer: Fixes
* fix(launch): get logs from failed k8s pods by @bcsherma in https://github.com/wandb/wandb/pull/6339
* fix(artifacts): Allow adding s3 bucket as reference artifact by @ibindlish in https://github.com/wandb/wandb/pull/6346
* fix(launch): Fix race condition in agent thread clean up by @KyleGoyette in https://github.com/wandb/wandb/pull/6352
* fix(artifacts): don't assume run and its i/o artifacts are in the same project by @szymon-piechowicz-wandb in https://github.com/wandb/wandb/pull/6363
* fix(artifacts): fix wandb.Api().run(run_name).log_artifact(artifact) by @szymon-piechowicz-wandb in https://github.com/wandb/wandb/pull/6362
* fix(sweeps): ValueError with None value in sweep by @gtarpenning in https://github.com/wandb/wandb/pull/6364
* fix(artifacts): fix typo in s3 handler by @ibindlish in https://github.com/wandb/wandb/pull/6368
* fix(artifacts): fix the argument order for new argument target_fraction by @moredatarequired in https://github.com/wandb/wandb/pull/6377
* fix(nexus): fix potential race in config debouncer by @dmitryduev in https://github.com/wandb/wandb/pull/6385
* fix(sdk): fix graphql type mapping by @szymon-piechowicz-wandb in https://github.com/wandb/wandb/pull/6396
* fix(sdk): fix concurrency limit in uploader by @szymon-piechowicz-wandb in https://github.com/wandb/wandb/pull/6399
### :books: Docs
* docs(sdk): fix reference docs GH action by @dmitryduev in https://github.com/wandb/wandb/pull/6350
* docs(sdk): Update generate-docodile-documentation.yml by @ngrayluna in https://github.com/wandb/wandb/pull/6351

**Full Changelog**: https://github.com/wandb/wandb/compare/v0.15.11...v0.15.12

# 0.15.11 (Sep 21, 2023)

### :magic_wand: Enhancements
* feat(nexus): add support for code saving in script mode by @kptkin in https://github.com/wandb/wandb/pull/6243
* feat(nexus): add support for `policy=end` in `wandb.save` by @kptkin in https://github.com/wandb/wandb/pull/6267
* feat(nexus): add system info to metadata by @dmitryduev in https://github.com/wandb/wandb/pull/6244
* feat(nexus): add nvidia gpu system info to metadata by @dmitryduev in https://github.com/wandb/wandb/pull/6270
* feat(launch): delete run queues with public api by @bcsherma in https://github.com/wandb/wandb/pull/6317
* feat(sdk): introduce custom proxy support for wandb http(s) traffic by @kptkin in https://github.com/wandb/wandb/pull/6300
### :hammer: Fixes
* fix(sdk): Fix logger when logging filestream exception by @KyleGoyette in https://github.com/wandb/wandb/pull/6246
* fix(launch): use watch api to monitor launched CRDs by @bcsherma in https://github.com/wandb/wandb/pull/6226
* fix(launch): forbid enqueing docker images without target project by @bcsherma in https://github.com/wandb/wandb/pull/6248
* fix(sdk): add missing Twitter import for API users by @fdsig in https://github.com/wandb/wandb/pull/6261
* fix(artifacts): get S3 versionIDs from directory references by @moredatarequired in https://github.com/wandb/wandb/pull/6255
* fix(launch): make watch streams recover from connection reset by @bcsherma in https://github.com/wandb/wandb/pull/6272
* fix(public-api): use json.loads(..., strict=False) to ignore invalid utf-8 and control characters in api.Run.load by @dmitryduev in https://github.com/wandb/wandb/pull/6299
* fix(sdk): correctly identify colab as a jupyter-like env in settings by @dmitryduev in https://github.com/wandb/wandb/pull/6308
* fix(sdk): improve memory management for summary updates by @dmitryduev in https://github.com/wandb/wandb/pull/5569
* fix(artifacts): Add environment variable to configure batch size for download urls by @ibindlish in https://github.com/wandb/wandb/pull/6323
* fix(launch): fail rqis if no run is created by @bcsherma in https://github.com/wandb/wandb/pull/6324
### :books: Docs
* docs(sdk): fixes a broken link in Image docs. by @katjacksonWB in https://github.com/wandb/wandb/pull/6252
* docs(nexus): add docs on running nexus-related system tests locally by @dmitryduev in https://github.com/wandb/wandb/pull/6191
* docs(nexus): add user-facing Nexus docs for Beta release by @dmitryduev in https://github.com/wandb/wandb/pull/6276
* docs(nexus): fix pip install nexus instruction by @dmitryduev in https://github.com/wandb/wandb/pull/6309
### :nail_care: Cleanup
* Update README.md by @NinoRisteski in https://github.com/wandb/wandb/pull/6325

## New Contributors
* @katjacksonWB made their first contribution in https://github.com/wandb/wandb/pull/6252
* @NinoRisteski made their first contribution in https://github.com/wandb/wandb/pull/6325

**Full Changelog**: https://github.com/wandb/wandb/compare/v0.15.10...v0.15.11

# 0.15.10 (Sep 6, 2023)

### :magic_wand: Enhancements
* feat(integrations): add async support to `Autologger` API and enable it for Openai by @parambharat in https://github.com/wandb/wandb/pull/5960
* feat(sdk): add official support for python 3.11 and drop support for python 3.6 by @dmitryduev in https://github.com/wandb/wandb/pull/4386
* feat(sdk): implement network logging and file pusher timeout for debugging by @dmitryduev in https://github.com/wandb/wandb/pull/5894
* feat(artifacts): set ttl(time to live) for artifact versions by @estellazx in https://github.com/wandb/wandb/pull/5859
* feat(nexus): add support for define metric by @kptkin in https://github.com/wandb/wandb/pull/6036
* feat(launch): Include agent version when creating launch agent by @TimH98 in https://github.com/wandb/wandb/pull/5970
* feat(launch): Runless git jobs can use requirements.txt in parent directories by @TimH98 in https://github.com/wandb/wandb/pull/6008
* feat(artifacts): retrieve the parent collection from an Artifact by @moredatarequired in https://github.com/wandb/wandb/pull/6019
* feat(nexus): improve file uploads by @dmitryduev in https://github.com/wandb/wandb/pull/6052
* feat(artifacts): Add run id option to artifact put method to log artifacts to existing runs by @ibindlish in https://github.com/wandb/wandb/pull/6074
* feat(public-api): add metadata property to Run object by @dmitryduev in https://github.com/wandb/wandb/pull/6100
* feat(launch): Support setting a custom Dockerfile in launch overrides by @TimH98 in https://github.com/wandb/wandb/pull/6104
* feat(nexus): add Nvidia GPU asset to system monitor by @dmitryduev in https://github.com/wandb/wandb/pull/6081
* feat(artifacts): enable deleting artifact collections from SDK by @moredatarequired in https://github.com/wandb/wandb/pull/6020
* feat(launch): Add dockerfile CLI param & use Dockerfile.wandb by default if present by @TimH98 in https://github.com/wandb/wandb/pull/6122
* feat(artifacts): extend cache cleanup to allow specifying a target fraction by @moredatarequired in https://github.com/wandb/wandb/pull/6152
* feat(artifacts): add an eval-able repr to ArtifactManifestEntry by @moredatarequired in https://github.com/wandb/wandb/pull/6132
* feat(nexus): enable docker-based wheel building for nexus by @dmitryduev in https://github.com/wandb/wandb/pull/6118
* feat(nexus): add Nvidia GPU asset to system monitor by @dmitryduev in https://github.com/wandb/wandb/pull/6131
* feat(artifacts): clear the cache on add to prevent overflow by @moredatarequired in https://github.com/wandb/wandb/pull/6149
* feat(sdk): capture disk i/o utilization in system metrics by @umakrishnaswamy in https://github.com/wandb/wandb/pull/6106
* feat(sdk): add disk io counters to monitor metrics by @dmitryduev in https://github.com/wandb/wandb/pull/6170
* feat(sdk): make paths for disk usage monitoring configurable by @dmitryduev in https://github.com/wandb/wandb/pull/6196
* feat(sweeps): Use `WANDB_SWEEP_ID` to include a run in an existing sweep by @gtarpenning in https://github.com/wandb/wandb/pull/6198
* feat(artifacts): Handle LinkArtifact calls made to Nexus Core by @ibindlish in https://github.com/wandb/wandb/pull/6160
* feat(nexus): fix retry logic for http clients and allow user customization by @kptkin in https://github.com/wandb/wandb/pull/6182
* feat(nexus): support user defined headers in the gql client transport by @kptkin in https://github.com/wandb/wandb/pull/6208
* feat(sdk): enable set types in wandb.Config by @fdsig in https://github.com/wandb/wandb/pull/6219
* feat(integrations): visualize images with bbox overlays for `ultralytics` by @soumik12345 in https://github.com/wandb/wandb/pull/5867
* feat(sdk): add exponential decay sampling utility for line_plot by @dmitryduev in https://github.com/wandb/wandb/pull/6228
* feat(sdk): always print the traceback inside of the `wandb.init` context manager by @kptkin in https://github.com/wandb/wandb/pull/4603
* feat(sdk): add setting to disable automatic machine info capture by @kptkin in https://github.com/wandb/wandb/pull/6230
### :hammer: Fixes
* fix(launch): Extend try in agent loop to cover all job handling by @KyleGoyette in https://github.com/wandb/wandb/pull/5923
* fix(sdk): guard against undefined filestream timeout by @dmitryduev in https://github.com/wandb/wandb/pull/5997
* fix(launch): error if code artifact underlying job has been deleted by @bcsherma in https://github.com/wandb/wandb/pull/5959
* fix(artifacts): use a unique name for the artifact created by `verify` by @moredatarequired in https://github.com/wandb/wandb/pull/5929
* fix(launch): Use resume=allow when auto requeuing by @TimH98 in https://github.com/wandb/wandb/pull/6002
* fix(launch): correct entrypoint path from disabled git repo subir by @gtarpenning in https://github.com/wandb/wandb/pull/5903
* fix(sweeps): override individual job resource_args by @gtarpenning in https://github.com/wandb/wandb/pull/5985
* fix(sdk): fix import issue to support python 3.6 by @kptkin in https://github.com/wandb/wandb/pull/6018
* fix(launch): Fix override entrypoint when using sweeps on launch without a scheduler job by @KyleGoyette in https://github.com/wandb/wandb/pull/6033
* fix(nexus): fix resume reference when nil by @kptkin in https://github.com/wandb/wandb/pull/6055
* fix(sdk): further speed up import time by @hauntsaninja in https://github.com/wandb/wandb/pull/6032
* fix(launch): Fix sample kubernetes agent manifest secret mount by @KyleGoyette in https://github.com/wandb/wandb/pull/6057
* fix(nexus): rm unused import by @dmitryduev in https://github.com/wandb/wandb/pull/6085
* fix(launch): watch to get kuberntes run statuses by @bcsherma in https://github.com/wandb/wandb/pull/6022
* fix(artifacts): prohibit saving artifacts to a different project than their base artifact by @moredatarequired in https://github.com/wandb/wandb/pull/6042
* fix(artifacts): require existing artifacts to save to their source entity/project by @moredatarequired in https://github.com/wandb/wandb/pull/6034
* fix(nexus): adjust system monitor start and stop functionality by @dmitryduev in https://github.com/wandb/wandb/pull/6087
* fix(artifacts): remove suspect characters when directory creation fails by @moredatarequired in https://github.com/wandb/wandb/pull/6094
* fix(launch): Default log_code exclusion behavior now correctly handles `wandb` in the root path prefix. by @nickpenaranda in https://github.com/wandb/wandb/pull/6095
* fix(launch): disallow project queue creation by @bcsherma in https://github.com/wandb/wandb/pull/6011
* fix(launch): catch all sweep set state errors by @gtarpenning in https://github.com/wandb/wandb/pull/6091
* fix(launch): create_job now works from jupyter notebook by @gtarpenning in https://github.com/wandb/wandb/pull/6068
* fix(nexus): fix race condition for defer and update control by @kptkin in https://github.com/wandb/wandb/pull/6125
* fix(sdk): improved handling and logging of tensor types by @kptkin in https://github.com/wandb/wandb/pull/6086
* fix(launch): launch cli command should exit with non-zero status if underlying launched run exits with non-zero status by @KyleGoyette in https://github.com/wandb/wandb/pull/6078
* fix(nexus): fix correctness for offline mode by @kptkin in https://github.com/wandb/wandb/pull/6166
* fix(sdk): reports api - fix media_keys json path by @laxels in https://github.com/wandb/wandb/pull/6167
* fix(sdk): Allow uint8 images to be logged as wandb.Image() by @nate-wandb in https://github.com/wandb/wandb/pull/6043
* fix(sdk): fall back to /tmp/username/.config/wandb in old settings by @dmitryduev in https://github.com/wandb/wandb/pull/6175
* fix(nexus): use UpsertBucketRetryPolicy in all gql.UpsertBucket calls by @dmitryduev in https://github.com/wandb/wandb/pull/6207
* fix(sdk): update report id validation and encoding by @jo-fang in https://github.com/wandb/wandb/pull/6203
* fix(sdk): add support for propagating messages from the internal process by @kptkin in https://github.com/wandb/wandb/pull/5803
### :books: Docs
* docs(nexus): add package level docstrings for filestream by @raubitsj in https://github.com/wandb/wandb/pull/6061
* docs(nexus): add basic developer guide by @kptkin in https://github.com/wandb/wandb/pull/6119
* docs(cli): Added more context for lauch job describe description. by @ngrayluna in https://github.com/wandb/wandb/pull/6193
### :nail_care: Cleanup
* style(sdk): fix to new ruff rule E721 additions by @nickpenaranda in https://github.com/wandb/wandb/pull/6102

## New Contributors
* @geoffrey-g-delhomme made their first contribution in https://github.com/wandb/wandb/pull/5867
* @kooshi made their first contribution in https://github.com/wandb/wandb/pull/6086
* @umakrishnaswamy made their first contribution in https://github.com/wandb/wandb/pull/6106
* @jo-fang made their first contribution in https://github.com/wandb/wandb/pull/6203
* @wwzeng1 made their first contribution in https://github.com/wandb/wandb/pull/6228

**Full Changelog**: https://github.com/wandb/wandb/compare/v0.15.9...v0.15.10

# 0.15.9 (Aug 28, 2023)

### :magic_wand: Enhancements
- feat(sweeps): launch sweep schedulers to team queues from UI by @gtarpenning in https://github.com/wandb/wandb/pull/6112
- feat(launch): make vertex launcher more customizable by @bcsherma in https://github.com/wandb/wandb/pull/6088
- feat(launch): default to noop builder if docker not installed by @bcsherma in https://github.com/wandb/wandb/pull/6137
### :hammer: Fixes
- fix(launch): Use built in entrypoint and args commands for sagemaker by @KyleGoyette in https://github.com/wandb/wandb/pull/5897
- fix(artifacts): copy parent source project info to new draft artifact by @moredatarequired in https://github.com/wandb/wandb/pull/6062
- fix(sdk): avoid error at end of run with bigints by @raubitsj in https://github.com/wandb/wandb/pull/6134
- fix(launch): manually created image jobs can rerun correctly by @gtarpenning in https://github.com/wandb/wandb/pull/6148

**Full Changelog**: https://github.com/wandb/wandb/compare/v0.15.8...v0.15.9

# 0.15.8 (Aug 01, 2023)

### :magic_wand: Enhancements
* perf(sdk): use mutation createRunFiles to get uploadUrls by @harukatab in https://github.com/wandb/wandb/pull/5731
* feat(launch): add create_run_queue to public API by @nickpenaranda in https://github.com/wandb/wandb/pull/5874
* perf(sdk): add hidden option to use orjson instead of json by @dmitryduev in https://github.com/wandb/wandb/pull/5911
* feat(launch): Improve error message when building with noop builder by @TimH98 in https://github.com/wandb/wandb/pull/5925
* feat(launch): create launch agent includes agent config if present by @TimH98 in https://github.com/wandb/wandb/pull/5893
* feat(launch): Check if job ingredients exist before making job by @TimH98 in https://github.com/wandb/wandb/pull/5942
* feat(launch): Gracefully handle Kubernetes 404 error by @TimH98 in https://github.com/wandb/wandb/pull/5945
### :hammer: Fixes
* fix(sdk): only creating new project if it doesn't already exist by @mbarrramsey in https://github.com/wandb/wandb/pull/5814
* fix(launch): Support namespace in metadata key of resource args by @KyleGoyette in https://github.com/wandb/wandb/pull/5639
* fix(launch): use "" instead of None for project kwarg when no project given by @bcsherma in https://github.com/wandb/wandb/pull/5839
* fix(launch): add + to torch cpu regex + tests by @bcsherma in https://github.com/wandb/wandb/pull/5833
* fix(sdk): implement timeout for file_stream and add debug logs by @kptkin in https://github.com/wandb/wandb/pull/5812
* fix(artifacts): fix collection filtering when getting aliases by @szymon-piechowicz-wandb in https://github.com/wandb/wandb/pull/5810
* fix(sdk): replace `dir_watcher` settings with SettingsStatic by @kptkin in https://github.com/wandb/wandb/pull/5863
* fix(artifacts): set correct base for incremental artifacts by @szymon-piechowicz-wandb in https://github.com/wandb/wandb/pull/5870
* fix(launch): drop https from azure registries to ensure compatibility with ${image_uri} macro by @bcsherma in https://github.com/wandb/wandb/pull/5880
* fix(artifacts): handle None description correctly by @szymon-piechowicz-wandb in https://github.com/wandb/wandb/pull/5910
* fix(launch): Don't create k8s secret if it already exists by @TimH98 in https://github.com/wandb/wandb/pull/5900
* fix(artifacts): drop S3 bucket versioning check by @moredatarequired in https://github.com/wandb/wandb/pull/5927
* fix(sdk): speed up import time and fix `pkg_resources` DeprecationWarning by @hauntsaninja in https://github.com/wandb/wandb/pull/5899
### :books: Docs
* docs(sdk): Add introspection section to CONTRIBUTING.md by @nickpenaranda in https://github.com/wandb/wandb/pull/5887
* docs(sdk): update GH action to generate reference docs and clean up docstrings by @dmitryduev in https://github.com/wandb/wandb/pull/5947
* docs(sdk): update `README.md` to unify the spelling of `Hugging Face` by @eltociear in https://github.com/wandb/wandb/pull/5891
### :nail_care: Cleanup
* revert(launch): revert job re-queuing implementation on pod disconnect by @KyleGoyette in https://github.com/wandb/wandb/pull/5811

## New Contributors
* @mbarrramsey made their first contribution in https://github.com/wandb/wandb/pull/5814
* @hauntsaninja made their first contribution in https://github.com/wandb/wandb/pull/5899
* @eltociear made their first contribution in https://github.com/wandb/wandb/pull/5891

**Full Changelog**: https://github.com/wandb/wandb/compare/v0.15.7...v0.15.8

# 0.15.7 (July 25, 2023)

### :hammer: Fixes
* fix(sdk): images not syncing until the end run (revert #5777) by @raubitsj in https://github.com/wandb/wandb/pull/5951

**Full Changelog**: https://github.com/wandb/wandb/compare/v0.15.6...v0.15.7

# 0.15.6 (July 24, 2023)

### :magic_wand: Enhancements
* feat(launch): add job link to wandb footer by @bcsherma in https://github.com/wandb/wandb/pull/5767
* feat(launch): re-implement job requeueing, fixed cancel behavior by @TimH98 in https://github.com/wandb/wandb/pull/5822
* feat(launch): manually create jobs from cli by @gtarpenning in https://github.com/wandb/wandb/pull/5661
* feat(launch): allow users to specify job name via the `job_name` setting by @bcsherma in https://github.com/wandb/wandb/pull/5791
* feat(sdk): Add an simplified trace API to log prompt traces by @parambharat in https://github.com/wandb/wandb/pull/5794
* feat(integrations): support `.keras` model format with `WandbModelCheckpoint` and TF 2.13.0 compatible by @soumik12345 in https://github.com/wandb/wandb/pull/5720
* feat(sdk): Initial support for migrating W&B runs and reports between instances by @andrewtruong in https://github.com/wandb/wandb/pull/5777
### :hammer: Fixes
* fix(integrations): make LightGBM callback compatible with 4.0.0 by @ayulockin in https://github.com/wandb/wandb/pull/5906
* fix(sdk): use default settings for project retrieval if available by @KyleGoyette in https://github.com/wandb/wandb/pull/5917
### :books: Docs
* docs(sdk): Add introspection section to CONTRIBUTING.md by @nickpenaranda in https://github.com/wandb/wandb/pull/5887
### :nail_care: Cleanup
* revert(launch): revert job re-queuing implementation on pod disconnect by @KyleGoyette in https://github.com/wandb/wandb/pull/5811

**Full Changelog**: https://github.com/wandb/wandb/compare/v0.15.5...v0.15.6

## 0.15.5 (July 5, 2023)

### :magic_wand: Enhancements
* feat(launch): improve handling of docker image job names and tags by @gtarpenning in https://github.com/wandb/wandb/pull/5718
* feat(launch): support kaniko builds on AKS by @bcsherma in https://github.com/wandb/wandb/pull/5706
* feat(launch): allow kaniko builds to run in other namespaces by @bcsherma in https://github.com/wandb/wandb/pull/5637
* feat(artifacts): support access key for Azure references by @szymon-piechowicz-wandb in https://github.com/wandb/wandb/pull/5729
* feat(launch): add information to failed run queue items, support warnings for run queue items by @KyleGoyette in https://github.com/wandb/wandb/pull/5612
* feat(launch): allow direct configuration of registry uri for all registries by @bcsherma in https://github.com/wandb/wandb/pull/5760
* perf(artifacts): enhance download URL fetching process with batch and retry logic by @szymon-piechowicz-wandb in https://github.com/wandb/wandb/pull/5692
* feat(artifacts): add flag to skip missing S3 references in `Artifact.download` by @moredatarequired in https://github.com/wandb/wandb/pull/5778
* feat(launch): implement job requeueing when pod disconnects by @TimH98 in https://github.com/wandb/wandb/pull/5770
* feat(sdk): add setting to disable setproctitle by @raubitsj in https://github.com/wandb/wandb/pull/5805
### :hammer: Fixes
* fix(sdk): handle uri schemes in LogicalPath by @dmitryduev in https://github.com/wandb/wandb/pull/5670
* fix(artifacts): update object storage to include reference and prevent id reuse by @szymon-piechowicz-wandb in https://github.com/wandb/wandb/pull/5722
* fix(sweeps): update click package version requirements by @gtarpenning in https://github.com/wandb/wandb/pull/5738
* fix(sdk): improve lazy import to be thread-safe by @szymon-piechowicz-wandb in https://github.com/wandb/wandb/pull/5727
* fix(launch): change typo in kaniko image name by @bcsherma in https://github.com/wandb/wandb/pull/5743
* fix(integrations): correct date parsing in SageMaker configuration by @rymc in https://github.com/wandb/wandb/pull/5759
* fix(launch): make docker build non interactive to prevent region based questions by @KyleGoyette in https://github.com/wandb/wandb/pull/5736
* fix(launch): update "cuda" base image path to "accelerator" base image path by @KyleGoyette in https://github.com/wandb/wandb/pull/5737
* fix(artifacts): replace artifact name with placeholder to skip validation by @szymon-piechowicz-wandb in https://github.com/wandb/wandb/pull/5724
* fix(launch): prevent jobs with large outputs from hanging on local-container by @KyleGoyette in https://github.com/wandb/wandb/pull/5774
* fix(launch): Ensure resume does not push sensitive info by @KyleGoyette in https://github.com/wandb/wandb/pull/5807
* fix(artifacts): fix handling of references when downloading by @szymon-piechowicz-wandb in https://github.com/wandb/wandb/pull/5808
* fix(sweeps): correct launch sweep author to personal username by @gtarpenning in https://github.com/wandb/wandb/pull/5806
* refactor(artifacts): change artifact methods and attributes to private by @szymon-piechowicz-wandb in https://github.com/wandb/wandb/pull/5790
### :books: Docs
* docs(sdk): update the product icons in README.md by @ngrayluna in https://github.com/wandb/wandb/pull/5713
* docs(artifacts): update docs by @szymon-piechowicz-wandb in https://github.com/wandb/wandb/pull/5701
* docs(artifacts): fix comment about total retry time by @szymon-piechowicz-wandb in https://github.com/wandb/wandb/pull/5751
* docs(sdk): expose WBTraceTree as data_types.WBTraceTree by @szymon-piechowicz-wandb in https://github.com/wandb/wandb/pull/5788

## New Contributors
* @HipHoff made their first contribution in https://github.com/wandb/wandb/pull/5691
* @rymc made their first contribution in https://github.com/wandb/wandb/pull/5759

**Full Changelog**: https://github.com/wandb/wandb/compare/v0.15.4...v0.15.5

## 0.15.4 (June 6, 2023)
### :magic_wand: Enhancements
* feat(sdk): set job source in settings by @TimH98 in https://github.com/wandb/wandb/pull/5442
* feat(sweeps): launch sweeps controlled by wandb run by @gtarpenning in https://github.com/wandb/wandb/pull/5456
* feat(integrations): add autolog for Cohere python SDK by @dmitryduev in https://github.com/wandb/wandb/pull/5474
* feat(launch): support launching custom k8s objects by @bcsherma in https://github.com/wandb/wandb/pull/5486
* perf(artifacts): conserve memory when hashing files by @moredatarequired in https://github.com/wandb/wandb/pull/5513
* feat(artifacts): add new_draft method to modify and log saved artifacts as new version by @szymon-piechowicz-wandb in https://github.com/wandb/wandb/pull/5524
* feat(launch): don't install frozen reqs if there is a reqs file by @bcsherma in https://github.com/wandb/wandb/pull/5548
* feat(artifacts): don't remove temp files from artifacts cache by default by @moredatarequired in https://github.com/wandb/wandb/pull/5596
* feat(artifacts): add source_entity and update sequenceName handling by @szymon-piechowicz-wandb in https://github.com/wandb/wandb/pull/5546
* feat(artifacts): add 'remove' to Artifacts API by @moredatarequired in https://github.com/wandb/wandb/pull/5370
* feat(sweeps): optuna scheduler for sweeps on launch by @gtarpenning in https://github.com/wandb/wandb/pull/4900
* feat(launch): support notebook job creation by @KyleGoyette in https://github.com/wandb/wandb/pull/5462
* feat(launch): enable launch macros for all runners by @bcsherma in https://github.com/wandb/wandb/pull/5624
* feat(integrations): add autologging for supported huggingface pipelines by @ash0ts in https://github.com/wandb/wandb/pull/5579
* feat(integrations): add usage metrics and table logging to OpenAI autologger by @parambharat in https://github.com/wandb/wandb/pull/5521
* feat(sdk): add support for monitoring AMD GPU system metrics by @dmitryduev in https://github.com/wandb/wandb/pull/5449
* feat(sdk): capture absolute GPU memory allocation by @dmitryduev in https://github.com/wandb/wandb/pull/5643
### :hammer: Fixes
* fix(integrations): ensure wandb can be used in AWS lambda by @dmitryduev in https://github.com/wandb/wandb/pull/5083
* fix(sdk): permit `LogicalPath` to strip trailing slashes by @moredatarequired in https://github.com/wandb/wandb/pull/5473
* fix(sdk): exercise caution when creating ~/.config/wandb/settings file by @dmitryduev in https://github.com/wandb/wandb/pull/5478
* fix(sdk): update custom chart query handling and add alternate constructor for table-based charts by @andrewtruong in https://github.com/wandb/wandb/pull/4852
* fix(artifacts): add s3 multipart uploading for artifact files by @estellazx in https://github.com/wandb/wandb/pull/5377
* fix(artifacts): handle incompatible artifact name strings by @andrewtruong in https://github.com/wandb/wandb/pull/5416
* fix(launch): docker runner always pull for image sourced jobs by @bcsherma in https://github.com/wandb/wandb/pull/5531
* fix(launch): improve error handling for package installation by @TimH98 in https://github.com/wandb/wandb/pull/5509
* fix(launch): custom k8s objects respect command/args overrides by @bcsherma in https://github.com/wandb/wandb/pull/5538
* fix(artifacts): remove entity, project from valid properties and adjust name handling by @szymon-piechowicz-wandb in https://github.com/wandb/wandb/pull/5533
* fix(launch): use env var for launch agent base url by @KyleGoyette in https://github.com/wandb/wandb/pull/5482
* fix(artifacts): write to the cache defensively (catch OSError) by @moredatarequired in https://github.com/wandb/wandb/pull/5597
* fix(launch): handle exception in finish_thread_id and fail run queue items by @KyleGoyette in https://github.com/wandb/wandb/pull/5610
* fix(launch): add pull secrets for pre made images when registry is specified by @bcsherma in https://github.com/wandb/wandb/pull/5602
* fix(launch): read kaniko pod sa name from env var by @bcsherma in https://github.com/wandb/wandb/pull/5619
* fix(launch): misc gcp fixes by @bcsherma in https://github.com/wandb/wandb/pull/5626
* fix(launch): support local environment and registry declaration by @KyleGoyette in https://github.com/wandb/wandb/pull/5630
* fix(launch): support ssh git urls and submodules in agent by @KyleGoyette in https://github.com/wandb/wandb/pull/5635
* fix(sdk): update git repo handling for failure cases and rename to gitlib by @kptkin in https://github.com/wandb/wandb/pull/5437
* fix(sdk): unify offline and online mode during init and fix multiprocess attach by @kptkin in https://github.com/wandb/wandb/pull/5296
* fix(integrations): prevent errors by checking for `wandb.run` in Gym integration by @ash0ts in https://github.com/wandb/wandb/pull/5649
* fix(sdk): fix wandb tfevent sync issue by @eohomegrownapps in https://github.com/wandb/wandb/pull/5261
### :books: Docs
* docs(sdk): update contrib for yea-wandb changes by @kptkin in https://github.com/wandb/wandb/pull/5614

## New Contributors
* @eohomegrownapps made their first contribution in https://github.com/wandb/wandb/pull/5261

**Full Changelog**: https://github.com/wandb/wandb/compare/v0.15.3...v0.15.4

## 0.15.3 (May 17, 2023)

### :hammer: Fixes
* fix(sdk): allow SDK to work if SA token can't be read by @wandb-zacharyblasczyk in https://github.com/wandb/wandb/pull/5472
* fix(sdk): clean up the k8s token discovery logic in util.py::image_id_from_k8s by @dmitryduev in https://github.com/wandb/wandb/pull/5518
* fix(integrations): Update `WandbTracer` to work with new langchain version by @parambharat in https://github.com/wandb/wandb/pull/5558
* revert(sdk): update summary for changed keys only by @dmitryduev in https://github.com/wandb/wandb/pull/5562

## New Contributors
* @wandb-zacharyblasczyk made their first contribution in https://github.com/wandb/wandb/pull/5472

**Full Changelog**: https://github.com/wandb/wandb/compare/v0.15.2...v0.15.3

## 0.15.2 (May 5, 2023)

### :hammer: Fixes
* fix(integrations): update WandbTracer for new langchain release by @parambharat @tssweeney in https://github.com/wandb/wandb/pull/5467
* fix(integrations): fix error message in langchain wandb_tracer version check by @dmitryduev in https://github.com/wandb/wandb/pull/5490

**Full Changelog**: https://github.com/wandb/wandb/compare/v0.15.1...v0.15.2

## 0.15.1 (May 2, 2023)

### :magic_wand: Enhancements
* feat(launch): implement new Kubernetes runner config schema by @TimH98 in https://github.com/wandb/wandb/pull/5231
* feat(launch): allow platform override for docker builder by @TimH98 in https://github.com/wandb/wandb/pull/5330
* feat(artifacts): get full name of artifact for easier artifact retrieval by @estellazx in https://github.com/wandb/wandb/pull/5314
* feat(artifacts): make default root for artifacts download configurable by @moredatarequired in https://github.com/wandb/wandb/pull/5366
* feat(artifacts): add Azure storage handler in SDK by @szymon-piechowicz-wandb in https://github.com/wandb/wandb/pull/5317
* feat(media): add method to convert wandb.Table to pandas.DataFrame by @brunnelu in https://github.com/wandb/wandb/pull/5301
* feat(launch): sweeps on launch command args passed as params by @gtarpenning in https://github.com/wandb/wandb/pull/5315
### :hammer: Fixes
* fix(launch): don't assume keys in args and config refer to the same thing by @szymon-piechowicz-wandb in https://github.com/wandb/wandb/pull/5183
* fix(launch): make ElasticContainerRegistry environment handle "ImageNotFoundException" gracefully by @bcsherma in https://github.com/wandb/wandb/pull/5159
* fix(launch): disable kaniko builder retry by @TimH98 in https://github.com/wandb/wandb/pull/5318
* fix(sdk): refine error message for auth error by @kptkin in https://github.com/wandb/wandb/pull/5341
* fix(launch): kubernetes runner does not respect override args by @KyleGoyette in https://github.com/wandb/wandb/pull/5303
* fix(sweeps): allow attr-dicts as sweeps configs by @moredatarequired in https://github.com/wandb/wandb/pull/5268
* fix(artifacts): checksum the read-only staging copy instead of the original file by @moredatarequired in https://github.com/wandb/wandb/pull/5346
* fix(launch): skip getting run info if run completes successfully or is from a different entity by @TimH98 in https://github.com/wandb/wandb/pull/5379
* fix(artifacts): default to project "uncategorized" instead of "None" when fetching artifacts by @szymon-piechowicz-wandb in https://github.com/wandb/wandb/pull/5375
* fix(integrations): add enabled check to gym VideoRecorder by @younik in https://github.com/wandb/wandb/pull/5230
* fix(artifacts): fix handling of default project and entity by @dmitryduev in https://github.com/wandb/wandb/pull/5395
* fix(sdk): update  import_hook.py with latest changes in the wrapt repository by @kptkin in https://github.com/wandb/wandb/pull/5321
* fix(launch): fix support for local urls in k8s launch agent by @KyleGoyette in https://github.com/wandb/wandb/pull/5413
* fix(sdk): improve notebook environment detection and testing by @dmitryduev in https://github.com/wandb/wandb/pull/4982
* fix(sdk): implement recursive isinstance check utility for the Settings object by @dmitryduev in https://github.com/wandb/wandb/pull/5436
* fix(sdk): correctly parse edge cases in OpenMetrics filter definitions in System Monitor by @dmitryduev in https://github.com/wandb/wandb/pull/5329
* fix(sdk): update debug logs to include SDK's version by @kptkin in https://github.com/wandb/wandb/pull/5344
* fix(sdk): filter AWS Trainium metrics by local rank if executed with torchrun by @dmitryduev in https://github.com/wandb/wandb/pull/5142
* fix(integrations): inform users about WandbTracer incompatibility with LangChain > 0.0.153 by @hwchase17 in https://github.com/wandb/wandb/pull/5453
### :books: Docs
* docs(sdk): update README.md by @thanos-wandb in https://github.com/wandb/wandb/pull/5386
* docs(integrations): update docstrings of the Keras callbacks by @ayulockin in https://github.com/wandb/wandb/pull/5198
* docs(sdk): update the images in `README.md` by @ngrayluna in https://github.com/wandb/wandb/pull/5399

## New Contributors
* @szymon-piechowicz-wandb made their first contribution in https://github.com/wandb/wandb/pull/5183
* @thanos-wandb made their first contribution in https://github.com/wandb/wandb/pull/5386
* @brunnelu made their first contribution in https://github.com/wandb/wandb/pull/5301
* @younik made their first contribution in https://github.com/wandb/wandb/pull/5230
* @hwchase17 made their first contribution in https://github.com/wandb/wandb/pull/5453

**Full Changelog**: https://github.com/wandb/wandb/compare/v0.15.0...v0.15.1

## 0.15.0 (April 19, 2023)

### :magic_wand: Enhancements
* feat(media): add support for LangChain media type by @tssweeney in https://github.com/wandb/wandb/pull/5288
* feat(integrations): add autolog for OpenAI's python library by @dmitryduev @parambharat @kptkin @raubitsj in https://github.com/wandb/wandb/pull/5362
### :hammer: Fixes
* fix(integrations): add function signature wrapper to the patched openai methods by @parambharat in https://github.com/wandb/wandb/pull/5369
* fix(integrations): adjust OpenAI autolog public API to improve user experience by @dmitryduev @kptkin @raubitsj in https://github.com/wandb/wandb/pull/5381

**Full Changelog**: https://github.com/wandb/wandb/compare/v0.14.2...v0.15.0

## 0.14.2 (April 7, 2023)

### :hammer: Fixes
* fix(sdk): fix `wandb sync` regression by @kptkin in https://github.com/wandb/wandb/pull/5306

**Full Changelog**: https://github.com/wandb/wandb/compare/v0.14.1...v0.14.2

## 0.14.1 (April 5, 2023)

### :magic_wand: Enhancements
* feat(artifacts): improve run.log_artifact() with default type and path references by @moredatarequired in https://github.com/wandb/wandb/pull/5131
* feat(artifacts): add opt-in support for async artifact upload by @speezepearson in https://github.com/wandb/wandb/pull/4864
* perf(sdk): update summary for changed keys only by @dmitryduev in https://github.com/wandb/wandb/pull/5150
* feat(sdk): use a persistent session object for GraphQL requests by @moredatarequired in https://github.com/wandb/wandb/pull/5075
* feat(sdk): allow setting of extra headers for the gql client by @dmitryduev in https://github.com/wandb/wandb/pull/5237
* feat(sdk): allow filtering metrics based on OpenMetrics endpoints by @dmitryduev in https://github.com/wandb/wandb/pull/5282
### :hammer: Fixes
* fix(artifacts): more informative message when failing to create staging artifact directory  by @moredatarequired in https://github.com/wandb/wandb/pull/5067
* fix(launch): set default value for Kubernetes backoffLimit to 0 by @KyleGoyette in https://github.com/wandb/wandb/pull/5072
* fix(sdk): remove default sorting when dumping config into a yaml file by @kptkin in https://github.com/wandb/wandb/pull/5127
* fix(media): fix encoding for html types on windows by @kptkin in https://github.com/wandb/wandb/pull/5180
* fix(sdk): clean up auto resume state when initializing a new run by @kptkin in https://github.com/wandb/wandb/pull/5184
* fix(sdk): harden `wandb.init()` error handling for backend errors by @kptkin in https://github.com/wandb/wandb/pull/5023
* fix(sdk): fix system monitor shutdown logic by @dmitryduev in https://github.com/wandb/wandb/pull/5227
* fix(launch): allow users to specify pinned versions in requirements.txt by @KyleGoyette in https://github.com/wandb/wandb/pull/5226
* fix(sdk): make `wandb.log()` handle empty string values properly by @dannygoldstein in https://github.com/wandb/wandb/pull/5275
* fix(sdk): raise exception when accessing methods and attributes of a finished run by @kptkin in https://github.com/wandb/wandb/pull/5013
### :books: Docs
* docs(launch):  add documentation for launch by @iveksl2 in https://github.com/wandb/wandb/pull/4596
* docs(sdk): add documentation for Object3D media type by @ssisk in https://github.com/wandb/wandb/pull/4810
* docs(sdk): remove duplicate docstring in keras integration by @Gladiator07 in https://github.com/wandb/wandb/pull/5289
* docs(artifacts): convert docstrings to Google convention by @moredatarequired in https://github.com/wandb/wandb/pull/5276
### :nail_care: Cleanup
* refactor(artifacts): use 'secrets' module instead of custom random token generator by @moredatarequired in https://github.com/wandb/wandb/pull/5050
* refactor(artifacts): move _manifest_json_from_proto to sender.py by @moredatarequired in https://github.com/wandb/wandb/pull/5178

## New Contributors
* @iveksl2 made their first contribution in https://github.com/wandb/wandb/pull/4596
* @Gladiator07 made their first contribution in https://github.com/wandb/wandb/pull/5289

**Full Changelog**: https://github.com/wandb/wandb/compare/v0.14.0...v0.14.1

## 0.14.0 (March 14, 2023)

### :magic_wand: Enhancements
* feat(launch): support cuda base image for launch runs by @KyleGoyette in https://github.com/wandb/wandb/pull/5044
* feat(launch): warn users of which packages failed to install during build process by @KyleGoyette in https://github.com/wandb/wandb/pull/5109
* feat(sdk): add support for importing runs from MLFlow by @andrewtruong in https://github.com/wandb/wandb/pull/4950
* feat(launch): mark queued runs that fail to launch as `FAILED` by @KyleGoyette in https://github.com/wandb/wandb/pull/5129
### :hammer: Fixes
* fix(sdk): temporarily remove local api key validation by @dmitryduev in https://github.com/wandb/wandb/pull/5095
* fix(launch): launch agent gracefully removes thread when it has an exception by @TimH98 in https://github.com/wandb/wandb/pull/5105
* fix(launch): give clear error message when cannot connect to Docker daemon by @TimH98 in https://github.com/wandb/wandb/pull/5092
* fix(launch): launch support for EKS instance roles by @bcsherma in https://github.com/wandb/wandb/pull/5112
* fix(launch): cleaner error messages when launch encounters docker errors and graceful fail by @TimH98 in https://github.com/wandb/wandb/pull/5124
* fix(launch): hash docker images based on job version and dockerfile contents by @KyleGoyette in https://github.com/wandb/wandb/pull/4996
* security(launch): warn when agent is started polling on a team queue by @TimH98 in https://github.com/wandb/wandb/pull/5126
* fix(sdk): add telemetry when syncing tfevents files by @raubitsj in https://github.com/wandb/wandb/pull/5141
* fix(sdk): fix regression preventing run stopping from working by @raubitsj in https://github.com/wandb/wandb/pull/5139
* fix(launch): instruct user how to handle missing kubernetes import when using kubernetes runner or kaniko builder by @TimH98 in https://github.com/wandb/wandb/pull/5138
* fix(launch): hide unsupported launch CLI options by @KyleGoyette in https://github.com/wandb/wandb/pull/5153
* fix(launch): make launch image builder install Pytorch properly with dependencies on different hardware by @bcsherma in https://github.com/wandb/wandb/pull/5147

**Full Changelog**: https://github.com/wandb/wandb/compare/v0.13.11...v0.14.0

## 0.13.11 (March 7, 2023)

### :magic_wand: Enhancements
* feat(launch): improve launch agent logging by @TimH98 in https://github.com/wandb/wandb/pull/4944
* feat(sweeps): sweep run_cap now works for launch sweeps by @gtarpenning in https://github.com/wandb/wandb/pull/4937
* feat(sweeps): launch sweep jobs from image_uri by @gtarpenning in https://github.com/wandb/wandb/pull/4976
* feat(launch): add `num_workers` param to scheduler section in `launch_config` by @gtarpenning in https://github.com/wandb/wandb/pull/5035
* feat(artifacts): raise ArtifactNotLoggedError instead of ValueError by @moredatarequired in https://github.com/wandb/wandb/pull/5026
* feat(launch): launch agent uses thread pool to run jobs by @TimH98 in https://github.com/wandb/wandb/pull/5033
* feat(launch): make runners and builders use Environment & Registry classes by @bcsherma in https://github.com/wandb/wandb/pull/5011
* feat(sdk): add OpenMetrics support for System Metrics by @dmitryduev in https://github.com/wandb/wandb/pull/4899
* feat(sdk): add ability to filter system metrics consumed from OpenMetrics endpoints by @dmitryduev in https://github.com/wandb/wandb/pull/5034
* feat(sdk): add support for gymnasium env monitoring, in addition to gym by @dmitryduev in https://github.com/wandb/wandb/pull/5008
* feat(launch): add `max_scheduler` key to launch agent config by @gtarpenning in https://github.com/wandb/wandb/pull/5057
* feat(integrations): add an integration with `ultralytics` library for YOLOv8 by @parambharat in https://github.com/wandb/wandb/pull/5037
### :hammer: Fixes
* fix(sdk): clean up IPython's widget deprecation warning by @kptkin in https://github.com/wandb/wandb/pull/4912
* fix(sdk): add special Exceptions for the manager logic, when trying to connect to a gone service by @kptkin in https://github.com/wandb/wandb/pull/4890
* fix(sdk): fix issue where global config directory had to be writable to use Api by @KyleGoyette in https://github.com/wandb/wandb/pull/4689
* fix(sdk): make error message during run initialization more actionable and fix uncaught exception   by @kptkin in https://github.com/wandb/wandb/pull/4909
* fix(sdk): add deepcopy dunder method to the Run class by @kptkin in https://github.com/wandb/wandb/pull/4891
* fix(launch): remove default to project always in sweep by @gtarpenning in https://github.com/wandb/wandb/pull/4927
* fix(sweeps): error out when trying to create a launch sweep without a job specified by @gtarpenning in https://github.com/wandb/wandb/pull/4938
* fix(launch): mkdir_exists_ok now (again) checks permission on existence by @gtarpenning in https://github.com/wandb/wandb/pull/4936
* fix(launch): only log the received job when launching something sourced from a job by @KyleGoyette in https://github.com/wandb/wandb/pull/4886
* fix(launch):  fix issue where queued runs sourced from images would vanish in URI by @KyleGoyette in https://github.com/wandb/wandb/pull/4701
* fix(artifacts): add write permissions to copied artifacts by @moredatarequired in https://github.com/wandb/wandb/pull/4641
* fix(sweeps): improve `queue` argument parsing in `sweep` cli command by @gtarpenning in https://github.com/wandb/wandb/pull/4941
* fix(sdk): when in disable mode don't spin up service by @kptkin in https://github.com/wandb/wandb/pull/4817
* fix(launch): fix support for docker images with user specified entrypoint in local container  by @KyleGoyette in https://github.com/wandb/wandb/pull/4887
* fix(artifacts): API - ArtifactFiles no longer errors when accessing an item by @vwrj in https://github.com/wandb/wandb/pull/4896
* fix(sweeps): verify job exists before starting the sweeps scheduler by @gtarpenning in https://github.com/wandb/wandb/pull/4943
* fix(sdk): handle system metrics requiring extra setup and teardown steps by @dmitryduev in https://github.com/wandb/wandb/pull/4964
* fix(sdk): fix a typo in `CONTRIBUTING.md` by @fdsig in https://github.com/wandb/wandb/pull/4984
* fix(sdk): correctly detect notebook name and fix code saving in Colab by @dmitryduev in https://github.com/wandb/wandb/pull/4987
* fix(artifacts): allow up to max_artifacts (fix off by 1 error) by @moredatarequired in https://github.com/wandb/wandb/pull/4991
* fix(sdk): exercise extra caution when starting asset monitoring threads by @dmitryduev in https://github.com/wandb/wandb/pull/5007
* fix(sdk): fix bug where boto3 dependency crashes on import when downl… by @fdsig in https://github.com/wandb/wandb/pull/5018
* fix(sweeps): verify `num_workers` cli arg is valid and default to 8 if not by @gtarpenning in https://github.com/wandb/wandb/pull/5025
* fix(artifacts): fix the file reference added to the verification artifact by @moredatarequired in https://github.com/wandb/wandb/pull/4858
* fix(launch): special handling for sweeps scheduler in agent by @gtarpenning in https://github.com/wandb/wandb/pull/4961
* fix(artifacts): only re-download or overwrite files when there are changes by @moredatarequired in https://github.com/wandb/wandb/pull/5056
* fix(sdk): avoid introspection in offline mode by @kptkin in https://github.com/wandb/wandb/pull/5002
* fix(sdk): topological ordering of `wandb.Settings` by @dmitryduev in https://github.com/wandb/wandb/pull/4022
* fix(sdk): avoid lazy loading for tensorboard patching by @kptkin in https://github.com/wandb/wandb/pull/5079
### :books: Docs
* docs(cli): formatted wandb.apis.public.Run.history docstring by @ngrayluna in https://github.com/wandb/wandb/pull/4973
* docs(sdk): update references to test file locations in documentation by @moredatarequired in https://github.com/wandb/wandb/pull/4875
* docs(sdk): fix docstrings to enable project-wide pydocstyle checks by @moredatarequired in https://github.com/wandb/wandb/pull/5036
* docs(sdk): fix missed docstring lint errors reported by ruff by @moredatarequired in https://github.com/wandb/wandb/pull/5047
* docs(sdk): update links for new docs by @laxels in https://github.com/wandb/wandb/pull/4894
* docs(artifacts): raise ArtifactFinalizedError instead of ValueError by @moredatarequired in https://github.com/wandb/wandb/pull/5061
### :nail_care: Cleanup
* style(sdk): fix bugbear B028 add stacklevel by @kptkin in https://github.com/wandb/wandb/pull/4960
* style(launch): move launch errors closer to the code by @kptkin in https://github.com/wandb/wandb/pull/4995
* style(sdk): move mailbox error closer to the code by @kptkin in https://github.com/wandb/wandb/pull/4997
* style(sdk): add unsupported error type by @kptkin in https://github.com/wandb/wandb/pull/4999
* style(sdk): add support for the ruff linter by @moredatarequired in https://github.com/wandb/wandb/pull/4945
* refactor(sweeps): cosmetic changes for readability by @gtarpenning in https://github.com/wandb/wandb/pull/5021
* refactor(launch): introduce environment and registry abstract classes by @bcsherma in https://github.com/wandb/wandb/pull/4916
* style(launch): fix unused union type in launch agent by @KyleGoyette in https://github.com/wandb/wandb/pull/5041
* refactor(artifacts): remove the artifact from the manifest by @moredatarequired in https://github.com/wandb/wandb/pull/5049
* style(artifacts): enable typechecking for interface.artifacts and add type hints / casts by @moredatarequired in https://github.com/wandb/wandb/pull/5052
* style(sdk): type-annotate `wandb_setup.py` by @dmitryduev in https://github.com/wandb/wandb/pull/4824
* style(sdk): remove unused #noqa directives by @moredatarequired in https://github.com/wandb/wandb/pull/5058
* chore(sdk): disable sentry tracking when testing by @kptkin in https://github.com/wandb/wandb/pull/5019

## New Contributors
* @fdsig made their first contribution in https://github.com/wandb/wandb/pull/4984
* @mrb113 made their first contribution in https://github.com/wandb/wandb/pull/4967
* @parambharat made their first contribution in https://github.com/wandb/wandb/pull/5037

**Full Changelog**: https://github.com/wandb/wandb/compare/v0.13.10...v0.13.11

## 0.13.10 (February 7, 2023)

### :magic_wand: Enhancements
* perf(artifacts): reuse session for file upload requests by @speezepearson in https://github.com/wandb/wandb/pull/4708
* feat(artifacts): expose aliases list endpoint for artifact collections by @ibindlish in https://github.com/wandb/wandb/pull/4809
* feat(launch): include the username of the run's author in the environment variables by @TimH98 in https://github.com/wandb/wandb/pull/4851
* feat(launch): add support for local-container resource args by @KyleGoyette in https://github.com/wandb/wandb/pull/4846
* feat(sdk): add the ability to append to a run with `wandb sync --append` by @raubitsj in https://github.com/wandb/wandb/pull/4848
* feat(launch): add an escape hatch (`disable_job_creation`) to disable automatic job creation by @KyleGoyette in https://github.com/wandb/wandb/pull/4901
### :hammer: Fixes
* fix(launch): remove underscores from generated job name in kubernetes runner by @TimH98 in https://github.com/wandb/wandb/pull/4752
* fix(sweeps): sweep command args can once again be int type by @gtarpenning in https://github.com/wandb/wandb/pull/4728
* fix(artifacts): ensure prepared artifacts have the `latest` alias by @moredatarequired in https://github.com/wandb/wandb/pull/4828
* fix(artifacts): catch FileNotFoundError and PermissionError during cache.cleanup() by @moredatarequired in https://github.com/wandb/wandb/pull/4868
* fix(sdk): fix order of python executable resolves by @kptkin in https://github.com/wandb/wandb/pull/4839
* fix(sdk): fix console handling when forking and setting stdout==stderr by @raubitsj in https://github.com/wandb/wandb/pull/4877
* fix(launch): Fix issue where job artifacts are being logged without latest alias by @KyleGoyette in https://github.com/wandb/wandb/pull/4884
* fix(launch): Ensure job names do not exceed maximum allowable for artifacts by @KyleGoyette in https://github.com/wandb/wandb/pull/4889
### :books: Docs
* docs(sdk): fix broken reference link to W&B Settings page in Sweeps by @ngrayluna in https://github.com/wandb/wandb/pull/4820
* docs(sdk): Docodoile autogen docs by @ngrayluna in https://github.com/wandb/wandb/pull/4734
### :gear: Dev
* test(artifacts): ensure manifest version is verified by @moredatarequired in https://github.com/wandb/wandb/pull/4691
* test(sdk): add tests for custom SSL certs and disabling SSL by @speezepearson in https://github.com/wandb/wandb/pull/4692
* test(sdk): fix nightly docker builds by @dmitryduev in https://github.com/wandb/wandb/pull/4787
* chore(sdk): dont create universal py2/py3 package by @raubitsj in https://github.com/wandb/wandb/pull/4797
* chore(sdk): fix flake8-bugbear B028 and ignore B017 by @kptkin in https://github.com/wandb/wandb/pull/4799
* test(sdk): fix gcloud sdk version requested in nightly tests by @dmitryduev in https://github.com/wandb/wandb/pull/4802
* chore(artifacts): remove unused parameters in StorageHandler.load_{path,file,reference} by @moredatarequired in https://github.com/wandb/wandb/pull/4678
* chore(sdk): split unit tests to system tests and proper unit tests by @kptkin in https://github.com/wandb/wandb/pull/4811
* test(sdk): address fixture server move from port 9010 to 9015 in local-testcontainer by @dmitryduev in https://github.com/wandb/wandb/pull/4814
* chore(sdk): add aliases to ac query response by @ibindlish in https://github.com/wandb/wandb/pull/4813
* test(sdk): run regression suite nightly by @dmitryduev in https://github.com/wandb/wandb/pull/4788
* test(sdk): fix broken lightning test by @kptkin in https://github.com/wandb/wandb/pull/4823
* chore(sdk): enable type checking for wandb_init.py by @dmitryduev in https://github.com/wandb/wandb/pull/4784
* chore(launch): deprecate defaulting to default queue in launch-agent command by @gtarpenning in https://github.com/wandb/wandb/pull/4801
* test(launch): add unit test for kubernetes runner with annotations by @TimH98 in https://github.com/wandb/wandb/pull/4800
* test(integrations): fix train_gpu_ddp test by @dmitryduev in https://github.com/wandb/wandb/pull/4831
* chore(sdk): fix docker testimage to pull amd64 version by @raubitsj in https://github.com/wandb/wandb/pull/4838
* chore(sdk): fix codeowners after test restructure by @raubitsj in https://github.com/wandb/wandb/pull/4843
* test(sdk): fix md5 test failures on Windows by @moredatarequired in https://github.com/wandb/wandb/pull/4840
* chore(sdk): split out relay server so it can be shared with yea-wandb by @raubitsj in https://github.com/wandb/wandb/pull/4837
* chore(sdk): fix a flake8 complaint in a test by @speezepearson in https://github.com/wandb/wandb/pull/4806
* test(integrations): fix several import tests by @dmitryduev in https://github.com/wandb/wandb/pull/4849
* test(sdk): don't use symlinks for SSL test assets, because Windows by @speezepearson in https://github.com/wandb/wandb/pull/4847
* test(sdk): add unit tests for filesync.Stats by @speezepearson in https://github.com/wandb/wandb/pull/4855
* chore(sdk): add async retry logic by @speezepearson in https://github.com/wandb/wandb/pull/4738
* test(artifacts): strengthen tests for ArtifactSaver, StepUpload by @speezepearson in https://github.com/wandb/wandb/pull/4808
* chore(launch): Agent logs full stack trace when catching exception by @TimH98 in https://github.com/wandb/wandb/pull/4861
* chore(sdk): swallow warning printed by neuron-ls by @dmitryduev in https://github.com/wandb/wandb/pull/4835
* build(sdk): pin pip and tox in development environments by @moredatarequired in https://github.com/wandb/wandb/pull/4871
### :nail_care: Cleanup
* refactor(sdk): strengthen StepUpload tests; make exception-handling more thorough in upload/commit by @speezepearson in https://github.com/wandb/wandb/pull/4677
* refactor(artifacts): refactor Artifact query to fetch entity and project by @vwrj in https://github.com/wandb/wandb/pull/4775
* refactor(sdk): replace more communicate calls with deliver by @raubitsj in https://github.com/wandb/wandb/pull/4841
* refactor(artifacts): internally use Future to communicate success/failure of commit, not threading.Event by @speezepearson in https://github.com/wandb/wandb/pull/4859
* refactor(sdk): use stdlib ThreadPoolExecutor in StepUpload instead of managing our own by @speezepearson in https://github.com/wandb/wandb/pull/4860

**Full Changelog**: https://github.com/wandb/wandb/compare/v0.13.9...v0.13.10

## 0.13.9 (January 11, 2023)

### :hammer: Fixes
* fix(sdk): exercise extra caution when checking if AWS Trainium is available in the system by @dmitryduev in https://github.com/wandb/wandb/pull/4769
* fix(sdk): restore 'util.generate_id' for legacy / user code by @moredatarequired in https://github.com/wandb/wandb/pull/4776
* fix(sdk): replace `release` with `abandon` when releasing mailbox handle during init by @kptkin in https://github.com/wandb/wandb/pull/4766

**Full Changelog**: https://github.com/wandb/wandb/compare/v0.13.8...v0.13.9

## 0.13.8 (January 10, 2023)

### :magic_wand: Enhancements
* feat(artifacts): keep uncommitted uploads in separate staging area by @moredatarequired in https://github.com/wandb/wandb/pull/4505
* perf(sdk): improve file descriptor management by @dmitryduev in https://github.com/wandb/wandb/pull/4617
* feat(launch): default to using model-registry project for agent and launch_add by @KyleGoyette in https://github.com/wandb/wandb/pull/4613
* feat(sdk): add `exist_ok=False` to `file.download()` by @janosh in https://github.com/wandb/wandb/pull/4564
* feat(launch): auto create job artifacts from runs with required ingredients by @KyleGoyette in https://github.com/wandb/wandb/pull/4660
* feat(sdk): add generalized response injection pattern for tests by @kptkin in https://github.com/wandb/wandb/pull/4729
* perf(sdk): replace multiprocessing.Queue's with queue.Queue's by @dmitryduev in https://github.com/wandb/wandb/pull/4672
* feat(sdk): use transaction log to cap memory usage by @raubitsj in https://github.com/wandb/wandb/pull/4724
* feat(integrations): support system metrics for AWS Trainium by @dmitryduev in https://github.com/wandb/wandb/pull/4671
### :hammer: Fixes
* fix(sdk): correct the type hint for wandb.run by @edwag in https://github.com/wandb/wandb/pull/4585
* fix(sdk): resume collecting system metrics on object restart by @dmitryduev in https://github.com/wandb/wandb/pull/4572
* fix(launch): fix env handling and node_selector handling by @KyleGoyette in https://github.com/wandb/wandb/pull/4555
* fix(public-api): fix Job.call() using the wrong keyword (queue vs queue_name) when calling launch_add. by @TimH98 in https://github.com/wandb/wandb/pull/4625
* fix(sweeps): sweeps schedulers handles multi word parameters by @gtarpenning in https://github.com/wandb/wandb/pull/4640
* fix(launch): allow spaces in requirements file, remove duplicate wandb bootstrap file by @TimH98 in https://github.com/wandb/wandb/pull/4647
* fix(artifacts): correctly handle url-encoded local file references. by @moredatarequired in https://github.com/wandb/wandb/pull/4665
* fix(artifacts): get digest directly instead of from the manifests' manifest by @moredatarequired in https://github.com/wandb/wandb/pull/4681
* fix(artifacts): artifact.version should be the version index from the associated collection by @vwrj in https://github.com/wandb/wandb/pull/4486
* fix(sdk): remove duplicate generate_id functions, replace shortuuid with secrets by @moredatarequired in https://github.com/wandb/wandb/pull/4676
* fix(integrations): fix type check for jax.Array introduced in jax==0.4.1 by @dmitryduev in https://github.com/wandb/wandb/pull/4718
* fix(sdk): fix hang after failed wandb.init (add cancel)  by @raubitsj in https://github.com/wandb/wandb/pull/4405
* fix(sdk): allow users to provide path to custom executables by @kptkin in https://github.com/wandb/wandb/pull/4604
* fix(sdk): fix TypeError when trying to slice a Paginator object by @janosh in https://github.com/wandb/wandb/pull/4575
* fix(integrations): add `AttributeError` to the list of handled exceptions when saving a keras model by @froody in https://github.com/wandb/wandb/pull/4732
* fix(launch): remove args from jobs by @KyleGoyette in https://github.com/wandb/wandb/pull/4750
### :books: Docs
* docs(sweeps): fix typo in docs by @gtarpenning in https://github.com/wandb/wandb/pull/4627
* docs(sdk): fix typo in docstring for data_types.Objects3D by @ngrayluna in https://github.com/wandb/wandb/pull/4543
* docs(sdk): remove less than, greater than characters from dosctrings… by @ngrayluna in https://github.com/wandb/wandb/pull/4687
* docs(sdk): update SECURITY.md by @dmitryduev in https://github.com/wandb/wandb/pull/4616
* docs(sdk): Update README.md by @ngrayluna in https://github.com/wandb/wandb/pull/4468
### :gear: Dev
* test(sdk): update t2_fix_error_cond_feature_importances to install scikit-learn by @dmitryduev in https://github.com/wandb/wandb/pull/4573
* chore(sdk): update base Docker images for nightly testing by @dmitryduev in https://github.com/wandb/wandb/pull/4566
* chore(sdk): change sklearn to scikit-learn in functional sacred test by @dmitryduev in https://github.com/wandb/wandb/pull/4577
* chore(launch): add error check for `--build` when resource=local-process by @gtarpenning in https://github.com/wandb/wandb/pull/4513
* chore(sweeps): update scheduler and agent resource handling to allow DRC override by @gtarpenning in https://github.com/wandb/wandb/pull/4480
* chore(sdk): require sdk-team review for adding or removing high-level… by @dmitryduev in https://github.com/wandb/wandb/pull/4594
* chore(launch): remove requirement to make target project match queue by @KyleGoyette in https://github.com/wandb/wandb/pull/4612
* chore(sdk): enhance nightly cloud testing process by @dmitryduev in https://github.com/wandb/wandb/pull/4602
* chore(sdk): update pull request template by @raubitsj in https://github.com/wandb/wandb/pull/4633
* chore(launch): return updated runSpec after pushToRunQueue query by @gtarpenning in https://github.com/wandb/wandb/pull/4516
* chore(launch): fix for run spec handling in sdk by @gtarpenning in https://github.com/wandb/wandb/pull/4636
* chore(sdk): remove test dependency on old fastparquet package by @raubitsj in https://github.com/wandb/wandb/pull/4656
* test(artifacts): fix dtype np.float (does not exist), set to python float by @moredatarequired in https://github.com/wandb/wandb/pull/4661
* chore(sdk): correct 'exclude' to 'ignore-paths' in .pylintrc by @moredatarequired in https://github.com/wandb/wandb/pull/4659
* chore(sdk): use pytest tmp_path so we can inspect failures by @raubitsj in https://github.com/wandb/wandb/pull/4664
* chore(launch): reset build command after building by @gtarpenning in https://github.com/wandb/wandb/pull/4626
* ci(sdk): rerun flaking tests in CI with pytest-rerunfailures by @dmitryduev in https://github.com/wandb/wandb/pull/4430
* chore(sdk): remove dead code from filesync logic by @speezepearson in https://github.com/wandb/wandb/pull/4638
* chore(sdk): remove unused fields from a filesync message by @speezepearson in https://github.com/wandb/wandb/pull/4662
* chore(sdk): refactor retry logic to use globals instead of dependency-injecting them by @speezepearson in https://github.com/wandb/wandb/pull/4588
* test(sdk): add unit tests for filesync.StepUpload by @speezepearson in https://github.com/wandb/wandb/pull/4652
* test(sdk): add tests for Api.upload_file_retry by @speezepearson in https://github.com/wandb/wandb/pull/4639
* chore(launch): remove fallback resource when not specified for a queue by @gtarpenning in https://github.com/wandb/wandb/pull/4637
* test(artifacts): improve storage handler test coverage by @moredatarequired in https://github.com/wandb/wandb/pull/4674
* test(integrations): fix import tests by @dmitryduev in https://github.com/wandb/wandb/pull/4690
* chore(sdk): make MetricsMonitor less verbose on errors by @dmitryduev in https://github.com/wandb/wandb/pull/4618
* test(sdk): address fixture server move from port 9003 to 9010 in local-testcontainer by @dmitryduev in https://github.com/wandb/wandb/pull/4716
* chore(sdk): vendor promise==2.3.0 to unequivocally rm six dependency by @dmitryduev in https://github.com/wandb/wandb/pull/4622
* chore(artifacts): allow setting artifact cache dir in wandb.init(...) by @dmitryduev in https://github.com/wandb/wandb/pull/3644
* test(sdk): temporary lower network buffer for testing by @raubitsj in https://github.com/wandb/wandb/pull/4737
* chore(sdk): add telemetry if the user running in pex environment  by @kptkin in https://github.com/wandb/wandb/pull/4747
* chore(sdk): add more flow control telemetry by @raubitsj in https://github.com/wandb/wandb/pull/4739
* chore(sdk): add settings and debug for service startup issues (wait_for_ports) by @raubitsj in https://github.com/wandb/wandb/pull/4749
* test(sdk): fix AWS Trainium test by @dmitryduev in https://github.com/wandb/wandb/pull/4753
* chore(sdk): fix status checker thread issue when user process exits without finish() by @raubitsj in https://github.com/wandb/wandb/pull/4761
* chore(sdk): add telemetry for service disabled usage by @kptkin in https://github.com/wandb/wandb/pull/4762
### :nail_care: Cleanup
* style(sdk): use the same syntax whenever raising exceptions by @moredatarequired in https://github.com/wandb/wandb/pull/4559
* refactor(sdk): combine _safe_mkdirs with mkdir_exist_ok by @moredatarequired in https://github.com/wandb/wandb/pull/4650
* refactor(artifacts): use a pytest fixture for the artifact cache by @moredatarequired in https://github.com/wandb/wandb/pull/4648
* refactor(artifacts): use ArtifactEntry directly instead of subclassing by @moredatarequired in https://github.com/wandb/wandb/pull/4649
* refactor(artifacts): consolidate hash utilities into lib.hashutil by @moredatarequired in https://github.com/wandb/wandb/pull/4525
* style(public-api): format public file with proper formating by @kptkin in https://github.com/wandb/wandb/pull/4697
* chore(sdk): install tox into proper env in dev env setup tool by @dmitryduev in https://github.com/wandb/wandb/pull/4318
* refactor(sdk): clean up the init and run logic by @kptkin in https://github.com/wandb/wandb/pull/4730

## New Contributors
* @edwag made their first contribution in https://github.com/wandb/wandb/pull/4585
* @TimH98 made their first contribution in https://github.com/wandb/wandb/pull/4625
* @froody made their first contribution in https://github.com/wandb/wandb/pull/4732

**Full Changelog**: https://github.com/wandb/wandb/compare/v0.13.7...v0.13.8

## 0.13.7 (December 14, 2022)

### :hammer: Fixes
* revert(artifacts): revert `Circular reference detected` change to resolve `Object of type Tensor is not JSON serializable` by @raubitsj in https://github.com/wandb/wandb/pull/4629

**Full Changelog**: https://github.com/wandb/wandb/compare/v0.13.6...v0.13.7

## 0.13.6 (December 6, 2022)

### :magic_wand: Enhancements
* feat(sweeps): add `Sweep.expected_run_count` to public Api by @gtarpenning in https://github.com/wandb/wandb/pull/4434
* feat(launch): support volume mounts and security contexts in kubernetes runner by @KyleGoyette in https://github.com/wandb/wandb/pull/4475
* feat(launch): add a new `--build` flag for building and then pushing the image to a queue by @gtarpenning in https://github.com/wandb/wandb/pull/4061
* feat(integrations): add ability to log learning rate using WandbMetricsLogger by @soumik12345 in https://github.com/wandb/wandb/pull/4391
* feat(sdk): improve Report API in preparation for GA by @andrewtruong in https://github.com/wandb/wandb/pull/4499
### :hammer: Fixes
* fix(artifacts): add filter for `artifact_version` to only retrieve committed artifacts by @estellazx in https://github.com/wandb/wandb/pull/4401
* fix(cli): deflake `wandb verify` by @vanpelt in https://github.com/wandb/wandb/pull/4438
* fix(launch): fix the type of the override args passed through to a LaunchProject from a Job by @KyleGoyette in https://github.com/wandb/wandb/pull/4416
* fix(launch): remove extra colon from log prefix by @jamie-rasmussen in https://github.com/wandb/wandb/pull/4450
* fix(sdk): add support for service running in a pex based environment by @kptkin in https://github.com/wandb/wandb/pull/4440
* fix(sdk): fix probing static IPU info by @dmitryduev in https://github.com/wandb/wandb/pull/4464
* fix(public-api): change `artifactSequence` to `artifactCollection` in public GQL requests by @tssweeney in https://github.com/wandb/wandb/pull/4531
* fix(integrations): fix TF compatibility issues with `WandbModelCheckpoint` by @soumik12345 in https://github.com/wandb/wandb/pull/4432
* fix(integrations): make Keras WandbCallback compatible with TF version >= 2.11.0 by @ayulockin in https://github.com/wandb/wandb/pull/4533
* fix(integrations): update gym integration to match last version by @younik in https://github.com/wandb/wandb/pull/4571
* fix(sdk): harden internal thread management in SystemMetrics by @dmitryduev in https://github.com/wandb/wandb/pull/4439
### :books: Docs
* docs(sdk): remove non-existent argument `table_key` from `plot_table()` doc string by @janosh in https://github.com/wandb/wandb/pull/4495
* docs(artifacts): correct parameter name in docstring example by @ngrayluna in https://github.com/wandb/wandb/pull/4528
### :gear: Dev
* chore(launch): improved git fetch time by specifying a `refspec` and `depth=1` by @gtarpenning in https://github.com/wandb/wandb/pull/4459
* chore(sdk): fix linguist rule to ignore grpc generated files by @raubitsj in https://github.com/wandb/wandb/pull/4470
* chore(launch): new shard for launch tests by @gtarpenning in https://github.com/wandb/wandb/pull/4427
* chore(public-api): upgrade Node 12 based GitHub Actions by @moredatarequired in https://github.com/wandb/wandb/pull/4506
* test(artifacts): skip flaky `artifact_metadata_save` test by @speezepearson in https://github.com/wandb/wandb/pull/4463
* test(artifacts): replace sleeps with flush when waiting on a file to write by @moredatarequired in https://github.com/wandb/wandb/pull/4523
* test(artifacts): use `tmp_path` fixture instead of writing local files during tests by @moredatarequired in https://github.com/wandb/wandb/pull/4521
* chore(launch): fix broken queue test by @gtarpenning in https://github.com/wandb/wandb/pull/4548
* test(artifacts): `skip` instead of `xfail` for test `test_artifact_metadata_save` by @speezepearson in https://github.com/wandb/wandb/pull/4550
* test(sdk): add many tests for InternalApi.upload_file by @speezepearson in https://github.com/wandb/wandb/pull/4539
* chore(artifacts): add artifact Sequence fallback for older servers by @tssweeney in https://github.com/wandb/wandb/pull/4565
* test(sdk): make protobuf version requirements more granular by @dmitryduev in https://github.com/wandb/wandb/pull/4479
### :nail_care: Cleanup
* fix(artifacts): when committing artifacts, don't retry 409 Conflict errors by @speezepearson in https://github.com/wandb/wandb/pull/4260
* refactor(artifacts): add programmatic alias addition/removal from SDK on artifacts by @vwrj in https://github.com/wandb/wandb/pull/4429
* fix(integrations): remove `wandb.sklearn.plot_decision_boundaries` that contains dead logic by @kptkin in https://github.com/wandb/wandb/pull/4348
* chore(sdk): adds an option to force pull the latest version of a test dev-container image by @kptkin in https://github.com/wandb/wandb/pull/4352
* feat(launch): noop builder by @KyleGoyette in https://github.com/wandb/wandb/pull/4275
* refactor(launch): remove unused attribute by @jamie-rasmussen in https://github.com/wandb/wandb/pull/4497
* style(sdk): update `mypy` to 0.991 by @dmitryduev in https://github.com/wandb/wandb/pull/4546
* refactor(launch): add more robust uri parsing by @jamie-rasmussen in https://github.com/wandb/wandb/pull/4498
* style(sdk): turn on linting for internal_api.py by @speezepearson in https://github.com/wandb/wandb/pull/4545
* build(sdk): remove dependency on six by modifying vendored libs by @dmitryduev in https://github.com/wandb/wandb/pull/4280

## New Contributors
* @moredatarequired made their first contribution in https://github.com/wandb/wandb/pull/4508
* @soumik12345 made their first contribution in https://github.com/wandb/wandb/pull/4391
* @younik made their first contribution in https://github.com/wandb/wandb/pull/4571

**Full Changelog**: https://github.com/wandb/wandb/compare/v0.13.5...v0.13.6

## 0.13.5 (November 3, 2022)

### :magic_wand: Enhancements
* feat(artifacts): add an option to upload image references by @estellazx in https://github.com/wandb/wandb/pull/4303
### :hammer: Fixes
* fix(launch): generate more readable image names by @jamie-rasmussen in https://github.com/wandb/wandb/pull/4379
* fix(artifacts): use hash(`etag`+`url`) instead of just `etag`, as key,  in artifacts cache by @speezepearson in https://github.com/wandb/wandb/pull/4371
* fix(artifacts): wait for artifact to commit before telling the user it's ready when using `wandb artifact put` by @speezepearson in https://github.com/wandb/wandb/pull/4381
* fix(sdk): prefix vendor watchdog library by @raubitsj in https://github.com/wandb/wandb/pull/4389
* fix(artifacts): fix `Circular reference detected` error, when updating metadata with numpy array longer than 32 elements by @estellazx in https://github.com/wandb/wandb/pull/4221
* fix(integrations): add a random string to run_id on SageMaker not to break DDP mode by @dmitryduev in https://github.com/wandb/wandb/pull/4276
### :gear: Dev
* ci(sdk): make sure we dont shutdown test cluster before grabbing results by @raubitsj in https://github.com/wandb/wandb/pull/4361
* test(artifacts): add standalone artifact test to nightly cpu suite by @raubitsj in https://github.com/wandb/wandb/pull/4360
* chore(sdk): rename default branch to `main` by @raubitsj in https://github.com/wandb/wandb/pull/4374
* build(sdk): update mypy extension for protobuf type checking by @dmitryduev in https://github.com/wandb/wandb/pull/4392
* chore(sdk): update codeql-analysis.yml branch name by @zythosec in https://github.com/wandb/wandb/pull/4393
* ci(sdk): move functional import tests to nightly and expand python version coverage by @dmitryduev in https://github.com/wandb/wandb/pull/4395
* ci(sdk): add Slack notification for failed nightly import tests by @dmitryduev in https://github.com/wandb/wandb/pull/4403
* test(cli): fix broken CLI tests that attempt uploading non-existent artifacts by @dmitryduev in https://github.com/wandb/wandb/pull/4426
### :nail_care: Cleanup
* fix(launch): job creation through use_artifact instead of log_artifact by @KyleGoyette in https://github.com/wandb/wandb/pull/4337
* ci(sdk): add a GH action to automate parts of the release process by @dmitryduev in https://github.com/wandb/wandb/pull/4355
* fix(media): 3D Point Clouds now viewable in UI in all situations by @ssisk in https://github.com/wandb/wandb/pull/4353
* fix(launch): Git URLs were failing if fsmonitor is enabled by @jamie-rasmussen in https://github.com/wandb/wandb/pull/4333
* style(sdk): ignore new proto generated file directories by @raubitsj in https://github.com/wandb/wandb/pull/4354
* chore(launch): fix a bug preventing Run Queue deletion in the SDK  by @gtarpenning in https://github.com/wandb/wandb/pull/4321
* chore(launch): add support for `pushToRunQueueByName` mutation by @gtarpenning in https://github.com/wandb/wandb/pull/4292
* refactor(sdk): refactor system metrics monitoring and probing by @dmitryduev in https://github.com/wandb/wandb/pull/4213
* style(sdk): fix gitattribute for protobuf generated files by @raubitsj in https://github.com/wandb/wandb/pull/4400

## New Contributors
* @ssisk made their first contribution in https://github.com/wandb/wandb/pull/4353

**Full Changelog**: https://github.com/wandb/wandb/compare/v0.13.4...v0.13.5

## 0.13.4 (October 5, 2022)

### :magic_wand: Enhancements
* feat(launch): show entity and project in k8s job names by @KyleGoyette in https://github.com/wandb/wandb/pull/4216
* feat(sweeps): add environment variable sweep command macro by @hu-po in https://github.com/wandb/wandb/pull/4200
* feat(media): add `from_*` constructors and scene camera and bounding box confidence scores to `Object3D` data type by @dmitryduev in https://github.com/wandb/wandb/pull/4319
* feat(artifacts): add simple progress indicator for artifact downloads by @speezepearson in https://github.com/wandb/wandb/pull/4255
* feat(integrations): add `WandbMetricsLogger` callback - a `Keras` dedicated metrics logger callback by @ayulockin in https://github.com/wandb/wandb/pull/4244
* feat(integrations): add `WandbModelCheckpoint` callback - a `Keras` model checkpointing callback by @ayulockin in https://github.com/wandb/wandb/pull/4245
* feat(integrations): add `WandbEvalCallback` callback - a `Keras` callback for logging model predictions as W&B tables by @ayulockin in https://github.com/wandb/wandb/pull/4302
### :hammer: Fixes
* fix(launch): cast agent's config max_jobs attribute to integer by @KyleGoyette in https://github.com/wandb/wandb/pull/4262
* fix(cli): correct the displayed path to the `debug-cli.log` (debug log) by @jamie-rasmussen in https://github.com/wandb/wandb/pull/4271
* fix(artifacts): catch retry-able request timeout when uploading artifacts to AWS by @nickpenaranda in https://github.com/wandb/wandb/pull/4304
* fix(sdk): improve user feedback for long running calls: summary, finish by @raubitsj in https://github.com/wandb/wandb/pull/4169
* fix(integrations): fix RuntimeError when using `keras.WandbCallback` with `tf.MirroredStrategy` by @ayulockin in https://github.com/wandb/wandb/pull/4310
### :gear: Dev
* ci(sdk): add code analysis/scanning with `codeql` by @dmitryduev in https://github.com/wandb/wandb/pull/4250
* ci(sdk): validate PR titles to ensure compliance with Conventional Commits guidelines by @dmitryduev in https://github.com/wandb/wandb/pull/4268
* chore(launch): harden launch by pining the build versions of `kaniko` and `launch-agent-dev` by @KyleGoyette in https://github.com/wandb/wandb/pull/4194
* test(sdk): add telemetry for the `mmengine` package by @manangoel99 in https://github.com/wandb/wandb/pull/4273
* chore(sdk): add the `build` type to our conventional commits setup by @dmitryduev in https://github.com/wandb/wandb/pull/4282
* test(sdk): add `tensorflow_datasets` requirement to `imports12` shard by @dmitryduev in https://github.com/wandb/wandb/pull/4316
* test(integrations): fix sb3 test by pinning upstream requirement by @dmitryduev in https://github.com/wandb/wandb/pull/4346
* build(sdk): make the SDK compatible with protobuf v4 by @dmitryduev in https://github.com/wandb/wandb/pull/4279
* chore(sdk): fix flake8 output coloring by @dmitryduev in https://github.com/wandb/wandb/pull/4347
* test(artifacts): fix artifact reference test asset directory by @raubitsj in https://github.com/wandb/wandb/pull/4350
### :nail_care: Cleanup
* style(sdk): fix type hint for `filters` argument in `public_api.runs` by @epwalsh in https://github.com/wandb/wandb/pull/4256
* style(artifacts): improve type annotations around artifact-file-creation by @speezepearson in https://github.com/wandb/wandb/pull/4259
* style(sdk): improve type annotations and VSCode config for public API by @speezepearson in https://github.com/wandb/wandb/pull/4252
* style(sdk): make type annotations more easily navigable in VSCode by @speezepearson in https://github.com/wandb/wandb/pull/4005
* style(artifacts): introduce str NewTypes and use them for various Artifact fields by @speezepearson in https://github.com/wandb/wandb/pull/4326
* style(artifacts): add type annotations to get better IDE hints for boto3 usage by @speezepearson in https://github.com/wandb/wandb/pull/4338

## New Contributors
* @epwalsh made their first contribution in https://github.com/wandb/wandb/pull/4256
* @mjvanderboon made their first contribution in https://github.com/wandb/wandb/pull/4309
* @jamie-rasmussen made their first contribution in https://github.com/wandb/wandb/pull/4271
* @nickpenaranda made their first contribution in https://github.com/wandb/wandb/pull/4304

**Full Changelog**: https://github.com/wandb/wandb/compare/v0.13.3...v0.13.4

## 0.13.3 (September 8, 2022)

#### :nail_care: Enhancement
* Adds `raytune` examples / tests by @raubitsj in https://github.com/wandb/wandb/pull/4053
* Refactors `pytest` unit tests to run against real `wandb server` by @kptkin in https://github.com/wandb/wandb/pull/4066
* Adds Launch `kubernetes` support of taints and tolerations by @KyleGoyette in https://github.com/wandb/wandb/pull/4086
* Adds Sweeps on Launch on Kubernetes by @hu-po in https://github.com/wandb/wandb/pull/4035
* Adds parallelism to functional testing by @raubitsj in https://github.com/wandb/wandb/pull/4096
* Upgrades `mypy` to version `0.971` by @dmitryduev in https://github.com/wandb/wandb/pull/3952
* Adds Mailbox async internal process communication by @raubitsj in https://github.com/wandb/wandb/pull/3568
* Implements searching launch job in sweep config by @hu-po in https://github.com/wandb/wandb/pull/4120
* Improves performance when sending large messages by @raubitsj in https://github.com/wandb/wandb/pull/4119
* Vendors the latest `nvidia-ml-py-11.515.48` by @dmitryduev in https://github.com/wandb/wandb/pull/4109
* Improves performance by increase recv size on service socket by @raubitsj in https://github.com/wandb/wandb/pull/4122
* Adds isort support with black profile by @kptkin in https://github.com/wandb/wandb/pull/4136
* Implements pushing test-results to CircleCI for nightly tests by @raubitsj in https://github.com/wandb/wandb/pull/4153
* Adds debug mode for `pytest` unit tests by @dmitryduev in https://github.com/wandb/wandb/pull/4145
* Adds support for arguments in Launch Jobs by @KyleGoyette in https://github.com/wandb/wandb/pull/4129
* Adds FetchRunQueueItemById query by @gtarpenning in https://github.com/wandb/wandb/pull/4106
* Adds telemetry for keras-cv by @manangoel99 in https://github.com/wandb/wandb/pull/4196
* Adds sentry session tracking by @raubitsj in https://github.com/wandb/wandb/pull/4157
* Adds the ability to log artifact while linking to registered model by @ibindlish in https://github.com/wandb/wandb/pull/4233

#### :broom: Cleanup
* Breaks gradient and parameters hooks by @kptkin in https://github.com/wandb/wandb/pull/3509
* Adds explicit error message for double uri/docker-image by @gtarpenning in https://github.com/wandb/wandb/pull/4069
* Tests that the wandb_init fixture args are in sync with wandb.init() by @dmitryduev in https://github.com/wandb/wandb/pull/4079
* Upgrades the GKE cluster used for nightly tests to `n1-standard-8` by @dmitryduev in https://github.com/wandb/wandb/pull/4065
* Moves service teardown to the end of tests by @kptkin in https://github.com/wandb/wandb/pull/4083
* Reduce the `pytest` job parallelism from 10 to 6 by @kptkin in https://github.com/wandb/wandb/pull/4085
* Removes service user doc by @kptkin in https://github.com/wandb/wandb/pull/4088
* Move `_timestamp` logic to the internal process by @kptkin in https://github.com/wandb/wandb/pull/4087
* Adds Launch `gitversion` error message by @gtarpenning in https://github.com/wandb/wandb/pull/4028
* Updates KFP machine VM image in CircleCI by @dmitryduev in https://github.com/wandb/wandb/pull/4094
* Upgrades sweeps to latest version by @hu-po in https://github.com/wandb/wandb/pull/4104
* Implements Sweep scheduler cleanup and better tests by @hu-po in https://github.com/wandb/wandb/pull/4100
* Adds a requirement for the sdk-team to approve API changes by @raubitsj in https://github.com/wandb/wandb/pull/4128
* Adds additional time for artifact commit by @raubitsj in https://github.com/wandb/wandb/pull/4133
* Implements tox configuration with dynamic resolution by @kptkin in https://github.com/wandb/wandb/pull/4138
* Removes `buildx` version pin for nightly builds by @dmitryduev in https://github.com/wandb/wandb/pull/4144
* Moves Launch run configs from entrypoint into params by @hu-po in https://github.com/wandb/wandb/pull/4164
* Removes Slack orb usage from Win job on CircleCI by @dmitryduev in https://github.com/wandb/wandb/pull/4171
* Adds heartbeat parsing for Launch run args using legacy agent by @hu-po in https://github.com/wandb/wandb/pull/4180
* Add better error handling when tearing down service by @kptkin in https://github.com/wandb/wandb/pull/4161
* Cleans up Launch job creation pipeline by @KyleGoyette in https://github.com/wandb/wandb/pull/4183
* Adds detail to error message when uploading an artifact with the wrong type by @speezepearson in https://github.com/wandb/wandb/pull/4184
* Adds optional timeout parameter to artifacts wait() by @estellazx in https://github.com/wandb/wandb/pull/4181
* Sanitizes numpy generics in keys by @raubitsj in https://github.com/wandb/wandb/pull/4146
* Removes reassignment of run function in public api by @martinabeleda in https://github.com/wandb/wandb/pull/4115
* Makes pulling sweeps optional when using public api to query for runs by @kptkin in https://github.com/wandb/wandb/pull/4186
* Updates ref docs for `wandb.init` to give more info on special characters by @scottire in https://github.com/wandb/wandb/pull/4191

#### :bug: Bug Fix
* Fixes Sweeps on Launch Jobs requirement by @hu-po in https://github.com/wandb/wandb/pull/3947
* Fixes Artifact metadata JSON-encoding to accept more types by @speezepearson in https://github.com/wandb/wandb/pull/4038
* Adjusts `root_dir` setting processing logic by @dmitryduev in https://github.com/wandb/wandb/pull/4049
* Prevents run.log() from mutating passed in arguments by @kptkin in https://github.com/wandb/wandb/pull/4058
* Fixes `05-batch5.py` test by @dmitryduev in https://github.com/wandb/wandb/pull/4074
* Allows users to control the `run_id` through the launch spec by @gtarpenning in https://github.com/wandb/wandb/pull/4070
* Fixes accidental overwrite in `config.yml` by @dmitryduev in https://github.com/wandb/wandb/pull/4081
* Ensures propagating overridden `base_url` when initializing public API by @dmitryduev in https://github.com/wandb/wandb/pull/4026
* Fixes Sweeps on Launch CLI launch config, relpath by @hu-po in https://github.com/wandb/wandb/pull/4073
* Fixes broken Launch apikey error message by @gtarpenning in https://github.com/wandb/wandb/pull/4071
* Marks flakey sweeps test xfail by @hu-po in https://github.com/wandb/wandb/pull/4095
* Fixes Launch `gitversion` error message by @gtarpenning in https://github.com/wandb/wandb/pull/4103
* Fixes `yea-wandb` dev release -> release by @raubitsj in https://github.com/wandb/wandb/pull/4098
* Cleans up outstanding issues after the client->wandb rename by @kptkin in https://github.com/wandb/wandb/pull/4105
* Fixes test precision recall by @kptkin in https://github.com/wandb/wandb/pull/4108
* Fixes functional sklearn test by @raubitsj in https://github.com/wandb/wandb/pull/4107
* Fixes hang caused by keyboard interrupt on windows by @kptkin in https://github.com/wandb/wandb/pull/4116
* Fixes default test container tag by @kptkin in https://github.com/wandb/wandb/pull/4137
* Fixes summary handling in conftest.py by @dmitryduev in https://github.com/wandb/wandb/pull/4140
* Fixes some small typos in cli output by @lukas in https://github.com/wandb/wandb/pull/4126
* Fixes issue triggered by colab update by using default file and catching exceptions by @raubitsj in https://github.com/wandb/wandb/pull/4156
* Fixes mailbox locking issue by @raubitsj in https://github.com/wandb/wandb/pull/4214
* Fixes variable inclusion in log string by @klieret in https://github.com/wandb/wandb/pull/4219
* Corrects `wandb.Artifacts.artifact.version` attribute by @ngrayluna in https://github.com/wandb/wandb/pull/4199
* Fixes piping of docker args by Launch Agent by @KyleGoyette in https://github.com/wandb/wandb/pull/4215
* Fixes RecursionError when printing public API User object without email fetched by @speezepearson in https://github.com/wandb/wandb/pull/4193
* Fixes deserialization of numeric column names by @tssweeney in https://github.com/wandb/wandb/pull/4241

## New Contributors
* @gtarpenning made their first contribution in https://github.com/wandb/wandb/pull/4069
* @estellazx made their first contribution in https://github.com/wandb/wandb/pull/4181
* @klieret made their first contribution in https://github.com/wandb/wandb/pull/4219
* @ngrayluna made their first contribution in https://github.com/wandb/wandb/pull/4199
* @martinabeleda made their first contribution in https://github.com/wandb/wandb/pull/4115
* @ibindlish made their first contribution in https://github.com/wandb/wandb/pull/4233
* @scottire made their first contribution in https://github.com/wandb/wandb/pull/4191

**Full Changelog**: https://github.com/wandb/wandb/compare/v0.13.2...v0.13.3

## 0.13.2 (August 22, 2022)

#### :bug: Bug Fix
* Fix issue triggered by colab update by using default file and catching exceptions by @raubitsj in https://github.com/wandb/wandb/pull/4156

**Full Changelog**: https://github.com/wandb/wandb/compare/v0.13.1...v0.13.2

## 0.13.1 (August 5, 2022)

#### :bug: Bug Fix
* Prevents run.log() from mutating passed in arguments by @kptkin in https://github.com/wandb/wandb/pull/4058

**Full Changelog**: https://github.com/wandb/wandb/compare/v0.13.0...v0.13.1

## 0.13.0 (August 4, 2022)

#### :nail_care: Enhancement
* Turns service on by default by @kptkin in https://github.com/wandb/wandb/pull/3895
* Adds support logic for handling server provided messages by @kptkin in https://github.com/wandb/wandb/pull/3706
* Allows runs to produce jobs on finish by @KyleGoyette in https://github.com/wandb/wandb/pull/3810
* Adds Job, QueuedRun and job handling in launch by @KyleGoyette in https://github.com/wandb/wandb/pull/3809
* Supports in launch agent of instance roles in ec2 and eks by @KyleGoyette in https://github.com/wandb/wandb/pull/3596
* Adds default behavior to the Keras Callback: always save model checkpoints as artifacts by @vwrj in https://github.com/wandb/wandb/pull/3909
* Sanitizes the artifact name in the KerasCallback for model artifact saving by @vwrj in https://github.com/wandb/wandb/pull/3927
* Improves console logging by moving emulator to the service process by @raubitsj in https://github.com/wandb/wandb/pull/3828
* Fixes data corruption issue when logging large sizes of data by @kptkin in https://github.com/wandb/wandb/pull/3920
* Adds the state to the Sweep repr in the Public API by @hu-po in https://github.com/wandb/wandb/pull/3948
* Adds an option to specify different root dir for git using settings or environment variables by @bcsherma in https://github.com/wandb/wandb/pull/3250
* Adds an option to pass `remote url` and `commit hash` as arguments to settings or as environment variables by @kptkin in https://github.com/wandb/wandb/pull/3934
* Improves time resolution for tracked metrics and for system metrics by @raubitsj in https://github.com/wandb/wandb/pull/3918
* Defaults to project name from the sweep config when project is not specified in the `wandb.sweep()` call by @hu-po in https://github.com/wandb/wandb/pull/3919
* Adds support to use namespace set user by the the launch agent by @KyleGoyette in https://github.com/wandb/wandb/pull/3950
* Adds telemetry to track when a run might be overwritten by @raubitsj in https://github.com/wandb/wandb/pull/3998
* Adds a tool to export `wandb`'s history into `sqlite` by @raubitsj in https://github.com/wandb/wandb/pull/3999
* Replaces some `Mapping[str, ...]` types with `NamedTuples` by @speezepearson in https://github.com/wandb/wandb/pull/3996
* Adds import hook for run telemetry by @kptkin in https://github.com/wandb/wandb/pull/3988
* Implements profiling support for IPUs by @cameron-martin in https://github.com/wandb/wandb/pull/3897
#### :bug: Bug Fix
* Fixes sweep agent with service by @raubitsj in https://github.com/wandb/wandb/pull/3899
* Fixes an empty type equals invalid type and how artifact dictionaries are handled by @KyleGoyette in https://github.com/wandb/wandb/pull/3904
* Fixes `wandb.Config` object to support default values when getting an attribute by @farizrahman4u in https://github.com/wandb/wandb/pull/3820
* Removes default config from jobs by @KyleGoyette in https://github.com/wandb/wandb/pull/3973
* Fixes an issue where patch is `None` by @KyleGoyette in https://github.com/wandb/wandb/pull/4003
* Fixes requirements.txt parsing in nightly SDK installation checks by @dmitryduev in https://github.com/wandb/wandb/pull/4012
* Fixes 409 Conflict handling when GraphQL requests timeout by @raubitsj in https://github.com/wandb/wandb/pull/4000
* Fixes service teardown handling if user process has been terminated by @raubitsj in https://github.com/wandb/wandb/pull/4024
* Adds `storage_path` and fixed `artifact.files` by @vanpelt in https://github.com/wandb/wandb/pull/3969
* Fixes performance issue syncing runs with a large number of media files by @vanpelt in https://github.com/wandb/wandb/pull/3941
#### :broom: Cleanup
* Adds an escape hatch logic to disable service by @kptkin in https://github.com/wandb/wandb/pull/3829
* Annotates `wandb/docker` and reverts change in the docker fixture by @dmitryduev in https://github.com/wandb/wandb/pull/3871
* Fixes GFLOPS to GFLOPs in the Keras `WandbCallback` by @ayulockin in https://github.com/wandb/wandb/pull/3913
* Adds type-annotate for `file_stream.py` by @dmitryduev in https://github.com/wandb/wandb/pull/3907
* Renames repository from `client` to `wandb` by @dmitryduev in https://github.com/wandb/wandb/pull/3977
* Updates documentation: adding `--report_to wandb` for HuggingFace Trainer by @ayulockin in https://github.com/wandb/wandb/pull/3959
* Makes aliases optional in link_artifact by @vwrj in https://github.com/wandb/wandb/pull/3986
* Renames `wandb local` to `wandb server` by @jsbroks in https://github.com/wandb/wandb/pull/3793
* Updates README badges by @raubitsj in https://github.com/wandb/wandb/pull/4023

## New Contributors
* @bcsherma made their first contribution in https://github.com/wandb/wandb/pull/3250
* @cameron-martin made their first contribution in https://github.com/wandb/wandb/pull/3897

**Full Changelog**: https://github.com/wandb/wandb/compare/v0.12.21...v0.13.0

## 0.12.21 (July 5, 2022)

#### :nail_care: Enhancement
* Fixes config not showing up until the run finish by @KyleGoyette in https://github.com/wandb/wandb/pull/3734
* Adds new types to the TypeRegistry to handling artifact objects in jobs and run configs by @KyleGoyette in https://github.com/wandb/wandb/pull/3806
* Adds new query to the the internal api getting the state of the run by @hu-po in https://github.com/wandb/wandb/pull/3799
* Replaces unsafe yaml loaders with yaml.safe_load by @zythosec in https://github.com/wandb/wandb/pull/3753
* Improves testing tooling by allowing to specify shards in manual testing  by @dmitryduev in https://github.com/wandb/wandb/pull/3826
* Fixes ROC and PR curves in the sklearn integration by stratifying sampling by @tylerganter in https://github.com/wandb/wandb/pull/3757
* Fixes input box in notebooks exceeding cell space by @dmitryduev in https://github.com/wandb/wandb/pull/3849
* Allows string to be passed as alias to link_model by @tssweeney in https://github.com/wandb/wandb/pull/3834
* Adds Support for FLOPS Calculation in `keras`'s `WandbCallback`  by @dmitryduev in https://github.com/wandb/wandb/pull/3869
* Extends python report editing by @andrewtruong in https://github.com/wandb/wandb/pull/3732
#### :bug: Bug Fix
* Fixes stats logger so it can find all the correct GPUs in child processes by @raubitsj in https://github.com/wandb/wandb/pull/3727
* Fixes regression in s3 reference upload for folders by @jlzhao27 in https://github.com/wandb/wandb/pull/3825
* Fixes artifact commit logic to handle collision in the backend by @speezepearson in https://github.com/wandb/wandb/pull/3843
* Checks for `None` response in the retry logic (safety check) by @raubitsj in https://github.com/wandb/wandb/pull/3863
* Adds sweeps on top of launch (currently in MVP) by @hu-po in https://github.com/wandb/wandb/pull/3669
* Renames functional tests dir and files by @raubitsj in https://github.com/wandb/wandb/pull/3879
#### :broom: Cleanup
* Fixes conditions order of `_to_dict` helper by @dmitryduev in https://github.com/wandb/wandb/pull/3772
* Fixes changelog broken link to PR 3709 by @janosh in https://github.com/wandb/wandb/pull/3786
* Fixes public api query (QueuedJob Api ) by @KyleGoyette in https://github.com/wandb/wandb/pull/3798
* Renames local runners to local-container and local-process by @hu-po in https://github.com/wandb/wandb/pull/3800
* Adds type annotations to files in the wandb/filesync directory by @speezepearson in https://github.com/wandb/wandb/pull/3774
* Re-organizes all the testing directories to have common root dir by @dmitryduev in https://github.com/wandb/wandb/pull/3740
* Fixes testing configuration and add bigger machine on `CircleCi` by @dmitryduev in https://github.com/wandb/wandb/pull/3836
* Fixes typo in the `wandb-service-user` readme file by @Co1lin in https://github.com/wandb/wandb/pull/3847
* Fixes broken artifact test for regression by @dmitryduev in https://github.com/wandb/wandb/pull/3857
* Removes unused files (relating to `py27`) and empty `submodules` declaration by @dmitryduev in https://github.com/wandb/wandb/pull/3850
* Adds extra for model reg dependency on cloudpickle by @tssweeney in https://github.com/wandb/wandb/pull/3866
* Replaces deprecated threading aliases by @hugovk in https://github.com/wandb/wandb/pull/3794
* Updates the `sdk` readme to the renamed (local -> server) commands by @sephmard in https://github.com/wandb/wandb/pull/3771

## New Contributors
* @janosh made their first contribution in https://github.com/wandb/wandb/pull/3786
* @Co1lin made their first contribution in https://github.com/wandb/wandb/pull/3847
* @tylerganter made their first contribution in https://github.com/wandb/wandb/pull/3757

**Full Changelog**: https://github.com/wandb/wandb/compare/v0.12.20...v0.12.21

## 0.12.20 (June 29, 2022)

#### :bug: Bug Fix
* Retry `commit_artifact` on conflict-error by @speezepearson in https://github.com/wandb/wandb/pull/3843

**Full Changelog**: https://github.com/wandb/wandb/compare/v0.12.19...v0.12.20

## 0.12.19 (June 22, 2022)

#### :bug: Bug Fix
* Fix regression in s3 reference upload for folders by @jlzhao27 in https://github.com/wandb/wandb/pull/3825

**Full Changelog**: https://github.com/wandb/wandb/compare/v0.12.18...v0.12.19

## 0.12.18 (June 9, 2022)

#### :nail_care: Enhancement
* Launch: BareRunner based on LocalRunner by @hu-po in https://github.com/wandb/wandb/pull/3577
* Add ability to specify api key to public api by @dannygoldstein in https://github.com/wandb/wandb/pull/3657
* Add support in artifacts for files with unicode on windows by @kptkin in https://github.com/wandb/wandb/pull/3650
* Added telemetry  for new packages by @manangoel99 in https://github.com/wandb/wandb/pull/3713
* Improve API key management by @vanpelt in https://github.com/wandb/wandb/pull/3718
* Add information about `wandb server` during login by @raubitsj in https://github.com/wandb/wandb/pull/3754

#### :bug: Bug Fix
* fix(weave): Natively support timestamps in Python Table Types by @dannygoldstein in https://github.com/wandb/wandb/pull/3606
* Add support for magic with service by @kptkin in https://github.com/wandb/wandb/pull/3623
* Add unit tests for DirWatcher and supporting classes by @speezepearson in https://github.com/wandb/wandb/pull/3589
* Improve `DirWatcher.update_policy` O(1) instead of O(num files uploaded) by @speezepearson in https://github.com/wandb/wandb/pull/3613
* Add argument to control what to log in SB3 callback by @astariul in https://github.com/wandb/wandb/pull/3643
* Improve parameter naming in sb3 integration by @dmitryduev in https://github.com/wandb/wandb/pull/3647
* Adjust the requirements for the dev environment setup on an M1 Mac by @dmitryduev in https://github.com/wandb/wandb/pull/3627
* Launch: Fix NVIDIA base image Linux keys by @KyleGoyette in https://github.com/wandb/wandb/pull/3637
* Fix launch run queue handling from config file by @KyleGoyette in https://github.com/wandb/wandb/pull/3636
* Fix issue where tfevents were not always consumed by @minyoung in https://github.com/wandb/wandb/pull/3673
* [Snyk] Fix for 8 vulnerabilities by @snyk-bot in https://github.com/wandb/wandb/pull/3695
* Fix s3 storage handler to upload folders when key names collide by @jlzhao27 in https://github.com/wandb/wandb/pull/3699
* Correctly load timestamps from tables in artifacts by @dannygoldstein in https://github.com/wandb/wandb/pull/3691
* Require `protobuf<4` by @dmitryduev in https://github.com/wandb/wandb/pull/3709
* Make Containers created through launch re-runnable as container jobs by @KyleGoyette in https://github.com/wandb/wandb/pull/3642
* Fix tensorboard integration skipping steps at finish() by @KyleGoyette in https://github.com/wandb/wandb/pull/3626
* Rename `wandb local` to `wandb server` by @jsbroks in https://github.com/wandb/wandb/pull/3716
* Fix busted docker inspect command by @vanpelt in https://github.com/wandb/wandb/pull/3742
* Add dedicated sentry wandb by @dmitryduev in https://github.com/wandb/wandb/pull/3724
* Image Type should gracefully handle older type params by @tssweeney in https://github.com/wandb/wandb/pull/3731

#### :broom: Cleanup
* Inline FileEventHandler.synced into the only method where it's used by @speezepearson in https://github.com/wandb/wandb/pull/3594
* Use passed size argument to make `PolicyLive.min_wait_for_size` a classmethod by @speezepearson in https://github.com/wandb/wandb/pull/3593
* Make FileEventHandler an ABC, remove some "default" method impls which were only used once by @speezepearson in https://github.com/wandb/wandb/pull/3595
* Remove unused field from DirWatcher by @speezepearson in https://github.com/wandb/wandb/pull/3592
* Make sweeps an extra instead of vendoring by @dmitryduev in https://github.com/wandb/wandb/pull/3628
* Add nightly CI testing by @dmitryduev in https://github.com/wandb/wandb/pull/3580
* Improve keras and data type Reference Docs by @ramit-wandb in https://github.com/wandb/wandb/pull/3676
* Update `pytorch` version requirements in dev environments by @dmitryduev in https://github.com/wandb/wandb/pull/3683
* Clean up CircleCI config by @dmitryduev in https://github.com/wandb/wandb/pull/3722
* Add `py310` testing in CI by @dmitryduev in https://github.com/wandb/wandb/pull/3730
* Ditch `dateutil` from the requirements by @dmitryduev in https://github.com/wandb/wandb/pull/3738
* Add deprecated string to `Table.add_row` by @nate-wandb in https://github.com/wandb/wandb/pull/3739

## New Contributors
* @sephmard made their first contribution in https://github.com/wandb/wandb/pull/3610
* @astariul made their first contribution in https://github.com/wandb/wandb/pull/3643
* @manangoel99 made their first contribution in https://github.com/wandb/wandb/pull/3713
* @nate-wandb made their first contribution in https://github.com/wandb/wandb/pull/3739

**Full Changelog**: https://github.com/wandb/wandb/compare/v0.12.17...v0.12.18

## 0.12.17 (May 26, 2022)

#### :bug: Bug Fix
* Update requirements to fix incompatibility with protobuf >= 4 by @dmitryduev in https://github.com/wandb/wandb/pull/3709

**Full Changelog**: https://github.com/wandb/wandb/compare/v0.12.16...v0.12.17

## 0.12.16 (May 3, 2022)

#### :nail_care: Enhancement
* Improve W&B footer by aligning summary/history in notebook env by @kptkin in https://github.com/wandb/wandb/pull/3479
* Enable experimental history step logging in artifacts by @raubitsj in https://github.com/wandb/wandb/pull/3502
* Add `args_no_boolean_flags` macro to sweep configuration by @hu-po in https://github.com/wandb/wandb/pull/3489
* Add logging support for `jax.bfloat.bfloat16` by @dmitryduev in https://github.com/wandb/wandb/pull/3528
* Raise exception when Table size exceeds limit by @dannygoldstein in https://github.com/wandb/wandb/pull/3511
* Add kaniko k8s builder for wandb launch by @KyleGoyette in https://github.com/wandb/wandb/pull/3492
* Add wandb.init() timeout setting by @kptkin in https://github.com/wandb/wandb/pull/3579
* Do not assume executable for given entrypoints with wandb launch by @KyleGoyette in https://github.com/wandb/wandb/pull/3461
* Jupyter environments no longer collect command arguments by @KyleGoyette in https://github.com/wandb/wandb/pull/3456
* Add support for TensorFlow/Keras SavedModel format by @ayulockin in https://github.com/wandb/wandb/pull/3276

#### :bug: Bug Fix
* Support version IDs in artifact refs, fix s3/gcs references in Windows by @annirudh in https://github.com/wandb/wandb/pull/3529
* Fix support for multiple finish for single run using wandb-service by @kptkin in https://github.com/wandb/wandb/pull/3560
* Fix duplicate backtrace when using wandb-service by @kptkin in https://github.com/wandb/wandb/pull/3575
* Fix wrong entity displayed in login message by @kptkin in https://github.com/wandb/wandb/pull/3490
* Fix hang when `wandb.init` is interrupted mid setup using wandb-service by @kptkin in https://github.com/wandb/wandb/pull/3569
* Fix handling keyboard interrupt to avoid hangs with wandb-service enabled by @kptkin in https://github.com/wandb/wandb/pull/3566
* Fix console logging with very long print out when using wandb-service by @kptkin in https://github.com/wandb/wandb/pull/3574
* Fix broken artifact string in launch init config by @KyleGoyette in https://github.com/wandb/wandb/pull/3582

#### :broom: Cleanup
* Fix typo in wandb.log() docstring by @RobRomijnders in https://github.com/wandb/wandb/pull/3520
* Cleanup custom chart code and add type annotations to plot functions by @kptkin in https://github.com/wandb/wandb/pull/3407
* Improve `wandb.init(settings=)` to handle `Settings` object similarly to `dict` parameter by @dmitryduev in https://github.com/wandb/wandb/pull/3510
* Add documentation note about api.viewer in api.user() and api.users() by @ramit-wandb in https://github.com/wandb/wandb/pull/3552
* Be explicit about us being py3+ only in setup.py by @dmitryduev in https://github.com/wandb/wandb/pull/3549
* Add type annotations to DirWatcher by @speezepearson in https://github.com/wandb/wandb/pull/3557
* Improve wandb.log() docstring to use the correct argument name by @idaho777 in https://github.com/wandb/wandb/pull/3585

## New Contributors
* @RobRomijnders made their first contribution in https://github.com/wandb/wandb/pull/3520
* @ramit-wandb made their first contribution in https://github.com/wandb/wandb/pull/3552
* @idaho777 made their first contribution in https://github.com/wandb/wandb/pull/3585

**Full Changelog**: https://github.com/wandb/wandb/compare/v0.12.15...v0.12.16

## 0.12.15 (April 21, 2022)

#### :nail_care: Enhancement
* Optimize wandb.Image logging when linked to an artifact by @tssweeney in https://github.com/wandb/wandb/pull/3418

**Full Changelog**: https://github.com/wandb/wandb/compare/v0.12.14...v0.12.15

## 0.12.14 (April 8, 2022)

#### :bug: Bug Fix
* Fix regression: disable saving history step in artifacts by @vwrj in https://github.com/wandb/wandb/pull/3495

**Full Changelog**: https://github.com/wandb/wandb/compare/v0.12.13...v0.12.14

## 0.12.13 (April 7, 2022)

#### :bug: Bug Fix
* Revert strictened api_key validation by @dmitryduev in https://github.com/wandb/wandb/pull/3485

**Full Changelog**: https://github.com/wandb/wandb/compare/v0.12.12...v0.12.13

## 0.12.12 (April 5, 2022)

#### :nail_care: Enhancement
* Allow run objects to be passed to other processes when using wandb-service by @kptkin in https://github.com/wandb/wandb/pull/3308
* Add create user to public api by @vanpelt in https://github.com/wandb/wandb/pull/3438
* Support logging from multiple processes with wandb-service by @kptkin in https://github.com/wandb/wandb/pull/3285
* Add gpus flag for local launch runner with cuda by @KyleGoyette in https://github.com/wandb/wandb/pull/3417
* Improve Launch deployable agent by @KyleGoyette in https://github.com/wandb/wandb/pull/3388
* Add Launch kubernetes integration by @KyleGoyette in https://github.com/wandb/wandb/pull/3393
* KFP: Add wandb visualization helper by @andrewtruong in https://github.com/wandb/wandb/pull/3439
* KFP: Link back to Kubeflow UI by @andrewtruong in https://github.com/wandb/wandb/pull/3427
* Add boolean flag arg macro by @hugo.ponte in https://github.com/wandb/wandb/pull/3489

#### :bug: Bug Fix
* Improve host / WANDB_BASE_URL validation by @dmitryduev in https://github.com/wandb/wandb/pull/3314
* Fix/insecure tempfile by @dmitryduev in https://github.com/wandb/wandb/pull/3360
* Fix excess warning span if requested WANDB_DIR/root_dir is not writable by @dmitryduev in https://github.com/wandb/wandb/pull/3304
* Fix line_series to plot array of strings by @kptkin in https://github.com/wandb/wandb/pull/3385
* Properly handle command line args with service by @kptkin in https://github.com/wandb/wandb/pull/3371
* Improve api_key validation by @dmitryduev in https://github.com/wandb/wandb/pull/3384
* Fix multiple performance issues caused by not using defaultdict by @dmitryduev in https://github.com/wandb/wandb/pull/3406
* Enable inf max jobs on launch agent by @stephchen in https://github.com/wandb/wandb/pull/3412
* fix colab command to work with launch by @stephchen in https://github.com/wandb/wandb/pull/3422
* fix typo in Config docstring by @hu-po in https://github.com/wandb/wandb/pull/3416
* Make code saving not a policy, keep previous custom logic by @dmitryduev in https://github.com/wandb/wandb/pull/3395
* Fix logging sequence images with service by @kptkin in https://github.com/wandb/wandb/pull/3339
* Add username to debug-cli log file to prevent conflicts of multiple users by @zythosec in https://github.com/wandb/wandb/pull/3301
* Fix python sweep agent for users of wandb service / pytorch-lightning by @raubitsj in https://github.com/wandb/wandb/pull/3465
* Remove unnecessary launch reqs checks by @KyleGoyette in https://github.com/wandb/wandb/pull/3457
* Workaround for MoviePy's Unclosed Writer by @tssweeney in https://github.com/wandb/wandb/pull/3471
* Improve handling of Run objects when service is not enabled by @kptkin in https://github.com/wandb/wandb/pull/3362

## New Contributors
* @hu-po made their first contribution in https://github.com/wandb/wandb/pull/3416
* @zythosec made their first contribution in https://github.com/wandb/wandb/pull/3301

**Full Changelog**: https://github.com/wandb/wandb/compare/v0.12.11...v0.12.12

## 0.12.11 (March 1, 2022)

#### :nail_care: Enhancement
* Add captions to Molecules by @dmitryduev in https://github.com/wandb/wandb/pull/3173
* Add CatBoost Integration by @ayulockin in https://github.com/wandb/wandb/pull/2975
* Launch: AWS Sagemaker integration by @KyleGoyette in https://github.com/wandb/wandb/pull/3007
* Launch: Remove repo2docker and add gpu support by @stephchen in https://github.com/wandb/wandb/pull/3161
* Adds Timestamp inference from Python for Weave by @tssweeney in https://github.com/wandb/wandb/pull/3212
* Launch GCP vertex integration by @stephchen in https://github.com/wandb/wandb/pull/3040
* Use Artifacts when put into run config. Accept a string to represent an artifact in the run config by @KyleGoyette in https://github.com/wandb/wandb/pull/3203
* Improve xgboost `wandb_callback` (#2929) by @ayulockin in https://github.com/wandb/wandb/pull/3025
* Add initial kubeflow pipeline support by @andrewtruong in https://github.com/wandb/wandb/pull/3206

#### :bug: Bug Fix
* Fix logging of images with special characters in the key by @speezepearson in https://github.com/wandb/wandb/pull/3187
* Fix azure blob upload retry logic by @vanpelt in https://github.com/wandb/wandb/pull/3218
* Fix program field for scripts run as a python module by @dmitryduev in https://github.com/wandb/wandb/pull/3228
* Fix issue where `sync_tensorboard` could die on large histograms by @KyleGoyette in https://github.com/wandb/wandb/pull/3019
* Fix wandb service performance issue during run shutdown by @raubitsj in https://github.com/wandb/wandb/pull/3262
* Fix vendoring of gql and graphql by @raubitsj in https://github.com/wandb/wandb/pull/3266
* Flush log data without finish with service by @kptkin in https://github.com/wandb/wandb/pull/3137
* Fix wandb service hang when the service crashes by @raubitsj in https://github.com/wandb/wandb/pull/3280
* Fix issue logging images with "/" on Windows by @KyleGoyette in https://github.com/wandb/wandb/pull/3146
* Add image filenames to images/separated media by @KyleGoyette in https://github.com/wandb/wandb/pull/3041
* Add setproctitle to requirements.txt by @raubitsj in https://github.com/wandb/wandb/pull/3289
* Fix issue where sagemaker run ids break run queues by @KyleGoyette in https://github.com/wandb/wandb/pull/3290
* Fix encoding exception when using %%capture magic by @raubitsj in https://github.com/wandb/wandb/pull/3310

## New Contributors
* @speezepearson made their first contribution in https://github.com/wandb/wandb/pull/3188

**Full Changelog**: https://github.com/wandb/wandb/compare/v0.12.10...v0.12.11

## 0.12.10 (February 1, 2022)

#### :nail_care: Enhancement
* Improve validation when creating Tables with invalid columns from dataframes by @tssweeney in https://github.com/wandb/wandb/pull/3113
* Enable digest deduplication for `use_artifact()` calls by @annirudh in https://github.com/wandb/wandb/pull/3109
* Initial prototype of azure blob upload support by @vanpelt in https://github.com/wandb/wandb/pull/3089

#### :bug: Bug Fix
* Fix wandb launch using python dev versions by @stephchen in https://github.com/wandb/wandb/pull/3036
* Fix loading table saved with mixed types by @vwrj in https://github.com/wandb/wandb/pull/3120
* Fix ResourceWarning when calling wandb.log by @vwrj in https://github.com/wandb/wandb/pull/3130
* Fix missing cursor in ProjectArtifactCollections by @KyleGoyette in https://github.com/wandb/wandb/pull/3108
* Fix windows table logging classes issue by @vwrj in https://github.com/wandb/wandb/pull/3145
* Gracefully handle string labels in wandb.sklearn.plot.classifier.calibration_curve by @acrellin in https://github.com/wandb/wandb/pull/3159
* Do not display login warning when calling wandb.sweep() by @acrellin in https://github.com/wandb/wandb/pull/3162

#### :broom: Cleanup
* Drop python2 backport deps (enum34, subprocess32, configparser) by @jbylund in https://github.com/wandb/wandb/pull/3004
* Settings refactor by @dmitryduev in https://github.com/wandb/wandb/pull/3083

## New Contributors
* @jbylund made their first contribution in https://github.com/wandb/wandb/pull/3004
* @acrellin made their first contribution in https://github.com/wandb/wandb/pull/3159

**Full Changelog**: https://github.com/wandb/wandb/compare/v0.12.9...v0.12.10

## 0.12.9 (December 16, 2021)

#### :bug: Bug Fix

- Fix regression in `upload_file()` exception handler by @raubitsj in https://github.com/wandb/wandb/pull/3059

**Full Changelog**: https://github.com/wandb/wandb/compare/v0.12.8...v0.12.9

## 0.12.8 (December 16, 2021)

#### :nail_care: Enhancement

- Update contributing guide and dev env setup tool by @dmitryduev in https://github.com/wandb/wandb/pull/2968
- Improve `wandb_callback` for LightGBM (#2945) by @ayulockin in https://github.com/wandb/wandb/pull/3024

#### :bug: Bug Fix

- Reduce GPU memory usage when generating histogram of model weights by @TOsborn in https://github.com/wandb/wandb/pull/2927
- Support mixed classes in bounding box and image mask annotation layers by @tssweeney in https://github.com/wandb/wandb/pull/2914
- Add max-jobs and launch async args by @stephchen in https://github.com/wandb/wandb/pull/2925
- Support lists of Summary objects encoded as strings to wandb.tensorboard.log by @dmitryduev in https://github.com/wandb/wandb/pull/2934
- Fix handling of 0 dim np arrays by @rpitonak in https://github.com/wandb/wandb/pull/2954
- Fix handling of empty default config file by @vwrj in https://github.com/wandb/wandb/pull/2957
- Add service backend using sockets (support fork) by @raubitsj in https://github.com/wandb/wandb/pull/2892
- Send git port along with url when sending git repo by @KyleGoyette in https://github.com/wandb/wandb/pull/2959
- Add support raw ip addresses for launch by @KyleGoyette in https://github.com/wandb/wandb/pull/2950
- Tables no longer serialize and hide 1d NDArrays by @tssweeney in https://github.com/wandb/wandb/pull/2976
- Fix artifact file uploads to S3 stores by @annirudh in https://github.com/wandb/wandb/pull/2999
- Send uploaded file list on file stream heartbeats by @annirudh in https://github.com/wandb/wandb/pull/2978
- Add support for keras experimental layers by @KyleGoyette in https://github.com/wandb/wandb/pull/2776
- Fix `from wandb import magic` to not require tensorflow by @raubitsj in https://github.com/wandb/wandb/pull/3021
- Fix launch permission error by @KyleGoyette in https://github.com/wandb/wandb/pull/3038

**Full Changelog**: https://github.com/wandb/wandb/compare/v0.12.7...v0.12.8

## 0.12.7 (November 18, 2021)

#### :bug: Bug Fix

- Fix issue where console log streaming was causing excessive network traffic by @vwrj in https://github.com/wandb/wandb/pull/2786
- Metaflow: Make optional dependencies actually optional by @andrewtruong in https://github.com/wandb/wandb/pull/2842
- Fix docstrings for wandb.watch and ValidationDataLogger by @charlesfrye in https://github.com/wandb/wandb/pull/2849
- Prevent launch agent from sending runs to a different project or entity by @KyleGoyette in https://github.com/wandb/wandb/pull/2872
- Fix logging pr_curves through tensorboard by @KyleGoyette in https://github.com/wandb/wandb/pull/2876
- Prevent TPU monitoring from reporting invalid metrics when not available by @kptkin in https://github.com/wandb/wandb/pull/2753
- Make import order dependencies for WandbCallback more robust by @kptkin in https://github.com/wandb/wandb/pull/2807
- Fix a bug in feature importance plotting to handle matrices of different shapes by @dannygoldstein in https://github.com/wandb/wandb/pull/2811
- Fix base url handling to allow trailing / by @kptkin in https://github.com/wandb/wandb/pull/2910
- Prevent wandb.agent() from sending too many heartbeats impacting rate limits by @dannygoldstein in https://github.com/wandb/wandb/pull/2923
- Redact sensitive information from debug logs by @raubitsj in https://github.com/wandb/wandb/pull/2931

#### :nail_care: Enhancement

- Add wandb.Molecule support for rdkit supported formats by @dmitryduev in https://github.com/wandb/wandb/pull/2902
- Add module-level docstrings for reference doc modules. by @charlesfrye in https://github.com/wandb/wandb/pull/2847
- Store launch metadata in file by @KyleGoyette in https://github.com/wandb/wandb/pull/2582
- Add Project.sweeps() public API call to view all sweeps in a project by @stephchen in https://github.com/wandb/wandb/pull/2729
- Ensures API key prompt remains captive when user enters nothing by @dannygoldstein in https://github.com/wandb/wandb/pull/2721
- Refactors wandb.sklearn into submodules by @charlesfrye in https://github.com/wandb/wandb/pull/2869
- Support code artifacts in wandb launch by @KyleGoyette in https://github.com/wandb/wandb/pull/2860
- Improve launch agent (async, stop, heartbeat updates) by @stephchen in https://github.com/wandb/wandb/pull/2871
- Improve usage and error messages for anonymous mode by @kimjyhello in https://github.com/wandb/wandb/pull/2823
- Add example on how to find runs with wandb.Api().runs(...) matching a regex by @dmitryduev in https://github.com/wandb/wandb/pull/2926

**Full Changelog**: https://github.com/wandb/wandb/compare/v0.12.6...v0.12.7

## 0.12.6 (October 27, 2021)

#### :bug: Bug Fix

- Fix sklearn `plot_calibration_curve()` issue breaking the provided model by @vwrj in https://github.com/wandb/wandb/pull/2791
- Fix CondaEnvExportError by redirecting stderr by @charlesfrye in https://github.com/wandb/wandb/pull/2814
- Fix `use_artifact()` when specifying an artifact from a different project by @KyleGoyette in https://github.com/wandb/wandb/pull/2832

#### :nail_care: Enhancement

- Add metric names to pr curve charts in tensorboard by @vanpelt in https://github.com/wandb/wandb/pull/2822

**Full Changelog**: https://github.com/wandb/wandb/compare/v0.12.5...v0.12.6

## 0.12.5 (October 19, 2021)

#### :bug: Bug Fix

- Report errors for invalid characters in logged media keys on windows
- Handle errors when probing for TPUs in unsupported environments
- Fixed bug where `%%wandb` followed by wandb.init() does not display run links
- Fixed api.runs() to correctly return all runs for the current entity/project

#### :nail_care: Enhancement

- Add `wandb.require(experiment="service")` to improve multiprocessing support
- Add support for swappable artifacts in launch context
- Add `wandb.login(timeout=)` support for jupyter environments
- Add ability to disable git ref saving with `WANDB_DISABLE_GIT`
- Support newer versions of pytest-mock and PyYAML
- Add ability to delete artifacts with aliases: `artifact.delete(delete_aliases=True)`
- Add `unwatch()` method to the Run object

## 0.12.4 (October 5, 2021)

#### :bug: Bug Fix

- Fix regression introduced in 0.12.2 causing network access when `WANDB_MODE=offline`

## 0.12.3 (September 30, 2021)

#### :bug: Bug Fix

- Fixes the grid search stopping condition in the local controller

#### :nail_care: Enhancement

- New jupyter magic for displaying runs, sweeps, and projects `%wandb path/to/run -h 1024`
- We no longer display run iframe by default in jupyter, add `%%wandb` to a cell to display a run
- Makes api key prompting retry indefinitely on malformed input
- Invite users to teams via the api `api.team("team_name").invite("username_or_email")`
- Remove users from a team via the api `api.team("team_name").members[0].delete()`
- Create service accounts via the api `api.team("team_name").create_service_account("Description")`
- Manage api keys via the api `api.user("username_or_email").generate_api_key()`
- Add pytorch profiling trace support with `wandb.profiler.torch_trace_handler()`

## 0.12.2 (September 15, 2021)

#### :bug: Bug Fix

- Fix tensorboard_sync to handle ephemeral Sagemaker tfevents files
- Fix Reports query from the public api (broken pagination and report path)
- Fix `wandb.login()` when relogin is specified (only force login once)

#### :nail_care: Enhancement

- Clean up footer output of summary and history metrics
- Clean up error message from `wandb sweep --update`
- Add warning for `wandb local` users to update their docker
- Add optional argument log_learning_curve to wandb.sklearn.plot_classifier()
- Restore frozen pip package versions when using `wandb launch`
- Add support for jupyter notebooks in launch
- Add `wandb.login()` timeout option

## 0.12.1 (August 26, 2021)

#### :bug: Bug Fix

- Fix tensorflow/keras 2.6 not logging validation examples
- Fix metrics logged through tensorboard not supporting time on x-axis
- Fix `WANDB_IGNORE_GLOBS` environment variable handling
- Fix handling when sys.stdout is configured to a custom logger
- Fix sklearn feature importance plots not matching feature names properly
- Fix an issue where colab urls were not being captured
- Save program commandline if run executable was outside cwd

#### :nail_care: Enhancement

- Add Prodigy integration to upload annotated datasets to W&B Tables
- Add initial Metaflow support
- Add experimental wandb launch support
- Add warnings that public API requests are timing out and allow override
- Improve error handling in local controller sweeps engine

## 0.12.0 (August 10, 2021)

#### :hourglass: No Longer Supported

- Remove Python 3.5 support

#### :bug: Bug Fix

- Fix issue that could cause artifact uploads to fail if artifact files are being modified
- Fix issue where `wandb.restore()` wouldn't work with runs from a sweep

#### :nail_care: Enhancement

- Improve run execution time calculation

## 0.11.2 (August 2, 2021)

#### :bug: Bug Fix

- Restore vendored graphql-core library because of network regression

## 0.11.1 (July 29, 2021)

#### :hourglass: Deprecated

- Python 3.5 will not be supported as of `wandb==0.12.0`

#### :bug: Bug Fix

- Reduce Memory Footprint of Images In Tables
- Added a dependency on graphql-core>=2.3.0
- Removed urllib3 pin to avoid conflicts, if you see urllib3 related errors run `pip install --upgrade urllib3`
- Improved Public API HTTP error messages
- Set run.dir to the generated directory name in disabled mode

#### :nail_care: Enhancement

- Adds support for native Jax array logging
- Tables now support Molecule data type
- Improve Stable-Baselines3 API by auto log model's name and always upload models at the end of training
- Implements the sweep local controller using wandb/sweeps

## 0.11.0 (July 15, 2021)

#### :hourglass: No Longer Supported

- Remove Python 2.7 support

#### :bug: Bug Fix

- Fix issue where `wandb.watch()` broke model saving in pytorch
- Fix issue where uniform sweep parameters were parsed as int_uniform
- Fix issue where file_stream thread was killed on 4xx errors

#### :nail_care: Enhancement

- Improve performance of artifact logging by making it non-blocking
- Add wandb integration for Stable-Baselines3
- Improve keras callback validation logging inference logic
- Expose sweep state via the public API
- Improve performance of sweep run fetches via the API

## 0.10.33 (June 28, 2021)

#### :bug: Bug Fix

- Fix issue where wandb restore 404ed if the run did not have a diff.patch file
- Fix issue where wandb.log raised an Exception after trying to log a pandas dataframe
- Fix issue where runs could be marked finished before files were finished uploading

#### :nail_care: Enhancement

- Disable reloading of run metadata (such as command) in resumed runs
- Allow logging of pandas dataframes by automatically converting them to W&B tables
- Fix up `log_code()` exclude fn to handle .wandb dir
- Improve handling of PyTorch model topology
- Increase config debounce interval to 30s to reduce load on WB/backend
- Improve reliability of CLI in generating sweeps with names, programs, and settings

## 0.10.32 (June 10, 2021)

#### :bug: Bug Fix

- Make `log_artifact()` more resilient to network errors
- Removed Duplicate Artifact Dependencies
- Workaround urlib3 issue on windows
- Fix regression where ipython was hanging
- Allow logging of numpy high precision floating point values
- Reduce liklyhood of collisions for file backed media or artifact objects
- Fix wandb.watch() regression when logging pytorch graphs

#### :nail_care: Enhancement

- Add support for logging joined and partitioned table
- Handle schema validation warnings for sweep configs
- Improve wandb sync to handle errors
- Add ability to label scripts and repositories who use wandb

## 0.10.31 (May 27, 2021)

#### :bug: Bug Fix

- wandb.login() did not properly persist the host parameter
- Fix issue where step information was not synced properly when syncing tensorboard directories
- Fix some unicode issues with python2.7
- Fixed bug in `plot_calibration_curve` for ComplementNB
- Fall back to not using SendFile on some linux systems
- Fix console issues where lines were truncated
- Fix console issues where console logging could block

#### :nail_care: Enhancement

- Add support for preemptible sweeps
- Add command line for sweep control
- Add support to load artifact collection properties

## 0.10.30 (May 7, 2021)

#### :bug: Bug Fix

- Found and fixed the remaining issues causing runs to be marked crashed during outages
- Improved performance for users of `define_metric`, pytorch-lightning, and aggressive config saving
- Fix issue when trying to log a cuda tensor to config or summary
- Remove dependancy on torch `backward_hooks` to compute graph
- Fix an issue preventing the ability to resume runs on sagemaker
- Fix issues preventing pdb from working reliably with wandb
- Fix deprecation warning in vendored library (user submission)
- Fix logging behavior where the library was accidently outputting logs to the console
- Fix disabled mode to not create wandb dir and log files
- Renamed types to prep for Tables launch

#### :nail_care: Enhancement

- Allow renaming groups with public api

## 0.10.29 (May 3, 2021)

#### :bug: Bug Fix

- Fix more network handling issues causing runs to be marked crashed (wandb sync to recover)
- Improve logging and exception handling to improve reporting and logging of crashed processes

## 0.10.28 (April 28, 2021)

#### :bug: Bug Fix

- Fix network handling issue causing runs to be marked crashed (wandb sync to recover)
- Use `register_full_backward_hook` to support models with Dict outputs
- Allow periods in table columns
- Fix artifact cache collisions when using forked processes
- Fix issue where custom charts do not display properly with pytorch-lightning

#### :nail_care: Enhancement

- Add experimental incremental artifact support
- Improve warnings when logging is being rate limited

## 0.10.27 (April 19, 2021)

#### :bug: Bug Fix

- Fix tensorboard_sync condition where metrics at end of short run are dropped
- Fix `wandb sync` when tensorboard files are detected
- Fix api key prompt in databricks notebook

#### :nail_care: Enhancement

- Integrate DSViz into Keras WandbCallback
- Add support for conda dependencies (user submit)

## 0.10.26 (April 13, 2021)

#### :bug: Bug Fix

- Fix network handling issue where syncing stopped (use wandb sync to recover)
- Fix auth problem when using sagemaker and hugginface integrations together
- Fix handling of NaN values in tables with non floats
- Lazy load API object to prevent unnessary file access on module load

#### :nail_care: Enhancement

- Improve error messages when using public api history accessors

## 0.10.25 (April 5, 2021)

#### :bug: Bug Fix

- Fix possible artifact cache race when using parallel artifact reads
- Fix artifact reference when `checksum=False`

#### :nail_care: Enhancement

- Release `run.define_metric()` to simplify custom x-axis and more
- Add column operators `add_column`, `get_column`, `get_index` to `wandb.Table()`

## 0.10.24 (March 30, 2021)

#### :bug: Bug Fix

- Significant fixes to stdout/stderr console logging
- Prevent excessive network when saving files with policy=`live`
- Fix errors when trying to send large updates (most common with `wandb sync`)

#### :nail_care: Enhancement

- Automatically generate `run_table` artifact for logged tables
- Add bracket notation to artifacts
- Improve URL validation when specifying server url to `wandb login`

## 0.10.23 (March 22, 2021)

#### :bug: Bug Fix

- Fix logged artifacts to be accessible after wait()
- Fix spell.run integration
- Performance fix syncing console logs with carriage returns
- Fix confusion matrix with class names and unlabeled data

#### :nail_care: Enhancement

- Add the ability to save artifacts without creating a run
- Add Foreign Table References to wandb.Table
- Allow the same runtime object to be logged to multiple artifacts
- Add experimental `run._define_metric()` support
- Warn and ignore unsupported multiprocess `wandb.log()` calls

## 0.10.22 (March 9, 2021)

#### :bug: Bug Fix

- Fix system metric logging rate in 0.10.x
- Fix Audio external reference issue
- Fix short runs with tensorboard_sync
- Ignore `wandb.init(id=)` when running a sweep
- Sanitize artifact metadata if needed

#### :nail_care: Enhancement

- Allow syncing of tfevents with `wandb sync --sync-tensorboard`

## 0.10.21 (March 2, 2021)

#### :bug: Bug Fix

- Fix artifact.get() regression since 0.10.18
- Allow 0 byte artifacts
- Fix codesaving and program name reporting

#### :nail_care: Enhancement

- Added support for glb files for `wandb.Object3D()`
- Added support for external references for `wandb.Audio()`
- Custom chart support tensorboard `pr_curves` plugin
- Support saving entire code directory in an artifact

## 0.10.20 (February 22, 2021)

#### :bug: Bug Fix

- wandb.login() now respects disabled mode
- handle exception when trying to log TPUs in colab

#### :nail_care: Enhancement

- Add `WANDB_START_METHOD=thread` to support non-multiprocessing
- Add `group` and `job_type` to Run object in the export API
- Improve artifact docstrings

## 0.10.19 (February 14, 2021)

#### :bug: Bug Fix

- Fix artifact manifest files incorrectly named with patch suffix

## 0.10.18 (February 8, 2021)

#### :nail_care: Enhancement

- Add run delete and file delete to the public API
- Align steps between `tensorboard_sync` and wandb.log() history
- Add `WANDB_START_METHOD` to allow POSIX systems to use fork
- Support mixed types in wandb.Table() with `allow_mixed_types`

#### :bug: Bug Fix

- Fix potential leaked file due to log not being closed properly
- Improve `wandb verify` to better handle network issues and report errors
- Made file downloads more deterministic with respect to filesystem caches

## 0.10.17 (February 1, 2021)

#### :bug: Bug Fix

- Fix regression seen with python 3.5
- Silence vendored watchdog warnings on mac

## 0.10.16 (February 1, 2021)

#### :nail_care: Enhancement

- Artifacts now support parallel writers for large distributed workflows.
- Artifacts support distributed tables for dataset visualization.
- Improvements to PR templates
- Added more type annotations
- Vendored watchdog 0.9.0 removing it as a dependency
- New documentation generator
- Public api now has `file.direct_url` to avoid redirects for signed urls.

#### :bug: Bug Fix

- Allow `config-defaults.yaml` to be overwritten when running sweeps
- General bug fixes and improvements to `wandb verify`
- Disabled widgets in Spyder IDE
- Fixed WANDB_SILENT in Spyder IDE
- Reference file:// artifacts respect the `name` attribute.

## 0.10.15 (January 24, 2021)

#### :nail_care: Enhancement

- Add `wandb verify` to troubleshoot local installs

#### :bug: Bug Fix

- Fix tensorboard_sync issue writing to s3
- Prevent git secrets from being stored
- Disable verbose console messages when using moviepy
- Fix artifacts with checkpoints to be more robust when overwriting files
- Fix artifacts recycled id issue

## 0.10.14 (January 15, 2021)

#### :nail_care: Enhancement

- Add wandb.Audio support to Artifacts

#### :bug: Bug Fix

- Fix wandb config regressions introduced in 0.10.13
- Rollback changes supporting media with slashes in keys

## 0.10.13 (January 11, 2021)

#### :nail_care: Enhancement

- Add support for Mac M1 GPU monitoring
- Add support for TPU monitoring
- Add setting to disable sagemaker integration

#### :bug: Bug Fix

- Fix tensorboard_sync with tensorboardX and tf1
- Fix issues logging images with slashes
- Fix custom charts issues
- Improve error messages using `wandb pull`
- Improve error messages with `wandb.Table()`
- Make sure silent mode is silent
- Fix `wandb online` to renable logging
- Multiple artifact fixes

## 0.10.12 (December 3, 2020)

#### :nail_care: Enhancement

- Add Artifact.used_by and Artifact.logged_by
- Validate type consistency when logging Artifacts
- Enhance JoinedTable to not require downloaded assets
- Add ability to recursively download dependent artifacts
- Enable gradient logging with keras and tf2+
- Validate pytorch models are passed to wandb.watch()
- Improved docstrings for public methods / objects
- Warn when image sequences are logged with different sizes

#### :bug: Bug Fix

- Fix incorrectly generated filenames in summary
- Fix anonymous mode to include the api key in URLs
- Fix pickle issue with disabled mode
- Fix artifact from_id query
- Fix handling of Tables with different image paths

## 0.10.11 (November 18, 2020)

#### :nail_care: Enhancement

- Disable wandb logging with `wandb disabled` or `wandb.init(mode="disabled")`
- Support cloning an artifact when logging wandb.Image()

#### :bug: Bug Fix

- Multiple media artifact improvements and internal refactor
- Improve handling of artifact errors
- Fix issue where notebook name was ignored
- Extend silent mode for jupyter logging
- Fix issue where vendored libraries interfered with python path
- Fix various exceptions (divide by zero, int conversion, TypeError)

## 0.10.10 (November 9, 2020)

#### :nail_care: Enhancement

- Added confusion matrix plot
- Better jupyter messages with wandb.init()/reinit/finish

#### :bug: Bug Fix

- Fix for fastai 2.1.5 (removed log_args)
- Fixed media logging when directories are changed

## 0.10.9 (November 4, 2020)

#### :nail_care: Enhancement

- Added artifact media logging (alpha)
- Add scriptable alerts
- Add url attribute for sweep public api
- Update docstrings for wandb sdk functions

#### :bug: Bug Fix

- Fix cases where offline mode was making network connections
- Fix issues with python sweeps and run stopping
- Fix logging issue where we could accidently display an api key
- Fix wandb login issues with malformed hosts
- Allow wandb.restore() to be called without wandb.init()
- Fix resuming (reusing run_id) with empty summary
- Fix artitifact download issue
- Add missing wandb.unwatch() function
- Avoid creating spurious wandb directories
- Fix collections import issue when using an old version of six

## 0.10.8 (October 22, 2020)

#### :nail_care: Enhancement

- Allow callables to be serialized

#### :bug: Bug Fix

- Fix compatibility issue with python 3.9
- Fix `wandb sync` failure introduced in 0.10.6
- Improve python agent handling of failing runs
- Fix rare condition where resuming runs does not work
- Improve symlink handling when called in thread context
- Fix issues when changing directories before calling wandb.init()

## 0.10.7 (October 15, 2020)

#### :bug: Bug Fix

- Fix issue when checking for updated releases on pypi

## 0.10.6 (October 15, 2020)

#### :bug: Bug Fix

- Make sure code saving is enabled in jupyter environments after login
- Sweep agents have extended timeout for large sweep configs
- Support WANDB_SILENT environment variable
- Warn about missing python package when logging images
- Fix wandb.restore() to apply diff patch
- Improve artifact error messages
- Fix loading of config-defaults.yaml and specified list of yaml config files

## 0.10.5 (October 7, 2020)

#### :nail_care: Enhancement

- Add new custom plots: `wandb.plot.*`
- Add new python based sweep agent: `wandb.agent()`

#### :bug: Bug Fix

- Console log fixes (tqdm on windows, fix close exceptions)
- Add more attributes to the Run object (group, job_type, urls)
- Fix sagemaker login issues
- Fix issue where plots were not uploaded until the end of run

## 0.10.4 (September 29, 2020)

#### :bug: Bug Fix

-  Fix an issue where wandb.init(allow_val_change=) throws exception

## 0.10.3 (September 29, 2020)

#### :nail_care: Enhancement

-  Added warning when trying to sync pre 0.10.0 run dirs
-  Improved jupyter support for wandb run syncing information

#### :bug: Bug Fix

-  Fix artifact download issues
-  Fix multiple issues with tensorboard_sync
-  Fix multiple issues with juypter/python sweeps
-  Fix issue where login was timing out
-  Fix issue where config was overwritten when resuming runs
-  Ported sacred observer to 0.10.x release
-  Fix predicted bounding boxes overwritten by ground truth boxes
-  Add missing save_code parameter to wandb.init()

## 0.10.2 (September 20, 2020)

#### :nail_care: Enhancement

-  Added upload_file to API
-  wandb.finish() can be called without matching wandb.init()

#### :bug: Bug Fix

-  Fix issue where files were being logged to wrong parallel runs
-  Fix missing properties/methods -- as_dict(), sweep_id
-  Fix wandb.summary.update() not updating all keys
-  Code saving was not properly enabled based on UI settings
-  Tensorboard now logging images before end of program
-  Fix resume issues dealing with config and summary metrics

## 0.10.1 (September 16, 2020)

#### :nail_care: Enhancement

-  Added sync_tensorboard ability to handle S3 and GCS files
-  Added ability to specify host with login
-  Improved artifact API to allow modifying attributes

#### :bug: Bug Fix

-  Fix codesaving to respect the server settings
-  Fix issue runing wandb.init() on restricted networks
-  Fix issue where we were ignoring settings changes
-  Fix artifact download issues

## 0.10.0 (September 11, 2020)

#### :nail_care: Enhancement

-  Added history sparklines at end of run
-  Artifact improvements and API for linking
-  Improved offline support and syncing
-  Basic noop mode support to simplify testing
-  Improved windows/pycharm support
-  Run object has more modifiable properties
-  Public API supports attaching artifacts to historic runs

#### :bug: Bug Fix

-  Many bugs fixed due to simplifying logic

## 0.9.7 (September 8, 2020)

#### :nail_care: Enhancement

-  New sacred observer available at wandb.sacred.WandbObserver
-  Improved artifact reference tracking for HTTP urls

#### :bug: Bug Fix

-  Print meaningful error message when runs are queried with `summary` instead of `summary_metrics`

## 0.9.6 (August 28, 2020)

#### :nail_care: Enhancement

-  Sub paths of artifacts now expose an optional root directory argument to download()
-  Artifact.new_file accepts an optional mode argument
-  Removed legacy fastai docs as we're now packaged with fastai v2!

#### :bug: Bug Fix

-  Fix yaml parsing error handling logic
-  Bad spelling in torch docstring, thanks @mkkb473

## 0.9.5 (August 17, 2020)

#### :nail_care: Enhancement

-  Remove unused y_probas in sklearn plots, thanks @dreamflasher
-  New deletion apis for artifacts

#### :bug: Bug Fix

-  Fix `wandb restore` when not logged in
-  Fix artifact download paths on Windows
-  Retry 408 errors on upload
-  Fix mask numeric types, thanks @numpee
-  Fix artifact reference naming mixup

## 0.9.4 (July 24, 2020)

#### :nail_care: Enhancement

-  Default pytorch histogram logging frequency from 100 -> 1000 steps

#### :bug: Bug Fix

-  Fix multiple prompts for login when using the command line
-  Fix "no method rename_file" error
-  Fixed edgecase histogram calculation in PyTorch
-  Fix error in jupyter when saving session history
-  Correctly return artifact metadata in public api
-  Fix matplotlib / plotly rendering error

## 0.9.3 (July 10, 2020)

#### :nail_care: Enhancement

-   New artifact cli commands!
```shell
wandb artifact put path_file_or_ref
wandb artifact get artifact:version
wandb artifact ls project_name
```
-   New artifact api commands!
```python
wandb.log_artifact()
wandb.use_artifact()
wandb.Api().artifact_versions()
wandb.Api().run.used_artifacts()
wandb.Api().run.logged_artifacts()
wandb.Api().Artifact().file()
```
-   Improved syncing of large wandb-history.jsonl files for wandb sync
-   New Artifact.verify method to ensure the integrity of local artifacts
-   Better testing harness for api commands
-   Run directory now store local time instead of utc time in the name, thanks @aiyolo!
-   Improvements to our doc strings across the board.
-   wandb.Table now supports a `dataframe` argument for logging dataframes as tables!

#### :bug: Bug Fix

-   Artifacts work in python2
-   Artifacts default download locations work in Windows
-   GCS references now properly cache / download, thanks @yoks!
-   Fix encoding of numpy arrays to JSON
-   Fix string comparison error message

## 0.9.2 (June 29, 2020)

#### :nail_care: Enhancement

-   Major overhaul of artifact caching
-   Configurable cache directory for artifacts
-   Configurable download directory for artifacts
-   New Artifact.verify method to ensure the integrity of local artifacts
-   use_artifact no longer requires `type`
-   Deleted artifacts can now be be recommitted
-   Lidar scenes now support vectors

#### :bug: Bug Fix

-   Fix issue with artifact downloads returning errors.
-   Segmentation masks now handle non-unint8 data
-   Fixed path parsing logic in `api.runs()`

## 0.9.1 (June 9, 2020)

#### :bug: Bug Fix

-   Fix issue where files were always logged to latest run in a project.
-   Fix issue where url was not display url on first call to wandb.init

## 0.9.0 (June 5, 2020)

#### :bug: Bug Fix

-   Handle multiple inits in Jupyter
-   Handle ValueError's when capturing signals, thanks @jsbroks
-   wandb agent handles rate limiting properly

#### :nail_care: Enhancement

-   wandb.Artifact is now generally available!
-   feature_importances now supports CatBoost, thanks @neomatrix369

## 0.8.36 (May 11, 2020)

#### :bug: Bug Fix

-   Catch all exceptions when saving Jupyter sessions
-   validation_data automatically set in TF >= 2.2
-   _implements_\* hooks now implemented in keras callback for TF >= 2.2

#### :nail_care: Enhancement

-   Raw source code saving now disabled by default
-   We now support global settings on boot to enable code saving on the server
-   New `code_save=True` argument to wandb.init to enable code saving manually

## 0.8.35 (May 1, 2020)

#### :bug: Bug Fix

-   Ensure cells don't hang on completion
-   Fixed jupyter integration in PyCharm shells
-   Made session history saving handle None metadata in outputs

## 0.8.34 (Apr 28, 2020)

#### :nail_care: Enhancement

-   Save session history in jupyter notebooks
-   Kaggle internet enable notification
-   Extend wandb.plots.feature_importances to work with more model types, thanks @neomatrix369!

#### :bug: Bug Fix

-   Code saving for jupyter notebooks restored
-   Fixed thread errors in jupyter
-   Ensure final history rows aren't dropped in jupyter

## 0.8.33 (Apr 24, 2020)

#### :nail_care: Enhancement

-   Add default class labels for semantic segmentation
-   Enhance bounding box API to be similar to semantic segmentation API

#### :bug: Bug Fix

-   Increase media table rows to improve ROC/PR curve logging
-   Fix issue where pre binned histograms were not being handled properly
-   Handle nan values in pytorch histograms
-   Fix handling of binary image masks

## 0.8.32 (Apr 14, 2020)

#### :nail_care: Enhancement

-   Improve semantic segmentation image mask logging

## 0.8.31 (Mar 19, 2020)

#### :nail_care: Enhancement

-   Close all open files to avoice ResourceWarnings, thanks @CrafterKolyan!

#### :bug: Bug Fix

-   Parse "tensor" protobufs, fixing issues with tensorboard syncing in 2.1

## 0.8.30 (Mar 19, 2020)

#### :nail_care: Enhancement

-   Add ROC, precision_recall, HeatMap, explainText, POS, and NER to wandb.plots
-   Add wandb.Molecule() logging
-   Capture kaggle runs for metrics
-   Add ability to watch from run object

#### :bug: Bug Fix

-   Avoid accidently picking up global debugging logs

## 0.8.29 (Mar 5, 2020)

#### :nail_care: Enhancement

-   Improve bounding box annotations
-   Log active GPU system metrics
-   Only writing wandb/settings file if wandb init is called
-   Improvements to wandb local command

#### :bug: Bug Fix

-   Fix GPU logging on some devices without power metrics
-   Fix sweep config command handling
-   Fix tensorflow string logging

## 0.8.28 (Feb 21, 2020)

#### :nail_care: Enhancement

-   Added code saving of main python module
-   Added ability to specify metadata for bounding boxes and segmentation masks

#### :bug: Bug Fix

-   Fix situations where uncommited data from wandb.log() is not persisted

## 0.8.27 (Feb 11, 2020)

#### :bug: Bug Fix

-   Fix dependency conflict with new versions of six package

## 0.8.26 (Feb 10, 2020)

#### :nail_care: Enhancement

-   Add best metric and epoch to run summary with Keras callback
-   Added wandb.run.config_static for environments required pickled config

#### :bug: Bug Fix

-   Fixed regression causing failures with wandb.watch() and DataParallel
-   Improved compatibility with python 3.8
-   Fix model logging under windows

## 0.8.25 (Feb 4, 2020)

#### :bug: Bug Fix

-   Fix exception when using wandb.watch() in a notebook
-   Improve support for sparse tensor gradient logging on GPUs

## 0.8.24 (Feb 3, 2020)

#### :bug: Bug Fix

-   Relax version dependancy for PyYAML for users with old environments

## 0.8.23 (Feb 3, 2020)

#### :nail_care: Enhancement

-   Added scikit-learn support
-   Added ability to specify/exclude specific keys when building wandb.config

#### :bug: Bug Fix

-   Fix wandb.watch() on sparse tensors
-   Fix incompatibilty with ray 0.8.1
-   Fix missing pyyaml requirement
-   Fix "W&B process failed to launch" problems
-   Improved ability to log large model graphs and plots

## 0.8.22 (Jan 24, 2020)

#### :nail_care: Enhancement

-   Added ability to configure agent commandline from sweep config

#### :bug: Bug Fix

-   Fix fast.ai prediction logging
-   Fix logging of eager tensorflow tensors
-   Fix jupyter issues with logging notebook name and wandb.watch()

## 0.8.21 (Jan 15, 2020)

#### :nail_care: Enhancement

-   Ignore wandb.init() specified project and entity when running a sweep

#### :bug: Bug Fix

-   Fix agent "flapping" detection
-   Fix local controller not starting when sweep is pending

## 0.8.20 (Jan 10, 2020)

#### :nail_care: Enhancement

-   Added support for LightGBM
-   Added local board support (Experimental)
-   Added ability to modify sweep configuration
-   Added GPU power logging to system metrics

#### :bug: Bug Fix

-   Prevent sweep agent from failing continously when misconfigured

## 0.8.19 (Dec 18, 2019)

#### :nail_care: Enhancement

-   Added beta support for ray/tune hyperopt search strategy
-   Added ability to specify max runs per agent
-   Improve experience starting a sweep without a project already created

#### :bug: Bug Fix

-   Fix repeated wandb.Api().Run(id).scan_history() calls get updated data
-   Fix early_terminate/hyperband in notebook/python environments

## 0.8.18 (Dec 4, 2019)

#### :nail_care: Enhancement

-   Added min_step and max_step to run.scan_history for grabbing sub-sections of metrics
-   wandb.init(reinit=True) now automatically calls wandb.join() to better support multiple runs per process

#### :bug: Bug Fix

-   wandb.init(sync_tensorboard=True) works again for TensorFlow 2.0

## 0.8.17 (Dec 2, 2019)

#### :nail_care: Enhancement

-   Handle tags being passed in as a string

#### :bug: Bug Fix

-   Pin graphql-core < 3.0.0 to fix install errors
-   TQDM progress bars update logs properly
-   Oversized summary or history logs are now dropped which prevents retry hanging

## 0.8.16 (Nov 21, 2019)

#### :bug: Bug Fix

-   Fix regression syncing some versions of Tensorboard since 0.8.13
-   Fix network error in Jupyter

## 0.8.15 (Nov 5, 2019)

#### :bug: Bug Fix

-   Fix calling wandb.init with sync_tensorboard multiple times in Jupyter
-   Fix RuntimeError race when using threads and calling wandb.log
-   Don't initialize Sentry when error reporting is disabled

#### :nail_care: Enhancement

-   Added best_run() to wandb.sweep() public Api objects
-   Remove internal tracking keys from wandb.config objects in the public Api

## 0.8.14 (Nov 1, 2019)

#### :bug: Bug Fix

-   Improve large object warning when values reach maximum size
-   Warn when wandb.save isn't passed a string
-   Run stopping from the UI works since regressing in 0.8.12
-   Restoring a file that already exists locally works
-   Fixed TensorBoard incorrectly placing some keys in the wrong step since 0.8.10
-   wandb.Video only accepts uint8 instead of incorrectly converting to floats
-   SageMaker environment detection is now more robust
-   Resuming correctly populates config
-   wandb.restore respects root when run.dir is set #658
-   Calling wandb.watch multiple times properly namespaces histograms and graphs

#### :nail_care: Enhancement

-   Sweeps now work in Windows!
-   Added sweep attribute to Run in the public api
-   Added sweep link to Jupyter and terminal output
-   TensorBoard logging now stores proper timestamps when importing historic results
-   TensorBoard logging now supports configuring rate_limits and filtering event types
-   Use simple output mirroring stdout doesn't have a file descriptor
-   Write wandb meta files to the system temp directory if the local directory isn't writable
-   Added beta api.reports to the public API
-   Added wandb.unwatch to remove hooks from pytorch models
-   Store the framework used in config.\_wandb

## 0.8.13 (Oct 15, 2019)

#### :bug: Bug Fix

-   Create nested directory when videos are logged from tensorboard namespaces
-   Fix race when using wandb.log `async=True`
-   run.summary acts like a proper dictionary
-   run.summary sub dictionaries properly render
-   handle None when passing class_colors for segmentation masks
-   handle tensorflow2 not having a SessionHook
-   properly escape args in windows
-   fix hanging login when in anonymode
-   tf2 keras patch now handles missing callbacks args

#### :nail_care: Enhancement

-   Updates documentation autogenerated from docstrings in /docs
-   wandb.init(config=config_dict) does not update sweep specified parameters
-   wandb.config object now has a setdefaults method enabling improved sweep support
-   Improved terminal and jupyter message incorporating :rocket: emojii!
-   Allow wandb.watch to be called multiple times on different models
-   Improved support for watching multple tfevent files
-   Windows no longer requires `wandb run` simply run `python script_name.py`
-   `wandb agent` now works on windows.
-   Nice error message when wandb.log is called without a dict
-   Keras callback has a new `log_batch_frequency` for logging metrics every N batches

## 0.8.12 (Sep 20, 2019)

#### :bug: Bug Fix

-   Fix compatibility issue with python 2.7 and old pip dependencies

#### :nail_care: Enhancement

-   Improved onboarding flow when creating new accounts and entering api_key

## 0.8.11 (Sep 19, 2019)

#### :bug: Bug Fix

-   Fix public api returning incorrect data when config value is 0 or False
-   Resumed runs no longer overwrite run names with run id

#### :nail_care: Enhancement

-   Added recording of spell.run id in config

## 0.8.10 (Sep 13, 2019)

#### :bug: Bug Fix

-   wandb magic handles the case of tf.keras and keras being loaded
-   tensorboard logging won't drop steps if multiple loggers have different global_steps
-   keras gradient logging works in the latest tf.keras
-   keras validation_data is properly set in tensorflow 2
-   wandb pull command creates directories if they don't exist, thanks @chmod644
-   file upload batching now asserts a minimum size
-   sweeps works in python2 again
-   scan_history now iterates the full set of points
-   jupyter will run local mode if credentials can't be obtained

#### :nail_care: Enhancement

-   Sweeps can now be run from within jupyter / directly from python! https://docs.wandb.com/sweeps/python
-   New openai gym integration will automatically log videos, enabled with the monitor_gym keyword argument to wandb.init
-   Ray Tune logging callback in wandb.ray.WandbLogger
-   New global config file in ~/.config/wandb for global settings
-   Added tests for fastai, thanks @borisdayma
-   Public api performance enhancements
-   Deprecated username in favor of enitity in the public api for consistency
-   Anonymous login support enabled by default
-   New wandb.login method to be used in jupyter enabling anonymous logins
-   Better dependency error messages for data frames
-   Initial integration with spell.run
-   All images are now rendered as PNG to avoid JPEG artifacts
-   Public api now has a projects field

## 0.8.9 (Aug 19, 2019)

#### :bug: Bug Fix

-   run.summary updates work in jupyter before log is called
-   don't require numpy to be installed
-   Setting nested keys in summary works
-   notebooks in nested directories are properly saved
-   Don't retry 404's / better error messaging from the server
-   Strip leading slashes when loading paths in the public api

#### :nail_care: Enhancement

-   Small files are batch uploaded as gzipped tarballs
-   TensorBoardX gifs are logged to wandb

## 0.8.8 (Aug 13, 2019)

#### :bug: Bug Fix

-   wandb.init properly handles network failures on startup
-   Keras callback only logs examples if data_type or input_type is set
-   Fix edge case PyTorch model logging bug
-   Handle patching tensorboard multiple times in jupyter
-   Sweep picks up config.yaml from the run directory
-   Dataframes handle integer labels
-   Handle invalid JSON when querying jupyter servers

#### :nail_care: Enhancement

-   fastai uses a fixed seed for example logging
-   increased the max number of images for fastai callback
-   new wandb.Video tag for logging video
-   sync=False argument to wandb.log moves logging to a thread
-   New local sweep controller for custom search logic
-   Anonymous login support for easier onboarding
-   Calling wandb.init multiple times in jupyter doesn't error out

## 0.8.7 (Aug 7, 2019)

#### :bug: Bug Fix

-   keras callback no longer guesses input_type for 2D data
-   wandb.Image handles images with 1px height

#### :nail_care: Enhancement

-   wandb Public API now has `run.scan_history` to return all history rows
-   wandb.config prints helpful errors if used before calling init
-   wandb.summary prints helpful errors if used before calling init
-   filestream api points to new url on the backend

## 0.8.6 (July 31, 2019)

#### :bug: Bug Fix

-   fastai callback uses the default monitor instead of assuming val_loss
-   notebook introspections handles error cases and doesn't print stacktrace on failure
-   Don't print description warning when setting name
-   Fixed dataframe logging error with the keras callback
-   Fixed line offsets in logs when resuming runs
-   wandb.config casts non-builtins before writing to yaml
-   vendored backports.tempfile to address missing package on install

#### :nail_care: Enhancement

-   Added `api.sweep` to the python export api for querying sweeps
-   Added `WANDB_NOTEBOOK_NAME` for specifying the notebook name in cases we can't infer it
-   Added `WANDB_HOST` to override hostnames
-   Store if a run was run within jupyter
-   wandb now supports stopping runs from the web ui
-   Handle floats passed as step to `wandb.log`
-   wandb.config has full unicode support
-   sync the main file to wandb if code saving is enabled and it's untracked by git
-   XGBoost callback: wandb.xgboost.wandb_callback()

## 0.8.5 (July 12, 2019)

#### :bug: Bug Fix

-   Fixed plotly charts with large numpy arrays not rendering
-   `wandb docker` works when nvidia is present
-   Better error when non string keys are sent to log
-   Relaxed pyyaml dependency to fix AMI installs
-   Magic works in jupyter notebooks.

#### :nail_care: Enhancement

-   New preview release of auto-dataframes for Keras
-   Added input_type and output_type to the Keras callback for simpler config
-   public api supports retrieving specific keys and custom xaxis

## 0.8.4 (July 8, 2019)

#### :bug: Bug Fix

-   WANDB_IGNORE_GLOBS is respected on the final scan of files
-   Unified run.id, run.name, and run.notes across all apis
-   Handle funky terminal sizes when setting up our psuedo tty
-   Fixed Jupyter notebook introspection logic
-   run.summary.update() persists changes to the server
-   tensorboard syncing is robust to invalid histograms and truncated files

#### :nail_care: Enhancement

-   preview release of magic, calling wandb.init(magic=True) should automatically track config and metrics when possible
-   cli now supports local installs of the backend
-   fastai callback supports logging example images

## 0.8.3 (June 26, 2019)

#### :bug: Bug Fix

-   image logging works in Windows
-   wandb sync handles tfevents with a single timestep
-   fix incorrect command in overview page for running runs
-   handle histograms with > 512 bins when streaming tensorboard
-   better error message when calling wandb sync on a file instead of a directory

#### :nail_care: Enhancement

-   new helper function for handling hyperparameters in sweeps `wandb.config.user_items()`
-   better mocking for improved testing

## 0.8.2 (June 20, 2019)

#### :bug: Bug Fix

-   entity is persisted on wandb.run when queried from the server
-   tmp files always use the temporary directory to avoid syncing
-   raise error if file shrinks while uploading
-   images log properly in windows
-   upgraded pyyaml requirement to address CVE
-   no longer store a history of rows to prevent memory leak

#### :nail_care: Enhancement

-   summary now supports new dataframe format
-   WANDB_SILENT environment variable writes all wandb messages to debug.log
-   Improved error messages for windows and tensorboard logging
-   output.log is uploaded at the end of each run
-   metadata, requirements, and patches are uploaded at the beginning of a run
-   when not running from a git repository, store the main python file
-   added WANDB_DISABLE_CODE to prevent diffing and code saving
-   when running in jupyter store the name of the notebook
-   auto-login support for colab
-   store url to colab notebook
-   store the version of this library in config
-   store sys.executable in metadata
-   fastai callback no longer requires path
-   wandb.init now accepts a notes argument
-   The cli replaced the message argument with notes and name

## 0.8.1 (May 23, 2019)

#### :bug: Bug Fix

-   wandb sync handles tensorboard embeddings
-   wandb sync correctly handles images in tensorboard
-   tf.keras correctly handles single input functional models
-   wandb.Api().runs returns an iterator that's reusable
-   WANDB_DIR within a hidden directory doesn't prevent syncing
-   run.files() iterates over all files
-   pytorch recurssion too deep error

#### :nail_care: Enhancement

-   wandb sync accepts an --ignore argument with globs to skip files
-   run.summary now has an items() method for iterating over all keys

## 0.8.0 (May 17, 2019)

#### :bug: Bug Fix

-   Better error messages on access denied
-   Better error messages when optional packages aren't installed
-   Urls printed to the termial are url-escaped
-   Namespaced tensorboard events work with histograms
-   Public API now retries on failures and re-uses connection pool
-   Catch git errors when remotes aren't pushed to origin
-   Moved keras graph collection to on_train_begin to handle unbuilt models
-   Handle more cases of not being able to save weights
-   Updates to summary after resuming are persisted
-   PyTorch histc logging fixed in 0.4.1
-   Fixed `wandb sync` tensorboard import

#### :nail_care: Enhancement

-   wandb.init(tensorboard=True) works with Tensorflow 2 and Eager Execution
-   wandb.init(tensorboard=True) now works with tb-nightly and PyTorch
-   Automatically log examples with tf.keras by adding missing validation_data
-   Socket only binds to localhost for improved security and prevents firewall warnings in OSX
-   Added user object to public api for getting the source user
-   Added run.display_name to the public api
-   Show display name in console output
-   Added --tags, --job_group, and --job_type to `wandb run`
-   Added environment variable for minimum time to run before considering crashed
-   Added flake8 tests to CI, thanks @cclauss!

## 0.7.3 (April 15, 2019)

#### :bug: Bug Fix

-   wandb-docker-run accepts image digests
-   keras callback works in tensorflow2-alpha0
-   keras model graph now puts input layer first

#### :nail_care: Enhancement

-   PyTorch log frequency added for gradients and weights
-   PyTorch logging performance enhancements
-   wandb.init now accepts a name parameter for naming runs
-   wandb.run.name reflects custom display names
-   Improvements to nested summary values
-   Deprecated wandb.Table.add_row in favor of wandb.Table.add_data
-   Initial support for a fast.ai callback thanks to @borisdayma!

## 0.7.2 (March 19, 2019)

#### :bug: Bug Fix

-   run.get_url resolves the default entity if one wasn't specified
-   wandb restore accepts run paths with only slashes
-   Fixed PyYaml deprecation warnings
-   Added entrypoint shell script to manifest
-   Strip newlines from cuda version

## 0.7.1 (March 14, 2019)

#### :bug: Bug Fix

-   handle case insensitive docker credentials
-   fix app_url for private cloud login flow
-   don't retry 404's when starting sweep agents

## 0.7.0 (February 28, 2019)

#### :bug: Bug Fix

-   ensure DNS lookup failures can't prevent startup
-   centralized debug logging
-   wandb agent waits longer to send a SIGKILL after sending SIGINT

#### :nail_care: Enhancement

-   support for logging docker images with the WANDB_DOCKER env var
-   WANDB_DOCKER automatically set when run in kubernetes
-   new wandb-docker-run command to automatically set env vars and mount code
-   wandb.restore supports launching docker for runs that ran with it
-   python packages are now recorded and saved in a requirements.txt file
-   cpu_count, gpu_count, gpu, os, and python version stored in wandb-metadata.json
-   the export api now supports docker-like paths, i.e. username/project:run_id
-   better first time user messages and login info

## 0.6.35 (January 29, 2019)

#### :bug: Bug Fix

-   Improve error reporting for sweeps

## 0.6.34 (January 23, 2019)

#### :bug: Bug Fix

-   fixed Jupyter logging, don't change logger level
-   fixed resuming in Jupyter

#### :nail_care: Enhancement

-   wandb.init now degrades gracefully if a user hasn't logged in to wandb
-   added a **force** flag to wandb.init to require a machine to be logged in
-   Tensorboard and TensorboardX logging is now automatically instrumented when enabled
-   added a **tensorboard** to wandb.init which patches tensorboard for logging
-   wandb.save handles now accepts a base path to files in sub directories
-   wandb.tensorflow and wandb.tensorboard can now be accessed without directly importing
-   `wandb sync` will now traverse a wandb run directory and sync all runs

## 0.6.33 (January 22, 2019)

#### :bug: Bug Fix

-   Fixed race where wandb process could hang at the end of a run

## 0.6.32 (December 22, 2018)

#### :bug: Bug Fix

-   Fix resuming in Jupyter on kernel restart
-   wandb.save ensures files are pushed regardless of growth

#### :nail_care: Enhancement

-   Added replace=True keyword to init for auto-resuming
-   New run.resumed property that can be used to detect if we're resuming
-   New run.step property to use for setting an initial epoch on resuming
-   Made Keras callback save the best model as it improves

## 0.6.31 (December 20, 2018)

#### :bug: Bug Fix

-   Really don't require numpy
-   Better error message if wandb.log is called before wandb.init
-   Prevent calling wandb.watch multiple times
-   Handle datetime attributes in logs / plotly

#### :nail_care: Enhancement

-   Add environment to sweeps
-   Enable tagging in the public API and in wandb.init
-   New media type wandb.Html for logging arbitrary html
-   Add Public api.create_run method for custom integrations
-   Added glob support to wandb.save, files save as they're written to
-   Added wandb.restore for pulling files on resume

## 0.6.30 (December 6, 2018)

#### :bug: Bug Fix

-   Added a timeout for generating diffs on large repos
-   Fixed edge case where file syncing could hang
-   Ensure all file changes are captured before exit
-   Handle cases of sys.exit where code isn't passed
-   Don't require numpy

#### :nail_care: Enhancement

-   New `wandb sync` command that pushes a local directory to the cloud
-   Support for syncing tfevents file during training
-   Detect when running as TFJob and auto group
-   New Kubeflow module with initial helpers for pipelines

## 0.6.29 (November 26, 2018)

#### :bug: Bug Fix

-   Fixed history / summary bug

## 0.6.28 (November 24, 2018)

#### :nail_care: Enhancement

-   Initial support for AWS SageMaker
-   `hook_torch` renamed to `watch` with a deprecation warning
-   Projects are automatically created if they don't exist
-   Additional GPU memory_allocated metric added
-   Keras Graph stores edges

#### :bug: Bug Fix

-   PyTorch graph parsing is more robust
-   Fixed PyTorch 0.3 support
-   File download API supports WANDB_API_KEY authentication

## 0.6.27 (November 13, 2018)

#### :nail_care: Enhancement

-   Sweeps work with new backend (early release).
-   Summary tracks all history metrics unless they're overridden by directly writing
    to summary.
-   Files support in data API.

#### :bug: Bug Fix

-   Show ongoing media file uploads in final upload progress.

## 0.6.26 (November 9, 2018)

#### :nail_care: Enhancement

-   wandb.Audio supports duration

#### :bug: Bug Fix

-   Pass username header in filestream API

## 0.6.25 (November 8, 2018)

#### :nail_care: Enhancement

-   New wandb.Audio data type.
-   New step keyword argument when logging metrics
-   Ability to specify run group and job type when calling wandb.init() or via
    environment variables. This enables automatic grouping of distributed training runs
    in the UI
-   Ability to override username when using a service account API key

#### :bug: Bug Fix

-   Handle non-tty environments in Python2
-   Handle non-existing git binary
-   Fix issue where sometimes the same image was logged twice during a Keras step

## 0.6.23 (October 19, 2018)

#### :nail_care: Enhancement

-   PyTorch
    -   Added a new `wandb.hook_torch` method which records the graph and logs gradients & parameters of pytorch models
    -   `wandb.Image` detects pytorch tensors and uses **torchvision.utils.make_grid** to render the image.

#### :bug: Bug Fix

-   `wandb restore` handles the case of not being run from within a git repo.

## 0.6.22 (October 18, 2018)

#### :bug: Bug Fix

-   We now open stdout and stderr in raw mode in Python 2 ensuring tools like bpdb work.

## 0.6.21 (October 12, 2018)

#### :nail_care: Enhancement

-   Catastrophic errors are now reported to Sentry unless WANDB_ERROR_REPORTING is set to false
-   Improved error handling and messaging on startup

## 0.6.20 (October 5, 2018)

#### :bug: Bug Fix

-   The first image when calling wandb.log was not being written, now it is
-   `wandb.log` and `run.summary` now remove whitespace from keys

## 0.6.19 (October 5, 2018)

#### :bug: Bug Fix

-   Vendored prompt_toolkit < 1.0.15 because the latest ipython is pinned > 2.0
-   Lazy load wandb.h5 only if `summary` is accessed to improve Data API performance

#### :nail_care: Enhancement

-   Jupyter
    -   Deprecated `wandb.monitor` in favor of automatically starting system metrics after the first wandb.log call
    -   Added new **%%wandb** jupyter magic method to display live results
    -   Removed jupyter description iframe
-   The Data API now supports `per_page` and `order` options to the `api.runs` method
-   Initial support for wandb.Table logging
-   Initial support for matplotlib logging<|MERGE_RESOLUTION|>--- conflicted
+++ resolved
@@ -15,13 +15,8 @@
 subsections here on every PR where this is applicable.
 
 ### Added
-<<<<<<< HEAD
 
 * Added support to skip staging artifact files during upload by selecting a storage policy by @ibindlish in https://github.com/wandb/wandb/pull/7142
-
-### Fixed
-=======
->>>>>>> 279e4e20
 
 * `run.save()` accepts `pathlib.Path` values; by @timoffex in https://github.com/wandb/wandb/pull/7146
 
