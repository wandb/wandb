--- conflicted
+++ resolved
@@ -27,11 +27,8 @@
 - Interpret non-octal strings with leading zeros as strings and not integers in sweep configs by @KyleGoyette https://github.com/wandb/wandb/pull/7649
 - Support Azure repo URI format in Launch @KyleGoyette https://github.com/wandb/wandb/pull/7664
 - Fix path parsing for artifacts with aliases containing forward slashes by @amusipatla-wandb in https://github.com/wandb/wandb/pull/7676
-<<<<<<< HEAD
+- Add missing docstrings for any public methods in `Api` class by @tonyyli-wandb in https://github.com/wandb/wandb/pull/7713
 - Correctly add latest alias to jobs built by the job builder @KyleGoyette https://github.com/wandb/wandb/pull/7727
-=======
-- Add missing docstrings for any public methods in `Api` class by @tonyyli-wandb in https://github.com/wandb/wandb/pull/7713
->>>>>>> bb9c81fd
 
 ### Changed
 
