--- conflicted
+++ resolved
@@ -13,11 +13,8 @@
 
 ### Fixed
 
-<<<<<<< HEAD
+- With core enabled, nested `tqdm` bars show up correctly in the Logs tab (@timoffex in https://github.com/wandb/wandb/pull/7825)
 - Fix W&B Launch registry ECR regex separating tag on forward slash and period @KyleGoyette https://github.com/wandb/wandb/pull/7837
-=======
-- With core enabled, nested `tqdm` bars show up correctly in the Logs tab (@timoffex in https://github.com/wandb/wandb/pull/7825)
->>>>>>> 6a943ee0
 
 ## [0.17.2] - 2024-06-17
 
