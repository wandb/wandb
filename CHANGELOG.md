--- conflicted
+++ resolved
@@ -22,12 +22,9 @@
 - Add docstring for `wandb.watch` to support auto-complete (@kptkin in https://github.com/wandb/wandb/pull/8425)
 - Fix glob matching in define metric to work with logged keys containing `/` (@KyleGoyette in https://github.com/wandb/wandb/pull/8434)
 - Allow `a\.b` syntax in run.define_metric to refer to a dotted metric name (@jacobromero in https://github.com/wandb/wandb/pull/8445)
-<<<<<<< HEAD
 - `run.log_artifact()` no longer blocks other data uploads until the artifact upload finishes (@timoffex in https://github.com/wandb/wandb/pull/8466)
   - NOTE: Not fixed if using `wandb.require("legacy-service")`
-=======
 - Fix Unknown image format error when uploading a gif through tensorboard. (@jacobromero in https://github.com/wandb/wandb/pull/8476)
->>>>>>> b82868dd
 
 ### Changed
 
