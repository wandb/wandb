--- conflicted
+++ resolved
@@ -22,8 +22,6 @@
 
 * In case of transient server issues when creating the wandb API key kubernetes secret, we'll retry up to 5 times by @TimH98 in https://github.com/wandb/wandb/pull/7108
 
-<<<<<<< HEAD
-=======
 ### Changed
 
 * When printing the run link point to the workspace explicitly by @kptkin in https://github.com/wandb/wandb/pull/7132
@@ -32,7 +30,6 @@
 
 * When printing run's information in the terminal remove links to jobs by @kptkin in https://github.com/wandb/wandb/pull/7132
 
->>>>>>> e9f7a27b
 ## [0.16.4] - 2024-03-05
 
 ### Added
