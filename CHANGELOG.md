# Changelog

All notable changes to this project will be documented in this file.

This project adheres to [Semantic Versioning](https://semver.org/spec/v2.0.0.html).

Starting with the 0.16.4 release on March 5, 2024, the format is based on
[Keep a Changelog](https://keepachangelog.com/en/1.1.0/).

Please add to the relevant subsections under Unreleased below on every PR where this is applicable.

## Unreleased

### Added

- Display warning when Kubernetes pod fails to schedule by @TimH98 in https://github.com/wandb/wandb/pull/7576
- Added `ArtifactCollection.save()` to allow persisting changes by @amusipatla-wandb in https://github.com/wandb/wandb/pull/7555
<<<<<<< HEAD
- Added the ability to overwite history of previous runs at an arbitrary step and continue logging from that step https://github.com/wandb/wandb/pull/7711
- Added basic TensorBoard support when running with `wandb.require("core")` by @timoffex in https://github.com/wandb/wandb/pull/7725
  - The TensorBoard tab in W&B will work.
  - Charts show up in W&B, possibly better than when running without core.
  - Not all types of data are supported yet. Unsupported data is not shown in charts.
=======
- Added the ability to overwrite history of previous runs at an arbitrary step and continue logging from that step https://github.com/wandb/wandb/pull/7711
- Added `Artifact.unlink()` to allow programmatic unlinking of artifacts by @tonyyli-wandb in https://github.com/wandb/wandb/pull/7735
>>>>>>> 332cc9f7

### Fixed

- Fix `define_metric` behavior for multiple metrics in `shared` mode by @dmitryduev in https://github.com/wandb/wandb/pull/7715
- Correctly pass in project name to internal api from run while calling run.use_artifact() by @ibindlish in https://github.com/wandb/wandb/pull/7701
- Correctly upload console output log files when resuming runs enabled with `console_multipart` setting by @kptkin in https://github.com/wandb/wandb/pull/7694 and @dmitryduev in
- Interpret non-octal strings with leading zeros as strings and not integers in sweep configs by @KyleGoyette https://github.com/wandb/wandb/pull/7649
- Support Azure repo URI format in Launch @KyleGoyette https://github.com/wandb/wandb/pull/7664
- Fix path parsing for artifacts with aliases containing forward slashes by @amusipatla-wandb in https://github.com/wandb/wandb/pull/7676
- Add missing docstrings for any public methods in `Api` class by @tonyyli-wandb in https://github.com/wandb/wandb/pull/7713

### Changed

- Option to change naming scheme for console output logs from `output.log` to `logs/YYYYMMDD_HHmmss.ms_output.log` by @kptkin in https://github.com/wandb/wandb/pull/7694
- Require `unsafe=True` in `use_model` calls that could potentially load and deserialize unsafe pickle files by @anandwandb https://github.com/wandb/wandb/pull/7663
- Update order in api.runs() to ascending to prevent duplicate responses by @thanos-wandb https://github.com/wandb/wandb/pull/7675
- Eliminate signed URL timeout errors during artifact file uploads in core by @moredatarequired in https://github.com/wandb/wandb/pull/7586

### Deprecated

- Deprecated `ArtifactCollection.change_type()` in favor of `ArtifactCollection.save()` by @amusipatla-wandb in https://github.com/wandb/wandb/pull/7555

## [0.17.0] - 2024-05-07

### Added

- The `wandb` package now includes the `wandb-core` binary by @timoffex in https://github.com/wandb/wandb/pull/7381
  - `wandb-core` is a new and improved backend for the W&B SDK that focuses on performance, versatility, and robustness.
  - Currently, it is opt-in. To start using the new backend, add `wandb.require("core")` to your script after importing `wandb`.
- `wandb-core` now supports Artifact file caching by @moredatarequired in https://github.com/wandb/wandb/pull/7364 and https://github.com/wandb/wandb/pull/7366
- Added artifact_exists() and artifact_collection_exists() methods to Api to check if an artifact or collection exists by @amusipatla-wandb in https://github.com/wandb/wandb/pull/7483
- `wandb launch -u <git-uri | local-path> ` creates and launches a job from the given source code by @bcsherma in https://github.com/wandb/wandb/pull/7485

### Fixed

- Prevent crash on `run.summary` for finished runs by @dmitryduev in https://github.com/wandb/wandb/pull/7440
- Correctly report file upload errors when using wandb-core by @moredatarequired in https://github.com/wandb/wandb/pull/7196
- Implemented a stricter check for AMD GPU availability by @dmitryduev in https://github.com/wandb/wandb/pull/7322
- Fixed `run.save()` on Windows by @timoffex in https://github.com/wandb/wandb/pull/7412
- Show a warning instead of failing when using registries other than ECR and GAR with the Kaniko builder by @TimH98 in https://github.com/wandb/wandb/pull/7461
- Fixed `wandb.init()` type signature including `None` by @timoffex in https://github.com/wandb/wandb/pull/7563

### Changed

- When using `wandb-core` need to specify a required flag (`wandb.require("core")`) to enable it, before it was picked up automatically by @kptkin in https://github.com/wandb/wandb/pull/7228
- Use ETags instead of MD5 hashes for GCS reference artifacts by @moredatarequired in https://github.com/wandb/wandb/pull/7337

### Removed

- Removed the deprecated `wandb.plots.*` functions and top-level third-party integrations `wandb.[catboost,fastai,keras,lightgbm,sacred,xgboost]`. Please use `wandb.plot` instead of `wandb.plots` and `wandb.integration.[catboost,fastai,keras,lightgbm,sacred,xgboost]` instead of `wandb.[catboost,fastai,keras,lightgbm,sacred,xgboost]`. By @dmitryduev in https://github.com/wandb/wandb/pull/7552
- Removed the `[async]` extra and the `_async_upload_concurrency_limit` setting by @moredatarequired in https://github.com/wandb/wandb/pull/7416
- Removed undocumented settings: `_except_exit` and `problem` by @timoffex in https://github.com/wandb/wandb/pull/7563

## [0.16.6] - 2024-04-03

### Added

- Added support for overriding kaniko builder settings in the agent config by @TimH98 in https://github.com/wandb/wandb/pull/7191
- Added link to the project workspace of a run in the footer by @kptkin in https://github.com/wandb/wandb/pull/7276
- Added support for overriding stopped run grace period in the agent config by @TimH98 in https://github.com/wandb/wandb/pull/7281
- Added setting (`_disable_update_check`) to disable version checks during init by @kptkin in https://github.com/wandb/wandb/pull/7287
- `WandbLogger.sync` in the OpenAI Fine-Tuning integration gets a new `log_datasets` boolean argument to turn off automatic logging of datasets to Artifacts by @morganmcg1 in https://github.com/wandb/wandb/pull/7150
- Reduced default status print frequency of launch agent. Added verbosity controls to allow for increased status print frequency and printing debug information to stdout by @TimH98 in https://github.com/wandb/wandb/pull/7126

### Changed

- Limit policy option on artifact cli's put() to choices, ["mutable", "immutable"] by @ibindish in https://github.com/wandb/wandb/pull/7172
- Updated artifact public api methods to handle nullable Project field on the ArtifactSequence/ArtifactCollection type, based on gorilla server changes by @ibindlish in https://github.com/wandb/wandb/pull/7201

### Fixed

- Fixed `run.save()` not working with files inside `run.dir`, introduced in previous release
- Fixed rare panic during large artifact uploads by @moredatarequire in https://github.com/wandb/wandb/pull/7272
- Fixed wandb.login causing runs not to be associated with launch queue by @KyleGoyette in https://github.com/wandb/wandb/pull/7280
- Fixed job artifact download failing silently and causing run crash when using W&B Launch by @KyleGoyette https://github.com/wandb/wandb/pull/7285
- Fix handling of saving training files to Artifacts in the OpenAI Fine-Tuning integration by @morganmcg1 in https://github.com/wandb/wandb/pull/7150

## [0.16.5] - 2024-03-25

### Added

- Added feature to move staging files to cache (instead of copying) for mutable artifact file uploads when caching is enabled by @ibindlish in https://github.com/wandb/wandb/pull/7143
- Added support to skip caching files to the local filesystem while uploading files to artifacts by @ibindlish in https://github.com/wandb/wandb/pull/7098
- Added support to skip staging artifact files during upload by selecting a storage policy by @ibindlish in https://github.com/wandb/wandb/pull/7142
- Preliminary support for forking a run using `wandb.init(fork_from=...)` by @dannygoldstein in https://github.com/wandb/wandb/pull/7078
- `run.save()` accepts `pathlib.Path` values; by @timoffex in https://github.com/wandb/wandb/pull/7146

### Changed

- When printing the run link point to the workspace explicitly by @kptkin in https://github.com/wandb/wandb/pull/7132

### Fixed

- In case of transient server issues when creating the wandb API key kubernetes secret, we'll retry up to 5 times by @TimH98 in https://github.com/wandb/wandb/pull/7108

### Removed

- When printing run's information in the terminal remove links to jobs by @kptkin in https://github.com/wandb/wandb/pull/7132

## [0.16.4] - 2024-03-05

### Added

- Added ability to change artifact collection types by @biaslucas in https://github.com/wandb/wandb/pull/6971
- Add support for installing deps from pyproject.toml by @bcsherma in https://github.com/wandb/wandb/pull/6964
- Support kaniko build with user-provided pvc and docker config by @bcsherma in https://github.com/wandb/wandb/pull/7059
- Added ability to import runs between W&B instances by @andrewtruong in https://github.com/wandb/wandb/pull/6897

### Changed

- wandb-core rate-limits requests to the backend and respects RateLimit-\* headers
  by @timoffex in https://github.com/wandb/wandb/pull/7065

### Fixed

- Fix passing of template variables in the sweeps-on-launch scheduler by @dannygoldstein in https://github.com/wandb/wandb/pull/6959
- Link job artifact to a run to be specified as input by @kptkin in https://github.com/wandb/wandb/pull/6940
- Fix sagemaker entrypoint to use given entrypoint by @KyleGoyette in https://github.com/wandb/wandb/pull/6969
- Parse upload headers correctly by @kptkin in https://github.com/wandb/wandb/pull/6983
- Properly propagate server errors by @kptkin in https://github.com/wandb/wandb/pull/6944
- Make file upload faster by using parallelism by @kptkin in https://github.com/wandb/wandb/pull/6975
- Don't send git data if it's not populated by @kptkin in https://github.com/wandb/wandb/pull/6984
- Fix console logging resumption, avoid overwrite by @kptkin in https://github.com/wandb/wandb/pull/6963
- Remove hostname validation when using --host on wandb login by @Jamil in https://github.com/wandb/wandb/pull/6999
- Don't discard past visualizations when resuming a run by @timoffex in https://github.com/wandb/wandb/pull/7005
- Avoid retrying on conflict status code by @kptkin in https://github.com/wandb/wandb/pull/7011
- Fix visualization config merging for resumed runs in wandb-core by @timoffex in https://github.com/wandb/wandb/pull/7012
- Replace usage of standard library's json with `segmentio`'s by @kptkin in https://github.com/wandb/wandb/pull/7027
- Remove stderr as writer for the logs by @kptkin in https://github.com/wandb/wandb/pull/7022
- Disable negative steps from initialization by @kptkin in https://github.com/wandb/wandb/pull/7030
- Fix report loading in pydantic26 by @andrewtruong in https://github.com/wandb/wandb/pull/6988
- Revert "make upload request async to support progress reporting (#6497)" by @jlzhao27 in https://github.com/wandb/wandb/pull/7049
- Fix entrypoint specification when using a Dockerfile.wandb by @KyleGoyette in https://github.com/wandb/wandb/pull/7080
- Fix stream releasing probe handle too early by @jlzhao27 in https://github.com/wandb/wandb/pull/7056
- Always attempt to pull latest image for local container by @KyleGoyette in https://github.com/wandb/wandb/pull/7079

### New Contributors

- @Jamil made their first contribution in https://github.com/wandb/wandb/pull/6999

# 0.16.3 (Feb 6, 2024)

### :magic_wand: Enhancements

- feat(core): generate data type info in core by @dmitryduev in https://github.com/wandb/wandb/pull/6827
- feat(core): add support for Launch 🚀 by @kptkin in https://github.com/wandb/wandb/pull/6822
- feat(public-api): Added option to control number of grouped sampled runs in reports by @thanos-wandb in https://github.com/wandb/wandb/pull/6840
- feat(sdk): add shared mode to enable multiple independent writers to the same run by @dmitryduev in https://github.com/wandb/wandb/pull/6882
- perf(artifacts): Reduce artifact download latency via optional cache copy + threads by @biaslucas in https://github.com/wandb/wandb/pull/6878
- feat(artifacts): Add partial file downloads, via directory prefix by @biaslucas in https://github.com/wandb/wandb/pull/6911
- feat(integrations): Update the Diffusers Integration by @soumik12345 in https://github.com/wandb/wandb/pull/6804
- feat(integrations): Update Ultralytics Integration by @soumik12345 in https://github.com/wandb/wandb/pull/6796
- feat(integrations): Add Pytorch Lightning Fabric Logger by @ash0ts in https://github.com/wandb/wandb/pull/6919
- feat(core): update go packages by @kptkin in https://github.com/wandb/wandb/pull/6908

### :hammer: Fixes

- fix(launch): Remove project and runner fields from agent config by @KyleGoyette in https://github.com/wandb/wandb/pull/6818
- fix(launch): recognize deleted k8s jobs as failed by @bcsherma in https://github.com/wandb/wandb/pull/6824
- fix(launch): warn of extra fields in environment block instead of erroring by @bcsherma in https://github.com/wandb/wandb/pull/6833
- fix(sdk): entity override bug where ENVVAR is prioritized over kwargs by @biaslucas in https://github.com/wandb/wandb/pull/6843
- fix(launch): Local container runner doesn't ignore override args by @TimH98 in https://github.com/wandb/wandb/pull/6844
- fix(sdk): merge-update config with sweep/launch config by @dannygoldstein in https://github.com/wandb/wandb/pull/6841
- fix(sdk): fix retry logic in wandb-core and system_tests conftest by @dmitryduev in https://github.com/wandb/wandb/pull/6847
- fix(core): use RW locks in system monitor's assets management by @dmitryduev in https://github.com/wandb/wandb/pull/6852
- fix(launch): set build context to entrypoint dir if it contains Dockerfile.wandb by @bcsherma in https://github.com/wandb/wandb/pull/6855
- security(launch): Mount wandb api key in launch job pods from a k8s secret by @TimH98 in https://github.com/wandb/wandb/pull/6722
- fix(launch): wandb job create should not look for requirements.txt if Dockerfile.wandb is next to entrypoint by @bcsherma in https://github.com/wandb/wandb/pull/6861
- fix(sdk): fix \_parse_path when only id is passed to wandb.Api().run() by @luisbergua in https://github.com/wandb/wandb/pull/6858
- fix(media): Update video.py: Fix fps bug by @stellargo in https://github.com/wandb/wandb/pull/6887
- fix(sdk): clean up temp folders by @dmitryduev in https://github.com/wandb/wandb/pull/6891
- fix(artifacts): fix long artifact paths on Windows by @ArtsiomWB in https://github.com/wandb/wandb/pull/6846
- fix(sdk): Update Report API to work with pydantic2.6 by @andrewtruong in https://github.com/wandb/wandb/pull/6925
- fix(launch): fetch all commits to enable checking out by sha by @bcsherma in https://github.com/wandb/wandb/pull/6926
- fix(sweeps): dont swallow exceptions in pyagent by @dannygoldstein in https://github.com/wandb/wandb/pull/6927
- fix(artifacts): artifact file upload progress in nexus by @ibindlish in https://github.com/wandb/wandb/pull/6939
- fix(sdk): exercise caution in system monitor when rocm-smi is installed on a system with no amd gpus by @dmitryduev in https://github.com/wandb/wandb/pull/6938
- fix(cli): typo in cli.py by @eltociear in https://github.com/wandb/wandb/pull/6892
- fix(launch): remove deadsnakes from accelerator build step by @bcsherma in https://github.com/wandb/wandb/pull/6933

### :books: Docs

- docs(sdk): update sweep `docstrings` by @ngrayluna in https://github.com/wandb/wandb/pull/6830
- docs(sdk): Updates the Tables reference docs. by @katjacksonWB in https://github.com/wandb/wandb/pull/6880
- docs(sdk): Artifact docstrings PR by @ngrayluna in https://github.com/wandb/wandb/pull/6825

## New Contributors

- @biaslucas made their first contribution in https://github.com/wandb/wandb/pull/6843
- @stellargo made their first contribution in https://github.com/wandb/wandb/pull/6887
- @timoffex made their first contribution in https://github.com/wandb/wandb/pull/6916

**Full Changelog**: https://github.com/wandb/wandb/compare/v0.16.2...v0.16.3

# 0.16.2 (Jan 9, 2024)

### :magic_wand: Enhancements

- feat(nexus): refactor store logic and add store writer by @kptkin in https://github.com/wandb/wandb/pull/6678
- feat(nexus): add AMD GPU monitoring by @dmitryduev in https://github.com/wandb/wandb/pull/6606
- feat(nexus): add console log file upload by @kptkin in https://github.com/wandb/wandb/pull/6669
- feat(launch): add registry uri field to builders by @bcsherma in https://github.com/wandb/wandb/pull/6626
- feat(core): add `wandb beta sync` feature to upload runs to W&B by @kptkin in https://github.com/wandb/wandb/pull/6620
- feat(launch): CLI supports allow-listed queue parameters by @TimH98 in https://github.com/wandb/wandb/pull/6679
- feat(core): add support for requirements and patch.diff by @kptkin in https://github.com/wandb/wandb/pull/6721
- feat(core): capture SLURM-related env vars in metadata by @dmitryduev in https://github.com/wandb/wandb/pull/6710
- feat(launch): --priority flag on `wandb launch` command to specify priority when enqueuing jobs. by @nickpenaranda in https://github.com/wandb/wandb/pull/6705
- feat(sdk): add verify feature to wandb login by @dmitryduev in https://github.com/wandb/wandb/pull/6747
- feat(launch): Sweeps on Launch honors selected job priority for sweep runs by @nickpenaranda in https://github.com/wandb/wandb/pull/6756
- feat(core): 🦀 commence operation SDKrab 🦀 by @dmitryduev in https://github.com/wandb/wandb/pull/6000
- feat(artifacts): make upload request async to support progress reporting by @jlzhao27 in https://github.com/wandb/wandb/pull/6497
- feat(core): add TensorBoard log dir watcher by @kptkin in https://github.com/wandb/wandb/pull/6769
- feat(core): upload wandb-summary.json and config.yaml files by @kptkin in https://github.com/wandb/wandb/pull/6781

### :hammer: Fixes

- fix(nexus): update error message and remove extra by @kptkin in https://github.com/wandb/wandb/pull/6667
- fix(nexus): clean up issues with file sending by @kptkin in https://github.com/wandb/wandb/pull/6677
- fix(core): add jitter to retry clients' backoff strategy by @dmitryduev in https://github.com/wandb/wandb/pull/6706
- fix(artifacts): only skip file download if digest matches by @szymon-piechowicz-wandb in https://github.com/wandb/wandb/pull/6694
- fix(core): fix resume and add tests by @dmitryduev in https://github.com/wandb/wandb/pull/6714
- fix(launch): capture errors from the creation of k8s job from yaml by @bcsherma in https://github.com/wandb/wandb/pull/6730
- fix(launch): Get default entity before checking template vars by @TimH98 in https://github.com/wandb/wandb/pull/6745
- fix(artifacts): remove run creation for artifact downloads if not using core by @ibindlish in https://github.com/wandb/wandb/pull/6746
- fix(artifacts): Retrieve ETag for ObjectVersion instead of Object for versioned buckets by @ibindlish in https://github.com/wandb/wandb/pull/6759
- fix(artifacts): revert #6759 and read object version etag in place by @ibindlish in https://github.com/wandb/wandb/pull/6774
- fix(core): put back the upload file count by @kptkin in https://github.com/wandb/wandb/pull/6767
- fix(core): add send cancel request to sender by @dmitryduev in https://github.com/wandb/wandb/pull/6787
- fix(core): check errors in memory monitoring by @dmitryduev in https://github.com/wandb/wandb/pull/6790
- fix(sdk): add job_type flag in CLI to allow override of job_type by @umakrishnaswamy in https://github.com/wandb/wandb/pull/6523
- fix(integrations): Handle ultralytics utils import refactor by @jthetzel in https://github.com/wandb/wandb/pull/6741
- fix(core): download artifacts with wandb-core without an active run by @dmitryduev in https://github.com/wandb/wandb/pull/6798
- fix(sdk): fix error logging matplotlib scatter plot if the minimum version of plotly library is not met by @walkingmug in https://github.com/wandb/wandb/pull/6724
- fix(sdk): allow overriding the default .netrc location with NETRC env var by @dmitryduev in https://github.com/wandb/wandb/pull/6708

### :books: Docs

- docs(sdk): Corrected description for email field by @ngrayluna in https://github.com/wandb/wandb/pull/6716
- docs(core): update the `README-libwandb-cpp.md` doc by @NinoRisteski in https://github.com/wandb/wandb/pull/6794

## New Contributors

- @jthetzel made their first contribution in https://github.com/wandb/wandb/pull/6741
- @walkingmug made their first contribution in https://github.com/wandb/wandb/pull/6724

**Full Changelog**: https://github.com/wandb/wandb/compare/v0.16.1...v0.16.2

# 0.16.1 (Dec 5, 2023)

### :magic_wand: Enhancements

- perf(artifacts): remove recursive download by @szymon-piechowicz-wandb in https://github.com/wandb/wandb/pull/6544
- feat(nexus): add debounce summary in handler by @kptkin in https://github.com/wandb/wandb/pull/6570
- feat(integrations): fix bug in ultralytics import and version pinning by @soumik12345 in https://github.com/wandb/wandb/pull/6605
- feat(launch): Support template variables when queueing launch runs by @KyleGoyette in https://github.com/wandb/wandb/pull/6602
- feat(cli): add --skip-console option to offline sync cli command by @kptkin in https://github.com/wandb/wandb/pull/6557
- feat(nexus): add basic graphql versioning mechanism by @dmitryduev in https://github.com/wandb/wandb/pull/6624
- feat(nexus): add Apple M\* GPU stats monitoring by @dmitryduev in https://github.com/wandb/wandb/pull/6619
- feat(launch): add helper to load wandb.Config from env vars by @bcsherma in https://github.com/wandb/wandb/pull/6644
- feat(integrations): port OpenAI WandbLogger for openai-python v1.0 by @ayulockin in https://github.com/wandb/wandb/pull/6498
- feat(integrations): fix version check for openAI WandbLogger by @ayulockin in https://github.com/wandb/wandb/pull/6648
- feat(integrations): Diffusers autologger by @soumik12345 in https://github.com/wandb/wandb/pull/6561
- feat(sdk): Adding parameter to image to specify file type jpg, png, bmp, gif by @fdsig in https://github.com/wandb/wandb/pull/6280

### :hammer: Fixes

- fix(nexus): make offline sync work properly by @dmitryduev in https://github.com/wandb/wandb/pull/6569
- fix(launch): Fix run existence check to not depend on files being uploaded in the run by @KyleGoyette in https://github.com/wandb/wandb/pull/6548
- fix(launch): gcp storage uri verifaction failed due to improper async wrapping by @bcsherma in https://github.com/wandb/wandb/pull/6581
- fix(sdk): updating summary with nested dicts now doesn't throw an error by @ArtsiomWB in https://github.com/wandb/wandb/pull/6578
- fix(launch): Add prioritization mode to RunQueue create by @TimH98 in https://github.com/wandb/wandb/pull/6610
- fix(nexus): create symlink to the server logs in the runs folder by @kptkin in https://github.com/wandb/wandb/pull/6628
- fix(integrations): single value problem in wandb/wandb_torch.py::log_tensor_stats by @gmongaras in https://github.com/wandb/wandb/pull/6640
- fix(integrations): tmin vs tmax in wandb/wandb_torch.py::log_tensor_stats by @dmitryduev in https://github.com/wandb/wandb/pull/6641
- fix(nexus): minor fix up for non server cases by @kptkin in https://github.com/wandb/wandb/pull/6645
- fix(sdk): make old settings more robust by @dmitryduev in https://github.com/wandb/wandb/pull/6654
- fix(sdk): handle tags when resuming a run by @dmitryduev in https://github.com/wandb/wandb/pull/6660

### :books: Docs

- docs(integrations): fix doc-string typo in a keras callback by @evilpegasus in https://github.com/wandb/wandb/pull/6586

## New Contributors

- @evilpegasus made their first contribution in https://github.com/wandb/wandb/pull/6586
- @yogeshg made their first contribution in https://github.com/wandb/wandb/pull/6573
- @gmongaras made their first contribution in https://github.com/wandb/wandb/pull/6640

**Full Changelog**: https://github.com/wandb/wandb/compare/v0.16.0...v0.16.1

# 0.16.0 (Nov 7, 2023)

### :magic_wand: Enhancements

- feat(nexus): add nested config support by @kptkin in https://github.com/wandb/wandb/pull/6417
- feat(nexus): finish artifact saver by @szymon-piechowicz-wandb in https://github.com/wandb/wandb/pull/6296
- feat(nexus): add sync file counts in the footer by @dmitryduev in https://github.com/wandb/wandb/pull/6371
- feat(nexus): implement directory watcher and related functionality by @kptkin in https://github.com/wandb/wandb/pull/6257
- feat(launch): run agent on an event loop by @bcsherma in https://github.com/wandb/wandb/pull/6384
- feat(nexus): add sampled history by @kptkin in https://github.com/wandb/wandb/pull/6492
- feat(artifacts): prototype for models api by @ibindlish in https://github.com/wandb/wandb/pull/6205
- perf(launch): register sweep scheduler virtual agents async by @bcsherma in https://github.com/wandb/wandb/pull/6488
- feat(nexus): make file uploads work with local by @dmitryduev in https://github.com/wandb/wandb/pull/6509
- feat(sdk): allow users to log custom chart tables in a different section by @luisbergua in https://github.com/wandb/wandb/pull/6422
- feat(nexus): generalize uploader to filemanager to allow downloads by @ibindlish in https://github.com/wandb/wandb/pull/6445
- feat(sdk): drop python 3.6 support by @dmitryduev in https://github.com/wandb/wandb/pull/6493
- feat(artifacts): delete staging files in Nexus by @szymon-piechowicz-wandb in https://github.com/wandb/wandb/pull/6529
- feat(artifacts): set up artifact downloads to use sdk nexus core by @estellazx in https://github.com/wandb/wandb/pull/6275
- feat(nexus): add file upload progress and make completion callback a list of callbacks by @kptkin in https://github.com/wandb/wandb/pull/6518
- feat(launch): add wandb.ai/run-id label to jobs by @bcsherma in https://github.com/wandb/wandb/pull/6543

### :hammer: Fixes

- fix(sdk): ensures that complete run.config is captured in SageMaker by @fdsig in https://github.com/wandb/wandb/pull/6260
- fix(sdk): Improve error handling for gitlib for FileNotFoundErrors by @j316chuck in https://github.com/wandb/wandb/pull/6410
- fix(sdk): increase max message size, handle errors by @szymon-piechowicz-wandb in https://github.com/wandb/wandb/pull/6398
- fix(launch): Agent better balances multiple queues by @TimH98 in https://github.com/wandb/wandb/pull/6418
- fix(artifacts): remove versioning enabled check in GCS reference handler by @szymon-piechowicz-wandb in https://github.com/wandb/wandb/pull/6430
- fix(launch): add google-cloud-aiplatform to launch shard by @bcsherma in https://github.com/wandb/wandb/pull/6440
- fix(nexus): add use_artifact as passthrough messages by @kptkin in https://github.com/wandb/wandb/pull/6447
- fix(launch): adjust vertex environment variables by @Hojland in https://github.com/wandb/wandb/pull/6443
- fix(artifacts): update artifacts cache file permissions for NamedTemporaryFile by @ibindlish in https://github.com/wandb/wandb/pull/6437
- fix(nexus): fix a number of issues by @dmitryduev in https://github.com/wandb/wandb/pull/6491
- fix(media): saving mlp figure to buffer and reading with PIL should specify format by @mova in https://github.com/wandb/wandb/pull/6465
- fix(nexus): send content-length, check response status code in uploader by @szymon-piechowicz-wandb in https://github.com/wandb/wandb/pull/6401
- fix(sdk): fix step logic when resuming runs with no metrics logged by @luisbergua in https://github.com/wandb/wandb/pull/6480
- fix(sdk): hook_handle being set to list instead of dict on unhook by @vatsalaggarwal in https://github.com/wandb/wandb/pull/6503
- fix(launch): verify gcp credentials before creating vertex job by @bcsherma in https://github.com/wandb/wandb/pull/6537
- fix(launch): add load option to docker buildx by @KyleGoyette in https://github.com/wandb/wandb/pull/6508
- fix(artifacts): fix perf regressions in artifact downloads and fix file download location by @ibindlish in https://github.com/wandb/wandb/pull/6535
- fix(sdk): add warning when `log_code` can't locate any files by @umakrishnaswamy in https://github.com/wandb/wandb/pull/6532
- fix(sdk): adjust ipython hooks for v8.17 by @dmitryduev in https://github.com/wandb/wandb/pull/6563

### :books: Docs

- docs(media): fix `Graph` docstring by @harupy in https://github.com/wandb/wandb/pull/6458
- docs(public-api): Fix suggested command for uploading artifacts by @geke-mir in https://github.com/wandb/wandb/pull/6513

## New Contributors

- @j316chuck made their first contribution in https://github.com/wandb/wandb/pull/6410
- @harupy made their first contribution in https://github.com/wandb/wandb/pull/6458
- @Hojland made their first contribution in https://github.com/wandb/wandb/pull/6443
- @mova made their first contribution in https://github.com/wandb/wandb/pull/6465
- @geke-mir made their first contribution in https://github.com/wandb/wandb/pull/6513
- @luisbergua made their first contribution in https://github.com/wandb/wandb/pull/6422
- @vatsalaggarwal made their first contribution in https://github.com/wandb/wandb/pull/6503

**Full Changelog**: https://github.com/wandb/wandb/compare/v0.15.12...v0.16.0

# 0.15.12 (Oct 3, 2023)

### :magic_wand: Enhancements

- feat(nexus): implement config debouncing mechanism by @kptkin in https://github.com/wandb/wandb/pull/6331
- feat(integrations): fix channel swapping on ultrlytics classification task by @soumik12345 in https://github.com/wandb/wandb/pull/6382
- feat(nexus): implement nexus alpha cpp interface by @raubitsj in https://github.com/wandb/wandb/pull/6358
- feat(nexus): expose system metrics in the run object (PoC) by @dmitryduev in https://github.com/wandb/wandb/pull/6238
- feat(integrations): Pin ultralytics version support to `v8.0.186` by @soumik12345 in https://github.com/wandb/wandb/pull/6391

### :hammer: Fixes

- fix(launch): get logs from failed k8s pods by @bcsherma in https://github.com/wandb/wandb/pull/6339
- fix(artifacts): Allow adding s3 bucket as reference artifact by @ibindlish in https://github.com/wandb/wandb/pull/6346
- fix(launch): Fix race condition in agent thread clean up by @KyleGoyette in https://github.com/wandb/wandb/pull/6352
- fix(artifacts): don't assume run and its i/o artifacts are in the same project by @szymon-piechowicz-wandb in https://github.com/wandb/wandb/pull/6363
- fix(artifacts): fix wandb.Api().run(run_name).log_artifact(artifact) by @szymon-piechowicz-wandb in https://github.com/wandb/wandb/pull/6362
- fix(sweeps): ValueError with None value in sweep by @gtarpenning in https://github.com/wandb/wandb/pull/6364
- fix(artifacts): fix typo in s3 handler by @ibindlish in https://github.com/wandb/wandb/pull/6368
- fix(artifacts): fix the argument order for new argument target_fraction by @moredatarequired in https://github.com/wandb/wandb/pull/6377
- fix(nexus): fix potential race in config debouncer by @dmitryduev in https://github.com/wandb/wandb/pull/6385
- fix(sdk): fix graphql type mapping by @szymon-piechowicz-wandb in https://github.com/wandb/wandb/pull/6396
- fix(sdk): fix concurrency limit in uploader by @szymon-piechowicz-wandb in https://github.com/wandb/wandb/pull/6399

### :books: Docs

- docs(sdk): fix reference docs GH action by @dmitryduev in https://github.com/wandb/wandb/pull/6350
- docs(sdk): Update generate-docodile-documentation.yml by @ngrayluna in https://github.com/wandb/wandb/pull/6351

**Full Changelog**: https://github.com/wandb/wandb/compare/v0.15.11...v0.15.12

# 0.15.11 (Sep 21, 2023)

### :magic_wand: Enhancements

- feat(nexus): add support for code saving in script mode by @kptkin in https://github.com/wandb/wandb/pull/6243
- feat(nexus): add support for `policy=end` in `wandb.save` by @kptkin in https://github.com/wandb/wandb/pull/6267
- feat(nexus): add system info to metadata by @dmitryduev in https://github.com/wandb/wandb/pull/6244
- feat(nexus): add nvidia gpu system info to metadata by @dmitryduev in https://github.com/wandb/wandb/pull/6270
- feat(launch): delete run queues with public api by @bcsherma in https://github.com/wandb/wandb/pull/6317
- feat(sdk): introduce custom proxy support for wandb http(s) traffic by @kptkin in https://github.com/wandb/wandb/pull/6300

### :hammer: Fixes

- fix(sdk): Fix logger when logging filestream exception by @KyleGoyette in https://github.com/wandb/wandb/pull/6246
- fix(launch): use watch api to monitor launched CRDs by @bcsherma in https://github.com/wandb/wandb/pull/6226
- fix(launch): forbid enqueuing docker images without target project by @bcsherma in https://github.com/wandb/wandb/pull/6248
- fix(sdk): add missing Twitter import for API users by @fdsig in https://github.com/wandb/wandb/pull/6261
- fix(artifacts): get S3 versionIDs from directory references by @moredatarequired in https://github.com/wandb/wandb/pull/6255
- fix(launch): make watch streams recover from connection reset by @bcsherma in https://github.com/wandb/wandb/pull/6272
- fix(public-api): use json.loads(..., strict=False) to ignore invalid utf-8 and control characters in api.Run.load by @dmitryduev in https://github.com/wandb/wandb/pull/6299
- fix(sdk): correctly identify colab as a jupyter-like env in settings by @dmitryduev in https://github.com/wandb/wandb/pull/6308
- fix(sdk): improve memory management for summary updates by @dmitryduev in https://github.com/wandb/wandb/pull/5569
- fix(artifacts): Add environment variable to configure batch size for download urls by @ibindlish in https://github.com/wandb/wandb/pull/6323
- fix(launch): fail rqis if no run is created by @bcsherma in https://github.com/wandb/wandb/pull/6324

### :books: Docs

- docs(sdk): fixes a broken link in Image docs. by @katjacksonWB in https://github.com/wandb/wandb/pull/6252
- docs(nexus): add docs on running nexus-related system tests locally by @dmitryduev in https://github.com/wandb/wandb/pull/6191
- docs(nexus): add user-facing Nexus docs for Beta release by @dmitryduev in https://github.com/wandb/wandb/pull/6276
- docs(nexus): fix pip install nexus instruction by @dmitryduev in https://github.com/wandb/wandb/pull/6309

### :nail_care: Cleanup

- Update README.md by @NinoRisteski in https://github.com/wandb/wandb/pull/6325

## New Contributors

- @katjacksonWB made their first contribution in https://github.com/wandb/wandb/pull/6252
- @NinoRisteski made their first contribution in https://github.com/wandb/wandb/pull/6325

**Full Changelog**: https://github.com/wandb/wandb/compare/v0.15.10...v0.15.11

# 0.15.10 (Sep 6, 2023)

### :magic_wand: Enhancements

- feat(integrations): add async support to `Autologger` API and enable it for Openai by @parambharat in https://github.com/wandb/wandb/pull/5960
- feat(sdk): add official support for python 3.11 and drop support for python 3.6 by @dmitryduev in https://github.com/wandb/wandb/pull/4386
- feat(sdk): implement network logging and file pusher timeout for debugging by @dmitryduev in https://github.com/wandb/wandb/pull/5894
- feat(artifacts): set ttl(time to live) for artifact versions by @estellazx in https://github.com/wandb/wandb/pull/5859
- feat(nexus): add support for define metric by @kptkin in https://github.com/wandb/wandb/pull/6036
- feat(launch): Include agent version when creating launch agent by @TimH98 in https://github.com/wandb/wandb/pull/5970
- feat(launch): Runless git jobs can use requirements.txt in parent directories by @TimH98 in https://github.com/wandb/wandb/pull/6008
- feat(artifacts): retrieve the parent collection from an Artifact by @moredatarequired in https://github.com/wandb/wandb/pull/6019
- feat(nexus): improve file uploads by @dmitryduev in https://github.com/wandb/wandb/pull/6052
- feat(artifacts): Add run id option to artifact put method to log artifacts to existing runs by @ibindlish in https://github.com/wandb/wandb/pull/6074
- feat(public-api): add metadata property to Run object by @dmitryduev in https://github.com/wandb/wandb/pull/6100
- feat(launch): Support setting a custom Dockerfile in launch overrides by @TimH98 in https://github.com/wandb/wandb/pull/6104
- feat(nexus): add Nvidia GPU asset to system monitor by @dmitryduev in https://github.com/wandb/wandb/pull/6081
- feat(artifacts): enable deleting artifact collections from SDK by @moredatarequired in https://github.com/wandb/wandb/pull/6020
- feat(launch): Add dockerfile CLI param & use Dockerfile.wandb by default if present by @TimH98 in https://github.com/wandb/wandb/pull/6122
- feat(artifacts): extend cache cleanup to allow specifying a target fraction by @moredatarequired in https://github.com/wandb/wandb/pull/6152
- feat(artifacts): add an eval-able repr to ArtifactManifestEntry by @moredatarequired in https://github.com/wandb/wandb/pull/6132
- feat(nexus): enable docker-based wheel building for nexus by @dmitryduev in https://github.com/wandb/wandb/pull/6118
- feat(nexus): add Nvidia GPU asset to system monitor by @dmitryduev in https://github.com/wandb/wandb/pull/6131
- feat(artifacts): clear the cache on add to prevent overflow by @moredatarequired in https://github.com/wandb/wandb/pull/6149
- feat(sdk): capture disk i/o utilization in system metrics by @umakrishnaswamy in https://github.com/wandb/wandb/pull/6106
- feat(sdk): add disk io counters to monitor metrics by @dmitryduev in https://github.com/wandb/wandb/pull/6170
- feat(sdk): make paths for disk usage monitoring configurable by @dmitryduev in https://github.com/wandb/wandb/pull/6196
- feat(sweeps): Use `WANDB_SWEEP_ID` to include a run in an existing sweep by @gtarpenning in https://github.com/wandb/wandb/pull/6198
- feat(artifacts): Handle LinkArtifact calls made to Nexus Core by @ibindlish in https://github.com/wandb/wandb/pull/6160
- feat(nexus): fix retry logic for http clients and allow user customization by @kptkin in https://github.com/wandb/wandb/pull/6182
- feat(nexus): support user defined headers in the gql client transport by @kptkin in https://github.com/wandb/wandb/pull/6208
- feat(sdk): enable set types in wandb.Config by @fdsig in https://github.com/wandb/wandb/pull/6219
- feat(integrations): visualize images with bbox overlays for `ultralytics` by @soumik12345 in https://github.com/wandb/wandb/pull/5867
- feat(sdk): add exponential decay sampling utility for line_plot by @dmitryduev in https://github.com/wandb/wandb/pull/6228
- feat(sdk): always print the traceback inside of the `wandb.init` context manager by @kptkin in https://github.com/wandb/wandb/pull/4603
- feat(sdk): add setting to disable automatic machine info capture by @kptkin in https://github.com/wandb/wandb/pull/6230

### :hammer: Fixes

- fix(launch): Extend try in agent loop to cover all job handling by @KyleGoyette in https://github.com/wandb/wandb/pull/5923
- fix(sdk): guard against undefined filestream timeout by @dmitryduev in https://github.com/wandb/wandb/pull/5997
- fix(launch): error if code artifact underlying job has been deleted by @bcsherma in https://github.com/wandb/wandb/pull/5959
- fix(artifacts): use a unique name for the artifact created by `verify` by @moredatarequired in https://github.com/wandb/wandb/pull/5929
- fix(launch): Use resume=allow when auto requeuing by @TimH98 in https://github.com/wandb/wandb/pull/6002
- fix(launch): correct entrypoint path from disabled git repo subir by @gtarpenning in https://github.com/wandb/wandb/pull/5903
- fix(sweeps): override individual job resource_args by @gtarpenning in https://github.com/wandb/wandb/pull/5985
- fix(sdk): fix import issue to support python 3.6 by @kptkin in https://github.com/wandb/wandb/pull/6018
- fix(launch): Fix override entrypoint when using sweeps on launch without a scheduler job by @KyleGoyette in https://github.com/wandb/wandb/pull/6033
- fix(nexus): fix resume reference when nil by @kptkin in https://github.com/wandb/wandb/pull/6055
- fix(sdk): further speed up import time by @hauntsaninja in https://github.com/wandb/wandb/pull/6032
- fix(launch): Fix sample kubernetes agent manifest secret mount by @KyleGoyette in https://github.com/wandb/wandb/pull/6057
- fix(nexus): rm unused import by @dmitryduev in https://github.com/wandb/wandb/pull/6085
- fix(launch): watch to get kubernetes run statuses by @bcsherma in https://github.com/wandb/wandb/pull/6022
- fix(artifacts): prohibit saving artifacts to a different project than their base artifact by @moredatarequired in https://github.com/wandb/wandb/pull/6042
- fix(artifacts): require existing artifacts to save to their source entity/project by @moredatarequired in https://github.com/wandb/wandb/pull/6034
- fix(nexus): adjust system monitor start and stop functionality by @dmitryduev in https://github.com/wandb/wandb/pull/6087
- fix(artifacts): remove suspect characters when directory creation fails by @moredatarequired in https://github.com/wandb/wandb/pull/6094
- fix(launch): Default log_code exclusion behavior now correctly handles `wandb` in the root path prefix. by @nickpenaranda in https://github.com/wandb/wandb/pull/6095
- fix(launch): disallow project queue creation by @bcsherma in https://github.com/wandb/wandb/pull/6011
- fix(launch): catch all sweep set state errors by @gtarpenning in https://github.com/wandb/wandb/pull/6091
- fix(launch): create_job now works from jupyter notebook by @gtarpenning in https://github.com/wandb/wandb/pull/6068
- fix(nexus): fix race condition for defer and update control by @kptkin in https://github.com/wandb/wandb/pull/6125
- fix(sdk): improved handling and logging of tensor types by @kptkin in https://github.com/wandb/wandb/pull/6086
- fix(launch): launch cli command should exit with non-zero status if underlying launched run exits with non-zero status by @KyleGoyette in https://github.com/wandb/wandb/pull/6078
- fix(nexus): fix correctness for offline mode by @kptkin in https://github.com/wandb/wandb/pull/6166
- fix(sdk): reports api - fix media_keys json path by @laxels in https://github.com/wandb/wandb/pull/6167
- fix(sdk): Allow uint8 images to be logged as wandb.Image() by @nate-wandb in https://github.com/wandb/wandb/pull/6043
- fix(sdk): fall back to /tmp/username/.config/wandb in old settings by @dmitryduev in https://github.com/wandb/wandb/pull/6175
- fix(nexus): use UpsertBucketRetryPolicy in all gql.UpsertBucket calls by @dmitryduev in https://github.com/wandb/wandb/pull/6207
- fix(sdk): update report id validation and encoding by @jo-fang in https://github.com/wandb/wandb/pull/6203
- fix(sdk): add support for propagating messages from the internal process by @kptkin in https://github.com/wandb/wandb/pull/5803

### :books: Docs

- docs(nexus): add package level docstrings for filestream by @raubitsj in https://github.com/wandb/wandb/pull/6061
- docs(nexus): add basic developer guide by @kptkin in https://github.com/wandb/wandb/pull/6119
- docs(cli): Added more context for launch job describe description. by @ngrayluna in https://github.com/wandb/wandb/pull/6193

### :nail_care: Cleanup

- style(sdk): fix to new ruff rule E721 additions by @nickpenaranda in https://github.com/wandb/wandb/pull/6102

## New Contributors

- @geoffrey-g-delhomme made their first contribution in https://github.com/wandb/wandb/pull/5867
- @kooshi made their first contribution in https://github.com/wandb/wandb/pull/6086
- @umakrishnaswamy made their first contribution in https://github.com/wandb/wandb/pull/6106
- @jo-fang made their first contribution in https://github.com/wandb/wandb/pull/6203
- @wwzeng1 made their first contribution in https://github.com/wandb/wandb/pull/6228

**Full Changelog**: https://github.com/wandb/wandb/compare/v0.15.9...v0.15.10

# 0.15.9 (Aug 28, 2023)

### :magic_wand: Enhancements

- feat(sweeps): launch sweep schedulers to team queues from UI by @gtarpenning in https://github.com/wandb/wandb/pull/6112
- feat(launch): make vertex launcher more customizable by @bcsherma in https://github.com/wandb/wandb/pull/6088
- feat(launch): default to noop builder if docker not installed by @bcsherma in https://github.com/wandb/wandb/pull/6137

### :hammer: Fixes

- fix(launch): Use built in entrypoint and args commands for sagemaker by @KyleGoyette in https://github.com/wandb/wandb/pull/5897
- fix(artifacts): copy parent source project info to new draft artifact by @moredatarequired in https://github.com/wandb/wandb/pull/6062
- fix(sdk): avoid error at end of run with bigints by @raubitsj in https://github.com/wandb/wandb/pull/6134
- fix(launch): manually created image jobs can rerun correctly by @gtarpenning in https://github.com/wandb/wandb/pull/6148

**Full Changelog**: https://github.com/wandb/wandb/compare/v0.15.8...v0.15.9

# 0.15.8 (Aug 01, 2023)

### :magic_wand: Enhancements

- perf(sdk): use mutation createRunFiles to get uploadUrls by @harukatab in https://github.com/wandb/wandb/pull/5731
- feat(launch): add create_run_queue to public API by @nickpenaranda in https://github.com/wandb/wandb/pull/5874
- perf(sdk): add hidden option to use orjson instead of json by @dmitryduev in https://github.com/wandb/wandb/pull/5911
- feat(launch): Improve error message when building with noop builder by @TimH98 in https://github.com/wandb/wandb/pull/5925
- feat(launch): create launch agent includes agent config if present by @TimH98 in https://github.com/wandb/wandb/pull/5893
- feat(launch): Check if job ingredients exist before making job by @TimH98 in https://github.com/wandb/wandb/pull/5942
- feat(launch): Gracefully handle Kubernetes 404 error by @TimH98 in https://github.com/wandb/wandb/pull/5945

### :hammer: Fixes

- fix(sdk): only creating new project if it doesn't already exist by @mbarrramsey in https://github.com/wandb/wandb/pull/5814
- fix(launch): Support namespace in metadata key of resource args by @KyleGoyette in https://github.com/wandb/wandb/pull/5639
- fix(launch): use "" instead of None for project kwarg when no project given by @bcsherma in https://github.com/wandb/wandb/pull/5839
- fix(launch): add + to torch cpu regex + tests by @bcsherma in https://github.com/wandb/wandb/pull/5833
- fix(sdk): implement timeout for file_stream and add debug logs by @kptkin in https://github.com/wandb/wandb/pull/5812
- fix(artifacts): fix collection filtering when getting aliases by @szymon-piechowicz-wandb in https://github.com/wandb/wandb/pull/5810
- fix(sdk): replace `dir_watcher` settings with SettingsStatic by @kptkin in https://github.com/wandb/wandb/pull/5863
- fix(artifacts): set correct base for incremental artifacts by @szymon-piechowicz-wandb in https://github.com/wandb/wandb/pull/5870
- fix(launch): drop https from azure registries to ensure compatibility with ${image_uri} macro by @bcsherma in https://github.com/wandb/wandb/pull/5880
- fix(artifacts): handle None description correctly by @szymon-piechowicz-wandb in https://github.com/wandb/wandb/pull/5910
- fix(launch): Don't create k8s secret if it already exists by @TimH98 in https://github.com/wandb/wandb/pull/5900
- fix(artifacts): drop S3 bucket versioning check by @moredatarequired in https://github.com/wandb/wandb/pull/5927
- fix(sdk): speed up import time and fix `pkg_resources` DeprecationWarning by @hauntsaninja in https://github.com/wandb/wandb/pull/5899

### :books: Docs

- docs(sdk): Add introspection section to CONTRIBUTING.md by @nickpenaranda in https://github.com/wandb/wandb/pull/5887
- docs(sdk): update GH action to generate reference docs and clean up docstrings by @dmitryduev in https://github.com/wandb/wandb/pull/5947
- docs(sdk): update `README.md` to unify the spelling of `Hugging Face` by @eltociear in https://github.com/wandb/wandb/pull/5891

### :nail_care: Cleanup

- revert(launch): revert job re-queuing implementation on pod disconnect by @KyleGoyette in https://github.com/wandb/wandb/pull/5811

## New Contributors

- @mbarrramsey made their first contribution in https://github.com/wandb/wandb/pull/5814
- @hauntsaninja made their first contribution in https://github.com/wandb/wandb/pull/5899
- @eltociear made their first contribution in https://github.com/wandb/wandb/pull/5891

**Full Changelog**: https://github.com/wandb/wandb/compare/v0.15.7...v0.15.8

# 0.15.7 (July 25, 2023)

### :hammer: Fixes

- fix(sdk): images not syncing until the end run (revert #5777) by @raubitsj in https://github.com/wandb/wandb/pull/5951

**Full Changelog**: https://github.com/wandb/wandb/compare/v0.15.6...v0.15.7

# 0.15.6 (July 24, 2023)

### :magic_wand: Enhancements

- feat(launch): add job link to wandb footer by @bcsherma in https://github.com/wandb/wandb/pull/5767
- feat(launch): re-implement job requeueing, fixed cancel behavior by @TimH98 in https://github.com/wandb/wandb/pull/5822
- feat(launch): manually create jobs from cli by @gtarpenning in https://github.com/wandb/wandb/pull/5661
- feat(launch): allow users to specify job name via the `job_name` setting by @bcsherma in https://github.com/wandb/wandb/pull/5791
- feat(sdk): Add an simplified trace API to log prompt traces by @parambharat in https://github.com/wandb/wandb/pull/5794
- feat(integrations): support `.keras` model format with `WandbModelCheckpoint` and TF 2.13.0 compatible by @soumik12345 in https://github.com/wandb/wandb/pull/5720
- feat(sdk): Initial support for migrating W&B runs and reports between instances by @andrewtruong in https://github.com/wandb/wandb/pull/5777

### :hammer: Fixes

- fix(integrations): make LightGBM callback compatible with 4.0.0 by @ayulockin in https://github.com/wandb/wandb/pull/5906
- fix(sdk): use default settings for project retrieval if available by @KyleGoyette in https://github.com/wandb/wandb/pull/5917

### :books: Docs

- docs(sdk): Add introspection section to CONTRIBUTING.md by @nickpenaranda in https://github.com/wandb/wandb/pull/5887

### :nail_care: Cleanup

- revert(launch): revert job re-queuing implementation on pod disconnect by @KyleGoyette in https://github.com/wandb/wandb/pull/5811

**Full Changelog**: https://github.com/wandb/wandb/compare/v0.15.5...v0.15.6

## 0.15.5 (July 5, 2023)

### :magic_wand: Enhancements

- feat(launch): improve handling of docker image job names and tags by @gtarpenning in https://github.com/wandb/wandb/pull/5718
- feat(launch): support kaniko builds on AKS by @bcsherma in https://github.com/wandb/wandb/pull/5706
- feat(launch): allow kaniko builds to run in other namespaces by @bcsherma in https://github.com/wandb/wandb/pull/5637
- feat(artifacts): support access key for Azure references by @szymon-piechowicz-wandb in https://github.com/wandb/wandb/pull/5729
- feat(launch): add information to failed run queue items, support warnings for run queue items by @KyleGoyette in https://github.com/wandb/wandb/pull/5612
- feat(launch): allow direct configuration of registry uri for all registries by @bcsherma in https://github.com/wandb/wandb/pull/5760
- perf(artifacts): enhance download URL fetching process with batch and retry logic by @szymon-piechowicz-wandb in https://github.com/wandb/wandb/pull/5692
- feat(artifacts): add flag to skip missing S3 references in `Artifact.download` by @moredatarequired in https://github.com/wandb/wandb/pull/5778
- feat(launch): implement job requeueing when pod disconnects by @TimH98 in https://github.com/wandb/wandb/pull/5770
- feat(sdk): add setting to disable setproctitle by @raubitsj in https://github.com/wandb/wandb/pull/5805

### :hammer: Fixes

- fix(sdk): handle uri schemes in LogicalPath by @dmitryduev in https://github.com/wandb/wandb/pull/5670
- fix(artifacts): update object storage to include reference and prevent id reuse by @szymon-piechowicz-wandb in https://github.com/wandb/wandb/pull/5722
- fix(sweeps): update click package version requirements by @gtarpenning in https://github.com/wandb/wandb/pull/5738
- fix(sdk): improve lazy import to be thread-safe by @szymon-piechowicz-wandb in https://github.com/wandb/wandb/pull/5727
- fix(launch): change typo in kaniko image name by @bcsherma in https://github.com/wandb/wandb/pull/5743
- fix(integrations): correct date parsing in SageMaker configuration by @rymc in https://github.com/wandb/wandb/pull/5759
- fix(launch): make docker build non interactive to prevent region based questions by @KyleGoyette in https://github.com/wandb/wandb/pull/5736
- fix(launch): update "cuda" base image path to "accelerator" base image path by @KyleGoyette in https://github.com/wandb/wandb/pull/5737
- fix(artifacts): replace artifact name with placeholder to skip validation by @szymon-piechowicz-wandb in https://github.com/wandb/wandb/pull/5724
- fix(launch): prevent jobs with large outputs from hanging on local-container by @KyleGoyette in https://github.com/wandb/wandb/pull/5774
- fix(launch): Ensure resume does not push sensitive info by @KyleGoyette in https://github.com/wandb/wandb/pull/5807
- fix(artifacts): fix handling of references when downloading by @szymon-piechowicz-wandb in https://github.com/wandb/wandb/pull/5808
- fix(sweeps): correct launch sweep author to personal username by @gtarpenning in https://github.com/wandb/wandb/pull/5806
- refactor(artifacts): change artifact methods and attributes to private by @szymon-piechowicz-wandb in https://github.com/wandb/wandb/pull/5790

### :books: Docs

- docs(sdk): update the product icons in README.md by @ngrayluna in https://github.com/wandb/wandb/pull/5713
- docs(artifacts): update docs by @szymon-piechowicz-wandb in https://github.com/wandb/wandb/pull/5701
- docs(artifacts): fix comment about total retry time by @szymon-piechowicz-wandb in https://github.com/wandb/wandb/pull/5751
- docs(sdk): expose WBTraceTree as data_types.WBTraceTree by @szymon-piechowicz-wandb in https://github.com/wandb/wandb/pull/5788

## New Contributors

- @HipHoff made their first contribution in https://github.com/wandb/wandb/pull/5691
- @rymc made their first contribution in https://github.com/wandb/wandb/pull/5759

**Full Changelog**: https://github.com/wandb/wandb/compare/v0.15.4...v0.15.5

## 0.15.4 (June 6, 2023)

### :magic_wand: Enhancements

- feat(sdk): set job source in settings by @TimH98 in https://github.com/wandb/wandb/pull/5442
- feat(sweeps): launch sweeps controlled by wandb run by @gtarpenning in https://github.com/wandb/wandb/pull/5456
- feat(integrations): add autolog for Cohere python SDK by @dmitryduev in https://github.com/wandb/wandb/pull/5474
- feat(launch): support launching custom k8s objects by @bcsherma in https://github.com/wandb/wandb/pull/5486
- perf(artifacts): conserve memory when hashing files by @moredatarequired in https://github.com/wandb/wandb/pull/5513
- feat(artifacts): add new_draft method to modify and log saved artifacts as new version by @szymon-piechowicz-wandb in https://github.com/wandb/wandb/pull/5524
- feat(launch): don't install frozen reqs if there is a reqs file by @bcsherma in https://github.com/wandb/wandb/pull/5548
- feat(artifacts): don't remove temp files from artifacts cache by default by @moredatarequired in https://github.com/wandb/wandb/pull/5596
- feat(artifacts): add source_entity and update sequenceName handling by @szymon-piechowicz-wandb in https://github.com/wandb/wandb/pull/5546
- feat(artifacts): add 'remove' to Artifacts API by @moredatarequired in https://github.com/wandb/wandb/pull/5370
- feat(sweeps): optuna scheduler for sweeps on launch by @gtarpenning in https://github.com/wandb/wandb/pull/4900
- feat(launch): support notebook job creation by @KyleGoyette in https://github.com/wandb/wandb/pull/5462
- feat(launch): enable launch macros for all runners by @bcsherma in https://github.com/wandb/wandb/pull/5624
- feat(integrations): add autologging for supported huggingface pipelines by @ash0ts in https://github.com/wandb/wandb/pull/5579
- feat(integrations): add usage metrics and table logging to OpenAI autologger by @parambharat in https://github.com/wandb/wandb/pull/5521
- feat(sdk): add support for monitoring AMD GPU system metrics by @dmitryduev in https://github.com/wandb/wandb/pull/5449
- feat(sdk): capture absolute GPU memory allocation by @dmitryduev in https://github.com/wandb/wandb/pull/5643

### :hammer: Fixes

- fix(integrations): ensure wandb can be used in AWS lambda by @dmitryduev in https://github.com/wandb/wandb/pull/5083
- fix(sdk): permit `LogicalPath` to strip trailing slashes by @moredatarequired in https://github.com/wandb/wandb/pull/5473
- fix(sdk): exercise caution when creating ~/.config/wandb/settings file by @dmitryduev in https://github.com/wandb/wandb/pull/5478
- fix(sdk): update custom chart query handling and add alternate constructor for table-based charts by @andrewtruong in https://github.com/wandb/wandb/pull/4852
- fix(artifacts): add s3 multipart uploading for artifact files by @estellazx in https://github.com/wandb/wandb/pull/5377
- fix(artifacts): handle incompatible artifact name strings by @andrewtruong in https://github.com/wandb/wandb/pull/5416
- fix(launch): docker runner always pull for image sourced jobs by @bcsherma in https://github.com/wandb/wandb/pull/5531
- fix(launch): improve error handling for package installation by @TimH98 in https://github.com/wandb/wandb/pull/5509
- fix(launch): custom k8s objects respect command/args overrides by @bcsherma in https://github.com/wandb/wandb/pull/5538
- fix(artifacts): remove entity, project from valid properties and adjust name handling by @szymon-piechowicz-wandb in https://github.com/wandb/wandb/pull/5533
- fix(launch): use env var for launch agent base url by @KyleGoyette in https://github.com/wandb/wandb/pull/5482
- fix(artifacts): write to the cache defensively (catch OSError) by @moredatarequired in https://github.com/wandb/wandb/pull/5597
- fix(launch): handle exception in finish_thread_id and fail run queue items by @KyleGoyette in https://github.com/wandb/wandb/pull/5610
- fix(launch): add pull secrets for pre made images when registry is specified by @bcsherma in https://github.com/wandb/wandb/pull/5602
- fix(launch): read kaniko pod sa name from env var by @bcsherma in https://github.com/wandb/wandb/pull/5619
- fix(launch): misc gcp fixes by @bcsherma in https://github.com/wandb/wandb/pull/5626
- fix(launch): support local environment and registry declaration by @KyleGoyette in https://github.com/wandb/wandb/pull/5630
- fix(launch): support ssh git urls and submodules in agent by @KyleGoyette in https://github.com/wandb/wandb/pull/5635
- fix(sdk): update git repo handling for failure cases and rename to gitlib by @kptkin in https://github.com/wandb/wandb/pull/5437
- fix(sdk): unify offline and online mode during init and fix multiprocess attach by @kptkin in https://github.com/wandb/wandb/pull/5296
- fix(integrations): prevent errors by checking for `wandb.run` in Gym integration by @ash0ts in https://github.com/wandb/wandb/pull/5649
- fix(sdk): fix wandb tfevent sync issue by @eohomegrownapps in https://github.com/wandb/wandb/pull/5261

### :books: Docs

- docs(sdk): update contrib for yea-wandb changes by @kptkin in https://github.com/wandb/wandb/pull/5614

## New Contributors

- @eohomegrownapps made their first contribution in https://github.com/wandb/wandb/pull/5261

**Full Changelog**: https://github.com/wandb/wandb/compare/v0.15.3...v0.15.4

## 0.15.3 (May 17, 2023)

### :hammer: Fixes

- fix(sdk): allow SDK to work if SA token can't be read by @wandb-zacharyblasczyk in https://github.com/wandb/wandb/pull/5472
- fix(sdk): clean up the k8s token discovery logic in util.py::image_id_from_k8s by @dmitryduev in https://github.com/wandb/wandb/pull/5518
- fix(integrations): Update `WandbTracer` to work with new langchain version by @parambharat in https://github.com/wandb/wandb/pull/5558
- revert(sdk): update summary for changed keys only by @dmitryduev in https://github.com/wandb/wandb/pull/5562

## New Contributors

- @wandb-zacharyblasczyk made their first contribution in https://github.com/wandb/wandb/pull/5472

**Full Changelog**: https://github.com/wandb/wandb/compare/v0.15.2...v0.15.3

## 0.15.2 (May 5, 2023)

### :hammer: Fixes

- fix(integrations): update WandbTracer for new langchain release by @parambharat @tssweeney in https://github.com/wandb/wandb/pull/5467
- fix(integrations): fix error message in langchain wandb_tracer version check by @dmitryduev in https://github.com/wandb/wandb/pull/5490

**Full Changelog**: https://github.com/wandb/wandb/compare/v0.15.1...v0.15.2

## 0.15.1 (May 2, 2023)

### :magic_wand: Enhancements

- feat(launch): implement new Kubernetes runner config schema by @TimH98 in https://github.com/wandb/wandb/pull/5231
- feat(launch): allow platform override for docker builder by @TimH98 in https://github.com/wandb/wandb/pull/5330
- feat(artifacts): get full name of artifact for easier artifact retrieval by @estellazx in https://github.com/wandb/wandb/pull/5314
- feat(artifacts): make default root for artifacts download configurable by @moredatarequired in https://github.com/wandb/wandb/pull/5366
- feat(artifacts): add Azure storage handler in SDK by @szymon-piechowicz-wandb in https://github.com/wandb/wandb/pull/5317
- feat(media): add method to convert wandb.Table to pandas.DataFrame by @brunnelu in https://github.com/wandb/wandb/pull/5301
- feat(launch): sweeps on launch command args passed as params by @gtarpenning in https://github.com/wandb/wandb/pull/5315

### :hammer: Fixes

- fix(launch): don't assume keys in args and config refer to the same thing by @szymon-piechowicz-wandb in https://github.com/wandb/wandb/pull/5183
- fix(launch): make ElasticContainerRegistry environment handle "ImageNotFoundException" gracefully by @bcsherma in https://github.com/wandb/wandb/pull/5159
- fix(launch): disable kaniko builder retry by @TimH98 in https://github.com/wandb/wandb/pull/5318
- fix(sdk): refine error message for auth error by @kptkin in https://github.com/wandb/wandb/pull/5341
- fix(launch): kubernetes runner does not respect override args by @KyleGoyette in https://github.com/wandb/wandb/pull/5303
- fix(sweeps): allow attr-dicts as sweeps configs by @moredatarequired in https://github.com/wandb/wandb/pull/5268
- fix(artifacts): checksum the read-only staging copy instead of the original file by @moredatarequired in https://github.com/wandb/wandb/pull/5346
- fix(launch): skip getting run info if run completes successfully or is from a different entity by @TimH98 in https://github.com/wandb/wandb/pull/5379
- fix(artifacts): default to project "uncategorized" instead of "None" when fetching artifacts by @szymon-piechowicz-wandb in https://github.com/wandb/wandb/pull/5375
- fix(integrations): add enabled check to gym VideoRecorder by @younik in https://github.com/wandb/wandb/pull/5230
- fix(artifacts): fix handling of default project and entity by @dmitryduev in https://github.com/wandb/wandb/pull/5395
- fix(sdk): update import_hook.py with latest changes in the wrapt repository by @kptkin in https://github.com/wandb/wandb/pull/5321
- fix(launch): fix support for local urls in k8s launch agent by @KyleGoyette in https://github.com/wandb/wandb/pull/5413
- fix(sdk): improve notebook environment detection and testing by @dmitryduev in https://github.com/wandb/wandb/pull/4982
- fix(sdk): implement recursive isinstance check utility for the Settings object by @dmitryduev in https://github.com/wandb/wandb/pull/5436
- fix(sdk): correctly parse edge cases in OpenMetrics filter definitions in System Monitor by @dmitryduev in https://github.com/wandb/wandb/pull/5329
- fix(sdk): update debug logs to include SDK's version by @kptkin in https://github.com/wandb/wandb/pull/5344
- fix(sdk): filter AWS Trainium metrics by local rank if executed with torchrun by @dmitryduev in https://github.com/wandb/wandb/pull/5142
- fix(integrations): inform users about WandbTracer incompatibility with LangChain > 0.0.153 by @hwchase17 in https://github.com/wandb/wandb/pull/5453

### :books: Docs

- docs(sdk): update README.md by @thanos-wandb in https://github.com/wandb/wandb/pull/5386
- docs(integrations): update docstrings of the Keras callbacks by @ayulockin in https://github.com/wandb/wandb/pull/5198
- docs(sdk): update the images in `README.md` by @ngrayluna in https://github.com/wandb/wandb/pull/5399

## New Contributors

- @szymon-piechowicz-wandb made their first contribution in https://github.com/wandb/wandb/pull/5183
- @thanos-wandb made their first contribution in https://github.com/wandb/wandb/pull/5386
- @brunnelu made their first contribution in https://github.com/wandb/wandb/pull/5301
- @younik made their first contribution in https://github.com/wandb/wandb/pull/5230
- @hwchase17 made their first contribution in https://github.com/wandb/wandb/pull/5453

**Full Changelog**: https://github.com/wandb/wandb/compare/v0.15.0...v0.15.1

## 0.15.0 (April 19, 2023)

### :magic_wand: Enhancements

- feat(media): add support for LangChain media type by @tssweeney in https://github.com/wandb/wandb/pull/5288
- feat(integrations): add autolog for OpenAI's python library by @dmitryduev @parambharat @kptkin @raubitsj in https://github.com/wandb/wandb/pull/5362

### :hammer: Fixes

- fix(integrations): add function signature wrapper to the patched openai methods by @parambharat in https://github.com/wandb/wandb/pull/5369
- fix(integrations): adjust OpenAI autolog public API to improve user experience by @dmitryduev @kptkin @raubitsj in https://github.com/wandb/wandb/pull/5381

**Full Changelog**: https://github.com/wandb/wandb/compare/v0.14.2...v0.15.0

## 0.14.2 (April 7, 2023)

### :hammer: Fixes

- fix(sdk): fix `wandb sync` regression by @kptkin in https://github.com/wandb/wandb/pull/5306

**Full Changelog**: https://github.com/wandb/wandb/compare/v0.14.1...v0.14.2

## 0.14.1 (April 5, 2023)

### :magic_wand: Enhancements

- feat(artifacts): improve run.log_artifact() with default type and path references by @moredatarequired in https://github.com/wandb/wandb/pull/5131
- feat(artifacts): add opt-in support for async artifact upload by @speezepearson in https://github.com/wandb/wandb/pull/4864
- perf(sdk): update summary for changed keys only by @dmitryduev in https://github.com/wandb/wandb/pull/5150
- feat(sdk): use a persistent session object for GraphQL requests by @moredatarequired in https://github.com/wandb/wandb/pull/5075
- feat(sdk): allow setting of extra headers for the gql client by @dmitryduev in https://github.com/wandb/wandb/pull/5237
- feat(sdk): allow filtering metrics based on OpenMetrics endpoints by @dmitryduev in https://github.com/wandb/wandb/pull/5282

### :hammer: Fixes

- fix(artifacts): more informative message when failing to create staging artifact directory by @moredatarequired in https://github.com/wandb/wandb/pull/5067
- fix(launch): set default value for Kubernetes backoffLimit to 0 by @KyleGoyette in https://github.com/wandb/wandb/pull/5072
- fix(sdk): remove default sorting when dumping config into a yaml file by @kptkin in https://github.com/wandb/wandb/pull/5127
- fix(media): fix encoding for html types on windows by @kptkin in https://github.com/wandb/wandb/pull/5180
- fix(sdk): clean up auto resume state when initializing a new run by @kptkin in https://github.com/wandb/wandb/pull/5184
- fix(sdk): harden `wandb.init()` error handling for backend errors by @kptkin in https://github.com/wandb/wandb/pull/5023
- fix(sdk): fix system monitor shutdown logic by @dmitryduev in https://github.com/wandb/wandb/pull/5227
- fix(launch): allow users to specify pinned versions in requirements.txt by @KyleGoyette in https://github.com/wandb/wandb/pull/5226
- fix(sdk): make `wandb.log()` handle empty string values properly by @dannygoldstein in https://github.com/wandb/wandb/pull/5275
- fix(sdk): raise exception when accessing methods and attributes of a finished run by @kptkin in https://github.com/wandb/wandb/pull/5013

### :books: Docs

- docs(launch): add documentation for launch by @iveksl2 in https://github.com/wandb/wandb/pull/4596
- docs(sdk): add documentation for Object3D media type by @ssisk in https://github.com/wandb/wandb/pull/4810
- docs(sdk): remove duplicate docstring in keras integration by @Gladiator07 in https://github.com/wandb/wandb/pull/5289
- docs(artifacts): convert docstrings to Google convention by @moredatarequired in https://github.com/wandb/wandb/pull/5276

### :nail_care: Cleanup

- refactor(artifacts): use 'secrets' module instead of custom random token generator by @moredatarequired in https://github.com/wandb/wandb/pull/5050
- refactor(artifacts): move \_manifest_json_from_proto to sender.py by @moredatarequired in https://github.com/wandb/wandb/pull/5178

## New Contributors

- @iveksl2 made their first contribution in https://github.com/wandb/wandb/pull/4596
- @Gladiator07 made their first contribution in https://github.com/wandb/wandb/pull/5289

**Full Changelog**: https://github.com/wandb/wandb/compare/v0.14.0...v0.14.1

## 0.14.0 (March 14, 2023)

### :magic_wand: Enhancements

- feat(launch): support cuda base image for launch runs by @KyleGoyette in https://github.com/wandb/wandb/pull/5044
- feat(launch): warn users of which packages failed to install during build process by @KyleGoyette in https://github.com/wandb/wandb/pull/5109
- feat(sdk): add support for importing runs from MLFlow by @andrewtruong in https://github.com/wandb/wandb/pull/4950
- feat(launch): mark queued runs that fail to launch as `FAILED` by @KyleGoyette in https://github.com/wandb/wandb/pull/5129

### :hammer: Fixes

- fix(sdk): temporarily remove local api key validation by @dmitryduev in https://github.com/wandb/wandb/pull/5095
- fix(launch): launch agent gracefully removes thread when it has an exception by @TimH98 in https://github.com/wandb/wandb/pull/5105
- fix(launch): give clear error message when cannot connect to Docker daemon by @TimH98 in https://github.com/wandb/wandb/pull/5092
- fix(launch): launch support for EKS instance roles by @bcsherma in https://github.com/wandb/wandb/pull/5112
- fix(launch): cleaner error messages when launch encounters docker errors and graceful fail by @TimH98 in https://github.com/wandb/wandb/pull/5124
- fix(launch): hash docker images based on job version and dockerfile contents by @KyleGoyette in https://github.com/wandb/wandb/pull/4996
- security(launch): warn when agent is started polling on a team queue by @TimH98 in https://github.com/wandb/wandb/pull/5126
- fix(sdk): add telemetry when syncing tfevents files by @raubitsj in https://github.com/wandb/wandb/pull/5141
- fix(sdk): fix regression preventing run stopping from working by @raubitsj in https://github.com/wandb/wandb/pull/5139
- fix(launch): instruct user how to handle missing kubernetes import when using kubernetes runner or kaniko builder by @TimH98 in https://github.com/wandb/wandb/pull/5138
- fix(launch): hide unsupported launch CLI options by @KyleGoyette in https://github.com/wandb/wandb/pull/5153
- fix(launch): make launch image builder install Pytorch properly with dependencies on different hardware by @bcsherma in https://github.com/wandb/wandb/pull/5147

**Full Changelog**: https://github.com/wandb/wandb/compare/v0.13.11...v0.14.0

## 0.13.11 (March 7, 2023)

### :magic_wand: Enhancements

- feat(launch): improve launch agent logging by @TimH98 in https://github.com/wandb/wandb/pull/4944
- feat(sweeps): sweep run_cap now works for launch sweeps by @gtarpenning in https://github.com/wandb/wandb/pull/4937
- feat(sweeps): launch sweep jobs from image_uri by @gtarpenning in https://github.com/wandb/wandb/pull/4976
- feat(launch): add `num_workers` param to scheduler section in `launch_config` by @gtarpenning in https://github.com/wandb/wandb/pull/5035
- feat(artifacts): raise ArtifactNotLoggedError instead of ValueError by @moredatarequired in https://github.com/wandb/wandb/pull/5026
- feat(launch): launch agent uses thread pool to run jobs by @TimH98 in https://github.com/wandb/wandb/pull/5033
- feat(launch): make runners and builders use Environment & Registry classes by @bcsherma in https://github.com/wandb/wandb/pull/5011
- feat(sdk): add OpenMetrics support for System Metrics by @dmitryduev in https://github.com/wandb/wandb/pull/4899
- feat(sdk): add ability to filter system metrics consumed from OpenMetrics endpoints by @dmitryduev in https://github.com/wandb/wandb/pull/5034
- feat(sdk): add support for gymnasium env monitoring, in addition to gym by @dmitryduev in https://github.com/wandb/wandb/pull/5008
- feat(launch): add `max_scheduler` key to launch agent config by @gtarpenning in https://github.com/wandb/wandb/pull/5057
- feat(integrations): add an integration with `ultralytics` library for YOLOv8 by @parambharat in https://github.com/wandb/wandb/pull/5037

### :hammer: Fixes

- fix(sdk): clean up IPython's widget deprecation warning by @kptkin in https://github.com/wandb/wandb/pull/4912
- fix(sdk): add special Exceptions for the manager logic, when trying to connect to a gone service by @kptkin in https://github.com/wandb/wandb/pull/4890
- fix(sdk): fix issue where global config directory had to be writable to use Api by @KyleGoyette in https://github.com/wandb/wandb/pull/4689
- fix(sdk): make error message during run initialization more actionable and fix uncaught exception by @kptkin in https://github.com/wandb/wandb/pull/4909
- fix(sdk): add deepcopy dunder method to the Run class by @kptkin in https://github.com/wandb/wandb/pull/4891
- fix(launch): remove default to project always in sweep by @gtarpenning in https://github.com/wandb/wandb/pull/4927
- fix(sweeps): error out when trying to create a launch sweep without a job specified by @gtarpenning in https://github.com/wandb/wandb/pull/4938
- fix(launch): mkdir_exists_ok now (again) checks permission on existence by @gtarpenning in https://github.com/wandb/wandb/pull/4936
- fix(launch): only log the received job when launching something sourced from a job by @KyleGoyette in https://github.com/wandb/wandb/pull/4886
- fix(launch): fix issue where queued runs sourced from images would vanish in URI by @KyleGoyette in https://github.com/wandb/wandb/pull/4701
- fix(artifacts): add write permissions to copied artifacts by @moredatarequired in https://github.com/wandb/wandb/pull/4641
- fix(sweeps): improve `queue` argument parsing in `sweep` cli command by @gtarpenning in https://github.com/wandb/wandb/pull/4941
- fix(sdk): when in disable mode don't spin up service by @kptkin in https://github.com/wandb/wandb/pull/4817
- fix(launch): fix support for docker images with user specified entrypoint in local container by @KyleGoyette in https://github.com/wandb/wandb/pull/4887
- fix(artifacts): API - ArtifactFiles no longer errors when accessing an item by @vwrj in https://github.com/wandb/wandb/pull/4896
- fix(sweeps): verify job exists before starting the sweeps scheduler by @gtarpenning in https://github.com/wandb/wandb/pull/4943
- fix(sdk): handle system metrics requiring extra setup and teardown steps by @dmitryduev in https://github.com/wandb/wandb/pull/4964
- fix(sdk): fix a typo in `CONTRIBUTING.md` by @fdsig in https://github.com/wandb/wandb/pull/4984
- fix(sdk): correctly detect notebook name and fix code saving in Colab by @dmitryduev in https://github.com/wandb/wandb/pull/4987
- fix(artifacts): allow up to max_artifacts (fix off by 1 error) by @moredatarequired in https://github.com/wandb/wandb/pull/4991
- fix(sdk): exercise extra caution when starting asset monitoring threads by @dmitryduev in https://github.com/wandb/wandb/pull/5007
- fix(sdk): fix bug where boto3 dependency crashes on import when downl… by @fdsig in https://github.com/wandb/wandb/pull/5018
- fix(sweeps): verify `num_workers` cli arg is valid and default to 8 if not by @gtarpenning in https://github.com/wandb/wandb/pull/5025
- fix(artifacts): fix the file reference added to the verification artifact by @moredatarequired in https://github.com/wandb/wandb/pull/4858
- fix(launch): special handling for sweeps scheduler in agent by @gtarpenning in https://github.com/wandb/wandb/pull/4961
- fix(artifacts): only re-download or overwrite files when there are changes by @moredatarequired in https://github.com/wandb/wandb/pull/5056
- fix(sdk): avoid introspection in offline mode by @kptkin in https://github.com/wandb/wandb/pull/5002
- fix(sdk): topological ordering of `wandb.Settings` by @dmitryduev in https://github.com/wandb/wandb/pull/4022
- fix(sdk): avoid lazy loading for tensorboard patching by @kptkin in https://github.com/wandb/wandb/pull/5079

### :books: Docs

- docs(cli): formatted wandb.apis.public.Run.history docstring by @ngrayluna in https://github.com/wandb/wandb/pull/4973
- docs(sdk): update references to test file locations in documentation by @moredatarequired in https://github.com/wandb/wandb/pull/4875
- docs(sdk): fix docstrings to enable project-wide pydocstyle checks by @moredatarequired in https://github.com/wandb/wandb/pull/5036
- docs(sdk): fix missed docstring lint errors reported by ruff by @moredatarequired in https://github.com/wandb/wandb/pull/5047
- docs(sdk): update links for new docs by @laxels in https://github.com/wandb/wandb/pull/4894
- docs(artifacts): raise ArtifactFinalizedError instead of ValueError by @moredatarequired in https://github.com/wandb/wandb/pull/5061

### :nail_care: Cleanup

- style(sdk): fix bugbear B028 add stacklevel by @kptkin in https://github.com/wandb/wandb/pull/4960
- style(launch): move launch errors closer to the code by @kptkin in https://github.com/wandb/wandb/pull/4995
- style(sdk): move mailbox error closer to the code by @kptkin in https://github.com/wandb/wandb/pull/4997
- style(sdk): add unsupported error type by @kptkin in https://github.com/wandb/wandb/pull/4999
- style(sdk): add support for the ruff linter by @moredatarequired in https://github.com/wandb/wandb/pull/4945
- refactor(sweeps): cosmetic changes for readability by @gtarpenning in https://github.com/wandb/wandb/pull/5021
- refactor(launch): introduce environment and registry abstract classes by @bcsherma in https://github.com/wandb/wandb/pull/4916
- style(launch): fix unused union type in launch agent by @KyleGoyette in https://github.com/wandb/wandb/pull/5041
- refactor(artifacts): remove the artifact from the manifest by @moredatarequired in https://github.com/wandb/wandb/pull/5049
- style(artifacts): enable typechecking for interface.artifacts and add type hints / casts by @moredatarequired in https://github.com/wandb/wandb/pull/5052
- style(sdk): type-annotate `wandb_setup.py` by @dmitryduev in https://github.com/wandb/wandb/pull/4824
- style(sdk): remove unused #noqa directives by @moredatarequired in https://github.com/wandb/wandb/pull/5058
- chore(sdk): disable sentry tracking when testing by @kptkin in https://github.com/wandb/wandb/pull/5019

## New Contributors

- @fdsig made their first contribution in https://github.com/wandb/wandb/pull/4984
- @mrb113 made their first contribution in https://github.com/wandb/wandb/pull/4967
- @parambharat made their first contribution in https://github.com/wandb/wandb/pull/5037

**Full Changelog**: https://github.com/wandb/wandb/compare/v0.13.10...v0.13.11

## 0.13.10 (February 7, 2023)

### :magic_wand: Enhancements

- perf(artifacts): reuse session for file upload requests by @speezepearson in https://github.com/wandb/wandb/pull/4708
- feat(artifacts): expose aliases list endpoint for artifact collections by @ibindlish in https://github.com/wandb/wandb/pull/4809
- feat(launch): include the username of the run's author in the environment variables by @TimH98 in https://github.com/wandb/wandb/pull/4851
- feat(launch): add support for local-container resource args by @KyleGoyette in https://github.com/wandb/wandb/pull/4846
- feat(sdk): add the ability to append to a run with `wandb sync --append` by @raubitsj in https://github.com/wandb/wandb/pull/4848
- feat(launch): add an escape hatch (`disable_job_creation`) to disable automatic job creation by @KyleGoyette in https://github.com/wandb/wandb/pull/4901

### :hammer: Fixes

- fix(launch): remove underscores from generated job name in kubernetes runner by @TimH98 in https://github.com/wandb/wandb/pull/4752
- fix(sweeps): sweep command args can once again be int type by @gtarpenning in https://github.com/wandb/wandb/pull/4728
- fix(artifacts): ensure prepared artifacts have the `latest` alias by @moredatarequired in https://github.com/wandb/wandb/pull/4828
- fix(artifacts): catch FileNotFoundError and PermissionError during cache.cleanup() by @moredatarequired in https://github.com/wandb/wandb/pull/4868
- fix(sdk): fix order of python executable resolves by @kptkin in https://github.com/wandb/wandb/pull/4839
- fix(sdk): fix console handling when forking and setting stdout==stderr by @raubitsj in https://github.com/wandb/wandb/pull/4877
- fix(launch): Fix issue where job artifacts are being logged without latest alias by @KyleGoyette in https://github.com/wandb/wandb/pull/4884
- fix(launch): Ensure job names do not exceed maximum allowable for artifacts by @KyleGoyette in https://github.com/wandb/wandb/pull/4889

### :books: Docs

- docs(sdk): fix broken reference link to W&B Settings page in Sweeps by @ngrayluna in https://github.com/wandb/wandb/pull/4820
- docs(sdk): Docodoile autogen docs by @ngrayluna in https://github.com/wandb/wandb/pull/4734

### :gear: Dev

- test(artifacts): ensure manifest version is verified by @moredatarequired in https://github.com/wandb/wandb/pull/4691
- test(sdk): add tests for custom SSL certs and disabling SSL by @speezepearson in https://github.com/wandb/wandb/pull/4692
- test(sdk): fix nightly docker builds by @dmitryduev in https://github.com/wandb/wandb/pull/4787
- chore(sdk): dont create universal py2/py3 package by @raubitsj in https://github.com/wandb/wandb/pull/4797
- chore(sdk): fix flake8-bugbear B028 and ignore B017 by @kptkin in https://github.com/wandb/wandb/pull/4799
- test(sdk): fix gcloud sdk version requested in nightly tests by @dmitryduev in https://github.com/wandb/wandb/pull/4802
- chore(artifacts): remove unused parameters in StorageHandler.load\_{path,file,reference} by @moredatarequired in https://github.com/wandb/wandb/pull/4678
- chore(sdk): split unit tests to system tests and proper unit tests by @kptkin in https://github.com/wandb/wandb/pull/4811
- test(sdk): address fixture server move from port 9010 to 9015 in local-testcontainer by @dmitryduev in https://github.com/wandb/wandb/pull/4814
- chore(sdk): add aliases to ac query response by @ibindlish in https://github.com/wandb/wandb/pull/4813
- test(sdk): run regression suite nightly by @dmitryduev in https://github.com/wandb/wandb/pull/4788
- test(sdk): fix broken lightning test by @kptkin in https://github.com/wandb/wandb/pull/4823
- chore(sdk): enable type checking for wandb_init.py by @dmitryduev in https://github.com/wandb/wandb/pull/4784
- chore(launch): deprecate defaulting to default queue in launch-agent command by @gtarpenning in https://github.com/wandb/wandb/pull/4801
- test(launch): add unit test for kubernetes runner with annotations by @TimH98 in https://github.com/wandb/wandb/pull/4800
- test(integrations): fix train_gpu_ddp test by @dmitryduev in https://github.com/wandb/wandb/pull/4831
- chore(sdk): fix docker testimage to pull amd64 version by @raubitsj in https://github.com/wandb/wandb/pull/4838
- chore(sdk): fix codeowners after test restructure by @raubitsj in https://github.com/wandb/wandb/pull/4843
- test(sdk): fix md5 test failures on Windows by @moredatarequired in https://github.com/wandb/wandb/pull/4840
- chore(sdk): split out relay server so it can be shared with yea-wandb by @raubitsj in https://github.com/wandb/wandb/pull/4837
- chore(sdk): fix a flake8 complaint in a test by @speezepearson in https://github.com/wandb/wandb/pull/4806
- test(integrations): fix several import tests by @dmitryduev in https://github.com/wandb/wandb/pull/4849
- test(sdk): don't use symlinks for SSL test assets, because Windows by @speezepearson in https://github.com/wandb/wandb/pull/4847
- test(sdk): add unit tests for filesync.Stats by @speezepearson in https://github.com/wandb/wandb/pull/4855
- chore(sdk): add async retry logic by @speezepearson in https://github.com/wandb/wandb/pull/4738
- test(artifacts): strengthen tests for ArtifactSaver, StepUpload by @speezepearson in https://github.com/wandb/wandb/pull/4808
- chore(launch): Agent logs full stack trace when catching exception by @TimH98 in https://github.com/wandb/wandb/pull/4861
- chore(sdk): swallow warning printed by neuron-ls by @dmitryduev in https://github.com/wandb/wandb/pull/4835
- build(sdk): pin pip and tox in development environments by @moredatarequired in https://github.com/wandb/wandb/pull/4871

### :nail_care: Cleanup

- refactor(sdk): strengthen StepUpload tests; make exception-handling more thorough in upload/commit by @speezepearson in https://github.com/wandb/wandb/pull/4677
- refactor(artifacts): refactor Artifact query to fetch entity and project by @vwrj in https://github.com/wandb/wandb/pull/4775
- refactor(sdk): replace more communicate calls with deliver by @raubitsj in https://github.com/wandb/wandb/pull/4841
- refactor(artifacts): internally use Future to communicate success/failure of commit, not threading.Event by @speezepearson in https://github.com/wandb/wandb/pull/4859
- refactor(sdk): use stdlib ThreadPoolExecutor in StepUpload instead of managing our own by @speezepearson in https://github.com/wandb/wandb/pull/4860

**Full Changelog**: https://github.com/wandb/wandb/compare/v0.13.9...v0.13.10

## 0.13.9 (January 11, 2023)

### :hammer: Fixes

- fix(sdk): exercise extra caution when checking if AWS Trainium is available in the system by @dmitryduev in https://github.com/wandb/wandb/pull/4769
- fix(sdk): restore 'util.generate_id' for legacy / user code by @moredatarequired in https://github.com/wandb/wandb/pull/4776
- fix(sdk): replace `release` with `abandon` when releasing mailbox handle during init by @kptkin in https://github.com/wandb/wandb/pull/4766

**Full Changelog**: https://github.com/wandb/wandb/compare/v0.13.8...v0.13.9

## 0.13.8 (January 10, 2023)

### :magic_wand: Enhancements

- feat(artifacts): keep uncommitted uploads in separate staging area by @moredatarequired in https://github.com/wandb/wandb/pull/4505
- perf(sdk): improve file descriptor management by @dmitryduev in https://github.com/wandb/wandb/pull/4617
- feat(launch): default to using model-registry project for agent and launch_add by @KyleGoyette in https://github.com/wandb/wandb/pull/4613
- feat(sdk): add `exist_ok=False` to `file.download()` by @janosh in https://github.com/wandb/wandb/pull/4564
- feat(launch): auto create job artifacts from runs with required ingredients by @KyleGoyette in https://github.com/wandb/wandb/pull/4660
- feat(sdk): add generalized response injection pattern for tests by @kptkin in https://github.com/wandb/wandb/pull/4729
- perf(sdk): replace multiprocessing.Queue's with queue.Queue's by @dmitryduev in https://github.com/wandb/wandb/pull/4672
- feat(sdk): use transaction log to cap memory usage by @raubitsj in https://github.com/wandb/wandb/pull/4724
- feat(integrations): support system metrics for AWS Trainium by @dmitryduev in https://github.com/wandb/wandb/pull/4671

### :hammer: Fixes

- fix(sdk): correct the type hint for wandb.run by @edwag in https://github.com/wandb/wandb/pull/4585
- fix(sdk): resume collecting system metrics on object restart by @dmitryduev in https://github.com/wandb/wandb/pull/4572
- fix(launch): fix env handling and node_selector handling by @KyleGoyette in https://github.com/wandb/wandb/pull/4555
- fix(public-api): fix Job.call() using the wrong keyword (queue vs queue_name) when calling launch_add. by @TimH98 in https://github.com/wandb/wandb/pull/4625
- fix(sweeps): sweeps schedulers handles multi word parameters by @gtarpenning in https://github.com/wandb/wandb/pull/4640
- fix(launch): allow spaces in requirements file, remove duplicate wandb bootstrap file by @TimH98 in https://github.com/wandb/wandb/pull/4647
- fix(artifacts): correctly handle url-encoded local file references. by @moredatarequired in https://github.com/wandb/wandb/pull/4665
- fix(artifacts): get digest directly instead of from the manifests' manifest by @moredatarequired in https://github.com/wandb/wandb/pull/4681
- fix(artifacts): artifact.version should be the version index from the associated collection by @vwrj in https://github.com/wandb/wandb/pull/4486
- fix(sdk): remove duplicate generate_id functions, replace shortuuid with secrets by @moredatarequired in https://github.com/wandb/wandb/pull/4676
- fix(integrations): fix type check for jax.Array introduced in jax==0.4.1 by @dmitryduev in https://github.com/wandb/wandb/pull/4718
- fix(sdk): fix hang after failed wandb.init (add cancel) by @raubitsj in https://github.com/wandb/wandb/pull/4405
- fix(sdk): allow users to provide path to custom executables by @kptkin in https://github.com/wandb/wandb/pull/4604
- fix(sdk): fix TypeError when trying to slice a Paginator object by @janosh in https://github.com/wandb/wandb/pull/4575
- fix(integrations): add `AttributeError` to the list of handled exceptions when saving a keras model by @froody in https://github.com/wandb/wandb/pull/4732
- fix(launch): remove args from jobs by @KyleGoyette in https://github.com/wandb/wandb/pull/4750

### :books: Docs

- docs(sweeps): fix typo in docs by @gtarpenning in https://github.com/wandb/wandb/pull/4627
- docs(sdk): fix typo in docstring for data_types.Objects3D by @ngrayluna in https://github.com/wandb/wandb/pull/4543
- docs(sdk): remove less than, greater than characters from dosctrings… by @ngrayluna in https://github.com/wandb/wandb/pull/4687
- docs(sdk): update SECURITY.md by @dmitryduev in https://github.com/wandb/wandb/pull/4616
- docs(sdk): Update README.md by @ngrayluna in https://github.com/wandb/wandb/pull/4468

### :gear: Dev

- test(sdk): update t2_fix_error_cond_feature_importances to install scikit-learn by @dmitryduev in https://github.com/wandb/wandb/pull/4573
- chore(sdk): update base Docker images for nightly testing by @dmitryduev in https://github.com/wandb/wandb/pull/4566
- chore(sdk): change sklearn to scikit-learn in functional sacred test by @dmitryduev in https://github.com/wandb/wandb/pull/4577
- chore(launch): add error check for `--build` when resource=local-process by @gtarpenning in https://github.com/wandb/wandb/pull/4513
- chore(sweeps): update scheduler and agent resource handling to allow DRC override by @gtarpenning in https://github.com/wandb/wandb/pull/4480
- chore(sdk): require sdk-team review for adding or removing high-level… by @dmitryduev in https://github.com/wandb/wandb/pull/4594
- chore(launch): remove requirement to make target project match queue by @KyleGoyette in https://github.com/wandb/wandb/pull/4612
- chore(sdk): enhance nightly cloud testing process by @dmitryduev in https://github.com/wandb/wandb/pull/4602
- chore(sdk): update pull request template by @raubitsj in https://github.com/wandb/wandb/pull/4633
- chore(launch): return updated runSpec after pushToRunQueue query by @gtarpenning in https://github.com/wandb/wandb/pull/4516
- chore(launch): fix for run spec handling in sdk by @gtarpenning in https://github.com/wandb/wandb/pull/4636
- chore(sdk): remove test dependency on old fastparquet package by @raubitsj in https://github.com/wandb/wandb/pull/4656
- test(artifacts): fix dtype np.float (does not exist), set to python float by @moredatarequired in https://github.com/wandb/wandb/pull/4661
- chore(sdk): correct 'exclude' to 'ignore-paths' in .pylintrc by @moredatarequired in https://github.com/wandb/wandb/pull/4659
- chore(sdk): use pytest tmp_path so we can inspect failures by @raubitsj in https://github.com/wandb/wandb/pull/4664
- chore(launch): reset build command after building by @gtarpenning in https://github.com/wandb/wandb/pull/4626
- ci(sdk): rerun flaking tests in CI with pytest-rerunfailures by @dmitryduev in https://github.com/wandb/wandb/pull/4430
- chore(sdk): remove dead code from filesync logic by @speezepearson in https://github.com/wandb/wandb/pull/4638
- chore(sdk): remove unused fields from a filesync message by @speezepearson in https://github.com/wandb/wandb/pull/4662
- chore(sdk): refactor retry logic to use globals instead of dependency-injecting them by @speezepearson in https://github.com/wandb/wandb/pull/4588
- test(sdk): add unit tests for filesync.StepUpload by @speezepearson in https://github.com/wandb/wandb/pull/4652
- test(sdk): add tests for Api.upload_file_retry by @speezepearson in https://github.com/wandb/wandb/pull/4639
- chore(launch): remove fallback resource when not specified for a queue by @gtarpenning in https://github.com/wandb/wandb/pull/4637
- test(artifacts): improve storage handler test coverage by @moredatarequired in https://github.com/wandb/wandb/pull/4674
- test(integrations): fix import tests by @dmitryduev in https://github.com/wandb/wandb/pull/4690
- chore(sdk): make MetricsMonitor less verbose on errors by @dmitryduev in https://github.com/wandb/wandb/pull/4618
- test(sdk): address fixture server move from port 9003 to 9010 in local-testcontainer by @dmitryduev in https://github.com/wandb/wandb/pull/4716
- chore(sdk): vendor promise==2.3.0 to unequivocally rm six dependency by @dmitryduev in https://github.com/wandb/wandb/pull/4622
- chore(artifacts): allow setting artifact cache dir in wandb.init(...) by @dmitryduev in https://github.com/wandb/wandb/pull/3644
- test(sdk): temporary lower network buffer for testing by @raubitsj in https://github.com/wandb/wandb/pull/4737
- chore(sdk): add telemetry if the user running in pex environment by @kptkin in https://github.com/wandb/wandb/pull/4747
- chore(sdk): add more flow control telemetry by @raubitsj in https://github.com/wandb/wandb/pull/4739
- chore(sdk): add settings and debug for service startup issues (wait_for_ports) by @raubitsj in https://github.com/wandb/wandb/pull/4749
- test(sdk): fix AWS Trainium test by @dmitryduev in https://github.com/wandb/wandb/pull/4753
- chore(sdk): fix status checker thread issue when user process exits without finish() by @raubitsj in https://github.com/wandb/wandb/pull/4761
- chore(sdk): add telemetry for service disabled usage by @kptkin in https://github.com/wandb/wandb/pull/4762

### :nail_care: Cleanup

- style(sdk): use the same syntax whenever raising exceptions by @moredatarequired in https://github.com/wandb/wandb/pull/4559
- refactor(sdk): combine \_safe_mkdirs with mkdir_exist_ok by @moredatarequired in https://github.com/wandb/wandb/pull/4650
- refactor(artifacts): use a pytest fixture for the artifact cache by @moredatarequired in https://github.com/wandb/wandb/pull/4648
- refactor(artifacts): use ArtifactEntry directly instead of subclassing by @moredatarequired in https://github.com/wandb/wandb/pull/4649
- refactor(artifacts): consolidate hash utilities into lib.hashutil by @moredatarequired in https://github.com/wandb/wandb/pull/4525
- style(public-api): format public file with proper formatting by @kptkin in https://github.com/wandb/wandb/pull/4697
- chore(sdk): install tox into proper env in dev env setup tool by @dmitryduev in https://github.com/wandb/wandb/pull/4318
- refactor(sdk): clean up the init and run logic by @kptkin in https://github.com/wandb/wandb/pull/4730

## New Contributors

- @edwag made their first contribution in https://github.com/wandb/wandb/pull/4585
- @TimH98 made their first contribution in https://github.com/wandb/wandb/pull/4625
- @froody made their first contribution in https://github.com/wandb/wandb/pull/4732

**Full Changelog**: https://github.com/wandb/wandb/compare/v0.13.7...v0.13.8

## 0.13.7 (December 14, 2022)

### :hammer: Fixes

- revert(artifacts): revert `Circular reference detected` change to resolve `Object of type Tensor is not JSON serializable` by @raubitsj in https://github.com/wandb/wandb/pull/4629

**Full Changelog**: https://github.com/wandb/wandb/compare/v0.13.6...v0.13.7

## 0.13.6 (December 6, 2022)

### :magic_wand: Enhancements

- feat(sweeps): add `Sweep.expected_run_count` to public Api by @gtarpenning in https://github.com/wandb/wandb/pull/4434
- feat(launch): support volume mounts and security contexts in kubernetes runner by @KyleGoyette in https://github.com/wandb/wandb/pull/4475
- feat(launch): add a new `--build` flag for building and then pushing the image to a queue by @gtarpenning in https://github.com/wandb/wandb/pull/4061
- feat(integrations): add ability to log learning rate using WandbMetricsLogger by @soumik12345 in https://github.com/wandb/wandb/pull/4391
- feat(sdk): improve Report API in preparation for GA by @andrewtruong in https://github.com/wandb/wandb/pull/4499

### :hammer: Fixes

- fix(artifacts): add filter for `artifact_version` to only retrieve committed artifacts by @estellazx in https://github.com/wandb/wandb/pull/4401
- fix(cli): deflake `wandb verify` by @vanpelt in https://github.com/wandb/wandb/pull/4438
- fix(launch): fix the type of the override args passed through to a LaunchProject from a Job by @KyleGoyette in https://github.com/wandb/wandb/pull/4416
- fix(launch): remove extra colon from log prefix by @jamie-rasmussen in https://github.com/wandb/wandb/pull/4450
- fix(sdk): add support for service running in a pex based environment by @kptkin in https://github.com/wandb/wandb/pull/4440
- fix(sdk): fix probing static IPU info by @dmitryduev in https://github.com/wandb/wandb/pull/4464
- fix(public-api): change `artifactSequence` to `artifactCollection` in public GQL requests by @tssweeney in https://github.com/wandb/wandb/pull/4531
- fix(integrations): fix TF compatibility issues with `WandbModelCheckpoint` by @soumik12345 in https://github.com/wandb/wandb/pull/4432
- fix(integrations): make Keras WandbCallback compatible with TF version >= 2.11.0 by @ayulockin in https://github.com/wandb/wandb/pull/4533
- fix(integrations): update gym integration to match last version by @younik in https://github.com/wandb/wandb/pull/4571
- fix(sdk): harden internal thread management in SystemMetrics by @dmitryduev in https://github.com/wandb/wandb/pull/4439

### :books: Docs

- docs(sdk): remove non-existent argument `table_key` from `plot_table()` doc string by @janosh in https://github.com/wandb/wandb/pull/4495
- docs(artifacts): correct parameter name in docstring example by @ngrayluna in https://github.com/wandb/wandb/pull/4528

### :gear: Dev

- chore(launch): improved git fetch time by specifying a `refspec` and `depth=1` by @gtarpenning in https://github.com/wandb/wandb/pull/4459
- chore(sdk): fix linguist rule to ignore grpc generated files by @raubitsj in https://github.com/wandb/wandb/pull/4470
- chore(launch): new shard for launch tests by @gtarpenning in https://github.com/wandb/wandb/pull/4427
- chore(public-api): upgrade Node 12 based GitHub Actions by @moredatarequired in https://github.com/wandb/wandb/pull/4506
- test(artifacts): skip flaky `artifact_metadata_save` test by @speezepearson in https://github.com/wandb/wandb/pull/4463
- test(artifacts): replace sleeps with flush when waiting on a file to write by @moredatarequired in https://github.com/wandb/wandb/pull/4523
- test(artifacts): use `tmp_path` fixture instead of writing local files during tests by @moredatarequired in https://github.com/wandb/wandb/pull/4521
- chore(launch): fix broken queue test by @gtarpenning in https://github.com/wandb/wandb/pull/4548
- test(artifacts): `skip` instead of `xfail` for test `test_artifact_metadata_save` by @speezepearson in https://github.com/wandb/wandb/pull/4550
- test(sdk): add many tests for InternalApi.upload_file by @speezepearson in https://github.com/wandb/wandb/pull/4539
- chore(artifacts): add artifact Sequence fallback for older servers by @tssweeney in https://github.com/wandb/wandb/pull/4565
- test(sdk): make protobuf version requirements more granular by @dmitryduev in https://github.com/wandb/wandb/pull/4479

### :nail_care: Cleanup

- fix(artifacts): when committing artifacts, don't retry 409 Conflict errors by @speezepearson in https://github.com/wandb/wandb/pull/4260
- refactor(artifacts): add programmatic alias addition/removal from SDK on artifacts by @vwrj in https://github.com/wandb/wandb/pull/4429
- fix(integrations): remove `wandb.sklearn.plot_decision_boundaries` that contains dead logic by @kptkin in https://github.com/wandb/wandb/pull/4348
- chore(sdk): adds an option to force pull the latest version of a test dev-container image by @kptkin in https://github.com/wandb/wandb/pull/4352
- feat(launch): noop builder by @KyleGoyette in https://github.com/wandb/wandb/pull/4275
- refactor(launch): remove unused attribute by @jamie-rasmussen in https://github.com/wandb/wandb/pull/4497
- style(sdk): update `mypy` to 0.991 by @dmitryduev in https://github.com/wandb/wandb/pull/4546
- refactor(launch): add more robust uri parsing by @jamie-rasmussen in https://github.com/wandb/wandb/pull/4498
- style(sdk): turn on linting for internal_api.py by @speezepearson in https://github.com/wandb/wandb/pull/4545
- build(sdk): remove dependency on six by modifying vendored libs by @dmitryduev in https://github.com/wandb/wandb/pull/4280

## New Contributors

- @moredatarequired made their first contribution in https://github.com/wandb/wandb/pull/4508
- @soumik12345 made their first contribution in https://github.com/wandb/wandb/pull/4391
- @younik made their first contribution in https://github.com/wandb/wandb/pull/4571

**Full Changelog**: https://github.com/wandb/wandb/compare/v0.13.5...v0.13.6

## 0.13.5 (November 3, 2022)

### :magic_wand: Enhancements

- feat(artifacts): add an option to upload image references by @estellazx in https://github.com/wandb/wandb/pull/4303

### :hammer: Fixes

- fix(launch): generate more readable image names by @jamie-rasmussen in https://github.com/wandb/wandb/pull/4379
- fix(artifacts): use hash(`etag`+`url`) instead of just `etag`, as key, in artifacts cache by @speezepearson in https://github.com/wandb/wandb/pull/4371
- fix(artifacts): wait for artifact to commit before telling the user it's ready when using `wandb artifact put` by @speezepearson in https://github.com/wandb/wandb/pull/4381
- fix(sdk): prefix vendor watchdog library by @raubitsj in https://github.com/wandb/wandb/pull/4389
- fix(artifacts): fix `Circular reference detected` error, when updating metadata with numpy array longer than 32 elements by @estellazx in https://github.com/wandb/wandb/pull/4221
- fix(integrations): add a random string to run_id on SageMaker not to break DDP mode by @dmitryduev in https://github.com/wandb/wandb/pull/4276

### :gear: Dev

- ci(sdk): make sure we dont shutdown test cluster before grabbing results by @raubitsj in https://github.com/wandb/wandb/pull/4361
- test(artifacts): add standalone artifact test to nightly cpu suite by @raubitsj in https://github.com/wandb/wandb/pull/4360
- chore(sdk): rename default branch to `main` by @raubitsj in https://github.com/wandb/wandb/pull/4374
- build(sdk): update mypy extension for protobuf type checking by @dmitryduev in https://github.com/wandb/wandb/pull/4392
- chore(sdk): update codeql-analysis.yml branch name by @zythosec in https://github.com/wandb/wandb/pull/4393
- ci(sdk): move functional import tests to nightly and expand python version coverage by @dmitryduev in https://github.com/wandb/wandb/pull/4395
- ci(sdk): add Slack notification for failed nightly import tests by @dmitryduev in https://github.com/wandb/wandb/pull/4403
- test(cli): fix broken CLI tests that attempt uploading non-existent artifacts by @dmitryduev in https://github.com/wandb/wandb/pull/4426

### :nail_care: Cleanup

- fix(launch): job creation through use_artifact instead of log_artifact by @KyleGoyette in https://github.com/wandb/wandb/pull/4337
- ci(sdk): add a GH action to automate parts of the release process by @dmitryduev in https://github.com/wandb/wandb/pull/4355
- fix(media): 3D Point Clouds now viewable in UI in all situations by @ssisk in https://github.com/wandb/wandb/pull/4353
- fix(launch): Git URLs were failing if fsmonitor is enabled by @jamie-rasmussen in https://github.com/wandb/wandb/pull/4333
- style(sdk): ignore new proto generated file directories by @raubitsj in https://github.com/wandb/wandb/pull/4354
- chore(launch): fix a bug preventing Run Queue deletion in the SDK by @gtarpenning in https://github.com/wandb/wandb/pull/4321
- chore(launch): add support for `pushToRunQueueByName` mutation by @gtarpenning in https://github.com/wandb/wandb/pull/4292
- refactor(sdk): refactor system metrics monitoring and probing by @dmitryduev in https://github.com/wandb/wandb/pull/4213
- style(sdk): fix gitattribute for protobuf generated files by @raubitsj in https://github.com/wandb/wandb/pull/4400

## New Contributors

- @ssisk made their first contribution in https://github.com/wandb/wandb/pull/4353

**Full Changelog**: https://github.com/wandb/wandb/compare/v0.13.4...v0.13.5

## 0.13.4 (October 5, 2022)

### :magic_wand: Enhancements

- feat(launch): show entity and project in k8s job names by @KyleGoyette in https://github.com/wandb/wandb/pull/4216
- feat(sweeps): add environment variable sweep command macro by @hu-po in https://github.com/wandb/wandb/pull/4200
- feat(media): add `from_*` constructors and scene camera and bounding box confidence scores to `Object3D` data type by @dmitryduev in https://github.com/wandb/wandb/pull/4319
- feat(artifacts): add simple progress indicator for artifact downloads by @speezepearson in https://github.com/wandb/wandb/pull/4255
- feat(integrations): add `WandbMetricsLogger` callback - a `Keras` dedicated metrics logger callback by @ayulockin in https://github.com/wandb/wandb/pull/4244
- feat(integrations): add `WandbModelCheckpoint` callback - a `Keras` model checkpointing callback by @ayulockin in https://github.com/wandb/wandb/pull/4245
- feat(integrations): add `WandbEvalCallback` callback - a `Keras` callback for logging model predictions as W&B tables by @ayulockin in https://github.com/wandb/wandb/pull/4302

### :hammer: Fixes

- fix(launch): cast agent's config max_jobs attribute to integer by @KyleGoyette in https://github.com/wandb/wandb/pull/4262
- fix(cli): correct the displayed path to the `debug-cli.log` (debug log) by @jamie-rasmussen in https://github.com/wandb/wandb/pull/4271
- fix(artifacts): catch retry-able request timeout when uploading artifacts to AWS by @nickpenaranda in https://github.com/wandb/wandb/pull/4304
- fix(sdk): improve user feedback for long running calls: summary, finish by @raubitsj in https://github.com/wandb/wandb/pull/4169
- fix(integrations): fix RuntimeError when using `keras.WandbCallback` with `tf.MirroredStrategy` by @ayulockin in https://github.com/wandb/wandb/pull/4310

### :gear: Dev

- ci(sdk): add code analysis/scanning with `codeql` by @dmitryduev in https://github.com/wandb/wandb/pull/4250
- ci(sdk): validate PR titles to ensure compliance with Conventional Commits guidelines by @dmitryduev in https://github.com/wandb/wandb/pull/4268
- chore(launch): harden launch by pining the build versions of `kaniko` and `launch-agent-dev` by @KyleGoyette in https://github.com/wandb/wandb/pull/4194
- test(sdk): add telemetry for the `mmengine` package by @manangoel99 in https://github.com/wandb/wandb/pull/4273
- chore(sdk): add the `build` type to our conventional commits setup by @dmitryduev in https://github.com/wandb/wandb/pull/4282
- test(sdk): add `tensorflow_datasets` requirement to `imports12` shard by @dmitryduev in https://github.com/wandb/wandb/pull/4316
- test(integrations): fix sb3 test by pinning upstream requirement by @dmitryduev in https://github.com/wandb/wandb/pull/4346
- build(sdk): make the SDK compatible with protobuf v4 by @dmitryduev in https://github.com/wandb/wandb/pull/4279
- chore(sdk): fix flake8 output coloring by @dmitryduev in https://github.com/wandb/wandb/pull/4347
- test(artifacts): fix artifact reference test asset directory by @raubitsj in https://github.com/wandb/wandb/pull/4350

### :nail_care: Cleanup

- style(sdk): fix type hint for `filters` argument in `public_api.runs` by @epwalsh in https://github.com/wandb/wandb/pull/4256
- style(artifacts): improve type annotations around artifact-file-creation by @speezepearson in https://github.com/wandb/wandb/pull/4259
- style(sdk): improve type annotations and VSCode config for public API by @speezepearson in https://github.com/wandb/wandb/pull/4252
- style(sdk): make type annotations more easily navigable in VSCode by @speezepearson in https://github.com/wandb/wandb/pull/4005
- style(artifacts): introduce str NewTypes and use them for various Artifact fields by @speezepearson in https://github.com/wandb/wandb/pull/4326
- style(artifacts): add type annotations to get better IDE hints for boto3 usage by @speezepearson in https://github.com/wandb/wandb/pull/4338

## New Contributors

- @epwalsh made their first contribution in https://github.com/wandb/wandb/pull/4256
- @mjvanderboon made their first contribution in https://github.com/wandb/wandb/pull/4309
- @jamie-rasmussen made their first contribution in https://github.com/wandb/wandb/pull/4271
- @nickpenaranda made their first contribution in https://github.com/wandb/wandb/pull/4304

**Full Changelog**: https://github.com/wandb/wandb/compare/v0.13.3...v0.13.4

## 0.13.3 (September 8, 2022)

#### :nail_care: Enhancement

- Adds `raytune` examples / tests by @raubitsj in https://github.com/wandb/wandb/pull/4053
- Refactors `pytest` unit tests to run against real `wandb server` by @kptkin in https://github.com/wandb/wandb/pull/4066
- Adds Launch `kubernetes` support of taints and tolerations by @KyleGoyette in https://github.com/wandb/wandb/pull/4086
- Adds Sweeps on Launch on Kubernetes by @hu-po in https://github.com/wandb/wandb/pull/4035
- Adds parallelism to functional testing by @raubitsj in https://github.com/wandb/wandb/pull/4096
- Upgrades `mypy` to version `0.971` by @dmitryduev in https://github.com/wandb/wandb/pull/3952
- Adds Mailbox async internal process communication by @raubitsj in https://github.com/wandb/wandb/pull/3568
- Implements searching launch job in sweep config by @hu-po in https://github.com/wandb/wandb/pull/4120
- Improves performance when sending large messages by @raubitsj in https://github.com/wandb/wandb/pull/4119
- Vendors the latest `nvidia-ml-py-11.515.48` by @dmitryduev in https://github.com/wandb/wandb/pull/4109
- Improves performance by increase recv size on service socket by @raubitsj in https://github.com/wandb/wandb/pull/4122
- Adds isort support with black profile by @kptkin in https://github.com/wandb/wandb/pull/4136
- Implements pushing test-results to CircleCI for nightly tests by @raubitsj in https://github.com/wandb/wandb/pull/4153
- Adds debug mode for `pytest` unit tests by @dmitryduev in https://github.com/wandb/wandb/pull/4145
- Adds support for arguments in Launch Jobs by @KyleGoyette in https://github.com/wandb/wandb/pull/4129
- Adds FetchRunQueueItemById query by @gtarpenning in https://github.com/wandb/wandb/pull/4106
- Adds telemetry for keras-cv by @manangoel99 in https://github.com/wandb/wandb/pull/4196
- Adds sentry session tracking by @raubitsj in https://github.com/wandb/wandb/pull/4157
- Adds the ability to log artifact while linking to registered model by @ibindlish in https://github.com/wandb/wandb/pull/4233

#### :broom: Cleanup

- Breaks gradient and parameters hooks by @kptkin in https://github.com/wandb/wandb/pull/3509
- Adds explicit error message for double uri/docker-image by @gtarpenning in https://github.com/wandb/wandb/pull/4069
- Tests that the wandb_init fixture args are in sync with wandb.init() by @dmitryduev in https://github.com/wandb/wandb/pull/4079
- Upgrades the GKE cluster used for nightly tests to `n1-standard-8` by @dmitryduev in https://github.com/wandb/wandb/pull/4065
- Moves service teardown to the end of tests by @kptkin in https://github.com/wandb/wandb/pull/4083
- Reduce the `pytest` job parallelism from 10 to 6 by @kptkin in https://github.com/wandb/wandb/pull/4085
- Removes service user doc by @kptkin in https://github.com/wandb/wandb/pull/4088
- Move `_timestamp` logic to the internal process by @kptkin in https://github.com/wandb/wandb/pull/4087
- Adds Launch `gitversion` error message by @gtarpenning in https://github.com/wandb/wandb/pull/4028
- Updates KFP machine VM image in CircleCI by @dmitryduev in https://github.com/wandb/wandb/pull/4094
- Upgrades sweeps to latest version by @hu-po in https://github.com/wandb/wandb/pull/4104
- Implements Sweep scheduler cleanup and better tests by @hu-po in https://github.com/wandb/wandb/pull/4100
- Adds a requirement for the sdk-team to approve API changes by @raubitsj in https://github.com/wandb/wandb/pull/4128
- Adds additional time for artifact commit by @raubitsj in https://github.com/wandb/wandb/pull/4133
- Implements tox configuration with dynamic resolution by @kptkin in https://github.com/wandb/wandb/pull/4138
- Removes `buildx` version pin for nightly builds by @dmitryduev in https://github.com/wandb/wandb/pull/4144
- Moves Launch run configs from entrypoint into params by @hu-po in https://github.com/wandb/wandb/pull/4164
- Removes Slack orb usage from Win job on CircleCI by @dmitryduev in https://github.com/wandb/wandb/pull/4171
- Adds heartbeat parsing for Launch run args using legacy agent by @hu-po in https://github.com/wandb/wandb/pull/4180
- Add better error handling when tearing down service by @kptkin in https://github.com/wandb/wandb/pull/4161
- Cleans up Launch job creation pipeline by @KyleGoyette in https://github.com/wandb/wandb/pull/4183
- Adds detail to error message when uploading an artifact with the wrong type by @speezepearson in https://github.com/wandb/wandb/pull/4184
- Adds optional timeout parameter to artifacts wait() by @estellazx in https://github.com/wandb/wandb/pull/4181
- Sanitizes numpy generics in keys by @raubitsj in https://github.com/wandb/wandb/pull/4146
- Removes reassignment of run function in public api by @martinabeleda in https://github.com/wandb/wandb/pull/4115
- Makes pulling sweeps optional when using public api to query for runs by @kptkin in https://github.com/wandb/wandb/pull/4186
- Updates ref docs for `wandb.init` to give more info on special characters by @scottire in https://github.com/wandb/wandb/pull/4191

#### :bug: Bug Fix

- Fixes Sweeps on Launch Jobs requirement by @hu-po in https://github.com/wandb/wandb/pull/3947
- Fixes Artifact metadata JSON-encoding to accept more types by @speezepearson in https://github.com/wandb/wandb/pull/4038
- Adjusts `root_dir` setting processing logic by @dmitryduev in https://github.com/wandb/wandb/pull/4049
- Prevents run.log() from mutating passed in arguments by @kptkin in https://github.com/wandb/wandb/pull/4058
- Fixes `05-batch5.py` test by @dmitryduev in https://github.com/wandb/wandb/pull/4074
- Allows users to control the `run_id` through the launch spec by @gtarpenning in https://github.com/wandb/wandb/pull/4070
- Fixes accidental overwrite in `config.yml` by @dmitryduev in https://github.com/wandb/wandb/pull/4081
- Ensures propagating overridden `base_url` when initializing public API by @dmitryduev in https://github.com/wandb/wandb/pull/4026
- Fixes Sweeps on Launch CLI launch config, relpath by @hu-po in https://github.com/wandb/wandb/pull/4073
- Fixes broken Launch apikey error message by @gtarpenning in https://github.com/wandb/wandb/pull/4071
- Marks flakey sweeps test xfail by @hu-po in https://github.com/wandb/wandb/pull/4095
- Fixes Launch `gitversion` error message by @gtarpenning in https://github.com/wandb/wandb/pull/4103
- Fixes `yea-wandb` dev release -> release by @raubitsj in https://github.com/wandb/wandb/pull/4098
- Cleans up outstanding issues after the client->wandb rename by @kptkin in https://github.com/wandb/wandb/pull/4105
- Fixes test precision recall by @kptkin in https://github.com/wandb/wandb/pull/4108
- Fixes functional sklearn test by @raubitsj in https://github.com/wandb/wandb/pull/4107
- Fixes hang caused by keyboard interrupt on windows by @kptkin in https://github.com/wandb/wandb/pull/4116
- Fixes default test container tag by @kptkin in https://github.com/wandb/wandb/pull/4137
- Fixes summary handling in conftest.py by @dmitryduev in https://github.com/wandb/wandb/pull/4140
- Fixes some small typos in cli output by @lukas in https://github.com/wandb/wandb/pull/4126
- Fixes issue triggered by colab update by using default file and catching exceptions by @raubitsj in https://github.com/wandb/wandb/pull/4156
- Fixes mailbox locking issue by @raubitsj in https://github.com/wandb/wandb/pull/4214
- Fixes variable inclusion in log string by @klieret in https://github.com/wandb/wandb/pull/4219
- Corrects `wandb.Artifacts.artifact.version` attribute by @ngrayluna in https://github.com/wandb/wandb/pull/4199
- Fixes piping of docker args by Launch Agent by @KyleGoyette in https://github.com/wandb/wandb/pull/4215
- Fixes RecursionError when printing public API User object without email fetched by @speezepearson in https://github.com/wandb/wandb/pull/4193
- Fixes deserialization of numeric column names by @tssweeney in https://github.com/wandb/wandb/pull/4241

## New Contributors

- @gtarpenning made their first contribution in https://github.com/wandb/wandb/pull/4069
- @estellazx made their first contribution in https://github.com/wandb/wandb/pull/4181
- @klieret made their first contribution in https://github.com/wandb/wandb/pull/4219
- @ngrayluna made their first contribution in https://github.com/wandb/wandb/pull/4199
- @martinabeleda made their first contribution in https://github.com/wandb/wandb/pull/4115
- @ibindlish made their first contribution in https://github.com/wandb/wandb/pull/4233
- @scottire made their first contribution in https://github.com/wandb/wandb/pull/4191

**Full Changelog**: https://github.com/wandb/wandb/compare/v0.13.2...v0.13.3

## 0.13.2 (August 22, 2022)

#### :bug: Bug Fix

- Fix issue triggered by colab update by using default file and catching exceptions by @raubitsj in https://github.com/wandb/wandb/pull/4156

**Full Changelog**: https://github.com/wandb/wandb/compare/v0.13.1...v0.13.2

## 0.13.1 (August 5, 2022)

#### :bug: Bug Fix

- Prevents run.log() from mutating passed in arguments by @kptkin in https://github.com/wandb/wandb/pull/4058

**Full Changelog**: https://github.com/wandb/wandb/compare/v0.13.0...v0.13.1

## 0.13.0 (August 4, 2022)

#### :nail_care: Enhancement

- Turns service on by default by @kptkin in https://github.com/wandb/wandb/pull/3895
- Adds support logic for handling server provided messages by @kptkin in https://github.com/wandb/wandb/pull/3706
- Allows runs to produce jobs on finish by @KyleGoyette in https://github.com/wandb/wandb/pull/3810
- Adds Job, QueuedRun and job handling in launch by @KyleGoyette in https://github.com/wandb/wandb/pull/3809
- Supports in launch agent of instance roles in ec2 and eks by @KyleGoyette in https://github.com/wandb/wandb/pull/3596
- Adds default behavior to the Keras Callback: always save model checkpoints as artifacts by @vwrj in https://github.com/wandb/wandb/pull/3909
- Sanitizes the artifact name in the KerasCallback for model artifact saving by @vwrj in https://github.com/wandb/wandb/pull/3927
- Improves console logging by moving emulator to the service process by @raubitsj in https://github.com/wandb/wandb/pull/3828
- Fixes data corruption issue when logging large sizes of data by @kptkin in https://github.com/wandb/wandb/pull/3920
- Adds the state to the Sweep repr in the Public API by @hu-po in https://github.com/wandb/wandb/pull/3948
- Adds an option to specify different root dir for git using settings or environment variables by @bcsherma in https://github.com/wandb/wandb/pull/3250
- Adds an option to pass `remote url` and `commit hash` as arguments to settings or as environment variables by @kptkin in https://github.com/wandb/wandb/pull/3934
- Improves time resolution for tracked metrics and for system metrics by @raubitsj in https://github.com/wandb/wandb/pull/3918
- Defaults to project name from the sweep config when project is not specified in the `wandb.sweep()` call by @hu-po in https://github.com/wandb/wandb/pull/3919
- Adds support to use namespace set user by the the launch agent by @KyleGoyette in https://github.com/wandb/wandb/pull/3950
- Adds telemetry to track when a run might be overwritten by @raubitsj in https://github.com/wandb/wandb/pull/3998
- Adds a tool to export `wandb`'s history into `sqlite` by @raubitsj in https://github.com/wandb/wandb/pull/3999
- Replaces some `Mapping[str, ...]` types with `NamedTuples` by @speezepearson in https://github.com/wandb/wandb/pull/3996
- Adds import hook for run telemetry by @kptkin in https://github.com/wandb/wandb/pull/3988
- Implements profiling support for IPUs by @cameron-martin in https://github.com/wandb/wandb/pull/3897

#### :bug: Bug Fix

- Fixes sweep agent with service by @raubitsj in https://github.com/wandb/wandb/pull/3899
- Fixes an empty type equals invalid type and how artifact dictionaries are handled by @KyleGoyette in https://github.com/wandb/wandb/pull/3904
- Fixes `wandb.Config` object to support default values when getting an attribute by @farizrahman4u in https://github.com/wandb/wandb/pull/3820
- Removes default config from jobs by @KyleGoyette in https://github.com/wandb/wandb/pull/3973
- Fixes an issue where patch is `None` by @KyleGoyette in https://github.com/wandb/wandb/pull/4003
- Fixes requirements.txt parsing in nightly SDK installation checks by @dmitryduev in https://github.com/wandb/wandb/pull/4012
- Fixes 409 Conflict handling when GraphQL requests timeout by @raubitsj in https://github.com/wandb/wandb/pull/4000
- Fixes service teardown handling if user process has been terminated by @raubitsj in https://github.com/wandb/wandb/pull/4024
- Adds `storage_path` and fixed `artifact.files` by @vanpelt in https://github.com/wandb/wandb/pull/3969
- Fixes performance issue syncing runs with a large number of media files by @vanpelt in https://github.com/wandb/wandb/pull/3941

#### :broom: Cleanup

- Adds an escape hatch logic to disable service by @kptkin in https://github.com/wandb/wandb/pull/3829
- Annotates `wandb/docker` and reverts change in the docker fixture by @dmitryduev in https://github.com/wandb/wandb/pull/3871
- Fixes GFLOPS to GFLOPs in the Keras `WandbCallback` by @ayulockin in https://github.com/wandb/wandb/pull/3913
- Adds type-annotate for `file_stream.py` by @dmitryduev in https://github.com/wandb/wandb/pull/3907
- Renames repository from `client` to `wandb` by @dmitryduev in https://github.com/wandb/wandb/pull/3977
- Updates documentation: adding `--report_to wandb` for HuggingFace Trainer by @ayulockin in https://github.com/wandb/wandb/pull/3959
- Makes aliases optional in link_artifact by @vwrj in https://github.com/wandb/wandb/pull/3986
- Renames `wandb local` to `wandb server` by @jsbroks in https://github.com/wandb/wandb/pull/3793
- Updates README badges by @raubitsj in https://github.com/wandb/wandb/pull/4023

## New Contributors

- @bcsherma made their first contribution in https://github.com/wandb/wandb/pull/3250
- @cameron-martin made their first contribution in https://github.com/wandb/wandb/pull/3897

**Full Changelog**: https://github.com/wandb/wandb/compare/v0.12.21...v0.13.0

## 0.12.21 (July 5, 2022)

#### :nail_care: Enhancement

- Fixes config not showing up until the run finish by @KyleGoyette in https://github.com/wandb/wandb/pull/3734
- Adds new types to the TypeRegistry to handling artifact objects in jobs and run configs by @KyleGoyette in https://github.com/wandb/wandb/pull/3806
- Adds new query to the the internal api getting the state of the run by @hu-po in https://github.com/wandb/wandb/pull/3799
- Replaces unsafe yaml loaders with yaml.safe_load by @zythosec in https://github.com/wandb/wandb/pull/3753
- Improves testing tooling by allowing to specify shards in manual testing by @dmitryduev in https://github.com/wandb/wandb/pull/3826
- Fixes ROC and PR curves in the sklearn integration by stratifying sampling by @tylerganter in https://github.com/wandb/wandb/pull/3757
- Fixes input box in notebooks exceeding cell space by @dmitryduev in https://github.com/wandb/wandb/pull/3849
- Allows string to be passed as alias to link_model by @tssweeney in https://github.com/wandb/wandb/pull/3834
- Adds Support for FLOPS Calculation in `keras`'s `WandbCallback` by @dmitryduev in https://github.com/wandb/wandb/pull/3869
- Extends python report editing by @andrewtruong in https://github.com/wandb/wandb/pull/3732

#### :bug: Bug Fix

- Fixes stats logger so it can find all the correct GPUs in child processes by @raubitsj in https://github.com/wandb/wandb/pull/3727
- Fixes regression in s3 reference upload for folders by @jlzhao27 in https://github.com/wandb/wandb/pull/3825
- Fixes artifact commit logic to handle collision in the backend by @speezepearson in https://github.com/wandb/wandb/pull/3843
- Checks for `None` response in the retry logic (safety check) by @raubitsj in https://github.com/wandb/wandb/pull/3863
- Adds sweeps on top of launch (currently in MVP) by @hu-po in https://github.com/wandb/wandb/pull/3669
- Renames functional tests dir and files by @raubitsj in https://github.com/wandb/wandb/pull/3879

#### :broom: Cleanup

- Fixes conditions order of `_to_dict` helper by @dmitryduev in https://github.com/wandb/wandb/pull/3772
- Fixes changelog broken link to PR 3709 by @janosh in https://github.com/wandb/wandb/pull/3786
- Fixes public api query (QueuedJob Api ) by @KyleGoyette in https://github.com/wandb/wandb/pull/3798
- Renames local runners to local-container and local-process by @hu-po in https://github.com/wandb/wandb/pull/3800
- Adds type annotations to files in the wandb/filesync directory by @speezepearson in https://github.com/wandb/wandb/pull/3774
- Re-organizes all the testing directories to have common root dir by @dmitryduev in https://github.com/wandb/wandb/pull/3740
- Fixes testing configuration and add bigger machine on `CircleCi` by @dmitryduev in https://github.com/wandb/wandb/pull/3836
- Fixes typo in the `wandb-service-user` readme file by @Co1lin in https://github.com/wandb/wandb/pull/3847
- Fixes broken artifact test for regression by @dmitryduev in https://github.com/wandb/wandb/pull/3857
- Removes unused files (relating to `py27`) and empty `submodules` declaration by @dmitryduev in https://github.com/wandb/wandb/pull/3850
- Adds extra for model reg dependency on cloudpickle by @tssweeney in https://github.com/wandb/wandb/pull/3866
- Replaces deprecated threading aliases by @hugovk in https://github.com/wandb/wandb/pull/3794
- Updates the `sdk` readme to the renamed (local -> server) commands by @sephmard in https://github.com/wandb/wandb/pull/3771

## New Contributors

- @janosh made their first contribution in https://github.com/wandb/wandb/pull/3786
- @Co1lin made their first contribution in https://github.com/wandb/wandb/pull/3847
- @tylerganter made their first contribution in https://github.com/wandb/wandb/pull/3757

**Full Changelog**: https://github.com/wandb/wandb/compare/v0.12.20...v0.12.21

## 0.12.20 (June 29, 2022)

#### :bug: Bug Fix

- Retry `commit_artifact` on conflict-error by @speezepearson in https://github.com/wandb/wandb/pull/3843

**Full Changelog**: https://github.com/wandb/wandb/compare/v0.12.19...v0.12.20

## 0.12.19 (June 22, 2022)

#### :bug: Bug Fix

- Fix regression in s3 reference upload for folders by @jlzhao27 in https://github.com/wandb/wandb/pull/3825

**Full Changelog**: https://github.com/wandb/wandb/compare/v0.12.18...v0.12.19

## 0.12.18 (June 9, 2022)

#### :nail_care: Enhancement

- Launch: BareRunner based on LocalRunner by @hu-po in https://github.com/wandb/wandb/pull/3577
- Add ability to specify api key to public api by @dannygoldstein in https://github.com/wandb/wandb/pull/3657
- Add support in artifacts for files with unicode on windows by @kptkin in https://github.com/wandb/wandb/pull/3650
- Added telemetry for new packages by @manangoel99 in https://github.com/wandb/wandb/pull/3713
- Improve API key management by @vanpelt in https://github.com/wandb/wandb/pull/3718
- Add information about `wandb server` during login by @raubitsj in https://github.com/wandb/wandb/pull/3754

#### :bug: Bug Fix

- fix(weave): Natively support timestamps in Python Table Types by @dannygoldstein in https://github.com/wandb/wandb/pull/3606
- Add support for magic with service by @kptkin in https://github.com/wandb/wandb/pull/3623
- Add unit tests for DirWatcher and supporting classes by @speezepearson in https://github.com/wandb/wandb/pull/3589
- Improve `DirWatcher.update_policy` O(1) instead of O(num files uploaded) by @speezepearson in https://github.com/wandb/wandb/pull/3613
- Add argument to control what to log in SB3 callback by @astariul in https://github.com/wandb/wandb/pull/3643
- Improve parameter naming in sb3 integration by @dmitryduev in https://github.com/wandb/wandb/pull/3647
- Adjust the requirements for the dev environment setup on an M1 Mac by @dmitryduev in https://github.com/wandb/wandb/pull/3627
- Launch: Fix NVIDIA base image Linux keys by @KyleGoyette in https://github.com/wandb/wandb/pull/3637
- Fix launch run queue handling from config file by @KyleGoyette in https://github.com/wandb/wandb/pull/3636
- Fix issue where tfevents were not always consumed by @minyoung in https://github.com/wandb/wandb/pull/3673
- [Snyk] Fix for 8 vulnerabilities by @snyk-bot in https://github.com/wandb/wandb/pull/3695
- Fix s3 storage handler to upload folders when key names collide by @jlzhao27 in https://github.com/wandb/wandb/pull/3699
- Correctly load timestamps from tables in artifacts by @dannygoldstein in https://github.com/wandb/wandb/pull/3691
- Require `protobuf<4` by @dmitryduev in https://github.com/wandb/wandb/pull/3709
- Make Containers created through launch re-runnable as container jobs by @KyleGoyette in https://github.com/wandb/wandb/pull/3642
- Fix tensorboard integration skipping steps at finish() by @KyleGoyette in https://github.com/wandb/wandb/pull/3626
- Rename `wandb local` to `wandb server` by @jsbroks in https://github.com/wandb/wandb/pull/3716
- Fix busted docker inspect command by @vanpelt in https://github.com/wandb/wandb/pull/3742
- Add dedicated sentry wandb by @dmitryduev in https://github.com/wandb/wandb/pull/3724
- Image Type should gracefully handle older type params by @tssweeney in https://github.com/wandb/wandb/pull/3731

#### :broom: Cleanup

- Inline FileEventHandler.synced into the only method where it's used by @speezepearson in https://github.com/wandb/wandb/pull/3594
- Use passed size argument to make `PolicyLive.min_wait_for_size` a classmethod by @speezepearson in https://github.com/wandb/wandb/pull/3593
- Make FileEventHandler an ABC, remove some "default" method impls which were only used once by @speezepearson in https://github.com/wandb/wandb/pull/3595
- Remove unused field from DirWatcher by @speezepearson in https://github.com/wandb/wandb/pull/3592
- Make sweeps an extra instead of vendoring by @dmitryduev in https://github.com/wandb/wandb/pull/3628
- Add nightly CI testing by @dmitryduev in https://github.com/wandb/wandb/pull/3580
- Improve keras and data type Reference Docs by @ramit-wandb in https://github.com/wandb/wandb/pull/3676
- Update `pytorch` version requirements in dev environments by @dmitryduev in https://github.com/wandb/wandb/pull/3683
- Clean up CircleCI config by @dmitryduev in https://github.com/wandb/wandb/pull/3722
- Add `py310` testing in CI by @dmitryduev in https://github.com/wandb/wandb/pull/3730
- Ditch `dateutil` from the requirements by @dmitryduev in https://github.com/wandb/wandb/pull/3738
- Add deprecated string to `Table.add_row` by @nate-wandb in https://github.com/wandb/wandb/pull/3739

## New Contributors

- @sephmard made their first contribution in https://github.com/wandb/wandb/pull/3610
- @astariul made their first contribution in https://github.com/wandb/wandb/pull/3643
- @manangoel99 made their first contribution in https://github.com/wandb/wandb/pull/3713
- @nate-wandb made their first contribution in https://github.com/wandb/wandb/pull/3739

**Full Changelog**: https://github.com/wandb/wandb/compare/v0.12.17...v0.12.18

## 0.12.17 (May 26, 2022)

#### :bug: Bug Fix

- Update requirements to fix incompatibility with protobuf >= 4 by @dmitryduev in https://github.com/wandb/wandb/pull/3709

**Full Changelog**: https://github.com/wandb/wandb/compare/v0.12.16...v0.12.17

## 0.12.16 (May 3, 2022)

#### :nail_care: Enhancement

- Improve W&B footer by aligning summary/history in notebook env by @kptkin in https://github.com/wandb/wandb/pull/3479
- Enable experimental history step logging in artifacts by @raubitsj in https://github.com/wandb/wandb/pull/3502
- Add `args_no_boolean_flags` macro to sweep configuration by @hu-po in https://github.com/wandb/wandb/pull/3489
- Add logging support for `jax.bfloat.bfloat16` by @dmitryduev in https://github.com/wandb/wandb/pull/3528
- Raise exception when Table size exceeds limit by @dannygoldstein in https://github.com/wandb/wandb/pull/3511
- Add kaniko k8s builder for wandb launch by @KyleGoyette in https://github.com/wandb/wandb/pull/3492
- Add wandb.init() timeout setting by @kptkin in https://github.com/wandb/wandb/pull/3579
- Do not assume executable for given entrypoints with wandb launch by @KyleGoyette in https://github.com/wandb/wandb/pull/3461
- Jupyter environments no longer collect command arguments by @KyleGoyette in https://github.com/wandb/wandb/pull/3456
- Add support for TensorFlow/Keras SavedModel format by @ayulockin in https://github.com/wandb/wandb/pull/3276

#### :bug: Bug Fix

- Support version IDs in artifact refs, fix s3/gcs references in Windows by @annirudh in https://github.com/wandb/wandb/pull/3529
- Fix support for multiple finish for single run using wandb-service by @kptkin in https://github.com/wandb/wandb/pull/3560
- Fix duplicate backtrace when using wandb-service by @kptkin in https://github.com/wandb/wandb/pull/3575
- Fix wrong entity displayed in login message by @kptkin in https://github.com/wandb/wandb/pull/3490
- Fix hang when `wandb.init` is interrupted mid setup using wandb-service by @kptkin in https://github.com/wandb/wandb/pull/3569
- Fix handling keyboard interrupt to avoid hangs with wandb-service enabled by @kptkin in https://github.com/wandb/wandb/pull/3566
- Fix console logging with very long print out when using wandb-service by @kptkin in https://github.com/wandb/wandb/pull/3574
- Fix broken artifact string in launch init config by @KyleGoyette in https://github.com/wandb/wandb/pull/3582

#### :broom: Cleanup

- Fix typo in wandb.log() docstring by @RobRomijnders in https://github.com/wandb/wandb/pull/3520
- Cleanup custom chart code and add type annotations to plot functions by @kptkin in https://github.com/wandb/wandb/pull/3407
- Improve `wandb.init(settings=)` to handle `Settings` object similarly to `dict` parameter by @dmitryduev in https://github.com/wandb/wandb/pull/3510
- Add documentation note about api.viewer in api.user() and api.users() by @ramit-wandb in https://github.com/wandb/wandb/pull/3552
- Be explicit about us being py3+ only in setup.py by @dmitryduev in https://github.com/wandb/wandb/pull/3549
- Add type annotations to DirWatcher by @speezepearson in https://github.com/wandb/wandb/pull/3557
- Improve wandb.log() docstring to use the correct argument name by @idaho777 in https://github.com/wandb/wandb/pull/3585

## New Contributors

- @RobRomijnders made their first contribution in https://github.com/wandb/wandb/pull/3520
- @ramit-wandb made their first contribution in https://github.com/wandb/wandb/pull/3552
- @idaho777 made their first contribution in https://github.com/wandb/wandb/pull/3585

**Full Changelog**: https://github.com/wandb/wandb/compare/v0.12.15...v0.12.16

## 0.12.15 (April 21, 2022)

#### :nail_care: Enhancement

- Optimize wandb.Image logging when linked to an artifact by @tssweeney in https://github.com/wandb/wandb/pull/3418

**Full Changelog**: https://github.com/wandb/wandb/compare/v0.12.14...v0.12.15

## 0.12.14 (April 8, 2022)

#### :bug: Bug Fix

- Fix regression: disable saving history step in artifacts by @vwrj in https://github.com/wandb/wandb/pull/3495

**Full Changelog**: https://github.com/wandb/wandb/compare/v0.12.13...v0.12.14

## 0.12.13 (April 7, 2022)

#### :bug: Bug Fix

- Revert strictened api_key validation by @dmitryduev in https://github.com/wandb/wandb/pull/3485

**Full Changelog**: https://github.com/wandb/wandb/compare/v0.12.12...v0.12.13

## 0.12.12 (April 5, 2022)

#### :nail_care: Enhancement

- Allow run objects to be passed to other processes when using wandb-service by @kptkin in https://github.com/wandb/wandb/pull/3308
- Add create user to public api by @vanpelt in https://github.com/wandb/wandb/pull/3438
- Support logging from multiple processes with wandb-service by @kptkin in https://github.com/wandb/wandb/pull/3285
- Add gpus flag for local launch runner with cuda by @KyleGoyette in https://github.com/wandb/wandb/pull/3417
- Improve Launch deployable agent by @KyleGoyette in https://github.com/wandb/wandb/pull/3388
- Add Launch kubernetes integration by @KyleGoyette in https://github.com/wandb/wandb/pull/3393
- KFP: Add wandb visualization helper by @andrewtruong in https://github.com/wandb/wandb/pull/3439
- KFP: Link back to Kubeflow UI by @andrewtruong in https://github.com/wandb/wandb/pull/3427
- Add boolean flag arg macro by @hugo.ponte in https://github.com/wandb/wandb/pull/3489

#### :bug: Bug Fix

- Improve host / WANDB_BASE_URL validation by @dmitryduev in https://github.com/wandb/wandb/pull/3314
- Fix/insecure tempfile by @dmitryduev in https://github.com/wandb/wandb/pull/3360
- Fix excess warning span if requested WANDB_DIR/root_dir is not writable by @dmitryduev in https://github.com/wandb/wandb/pull/3304
- Fix line_series to plot array of strings by @kptkin in https://github.com/wandb/wandb/pull/3385
- Properly handle command line args with service by @kptkin in https://github.com/wandb/wandb/pull/3371
- Improve api_key validation by @dmitryduev in https://github.com/wandb/wandb/pull/3384
- Fix multiple performance issues caused by not using defaultdict by @dmitryduev in https://github.com/wandb/wandb/pull/3406
- Enable inf max jobs on launch agent by @stephchen in https://github.com/wandb/wandb/pull/3412
- fix colab command to work with launch by @stephchen in https://github.com/wandb/wandb/pull/3422
- fix typo in Config docstring by @hu-po in https://github.com/wandb/wandb/pull/3416
- Make code saving not a policy, keep previous custom logic by @dmitryduev in https://github.com/wandb/wandb/pull/3395
- Fix logging sequence images with service by @kptkin in https://github.com/wandb/wandb/pull/3339
- Add username to debug-cli log file to prevent conflicts of multiple users by @zythosec in https://github.com/wandb/wandb/pull/3301
- Fix python sweep agent for users of wandb service / pytorch-lightning by @raubitsj in https://github.com/wandb/wandb/pull/3465
- Remove unnecessary launch reqs checks by @KyleGoyette in https://github.com/wandb/wandb/pull/3457
- Workaround for MoviePy's Unclosed Writer by @tssweeney in https://github.com/wandb/wandb/pull/3471
- Improve handling of Run objects when service is not enabled by @kptkin in https://github.com/wandb/wandb/pull/3362

## New Contributors

- @hu-po made their first contribution in https://github.com/wandb/wandb/pull/3416
- @zythosec made their first contribution in https://github.com/wandb/wandb/pull/3301

**Full Changelog**: https://github.com/wandb/wandb/compare/v0.12.11...v0.12.12

## 0.12.11 (March 1, 2022)

#### :nail_care: Enhancement

- Add captions to Molecules by @dmitryduev in https://github.com/wandb/wandb/pull/3173
- Add CatBoost Integration by @ayulockin in https://github.com/wandb/wandb/pull/2975
- Launch: AWS Sagemaker integration by @KyleGoyette in https://github.com/wandb/wandb/pull/3007
- Launch: Remove repo2docker and add gpu support by @stephchen in https://github.com/wandb/wandb/pull/3161
- Adds Timestamp inference from Python for Weave by @tssweeney in https://github.com/wandb/wandb/pull/3212
- Launch GCP vertex integration by @stephchen in https://github.com/wandb/wandb/pull/3040
- Use Artifacts when put into run config. Accept a string to represent an artifact in the run config by @KyleGoyette in https://github.com/wandb/wandb/pull/3203
- Improve xgboost `wandb_callback` (#2929) by @ayulockin in https://github.com/wandb/wandb/pull/3025
- Add initial kubeflow pipeline support by @andrewtruong in https://github.com/wandb/wandb/pull/3206

#### :bug: Bug Fix

- Fix logging of images with special characters in the key by @speezepearson in https://github.com/wandb/wandb/pull/3187
- Fix azure blob upload retry logic by @vanpelt in https://github.com/wandb/wandb/pull/3218
- Fix program field for scripts run as a python module by @dmitryduev in https://github.com/wandb/wandb/pull/3228
- Fix issue where `sync_tensorboard` could die on large histograms by @KyleGoyette in https://github.com/wandb/wandb/pull/3019
- Fix wandb service performance issue during run shutdown by @raubitsj in https://github.com/wandb/wandb/pull/3262
- Fix vendoring of gql and graphql by @raubitsj in https://github.com/wandb/wandb/pull/3266
- Flush log data without finish with service by @kptkin in https://github.com/wandb/wandb/pull/3137
- Fix wandb service hang when the service crashes by @raubitsj in https://github.com/wandb/wandb/pull/3280
- Fix issue logging images with "/" on Windows by @KyleGoyette in https://github.com/wandb/wandb/pull/3146
- Add image filenames to images/separated media by @KyleGoyette in https://github.com/wandb/wandb/pull/3041
- Add setproctitle to requirements.txt by @raubitsj in https://github.com/wandb/wandb/pull/3289
- Fix issue where sagemaker run ids break run queues by @KyleGoyette in https://github.com/wandb/wandb/pull/3290
- Fix encoding exception when using %%capture magic by @raubitsj in https://github.com/wandb/wandb/pull/3310

## New Contributors

- @speezepearson made their first contribution in https://github.com/wandb/wandb/pull/3188

**Full Changelog**: https://github.com/wandb/wandb/compare/v0.12.10...v0.12.11

## 0.12.10 (February 1, 2022)

#### :nail_care: Enhancement

- Improve validation when creating Tables with invalid columns from dataframes by @tssweeney in https://github.com/wandb/wandb/pull/3113
- Enable digest deduplication for `use_artifact()` calls by @annirudh in https://github.com/wandb/wandb/pull/3109
- Initial prototype of azure blob upload support by @vanpelt in https://github.com/wandb/wandb/pull/3089

#### :bug: Bug Fix

- Fix wandb launch using python dev versions by @stephchen in https://github.com/wandb/wandb/pull/3036
- Fix loading table saved with mixed types by @vwrj in https://github.com/wandb/wandb/pull/3120
- Fix ResourceWarning when calling wandb.log by @vwrj in https://github.com/wandb/wandb/pull/3130
- Fix missing cursor in ProjectArtifactCollections by @KyleGoyette in https://github.com/wandb/wandb/pull/3108
- Fix windows table logging classes issue by @vwrj in https://github.com/wandb/wandb/pull/3145
- Gracefully handle string labels in wandb.sklearn.plot.classifier.calibration_curve by @acrellin in https://github.com/wandb/wandb/pull/3159
- Do not display login warning when calling wandb.sweep() by @acrellin in https://github.com/wandb/wandb/pull/3162

#### :broom: Cleanup

- Drop python2 backport deps (enum34, subprocess32, configparser) by @jbylund in https://github.com/wandb/wandb/pull/3004
- Settings refactor by @dmitryduev in https://github.com/wandb/wandb/pull/3083

## New Contributors

- @jbylund made their first contribution in https://github.com/wandb/wandb/pull/3004
- @acrellin made their first contribution in https://github.com/wandb/wandb/pull/3159

**Full Changelog**: https://github.com/wandb/wandb/compare/v0.12.9...v0.12.10

## 0.12.9 (December 16, 2021)

#### :bug: Bug Fix

- Fix regression in `upload_file()` exception handler by @raubitsj in https://github.com/wandb/wandb/pull/3059

**Full Changelog**: https://github.com/wandb/wandb/compare/v0.12.8...v0.12.9

## 0.12.8 (December 16, 2021)

#### :nail_care: Enhancement

- Update contributing guide and dev env setup tool by @dmitryduev in https://github.com/wandb/wandb/pull/2968
- Improve `wandb_callback` for LightGBM (#2945) by @ayulockin in https://github.com/wandb/wandb/pull/3024

#### :bug: Bug Fix

- Reduce GPU memory usage when generating histogram of model weights by @TOsborn in https://github.com/wandb/wandb/pull/2927
- Support mixed classes in bounding box and image mask annotation layers by @tssweeney in https://github.com/wandb/wandb/pull/2914
- Add max-jobs and launch async args by @stephchen in https://github.com/wandb/wandb/pull/2925
- Support lists of Summary objects encoded as strings to wandb.tensorboard.log by @dmitryduev in https://github.com/wandb/wandb/pull/2934
- Fix handling of 0 dim np arrays by @rpitonak in https://github.com/wandb/wandb/pull/2954
- Fix handling of empty default config file by @vwrj in https://github.com/wandb/wandb/pull/2957
- Add service backend using sockets (support fork) by @raubitsj in https://github.com/wandb/wandb/pull/2892
- Send git port along with url when sending git repo by @KyleGoyette in https://github.com/wandb/wandb/pull/2959
- Add support raw ip addresses for launch by @KyleGoyette in https://github.com/wandb/wandb/pull/2950
- Tables no longer serialize and hide 1d NDArrays by @tssweeney in https://github.com/wandb/wandb/pull/2976
- Fix artifact file uploads to S3 stores by @annirudh in https://github.com/wandb/wandb/pull/2999
- Send uploaded file list on file stream heartbeats by @annirudh in https://github.com/wandb/wandb/pull/2978
- Add support for keras experimental layers by @KyleGoyette in https://github.com/wandb/wandb/pull/2776
- Fix `from wandb import magic` to not require tensorflow by @raubitsj in https://github.com/wandb/wandb/pull/3021
- Fix launch permission error by @KyleGoyette in https://github.com/wandb/wandb/pull/3038

**Full Changelog**: https://github.com/wandb/wandb/compare/v0.12.7...v0.12.8

## 0.12.7 (November 18, 2021)

#### :bug: Bug Fix

- Fix issue where console log streaming was causing excessive network traffic by @vwrj in https://github.com/wandb/wandb/pull/2786
- Metaflow: Make optional dependencies actually optional by @andrewtruong in https://github.com/wandb/wandb/pull/2842
- Fix docstrings for wandb.watch and ValidationDataLogger by @charlesfrye in https://github.com/wandb/wandb/pull/2849
- Prevent launch agent from sending runs to a different project or entity by @KyleGoyette in https://github.com/wandb/wandb/pull/2872
- Fix logging pr_curves through tensorboard by @KyleGoyette in https://github.com/wandb/wandb/pull/2876
- Prevent TPU monitoring from reporting invalid metrics when not available by @kptkin in https://github.com/wandb/wandb/pull/2753
- Make import order dependencies for WandbCallback more robust by @kptkin in https://github.com/wandb/wandb/pull/2807
- Fix a bug in feature importance plotting to handle matrices of different shapes by @dannygoldstein in https://github.com/wandb/wandb/pull/2811
- Fix base url handling to allow trailing / by @kptkin in https://github.com/wandb/wandb/pull/2910
- Prevent wandb.agent() from sending too many heartbeats impacting rate limits by @dannygoldstein in https://github.com/wandb/wandb/pull/2923
- Redact sensitive information from debug logs by @raubitsj in https://github.com/wandb/wandb/pull/2931

#### :nail_care: Enhancement

- Add wandb.Molecule support for rdkit supported formats by @dmitryduev in https://github.com/wandb/wandb/pull/2902
- Add module-level docstrings for reference doc modules. by @charlesfrye in https://github.com/wandb/wandb/pull/2847
- Store launch metadata in file by @KyleGoyette in https://github.com/wandb/wandb/pull/2582
- Add Project.sweeps() public API call to view all sweeps in a project by @stephchen in https://github.com/wandb/wandb/pull/2729
- Ensures API key prompt remains captive when user enters nothing by @dannygoldstein in https://github.com/wandb/wandb/pull/2721
- Refactors wandb.sklearn into submodules by @charlesfrye in https://github.com/wandb/wandb/pull/2869
- Support code artifacts in wandb launch by @KyleGoyette in https://github.com/wandb/wandb/pull/2860
- Improve launch agent (async, stop, heartbeat updates) by @stephchen in https://github.com/wandb/wandb/pull/2871
- Improve usage and error messages for anonymous mode by @kimjyhello in https://github.com/wandb/wandb/pull/2823
- Add example on how to find runs with wandb.Api().runs(...) matching a regex by @dmitryduev in https://github.com/wandb/wandb/pull/2926

**Full Changelog**: https://github.com/wandb/wandb/compare/v0.12.6...v0.12.7

## 0.12.6 (October 27, 2021)

#### :bug: Bug Fix

- Fix sklearn `plot_calibration_curve()` issue breaking the provided model by @vwrj in https://github.com/wandb/wandb/pull/2791
- Fix CondaEnvExportError by redirecting stderr by @charlesfrye in https://github.com/wandb/wandb/pull/2814
- Fix `use_artifact()` when specifying an artifact from a different project by @KyleGoyette in https://github.com/wandb/wandb/pull/2832

#### :nail_care: Enhancement

- Add metric names to pr curve charts in tensorboard by @vanpelt in https://github.com/wandb/wandb/pull/2822

**Full Changelog**: https://github.com/wandb/wandb/compare/v0.12.5...v0.12.6

## 0.12.5 (October 19, 2021)

#### :bug: Bug Fix

- Report errors for invalid characters in logged media keys on windows
- Handle errors when probing for TPUs in unsupported environments
- Fixed bug where `%%wandb` followed by wandb.init() does not display run links
- Fixed api.runs() to correctly return all runs for the current entity/project

#### :nail_care: Enhancement

- Add `wandb.require(experiment="service")` to improve multiprocessing support
- Add support for swappable artifacts in launch context
- Add `wandb.login(timeout=)` support for jupyter environments
- Add ability to disable git ref saving with `WANDB_DISABLE_GIT`
- Support newer versions of pytest-mock and PyYAML
- Add ability to delete artifacts with aliases: `artifact.delete(delete_aliases=True)`
- Add `unwatch()` method to the Run object

## 0.12.4 (October 5, 2021)

#### :bug: Bug Fix

- Fix regression introduced in 0.12.2 causing network access when `WANDB_MODE=offline`

## 0.12.3 (September 30, 2021)

#### :bug: Bug Fix

- Fixes the grid search stopping condition in the local controller

#### :nail_care: Enhancement

- New jupyter magic for displaying runs, sweeps, and projects `%wandb path/to/run -h 1024`
- We no longer display run iframe by default in jupyter, add `%%wandb` to a cell to display a run
- Makes api key prompting retry indefinitely on malformed input
- Invite users to teams via the api `api.team("team_name").invite("username_or_email")`
- Remove users from a team via the api `api.team("team_name").members[0].delete()`
- Create service accounts via the api `api.team("team_name").create_service_account("Description")`
- Manage api keys via the api `api.user("username_or_email").generate_api_key()`
- Add pytorch profiling trace support with `wandb.profiler.torch_trace_handler()`

## 0.12.2 (September 15, 2021)

#### :bug: Bug Fix

- Fix tensorboard_sync to handle ephemeral Sagemaker tfevents files
- Fix Reports query from the public api (broken pagination and report path)
- Fix `wandb.login()` when relogin is specified (only force login once)

#### :nail_care: Enhancement

- Clean up footer output of summary and history metrics
- Clean up error message from `wandb sweep --update`
- Add warning for `wandb local` users to update their docker
- Add optional argument log_learning_curve to wandb.sklearn.plot_classifier()
- Restore frozen pip package versions when using `wandb launch`
- Add support for jupyter notebooks in launch
- Add `wandb.login()` timeout option

## 0.12.1 (August 26, 2021)

#### :bug: Bug Fix

- Fix tensorflow/keras 2.6 not logging validation examples
- Fix metrics logged through tensorboard not supporting time on x-axis
- Fix `WANDB_IGNORE_GLOBS` environment variable handling
- Fix handling when sys.stdout is configured to a custom logger
- Fix sklearn feature importance plots not matching feature names properly
- Fix an issue where colab urls were not being captured
- Save program commandline if run executable was outside cwd

#### :nail_care: Enhancement

- Add Prodigy integration to upload annotated datasets to W&B Tables
- Add initial Metaflow support
- Add experimental wandb launch support
- Add warnings that public API requests are timing out and allow override
- Improve error handling in local controller sweeps engine

## 0.12.0 (August 10, 2021)

#### :hourglass: No Longer Supported

- Remove Python 3.5 support

#### :bug: Bug Fix

- Fix issue that could cause artifact uploads to fail if artifact files are being modified
- Fix issue where `wandb.restore()` wouldn't work with runs from a sweep

#### :nail_care: Enhancement

- Improve run execution time calculation

## 0.11.2 (August 2, 2021)

#### :bug: Bug Fix

- Restore vendored graphql-core library because of network regression

## 0.11.1 (July 29, 2021)

#### :hourglass: Deprecated

- Python 3.5 will not be supported as of `wandb==0.12.0`

#### :bug: Bug Fix

- Reduce Memory Footprint of Images In Tables
- Added a dependency on graphql-core>=2.3.0
- Removed urllib3 pin to avoid conflicts, if you see urllib3 related errors run `pip install --upgrade urllib3`
- Improved Public API HTTP error messages
- Set run.dir to the generated directory name in disabled mode

#### :nail_care: Enhancement

- Adds support for native Jax array logging
- Tables now support Molecule data type
- Improve Stable-Baselines3 API by auto log model's name and always upload models at the end of training
- Implements the sweep local controller using wandb/sweeps

## 0.11.0 (July 15, 2021)

#### :hourglass: No Longer Supported

- Remove Python 2.7 support

#### :bug: Bug Fix

- Fix issue where `wandb.watch()` broke model saving in pytorch
- Fix issue where uniform sweep parameters were parsed as int_uniform
- Fix issue where file_stream thread was killed on 4xx errors

#### :nail_care: Enhancement

- Improve performance of artifact logging by making it non-blocking
- Add wandb integration for Stable-Baselines3
- Improve keras callback validation logging inference logic
- Expose sweep state via the public API
- Improve performance of sweep run fetches via the API

## 0.10.33 (June 28, 2021)

#### :bug: Bug Fix

- Fix issue where wandb restore 404ed if the run did not have a diff.patch file
- Fix issue where wandb.log raised an Exception after trying to log a pandas dataframe
- Fix issue where runs could be marked finished before files were finished uploading

#### :nail_care: Enhancement

- Disable reloading of run metadata (such as command) in resumed runs
- Allow logging of pandas dataframes by automatically converting them to W&B tables
- Fix up `log_code()` exclude fn to handle .wandb dir
- Improve handling of PyTorch model topology
- Increase config debounce interval to 30s to reduce load on WB/backend
- Improve reliability of CLI in generating sweeps with names, programs, and settings

## 0.10.32 (June 10, 2021)

#### :bug: Bug Fix

- Make `log_artifact()` more resilient to network errors
- Removed Duplicate Artifact Dependencies
- Workaround urlib3 issue on windows
- Fix regression where ipython was hanging
- Allow logging of numpy high precision floating point values
- Reduce liklyhood of collisions for file backed media or artifact objects
- Fix wandb.watch() regression when logging pytorch graphs

#### :nail_care: Enhancement

- Add support for logging joined and partitioned table
- Handle schema validation warnings for sweep configs
- Improve wandb sync to handle errors
- Add ability to label scripts and repositories who use wandb

## 0.10.31 (May 27, 2021)

#### :bug: Bug Fix

- wandb.login() did not properly persist the host parameter
- Fix issue where step information was not synced properly when syncing tensorboard directories
- Fix some unicode issues with python2.7
- Fixed bug in `plot_calibration_curve` for ComplementNB
- Fall back to not using SendFile on some linux systems
- Fix console issues where lines were truncated
- Fix console issues where console logging could block

#### :nail_care: Enhancement

- Add support for preemptible sweeps
- Add command line for sweep control
- Add support to load artifact collection properties

## 0.10.30 (May 7, 2021)

#### :bug: Bug Fix

- Found and fixed the remaining issues causing runs to be marked crashed during outages
- Improved performance for users of `define_metric`, pytorch-lightning, and aggressive config saving
- Fix issue when trying to log a cuda tensor to config or summary
- Remove dependency on torch `backward_hooks` to compute graph
- Fix an issue preventing the ability to resume runs on sagemaker
- Fix issues preventing pdb from working reliably with wandb
- Fix deprecation warning in vendored library (user submission)
- Fix logging behavior where the library was accidently outputting logs to the console
- Fix disabled mode to not create wandb dir and log files
- Renamed types to prep for Tables launch

#### :nail_care: Enhancement

- Allow renaming groups with public api

## 0.10.29 (May 3, 2021)

#### :bug: Bug Fix

- Fix more network handling issues causing runs to be marked crashed (wandb sync to recover)
- Improve logging and exception handling to improve reporting and logging of crashed processes

## 0.10.28 (April 28, 2021)

#### :bug: Bug Fix

- Fix network handling issue causing runs to be marked crashed (wandb sync to recover)
- Use `register_full_backward_hook` to support models with Dict outputs
- Allow periods in table columns
- Fix artifact cache collisions when using forked processes
- Fix issue where custom charts do not display properly with pytorch-lightning

#### :nail_care: Enhancement

- Add experimental incremental artifact support
- Improve warnings when logging is being rate limited

## 0.10.27 (April 19, 2021)

#### :bug: Bug Fix

- Fix tensorboard_sync condition where metrics at end of short run are dropped
- Fix `wandb sync` when tensorboard files are detected
- Fix api key prompt in databricks notebook

#### :nail_care: Enhancement

- Integrate DSViz into Keras WandbCallback
- Add support for conda dependencies (user submit)

## 0.10.26 (April 13, 2021)

#### :bug: Bug Fix

- Fix network handling issue where syncing stopped (use wandb sync to recover)
- Fix auth problem when using sagemaker and hugginface integrations together
- Fix handling of NaN values in tables with non floats
- Lazy load API object to prevent unnecessary file access on module load

#### :nail_care: Enhancement

- Improve error messages when using public api history accessors

## 0.10.25 (April 5, 2021)

#### :bug: Bug Fix

- Fix possible artifact cache race when using parallel artifact reads
- Fix artifact reference when `checksum=False`

#### :nail_care: Enhancement

- Release `run.define_metric()` to simplify custom x-axis and more
- Add column operators `add_column`, `get_column`, `get_index` to `wandb.Table()`

## 0.10.24 (March 30, 2021)

#### :bug: Bug Fix

- Significant fixes to stdout/stderr console logging
- Prevent excessive network when saving files with policy=`live`
- Fix errors when trying to send large updates (most common with `wandb sync`)

#### :nail_care: Enhancement

- Automatically generate `run_table` artifact for logged tables
- Add bracket notation to artifacts
- Improve URL validation when specifying server url to `wandb login`

## 0.10.23 (March 22, 2021)

#### :bug: Bug Fix

- Fix logged artifacts to be accessible after wait()
- Fix spell.run integration
- Performance fix syncing console logs with carriage returns
- Fix confusion matrix with class names and unlabeled data

#### :nail_care: Enhancement

- Add the ability to save artifacts without creating a run
- Add Foreign Table References to wandb.Table
- Allow the same runtime object to be logged to multiple artifacts
- Add experimental `run._define_metric()` support
- Warn and ignore unsupported multiprocess `wandb.log()` calls

## 0.10.22 (March 9, 2021)

#### :bug: Bug Fix

- Fix system metric logging rate in 0.10.x
- Fix Audio external reference issue
- Fix short runs with tensorboard_sync
- Ignore `wandb.init(id=)` when running a sweep
- Sanitize artifact metadata if needed

#### :nail_care: Enhancement

- Allow syncing of tfevents with `wandb sync --sync-tensorboard`

## 0.10.21 (March 2, 2021)

#### :bug: Bug Fix

- Fix artifact.get() regression since 0.10.18
- Allow 0 byte artifacts
- Fix codesaving and program name reporting

#### :nail_care: Enhancement

- Added support for glb files for `wandb.Object3D()`
- Added support for external references for `wandb.Audio()`
- Custom chart support tensorboard `pr_curves` plugin
- Support saving entire code directory in an artifact

## 0.10.20 (February 22, 2021)

#### :bug: Bug Fix

- wandb.login() now respects disabled mode
- handle exception when trying to log TPUs in colab

#### :nail_care: Enhancement

- Add `WANDB_START_METHOD=thread` to support non-multiprocessing
- Add `group` and `job_type` to Run object in the export API
- Improve artifact docstrings

## 0.10.19 (February 14, 2021)

#### :bug: Bug Fix

- Fix artifact manifest files incorrectly named with patch suffix

## 0.10.18 (February 8, 2021)

#### :nail_care: Enhancement

- Add run delete and file delete to the public API
- Align steps between `tensorboard_sync` and wandb.log() history
- Add `WANDB_START_METHOD` to allow POSIX systems to use fork
- Support mixed types in wandb.Table() with `allow_mixed_types`

#### :bug: Bug Fix

- Fix potential leaked file due to log not being closed properly
- Improve `wandb verify` to better handle network issues and report errors
- Made file downloads more deterministic with respect to filesystem caches

## 0.10.17 (February 1, 2021)

#### :bug: Bug Fix

- Fix regression seen with python 3.5
- Silence vendored watchdog warnings on mac

## 0.10.16 (February 1, 2021)

#### :nail_care: Enhancement

- Artifacts now support parallel writers for large distributed workflows.
- Artifacts support distributed tables for dataset visualization.
- Improvements to PR templates
- Added more type annotations
- Vendored watchdog 0.9.0 removing it as a dependency
- New documentation generator
- Public api now has `file.direct_url` to avoid redirects for signed urls.

#### :bug: Bug Fix

- Allow `config-defaults.yaml` to be overwritten when running sweeps
- General bug fixes and improvements to `wandb verify`
- Disabled widgets in Spyder IDE
- Fixed WANDB_SILENT in Spyder IDE
- Reference file:// artifacts respect the `name` attribute.

## 0.10.15 (January 24, 2021)

#### :nail_care: Enhancement

- Add `wandb verify` to troubleshoot local installs

#### :bug: Bug Fix

- Fix tensorboard_sync issue writing to s3
- Prevent git secrets from being stored
- Disable verbose console messages when using moviepy
- Fix artifacts with checkpoints to be more robust when overwriting files
- Fix artifacts recycled id issue

## 0.10.14 (January 15, 2021)

#### :nail_care: Enhancement

- Add wandb.Audio support to Artifacts

#### :bug: Bug Fix

- Fix wandb config regressions introduced in 0.10.13
- Rollback changes supporting media with slashes in keys

## 0.10.13 (January 11, 2021)

#### :nail_care: Enhancement

- Add support for Mac M1 GPU monitoring
- Add support for TPU monitoring
- Add setting to disable sagemaker integration

#### :bug: Bug Fix

- Fix tensorboard_sync with tensorboardX and tf1
- Fix issues logging images with slashes
- Fix custom charts issues
- Improve error messages using `wandb pull`
- Improve error messages with `wandb.Table()`
- Make sure silent mode is silent
- Fix `wandb online` to renable logging
- Multiple artifact fixes

## 0.10.12 (December 3, 2020)

#### :nail_care: Enhancement

- Add Artifact.used_by and Artifact.logged_by
- Validate type consistency when logging Artifacts
- Enhance JoinedTable to not require downloaded assets
- Add ability to recursively download dependent artifacts
- Enable gradient logging with keras and tf2+
- Validate pytorch models are passed to wandb.watch()
- Improved docstrings for public methods / objects
- Warn when image sequences are logged with different sizes

#### :bug: Bug Fix

- Fix incorrectly generated filenames in summary
- Fix anonymous mode to include the api key in URLs
- Fix pickle issue with disabled mode
- Fix artifact from_id query
- Fix handling of Tables with different image paths

## 0.10.11 (November 18, 2020)

#### :nail_care: Enhancement

- Disable wandb logging with `wandb disabled` or `wandb.init(mode="disabled")`
- Support cloning an artifact when logging wandb.Image()

#### :bug: Bug Fix

- Multiple media artifact improvements and internal refactor
- Improve handling of artifact errors
- Fix issue where notebook name was ignored
- Extend silent mode for jupyter logging
- Fix issue where vendored libraries interfered with python path
- Fix various exceptions (divide by zero, int conversion, TypeError)

## 0.10.10 (November 9, 2020)

#### :nail_care: Enhancement

- Added confusion matrix plot
- Better jupyter messages with wandb.init()/reinit/finish

#### :bug: Bug Fix

- Fix for fastai 2.1.5 (removed log_args)
- Fixed media logging when directories are changed

## 0.10.9 (November 4, 2020)

#### :nail_care: Enhancement

- Added artifact media logging (alpha)
- Add scriptable alerts
- Add url attribute for sweep public api
- Update docstrings for wandb sdk functions

#### :bug: Bug Fix

- Fix cases where offline mode was making network connections
- Fix issues with python sweeps and run stopping
- Fix logging issue where we could accidently display an api key
- Fix wandb login issues with malformed hosts
- Allow wandb.restore() to be called without wandb.init()
- Fix resuming (reusing run_id) with empty summary
- Fix artitifact download issue
- Add missing wandb.unwatch() function
- Avoid creating spurious wandb directories
- Fix collections import issue when using an old version of six

## 0.10.8 (October 22, 2020)

#### :nail_care: Enhancement

- Allow callables to be serialized

#### :bug: Bug Fix

- Fix compatibility issue with python 3.9
- Fix `wandb sync` failure introduced in 0.10.6
- Improve python agent handling of failing runs
- Fix rare condition where resuming runs does not work
- Improve symlink handling when called in thread context
- Fix issues when changing directories before calling wandb.init()

## 0.10.7 (October 15, 2020)

#### :bug: Bug Fix

- Fix issue when checking for updated releases on pypi

## 0.10.6 (October 15, 2020)

#### :bug: Bug Fix

- Make sure code saving is enabled in jupyter environments after login
- Sweep agents have extended timeout for large sweep configs
- Support WANDB_SILENT environment variable
- Warn about missing python package when logging images
- Fix wandb.restore() to apply diff patch
- Improve artifact error messages
- Fix loading of config-defaults.yaml and specified list of yaml config files

## 0.10.5 (October 7, 2020)

#### :nail_care: Enhancement

- Add new custom plots: `wandb.plot.*`
- Add new python based sweep agent: `wandb.agent()`

#### :bug: Bug Fix

- Console log fixes (tqdm on windows, fix close exceptions)
- Add more attributes to the Run object (group, job_type, urls)
- Fix sagemaker login issues
- Fix issue where plots were not uploaded until the end of run

## 0.10.4 (September 29, 2020)

#### :bug: Bug Fix

- Fix an issue where wandb.init(allow_val_change=) throws exception

## 0.10.3 (September 29, 2020)

#### :nail_care: Enhancement

- Added warning when trying to sync pre 0.10.0 run dirs
- Improved jupyter support for wandb run syncing information

#### :bug: Bug Fix

- Fix artifact download issues
- Fix multiple issues with tensorboard_sync
- Fix multiple issues with juypter/python sweeps
- Fix issue where login was timing out
- Fix issue where config was overwritten when resuming runs
- Ported sacred observer to 0.10.x release
- Fix predicted bounding boxes overwritten by ground truth boxes
- Add missing save_code parameter to wandb.init()

## 0.10.2 (September 20, 2020)

#### :nail_care: Enhancement

- Added upload_file to API
- wandb.finish() can be called without matching wandb.init()

#### :bug: Bug Fix

- Fix issue where files were being logged to wrong parallel runs
- Fix missing properties/methods -- as_dict(), sweep_id
- Fix wandb.summary.update() not updating all keys
- Code saving was not properly enabled based on UI settings
- Tensorboard now logging images before end of program
- Fix resume issues dealing with config and summary metrics

## 0.10.1 (September 16, 2020)

#### :nail_care: Enhancement

- Added sync_tensorboard ability to handle S3 and GCS files
- Added ability to specify host with login
- Improved artifact API to allow modifying attributes

#### :bug: Bug Fix

- Fix codesaving to respect the server settings
- Fix issue running wandb.init() on restricted networks
- Fix issue where we were ignoring settings changes
- Fix artifact download issues

## 0.10.0 (September 11, 2020)

#### :nail_care: Enhancement

- Added history sparklines at end of run
- Artifact improvements and API for linking
- Improved offline support and syncing
- Basic noop mode support to simplify testing
- Improved windows/pycharm support
- Run object has more modifiable properties
- Public API supports attaching artifacts to historic runs

#### :bug: Bug Fix

- Many bugs fixed due to simplifying logic

## 0.9.7 (September 8, 2020)

#### :nail_care: Enhancement

- New sacred observer available at wandb.sacred.WandbObserver
- Improved artifact reference tracking for HTTP urls

#### :bug: Bug Fix

- Print meaningful error message when runs are queried with `summary` instead of `summary_metrics`

## 0.9.6 (August 28, 2020)

#### :nail_care: Enhancement

- Sub paths of artifacts now expose an optional root directory argument to download()
- Artifact.new_file accepts an optional mode argument
- Removed legacy fastai docs as we're now packaged with fastai v2!

#### :bug: Bug Fix

- Fix yaml parsing error handling logic
- Bad spelling in torch docstring, thanks @mkkb473

## 0.9.5 (August 17, 2020)

#### :nail_care: Enhancement

- Remove unused y_probas in sklearn plots, thanks @dreamflasher
- New deletion apis for artifacts

#### :bug: Bug Fix

- Fix `wandb restore` when not logged in
- Fix artifact download paths on Windows
- Retry 408 errors on upload
- Fix mask numeric types, thanks @numpee
- Fix artifact reference naming mixup

## 0.9.4 (July 24, 2020)

#### :nail_care: Enhancement

- Default pytorch histogram logging frequency from 100 -> 1000 steps

#### :bug: Bug Fix

- Fix multiple prompts for login when using the command line
- Fix "no method rename_file" error
- Fixed edgecase histogram calculation in PyTorch
- Fix error in jupyter when saving session history
- Correctly return artifact metadata in public api
- Fix matplotlib / plotly rendering error

## 0.9.3 (July 10, 2020)

#### :nail_care: Enhancement

- New artifact cli commands!

```shell
wandb artifact put path_file_or_ref
wandb artifact get artifact:version
wandb artifact ls project_name
```

- New artifact api commands!

```python
wandb.log_artifact()
wandb.use_artifact()
wandb.Api().artifact_versions()
wandb.Api().run.used_artifacts()
wandb.Api().run.logged_artifacts()
wandb.Api().Artifact().file()
```

- Improved syncing of large wandb-history.jsonl files for wandb sync
- New Artifact.verify method to ensure the integrity of local artifacts
- Better testing harness for api commands
- Run directory now store local time instead of utc time in the name, thanks @aiyolo!
- Improvements to our doc strings across the board.
- wandb.Table now supports a `dataframe` argument for logging dataframes as tables!

#### :bug: Bug Fix

- Artifacts work in python2
- Artifacts default download locations work in Windows
- GCS references now properly cache / download, thanks @yoks!
- Fix encoding of numpy arrays to JSON
- Fix string comparison error message

## 0.9.2 (June 29, 2020)

#### :nail_care: Enhancement

- Major overhaul of artifact caching
- Configurable cache directory for artifacts
- Configurable download directory for artifacts
- New Artifact.verify method to ensure the integrity of local artifacts
- use_artifact no longer requires `type`
- Deleted artifacts can now be be recommitted
- Lidar scenes now support vectors

#### :bug: Bug Fix

- Fix issue with artifact downloads returning errors.
- Segmentation masks now handle non-unint8 data
- Fixed path parsing logic in `api.runs()`

## 0.9.1 (June 9, 2020)

#### :bug: Bug Fix

- Fix issue where files were always logged to latest run in a project.
- Fix issue where url was not display url on first call to wandb.init

## 0.9.0 (June 5, 2020)

#### :bug: Bug Fix

- Handle multiple inits in Jupyter
- Handle ValueError's when capturing signals, thanks @jsbroks
- wandb agent handles rate limiting properly

#### :nail_care: Enhancement

- wandb.Artifact is now generally available!
- feature_importances now supports CatBoost, thanks @neomatrix369

## 0.8.36 (May 11, 2020)

#### :bug: Bug Fix

- Catch all exceptions when saving Jupyter sessions
- validation_data automatically set in TF >= 2.2
- _implements_\* hooks now implemented in keras callback for TF >= 2.2

#### :nail_care: Enhancement

- Raw source code saving now disabled by default
- We now support global settings on boot to enable code saving on the server
- New `code_save=True` argument to wandb.init to enable code saving manually

## 0.8.35 (May 1, 2020)

#### :bug: Bug Fix

- Ensure cells don't hang on completion
- Fixed jupyter integration in PyCharm shells
- Made session history saving handle None metadata in outputs

## 0.8.34 (Apr 28, 2020)

#### :nail_care: Enhancement

- Save session history in jupyter notebooks
- Kaggle internet enable notification
- Extend wandb.plots.feature_importances to work with more model types, thanks @neomatrix369!

#### :bug: Bug Fix

- Code saving for jupyter notebooks restored
- Fixed thread errors in jupyter
- Ensure final history rows aren't dropped in jupyter

## 0.8.33 (Apr 24, 2020)

#### :nail_care: Enhancement

- Add default class labels for semantic segmentation
- Enhance bounding box API to be similar to semantic segmentation API

#### :bug: Bug Fix

- Increase media table rows to improve ROC/PR curve logging
- Fix issue where pre binned histograms were not being handled properly
- Handle nan values in pytorch histograms
- Fix handling of binary image masks

## 0.8.32 (Apr 14, 2020)

#### :nail_care: Enhancement

- Improve semantic segmentation image mask logging

## 0.8.31 (Mar 19, 2020)

#### :nail_care: Enhancement

- Close all open files to avoice ResourceWarnings, thanks @CrafterKolyan!

#### :bug: Bug Fix

- Parse "tensor" protobufs, fixing issues with tensorboard syncing in 2.1

## 0.8.30 (Mar 19, 2020)

#### :nail_care: Enhancement

- Add ROC, precision_recall, HeatMap, explainText, POS, and NER to wandb.plots
- Add wandb.Molecule() logging
- Capture kaggle runs for metrics
- Add ability to watch from run object

#### :bug: Bug Fix

- Avoid accidently picking up global debugging logs

## 0.8.29 (Mar 5, 2020)

#### :nail_care: Enhancement

- Improve bounding box annotations
- Log active GPU system metrics
- Only writing wandb/settings file if wandb init is called
- Improvements to wandb local command

#### :bug: Bug Fix

- Fix GPU logging on some devices without power metrics
- Fix sweep config command handling
- Fix tensorflow string logging

## 0.8.28 (Feb 21, 2020)

#### :nail_care: Enhancement

- Added code saving of main python module
- Added ability to specify metadata for bounding boxes and segmentation masks

#### :bug: Bug Fix

- Fix situations where uncommitted data from wandb.log() is not persisted

## 0.8.27 (Feb 11, 2020)

#### :bug: Bug Fix

- Fix dependency conflict with new versions of six package

## 0.8.26 (Feb 10, 2020)

#### :nail_care: Enhancement

- Add best metric and epoch to run summary with Keras callback
- Added wandb.run.config_static for environments required pickled config

#### :bug: Bug Fix

- Fixed regression causing failures with wandb.watch() and DataParallel
- Improved compatibility with python 3.8
- Fix model logging under windows

## 0.8.25 (Feb 4, 2020)

#### :bug: Bug Fix

- Fix exception when using wandb.watch() in a notebook
- Improve support for sparse tensor gradient logging on GPUs

## 0.8.24 (Feb 3, 2020)

#### :bug: Bug Fix

- Relax version dependency for PyYAML for users with old environments

## 0.8.23 (Feb 3, 2020)

#### :nail_care: Enhancement

- Added scikit-learn support
- Added ability to specify/exclude specific keys when building wandb.config

#### :bug: Bug Fix

- Fix wandb.watch() on sparse tensors
- Fix incompatibilty with ray 0.8.1
- Fix missing pyyaml requirement
- Fix "W&B process failed to launch" problems
- Improved ability to log large model graphs and plots

## 0.8.22 (Jan 24, 2020)

#### :nail_care: Enhancement

- Added ability to configure agent commandline from sweep config

#### :bug: Bug Fix

- Fix fast.ai prediction logging
- Fix logging of eager tensorflow tensors
- Fix jupyter issues with logging notebook name and wandb.watch()

## 0.8.21 (Jan 15, 2020)

#### :nail_care: Enhancement

- Ignore wandb.init() specified project and entity when running a sweep

#### :bug: Bug Fix

- Fix agent "flapping" detection
- Fix local controller not starting when sweep is pending

## 0.8.20 (Jan 10, 2020)

#### :nail_care: Enhancement

- Added support for LightGBM
- Added local board support (Experimental)
- Added ability to modify sweep configuration
- Added GPU power logging to system metrics

#### :bug: Bug Fix

- Prevent sweep agent from failing continuously when misconfigured

## 0.8.19 (Dec 18, 2019)

#### :nail_care: Enhancement

- Added beta support for ray/tune hyperopt search strategy
- Added ability to specify max runs per agent
- Improve experience starting a sweep without a project already created

#### :bug: Bug Fix

- Fix repeated wandb.Api().Run(id).scan_history() calls get updated data
- Fix early_terminate/hyperband in notebook/python environments

## 0.8.18 (Dec 4, 2019)

#### :nail_care: Enhancement

- Added min_step and max_step to run.scan_history for grabbing sub-sections of metrics
- wandb.init(reinit=True) now automatically calls wandb.join() to better support multiple runs per process

#### :bug: Bug Fix

- wandb.init(sync_tensorboard=True) works again for TensorFlow 2.0

## 0.8.17 (Dec 2, 2019)

#### :nail_care: Enhancement

- Handle tags being passed in as a string

#### :bug: Bug Fix

- Pin graphql-core < 3.0.0 to fix install errors
- TQDM progress bars update logs properly
- Oversized summary or history logs are now dropped which prevents retry hanging

## 0.8.16 (Nov 21, 2019)

#### :bug: Bug Fix

- Fix regression syncing some versions of Tensorboard since 0.8.13
- Fix network error in Jupyter

## 0.8.15 (Nov 5, 2019)

#### :bug: Bug Fix

- Fix calling wandb.init with sync_tensorboard multiple times in Jupyter
- Fix RuntimeError race when using threads and calling wandb.log
- Don't initialize Sentry when error reporting is disabled

#### :nail_care: Enhancement

- Added best_run() to wandb.sweep() public Api objects
- Remove internal tracking keys from wandb.config objects in the public Api

## 0.8.14 (Nov 1, 2019)

#### :bug: Bug Fix

- Improve large object warning when values reach maximum size
- Warn when wandb.save isn't passed a string
- Run stopping from the UI works since regressing in 0.8.12
- Restoring a file that already exists locally works
- Fixed TensorBoard incorrectly placing some keys in the wrong step since 0.8.10
- wandb.Video only accepts uint8 instead of incorrectly converting to floats
- SageMaker environment detection is now more robust
- Resuming correctly populates config
- wandb.restore respects root when run.dir is set #658
- Calling wandb.watch multiple times properly namespaces histograms and graphs

#### :nail_care: Enhancement

- Sweeps now work in Windows!
- Added sweep attribute to Run in the public api
- Added sweep link to Jupyter and terminal output
- TensorBoard logging now stores proper timestamps when importing historic results
- TensorBoard logging now supports configuring rate_limits and filtering event types
- Use simple output mirroring stdout doesn't have a file descriptor
- Write wandb meta files to the system temp directory if the local directory isn't writable
- Added beta api.reports to the public API
- Added wandb.unwatch to remove hooks from pytorch models
- Store the framework used in config.\_wandb

## 0.8.13 (Oct 15, 2019)

#### :bug: Bug Fix

- Create nested directory when videos are logged from tensorboard namespaces
- Fix race when using wandb.log `async=True`
- run.summary acts like a proper dictionary
- run.summary sub dictionaries properly render
- handle None when passing class_colors for segmentation masks
- handle tensorflow2 not having a SessionHook
- properly escape args in windows
- fix hanging login when in anonymode
- tf2 keras patch now handles missing callbacks args

#### :nail_care: Enhancement

- Updates documentation autogenerated from docstrings in /docs
- wandb.init(config=config_dict) does not update sweep specified parameters
- wandb.config object now has a setdefaults method enabling improved sweep support
- Improved terminal and jupyter message incorporating :rocket: emojii!
- Allow wandb.watch to be called multiple times on different models
- Improved support for watching multiple tfevent files
- Windows no longer requires `wandb run` simply run `python script_name.py`
- `wandb agent` now works on windows.
- Nice error message when wandb.log is called without a dict
- Keras callback has a new `log_batch_frequency` for logging metrics every N batches

## 0.8.12 (Sep 20, 2019)

#### :bug: Bug Fix

- Fix compatibility issue with python 2.7 and old pip dependencies

#### :nail_care: Enhancement

- Improved onboarding flow when creating new accounts and entering api_key

## 0.8.11 (Sep 19, 2019)

#### :bug: Bug Fix

- Fix public api returning incorrect data when config value is 0 or False
- Resumed runs no longer overwrite run names with run id

#### :nail_care: Enhancement

- Added recording of spell.run id in config

## 0.8.10 (Sep 13, 2019)

#### :bug: Bug Fix

- wandb magic handles the case of tf.keras and keras being loaded
- tensorboard logging won't drop steps if multiple loggers have different global_steps
- keras gradient logging works in the latest tf.keras
- keras validation_data is properly set in tensorflow 2
- wandb pull command creates directories if they don't exist, thanks @chmod644
- file upload batching now asserts a minimum size
- sweeps works in python2 again
- scan_history now iterates the full set of points
- jupyter will run local mode if credentials can't be obtained

#### :nail_care: Enhancement

- Sweeps can now be run from within jupyter / directly from python! https://docs.wandb.com/sweeps/python
- New openai gym integration will automatically log videos, enabled with the monitor_gym keyword argument to wandb.init
- Ray Tune logging callback in wandb.ray.WandbLogger
- New global config file in ~/.config/wandb for global settings
- Added tests for fastai, thanks @borisdayma
- Public api performance enhancements
- Deprecated username in favor of entity in the public api for consistency
- Anonymous login support enabled by default
- New wandb.login method to be used in jupyter enabling anonymous logins
- Better dependency error messages for data frames
- Initial integration with spell.run
- All images are now rendered as PNG to avoid JPEG artifacts
- Public api now has a projects field

## 0.8.9 (Aug 19, 2019)

#### :bug: Bug Fix

- run.summary updates work in jupyter before log is called
- don't require numpy to be installed
- Setting nested keys in summary works
- notebooks in nested directories are properly saved
- Don't retry 404's / better error messaging from the server
- Strip leading slashes when loading paths in the public api

#### :nail_care: Enhancement

- Small files are batch uploaded as gzipped tarballs
- TensorBoardX gifs are logged to wandb

## 0.8.8 (Aug 13, 2019)

#### :bug: Bug Fix

- wandb.init properly handles network failures on startup
- Keras callback only logs examples if data_type or input_type is set
- Fix edge case PyTorch model logging bug
- Handle patching tensorboard multiple times in jupyter
- Sweep picks up config.yaml from the run directory
- Dataframes handle integer labels
- Handle invalid JSON when querying jupyter servers

#### :nail_care: Enhancement

- fastai uses a fixed seed for example logging
- increased the max number of images for fastai callback
- new wandb.Video tag for logging video
- sync=False argument to wandb.log moves logging to a thread
- New local sweep controller for custom search logic
- Anonymous login support for easier onboarding
- Calling wandb.init multiple times in jupyter doesn't error out

## 0.8.7 (Aug 7, 2019)

#### :bug: Bug Fix

- keras callback no longer guesses input_type for 2D data
- wandb.Image handles images with 1px height

#### :nail_care: Enhancement

- wandb Public API now has `run.scan_history` to return all history rows
- wandb.config prints helpful errors if used before calling init
- wandb.summary prints helpful errors if used before calling init
- filestream api points to new url on the backend

## 0.8.6 (July 31, 2019)

#### :bug: Bug Fix

- fastai callback uses the default monitor instead of assuming val_loss
- notebook introspections handles error cases and doesn't print stacktrace on failure
- Don't print description warning when setting name
- Fixed dataframe logging error with the keras callback
- Fixed line offsets in logs when resuming runs
- wandb.config casts non-builtins before writing to yaml
- vendored backports.tempfile to address missing package on install

#### :nail_care: Enhancement

- Added `api.sweep` to the python export api for querying sweeps
- Added `WANDB_NOTEBOOK_NAME` for specifying the notebook name in cases we can't infer it
- Added `WANDB_HOST` to override hostnames
- Store if a run was run within jupyter
- wandb now supports stopping runs from the web ui
- Handle floats passed as step to `wandb.log`
- wandb.config has full unicode support
- sync the main file to wandb if code saving is enabled and it's untracked by git
- XGBoost callback: wandb.xgboost.wandb_callback()

## 0.8.5 (July 12, 2019)

#### :bug: Bug Fix

- Fixed plotly charts with large numpy arrays not rendering
- `wandb docker` works when nvidia is present
- Better error when non string keys are sent to log
- Relaxed pyyaml dependency to fix AMI installs
- Magic works in jupyter notebooks.

#### :nail_care: Enhancement

- New preview release of auto-dataframes for Keras
- Added input_type and output_type to the Keras callback for simpler config
- public api supports retrieving specific keys and custom xaxis

## 0.8.4 (July 8, 2019)

#### :bug: Bug Fix

- WANDB_IGNORE_GLOBS is respected on the final scan of files
- Unified run.id, run.name, and run.notes across all apis
- Handle funky terminal sizes when setting up our pseudo tty
- Fixed Jupyter notebook introspection logic
- run.summary.update() persists changes to the server
- tensorboard syncing is robust to invalid histograms and truncated files

#### :nail_care: Enhancement

- preview release of magic, calling wandb.init(magic=True) should automatically track config and metrics when possible
- cli now supports local installs of the backend
- fastai callback supports logging example images

## 0.8.3 (June 26, 2019)

#### :bug: Bug Fix

- image logging works in Windows
- wandb sync handles tfevents with a single timestep
- fix incorrect command in overview page for running runs
- handle histograms with > 512 bins when streaming tensorboard
- better error message when calling wandb sync on a file instead of a directory

#### :nail_care: Enhancement

- new helper function for handling hyperparameters in sweeps `wandb.config.user_items()`
- better mocking for improved testing

## 0.8.2 (June 20, 2019)

#### :bug: Bug Fix

- entity is persisted on wandb.run when queried from the server
- tmp files always use the temporary directory to avoid syncing
- raise error if file shrinks while uploading
- images log properly in windows
- upgraded pyyaml requirement to address CVE
- no longer store a history of rows to prevent memory leak

#### :nail_care: Enhancement

- summary now supports new dataframe format
- WANDB_SILENT environment variable writes all wandb messages to debug.log
- Improved error messages for windows and tensorboard logging
- output.log is uploaded at the end of each run
- metadata, requirements, and patches are uploaded at the beginning of a run
- when not running from a git repository, store the main python file
- added WANDB_DISABLE_CODE to prevent diffing and code saving
- when running in jupyter store the name of the notebook
- auto-login support for colab
- store url to colab notebook
- store the version of this library in config
- store sys.executable in metadata
- fastai callback no longer requires path
- wandb.init now accepts a notes argument
- The cli replaced the message argument with notes and name

## 0.8.1 (May 23, 2019)

#### :bug: Bug Fix

- wandb sync handles tensorboard embeddings
- wandb sync correctly handles images in tensorboard
- tf.keras correctly handles single input functional models
- wandb.Api().runs returns an iterator that's reusable
- WANDB_DIR within a hidden directory doesn't prevent syncing
- run.files() iterates over all files
- pytorch recursion too deep error

#### :nail_care: Enhancement

- wandb sync accepts an --ignore argument with globs to skip files
- run.summary now has an items() method for iterating over all keys

## 0.8.0 (May 17, 2019)

#### :bug: Bug Fix

- Better error messages on access denied
- Better error messages when optional packages aren't installed
- Urls printed to the terminal are url-escaped
- Namespaced tensorboard events work with histograms
- Public API now retries on failures and re-uses connection pool
- Catch git errors when remotes aren't pushed to origin
- Moved keras graph collection to on_train_begin to handle unbuilt models
- Handle more cases of not being able to save weights
- Updates to summary after resuming are persisted
- PyTorch histc logging fixed in 0.4.1
- Fixed `wandb sync` tensorboard import

#### :nail_care: Enhancement

- wandb.init(tensorboard=True) works with Tensorflow 2 and Eager Execution
- wandb.init(tensorboard=True) now works with tb-nightly and PyTorch
- Automatically log examples with tf.keras by adding missing validation_data
- Socket only binds to localhost for improved security and prevents firewall warnings in OSX
- Added user object to public api for getting the source user
- Added run.display_name to the public api
- Show display name in console output
- Added --tags, --job_group, and --job_type to `wandb run`
- Added environment variable for minimum time to run before considering crashed
- Added flake8 tests to CI, thanks @cclauss!

## 0.7.3 (April 15, 2019)

#### :bug: Bug Fix

- wandb-docker-run accepts image digests
- keras callback works in tensorflow2-alpha0
- keras model graph now puts input layer first

#### :nail_care: Enhancement

- PyTorch log frequency added for gradients and weights
- PyTorch logging performance enhancements
- wandb.init now accepts a name parameter for naming runs
- wandb.run.name reflects custom display names
- Improvements to nested summary values
- Deprecated wandb.Table.add_row in favor of wandb.Table.add_data
- Initial support for a fast.ai callback thanks to @borisdayma!

## 0.7.2 (March 19, 2019)

#### :bug: Bug Fix

- run.get_url resolves the default entity if one wasn't specified
- wandb restore accepts run paths with only slashes
- Fixed PyYaml deprecation warnings
- Added entrypoint shell script to manifest
- Strip newlines from cuda version

## 0.7.1 (March 14, 2019)

#### :bug: Bug Fix

- handle case insensitive docker credentials
- fix app_url for private cloud login flow
- don't retry 404's when starting sweep agents

## 0.7.0 (February 28, 2019)

#### :bug: Bug Fix

- ensure DNS lookup failures can't prevent startup
- centralized debug logging
- wandb agent waits longer to send a SIGKILL after sending SIGINT

#### :nail_care: Enhancement

- support for logging docker images with the WANDB_DOCKER env var
- WANDB_DOCKER automatically set when run in kubernetes
- new wandb-docker-run command to automatically set env vars and mount code
- wandb.restore supports launching docker for runs that ran with it
- python packages are now recorded and saved in a requirements.txt file
- cpu_count, gpu_count, gpu, os, and python version stored in wandb-metadata.json
- the export api now supports docker-like paths, i.e. username/project:run_id
- better first time user messages and login info

## 0.6.35 (January 29, 2019)

#### :bug: Bug Fix

- Improve error reporting for sweeps

## 0.6.34 (January 23, 2019)

#### :bug: Bug Fix

- fixed Jupyter logging, don't change logger level
- fixed resuming in Jupyter

#### :nail_care: Enhancement

- wandb.init now degrades gracefully if a user hasn't logged in to wandb
- added a **force** flag to wandb.init to require a machine to be logged in
- Tensorboard and TensorboardX logging is now automatically instrumented when enabled
- added a **tensorboard** to wandb.init which patches tensorboard for logging
- wandb.save handles now accepts a base path to files in sub directories
- wandb.tensorflow and wandb.tensorboard can now be accessed without directly importing
- `wandb sync` will now traverse a wandb run directory and sync all runs

## 0.6.33 (January 22, 2019)

#### :bug: Bug Fix

- Fixed race where wandb process could hang at the end of a run

## 0.6.32 (December 22, 2018)

#### :bug: Bug Fix

- Fix resuming in Jupyter on kernel restart
- wandb.save ensures files are pushed regardless of growth

#### :nail_care: Enhancement

- Added replace=True keyword to init for auto-resuming
- New run.resumed property that can be used to detect if we're resuming
- New run.step property to use for setting an initial epoch on resuming
- Made Keras callback save the best model as it improves

## 0.6.31 (December 20, 2018)

#### :bug: Bug Fix

- Really don't require numpy
- Better error message if wandb.log is called before wandb.init
- Prevent calling wandb.watch multiple times
- Handle datetime attributes in logs / plotly

#### :nail_care: Enhancement

- Add environment to sweeps
- Enable tagging in the public API and in wandb.init
- New media type wandb.Html for logging arbitrary html
- Add Public api.create_run method for custom integrations
- Added glob support to wandb.save, files save as they're written to
- Added wandb.restore for pulling files on resume

## 0.6.30 (December 6, 2018)

#### :bug: Bug Fix

- Added a timeout for generating diffs on large repos
- Fixed edge case where file syncing could hang
- Ensure all file changes are captured before exit
- Handle cases of sys.exit where code isn't passed
- Don't require numpy

#### :nail_care: Enhancement

- New `wandb sync` command that pushes a local directory to the cloud
- Support for syncing tfevents file during training
- Detect when running as TFJob and auto group
- New Kubeflow module with initial helpers for pipelines

## 0.6.29 (November 26, 2018)

#### :bug: Bug Fix

- Fixed history / summary bug

## 0.6.28 (November 24, 2018)

#### :nail_care: Enhancement

- Initial support for AWS SageMaker
- `hook_torch` renamed to `watch` with a deprecation warning
- Projects are automatically created if they don't exist
- Additional GPU memory_allocated metric added
- Keras Graph stores edges

#### :bug: Bug Fix

- PyTorch graph parsing is more robust
- Fixed PyTorch 0.3 support
- File download API supports WANDB_API_KEY authentication

## 0.6.27 (November 13, 2018)

#### :nail_care: Enhancement

- Sweeps work with new backend (early release).
- Summary tracks all history metrics unless they're overridden by directly writing
  to summary.
- Files support in data API.

#### :bug: Bug Fix

- Show ongoing media file uploads in final upload progress.

## 0.6.26 (November 9, 2018)

#### :nail_care: Enhancement

- wandb.Audio supports duration

#### :bug: Bug Fix

- Pass username header in filestream API

## 0.6.25 (November 8, 2018)

#### :nail_care: Enhancement

- New wandb.Audio data type.
- New step keyword argument when logging metrics
- Ability to specify run group and job type when calling wandb.init() or via
  environment variables. This enables automatic grouping of distributed training runs
  in the UI
- Ability to override username when using a service account API key

#### :bug: Bug Fix

- Handle non-tty environments in Python2
- Handle non-existing git binary
- Fix issue where sometimes the same image was logged twice during a Keras step

## 0.6.23 (October 19, 2018)

#### :nail_care: Enhancement

- PyTorch
  - Added a new `wandb.hook_torch` method which records the graph and logs gradients & parameters of pytorch models
  - `wandb.Image` detects pytorch tensors and uses **torchvision.utils.make_grid** to render the image.

#### :bug: Bug Fix

- `wandb restore` handles the case of not being run from within a git repo.

## 0.6.22 (October 18, 2018)

#### :bug: Bug Fix

- We now open stdout and stderr in raw mode in Python 2 ensuring tools like bpdb work.

## 0.6.21 (October 12, 2018)

#### :nail_care: Enhancement

- Catastrophic errors are now reported to Sentry unless WANDB_ERROR_REPORTING is set to false
- Improved error handling and messaging on startup

## 0.6.20 (October 5, 2018)

#### :bug: Bug Fix

- The first image when calling wandb.log was not being written, now it is
- `wandb.log` and `run.summary` now remove whitespace from keys

## 0.6.19 (October 5, 2018)

#### :bug: Bug Fix

- Vendored prompt_toolkit < 1.0.15 because the latest ipython is pinned > 2.0
- Lazy load wandb.h5 only if `summary` is accessed to improve Data API performance

#### :nail_care: Enhancement

- Jupyter
  - Deprecated `wandb.monitor` in favor of automatically starting system metrics after the first wandb.log call
  - Added new **%%wandb** jupyter magic method to display live results
  - Removed jupyter description iframe
- The Data API now supports `per_page` and `order` options to the `api.runs` method
- Initial support for wandb.Table logging
- Initial support for matplotlib logging<|MERGE_RESOLUTION|>--- conflicted
+++ resolved
@@ -15,16 +15,12 @@
 
 - Display warning when Kubernetes pod fails to schedule by @TimH98 in https://github.com/wandb/wandb/pull/7576
 - Added `ArtifactCollection.save()` to allow persisting changes by @amusipatla-wandb in https://github.com/wandb/wandb/pull/7555
-<<<<<<< HEAD
-- Added the ability to overwite history of previous runs at an arbitrary step and continue logging from that step https://github.com/wandb/wandb/pull/7711
+- Added the ability to overwrite history of previous runs at an arbitrary step and continue logging from that step https://github.com/wandb/wandb/pull/7711
+- Added `Artifact.unlink()` to allow programmatic unlinking of artifacts by @tonyyli-wandb in https://github.com/wandb/wandb/pull/7735
 - Added basic TensorBoard support when running with `wandb.require("core")` by @timoffex in https://github.com/wandb/wandb/pull/7725
   - The TensorBoard tab in W&B will work.
   - Charts show up in W&B, possibly better than when running without core.
   - Not all types of data are supported yet. Unsupported data is not shown in charts.
-=======
-- Added the ability to overwrite history of previous runs at an arbitrary step and continue logging from that step https://github.com/wandb/wandb/pull/7711
-- Added `Artifact.unlink()` to allow programmatic unlinking of artifacts by @tonyyli-wandb in https://github.com/wandb/wandb/pull/7735
->>>>>>> 332cc9f7
 
 ### Fixed
 
