# Changelog

All notable changes to this project will be documented in this file.

This project adheres to [Semantic Versioning](https://semver.org/spec/v2.0.0.html).

Starting with the 0.16.4 release on March 5, 2024, the format is based on
[Keep a Changelog](https://keepachangelog.com/en/1.1.0/).

Please add to the relevant subsections under Unreleased below on every PR where this is applicable.

## Unreleased

### Added

<<<<<<< HEAD
- Add support for `Artifact.tags` and assigning tags via `Run.log_artifact()` (@tonyyli-wandb in https://github.com/wandb/wandb/pull/8085)
=======
- Capture SM (Streaming Multiprocessor), memory, and graphics clock speed (MHz), (un)corrected error counts, fan speed (%), and encoder utilization for Nvidia GPU devices when using core (@dmitryduev in https://github.com/wandb/wandb/pull/8144)
>>>>>>> 4fa80869

## [0.17.7] - 2024-08-15

### Fixed

- Ensure Nvidia GPU metrics are captured if `libnvidia-ml.so` is unavailable when using core (@dmitryduev in https://github.com/wandb/wandb/pull/8138)
- Allow `define_metric("x", step_metric="x")` when using core (@timoffex in https://github.com/wandb/wandb/pull/8107)
- Correctly upload empty files when using core (@timoffex in https://github.com/wandb/wandb/pull/8109)
- Fix occasional "send on closed channel" panic when finishing a run using core (@timoffex in https://github.com/wandb/wandb/pull/8140)

## [0.17.6] - 2024-08-08

### Added

- Specify job input schemas when calling manage_config_file or manage_wandb_config to create a nicer UI when launching the job (@TimH98 in https://github.com/wandb/wandb/pull/7907, https://github.com/wandb/wandb/pull/7924, https://github.com/wandb/wandb/pull/7971)
- Use the filesystem rather than protobuf messages to transport manifests with more than 100k entries to the core process (@moredatarequired in https://github.com/wandb/wandb/pull/7992)
- Adds the `box3d` constructor for `Box3D` (@timoffex in https://github.com/wandb/wandb/pull/8086)

### Changed

- `run.define_metric()` raises an error when given extraneous arguments (@timoffex in https://github.com/wandb/wandb/pull/8040)
- In disabled mode, use the `wandb.sdk.wandb_run.Run` class instead of `wandb.sdk.wandb_run.RunDisabled`, which has been removed (@dmitryduev in https://github.com/wandb/wandb/pull/8037)
- When `WANDB_MODE = offline` calling `artifact.download()` now throws an error instead of stalling (@trane293 in https://github.com/wandb/wandb/pull/8009)

### Fixed

- Correctly handle directory stubs when logging external artifact in azure storage account with Hierarchical Namespace enabled (@marijncv in https://github.com/wandb/wandb/pull/7876)
- Docstring in `api.runs()` regarding default sort order, missed in https://github.com/wandb/wandb/pull/7675 (@fellhorn in https://github.com/wandb/wandb/pull/8063)

## [0.17.5] - 2024-07-19

### Added

- When using wandb-core, support multipart uploads to S3 (@moredatarequired in https://github.com/wandb/wandb/pull/7659)

### Changed

- `run.finish()` may raise an exception in cases where previously it would `os._exit()` (@timoffex in https://github.com/wandb/wandb/pull/7921)
- `run.link_artifact()` can now surface server errors. (@ibindlish in https://github.com/wandb/wandb/pull/6941)

### Fixed

- Handle `path_prefix`es that don't correspond to directory names when downloading artifacts (@moredatarequired in https://github.com/wandb/wandb/pull/7721)
- Fix creating or updating an artifact with the `incremental=True` flag (@amusipatla-wandb in https://github.com/wandb/wandb/pull/7939)
- Use filled resource_arg macros when submitting W&B Launch jobs to AmazonSageMaker (@KyleGoyette in https://github.com/wandb/wandb/pull/7993)

## [0.17.4] - 2024-07-03

### Added

- Support queue template variables in launch sweep scheduler jobs (@KyleGoyette in https://github.com/wandb/wandb/pull/7787)

### Fixed

- Use `sys.exit()` instead of `os._exit()` if an internal subprocess exits with a non-zero code (@timoffex in https://github.com/wandb/wandb/pull/7866)
- Fix an occasional race condition when using `core` that could affect run logs (@timoffex in https://github.com/wandb/wandb/pull/7889)
- Fix OSError on `Artifact.download(skip_cache=True)` when encountering different filesystems (@tonyyli-wandb in https://github.com/wandb/wandb/pull/7835)

## [0.17.3] - 2024-06-24

### Fixed

- Correctly name the netrc file on Windows as `_netrc` (@dmitryduev in https://github.com/wandb/wandb/pull/7844)
- With core enabled, nested `tqdm` bars show up correctly in the Logs tab (@timoffex in https://github.com/wandb/wandb/pull/7825)
- Fix W&B Launch registry ECR regex separating tag on forward slash and period (@KyleGoyette in https://github.com/wandb/wandb/pull/7837)

## [0.17.2] - 2024-06-17

### Added

- Add prior runs when creating a sweep from the CLI by @TimH98 in https://github.com/wandb/wandb/pull/7803

### Fixed

- Fix issues with `numpy>=2` support by @dmitryduev in https://github.com/wandb/wandb/pull/7816
- Fix "UnicodeDecodeError: 'charmap'" when opening HTML files on Windows by specifying UTF-8 encoding by @KilnOfTheSecondFlame in https://github.com/wandb/wandb/pull/7730
- Ensure `Artifact.delete()` on linked artifacts only removes link, not source artifact by @tonyyli-wandb in https://github.com/wandb/wandb/pull/7742
- Sweep runs no longer appear to be resumed when they are not by @TimH98 https://github.com/wandb/wandb/pull/7684

### Changed

- Upgrade github.com/vektah/gqlparser/v2 from 2.5.11 to 2.5.16 by @wandb-kc in https://github.com/wandb/wandb/pull/7828

## [0.17.1] - 2024-06-07

### Added

- Added `api.runs().histories()` to fetch history metrics for runs that meet specified conditions by @thanos-wandb in https://github.com/wandb/wandb/pull/7690
- Display warning when Kubernetes pod fails to schedule by @TimH98 in https://github.com/wandb/wandb/pull/7576
- Added `ArtifactCollection.save()` to allow persisting changes by @amusipatla-wandb in https://github.com/wandb/wandb/pull/7555
- Added the ability to overwrite history of previous runs at an arbitrary step and continue logging from that step by @dannygoldstein in https://github.com/wandb/wandb/pull/7711
- Added new Workspace API for programatically editing W&B Workspaces by @andrewtruong in https://github.com/wandb/wandb/pull/7728
- Added `Artifact.unlink()` to allow programmatic unlinking of artifacts by @tonyyli-wandb in https://github.com/wandb/wandb/pull/7735
- Added basic TensorBoard support when running with `wandb.require("core")` by @timoffex in https://github.com/wandb/wandb/pull/7725
  - The TensorBoard tab in W&B will work.
  - Charts show up in W&B, possibly better than when running without core.
  - Not all types of data are supported yet. Unsupported data is not shown in charts.

### Fixed

- Fix `define_metric` behavior for multiple metrics in `shared` mode by @dmitryduev in https://github.com/wandb/wandb/pull/7715
- Correctly pass in project name to internal api from run while calling run.use_artifact() by @ibindlish in https://github.com/wandb/wandb/pull/7701
- Correctly upload console output log files when resuming runs enabled with `console_multipart` setting by @kptkin in https://github.com/wandb/wandb/pull/7694 and @dmitryduev in https://github.com/wandb/wandb/pull/7697
- Interpret non-octal strings with leading zeros as strings and not integers in sweep configs by @KyleGoyette https://github.com/wandb/wandb/pull/7649
- Support Azure repo URI format in Launch @KyleGoyette https://github.com/wandb/wandb/pull/7664
- Fix path parsing for artifacts with aliases containing forward slashes by @amusipatla-wandb in https://github.com/wandb/wandb/pull/7676
- Add missing docstrings for any public methods in `Api` class by @tonyyli-wandb in https://github.com/wandb/wandb/pull/7713
- Correctly add latest alias to jobs built by the job builder @KyleGoyette https://github.com/wandb/wandb/pull/7727

### Changed

- Option to change naming scheme for console output logs from `output.log` to `logs/YYYYMMDD_HHmmss.ms_output.log` by @kptkin in https://github.com/wandb/wandb/pull/7694
- Require `unsafe=True` in `use_model` calls that could potentially load and deserialize unsafe pickle files by @anandwandb https://github.com/wandb/wandb/pull/7663
- Update order in api.runs() to ascending to prevent duplicate responses by @thanos-wandb https://github.com/wandb/wandb/pull/7675
- Eliminate signed URL timeout errors during artifact file uploads in core by @moredatarequired in https://github.com/wandb/wandb/pull/7586

### Deprecated

- Deprecated `ArtifactCollection.change_type()` in favor of `ArtifactCollection.save()` by @amusipatla-wandb in https://github.com/wandb/wandb/pull/7555

## [0.17.0] - 2024-05-07

### Added

- The `wandb` package now includes the `wandb-core` binary by @timoffex in https://github.com/wandb/wandb/pull/7381
  - `wandb-core` is a new and improved backend for the W&B SDK that focuses on performance, versatility, and robustness.
  - Currently, it is opt-in. To start using the new backend, add `wandb.require("core")` to your script after importing `wandb`.
- `wandb-core` now supports Artifact file caching by @moredatarequired in https://github.com/wandb/wandb/pull/7364 and https://github.com/wandb/wandb/pull/7366
- Added artifact_exists() and artifact_collection_exists() methods to Api to check if an artifact or collection exists by @amusipatla-wandb in https://github.com/wandb/wandb/pull/7483
- `wandb launch -u <git-uri | local-path> ` creates and launches a job from the given source code by @bcsherma in https://github.com/wandb/wandb/pull/7485

### Fixed

- Prevent crash on `run.summary` for finished runs by @dmitryduev in https://github.com/wandb/wandb/pull/7440
- Correctly report file upload errors when using wandb-core by @moredatarequired in https://github.com/wandb/wandb/pull/7196
- Implemented a stricter check for AMD GPU availability by @dmitryduev in https://github.com/wandb/wandb/pull/7322
- Fixed `run.save()` on Windows by @timoffex in https://github.com/wandb/wandb/pull/7412
- Show a warning instead of failing when using registries other than ECR and GAR with the Kaniko builder by @TimH98 in https://github.com/wandb/wandb/pull/7461
- Fixed `wandb.init()` type signature including `None` by @timoffex in https://github.com/wandb/wandb/pull/7563

### Changed

- When using `wandb-core` need to specify a required flag (`wandb.require("core")`) to enable it, before it was picked up automatically by @kptkin in https://github.com/wandb/wandb/pull/7228
- Use ETags instead of MD5 hashes for GCS reference artifacts by @moredatarequired in https://github.com/wandb/wandb/pull/7337

### Removed

- Removed the deprecated `wandb.plots.*` functions and top-level third-party integrations `wandb.[catboost,fastai,keras,lightgbm,sacred,xgboost]`. Please use `wandb.plot` instead of `wandb.plots` and `wandb.integration.[catboost,fastai,keras,lightgbm,sacred,xgboost]` instead of `wandb.[catboost,fastai,keras,lightgbm,sacred,xgboost]`. By @dmitryduev in https://github.com/wandb/wandb/pull/7552
- Removed the `[async]` extra and the `_async_upload_concurrency_limit` setting by @moredatarequired in https://github.com/wandb/wandb/pull/7416
- Removed undocumented settings: `_except_exit` and `problem` by @timoffex in https://github.com/wandb/wandb/pull/7563

## [0.16.6] - 2024-04-03

### Added

- Added support for overriding kaniko builder settings in the agent config by @TimH98 in https://github.com/wandb/wandb/pull/7191
- Added link to the project workspace of a run in the footer by @kptkin in https://github.com/wandb/wandb/pull/7276
- Added support for overriding stopped run grace period in the agent config by @TimH98 in https://github.com/wandb/wandb/pull/7281
- Added setting (`_disable_update_check`) to disable version checks during init by @kptkin in https://github.com/wandb/wandb/pull/7287
- `WandbLogger.sync` in the OpenAI Fine-Tuning integration gets a new `log_datasets` boolean argument to turn off automatic logging of datasets to Artifacts by @morganmcg1 in https://github.com/wandb/wandb/pull/7150
- Reduced default status print frequency of launch agent. Added verbosity controls to allow for increased status print frequency and printing debug information to stdout by @TimH98 in https://github.com/wandb/wandb/pull/7126

### Changed

- Limit policy option on artifact cli's put() to choices, ["mutable", "immutable"] by @ibindish in https://github.com/wandb/wandb/pull/7172
- Updated artifact public api methods to handle nullable Project field on the ArtifactSequence/ArtifactCollection type, based on gorilla server changes by @ibindlish in https://github.com/wandb/wandb/pull/7201

### Fixed

- Fixed `run.save()` not working with files inside `run.dir`, introduced in previous release
- Fixed rare panic during large artifact uploads by @moredatarequire in https://github.com/wandb/wandb/pull/7272
- Fixed wandb.login causing runs not to be associated with launch queue by @KyleGoyette in https://github.com/wandb/wandb/pull/7280
- Fixed job artifact download failing silently and causing run crash when using W&B Launch by @KyleGoyette https://github.com/wandb/wandb/pull/7285
- Fix handling of saving training files to Artifacts in the OpenAI Fine-Tuning integration by @morganmcg1 in https://github.com/wandb/wandb/pull/7150

## [0.16.5] - 2024-03-25

### Added

- Added feature to move staging files to cache (instead of copying) for mutable artifact file uploads when caching is enabled by @ibindlish in https://github.com/wandb/wandb/pull/7143
- Added support to skip caching files to the local filesystem while uploading files to artifacts by @ibindlish in https://github.com/wandb/wandb/pull/7098
- Added support to skip staging artifact files during upload by selecting a storage policy by @ibindlish in https://github.com/wandb/wandb/pull/7142
- Preliminary support for forking a run using `wandb.init(fork_from=...)` by @dannygoldstein in https://github.com/wandb/wandb/pull/7078
- `run.save()` accepts `pathlib.Path` values; by @timoffex in https://github.com/wandb/wandb/pull/7146

### Changed

- When printing the run link point to the workspace explicitly by @kptkin in https://github.com/wandb/wandb/pull/7132

### Fixed

- In case of transient server issues when creating the wandb API key kubernetes secret, we'll retry up to 5 times by @TimH98 in https://github.com/wandb/wandb/pull/7108

### Removed

- When printing run's information in the terminal remove links to jobs by @kptkin in https://github.com/wandb/wandb/pull/7132

## [0.16.4] - 2024-03-05

### Added

- Added ability to change artifact collection types by @biaslucas in https://github.com/wandb/wandb/pull/6971
- Add support for installing deps from pyproject.toml by @bcsherma in https://github.com/wandb/wandb/pull/6964
- Support kaniko build with user-provided pvc and docker config by @bcsherma in https://github.com/wandb/wandb/pull/7059
- Added ability to import runs between W&B instances by @andrewtruong in https://github.com/wandb/wandb/pull/6897

### Changed

- wandb-core rate-limits requests to the backend and respects RateLimit-\* headers
  by @timoffex in https://github.com/wandb/wandb/pull/7065

### Fixed

- Fix passing of template variables in the sweeps-on-launch scheduler by @dannygoldstein in https://github.com/wandb/wandb/pull/6959
- Link job artifact to a run to be specified as input by @kptkin in https://github.com/wandb/wandb/pull/6940
- Fix sagemaker entrypoint to use given entrypoint by @KyleGoyette in https://github.com/wandb/wandb/pull/6969
- Parse upload headers correctly by @kptkin in https://github.com/wandb/wandb/pull/6983
- Properly propagate server errors by @kptkin in https://github.com/wandb/wandb/pull/6944
- Make file upload faster by using parallelism by @kptkin in https://github.com/wandb/wandb/pull/6975
- Don't send git data if it's not populated by @kptkin in https://github.com/wandb/wandb/pull/6984
- Fix console logging resumption, avoid overwrite by @kptkin in https://github.com/wandb/wandb/pull/6963
- Remove hostname validation when using --host on wandb login by @Jamil in https://github.com/wandb/wandb/pull/6999
- Don't discard past visualizations when resuming a run by @timoffex in https://github.com/wandb/wandb/pull/7005
- Avoid retrying on conflict status code by @kptkin in https://github.com/wandb/wandb/pull/7011
- Fix visualization config merging for resumed runs in wandb-core by @timoffex in https://github.com/wandb/wandb/pull/7012
- Replace usage of standard library's json with `segmentio`'s by @kptkin in https://github.com/wandb/wandb/pull/7027
- Remove stderr as writer for the logs by @kptkin in https://github.com/wandb/wandb/pull/7022
- Disable negative steps from initialization by @kptkin in https://github.com/wandb/wandb/pull/7030
- Fix report loading in pydantic26 by @andrewtruong in https://github.com/wandb/wandb/pull/6988
- Revert "make upload request async to support progress reporting (#6497)" by @jlzhao27 in https://github.com/wandb/wandb/pull/7049
- Fix entrypoint specification when using a Dockerfile.wandb by @KyleGoyette in https://github.com/wandb/wandb/pull/7080
- Fix stream releasing probe handle too early by @jlzhao27 in https://github.com/wandb/wandb/pull/7056
- Always attempt to pull latest image for local container by @KyleGoyette in https://github.com/wandb/wandb/pull/7079

### New Contributors

- @Jamil made their first contribution in https://github.com/wandb/wandb/pull/6999

# 0.16.3 (Feb 6, 2024)

### :magic_wand: Enhancements

- feat(core): generate data type info in core by @dmitryduev in https://github.com/wandb/wandb/pull/6827
- feat(core): add support for Launch 🚀 by @kptkin in https://github.com/wandb/wandb/pull/6822
- feat(public-api): Added option to control number of grouped sampled runs in reports by @thanos-wandb in https://github.com/wandb/wandb/pull/6840
- feat(sdk): add shared mode to enable multiple independent writers to the same run by @dmitryduev in https://github.com/wandb/wandb/pull/6882
- perf(artifacts): Reduce artifact download latency via optional cache copy + threads by @biaslucas in https://github.com/wandb/wandb/pull/6878
- feat(artifacts): Add partial file downloads, via directory prefix by @biaslucas in https://github.com/wandb/wandb/pull/6911
- feat(integrations): Update the Diffusers Integration by @soumik12345 in https://github.com/wandb/wandb/pull/6804
- feat(integrations): Update Ultralytics Integration by @soumik12345 in https://github.com/wandb/wandb/pull/6796
- feat(integrations): Add Pytorch Lightning Fabric Logger by @ash0ts in https://github.com/wandb/wandb/pull/6919
- feat(core): update go packages by @kptkin in https://github.com/wandb/wandb/pull/6908

### :hammer: Fixes

- fix(launch): Remove project and runner fields from agent config by @KyleGoyette in https://github.com/wandb/wandb/pull/6818
- fix(launch): recognize deleted k8s jobs as failed by @bcsherma in https://github.com/wandb/wandb/pull/6824
- fix(launch): warn of extra fields in environment block instead of erroring by @bcsherma in https://github.com/wandb/wandb/pull/6833
- fix(sdk): entity override bug where ENVVAR is prioritized over kwargs by @biaslucas in https://github.com/wandb/wandb/pull/6843
- fix(launch): Local container runner doesn't ignore override args by @TimH98 in https://github.com/wandb/wandb/pull/6844
- fix(sdk): merge-update config with sweep/launch config by @dannygoldstein in https://github.com/wandb/wandb/pull/6841
- fix(sdk): fix retry logic in wandb-core and system_tests conftest by @dmitryduev in https://github.com/wandb/wandb/pull/6847
- fix(core): use RW locks in system monitor's assets management by @dmitryduev in https://github.com/wandb/wandb/pull/6852
- fix(launch): set build context to entrypoint dir if it contains Dockerfile.wandb by @bcsherma in https://github.com/wandb/wandb/pull/6855
- security(launch): Mount wandb api key in launch job pods from a k8s secret by @TimH98 in https://github.com/wandb/wandb/pull/6722
- fix(launch): wandb job create should not look for requirements.txt if Dockerfile.wandb is next to entrypoint by @bcsherma in https://github.com/wandb/wandb/pull/6861
- fix(sdk): fix \_parse_path when only id is passed to wandb.Api().run() by @luisbergua in https://github.com/wandb/wandb/pull/6858
- fix(media): Update video.py: Fix fps bug by @stellargo in https://github.com/wandb/wandb/pull/6887
- fix(sdk): clean up temp folders by @dmitryduev in https://github.com/wandb/wandb/pull/6891
- fix(artifacts): fix long artifact paths on Windows by @ArtsiomWB in https://github.com/wandb/wandb/pull/6846
- fix(sdk): Update Report API to work with pydantic2.6 by @andrewtruong in https://github.com/wandb/wandb/pull/6925
- fix(launch): fetch all commits to enable checking out by sha by @bcsherma in https://github.com/wandb/wandb/pull/6926
- fix(sweeps): dont swallow exceptions in pyagent by @dannygoldstein in https://github.com/wandb/wandb/pull/6927
- fix(artifacts): artifact file upload progress in nexus by @ibindlish in https://github.com/wandb/wandb/pull/6939
- fix(sdk): exercise caution in system monitor when rocm-smi is installed on a system with no amd gpus by @dmitryduev in https://github.com/wandb/wandb/pull/6938
- fix(cli): typo in cli.py by @eltociear in https://github.com/wandb/wandb/pull/6892
- fix(launch): remove deadsnakes from accelerator build step by @bcsherma in https://github.com/wandb/wandb/pull/6933

### :books: Docs

- docs(sdk): update sweep `docstrings` by @ngrayluna in https://github.com/wandb/wandb/pull/6830
- docs(sdk): Updates the Tables reference docs. by @katjacksonWB in https://github.com/wandb/wandb/pull/6880
- docs(sdk): Artifact docstrings PR by @ngrayluna in https://github.com/wandb/wandb/pull/6825

## New Contributors

- @biaslucas made their first contribution in https://github.com/wandb/wandb/pull/6843
- @stellargo made their first contribution in https://github.com/wandb/wandb/pull/6887
- @timoffex made their first contribution in https://github.com/wandb/wandb/pull/6916

**Full Changelog**: https://github.com/wandb/wandb/compare/v0.16.2...v0.16.3

# 0.16.2 (Jan 9, 2024)

### :magic_wand: Enhancements

- feat(nexus): refactor store logic and add store writer by @kptkin in https://github.com/wandb/wandb/pull/6678
- feat(nexus): add AMD GPU monitoring by @dmitryduev in https://github.com/wandb/wandb/pull/6606
- feat(nexus): add console log file upload by @kptkin in https://github.com/wandb/wandb/pull/6669
- feat(launch): add registry uri field to builders by @bcsherma in https://github.com/wandb/wandb/pull/6626
- feat(core): add `wandb beta sync` feature to upload runs to W&B by @kptkin in https://github.com/wandb/wandb/pull/6620
- feat(launch): CLI supports allow-listed queue parameters by @TimH98 in https://github.com/wandb/wandb/pull/6679
- feat(core): add support for requirements and patch.diff by @kptkin in https://github.com/wandb/wandb/pull/6721
- feat(core): capture SLURM-related env vars in metadata by @dmitryduev in https://github.com/wandb/wandb/pull/6710
- feat(launch): --priority flag on `wandb launch` command to specify priority when enqueuing jobs. by @nickpenaranda in https://github.com/wandb/wandb/pull/6705
- feat(sdk): add verify feature to wandb login by @dmitryduev in https://github.com/wandb/wandb/pull/6747
- feat(launch): Sweeps on Launch honors selected job priority for sweep runs by @nickpenaranda in https://github.com/wandb/wandb/pull/6756
- feat(core): 🦀 commence operation SDKrab 🦀 by @dmitryduev in https://github.com/wandb/wandb/pull/6000
- feat(artifacts): make upload request async to support progress reporting by @jlzhao27 in https://github.com/wandb/wandb/pull/6497
- feat(core): add TensorBoard log dir watcher by @kptkin in https://github.com/wandb/wandb/pull/6769
- feat(core): upload wandb-summary.json and config.yaml files by @kptkin in https://github.com/wandb/wandb/pull/6781

### :hammer: Fixes

- fix(nexus): update error message and remove extra by @kptkin in https://github.com/wandb/wandb/pull/6667
- fix(nexus): clean up issues with file sending by @kptkin in https://github.com/wandb/wandb/pull/6677
- fix(core): add jitter to retry clients' backoff strategy by @dmitryduev in https://github.com/wandb/wandb/pull/6706
- fix(artifacts): only skip file download if digest matches by @szymon-piechowicz-wandb in https://github.com/wandb/wandb/pull/6694
- fix(core): fix resume and add tests by @dmitryduev in https://github.com/wandb/wandb/pull/6714
- fix(launch): capture errors from the creation of k8s job from yaml by @bcsherma in https://github.com/wandb/wandb/pull/6730
- fix(launch): Get default entity before checking template vars by @TimH98 in https://github.com/wandb/wandb/pull/6745
- fix(artifacts): remove run creation for artifact downloads if not using core by @ibindlish in https://github.com/wandb/wandb/pull/6746
- fix(artifacts): Retrieve ETag for ObjectVersion instead of Object for versioned buckets by @ibindlish in https://github.com/wandb/wandb/pull/6759
- fix(artifacts): revert #6759 and read object version etag in place by @ibindlish in https://github.com/wandb/wandb/pull/6774
- fix(core): put back the upload file count by @kptkin in https://github.com/wandb/wandb/pull/6767
- fix(core): add send cancel request to sender by @dmitryduev in https://github.com/wandb/wandb/pull/6787
- fix(core): check errors in memory monitoring by @dmitryduev in https://github.com/wandb/wandb/pull/6790
- fix(sdk): add job_type flag in CLI to allow override of job_type by @umakrishnaswamy in https://github.com/wandb/wandb/pull/6523
- fix(integrations): Handle ultralytics utils import refactor by @jthetzel in https://github.com/wandb/wandb/pull/6741
- fix(core): download artifacts with wandb-core without an active run by @dmitryduev in https://github.com/wandb/wandb/pull/6798
- fix(sdk): fix error logging matplotlib scatter plot if the minimum version of plotly library is not met by @walkingmug in https://github.com/wandb/wandb/pull/6724
- fix(sdk): allow overriding the default .netrc location with NETRC env var by @dmitryduev in https://github.com/wandb/wandb/pull/6708

### :books: Docs

- docs(sdk): Corrected description for email field by @ngrayluna in https://github.com/wandb/wandb/pull/6716
- docs(core): update the `README-libwandb-cpp.md` doc by @NinoRisteski in https://github.com/wandb/wandb/pull/6794

## New Contributors

- @jthetzel made their first contribution in https://github.com/wandb/wandb/pull/6741
- @walkingmug made their first contribution in https://github.com/wandb/wandb/pull/6724

**Full Changelog**: https://github.com/wandb/wandb/compare/v0.16.1...v0.16.2

# 0.16.1 (Dec 5, 2023)

### :magic_wand: Enhancements

- perf(artifacts): remove recursive download by @szymon-piechowicz-wandb in https://github.com/wandb/wandb/pull/6544
- feat(nexus): add debounce summary in handler by @kptkin in https://github.com/wandb/wandb/pull/6570
- feat(integrations): fix bug in ultralytics import and version pinning by @soumik12345 in https://github.com/wandb/wandb/pull/6605
- feat(launch): Support template variables when queueing launch runs by @KyleGoyette in https://github.com/wandb/wandb/pull/6602
- feat(cli): add --skip-console option to offline sync cli command by @kptkin in https://github.com/wandb/wandb/pull/6557
- feat(nexus): add basic graphql versioning mechanism by @dmitryduev in https://github.com/wandb/wandb/pull/6624
- feat(nexus): add Apple M\* GPU stats monitoring by @dmitryduev in https://github.com/wandb/wandb/pull/6619
- feat(launch): add helper to load wandb.Config from env vars by @bcsherma in https://github.com/wandb/wandb/pull/6644
- feat(integrations): port OpenAI WandbLogger for openai-python v1.0 by @ayulockin in https://github.com/wandb/wandb/pull/6498
- feat(integrations): fix version check for openAI WandbLogger by @ayulockin in https://github.com/wandb/wandb/pull/6648
- feat(integrations): Diffusers autologger by @soumik12345 in https://github.com/wandb/wandb/pull/6561
- feat(sdk): Adding parameter to image to specify file type jpg, png, bmp, gif by @fdsig in https://github.com/wandb/wandb/pull/6280

### :hammer: Fixes

- fix(nexus): make offline sync work properly by @dmitryduev in https://github.com/wandb/wandb/pull/6569
- fix(launch): Fix run existence check to not depend on files being uploaded in the run by @KyleGoyette in https://github.com/wandb/wandb/pull/6548
- fix(launch): gcp storage uri verifaction failed due to improper async wrapping by @bcsherma in https://github.com/wandb/wandb/pull/6581
- fix(sdk): updating summary with nested dicts now doesn't throw an error by @ArtsiomWB in https://github.com/wandb/wandb/pull/6578
- fix(launch): Add prioritization mode to RunQueue create by @TimH98 in https://github.com/wandb/wandb/pull/6610
- fix(nexus): create symlink to the server logs in the runs folder by @kptkin in https://github.com/wandb/wandb/pull/6628
- fix(integrations): single value problem in wandb/wandb_torch.py::log_tensor_stats by @gmongaras in https://github.com/wandb/wandb/pull/6640
- fix(integrations): tmin vs tmax in wandb/wandb_torch.py::log_tensor_stats by @dmitryduev in https://github.com/wandb/wandb/pull/6641
- fix(nexus): minor fix up for non server cases by @kptkin in https://github.com/wandb/wandb/pull/6645
- fix(sdk): make old settings more robust by @dmitryduev in https://github.com/wandb/wandb/pull/6654
- fix(sdk): handle tags when resuming a run by @dmitryduev in https://github.com/wandb/wandb/pull/6660

### :books: Docs

- docs(integrations): fix doc-string typo in a keras callback by @evilpegasus in https://github.com/wandb/wandb/pull/6586

## New Contributors

- @evilpegasus made their first contribution in https://github.com/wandb/wandb/pull/6586
- @yogeshg made their first contribution in https://github.com/wandb/wandb/pull/6573
- @gmongaras made their first contribution in https://github.com/wandb/wandb/pull/6640

**Full Changelog**: https://github.com/wandb/wandb/compare/v0.16.0...v0.16.1

# 0.16.0 (Nov 7, 2023)

### :magic_wand: Enhancements

- feat(nexus): add nested config support by @kptkin in https://github.com/wandb/wandb/pull/6417
- feat(nexus): finish artifact saver by @szymon-piechowicz-wandb in https://github.com/wandb/wandb/pull/6296
- feat(nexus): add sync file counts in the footer by @dmitryduev in https://github.com/wandb/wandb/pull/6371
- feat(nexus): implement directory watcher and related functionality by @kptkin in https://github.com/wandb/wandb/pull/6257
- feat(launch): run agent on an event loop by @bcsherma in https://github.com/wandb/wandb/pull/6384
- feat(nexus): add sampled history by @kptkin in https://github.com/wandb/wandb/pull/6492
- feat(artifacts): prototype for models api by @ibindlish in https://github.com/wandb/wandb/pull/6205
- perf(launch): register sweep scheduler virtual agents async by @bcsherma in https://github.com/wandb/wandb/pull/6488
- feat(nexus): make file uploads work with local by @dmitryduev in https://github.com/wandb/wandb/pull/6509
- feat(sdk): allow users to log custom chart tables in a different section by @luisbergua in https://github.com/wandb/wandb/pull/6422
- feat(nexus): generalize uploader to filemanager to allow downloads by @ibindlish in https://github.com/wandb/wandb/pull/6445
- feat(sdk): drop python 3.6 support by @dmitryduev in https://github.com/wandb/wandb/pull/6493
- feat(artifacts): delete staging files in Nexus by @szymon-piechowicz-wandb in https://github.com/wandb/wandb/pull/6529
- feat(artifacts): set up artifact downloads to use sdk nexus core by @estellazx in https://github.com/wandb/wandb/pull/6275
- feat(nexus): add file upload progress and make completion callback a list of callbacks by @kptkin in https://github.com/wandb/wandb/pull/6518
- feat(launch): add wandb.ai/run-id label to jobs by @bcsherma in https://github.com/wandb/wandb/pull/6543

### :hammer: Fixes

- fix(sdk): ensures that complete run.config is captured in SageMaker by @fdsig in https://github.com/wandb/wandb/pull/6260
- fix(sdk): Improve error handling for gitlib for FileNotFoundErrors by @j316chuck in https://github.com/wandb/wandb/pull/6410
- fix(sdk): increase max message size, handle errors by @szymon-piechowicz-wandb in https://github.com/wandb/wandb/pull/6398
- fix(launch): Agent better balances multiple queues by @TimH98 in https://github.com/wandb/wandb/pull/6418
- fix(artifacts): remove versioning enabled check in GCS reference handler by @szymon-piechowicz-wandb in https://github.com/wandb/wandb/pull/6430
- fix(launch): add google-cloud-aiplatform to launch shard by @bcsherma in https://github.com/wandb/wandb/pull/6440
- fix(nexus): add use_artifact as passthrough messages by @kptkin in https://github.com/wandb/wandb/pull/6447
- fix(launch): adjust vertex environment variables by @Hojland in https://github.com/wandb/wandb/pull/6443
- fix(artifacts): update artifacts cache file permissions for NamedTemporaryFile by @ibindlish in https://github.com/wandb/wandb/pull/6437
- fix(nexus): fix a number of issues by @dmitryduev in https://github.com/wandb/wandb/pull/6491
- fix(media): saving mlp figure to buffer and reading with PIL should specify format by @mova in https://github.com/wandb/wandb/pull/6465
- fix(nexus): send content-length, check response status code in uploader by @szymon-piechowicz-wandb in https://github.com/wandb/wandb/pull/6401
- fix(sdk): fix step logic when resuming runs with no metrics logged by @luisbergua in https://github.com/wandb/wandb/pull/6480
- fix(sdk): hook_handle being set to list instead of dict on unhook by @vatsalaggarwal in https://github.com/wandb/wandb/pull/6503
- fix(launch): verify gcp credentials before creating vertex job by @bcsherma in https://github.com/wandb/wandb/pull/6537
- fix(launch): add load option to docker buildx by @KyleGoyette in https://github.com/wandb/wandb/pull/6508
- fix(artifacts): fix perf regressions in artifact downloads and fix file download location by @ibindlish in https://github.com/wandb/wandb/pull/6535
- fix(sdk): add warning when `log_code` can't locate any files by @umakrishnaswamy in https://github.com/wandb/wandb/pull/6532
- fix(sdk): adjust ipython hooks for v8.17 by @dmitryduev in https://github.com/wandb/wandb/pull/6563

### :books: Docs

- docs(media): fix `Graph` docstring by @harupy in https://github.com/wandb/wandb/pull/6458
- docs(public-api): Fix suggested command for uploading artifacts by @geke-mir in https://github.com/wandb/wandb/pull/6513

## New Contributors

- @j316chuck made their first contribution in https://github.com/wandb/wandb/pull/6410
- @harupy made their first contribution in https://github.com/wandb/wandb/pull/6458
- @Hojland made their first contribution in https://github.com/wandb/wandb/pull/6443
- @mova made their first contribution in https://github.com/wandb/wandb/pull/6465
- @geke-mir made their first contribution in https://github.com/wandb/wandb/pull/6513
- @luisbergua made their first contribution in https://github.com/wandb/wandb/pull/6422
- @vatsalaggarwal made their first contribution in https://github.com/wandb/wandb/pull/6503

**Full Changelog**: https://github.com/wandb/wandb/compare/v0.15.12...v0.16.0

# 0.15.12 (Oct 3, 2023)

### :magic_wand: Enhancements

- feat(nexus): implement config debouncing mechanism by @kptkin in https://github.com/wandb/wandb/pull/6331
- feat(integrations): fix channel swapping on ultrlytics classification task by @soumik12345 in https://github.com/wandb/wandb/pull/6382
- feat(nexus): implement nexus alpha cpp interface by @raubitsj in https://github.com/wandb/wandb/pull/6358
- feat(nexus): expose system metrics in the run object (PoC) by @dmitryduev in https://github.com/wandb/wandb/pull/6238
- feat(integrations): Pin ultralytics version support to `v8.0.186` by @soumik12345 in https://github.com/wandb/wandb/pull/6391

### :hammer: Fixes

- fix(launch): get logs from failed k8s pods by @bcsherma in https://github.com/wandb/wandb/pull/6339
- fix(artifacts): Allow adding s3 bucket as reference artifact by @ibindlish in https://github.com/wandb/wandb/pull/6346
- fix(launch): Fix race condition in agent thread clean up by @KyleGoyette in https://github.com/wandb/wandb/pull/6352
- fix(artifacts): don't assume run and its i/o artifacts are in the same project by @szymon-piechowicz-wandb in https://github.com/wandb/wandb/pull/6363
- fix(artifacts): fix wandb.Api().run(run_name).log_artifact(artifact) by @szymon-piechowicz-wandb in https://github.com/wandb/wandb/pull/6362
- fix(sweeps): ValueError with None value in sweep by @gtarpenning in https://github.com/wandb/wandb/pull/6364
- fix(artifacts): fix typo in s3 handler by @ibindlish in https://github.com/wandb/wandb/pull/6368
- fix(artifacts): fix the argument order for new argument target_fraction by @moredatarequired in https://github.com/wandb/wandb/pull/6377
- fix(nexus): fix potential race in config debouncer by @dmitryduev in https://github.com/wandb/wandb/pull/6385
- fix(sdk): fix graphql type mapping by @szymon-piechowicz-wandb in https://github.com/wandb/wandb/pull/6396
- fix(sdk): fix concurrency limit in uploader by @szymon-piechowicz-wandb in https://github.com/wandb/wandb/pull/6399

### :books: Docs

- docs(sdk): fix reference docs GH action by @dmitryduev in https://github.com/wandb/wandb/pull/6350
- docs(sdk): Update generate-docodile-documentation.yml by @ngrayluna in https://github.com/wandb/wandb/pull/6351

**Full Changelog**: https://github.com/wandb/wandb/compare/v0.15.11...v0.15.12

# 0.15.11 (Sep 21, 2023)

### :magic_wand: Enhancements

- feat(nexus): add support for code saving in script mode by @kptkin in https://github.com/wandb/wandb/pull/6243
- feat(nexus): add support for `policy=end` in `wandb.save` by @kptkin in https://github.com/wandb/wandb/pull/6267
- feat(nexus): add system info to metadata by @dmitryduev in https://github.com/wandb/wandb/pull/6244
- feat(nexus): add nvidia gpu system info to metadata by @dmitryduev in https://github.com/wandb/wandb/pull/6270
- feat(launch): delete run queues with public api by @bcsherma in https://github.com/wandb/wandb/pull/6317
- feat(sdk): introduce custom proxy support for wandb http(s) traffic by @kptkin in https://github.com/wandb/wandb/pull/6300

### :hammer: Fixes

- fix(sdk): Fix logger when logging filestream exception by @KyleGoyette in https://github.com/wandb/wandb/pull/6246
- fix(launch): use watch api to monitor launched CRDs by @bcsherma in https://github.com/wandb/wandb/pull/6226
- fix(launch): forbid enqueuing docker images without target project by @bcsherma in https://github.com/wandb/wandb/pull/6248
- fix(sdk): add missing Twitter import for API users by @fdsig in https://github.com/wandb/wandb/pull/6261
- fix(artifacts): get S3 versionIDs from directory references by @moredatarequired in https://github.com/wandb/wandb/pull/6255
- fix(launch): make watch streams recover from connection reset by @bcsherma in https://github.com/wandb/wandb/pull/6272
- fix(public-api): use json.loads(..., strict=False) to ignore invalid utf-8 and control characters in api.Run.load by @dmitryduev in https://github.com/wandb/wandb/pull/6299
- fix(sdk): correctly identify colab as a jupyter-like env in settings by @dmitryduev in https://github.com/wandb/wandb/pull/6308
- fix(sdk): improve memory management for summary updates by @dmitryduev in https://github.com/wandb/wandb/pull/5569
- fix(artifacts): Add environment variable to configure batch size for download urls by @ibindlish in https://github.com/wandb/wandb/pull/6323
- fix(launch): fail rqis if no run is created by @bcsherma in https://github.com/wandb/wandb/pull/6324

### :books: Docs

- docs(sdk): fixes a broken link in Image docs. by @katjacksonWB in https://github.com/wandb/wandb/pull/6252
- docs(nexus): add docs on running nexus-related system tests locally by @dmitryduev in https://github.com/wandb/wandb/pull/6191
- docs(nexus): add user-facing Nexus docs for Beta release by @dmitryduev in https://github.com/wandb/wandb/pull/6276
- docs(nexus): fix pip install nexus instruction by @dmitryduev in https://github.com/wandb/wandb/pull/6309

### :nail_care: Cleanup

- Update README.md by @NinoRisteski in https://github.com/wandb/wandb/pull/6325

## New Contributors

- @katjacksonWB made their first contribution in https://github.com/wandb/wandb/pull/6252
- @NinoRisteski made their first contribution in https://github.com/wandb/wandb/pull/6325

**Full Changelog**: https://github.com/wandb/wandb/compare/v0.15.10...v0.15.11

# 0.15.10 (Sep 6, 2023)

### :magic_wand: Enhancements

- feat(integrations): add async support to `Autologger` API and enable it for Openai by @parambharat in https://github.com/wandb/wandb/pull/5960
- feat(sdk): add official support for python 3.11 and drop support for python 3.6 by @dmitryduev in https://github.com/wandb/wandb/pull/4386
- feat(sdk): implement network logging and file pusher timeout for debugging by @dmitryduev in https://github.com/wandb/wandb/pull/5894
- feat(artifacts): set ttl(time to live) for artifact versions by @estellazx in https://github.com/wandb/wandb/pull/5859
- feat(nexus): add support for define metric by @kptkin in https://github.com/wandb/wandb/pull/6036
- feat(launch): Include agent version when creating launch agent by @TimH98 in https://github.com/wandb/wandb/pull/5970
- feat(launch): Runless git jobs can use requirements.txt in parent directories by @TimH98 in https://github.com/wandb/wandb/pull/6008
- feat(artifacts): retrieve the parent collection from an Artifact by @moredatarequired in https://github.com/wandb/wandb/pull/6019
- feat(nexus): improve file uploads by @dmitryduev in https://github.com/wandb/wandb/pull/6052
- feat(artifacts): Add run id option to artifact put method to log artifacts to existing runs by @ibindlish in https://github.com/wandb/wandb/pull/6074
- feat(public-api): add metadata property to Run object by @dmitryduev in https://github.com/wandb/wandb/pull/6100
- feat(launch): Support setting a custom Dockerfile in launch overrides by @TimH98 in https://github.com/wandb/wandb/pull/6104
- feat(nexus): add Nvidia GPU asset to system monitor by @dmitryduev in https://github.com/wandb/wandb/pull/6081
- feat(artifacts): enable deleting artifact collections from SDK by @moredatarequired in https://github.com/wandb/wandb/pull/6020
- feat(launch): Add dockerfile CLI param & use Dockerfile.wandb by default if present by @TimH98 in https://github.com/wandb/wandb/pull/6122
- feat(artifacts): extend cache cleanup to allow specifying a target fraction by @moredatarequired in https://github.com/wandb/wandb/pull/6152
- feat(artifacts): add an eval-able repr to ArtifactManifestEntry by @moredatarequired in https://github.com/wandb/wandb/pull/6132
- feat(nexus): enable docker-based wheel building for nexus by @dmitryduev in https://github.com/wandb/wandb/pull/6118
- feat(nexus): add Nvidia GPU asset to system monitor by @dmitryduev in https://github.com/wandb/wandb/pull/6131
- feat(artifacts): clear the cache on add to prevent overflow by @moredatarequired in https://github.com/wandb/wandb/pull/6149
- feat(sdk): capture disk i/o utilization in system metrics by @umakrishnaswamy in https://github.com/wandb/wandb/pull/6106
- feat(sdk): add disk io counters to monitor metrics by @dmitryduev in https://github.com/wandb/wandb/pull/6170
- feat(sdk): make paths for disk usage monitoring configurable by @dmitryduev in https://github.com/wandb/wandb/pull/6196
- feat(sweeps): Use `WANDB_SWEEP_ID` to include a run in an existing sweep by @gtarpenning in https://github.com/wandb/wandb/pull/6198
- feat(artifacts): Handle LinkArtifact calls made to Nexus Core by @ibindlish in https://github.com/wandb/wandb/pull/6160
- feat(nexus): fix retry logic for http clients and allow user customization by @kptkin in https://github.com/wandb/wandb/pull/6182
- feat(nexus): support user defined headers in the gql client transport by @kptkin in https://github.com/wandb/wandb/pull/6208
- feat(sdk): enable set types in wandb.Config by @fdsig in https://github.com/wandb/wandb/pull/6219
- feat(integrations): visualize images with bbox overlays for `ultralytics` by @soumik12345 in https://github.com/wandb/wandb/pull/5867
- feat(sdk): add exponential decay sampling utility for line_plot by @dmitryduev in https://github.com/wandb/wandb/pull/6228
- feat(sdk): always print the traceback inside of the `wandb.init` context manager by @kptkin in https://github.com/wandb/wandb/pull/4603
- feat(sdk): add setting to disable automatic machine info capture by @kptkin in https://github.com/wandb/wandb/pull/6230

### :hammer: Fixes

- fix(launch): Extend try in agent loop to cover all job handling by @KyleGoyette in https://github.com/wandb/wandb/pull/5923
- fix(sdk): guard against undefined filestream timeout by @dmitryduev in https://github.com/wandb/wandb/pull/5997
- fix(launch): error if code artifact underlying job has been deleted by @bcsherma in https://github.com/wandb/wandb/pull/5959
- fix(artifacts): use a unique name for the artifact created by `verify` by @moredatarequired in https://github.com/wandb/wandb/pull/5929
- fix(launch): Use resume=allow when auto requeuing by @TimH98 in https://github.com/wandb/wandb/pull/6002
- fix(launch): correct entrypoint path from disabled git repo subir by @gtarpenning in https://github.com/wandb/wandb/pull/5903
- fix(sweeps): override individual job resource_args by @gtarpenning in https://github.com/wandb/wandb/pull/5985
- fix(sdk): fix import issue to support python 3.6 by @kptkin in https://github.com/wandb/wandb/pull/6018
- fix(launch): Fix override entrypoint when using sweeps on launch without a scheduler job by @KyleGoyette in https://github.com/wandb/wandb/pull/6033
- fix(nexus): fix resume reference when nil by @kptkin in https://github.com/wandb/wandb/pull/6055
- fix(sdk): further speed up import time by @hauntsaninja in https://github.com/wandb/wandb/pull/6032
- fix(launch): Fix sample kubernetes agent manifest secret mount by @KyleGoyette in https://github.com/wandb/wandb/pull/6057
- fix(nexus): rm unused import by @dmitryduev in https://github.com/wandb/wandb/pull/6085
- fix(launch): watch to get kubernetes run statuses by @bcsherma in https://github.com/wandb/wandb/pull/6022
- fix(artifacts): prohibit saving artifacts to a different project than their base artifact by @moredatarequired in https://github.com/wandb/wandb/pull/6042
- fix(artifacts): require existing artifacts to save to their source entity/project by @moredatarequired in https://github.com/wandb/wandb/pull/6034
- fix(nexus): adjust system monitor start and stop functionality by @dmitryduev in https://github.com/wandb/wandb/pull/6087
- fix(artifacts): remove suspect characters when directory creation fails by @moredatarequired in https://github.com/wandb/wandb/pull/6094
- fix(launch): Default log_code exclusion behavior now correctly handles `wandb` in the root path prefix. by @nickpenaranda in https://github.com/wandb/wandb/pull/6095
- fix(launch): disallow project queue creation by @bcsherma in https://github.com/wandb/wandb/pull/6011
- fix(launch): catch all sweep set state errors by @gtarpenning in https://github.com/wandb/wandb/pull/6091
- fix(launch): create_job now works from jupyter notebook by @gtarpenning in https://github.com/wandb/wandb/pull/6068
- fix(nexus): fix race condition for defer and update control by @kptkin in https://github.com/wandb/wandb/pull/6125
- fix(sdk): improved handling and logging of tensor types by @kptkin in https://github.com/wandb/wandb/pull/6086
- fix(launch): launch cli command should exit with non-zero status if underlying launched run exits with non-zero status by @KyleGoyette in https://github.com/wandb/wandb/pull/6078
- fix(nexus): fix correctness for offline mode by @kptkin in https://github.com/wandb/wandb/pull/6166
- fix(sdk): reports api - fix media_keys json path by @laxels in https://github.com/wandb/wandb/pull/6167
- fix(sdk): Allow uint8 images to be logged as wandb.Image() by @nate-wandb in https://github.com/wandb/wandb/pull/6043
- fix(sdk): fall back to /tmp/username/.config/wandb in old settings by @dmitryduev in https://github.com/wandb/wandb/pull/6175
- fix(nexus): use UpsertBucketRetryPolicy in all gql.UpsertBucket calls by @dmitryduev in https://github.com/wandb/wandb/pull/6207
- fix(sdk): update report id validation and encoding by @jo-fang in https://github.com/wandb/wandb/pull/6203
- fix(sdk): add support for propagating messages from the internal process by @kptkin in https://github.com/wandb/wandb/pull/5803

### :books: Docs

- docs(nexus): add package level docstrings for filestream by @raubitsj in https://github.com/wandb/wandb/pull/6061
- docs(nexus): add basic developer guide by @kptkin in https://github.com/wandb/wandb/pull/6119
- docs(cli): Added more context for launch job describe description. by @ngrayluna in https://github.com/wandb/wandb/pull/6193

### :nail_care: Cleanup

- style(sdk): fix to new ruff rule E721 additions by @nickpenaranda in https://github.com/wandb/wandb/pull/6102

## New Contributors

- @geoffrey-g-delhomme made their first contribution in https://github.com/wandb/wandb/pull/5867
- @kooshi made their first contribution in https://github.com/wandb/wandb/pull/6086
- @umakrishnaswamy made their first contribution in https://github.com/wandb/wandb/pull/6106
- @jo-fang made their first contribution in https://github.com/wandb/wandb/pull/6203
- @wwzeng1 made their first contribution in https://github.com/wandb/wandb/pull/6228

**Full Changelog**: https://github.com/wandb/wandb/compare/v0.15.9...v0.15.10

# 0.15.9 (Aug 28, 2023)

### :magic_wand: Enhancements

- feat(sweeps): launch sweep schedulers to team queues from UI by @gtarpenning in https://github.com/wandb/wandb/pull/6112
- feat(launch): make vertex launcher more customizable by @bcsherma in https://github.com/wandb/wandb/pull/6088
- feat(launch): default to noop builder if docker not installed by @bcsherma in https://github.com/wandb/wandb/pull/6137

### :hammer: Fixes

- fix(launch): Use built in entrypoint and args commands for sagemaker by @KyleGoyette in https://github.com/wandb/wandb/pull/5897
- fix(artifacts): copy parent source project info to new draft artifact by @moredatarequired in https://github.com/wandb/wandb/pull/6062
- fix(sdk): avoid error at end of run with bigints by @raubitsj in https://github.com/wandb/wandb/pull/6134
- fix(launch): manually created image jobs can rerun correctly by @gtarpenning in https://github.com/wandb/wandb/pull/6148

**Full Changelog**: https://github.com/wandb/wandb/compare/v0.15.8...v0.15.9

# 0.15.8 (Aug 01, 2023)

### :magic_wand: Enhancements

- perf(sdk): use mutation createRunFiles to get uploadUrls by @harukatab in https://github.com/wandb/wandb/pull/5731
- feat(launch): add create_run_queue to public API by @nickpenaranda in https://github.com/wandb/wandb/pull/5874
- perf(sdk): add hidden option to use orjson instead of json by @dmitryduev in https://github.com/wandb/wandb/pull/5911
- feat(launch): Improve error message when building with noop builder by @TimH98 in https://github.com/wandb/wandb/pull/5925
- feat(launch): create launch agent includes agent config if present by @TimH98 in https://github.com/wandb/wandb/pull/5893
- feat(launch): Check if job ingredients exist before making job by @TimH98 in https://github.com/wandb/wandb/pull/5942
- feat(launch): Gracefully handle Kubernetes 404 error by @TimH98 in https://github.com/wandb/wandb/pull/5945

### :hammer: Fixes

- fix(sdk): only creating new project if it doesn't already exist by @mbarrramsey in https://github.com/wandb/wandb/pull/5814
- fix(launch): Support namespace in metadata key of resource args by @KyleGoyette in https://github.com/wandb/wandb/pull/5639
- fix(launch): use "" instead of None for project kwarg when no project given by @bcsherma in https://github.com/wandb/wandb/pull/5839
- fix(launch): add + to torch cpu regex + tests by @bcsherma in https://github.com/wandb/wandb/pull/5833
- fix(sdk): implement timeout for file_stream and add debug logs by @kptkin in https://github.com/wandb/wandb/pull/5812
- fix(artifacts): fix collection filtering when getting aliases by @szymon-piechowicz-wandb in https://github.com/wandb/wandb/pull/5810
- fix(sdk): replace `dir_watcher` settings with SettingsStatic by @kptkin in https://github.com/wandb/wandb/pull/5863
- fix(artifacts): set correct base for incremental artifacts by @szymon-piechowicz-wandb in https://github.com/wandb/wandb/pull/5870
- fix(launch): drop https from azure registries to ensure compatibility with ${image_uri} macro by @bcsherma in https://github.com/wandb/wandb/pull/5880
- fix(artifacts): handle None description correctly by @szymon-piechowicz-wandb in https://github.com/wandb/wandb/pull/5910
- fix(launch): Don't create k8s secret if it already exists by @TimH98 in https://github.com/wandb/wandb/pull/5900
- fix(artifacts): drop S3 bucket versioning check by @moredatarequired in https://github.com/wandb/wandb/pull/5927
- fix(sdk): speed up import time and fix `pkg_resources` DeprecationWarning by @hauntsaninja in https://github.com/wandb/wandb/pull/5899

### :books: Docs

- docs(sdk): Add introspection section to CONTRIBUTING.md by @nickpenaranda in https://github.com/wandb/wandb/pull/5887
- docs(sdk): update GH action to generate reference docs and clean up docstrings by @dmitryduev in https://github.com/wandb/wandb/pull/5947
- docs(sdk): update `README.md` to unify the spelling of `Hugging Face` by @eltociear in https://github.com/wandb/wandb/pull/5891

### :nail_care: Cleanup

- revert(launch): revert job re-queuing implementation on pod disconnect by @KyleGoyette in https://github.com/wandb/wandb/pull/5811

## New Contributors

- @mbarrramsey made their first contribution in https://github.com/wandb/wandb/pull/5814
- @hauntsaninja made their first contribution in https://github.com/wandb/wandb/pull/5899
- @eltociear made their first contribution in https://github.com/wandb/wandb/pull/5891

**Full Changelog**: https://github.com/wandb/wandb/compare/v0.15.7...v0.15.8

# 0.15.7 (July 25, 2023)

### :hammer: Fixes

- fix(sdk): images not syncing until the end run (revert #5777) by @raubitsj in https://github.com/wandb/wandb/pull/5951

**Full Changelog**: https://github.com/wandb/wandb/compare/v0.15.6...v0.15.7

# 0.15.6 (July 24, 2023)

### :magic_wand: Enhancements

- feat(launch): add job link to wandb footer by @bcsherma in https://github.com/wandb/wandb/pull/5767
- feat(launch): re-implement job requeueing, fixed cancel behavior by @TimH98 in https://github.com/wandb/wandb/pull/5822
- feat(launch): manually create jobs from cli by @gtarpenning in https://github.com/wandb/wandb/pull/5661
- feat(launch): allow users to specify job name via the `job_name` setting by @bcsherma in https://github.com/wandb/wandb/pull/5791
- feat(sdk): Add an simplified trace API to log prompt traces by @parambharat in https://github.com/wandb/wandb/pull/5794
- feat(integrations): support `.keras` model format with `WandbModelCheckpoint` and TF 2.13.0 compatible by @soumik12345 in https://github.com/wandb/wandb/pull/5720
- feat(sdk): Initial support for migrating W&B runs and reports between instances by @andrewtruong in https://github.com/wandb/wandb/pull/5777

### :hammer: Fixes

- fix(integrations): make LightGBM callback compatible with 4.0.0 by @ayulockin in https://github.com/wandb/wandb/pull/5906
- fix(sdk): use default settings for project retrieval if available by @KyleGoyette in https://github.com/wandb/wandb/pull/5917

### :books: Docs

- docs(sdk): Add introspection section to CONTRIBUTING.md by @nickpenaranda in https://github.com/wandb/wandb/pull/5887

### :nail_care: Cleanup

- revert(launch): revert job re-queuing implementation on pod disconnect by @KyleGoyette in https://github.com/wandb/wandb/pull/5811

**Full Changelog**: https://github.com/wandb/wandb/compare/v0.15.5...v0.15.6

## 0.15.5 (July 5, 2023)

### :magic_wand: Enhancements

- feat(launch): improve handling of docker image job names and tags by @gtarpenning in https://github.com/wandb/wandb/pull/5718
- feat(launch): support kaniko builds on AKS by @bcsherma in https://github.com/wandb/wandb/pull/5706
- feat(launch): allow kaniko builds to run in other namespaces by @bcsherma in https://github.com/wandb/wandb/pull/5637
- feat(artifacts): support access key for Azure references by @szymon-piechowicz-wandb in https://github.com/wandb/wandb/pull/5729
- feat(launch): add information to failed run queue items, support warnings for run queue items by @KyleGoyette in https://github.com/wandb/wandb/pull/5612
- feat(launch): allow direct configuration of registry uri for all registries by @bcsherma in https://github.com/wandb/wandb/pull/5760
- perf(artifacts): enhance download URL fetching process with batch and retry logic by @szymon-piechowicz-wandb in https://github.com/wandb/wandb/pull/5692
- feat(artifacts): add flag to skip missing S3 references in `Artifact.download` by @moredatarequired in https://github.com/wandb/wandb/pull/5778
- feat(launch): implement job requeueing when pod disconnects by @TimH98 in https://github.com/wandb/wandb/pull/5770
- feat(sdk): add setting to disable setproctitle by @raubitsj in https://github.com/wandb/wandb/pull/5805

### :hammer: Fixes

- fix(sdk): handle uri schemes in LogicalPath by @dmitryduev in https://github.com/wandb/wandb/pull/5670
- fix(artifacts): update object storage to include reference and prevent id reuse by @szymon-piechowicz-wandb in https://github.com/wandb/wandb/pull/5722
- fix(sweeps): update click package version requirements by @gtarpenning in https://github.com/wandb/wandb/pull/5738
- fix(sdk): improve lazy import to be thread-safe by @szymon-piechowicz-wandb in https://github.com/wandb/wandb/pull/5727
- fix(launch): change typo in kaniko image name by @bcsherma in https://github.com/wandb/wandb/pull/5743
- fix(integrations): correct date parsing in SageMaker configuration by @rymc in https://github.com/wandb/wandb/pull/5759
- fix(launch): make docker build non interactive to prevent region based questions by @KyleGoyette in https://github.com/wandb/wandb/pull/5736
- fix(launch): update "cuda" base image path to "accelerator" base image path by @KyleGoyette in https://github.com/wandb/wandb/pull/5737
- fix(artifacts): replace artifact name with placeholder to skip validation by @szymon-piechowicz-wandb in https://github.com/wandb/wandb/pull/5724
- fix(launch): prevent jobs with large outputs from hanging on local-container by @KyleGoyette in https://github.com/wandb/wandb/pull/5774
- fix(launch): Ensure resume does not push sensitive info by @KyleGoyette in https://github.com/wandb/wandb/pull/5807
- fix(artifacts): fix handling of references when downloading by @szymon-piechowicz-wandb in https://github.com/wandb/wandb/pull/5808
- fix(sweeps): correct launch sweep author to personal username by @gtarpenning in https://github.com/wandb/wandb/pull/5806
- refactor(artifacts): change artifact methods and attributes to private by @szymon-piechowicz-wandb in https://github.com/wandb/wandb/pull/5790

### :books: Docs

- docs(sdk): update the product icons in README.md by @ngrayluna in https://github.com/wandb/wandb/pull/5713
- docs(artifacts): update docs by @szymon-piechowicz-wandb in https://github.com/wandb/wandb/pull/5701
- docs(artifacts): fix comment about total retry time by @szymon-piechowicz-wandb in https://github.com/wandb/wandb/pull/5751
- docs(sdk): expose WBTraceTree as data_types.WBTraceTree by @szymon-piechowicz-wandb in https://github.com/wandb/wandb/pull/5788

## New Contributors

- @HipHoff made their first contribution in https://github.com/wandb/wandb/pull/5691
- @rymc made their first contribution in https://github.com/wandb/wandb/pull/5759

**Full Changelog**: https://github.com/wandb/wandb/compare/v0.15.4...v0.15.5

## 0.15.4 (June 6, 2023)

### :magic_wand: Enhancements

- feat(sdk): set job source in settings by @TimH98 in https://github.com/wandb/wandb/pull/5442
- feat(sweeps): launch sweeps controlled by wandb run by @gtarpenning in https://github.com/wandb/wandb/pull/5456
- feat(integrations): add autolog for Cohere python SDK by @dmitryduev in https://github.com/wandb/wandb/pull/5474
- feat(launch): support launching custom k8s objects by @bcsherma in https://github.com/wandb/wandb/pull/5486
- perf(artifacts): conserve memory when hashing files by @moredatarequired in https://github.com/wandb/wandb/pull/5513
- feat(artifacts): add new_draft method to modify and log saved artifacts as new version by @szymon-piechowicz-wandb in https://github.com/wandb/wandb/pull/5524
- feat(launch): don't install frozen reqs if there is a reqs file by @bcsherma in https://github.com/wandb/wandb/pull/5548
- feat(artifacts): don't remove temp files from artifacts cache by default by @moredatarequired in https://github.com/wandb/wandb/pull/5596
- feat(artifacts): add source_entity and update sequenceName handling by @szymon-piechowicz-wandb in https://github.com/wandb/wandb/pull/5546
- feat(artifacts): add 'remove' to Artifacts API by @moredatarequired in https://github.com/wandb/wandb/pull/5370
- feat(sweeps): optuna scheduler for sweeps on launch by @gtarpenning in https://github.com/wandb/wandb/pull/4900
- feat(launch): support notebook job creation by @KyleGoyette in https://github.com/wandb/wandb/pull/5462
- feat(launch): enable launch macros for all runners by @bcsherma in https://github.com/wandb/wandb/pull/5624
- feat(integrations): add autologging for supported huggingface pipelines by @ash0ts in https://github.com/wandb/wandb/pull/5579
- feat(integrations): add usage metrics and table logging to OpenAI autologger by @parambharat in https://github.com/wandb/wandb/pull/5521
- feat(sdk): add support for monitoring AMD GPU system metrics by @dmitryduev in https://github.com/wandb/wandb/pull/5449
- feat(sdk): capture absolute GPU memory allocation by @dmitryduev in https://github.com/wandb/wandb/pull/5643

### :hammer: Fixes

- fix(integrations): ensure wandb can be used in AWS lambda by @dmitryduev in https://github.com/wandb/wandb/pull/5083
- fix(sdk): permit `LogicalPath` to strip trailing slashes by @moredatarequired in https://github.com/wandb/wandb/pull/5473
- fix(sdk): exercise caution when creating ~/.config/wandb/settings file by @dmitryduev in https://github.com/wandb/wandb/pull/5478
- fix(sdk): update custom chart query handling and add alternate constructor for table-based charts by @andrewtruong in https://github.com/wandb/wandb/pull/4852
- fix(artifacts): add s3 multipart uploading for artifact files by @estellazx in https://github.com/wandb/wandb/pull/5377
- fix(artifacts): handle incompatible artifact name strings by @andrewtruong in https://github.com/wandb/wandb/pull/5416
- fix(launch): docker runner always pull for image sourced jobs by @bcsherma in https://github.com/wandb/wandb/pull/5531
- fix(launch): improve error handling for package installation by @TimH98 in https://github.com/wandb/wandb/pull/5509
- fix(launch): custom k8s objects respect command/args overrides by @bcsherma in https://github.com/wandb/wandb/pull/5538
- fix(artifacts): remove entity, project from valid properties and adjust name handling by @szymon-piechowicz-wandb in https://github.com/wandb/wandb/pull/5533
- fix(launch): use env var for launch agent base url by @KyleGoyette in https://github.com/wandb/wandb/pull/5482
- fix(artifacts): write to the cache defensively (catch OSError) by @moredatarequired in https://github.com/wandb/wandb/pull/5597
- fix(launch): handle exception in finish_thread_id and fail run queue items by @KyleGoyette in https://github.com/wandb/wandb/pull/5610
- fix(launch): add pull secrets for pre made images when registry is specified by @bcsherma in https://github.com/wandb/wandb/pull/5602
- fix(launch): read kaniko pod sa name from env var by @bcsherma in https://github.com/wandb/wandb/pull/5619
- fix(launch): misc gcp fixes by @bcsherma in https://github.com/wandb/wandb/pull/5626
- fix(launch): support local environment and registry declaration by @KyleGoyette in https://github.com/wandb/wandb/pull/5630
- fix(launch): support ssh git urls and submodules in agent by @KyleGoyette in https://github.com/wandb/wandb/pull/5635
- fix(sdk): update git repo handling for failure cases and rename to gitlib by @kptkin in https://github.com/wandb/wandb/pull/5437
- fix(sdk): unify offline and online mode during init and fix multiprocess attach by @kptkin in https://github.com/wandb/wandb/pull/5296
- fix(integrations): prevent errors by checking for `wandb.run` in Gym integration by @ash0ts in https://github.com/wandb/wandb/pull/5649
- fix(sdk): fix wandb tfevent sync issue by @eohomegrownapps in https://github.com/wandb/wandb/pull/5261

### :books: Docs

- docs(sdk): update contrib for yea-wandb changes by @kptkin in https://github.com/wandb/wandb/pull/5614

## New Contributors

- @eohomegrownapps made their first contribution in https://github.com/wandb/wandb/pull/5261

**Full Changelog**: https://github.com/wandb/wandb/compare/v0.15.3...v0.15.4

## 0.15.3 (May 17, 2023)

### :hammer: Fixes

- fix(sdk): allow SDK to work if SA token can't be read by @wandb-zacharyblasczyk in https://github.com/wandb/wandb/pull/5472
- fix(sdk): clean up the k8s token discovery logic in util.py::image_id_from_k8s by @dmitryduev in https://github.com/wandb/wandb/pull/5518
- fix(integrations): Update `WandbTracer` to work with new langchain version by @parambharat in https://github.com/wandb/wandb/pull/5558
- revert(sdk): update summary for changed keys only by @dmitryduev in https://github.com/wandb/wandb/pull/5562

## New Contributors

- @wandb-zacharyblasczyk made their first contribution in https://github.com/wandb/wandb/pull/5472

**Full Changelog**: https://github.com/wandb/wandb/compare/v0.15.2...v0.15.3

## 0.15.2 (May 5, 2023)

### :hammer: Fixes

- fix(integrations): update WandbTracer for new langchain release by @parambharat @tssweeney in https://github.com/wandb/wandb/pull/5467
- fix(integrations): fix error message in langchain wandb_tracer version check by @dmitryduev in https://github.com/wandb/wandb/pull/5490

**Full Changelog**: https://github.com/wandb/wandb/compare/v0.15.1...v0.15.2

## 0.15.1 (May 2, 2023)

### :magic_wand: Enhancements

- feat(launch): implement new Kubernetes runner config schema by @TimH98 in https://github.com/wandb/wandb/pull/5231
- feat(launch): allow platform override for docker builder by @TimH98 in https://github.com/wandb/wandb/pull/5330
- feat(artifacts): get full name of artifact for easier artifact retrieval by @estellazx in https://github.com/wandb/wandb/pull/5314
- feat(artifacts): make default root for artifacts download configurable by @moredatarequired in https://github.com/wandb/wandb/pull/5366
- feat(artifacts): add Azure storage handler in SDK by @szymon-piechowicz-wandb in https://github.com/wandb/wandb/pull/5317
- feat(media): add method to convert wandb.Table to pandas.DataFrame by @brunnelu in https://github.com/wandb/wandb/pull/5301
- feat(launch): sweeps on launch command args passed as params by @gtarpenning in https://github.com/wandb/wandb/pull/5315

### :hammer: Fixes

- fix(launch): don't assume keys in args and config refer to the same thing by @szymon-piechowicz-wandb in https://github.com/wandb/wandb/pull/5183
- fix(launch): make ElasticContainerRegistry environment handle "ImageNotFoundException" gracefully by @bcsherma in https://github.com/wandb/wandb/pull/5159
- fix(launch): disable kaniko builder retry by @TimH98 in https://github.com/wandb/wandb/pull/5318
- fix(sdk): refine error message for auth error by @kptkin in https://github.com/wandb/wandb/pull/5341
- fix(launch): kubernetes runner does not respect override args by @KyleGoyette in https://github.com/wandb/wandb/pull/5303
- fix(sweeps): allow attr-dicts as sweeps configs by @moredatarequired in https://github.com/wandb/wandb/pull/5268
- fix(artifacts): checksum the read-only staging copy instead of the original file by @moredatarequired in https://github.com/wandb/wandb/pull/5346
- fix(launch): skip getting run info if run completes successfully or is from a different entity by @TimH98 in https://github.com/wandb/wandb/pull/5379
- fix(artifacts): default to project "uncategorized" instead of "None" when fetching artifacts by @szymon-piechowicz-wandb in https://github.com/wandb/wandb/pull/5375
- fix(integrations): add enabled check to gym VideoRecorder by @younik in https://github.com/wandb/wandb/pull/5230
- fix(artifacts): fix handling of default project and entity by @dmitryduev in https://github.com/wandb/wandb/pull/5395
- fix(sdk): update import_hook.py with latest changes in the wrapt repository by @kptkin in https://github.com/wandb/wandb/pull/5321
- fix(launch): fix support for local urls in k8s launch agent by @KyleGoyette in https://github.com/wandb/wandb/pull/5413
- fix(sdk): improve notebook environment detection and testing by @dmitryduev in https://github.com/wandb/wandb/pull/4982
- fix(sdk): implement recursive isinstance check utility for the Settings object by @dmitryduev in https://github.com/wandb/wandb/pull/5436
- fix(sdk): correctly parse edge cases in OpenMetrics filter definitions in System Monitor by @dmitryduev in https://github.com/wandb/wandb/pull/5329
- fix(sdk): update debug logs to include SDK's version by @kptkin in https://github.com/wandb/wandb/pull/5344
- fix(sdk): filter AWS Trainium metrics by local rank if executed with torchrun by @dmitryduev in https://github.com/wandb/wandb/pull/5142
- fix(integrations): inform users about WandbTracer incompatibility with LangChain > 0.0.153 by @hwchase17 in https://github.com/wandb/wandb/pull/5453

### :books: Docs

- docs(sdk): update README.md by @thanos-wandb in https://github.com/wandb/wandb/pull/5386
- docs(integrations): update docstrings of the Keras callbacks by @ayulockin in https://github.com/wandb/wandb/pull/5198
- docs(sdk): update the images in `README.md` by @ngrayluna in https://github.com/wandb/wandb/pull/5399

## New Contributors

- @szymon-piechowicz-wandb made their first contribution in https://github.com/wandb/wandb/pull/5183
- @thanos-wandb made their first contribution in https://github.com/wandb/wandb/pull/5386
- @brunnelu made their first contribution in https://github.com/wandb/wandb/pull/5301
- @younik made their first contribution in https://github.com/wandb/wandb/pull/5230
- @hwchase17 made their first contribution in https://github.com/wandb/wandb/pull/5453

**Full Changelog**: https://github.com/wandb/wandb/compare/v0.15.0...v0.15.1

## 0.15.0 (April 19, 2023)

### :magic_wand: Enhancements

- feat(media): add support for LangChain media type by @tssweeney in https://github.com/wandb/wandb/pull/5288
- feat(integrations): add autolog for OpenAI's python library by @dmitryduev @parambharat @kptkin @raubitsj in https://github.com/wandb/wandb/pull/5362

### :hammer: Fixes

- fix(integrations): add function signature wrapper to the patched openai methods by @parambharat in https://github.com/wandb/wandb/pull/5369
- fix(integrations): adjust OpenAI autolog public API to improve user experience by @dmitryduev @kptkin @raubitsj in https://github.com/wandb/wandb/pull/5381

**Full Changelog**: https://github.com/wandb/wandb/compare/v0.14.2...v0.15.0

## 0.14.2 (April 7, 2023)

### :hammer: Fixes

- fix(sdk): fix `wandb sync` regression by @kptkin in https://github.com/wandb/wandb/pull/5306

**Full Changelog**: https://github.com/wandb/wandb/compare/v0.14.1...v0.14.2

## 0.14.1 (April 5, 2023)

### :magic_wand: Enhancements

- feat(artifacts): improve run.log_artifact() with default type and path references by @moredatarequired in https://github.com/wandb/wandb/pull/5131
- feat(artifacts): add opt-in support for async artifact upload by @speezepearson in https://github.com/wandb/wandb/pull/4864
- perf(sdk): update summary for changed keys only by @dmitryduev in https://github.com/wandb/wandb/pull/5150
- feat(sdk): use a persistent session object for GraphQL requests by @moredatarequired in https://github.com/wandb/wandb/pull/5075
- feat(sdk): allow setting of extra headers for the gql client by @dmitryduev in https://github.com/wandb/wandb/pull/5237
- feat(sdk): allow filtering metrics based on OpenMetrics endpoints by @dmitryduev in https://github.com/wandb/wandb/pull/5282

### :hammer: Fixes

- fix(artifacts): more informative message when failing to create staging artifact directory by @moredatarequired in https://github.com/wandb/wandb/pull/5067
- fix(launch): set default value for Kubernetes backoffLimit to 0 by @KyleGoyette in https://github.com/wandb/wandb/pull/5072
- fix(sdk): remove default sorting when dumping config into a yaml file by @kptkin in https://github.com/wandb/wandb/pull/5127
- fix(media): fix encoding for html types on windows by @kptkin in https://github.com/wandb/wandb/pull/5180
- fix(sdk): clean up auto resume state when initializing a new run by @kptkin in https://github.com/wandb/wandb/pull/5184
- fix(sdk): harden `wandb.init()` error handling for backend errors by @kptkin in https://github.com/wandb/wandb/pull/5023
- fix(sdk): fix system monitor shutdown logic by @dmitryduev in https://github.com/wandb/wandb/pull/5227
- fix(launch): allow users to specify pinned versions in requirements.txt by @KyleGoyette in https://github.com/wandb/wandb/pull/5226
- fix(sdk): make `wandb.log()` handle empty string values properly by @dannygoldstein in https://github.com/wandb/wandb/pull/5275
- fix(sdk): raise exception when accessing methods and attributes of a finished run by @kptkin in https://github.com/wandb/wandb/pull/5013

### :books: Docs

- docs(launch): add documentation for launch by @iveksl2 in https://github.com/wandb/wandb/pull/4596
- docs(sdk): add documentation for Object3D media type by @ssisk in https://github.com/wandb/wandb/pull/4810
- docs(sdk): remove duplicate docstring in keras integration by @Gladiator07 in https://github.com/wandb/wandb/pull/5289
- docs(artifacts): convert docstrings to Google convention by @moredatarequired in https://github.com/wandb/wandb/pull/5276

### :nail_care: Cleanup

- refactor(artifacts): use 'secrets' module instead of custom random token generator by @moredatarequired in https://github.com/wandb/wandb/pull/5050
- refactor(artifacts): move \_manifest_json_from_proto to sender.py by @moredatarequired in https://github.com/wandb/wandb/pull/5178

## New Contributors

- @iveksl2 made their first contribution in https://github.com/wandb/wandb/pull/4596
- @Gladiator07 made their first contribution in https://github.com/wandb/wandb/pull/5289

**Full Changelog**: https://github.com/wandb/wandb/compare/v0.14.0...v0.14.1

## 0.14.0 (March 14, 2023)

### :magic_wand: Enhancements

- feat(launch): support cuda base image for launch runs by @KyleGoyette in https://github.com/wandb/wandb/pull/5044
- feat(launch): warn users of which packages failed to install during build process by @KyleGoyette in https://github.com/wandb/wandb/pull/5109
- feat(sdk): add support for importing runs from MLFlow by @andrewtruong in https://github.com/wandb/wandb/pull/4950
- feat(launch): mark queued runs that fail to launch as `FAILED` by @KyleGoyette in https://github.com/wandb/wandb/pull/5129

### :hammer: Fixes

- fix(sdk): temporarily remove local api key validation by @dmitryduev in https://github.com/wandb/wandb/pull/5095
- fix(launch): launch agent gracefully removes thread when it has an exception by @TimH98 in https://github.com/wandb/wandb/pull/5105
- fix(launch): give clear error message when cannot connect to Docker daemon by @TimH98 in https://github.com/wandb/wandb/pull/5092
- fix(launch): launch support for EKS instance roles by @bcsherma in https://github.com/wandb/wandb/pull/5112
- fix(launch): cleaner error messages when launch encounters docker errors and graceful fail by @TimH98 in https://github.com/wandb/wandb/pull/5124
- fix(launch): hash docker images based on job version and dockerfile contents by @KyleGoyette in https://github.com/wandb/wandb/pull/4996
- security(launch): warn when agent is started polling on a team queue by @TimH98 in https://github.com/wandb/wandb/pull/5126
- fix(sdk): add telemetry when syncing tfevents files by @raubitsj in https://github.com/wandb/wandb/pull/5141
- fix(sdk): fix regression preventing run stopping from working by @raubitsj in https://github.com/wandb/wandb/pull/5139
- fix(launch): instruct user how to handle missing kubernetes import when using kubernetes runner or kaniko builder by @TimH98 in https://github.com/wandb/wandb/pull/5138
- fix(launch): hide unsupported launch CLI options by @KyleGoyette in https://github.com/wandb/wandb/pull/5153
- fix(launch): make launch image builder install Pytorch properly with dependencies on different hardware by @bcsherma in https://github.com/wandb/wandb/pull/5147

**Full Changelog**: https://github.com/wandb/wandb/compare/v0.13.11...v0.14.0

## 0.13.11 (March 7, 2023)

### :magic_wand: Enhancements

- feat(launch): improve launch agent logging by @TimH98 in https://github.com/wandb/wandb/pull/4944
- feat(sweeps): sweep run_cap now works for launch sweeps by @gtarpenning in https://github.com/wandb/wandb/pull/4937
- feat(sweeps): launch sweep jobs from image_uri by @gtarpenning in https://github.com/wandb/wandb/pull/4976
- feat(launch): add `num_workers` param to scheduler section in `launch_config` by @gtarpenning in https://github.com/wandb/wandb/pull/5035
- feat(artifacts): raise ArtifactNotLoggedError instead of ValueError by @moredatarequired in https://github.com/wandb/wandb/pull/5026
- feat(launch): launch agent uses thread pool to run jobs by @TimH98 in https://github.com/wandb/wandb/pull/5033
- feat(launch): make runners and builders use Environment & Registry classes by @bcsherma in https://github.com/wandb/wandb/pull/5011
- feat(sdk): add OpenMetrics support for System Metrics by @dmitryduev in https://github.com/wandb/wandb/pull/4899
- feat(sdk): add ability to filter system metrics consumed from OpenMetrics endpoints by @dmitryduev in https://github.com/wandb/wandb/pull/5034
- feat(sdk): add support for gymnasium env monitoring, in addition to gym by @dmitryduev in https://github.com/wandb/wandb/pull/5008
- feat(launch): add `max_scheduler` key to launch agent config by @gtarpenning in https://github.com/wandb/wandb/pull/5057
- feat(integrations): add an integration with `ultralytics` library for YOLOv8 by @parambharat in https://github.com/wandb/wandb/pull/5037

### :hammer: Fixes

- fix(sdk): clean up IPython's widget deprecation warning by @kptkin in https://github.com/wandb/wandb/pull/4912
- fix(sdk): add special Exceptions for the manager logic, when trying to connect to a gone service by @kptkin in https://github.com/wandb/wandb/pull/4890
- fix(sdk): fix issue where global config directory had to be writable to use Api by @KyleGoyette in https://github.com/wandb/wandb/pull/4689
- fix(sdk): make error message during run initialization more actionable and fix uncaught exception by @kptkin in https://github.com/wandb/wandb/pull/4909
- fix(sdk): add deepcopy dunder method to the Run class by @kptkin in https://github.com/wandb/wandb/pull/4891
- fix(launch): remove default to project always in sweep by @gtarpenning in https://github.com/wandb/wandb/pull/4927
- fix(sweeps): error out when trying to create a launch sweep without a job specified by @gtarpenning in https://github.com/wandb/wandb/pull/4938
- fix(launch): mkdir_exists_ok now (again) checks permission on existence by @gtarpenning in https://github.com/wandb/wandb/pull/4936
- fix(launch): only log the received job when launching something sourced from a job by @KyleGoyette in https://github.com/wandb/wandb/pull/4886
- fix(launch): fix issue where queued runs sourced from images would vanish in URI by @KyleGoyette in https://github.com/wandb/wandb/pull/4701
- fix(artifacts): add write permissions to copied artifacts by @moredatarequired in https://github.com/wandb/wandb/pull/4641
- fix(sweeps): improve `queue` argument parsing in `sweep` cli command by @gtarpenning in https://github.com/wandb/wandb/pull/4941
- fix(sdk): when in disable mode don't spin up service by @kptkin in https://github.com/wandb/wandb/pull/4817
- fix(launch): fix support for docker images with user specified entrypoint in local container by @KyleGoyette in https://github.com/wandb/wandb/pull/4887
- fix(artifacts): API - ArtifactFiles no longer errors when accessing an item by @vwrj in https://github.com/wandb/wandb/pull/4896
- fix(sweeps): verify job exists before starting the sweeps scheduler by @gtarpenning in https://github.com/wandb/wandb/pull/4943
- fix(sdk): handle system metrics requiring extra setup and teardown steps by @dmitryduev in https://github.com/wandb/wandb/pull/4964
- fix(sdk): fix a typo in `CONTRIBUTING.md` by @fdsig in https://github.com/wandb/wandb/pull/4984
- fix(sdk): correctly detect notebook name and fix code saving in Colab by @dmitryduev in https://github.com/wandb/wandb/pull/4987
- fix(artifacts): allow up to max_artifacts (fix off by 1 error) by @moredatarequired in https://github.com/wandb/wandb/pull/4991
- fix(sdk): exercise extra caution when starting asset monitoring threads by @dmitryduev in https://github.com/wandb/wandb/pull/5007
- fix(sdk): fix bug where boto3 dependency crashes on import when downl… by @fdsig in https://github.com/wandb/wandb/pull/5018
- fix(sweeps): verify `num_workers` cli arg is valid and default to 8 if not by @gtarpenning in https://github.com/wandb/wandb/pull/5025
- fix(artifacts): fix the file reference added to the verification artifact by @moredatarequired in https://github.com/wandb/wandb/pull/4858
- fix(launch): special handling for sweeps scheduler in agent by @gtarpenning in https://github.com/wandb/wandb/pull/4961
- fix(artifacts): only re-download or overwrite files when there are changes by @moredatarequired in https://github.com/wandb/wandb/pull/5056
- fix(sdk): avoid introspection in offline mode by @kptkin in https://github.com/wandb/wandb/pull/5002
- fix(sdk): topological ordering of `wandb.Settings` by @dmitryduev in https://github.com/wandb/wandb/pull/4022
- fix(sdk): avoid lazy loading for tensorboard patching by @kptkin in https://github.com/wandb/wandb/pull/5079

### :books: Docs

- docs(cli): formatted wandb.apis.public.Run.history docstring by @ngrayluna in https://github.com/wandb/wandb/pull/4973
- docs(sdk): update references to test file locations in documentation by @moredatarequired in https://github.com/wandb/wandb/pull/4875
- docs(sdk): fix docstrings to enable project-wide pydocstyle checks by @moredatarequired in https://github.com/wandb/wandb/pull/5036
- docs(sdk): fix missed docstring lint errors reported by ruff by @moredatarequired in https://github.com/wandb/wandb/pull/5047
- docs(sdk): update links for new docs by @laxels in https://github.com/wandb/wandb/pull/4894
- docs(artifacts): raise ArtifactFinalizedError instead of ValueError by @moredatarequired in https://github.com/wandb/wandb/pull/5061

### :nail_care: Cleanup

- style(sdk): fix bugbear B028 add stacklevel by @kptkin in https://github.com/wandb/wandb/pull/4960
- style(launch): move launch errors closer to the code by @kptkin in https://github.com/wandb/wandb/pull/4995
- style(sdk): move mailbox error closer to the code by @kptkin in https://github.com/wandb/wandb/pull/4997
- style(sdk): add unsupported error type by @kptkin in https://github.com/wandb/wandb/pull/4999
- style(sdk): add support for the ruff linter by @moredatarequired in https://github.com/wandb/wandb/pull/4945
- refactor(sweeps): cosmetic changes for readability by @gtarpenning in https://github.com/wandb/wandb/pull/5021
- refactor(launch): introduce environment and registry abstract classes by @bcsherma in https://github.com/wandb/wandb/pull/4916
- style(launch): fix unused union type in launch agent by @KyleGoyette in https://github.com/wandb/wandb/pull/5041
- refactor(artifacts): remove the artifact from the manifest by @moredatarequired in https://github.com/wandb/wandb/pull/5049
- style(artifacts): enable typechecking for interface.artifacts and add type hints / casts by @moredatarequired in https://github.com/wandb/wandb/pull/5052
- style(sdk): type-annotate `wandb_setup.py` by @dmitryduev in https://github.com/wandb/wandb/pull/4824
- style(sdk): remove unused #noqa directives by @moredatarequired in https://github.com/wandb/wandb/pull/5058
- chore(sdk): disable sentry tracking when testing by @kptkin in https://github.com/wandb/wandb/pull/5019

## New Contributors

- @fdsig made their first contribution in https://github.com/wandb/wandb/pull/4984
- @mrb113 made their first contribution in https://github.com/wandb/wandb/pull/4967
- @parambharat made their first contribution in https://github.com/wandb/wandb/pull/5037

**Full Changelog**: https://github.com/wandb/wandb/compare/v0.13.10...v0.13.11

## 0.13.10 (February 7, 2023)

### :magic_wand: Enhancements

- perf(artifacts): reuse session for file upload requests by @speezepearson in https://github.com/wandb/wandb/pull/4708
- feat(artifacts): expose aliases list endpoint for artifact collections by @ibindlish in https://github.com/wandb/wandb/pull/4809
- feat(launch): include the username of the run's author in the environment variables by @TimH98 in https://github.com/wandb/wandb/pull/4851
- feat(launch): add support for local-container resource args by @KyleGoyette in https://github.com/wandb/wandb/pull/4846
- feat(sdk): add the ability to append to a run with `wandb sync --append` by @raubitsj in https://github.com/wandb/wandb/pull/4848
- feat(launch): add an escape hatch (`disable_job_creation`) to disable automatic job creation by @KyleGoyette in https://github.com/wandb/wandb/pull/4901

### :hammer: Fixes

- fix(launch): remove underscores from generated job name in kubernetes runner by @TimH98 in https://github.com/wandb/wandb/pull/4752
- fix(sweeps): sweep command args can once again be int type by @gtarpenning in https://github.com/wandb/wandb/pull/4728
- fix(artifacts): ensure prepared artifacts have the `latest` alias by @moredatarequired in https://github.com/wandb/wandb/pull/4828
- fix(artifacts): catch FileNotFoundError and PermissionError during cache.cleanup() by @moredatarequired in https://github.com/wandb/wandb/pull/4868
- fix(sdk): fix order of python executable resolves by @kptkin in https://github.com/wandb/wandb/pull/4839
- fix(sdk): fix console handling when forking and setting stdout==stderr by @raubitsj in https://github.com/wandb/wandb/pull/4877
- fix(launch): Fix issue where job artifacts are being logged without latest alias by @KyleGoyette in https://github.com/wandb/wandb/pull/4884
- fix(launch): Ensure job names do not exceed maximum allowable for artifacts by @KyleGoyette in https://github.com/wandb/wandb/pull/4889

### :books: Docs

- docs(sdk): fix broken reference link to W&B Settings page in Sweeps by @ngrayluna in https://github.com/wandb/wandb/pull/4820
- docs(sdk): Docodoile autogen docs by @ngrayluna in https://github.com/wandb/wandb/pull/4734

### :gear: Dev

- test(artifacts): ensure manifest version is verified by @moredatarequired in https://github.com/wandb/wandb/pull/4691
- test(sdk): add tests for custom SSL certs and disabling SSL by @speezepearson in https://github.com/wandb/wandb/pull/4692
- test(sdk): fix nightly docker builds by @dmitryduev in https://github.com/wandb/wandb/pull/4787
- chore(sdk): dont create universal py2/py3 package by @raubitsj in https://github.com/wandb/wandb/pull/4797
- chore(sdk): fix flake8-bugbear B028 and ignore B017 by @kptkin in https://github.com/wandb/wandb/pull/4799
- test(sdk): fix gcloud sdk version requested in nightly tests by @dmitryduev in https://github.com/wandb/wandb/pull/4802
- chore(artifacts): remove unused parameters in StorageHandler.load\_{path,file,reference} by @moredatarequired in https://github.com/wandb/wandb/pull/4678
- chore(sdk): split unit tests to system tests and proper unit tests by @kptkin in https://github.com/wandb/wandb/pull/4811
- test(sdk): address fixture server move from port 9010 to 9015 in local-testcontainer by @dmitryduev in https://github.com/wandb/wandb/pull/4814
- chore(sdk): add aliases to ac query response by @ibindlish in https://github.com/wandb/wandb/pull/4813
- test(sdk): run regression suite nightly by @dmitryduev in https://github.com/wandb/wandb/pull/4788
- test(sdk): fix broken lightning test by @kptkin in https://github.com/wandb/wandb/pull/4823
- chore(sdk): enable type checking for wandb_init.py by @dmitryduev in https://github.com/wandb/wandb/pull/4784
- chore(launch): deprecate defaulting to default queue in launch-agent command by @gtarpenning in https://github.com/wandb/wandb/pull/4801
- test(launch): add unit test for kubernetes runner with annotations by @TimH98 in https://github.com/wandb/wandb/pull/4800
- test(integrations): fix train_gpu_ddp test by @dmitryduev in https://github.com/wandb/wandb/pull/4831
- chore(sdk): fix docker testimage to pull amd64 version by @raubitsj in https://github.com/wandb/wandb/pull/4838
- chore(sdk): fix codeowners after test restructure by @raubitsj in https://github.com/wandb/wandb/pull/4843
- test(sdk): fix md5 test failures on Windows by @moredatarequired in https://github.com/wandb/wandb/pull/4840
- chore(sdk): split out relay server so it can be shared with yea-wandb by @raubitsj in https://github.com/wandb/wandb/pull/4837
- chore(sdk): fix a flake8 complaint in a test by @speezepearson in https://github.com/wandb/wandb/pull/4806
- test(integrations): fix several import tests by @dmitryduev in https://github.com/wandb/wandb/pull/4849
- test(sdk): don't use symlinks for SSL test assets, because Windows by @speezepearson in https://github.com/wandb/wandb/pull/4847
- test(sdk): add unit tests for filesync.Stats by @speezepearson in https://github.com/wandb/wandb/pull/4855
- chore(sdk): add async retry logic by @speezepearson in https://github.com/wandb/wandb/pull/4738
- test(artifacts): strengthen tests for ArtifactSaver, StepUpload by @speezepearson in https://github.com/wandb/wandb/pull/4808
- chore(launch): Agent logs full stack trace when catching exception by @TimH98 in https://github.com/wandb/wandb/pull/4861
- chore(sdk): swallow warning printed by neuron-ls by @dmitryduev in https://github.com/wandb/wandb/pull/4835
- build(sdk): pin pip and tox in development environments by @moredatarequired in https://github.com/wandb/wandb/pull/4871

### :nail_care: Cleanup

- refactor(sdk): strengthen StepUpload tests; make exception-handling more thorough in upload/commit by @speezepearson in https://github.com/wandb/wandb/pull/4677
- refactor(artifacts): refactor Artifact query to fetch entity and project by @vwrj in https://github.com/wandb/wandb/pull/4775
- refactor(sdk): replace more communicate calls with deliver by @raubitsj in https://github.com/wandb/wandb/pull/4841
- refactor(artifacts): internally use Future to communicate success/failure of commit, not threading.Event by @speezepearson in https://github.com/wandb/wandb/pull/4859
- refactor(sdk): use stdlib ThreadPoolExecutor in StepUpload instead of managing our own by @speezepearson in https://github.com/wandb/wandb/pull/4860

**Full Changelog**: https://github.com/wandb/wandb/compare/v0.13.9...v0.13.10

## 0.13.9 (January 11, 2023)

### :hammer: Fixes

- fix(sdk): exercise extra caution when checking if AWS Trainium is available in the system by @dmitryduev in https://github.com/wandb/wandb/pull/4769
- fix(sdk): restore 'util.generate_id' for legacy / user code by @moredatarequired in https://github.com/wandb/wandb/pull/4776
- fix(sdk): replace `release` with `abandon` when releasing mailbox handle during init by @kptkin in https://github.com/wandb/wandb/pull/4766

**Full Changelog**: https://github.com/wandb/wandb/compare/v0.13.8...v0.13.9

## 0.13.8 (January 10, 2023)

### :magic_wand: Enhancements

- feat(artifacts): keep uncommitted uploads in separate staging area by @moredatarequired in https://github.com/wandb/wandb/pull/4505
- perf(sdk): improve file descriptor management by @dmitryduev in https://github.com/wandb/wandb/pull/4617
- feat(launch): default to using model-registry project for agent and launch_add by @KyleGoyette in https://github.com/wandb/wandb/pull/4613
- feat(sdk): add `exist_ok=False` to `file.download()` by @janosh in https://github.com/wandb/wandb/pull/4564
- feat(launch): auto create job artifacts from runs with required ingredients by @KyleGoyette in https://github.com/wandb/wandb/pull/4660
- feat(sdk): add generalized response injection pattern for tests by @kptkin in https://github.com/wandb/wandb/pull/4729
- perf(sdk): replace multiprocessing.Queue's with queue.Queue's by @dmitryduev in https://github.com/wandb/wandb/pull/4672
- feat(sdk): use transaction log to cap memory usage by @raubitsj in https://github.com/wandb/wandb/pull/4724
- feat(integrations): support system metrics for AWS Trainium by @dmitryduev in https://github.com/wandb/wandb/pull/4671

### :hammer: Fixes

- fix(sdk): correct the type hint for wandb.run by @edwag in https://github.com/wandb/wandb/pull/4585
- fix(sdk): resume collecting system metrics on object restart by @dmitryduev in https://github.com/wandb/wandb/pull/4572
- fix(launch): fix env handling and node_selector handling by @KyleGoyette in https://github.com/wandb/wandb/pull/4555
- fix(public-api): fix Job.call() using the wrong keyword (queue vs queue_name) when calling launch_add. by @TimH98 in https://github.com/wandb/wandb/pull/4625
- fix(sweeps): sweeps schedulers handles multi word parameters by @gtarpenning in https://github.com/wandb/wandb/pull/4640
- fix(launch): allow spaces in requirements file, remove duplicate wandb bootstrap file by @TimH98 in https://github.com/wandb/wandb/pull/4647
- fix(artifacts): correctly handle url-encoded local file references. by @moredatarequired in https://github.com/wandb/wandb/pull/4665
- fix(artifacts): get digest directly instead of from the manifests' manifest by @moredatarequired in https://github.com/wandb/wandb/pull/4681
- fix(artifacts): artifact.version should be the version index from the associated collection by @vwrj in https://github.com/wandb/wandb/pull/4486
- fix(sdk): remove duplicate generate_id functions, replace shortuuid with secrets by @moredatarequired in https://github.com/wandb/wandb/pull/4676
- fix(integrations): fix type check for jax.Array introduced in jax==0.4.1 by @dmitryduev in https://github.com/wandb/wandb/pull/4718
- fix(sdk): fix hang after failed wandb.init (add cancel) by @raubitsj in https://github.com/wandb/wandb/pull/4405
- fix(sdk): allow users to provide path to custom executables by @kptkin in https://github.com/wandb/wandb/pull/4604
- fix(sdk): fix TypeError when trying to slice a Paginator object by @janosh in https://github.com/wandb/wandb/pull/4575
- fix(integrations): add `AttributeError` to the list of handled exceptions when saving a keras model by @froody in https://github.com/wandb/wandb/pull/4732
- fix(launch): remove args from jobs by @KyleGoyette in https://github.com/wandb/wandb/pull/4750

### :books: Docs

- docs(sweeps): fix typo in docs by @gtarpenning in https://github.com/wandb/wandb/pull/4627
- docs(sdk): fix typo in docstring for data_types.Objects3D by @ngrayluna in https://github.com/wandb/wandb/pull/4543
- docs(sdk): remove less than, greater than characters from dosctrings… by @ngrayluna in https://github.com/wandb/wandb/pull/4687
- docs(sdk): update SECURITY.md by @dmitryduev in https://github.com/wandb/wandb/pull/4616
- docs(sdk): Update README.md by @ngrayluna in https://github.com/wandb/wandb/pull/4468

### :gear: Dev

- test(sdk): update t2_fix_error_cond_feature_importances to install scikit-learn by @dmitryduev in https://github.com/wandb/wandb/pull/4573
- chore(sdk): update base Docker images for nightly testing by @dmitryduev in https://github.com/wandb/wandb/pull/4566
- chore(sdk): change sklearn to scikit-learn in functional sacred test by @dmitryduev in https://github.com/wandb/wandb/pull/4577
- chore(launch): add error check for `--build` when resource=local-process by @gtarpenning in https://github.com/wandb/wandb/pull/4513
- chore(sweeps): update scheduler and agent resource handling to allow DRC override by @gtarpenning in https://github.com/wandb/wandb/pull/4480
- chore(sdk): require sdk-team review for adding or removing high-level… by @dmitryduev in https://github.com/wandb/wandb/pull/4594
- chore(launch): remove requirement to make target project match queue by @KyleGoyette in https://github.com/wandb/wandb/pull/4612
- chore(sdk): enhance nightly cloud testing process by @dmitryduev in https://github.com/wandb/wandb/pull/4602
- chore(sdk): update pull request template by @raubitsj in https://github.com/wandb/wandb/pull/4633
- chore(launch): return updated runSpec after pushToRunQueue query by @gtarpenning in https://github.com/wandb/wandb/pull/4516
- chore(launch): fix for run spec handling in sdk by @gtarpenning in https://github.com/wandb/wandb/pull/4636
- chore(sdk): remove test dependency on old fastparquet package by @raubitsj in https://github.com/wandb/wandb/pull/4656
- test(artifacts): fix dtype np.float (does not exist), set to python float by @moredatarequired in https://github.com/wandb/wandb/pull/4661
- chore(sdk): correct 'exclude' to 'ignore-paths' in .pylintrc by @moredatarequired in https://github.com/wandb/wandb/pull/4659
- chore(sdk): use pytest tmp_path so we can inspect failures by @raubitsj in https://github.com/wandb/wandb/pull/4664
- chore(launch): reset build command after building by @gtarpenning in https://github.com/wandb/wandb/pull/4626
- ci(sdk): rerun flaking tests in CI with pytest-rerunfailures by @dmitryduev in https://github.com/wandb/wandb/pull/4430
- chore(sdk): remove dead code from filesync logic by @speezepearson in https://github.com/wandb/wandb/pull/4638
- chore(sdk): remove unused fields from a filesync message by @speezepearson in https://github.com/wandb/wandb/pull/4662
- chore(sdk): refactor retry logic to use globals instead of dependency-injecting them by @speezepearson in https://github.com/wandb/wandb/pull/4588
- test(sdk): add unit tests for filesync.StepUpload by @speezepearson in https://github.com/wandb/wandb/pull/4652
- test(sdk): add tests for Api.upload_file_retry by @speezepearson in https://github.com/wandb/wandb/pull/4639
- chore(launch): remove fallback resource when not specified for a queue by @gtarpenning in https://github.com/wandb/wandb/pull/4637
- test(artifacts): improve storage handler test coverage by @moredatarequired in https://github.com/wandb/wandb/pull/4674
- test(integrations): fix import tests by @dmitryduev in https://github.com/wandb/wandb/pull/4690
- chore(sdk): make MetricsMonitor less verbose on errors by @dmitryduev in https://github.com/wandb/wandb/pull/4618
- test(sdk): address fixture server move from port 9003 to 9010 in local-testcontainer by @dmitryduev in https://github.com/wandb/wandb/pull/4716
- chore(sdk): vendor promise==2.3.0 to unequivocally rm six dependency by @dmitryduev in https://github.com/wandb/wandb/pull/4622
- chore(artifacts): allow setting artifact cache dir in wandb.init(...) by @dmitryduev in https://github.com/wandb/wandb/pull/3644
- test(sdk): temporary lower network buffer for testing by @raubitsj in https://github.com/wandb/wandb/pull/4737
- chore(sdk): add telemetry if the user running in pex environment by @kptkin in https://github.com/wandb/wandb/pull/4747
- chore(sdk): add more flow control telemetry by @raubitsj in https://github.com/wandb/wandb/pull/4739
- chore(sdk): add settings and debug for service startup issues (wait_for_ports) by @raubitsj in https://github.com/wandb/wandb/pull/4749
- test(sdk): fix AWS Trainium test by @dmitryduev in https://github.com/wandb/wandb/pull/4753
- chore(sdk): fix status checker thread issue when user process exits without finish() by @raubitsj in https://github.com/wandb/wandb/pull/4761
- chore(sdk): add telemetry for service disabled usage by @kptkin in https://github.com/wandb/wandb/pull/4762

### :nail_care: Cleanup

- style(sdk): use the same syntax whenever raising exceptions by @moredatarequired in https://github.com/wandb/wandb/pull/4559
- refactor(sdk): combine \_safe_mkdirs with mkdir_exist_ok by @moredatarequired in https://github.com/wandb/wandb/pull/4650
- refactor(artifacts): use a pytest fixture for the artifact cache by @moredatarequired in https://github.com/wandb/wandb/pull/4648
- refactor(artifacts): use ArtifactEntry directly instead of subclassing by @moredatarequired in https://github.com/wandb/wandb/pull/4649
- refactor(artifacts): consolidate hash utilities into lib.hashutil by @moredatarequired in https://github.com/wandb/wandb/pull/4525
- style(public-api): format public file with proper formatting by @kptkin in https://github.com/wandb/wandb/pull/4697
- chore(sdk): install tox into proper env in dev env setup tool by @dmitryduev in https://github.com/wandb/wandb/pull/4318
- refactor(sdk): clean up the init and run logic by @kptkin in https://github.com/wandb/wandb/pull/4730

## New Contributors

- @edwag made their first contribution in https://github.com/wandb/wandb/pull/4585
- @TimH98 made their first contribution in https://github.com/wandb/wandb/pull/4625
- @froody made their first contribution in https://github.com/wandb/wandb/pull/4732

**Full Changelog**: https://github.com/wandb/wandb/compare/v0.13.7...v0.13.8

## 0.13.7 (December 14, 2022)

### :hammer: Fixes

- revert(artifacts): revert `Circular reference detected` change to resolve `Object of type Tensor is not JSON serializable` by @raubitsj in https://github.com/wandb/wandb/pull/4629

**Full Changelog**: https://github.com/wandb/wandb/compare/v0.13.6...v0.13.7

## 0.13.6 (December 6, 2022)

### :magic_wand: Enhancements

- feat(sweeps): add `Sweep.expected_run_count` to public Api by @gtarpenning in https://github.com/wandb/wandb/pull/4434
- feat(launch): support volume mounts and security contexts in kubernetes runner by @KyleGoyette in https://github.com/wandb/wandb/pull/4475
- feat(launch): add a new `--build` flag for building and then pushing the image to a queue by @gtarpenning in https://github.com/wandb/wandb/pull/4061
- feat(integrations): add ability to log learning rate using WandbMetricsLogger by @soumik12345 in https://github.com/wandb/wandb/pull/4391
- feat(sdk): improve Report API in preparation for GA by @andrewtruong in https://github.com/wandb/wandb/pull/4499

### :hammer: Fixes

- fix(artifacts): add filter for `artifact_version` to only retrieve committed artifacts by @estellazx in https://github.com/wandb/wandb/pull/4401
- fix(cli): deflake `wandb verify` by @vanpelt in https://github.com/wandb/wandb/pull/4438
- fix(launch): fix the type of the override args passed through to a LaunchProject from a Job by @KyleGoyette in https://github.com/wandb/wandb/pull/4416
- fix(launch): remove extra colon from log prefix by @jamie-rasmussen in https://github.com/wandb/wandb/pull/4450
- fix(sdk): add support for service running in a pex based environment by @kptkin in https://github.com/wandb/wandb/pull/4440
- fix(sdk): fix probing static IPU info by @dmitryduev in https://github.com/wandb/wandb/pull/4464
- fix(public-api): change `artifactSequence` to `artifactCollection` in public GQL requests by @tssweeney in https://github.com/wandb/wandb/pull/4531
- fix(integrations): fix TF compatibility issues with `WandbModelCheckpoint` by @soumik12345 in https://github.com/wandb/wandb/pull/4432
- fix(integrations): make Keras WandbCallback compatible with TF version >= 2.11.0 by @ayulockin in https://github.com/wandb/wandb/pull/4533
- fix(integrations): update gym integration to match last version by @younik in https://github.com/wandb/wandb/pull/4571
- fix(sdk): harden internal thread management in SystemMetrics by @dmitryduev in https://github.com/wandb/wandb/pull/4439

### :books: Docs

- docs(sdk): remove non-existent argument `table_key` from `plot_table()` doc string by @janosh in https://github.com/wandb/wandb/pull/4495
- docs(artifacts): correct parameter name in docstring example by @ngrayluna in https://github.com/wandb/wandb/pull/4528

### :gear: Dev

- chore(launch): improved git fetch time by specifying a `refspec` and `depth=1` by @gtarpenning in https://github.com/wandb/wandb/pull/4459
- chore(sdk): fix linguist rule to ignore grpc generated files by @raubitsj in https://github.com/wandb/wandb/pull/4470
- chore(launch): new shard for launch tests by @gtarpenning in https://github.com/wandb/wandb/pull/4427
- chore(public-api): upgrade Node 12 based GitHub Actions by @moredatarequired in https://github.com/wandb/wandb/pull/4506
- test(artifacts): skip flaky `artifact_metadata_save` test by @speezepearson in https://github.com/wandb/wandb/pull/4463
- test(artifacts): replace sleeps with flush when waiting on a file to write by @moredatarequired in https://github.com/wandb/wandb/pull/4523
- test(artifacts): use `tmp_path` fixture instead of writing local files during tests by @moredatarequired in https://github.com/wandb/wandb/pull/4521
- chore(launch): fix broken queue test by @gtarpenning in https://github.com/wandb/wandb/pull/4548
- test(artifacts): `skip` instead of `xfail` for test `test_artifact_metadata_save` by @speezepearson in https://github.com/wandb/wandb/pull/4550
- test(sdk): add many tests for InternalApi.upload_file by @speezepearson in https://github.com/wandb/wandb/pull/4539
- chore(artifacts): add artifact Sequence fallback for older servers by @tssweeney in https://github.com/wandb/wandb/pull/4565
- test(sdk): make protobuf version requirements more granular by @dmitryduev in https://github.com/wandb/wandb/pull/4479

### :nail_care: Cleanup

- fix(artifacts): when committing artifacts, don't retry 409 Conflict errors by @speezepearson in https://github.com/wandb/wandb/pull/4260
- refactor(artifacts): add programmatic alias addition/removal from SDK on artifacts by @vwrj in https://github.com/wandb/wandb/pull/4429
- fix(integrations): remove `wandb.sklearn.plot_decision_boundaries` that contains dead logic by @kptkin in https://github.com/wandb/wandb/pull/4348
- chore(sdk): adds an option to force pull the latest version of a test dev-container image by @kptkin in https://github.com/wandb/wandb/pull/4352
- feat(launch): noop builder by @KyleGoyette in https://github.com/wandb/wandb/pull/4275
- refactor(launch): remove unused attribute by @jamie-rasmussen in https://github.com/wandb/wandb/pull/4497
- style(sdk): update `mypy` to 0.991 by @dmitryduev in https://github.com/wandb/wandb/pull/4546
- refactor(launch): add more robust uri parsing by @jamie-rasmussen in https://github.com/wandb/wandb/pull/4498
- style(sdk): turn on linting for internal_api.py by @speezepearson in https://github.com/wandb/wandb/pull/4545
- build(sdk): remove dependency on six by modifying vendored libs by @dmitryduev in https://github.com/wandb/wandb/pull/4280

## New Contributors

- @moredatarequired made their first contribution in https://github.com/wandb/wandb/pull/4508
- @soumik12345 made their first contribution in https://github.com/wandb/wandb/pull/4391
- @younik made their first contribution in https://github.com/wandb/wandb/pull/4571

**Full Changelog**: https://github.com/wandb/wandb/compare/v0.13.5...v0.13.6

## 0.13.5 (November 3, 2022)

### :magic_wand: Enhancements

- feat(artifacts): add an option to upload image references by @estellazx in https://github.com/wandb/wandb/pull/4303

### :hammer: Fixes

- fix(launch): generate more readable image names by @jamie-rasmussen in https://github.com/wandb/wandb/pull/4379
- fix(artifacts): use hash(`etag`+`url`) instead of just `etag`, as key, in artifacts cache by @speezepearson in https://github.com/wandb/wandb/pull/4371
- fix(artifacts): wait for artifact to commit before telling the user it's ready when using `wandb artifact put` by @speezepearson in https://github.com/wandb/wandb/pull/4381
- fix(sdk): prefix vendor watchdog library by @raubitsj in https://github.com/wandb/wandb/pull/4389
- fix(artifacts): fix `Circular reference detected` error, when updating metadata with numpy array longer than 32 elements by @estellazx in https://github.com/wandb/wandb/pull/4221
- fix(integrations): add a random string to run_id on SageMaker not to break DDP mode by @dmitryduev in https://github.com/wandb/wandb/pull/4276

### :gear: Dev

- ci(sdk): make sure we dont shutdown test cluster before grabbing results by @raubitsj in https://github.com/wandb/wandb/pull/4361
- test(artifacts): add standalone artifact test to nightly cpu suite by @raubitsj in https://github.com/wandb/wandb/pull/4360
- chore(sdk): rename default branch to `main` by @raubitsj in https://github.com/wandb/wandb/pull/4374
- build(sdk): update mypy extension for protobuf type checking by @dmitryduev in https://github.com/wandb/wandb/pull/4392
- chore(sdk): update codeql-analysis.yml branch name by @zythosec in https://github.com/wandb/wandb/pull/4393
- ci(sdk): move functional import tests to nightly and expand python version coverage by @dmitryduev in https://github.com/wandb/wandb/pull/4395
- ci(sdk): add Slack notification for failed nightly import tests by @dmitryduev in https://github.com/wandb/wandb/pull/4403
- test(cli): fix broken CLI tests that attempt uploading non-existent artifacts by @dmitryduev in https://github.com/wandb/wandb/pull/4426

### :nail_care: Cleanup

- fix(launch): job creation through use_artifact instead of log_artifact by @KyleGoyette in https://github.com/wandb/wandb/pull/4337
- ci(sdk): add a GH action to automate parts of the release process by @dmitryduev in https://github.com/wandb/wandb/pull/4355
- fix(media): 3D Point Clouds now viewable in UI in all situations by @ssisk in https://github.com/wandb/wandb/pull/4353
- fix(launch): Git URLs were failing if fsmonitor is enabled by @jamie-rasmussen in https://github.com/wandb/wandb/pull/4333
- style(sdk): ignore new proto generated file directories by @raubitsj in https://github.com/wandb/wandb/pull/4354
- chore(launch): fix a bug preventing Run Queue deletion in the SDK by @gtarpenning in https://github.com/wandb/wandb/pull/4321
- chore(launch): add support for `pushToRunQueueByName` mutation by @gtarpenning in https://github.com/wandb/wandb/pull/4292
- refactor(sdk): refactor system metrics monitoring and probing by @dmitryduev in https://github.com/wandb/wandb/pull/4213
- style(sdk): fix gitattribute for protobuf generated files by @raubitsj in https://github.com/wandb/wandb/pull/4400

## New Contributors

- @ssisk made their first contribution in https://github.com/wandb/wandb/pull/4353

**Full Changelog**: https://github.com/wandb/wandb/compare/v0.13.4...v0.13.5

## 0.13.4 (October 5, 2022)

### :magic_wand: Enhancements

- feat(launch): show entity and project in k8s job names by @KyleGoyette in https://github.com/wandb/wandb/pull/4216
- feat(sweeps): add environment variable sweep command macro by @hu-po in https://github.com/wandb/wandb/pull/4200
- feat(media): add `from_*` constructors and scene camera and bounding box confidence scores to `Object3D` data type by @dmitryduev in https://github.com/wandb/wandb/pull/4319
- feat(artifacts): add simple progress indicator for artifact downloads by @speezepearson in https://github.com/wandb/wandb/pull/4255
- feat(integrations): add `WandbMetricsLogger` callback - a `Keras` dedicated metrics logger callback by @ayulockin in https://github.com/wandb/wandb/pull/4244
- feat(integrations): add `WandbModelCheckpoint` callback - a `Keras` model checkpointing callback by @ayulockin in https://github.com/wandb/wandb/pull/4245
- feat(integrations): add `WandbEvalCallback` callback - a `Keras` callback for logging model predictions as W&B tables by @ayulockin in https://github.com/wandb/wandb/pull/4302

### :hammer: Fixes

- fix(launch): cast agent's config max_jobs attribute to integer by @KyleGoyette in https://github.com/wandb/wandb/pull/4262
- fix(cli): correct the displayed path to the `debug-cli.log` (debug log) by @jamie-rasmussen in https://github.com/wandb/wandb/pull/4271
- fix(artifacts): catch retry-able request timeout when uploading artifacts to AWS by @nickpenaranda in https://github.com/wandb/wandb/pull/4304
- fix(sdk): improve user feedback for long running calls: summary, finish by @raubitsj in https://github.com/wandb/wandb/pull/4169
- fix(integrations): fix RuntimeError when using `keras.WandbCallback` with `tf.MirroredStrategy` by @ayulockin in https://github.com/wandb/wandb/pull/4310

### :gear: Dev

- ci(sdk): add code analysis/scanning with `codeql` by @dmitryduev in https://github.com/wandb/wandb/pull/4250
- ci(sdk): validate PR titles to ensure compliance with Conventional Commits guidelines by @dmitryduev in https://github.com/wandb/wandb/pull/4268
- chore(launch): harden launch by pining the build versions of `kaniko` and `launch-agent-dev` by @KyleGoyette in https://github.com/wandb/wandb/pull/4194
- test(sdk): add telemetry for the `mmengine` package by @manangoel99 in https://github.com/wandb/wandb/pull/4273
- chore(sdk): add the `build` type to our conventional commits setup by @dmitryduev in https://github.com/wandb/wandb/pull/4282
- test(sdk): add `tensorflow_datasets` requirement to `imports12` shard by @dmitryduev in https://github.com/wandb/wandb/pull/4316
- test(integrations): fix sb3 test by pinning upstream requirement by @dmitryduev in https://github.com/wandb/wandb/pull/4346
- build(sdk): make the SDK compatible with protobuf v4 by @dmitryduev in https://github.com/wandb/wandb/pull/4279
- chore(sdk): fix flake8 output coloring by @dmitryduev in https://github.com/wandb/wandb/pull/4347
- test(artifacts): fix artifact reference test asset directory by @raubitsj in https://github.com/wandb/wandb/pull/4350

### :nail_care: Cleanup

- style(sdk): fix type hint for `filters` argument in `public_api.runs` by @epwalsh in https://github.com/wandb/wandb/pull/4256
- style(artifacts): improve type annotations around artifact-file-creation by @speezepearson in https://github.com/wandb/wandb/pull/4259
- style(sdk): improve type annotations and VSCode config for public API by @speezepearson in https://github.com/wandb/wandb/pull/4252
- style(sdk): make type annotations more easily navigable in VSCode by @speezepearson in https://github.com/wandb/wandb/pull/4005
- style(artifacts): introduce str NewTypes and use them for various Artifact fields by @speezepearson in https://github.com/wandb/wandb/pull/4326
- style(artifacts): add type annotations to get better IDE hints for boto3 usage by @speezepearson in https://github.com/wandb/wandb/pull/4338

## New Contributors

- @epwalsh made their first contribution in https://github.com/wandb/wandb/pull/4256
- @mjvanderboon made their first contribution in https://github.com/wandb/wandb/pull/4309
- @jamie-rasmussen made their first contribution in https://github.com/wandb/wandb/pull/4271
- @nickpenaranda made their first contribution in https://github.com/wandb/wandb/pull/4304

**Full Changelog**: https://github.com/wandb/wandb/compare/v0.13.3...v0.13.4

## 0.13.3 (September 8, 2022)

#### :nail_care: Enhancement

- Adds `raytune` examples / tests by @raubitsj in https://github.com/wandb/wandb/pull/4053
- Refactors `pytest` unit tests to run against real `wandb server` by @kptkin in https://github.com/wandb/wandb/pull/4066
- Adds Launch `kubernetes` support of taints and tolerations by @KyleGoyette in https://github.com/wandb/wandb/pull/4086
- Adds Sweeps on Launch on Kubernetes by @hu-po in https://github.com/wandb/wandb/pull/4035
- Adds parallelism to functional testing by @raubitsj in https://github.com/wandb/wandb/pull/4096
- Upgrades `mypy` to version `0.971` by @dmitryduev in https://github.com/wandb/wandb/pull/3952
- Adds Mailbox async internal process communication by @raubitsj in https://github.com/wandb/wandb/pull/3568
- Implements searching launch job in sweep config by @hu-po in https://github.com/wandb/wandb/pull/4120
- Improves performance when sending large messages by @raubitsj in https://github.com/wandb/wandb/pull/4119
- Vendors the latest `nvidia-ml-py-11.515.48` by @dmitryduev in https://github.com/wandb/wandb/pull/4109
- Improves performance by increase recv size on service socket by @raubitsj in https://github.com/wandb/wandb/pull/4122
- Adds isort support with black profile by @kptkin in https://github.com/wandb/wandb/pull/4136
- Implements pushing test-results to CircleCI for nightly tests by @raubitsj in https://github.com/wandb/wandb/pull/4153
- Adds debug mode for `pytest` unit tests by @dmitryduev in https://github.com/wandb/wandb/pull/4145
- Adds support for arguments in Launch Jobs by @KyleGoyette in https://github.com/wandb/wandb/pull/4129
- Adds FetchRunQueueItemById query by @gtarpenning in https://github.com/wandb/wandb/pull/4106
- Adds telemetry for keras-cv by @manangoel99 in https://github.com/wandb/wandb/pull/4196
- Adds sentry session tracking by @raubitsj in https://github.com/wandb/wandb/pull/4157
- Adds the ability to log artifact while linking to registered model by @ibindlish in https://github.com/wandb/wandb/pull/4233

#### :broom: Cleanup

- Breaks gradient and parameters hooks by @kptkin in https://github.com/wandb/wandb/pull/3509
- Adds explicit error message for double uri/docker-image by @gtarpenning in https://github.com/wandb/wandb/pull/4069
- Tests that the wandb_init fixture args are in sync with wandb.init() by @dmitryduev in https://github.com/wandb/wandb/pull/4079
- Upgrades the GKE cluster used for nightly tests to `n1-standard-8` by @dmitryduev in https://github.com/wandb/wandb/pull/4065
- Moves service teardown to the end of tests by @kptkin in https://github.com/wandb/wandb/pull/4083
- Reduce the `pytest` job parallelism from 10 to 6 by @kptkin in https://github.com/wandb/wandb/pull/4085
- Removes service user doc by @kptkin in https://github.com/wandb/wandb/pull/4088
- Move `_timestamp` logic to the internal process by @kptkin in https://github.com/wandb/wandb/pull/4087
- Adds Launch `gitversion` error message by @gtarpenning in https://github.com/wandb/wandb/pull/4028
- Updates KFP machine VM image in CircleCI by @dmitryduev in https://github.com/wandb/wandb/pull/4094
- Upgrades sweeps to latest version by @hu-po in https://github.com/wandb/wandb/pull/4104
- Implements Sweep scheduler cleanup and better tests by @hu-po in https://github.com/wandb/wandb/pull/4100
- Adds a requirement for the sdk-team to approve API changes by @raubitsj in https://github.com/wandb/wandb/pull/4128
- Adds additional time for artifact commit by @raubitsj in https://github.com/wandb/wandb/pull/4133
- Implements tox configuration with dynamic resolution by @kptkin in https://github.com/wandb/wandb/pull/4138
- Removes `buildx` version pin for nightly builds by @dmitryduev in https://github.com/wandb/wandb/pull/4144
- Moves Launch run configs from entrypoint into params by @hu-po in https://github.com/wandb/wandb/pull/4164
- Removes Slack orb usage from Win job on CircleCI by @dmitryduev in https://github.com/wandb/wandb/pull/4171
- Adds heartbeat parsing for Launch run args using legacy agent by @hu-po in https://github.com/wandb/wandb/pull/4180
- Add better error handling when tearing down service by @kptkin in https://github.com/wandb/wandb/pull/4161
- Cleans up Launch job creation pipeline by @KyleGoyette in https://github.com/wandb/wandb/pull/4183
- Adds detail to error message when uploading an artifact with the wrong type by @speezepearson in https://github.com/wandb/wandb/pull/4184
- Adds optional timeout parameter to artifacts wait() by @estellazx in https://github.com/wandb/wandb/pull/4181
- Sanitizes numpy generics in keys by @raubitsj in https://github.com/wandb/wandb/pull/4146
- Removes reassignment of run function in public api by @martinabeleda in https://github.com/wandb/wandb/pull/4115
- Makes pulling sweeps optional when using public api to query for runs by @kptkin in https://github.com/wandb/wandb/pull/4186
- Updates ref docs for `wandb.init` to give more info on special characters by @scottire in https://github.com/wandb/wandb/pull/4191

#### :bug: Bug Fix

- Fixes Sweeps on Launch Jobs requirement by @hu-po in https://github.com/wandb/wandb/pull/3947
- Fixes Artifact metadata JSON-encoding to accept more types by @speezepearson in https://github.com/wandb/wandb/pull/4038
- Adjusts `root_dir` setting processing logic by @dmitryduev in https://github.com/wandb/wandb/pull/4049
- Prevents run.log() from mutating passed in arguments by @kptkin in https://github.com/wandb/wandb/pull/4058
- Fixes `05-batch5.py` test by @dmitryduev in https://github.com/wandb/wandb/pull/4074
- Allows users to control the `run_id` through the launch spec by @gtarpenning in https://github.com/wandb/wandb/pull/4070
- Fixes accidental overwrite in `config.yml` by @dmitryduev in https://github.com/wandb/wandb/pull/4081
- Ensures propagating overridden `base_url` when initializing public API by @dmitryduev in https://github.com/wandb/wandb/pull/4026
- Fixes Sweeps on Launch CLI launch config, relpath by @hu-po in https://github.com/wandb/wandb/pull/4073
- Fixes broken Launch apikey error message by @gtarpenning in https://github.com/wandb/wandb/pull/4071
- Marks flakey sweeps test xfail by @hu-po in https://github.com/wandb/wandb/pull/4095
- Fixes Launch `gitversion` error message by @gtarpenning in https://github.com/wandb/wandb/pull/4103
- Fixes `yea-wandb` dev release -> release by @raubitsj in https://github.com/wandb/wandb/pull/4098
- Cleans up outstanding issues after the client->wandb rename by @kptkin in https://github.com/wandb/wandb/pull/4105
- Fixes test precision recall by @kptkin in https://github.com/wandb/wandb/pull/4108
- Fixes functional sklearn test by @raubitsj in https://github.com/wandb/wandb/pull/4107
- Fixes hang caused by keyboard interrupt on windows by @kptkin in https://github.com/wandb/wandb/pull/4116
- Fixes default test container tag by @kptkin in https://github.com/wandb/wandb/pull/4137
- Fixes summary handling in conftest.py by @dmitryduev in https://github.com/wandb/wandb/pull/4140
- Fixes some small typos in cli output by @lukas in https://github.com/wandb/wandb/pull/4126
- Fixes issue triggered by colab update by using default file and catching exceptions by @raubitsj in https://github.com/wandb/wandb/pull/4156
- Fixes mailbox locking issue by @raubitsj in https://github.com/wandb/wandb/pull/4214
- Fixes variable inclusion in log string by @klieret in https://github.com/wandb/wandb/pull/4219
- Corrects `wandb.Artifacts.artifact.version` attribute by @ngrayluna in https://github.com/wandb/wandb/pull/4199
- Fixes piping of docker args by Launch Agent by @KyleGoyette in https://github.com/wandb/wandb/pull/4215
- Fixes RecursionError when printing public API User object without email fetched by @speezepearson in https://github.com/wandb/wandb/pull/4193
- Fixes deserialization of numeric column names by @tssweeney in https://github.com/wandb/wandb/pull/4241

## New Contributors

- @gtarpenning made their first contribution in https://github.com/wandb/wandb/pull/4069
- @estellazx made their first contribution in https://github.com/wandb/wandb/pull/4181
- @klieret made their first contribution in https://github.com/wandb/wandb/pull/4219
- @ngrayluna made their first contribution in https://github.com/wandb/wandb/pull/4199
- @martinabeleda made their first contribution in https://github.com/wandb/wandb/pull/4115
- @ibindlish made their first contribution in https://github.com/wandb/wandb/pull/4233
- @scottire made their first contribution in https://github.com/wandb/wandb/pull/4191

**Full Changelog**: https://github.com/wandb/wandb/compare/v0.13.2...v0.13.3

## 0.13.2 (August 22, 2022)

#### :bug: Bug Fix

- Fix issue triggered by colab update by using default file and catching exceptions by @raubitsj in https://github.com/wandb/wandb/pull/4156

**Full Changelog**: https://github.com/wandb/wandb/compare/v0.13.1...v0.13.2

## 0.13.1 (August 5, 2022)

#### :bug: Bug Fix

- Prevents run.log() from mutating passed in arguments by @kptkin in https://github.com/wandb/wandb/pull/4058

**Full Changelog**: https://github.com/wandb/wandb/compare/v0.13.0...v0.13.1

## 0.13.0 (August 4, 2022)

#### :nail_care: Enhancement

- Turns service on by default by @kptkin in https://github.com/wandb/wandb/pull/3895
- Adds support logic for handling server provided messages by @kptkin in https://github.com/wandb/wandb/pull/3706
- Allows runs to produce jobs on finish by @KyleGoyette in https://github.com/wandb/wandb/pull/3810
- Adds Job, QueuedRun and job handling in launch by @KyleGoyette in https://github.com/wandb/wandb/pull/3809
- Supports in launch agent of instance roles in ec2 and eks by @KyleGoyette in https://github.com/wandb/wandb/pull/3596
- Adds default behavior to the Keras Callback: always save model checkpoints as artifacts by @vwrj in https://github.com/wandb/wandb/pull/3909
- Sanitizes the artifact name in the KerasCallback for model artifact saving by @vwrj in https://github.com/wandb/wandb/pull/3927
- Improves console logging by moving emulator to the service process by @raubitsj in https://github.com/wandb/wandb/pull/3828
- Fixes data corruption issue when logging large sizes of data by @kptkin in https://github.com/wandb/wandb/pull/3920
- Adds the state to the Sweep repr in the Public API by @hu-po in https://github.com/wandb/wandb/pull/3948
- Adds an option to specify different root dir for git using settings or environment variables by @bcsherma in https://github.com/wandb/wandb/pull/3250
- Adds an option to pass `remote url` and `commit hash` as arguments to settings or as environment variables by @kptkin in https://github.com/wandb/wandb/pull/3934
- Improves time resolution for tracked metrics and for system metrics by @raubitsj in https://github.com/wandb/wandb/pull/3918
- Defaults to project name from the sweep config when project is not specified in the `wandb.sweep()` call by @hu-po in https://github.com/wandb/wandb/pull/3919
- Adds support to use namespace set user by the the launch agent by @KyleGoyette in https://github.com/wandb/wandb/pull/3950
- Adds telemetry to track when a run might be overwritten by @raubitsj in https://github.com/wandb/wandb/pull/3998
- Adds a tool to export `wandb`'s history into `sqlite` by @raubitsj in https://github.com/wandb/wandb/pull/3999
- Replaces some `Mapping[str, ...]` types with `NamedTuples` by @speezepearson in https://github.com/wandb/wandb/pull/3996
- Adds import hook for run telemetry by @kptkin in https://github.com/wandb/wandb/pull/3988
- Implements profiling support for IPUs by @cameron-martin in https://github.com/wandb/wandb/pull/3897

#### :bug: Bug Fix

- Fixes sweep agent with service by @raubitsj in https://github.com/wandb/wandb/pull/3899
- Fixes an empty type equals invalid type and how artifact dictionaries are handled by @KyleGoyette in https://github.com/wandb/wandb/pull/3904
- Fixes `wandb.Config` object to support default values when getting an attribute by @farizrahman4u in https://github.com/wandb/wandb/pull/3820
- Removes default config from jobs by @KyleGoyette in https://github.com/wandb/wandb/pull/3973
- Fixes an issue where patch is `None` by @KyleGoyette in https://github.com/wandb/wandb/pull/4003
- Fixes requirements.txt parsing in nightly SDK installation checks by @dmitryduev in https://github.com/wandb/wandb/pull/4012
- Fixes 409 Conflict handling when GraphQL requests timeout by @raubitsj in https://github.com/wandb/wandb/pull/4000
- Fixes service teardown handling if user process has been terminated by @raubitsj in https://github.com/wandb/wandb/pull/4024
- Adds `storage_path` and fixed `artifact.files` by @vanpelt in https://github.com/wandb/wandb/pull/3969
- Fixes performance issue syncing runs with a large number of media files by @vanpelt in https://github.com/wandb/wandb/pull/3941

#### :broom: Cleanup

- Adds an escape hatch logic to disable service by @kptkin in https://github.com/wandb/wandb/pull/3829
- Annotates `wandb/docker` and reverts change in the docker fixture by @dmitryduev in https://github.com/wandb/wandb/pull/3871
- Fixes GFLOPS to GFLOPs in the Keras `WandbCallback` by @ayulockin in https://github.com/wandb/wandb/pull/3913
- Adds type-annotate for `file_stream.py` by @dmitryduev in https://github.com/wandb/wandb/pull/3907
- Renames repository from `client` to `wandb` by @dmitryduev in https://github.com/wandb/wandb/pull/3977
- Updates documentation: adding `--report_to wandb` for HuggingFace Trainer by @ayulockin in https://github.com/wandb/wandb/pull/3959
- Makes aliases optional in link_artifact by @vwrj in https://github.com/wandb/wandb/pull/3986
- Renames `wandb local` to `wandb server` by @jsbroks in https://github.com/wandb/wandb/pull/3793
- Updates README badges by @raubitsj in https://github.com/wandb/wandb/pull/4023

## New Contributors

- @bcsherma made their first contribution in https://github.com/wandb/wandb/pull/3250
- @cameron-martin made their first contribution in https://github.com/wandb/wandb/pull/3897

**Full Changelog**: https://github.com/wandb/wandb/compare/v0.12.21...v0.13.0

## 0.12.21 (July 5, 2022)

#### :nail_care: Enhancement

- Fixes config not showing up until the run finish by @KyleGoyette in https://github.com/wandb/wandb/pull/3734
- Adds new types to the TypeRegistry to handling artifact objects in jobs and run configs by @KyleGoyette in https://github.com/wandb/wandb/pull/3806
- Adds new query to the the internal api getting the state of the run by @hu-po in https://github.com/wandb/wandb/pull/3799
- Replaces unsafe yaml loaders with yaml.safe_load by @zythosec in https://github.com/wandb/wandb/pull/3753
- Improves testing tooling by allowing to specify shards in manual testing by @dmitryduev in https://github.com/wandb/wandb/pull/3826
- Fixes ROC and PR curves in the sklearn integration by stratifying sampling by @tylerganter in https://github.com/wandb/wandb/pull/3757
- Fixes input box in notebooks exceeding cell space by @dmitryduev in https://github.com/wandb/wandb/pull/3849
- Allows string to be passed as alias to link_model by @tssweeney in https://github.com/wandb/wandb/pull/3834
- Adds Support for FLOPS Calculation in `keras`'s `WandbCallback` by @dmitryduev in https://github.com/wandb/wandb/pull/3869
- Extends python report editing by @andrewtruong in https://github.com/wandb/wandb/pull/3732

#### :bug: Bug Fix

- Fixes stats logger so it can find all the correct GPUs in child processes by @raubitsj in https://github.com/wandb/wandb/pull/3727
- Fixes regression in s3 reference upload for folders by @jlzhao27 in https://github.com/wandb/wandb/pull/3825
- Fixes artifact commit logic to handle collision in the backend by @speezepearson in https://github.com/wandb/wandb/pull/3843
- Checks for `None` response in the retry logic (safety check) by @raubitsj in https://github.com/wandb/wandb/pull/3863
- Adds sweeps on top of launch (currently in MVP) by @hu-po in https://github.com/wandb/wandb/pull/3669
- Renames functional tests dir and files by @raubitsj in https://github.com/wandb/wandb/pull/3879

#### :broom: Cleanup

- Fixes conditions order of `_to_dict` helper by @dmitryduev in https://github.com/wandb/wandb/pull/3772
- Fixes changelog broken link to PR 3709 by @janosh in https://github.com/wandb/wandb/pull/3786
- Fixes public api query (QueuedJob Api ) by @KyleGoyette in https://github.com/wandb/wandb/pull/3798
- Renames local runners to local-container and local-process by @hu-po in https://github.com/wandb/wandb/pull/3800
- Adds type annotations to files in the wandb/filesync directory by @speezepearson in https://github.com/wandb/wandb/pull/3774
- Re-organizes all the testing directories to have common root dir by @dmitryduev in https://github.com/wandb/wandb/pull/3740
- Fixes testing configuration and add bigger machine on `CircleCi` by @dmitryduev in https://github.com/wandb/wandb/pull/3836
- Fixes typo in the `wandb-service-user` readme file by @Co1lin in https://github.com/wandb/wandb/pull/3847
- Fixes broken artifact test for regression by @dmitryduev in https://github.com/wandb/wandb/pull/3857
- Removes unused files (relating to `py27`) and empty `submodules` declaration by @dmitryduev in https://github.com/wandb/wandb/pull/3850
- Adds extra for model reg dependency on cloudpickle by @tssweeney in https://github.com/wandb/wandb/pull/3866
- Replaces deprecated threading aliases by @hugovk in https://github.com/wandb/wandb/pull/3794
- Updates the `sdk` readme to the renamed (local -> server) commands by @sephmard in https://github.com/wandb/wandb/pull/3771

## New Contributors

- @janosh made their first contribution in https://github.com/wandb/wandb/pull/3786
- @Co1lin made their first contribution in https://github.com/wandb/wandb/pull/3847
- @tylerganter made their first contribution in https://github.com/wandb/wandb/pull/3757

**Full Changelog**: https://github.com/wandb/wandb/compare/v0.12.20...v0.12.21

## 0.12.20 (June 29, 2022)

#### :bug: Bug Fix

- Retry `commit_artifact` on conflict-error by @speezepearson in https://github.com/wandb/wandb/pull/3843

**Full Changelog**: https://github.com/wandb/wandb/compare/v0.12.19...v0.12.20

## 0.12.19 (June 22, 2022)

#### :bug: Bug Fix

- Fix regression in s3 reference upload for folders by @jlzhao27 in https://github.com/wandb/wandb/pull/3825

**Full Changelog**: https://github.com/wandb/wandb/compare/v0.12.18...v0.12.19

## 0.12.18 (June 9, 2022)

#### :nail_care: Enhancement

- Launch: BareRunner based on LocalRunner by @hu-po in https://github.com/wandb/wandb/pull/3577
- Add ability to specify api key to public api by @dannygoldstein in https://github.com/wandb/wandb/pull/3657
- Add support in artifacts for files with unicode on windows by @kptkin in https://github.com/wandb/wandb/pull/3650
- Added telemetry for new packages by @manangoel99 in https://github.com/wandb/wandb/pull/3713
- Improve API key management by @vanpelt in https://github.com/wandb/wandb/pull/3718
- Add information about `wandb server` during login by @raubitsj in https://github.com/wandb/wandb/pull/3754

#### :bug: Bug Fix

- fix(weave): Natively support timestamps in Python Table Types by @dannygoldstein in https://github.com/wandb/wandb/pull/3606
- Add support for magic with service by @kptkin in https://github.com/wandb/wandb/pull/3623
- Add unit tests for DirWatcher and supporting classes by @speezepearson in https://github.com/wandb/wandb/pull/3589
- Improve `DirWatcher.update_policy` O(1) instead of O(num files uploaded) by @speezepearson in https://github.com/wandb/wandb/pull/3613
- Add argument to control what to log in SB3 callback by @astariul in https://github.com/wandb/wandb/pull/3643
- Improve parameter naming in sb3 integration by @dmitryduev in https://github.com/wandb/wandb/pull/3647
- Adjust the requirements for the dev environment setup on an M1 Mac by @dmitryduev in https://github.com/wandb/wandb/pull/3627
- Launch: Fix NVIDIA base image Linux keys by @KyleGoyette in https://github.com/wandb/wandb/pull/3637
- Fix launch run queue handling from config file by @KyleGoyette in https://github.com/wandb/wandb/pull/3636
- Fix issue where tfevents were not always consumed by @minyoung in https://github.com/wandb/wandb/pull/3673
- [Snyk] Fix for 8 vulnerabilities by @snyk-bot in https://github.com/wandb/wandb/pull/3695
- Fix s3 storage handler to upload folders when key names collide by @jlzhao27 in https://github.com/wandb/wandb/pull/3699
- Correctly load timestamps from tables in artifacts by @dannygoldstein in https://github.com/wandb/wandb/pull/3691
- Require `protobuf<4` by @dmitryduev in https://github.com/wandb/wandb/pull/3709
- Make Containers created through launch re-runnable as container jobs by @KyleGoyette in https://github.com/wandb/wandb/pull/3642
- Fix tensorboard integration skipping steps at finish() by @KyleGoyette in https://github.com/wandb/wandb/pull/3626
- Rename `wandb local` to `wandb server` by @jsbroks in https://github.com/wandb/wandb/pull/3716
- Fix busted docker inspect command by @vanpelt in https://github.com/wandb/wandb/pull/3742
- Add dedicated sentry wandb by @dmitryduev in https://github.com/wandb/wandb/pull/3724
- Image Type should gracefully handle older type params by @tssweeney in https://github.com/wandb/wandb/pull/3731

#### :broom: Cleanup

- Inline FileEventHandler.synced into the only method where it's used by @speezepearson in https://github.com/wandb/wandb/pull/3594
- Use passed size argument to make `PolicyLive.min_wait_for_size` a classmethod by @speezepearson in https://github.com/wandb/wandb/pull/3593
- Make FileEventHandler an ABC, remove some "default" method impls which were only used once by @speezepearson in https://github.com/wandb/wandb/pull/3595
- Remove unused field from DirWatcher by @speezepearson in https://github.com/wandb/wandb/pull/3592
- Make sweeps an extra instead of vendoring by @dmitryduev in https://github.com/wandb/wandb/pull/3628
- Add nightly CI testing by @dmitryduev in https://github.com/wandb/wandb/pull/3580
- Improve keras and data type Reference Docs by @ramit-wandb in https://github.com/wandb/wandb/pull/3676
- Update `pytorch` version requirements in dev environments by @dmitryduev in https://github.com/wandb/wandb/pull/3683
- Clean up CircleCI config by @dmitryduev in https://github.com/wandb/wandb/pull/3722
- Add `py310` testing in CI by @dmitryduev in https://github.com/wandb/wandb/pull/3730
- Ditch `dateutil` from the requirements by @dmitryduev in https://github.com/wandb/wandb/pull/3738
- Add deprecated string to `Table.add_row` by @nate-wandb in https://github.com/wandb/wandb/pull/3739

## New Contributors

- @sephmard made their first contribution in https://github.com/wandb/wandb/pull/3610
- @astariul made their first contribution in https://github.com/wandb/wandb/pull/3643
- @manangoel99 made their first contribution in https://github.com/wandb/wandb/pull/3713
- @nate-wandb made their first contribution in https://github.com/wandb/wandb/pull/3739

**Full Changelog**: https://github.com/wandb/wandb/compare/v0.12.17...v0.12.18

## 0.12.17 (May 26, 2022)

#### :bug: Bug Fix

- Update requirements to fix incompatibility with protobuf >= 4 by @dmitryduev in https://github.com/wandb/wandb/pull/3709

**Full Changelog**: https://github.com/wandb/wandb/compare/v0.12.16...v0.12.17

## 0.12.16 (May 3, 2022)

#### :nail_care: Enhancement

- Improve W&B footer by aligning summary/history in notebook env by @kptkin in https://github.com/wandb/wandb/pull/3479
- Enable experimental history step logging in artifacts by @raubitsj in https://github.com/wandb/wandb/pull/3502
- Add `args_no_boolean_flags` macro to sweep configuration by @hu-po in https://github.com/wandb/wandb/pull/3489
- Add logging support for `jax.bfloat.bfloat16` by @dmitryduev in https://github.com/wandb/wandb/pull/3528
- Raise exception when Table size exceeds limit by @dannygoldstein in https://github.com/wandb/wandb/pull/3511
- Add kaniko k8s builder for wandb launch by @KyleGoyette in https://github.com/wandb/wandb/pull/3492
- Add wandb.init() timeout setting by @kptkin in https://github.com/wandb/wandb/pull/3579
- Do not assume executable for given entrypoints with wandb launch by @KyleGoyette in https://github.com/wandb/wandb/pull/3461
- Jupyter environments no longer collect command arguments by @KyleGoyette in https://github.com/wandb/wandb/pull/3456
- Add support for TensorFlow/Keras SavedModel format by @ayulockin in https://github.com/wandb/wandb/pull/3276

#### :bug: Bug Fix

- Support version IDs in artifact refs, fix s3/gcs references in Windows by @annirudh in https://github.com/wandb/wandb/pull/3529
- Fix support for multiple finish for single run using wandb-service by @kptkin in https://github.com/wandb/wandb/pull/3560
- Fix duplicate backtrace when using wandb-service by @kptkin in https://github.com/wandb/wandb/pull/3575
- Fix wrong entity displayed in login message by @kptkin in https://github.com/wandb/wandb/pull/3490
- Fix hang when `wandb.init` is interrupted mid setup using wandb-service by @kptkin in https://github.com/wandb/wandb/pull/3569
- Fix handling keyboard interrupt to avoid hangs with wandb-service enabled by @kptkin in https://github.com/wandb/wandb/pull/3566
- Fix console logging with very long print out when using wandb-service by @kptkin in https://github.com/wandb/wandb/pull/3574
- Fix broken artifact string in launch init config by @KyleGoyette in https://github.com/wandb/wandb/pull/3582

#### :broom: Cleanup

- Fix typo in wandb.log() docstring by @RobRomijnders in https://github.com/wandb/wandb/pull/3520
- Cleanup custom chart code and add type annotations to plot functions by @kptkin in https://github.com/wandb/wandb/pull/3407
- Improve `wandb.init(settings=)` to handle `Settings` object similarly to `dict` parameter by @dmitryduev in https://github.com/wandb/wandb/pull/3510
- Add documentation note about api.viewer in api.user() and api.users() by @ramit-wandb in https://github.com/wandb/wandb/pull/3552
- Be explicit about us being py3+ only in setup.py by @dmitryduev in https://github.com/wandb/wandb/pull/3549
- Add type annotations to DirWatcher by @speezepearson in https://github.com/wandb/wandb/pull/3557
- Improve wandb.log() docstring to use the correct argument name by @idaho777 in https://github.com/wandb/wandb/pull/3585

## New Contributors

- @RobRomijnders made their first contribution in https://github.com/wandb/wandb/pull/3520
- @ramit-wandb made their first contribution in https://github.com/wandb/wandb/pull/3552
- @idaho777 made their first contribution in https://github.com/wandb/wandb/pull/3585

**Full Changelog**: https://github.com/wandb/wandb/compare/v0.12.15...v0.12.16

## 0.12.15 (April 21, 2022)

#### :nail_care: Enhancement

- Optimize wandb.Image logging when linked to an artifact by @tssweeney in https://github.com/wandb/wandb/pull/3418

**Full Changelog**: https://github.com/wandb/wandb/compare/v0.12.14...v0.12.15

## 0.12.14 (April 8, 2022)

#### :bug: Bug Fix

- Fix regression: disable saving history step in artifacts by @vwrj in https://github.com/wandb/wandb/pull/3495

**Full Changelog**: https://github.com/wandb/wandb/compare/v0.12.13...v0.12.14

## 0.12.13 (April 7, 2022)

#### :bug: Bug Fix

- Revert strictened api_key validation by @dmitryduev in https://github.com/wandb/wandb/pull/3485

**Full Changelog**: https://github.com/wandb/wandb/compare/v0.12.12...v0.12.13

## 0.12.12 (April 5, 2022)

#### :nail_care: Enhancement

- Allow run objects to be passed to other processes when using wandb-service by @kptkin in https://github.com/wandb/wandb/pull/3308
- Add create user to public api by @vanpelt in https://github.com/wandb/wandb/pull/3438
- Support logging from multiple processes with wandb-service by @kptkin in https://github.com/wandb/wandb/pull/3285
- Add gpus flag for local launch runner with cuda by @KyleGoyette in https://github.com/wandb/wandb/pull/3417
- Improve Launch deployable agent by @KyleGoyette in https://github.com/wandb/wandb/pull/3388
- Add Launch kubernetes integration by @KyleGoyette in https://github.com/wandb/wandb/pull/3393
- KFP: Add wandb visualization helper by @andrewtruong in https://github.com/wandb/wandb/pull/3439
- KFP: Link back to Kubeflow UI by @andrewtruong in https://github.com/wandb/wandb/pull/3427
- Add boolean flag arg macro by @hugo.ponte in https://github.com/wandb/wandb/pull/3489

#### :bug: Bug Fix

- Improve host / WANDB_BASE_URL validation by @dmitryduev in https://github.com/wandb/wandb/pull/3314
- Fix/insecure tempfile by @dmitryduev in https://github.com/wandb/wandb/pull/3360
- Fix excess warning span if requested WANDB_DIR/root_dir is not writable by @dmitryduev in https://github.com/wandb/wandb/pull/3304
- Fix line_series to plot array of strings by @kptkin in https://github.com/wandb/wandb/pull/3385
- Properly handle command line args with service by @kptkin in https://github.com/wandb/wandb/pull/3371
- Improve api_key validation by @dmitryduev in https://github.com/wandb/wandb/pull/3384
- Fix multiple performance issues caused by not using defaultdict by @dmitryduev in https://github.com/wandb/wandb/pull/3406
- Enable inf max jobs on launch agent by @stephchen in https://github.com/wandb/wandb/pull/3412
- fix colab command to work with launch by @stephchen in https://github.com/wandb/wandb/pull/3422
- fix typo in Config docstring by @hu-po in https://github.com/wandb/wandb/pull/3416
- Make code saving not a policy, keep previous custom logic by @dmitryduev in https://github.com/wandb/wandb/pull/3395
- Fix logging sequence images with service by @kptkin in https://github.com/wandb/wandb/pull/3339
- Add username to debug-cli log file to prevent conflicts of multiple users by @zythosec in https://github.com/wandb/wandb/pull/3301
- Fix python sweep agent for users of wandb service / pytorch-lightning by @raubitsj in https://github.com/wandb/wandb/pull/3465
- Remove unnecessary launch reqs checks by @KyleGoyette in https://github.com/wandb/wandb/pull/3457
- Workaround for MoviePy's Unclosed Writer by @tssweeney in https://github.com/wandb/wandb/pull/3471
- Improve handling of Run objects when service is not enabled by @kptkin in https://github.com/wandb/wandb/pull/3362

## New Contributors

- @hu-po made their first contribution in https://github.com/wandb/wandb/pull/3416
- @zythosec made their first contribution in https://github.com/wandb/wandb/pull/3301

**Full Changelog**: https://github.com/wandb/wandb/compare/v0.12.11...v0.12.12

## 0.12.11 (March 1, 2022)

#### :nail_care: Enhancement

- Add captions to Molecules by @dmitryduev in https://github.com/wandb/wandb/pull/3173
- Add CatBoost Integration by @ayulockin in https://github.com/wandb/wandb/pull/2975
- Launch: AWS Sagemaker integration by @KyleGoyette in https://github.com/wandb/wandb/pull/3007
- Launch: Remove repo2docker and add gpu support by @stephchen in https://github.com/wandb/wandb/pull/3161
- Adds Timestamp inference from Python for Weave by @tssweeney in https://github.com/wandb/wandb/pull/3212
- Launch GCP vertex integration by @stephchen in https://github.com/wandb/wandb/pull/3040
- Use Artifacts when put into run config. Accept a string to represent an artifact in the run config by @KyleGoyette in https://github.com/wandb/wandb/pull/3203
- Improve xgboost `wandb_callback` (#2929) by @ayulockin in https://github.com/wandb/wandb/pull/3025
- Add initial kubeflow pipeline support by @andrewtruong in https://github.com/wandb/wandb/pull/3206

#### :bug: Bug Fix

- Fix logging of images with special characters in the key by @speezepearson in https://github.com/wandb/wandb/pull/3187
- Fix azure blob upload retry logic by @vanpelt in https://github.com/wandb/wandb/pull/3218
- Fix program field for scripts run as a python module by @dmitryduev in https://github.com/wandb/wandb/pull/3228
- Fix issue where `sync_tensorboard` could die on large histograms by @KyleGoyette in https://github.com/wandb/wandb/pull/3019
- Fix wandb service performance issue during run shutdown by @raubitsj in https://github.com/wandb/wandb/pull/3262
- Fix vendoring of gql and graphql by @raubitsj in https://github.com/wandb/wandb/pull/3266
- Flush log data without finish with service by @kptkin in https://github.com/wandb/wandb/pull/3137
- Fix wandb service hang when the service crashes by @raubitsj in https://github.com/wandb/wandb/pull/3280
- Fix issue logging images with "/" on Windows by @KyleGoyette in https://github.com/wandb/wandb/pull/3146
- Add image filenames to images/separated media by @KyleGoyette in https://github.com/wandb/wandb/pull/3041
- Add setproctitle to requirements.txt by @raubitsj in https://github.com/wandb/wandb/pull/3289
- Fix issue where sagemaker run ids break run queues by @KyleGoyette in https://github.com/wandb/wandb/pull/3290
- Fix encoding exception when using %%capture magic by @raubitsj in https://github.com/wandb/wandb/pull/3310

## New Contributors

- @speezepearson made their first contribution in https://github.com/wandb/wandb/pull/3188

**Full Changelog**: https://github.com/wandb/wandb/compare/v0.12.10...v0.12.11

## 0.12.10 (February 1, 2022)

#### :nail_care: Enhancement

- Improve validation when creating Tables with invalid columns from dataframes by @tssweeney in https://github.com/wandb/wandb/pull/3113
- Enable digest deduplication for `use_artifact()` calls by @annirudh in https://github.com/wandb/wandb/pull/3109
- Initial prototype of azure blob upload support by @vanpelt in https://github.com/wandb/wandb/pull/3089

#### :bug: Bug Fix

- Fix wandb launch using python dev versions by @stephchen in https://github.com/wandb/wandb/pull/3036
- Fix loading table saved with mixed types by @vwrj in https://github.com/wandb/wandb/pull/3120
- Fix ResourceWarning when calling wandb.log by @vwrj in https://github.com/wandb/wandb/pull/3130
- Fix missing cursor in ProjectArtifactCollections by @KyleGoyette in https://github.com/wandb/wandb/pull/3108
- Fix windows table logging classes issue by @vwrj in https://github.com/wandb/wandb/pull/3145
- Gracefully handle string labels in wandb.sklearn.plot.classifier.calibration_curve by @acrellin in https://github.com/wandb/wandb/pull/3159
- Do not display login warning when calling wandb.sweep() by @acrellin in https://github.com/wandb/wandb/pull/3162

#### :broom: Cleanup

- Drop python2 backport deps (enum34, subprocess32, configparser) by @jbylund in https://github.com/wandb/wandb/pull/3004
- Settings refactor by @dmitryduev in https://github.com/wandb/wandb/pull/3083

## New Contributors

- @jbylund made their first contribution in https://github.com/wandb/wandb/pull/3004
- @acrellin made their first contribution in https://github.com/wandb/wandb/pull/3159

**Full Changelog**: https://github.com/wandb/wandb/compare/v0.12.9...v0.12.10

## 0.12.9 (December 16, 2021)

#### :bug: Bug Fix

- Fix regression in `upload_file()` exception handler by @raubitsj in https://github.com/wandb/wandb/pull/3059

**Full Changelog**: https://github.com/wandb/wandb/compare/v0.12.8...v0.12.9

## 0.12.8 (December 16, 2021)

#### :nail_care: Enhancement

- Update contributing guide and dev env setup tool by @dmitryduev in https://github.com/wandb/wandb/pull/2968
- Improve `wandb_callback` for LightGBM (#2945) by @ayulockin in https://github.com/wandb/wandb/pull/3024

#### :bug: Bug Fix

- Reduce GPU memory usage when generating histogram of model weights by @TOsborn in https://github.com/wandb/wandb/pull/2927
- Support mixed classes in bounding box and image mask annotation layers by @tssweeney in https://github.com/wandb/wandb/pull/2914
- Add max-jobs and launch async args by @stephchen in https://github.com/wandb/wandb/pull/2925
- Support lists of Summary objects encoded as strings to wandb.tensorboard.log by @dmitryduev in https://github.com/wandb/wandb/pull/2934
- Fix handling of 0 dim np arrays by @rpitonak in https://github.com/wandb/wandb/pull/2954
- Fix handling of empty default config file by @vwrj in https://github.com/wandb/wandb/pull/2957
- Add service backend using sockets (support fork) by @raubitsj in https://github.com/wandb/wandb/pull/2892
- Send git port along with url when sending git repo by @KyleGoyette in https://github.com/wandb/wandb/pull/2959
- Add support raw ip addresses for launch by @KyleGoyette in https://github.com/wandb/wandb/pull/2950
- Tables no longer serialize and hide 1d NDArrays by @tssweeney in https://github.com/wandb/wandb/pull/2976
- Fix artifact file uploads to S3 stores by @annirudh in https://github.com/wandb/wandb/pull/2999
- Send uploaded file list on file stream heartbeats by @annirudh in https://github.com/wandb/wandb/pull/2978
- Add support for keras experimental layers by @KyleGoyette in https://github.com/wandb/wandb/pull/2776
- Fix `from wandb import magic` to not require tensorflow by @raubitsj in https://github.com/wandb/wandb/pull/3021
- Fix launch permission error by @KyleGoyette in https://github.com/wandb/wandb/pull/3038

**Full Changelog**: https://github.com/wandb/wandb/compare/v0.12.7...v0.12.8

## 0.12.7 (November 18, 2021)

#### :bug: Bug Fix

- Fix issue where console log streaming was causing excessive network traffic by @vwrj in https://github.com/wandb/wandb/pull/2786
- Metaflow: Make optional dependencies actually optional by @andrewtruong in https://github.com/wandb/wandb/pull/2842
- Fix docstrings for wandb.watch and ValidationDataLogger by @charlesfrye in https://github.com/wandb/wandb/pull/2849
- Prevent launch agent from sending runs to a different project or entity by @KyleGoyette in https://github.com/wandb/wandb/pull/2872
- Fix logging pr_curves through tensorboard by @KyleGoyette in https://github.com/wandb/wandb/pull/2876
- Prevent TPU monitoring from reporting invalid metrics when not available by @kptkin in https://github.com/wandb/wandb/pull/2753
- Make import order dependencies for WandbCallback more robust by @kptkin in https://github.com/wandb/wandb/pull/2807
- Fix a bug in feature importance plotting to handle matrices of different shapes by @dannygoldstein in https://github.com/wandb/wandb/pull/2811
- Fix base url handling to allow trailing / by @kptkin in https://github.com/wandb/wandb/pull/2910
- Prevent wandb.agent() from sending too many heartbeats impacting rate limits by @dannygoldstein in https://github.com/wandb/wandb/pull/2923
- Redact sensitive information from debug logs by @raubitsj in https://github.com/wandb/wandb/pull/2931

#### :nail_care: Enhancement

- Add wandb.Molecule support for rdkit supported formats by @dmitryduev in https://github.com/wandb/wandb/pull/2902
- Add module-level docstrings for reference doc modules. by @charlesfrye in https://github.com/wandb/wandb/pull/2847
- Store launch metadata in file by @KyleGoyette in https://github.com/wandb/wandb/pull/2582
- Add Project.sweeps() public API call to view all sweeps in a project by @stephchen in https://github.com/wandb/wandb/pull/2729
- Ensures API key prompt remains captive when user enters nothing by @dannygoldstein in https://github.com/wandb/wandb/pull/2721
- Refactors wandb.sklearn into submodules by @charlesfrye in https://github.com/wandb/wandb/pull/2869
- Support code artifacts in wandb launch by @KyleGoyette in https://github.com/wandb/wandb/pull/2860
- Improve launch agent (async, stop, heartbeat updates) by @stephchen in https://github.com/wandb/wandb/pull/2871
- Improve usage and error messages for anonymous mode by @kimjyhello in https://github.com/wandb/wandb/pull/2823
- Add example on how to find runs with wandb.Api().runs(...) matching a regex by @dmitryduev in https://github.com/wandb/wandb/pull/2926

**Full Changelog**: https://github.com/wandb/wandb/compare/v0.12.6...v0.12.7

## 0.12.6 (October 27, 2021)

#### :bug: Bug Fix

- Fix sklearn `plot_calibration_curve()` issue breaking the provided model by @vwrj in https://github.com/wandb/wandb/pull/2791
- Fix CondaEnvExportError by redirecting stderr by @charlesfrye in https://github.com/wandb/wandb/pull/2814
- Fix `use_artifact()` when specifying an artifact from a different project by @KyleGoyette in https://github.com/wandb/wandb/pull/2832

#### :nail_care: Enhancement

- Add metric names to pr curve charts in tensorboard by @vanpelt in https://github.com/wandb/wandb/pull/2822

**Full Changelog**: https://github.com/wandb/wandb/compare/v0.12.5...v0.12.6

## 0.12.5 (October 19, 2021)

#### :bug: Bug Fix

- Report errors for invalid characters in logged media keys on windows
- Handle errors when probing for TPUs in unsupported environments
- Fixed bug where `%%wandb` followed by wandb.init() does not display run links
- Fixed api.runs() to correctly return all runs for the current entity/project

#### :nail_care: Enhancement

- Add `wandb.require(experiment="service")` to improve multiprocessing support
- Add support for swappable artifacts in launch context
- Add `wandb.login(timeout=)` support for jupyter environments
- Add ability to disable git ref saving with `WANDB_DISABLE_GIT`
- Support newer versions of pytest-mock and PyYAML
- Add ability to delete artifacts with aliases: `artifact.delete(delete_aliases=True)`
- Add `unwatch()` method to the Run object

## 0.12.4 (October 5, 2021)

#### :bug: Bug Fix

- Fix regression introduced in 0.12.2 causing network access when `WANDB_MODE=offline`

## 0.12.3 (September 30, 2021)

#### :bug: Bug Fix

- Fixes the grid search stopping condition in the local controller

#### :nail_care: Enhancement

- New jupyter magic for displaying runs, sweeps, and projects `%wandb path/to/run -h 1024`
- We no longer display run iframe by default in jupyter, add `%%wandb` to a cell to display a run
- Makes api key prompting retry indefinitely on malformed input
- Invite users to teams via the api `api.team("team_name").invite("username_or_email")`
- Remove users from a team via the api `api.team("team_name").members[0].delete()`
- Create service accounts via the api `api.team("team_name").create_service_account("Description")`
- Manage api keys via the api `api.user("username_or_email").generate_api_key()`
- Add pytorch profiling trace support with `wandb.profiler.torch_trace_handler()`

## 0.12.2 (September 15, 2021)

#### :bug: Bug Fix

- Fix tensorboard_sync to handle ephemeral Sagemaker tfevents files
- Fix Reports query from the public api (broken pagination and report path)
- Fix `wandb.login()` when relogin is specified (only force login once)

#### :nail_care: Enhancement

- Clean up footer output of summary and history metrics
- Clean up error message from `wandb sweep --update`
- Add warning for `wandb local` users to update their docker
- Add optional argument log_learning_curve to wandb.sklearn.plot_classifier()
- Restore frozen pip package versions when using `wandb launch`
- Add support for jupyter notebooks in launch
- Add `wandb.login()` timeout option

## 0.12.1 (August 26, 2021)

#### :bug: Bug Fix

- Fix tensorflow/keras 2.6 not logging validation examples
- Fix metrics logged through tensorboard not supporting time on x-axis
- Fix `WANDB_IGNORE_GLOBS` environment variable handling
- Fix handling when sys.stdout is configured to a custom logger
- Fix sklearn feature importance plots not matching feature names properly
- Fix an issue where colab urls were not being captured
- Save program commandline if run executable was outside cwd

#### :nail_care: Enhancement

- Add Prodigy integration to upload annotated datasets to W&B Tables
- Add initial Metaflow support
- Add experimental wandb launch support
- Add warnings that public API requests are timing out and allow override
- Improve error handling in local controller sweeps engine

## 0.12.0 (August 10, 2021)

#### :hourglass: No Longer Supported

- Remove Python 3.5 support

#### :bug: Bug Fix

- Fix issue that could cause artifact uploads to fail if artifact files are being modified
- Fix issue where `wandb.restore()` wouldn't work with runs from a sweep

#### :nail_care: Enhancement

- Improve run execution time calculation

## 0.11.2 (August 2, 2021)

#### :bug: Bug Fix

- Restore vendored graphql-core library because of network regression

## 0.11.1 (July 29, 2021)

#### :hourglass: Deprecated

- Python 3.5 will not be supported as of `wandb==0.12.0`

#### :bug: Bug Fix

- Reduce Memory Footprint of Images In Tables
- Added a dependency on graphql-core>=2.3.0
- Removed urllib3 pin to avoid conflicts, if you see urllib3 related errors run `pip install --upgrade urllib3`
- Improved Public API HTTP error messages
- Set run.dir to the generated directory name in disabled mode

#### :nail_care: Enhancement

- Adds support for native Jax array logging
- Tables now support Molecule data type
- Improve Stable-Baselines3 API by auto log model's name and always upload models at the end of training
- Implements the sweep local controller using wandb/sweeps

## 0.11.0 (July 15, 2021)

#### :hourglass: No Longer Supported

- Remove Python 2.7 support

#### :bug: Bug Fix

- Fix issue where `wandb.watch()` broke model saving in pytorch
- Fix issue where uniform sweep parameters were parsed as int_uniform
- Fix issue where file_stream thread was killed on 4xx errors

#### :nail_care: Enhancement

- Improve performance of artifact logging by making it non-blocking
- Add wandb integration for Stable-Baselines3
- Improve keras callback validation logging inference logic
- Expose sweep state via the public API
- Improve performance of sweep run fetches via the API

## 0.10.33 (June 28, 2021)

#### :bug: Bug Fix

- Fix issue where wandb restore 404ed if the run did not have a diff.patch file
- Fix issue where wandb.log raised an Exception after trying to log a pandas dataframe
- Fix issue where runs could be marked finished before files were finished uploading

#### :nail_care: Enhancement

- Disable reloading of run metadata (such as command) in resumed runs
- Allow logging of pandas dataframes by automatically converting them to W&B tables
- Fix up `log_code()` exclude fn to handle .wandb dir
- Improve handling of PyTorch model topology
- Increase config debounce interval to 30s to reduce load on WB/backend
- Improve reliability of CLI in generating sweeps with names, programs, and settings

## 0.10.32 (June 10, 2021)

#### :bug: Bug Fix

- Make `log_artifact()` more resilient to network errors
- Removed Duplicate Artifact Dependencies
- Workaround urlib3 issue on windows
- Fix regression where ipython was hanging
- Allow logging of numpy high precision floating point values
- Reduce liklyhood of collisions for file backed media or artifact objects
- Fix wandb.watch() regression when logging pytorch graphs

#### :nail_care: Enhancement

- Add support for logging joined and partitioned table
- Handle schema validation warnings for sweep configs
- Improve wandb sync to handle errors
- Add ability to label scripts and repositories who use wandb

## 0.10.31 (May 27, 2021)

#### :bug: Bug Fix

- wandb.login() did not properly persist the host parameter
- Fix issue where step information was not synced properly when syncing tensorboard directories
- Fix some unicode issues with python2.7
- Fixed bug in `plot_calibration_curve` for ComplementNB
- Fall back to not using SendFile on some linux systems
- Fix console issues where lines were truncated
- Fix console issues where console logging could block

#### :nail_care: Enhancement

- Add support for preemptible sweeps
- Add command line for sweep control
- Add support to load artifact collection properties

## 0.10.30 (May 7, 2021)

#### :bug: Bug Fix

- Found and fixed the remaining issues causing runs to be marked crashed during outages
- Improved performance for users of `define_metric`, pytorch-lightning, and aggressive config saving
- Fix issue when trying to log a cuda tensor to config or summary
- Remove dependency on torch `backward_hooks` to compute graph
- Fix an issue preventing the ability to resume runs on sagemaker
- Fix issues preventing pdb from working reliably with wandb
- Fix deprecation warning in vendored library (user submission)
- Fix logging behavior where the library was accidently outputting logs to the console
- Fix disabled mode to not create wandb dir and log files
- Renamed types to prep for Tables launch

#### :nail_care: Enhancement

- Allow renaming groups with public api

## 0.10.29 (May 3, 2021)

#### :bug: Bug Fix

- Fix more network handling issues causing runs to be marked crashed (wandb sync to recover)
- Improve logging and exception handling to improve reporting and logging of crashed processes

## 0.10.28 (April 28, 2021)

#### :bug: Bug Fix

- Fix network handling issue causing runs to be marked crashed (wandb sync to recover)
- Use `register_full_backward_hook` to support models with Dict outputs
- Allow periods in table columns
- Fix artifact cache collisions when using forked processes
- Fix issue where custom charts do not display properly with pytorch-lightning

#### :nail_care: Enhancement

- Add experimental incremental artifact support
- Improve warnings when logging is being rate limited

## 0.10.27 (April 19, 2021)

#### :bug: Bug Fix

- Fix tensorboard_sync condition where metrics at end of short run are dropped
- Fix `wandb sync` when tensorboard files are detected
- Fix api key prompt in databricks notebook

#### :nail_care: Enhancement

- Integrate DSViz into Keras WandbCallback
- Add support for conda dependencies (user submit)

## 0.10.26 (April 13, 2021)

#### :bug: Bug Fix

- Fix network handling issue where syncing stopped (use wandb sync to recover)
- Fix auth problem when using sagemaker and hugginface integrations together
- Fix handling of NaN values in tables with non floats
- Lazy load API object to prevent unnecessary file access on module load

#### :nail_care: Enhancement

- Improve error messages when using public api history accessors

## 0.10.25 (April 5, 2021)

#### :bug: Bug Fix

- Fix possible artifact cache race when using parallel artifact reads
- Fix artifact reference when `checksum=False`

#### :nail_care: Enhancement

- Release `run.define_metric()` to simplify custom x-axis and more
- Add column operators `add_column`, `get_column`, `get_index` to `wandb.Table()`

## 0.10.24 (March 30, 2021)

#### :bug: Bug Fix

- Significant fixes to stdout/stderr console logging
- Prevent excessive network when saving files with policy=`live`
- Fix errors when trying to send large updates (most common with `wandb sync`)

#### :nail_care: Enhancement

- Automatically generate `run_table` artifact for logged tables
- Add bracket notation to artifacts
- Improve URL validation when specifying server url to `wandb login`

## 0.10.23 (March 22, 2021)

#### :bug: Bug Fix

- Fix logged artifacts to be accessible after wait()
- Fix spell.run integration
- Performance fix syncing console logs with carriage returns
- Fix confusion matrix with class names and unlabeled data

#### :nail_care: Enhancement

- Add the ability to save artifacts without creating a run
- Add Foreign Table References to wandb.Table
- Allow the same runtime object to be logged to multiple artifacts
- Add experimental `run._define_metric()` support
- Warn and ignore unsupported multiprocess `wandb.log()` calls

## 0.10.22 (March 9, 2021)

#### :bug: Bug Fix

- Fix system metric logging rate in 0.10.x
- Fix Audio external reference issue
- Fix short runs with tensorboard_sync
- Ignore `wandb.init(id=)` when running a sweep
- Sanitize artifact metadata if needed

#### :nail_care: Enhancement

- Allow syncing of tfevents with `wandb sync --sync-tensorboard`

## 0.10.21 (March 2, 2021)

#### :bug: Bug Fix

- Fix artifact.get() regression since 0.10.18
- Allow 0 byte artifacts
- Fix codesaving and program name reporting

#### :nail_care: Enhancement

- Added support for glb files for `wandb.Object3D()`
- Added support for external references for `wandb.Audio()`
- Custom chart support tensorboard `pr_curves` plugin
- Support saving entire code directory in an artifact

## 0.10.20 (February 22, 2021)

#### :bug: Bug Fix

- wandb.login() now respects disabled mode
- handle exception when trying to log TPUs in colab

#### :nail_care: Enhancement

- Add `WANDB_START_METHOD=thread` to support non-multiprocessing
- Add `group` and `job_type` to Run object in the export API
- Improve artifact docstrings

## 0.10.19 (February 14, 2021)

#### :bug: Bug Fix

- Fix artifact manifest files incorrectly named with patch suffix

## 0.10.18 (February 8, 2021)

#### :nail_care: Enhancement

- Add run delete and file delete to the public API
- Align steps between `tensorboard_sync` and wandb.log() history
- Add `WANDB_START_METHOD` to allow POSIX systems to use fork
- Support mixed types in wandb.Table() with `allow_mixed_types`

#### :bug: Bug Fix

- Fix potential leaked file due to log not being closed properly
- Improve `wandb verify` to better handle network issues and report errors
- Made file downloads more deterministic with respect to filesystem caches

## 0.10.17 (February 1, 2021)

#### :bug: Bug Fix

- Fix regression seen with python 3.5
- Silence vendored watchdog warnings on mac

## 0.10.16 (February 1, 2021)

#### :nail_care: Enhancement

- Artifacts now support parallel writers for large distributed workflows.
- Artifacts support distributed tables for dataset visualization.
- Improvements to PR templates
- Added more type annotations
- Vendored watchdog 0.9.0 removing it as a dependency
- New documentation generator
- Public api now has `file.direct_url` to avoid redirects for signed urls.

#### :bug: Bug Fix

- Allow `config-defaults.yaml` to be overwritten when running sweeps
- General bug fixes and improvements to `wandb verify`
- Disabled widgets in Spyder IDE
- Fixed WANDB_SILENT in Spyder IDE
- Reference file:// artifacts respect the `name` attribute.

## 0.10.15 (January 24, 2021)

#### :nail_care: Enhancement

- Add `wandb verify` to troubleshoot local installs

#### :bug: Bug Fix

- Fix tensorboard_sync issue writing to s3
- Prevent git secrets from being stored
- Disable verbose console messages when using moviepy
- Fix artifacts with checkpoints to be more robust when overwriting files
- Fix artifacts recycled id issue

## 0.10.14 (January 15, 2021)

#### :nail_care: Enhancement

- Add wandb.Audio support to Artifacts

#### :bug: Bug Fix

- Fix wandb config regressions introduced in 0.10.13
- Rollback changes supporting media with slashes in keys

## 0.10.13 (January 11, 2021)

#### :nail_care: Enhancement

- Add support for Mac M1 GPU monitoring
- Add support for TPU monitoring
- Add setting to disable sagemaker integration

#### :bug: Bug Fix

- Fix tensorboard_sync with tensorboardX and tf1
- Fix issues logging images with slashes
- Fix custom charts issues
- Improve error messages using `wandb pull`
- Improve error messages with `wandb.Table()`
- Make sure silent mode is silent
- Fix `wandb online` to renable logging
- Multiple artifact fixes

## 0.10.12 (December 3, 2020)

#### :nail_care: Enhancement

- Add Artifact.used_by and Artifact.logged_by
- Validate type consistency when logging Artifacts
- Enhance JoinedTable to not require downloaded assets
- Add ability to recursively download dependent artifacts
- Enable gradient logging with keras and tf2+
- Validate pytorch models are passed to wandb.watch()
- Improved docstrings for public methods / objects
- Warn when image sequences are logged with different sizes

#### :bug: Bug Fix

- Fix incorrectly generated filenames in summary
- Fix anonymous mode to include the api key in URLs
- Fix pickle issue with disabled mode
- Fix artifact from_id query
- Fix handling of Tables with different image paths

## 0.10.11 (November 18, 2020)

#### :nail_care: Enhancement

- Disable wandb logging with `wandb disabled` or `wandb.init(mode="disabled")`
- Support cloning an artifact when logging wandb.Image()

#### :bug: Bug Fix

- Multiple media artifact improvements and internal refactor
- Improve handling of artifact errors
- Fix issue where notebook name was ignored
- Extend silent mode for jupyter logging
- Fix issue where vendored libraries interfered with python path
- Fix various exceptions (divide by zero, int conversion, TypeError)

## 0.10.10 (November 9, 2020)

#### :nail_care: Enhancement

- Added confusion matrix plot
- Better jupyter messages with wandb.init()/reinit/finish

#### :bug: Bug Fix

- Fix for fastai 2.1.5 (removed log_args)
- Fixed media logging when directories are changed

## 0.10.9 (November 4, 2020)

#### :nail_care: Enhancement

- Added artifact media logging (alpha)
- Add scriptable alerts
- Add url attribute for sweep public api
- Update docstrings for wandb sdk functions

#### :bug: Bug Fix

- Fix cases where offline mode was making network connections
- Fix issues with python sweeps and run stopping
- Fix logging issue where we could accidently display an api key
- Fix wandb login issues with malformed hosts
- Allow wandb.restore() to be called without wandb.init()
- Fix resuming (reusing run_id) with empty summary
- Fix artitifact download issue
- Add missing wandb.unwatch() function
- Avoid creating spurious wandb directories
- Fix collections import issue when using an old version of six

## 0.10.8 (October 22, 2020)

#### :nail_care: Enhancement

- Allow callables to be serialized

#### :bug: Bug Fix

- Fix compatibility issue with python 3.9
- Fix `wandb sync` failure introduced in 0.10.6
- Improve python agent handling of failing runs
- Fix rare condition where resuming runs does not work
- Improve symlink handling when called in thread context
- Fix issues when changing directories before calling wandb.init()

## 0.10.7 (October 15, 2020)

#### :bug: Bug Fix

- Fix issue when checking for updated releases on pypi

## 0.10.6 (October 15, 2020)

#### :bug: Bug Fix

- Make sure code saving is enabled in jupyter environments after login
- Sweep agents have extended timeout for large sweep configs
- Support WANDB_SILENT environment variable
- Warn about missing python package when logging images
- Fix wandb.restore() to apply diff patch
- Improve artifact error messages
- Fix loading of config-defaults.yaml and specified list of yaml config files

## 0.10.5 (October 7, 2020)

#### :nail_care: Enhancement

- Add new custom plots: `wandb.plot.*`
- Add new python based sweep agent: `wandb.agent()`

#### :bug: Bug Fix

- Console log fixes (tqdm on windows, fix close exceptions)
- Add more attributes to the Run object (group, job_type, urls)
- Fix sagemaker login issues
- Fix issue where plots were not uploaded until the end of run

## 0.10.4 (September 29, 2020)

#### :bug: Bug Fix

- Fix an issue where wandb.init(allow_val_change=) throws exception

## 0.10.3 (September 29, 2020)

#### :nail_care: Enhancement

- Added warning when trying to sync pre 0.10.0 run dirs
- Improved jupyter support for wandb run syncing information

#### :bug: Bug Fix

- Fix artifact download issues
- Fix multiple issues with tensorboard_sync
- Fix multiple issues with juypter/python sweeps
- Fix issue where login was timing out
- Fix issue where config was overwritten when resuming runs
- Ported sacred observer to 0.10.x release
- Fix predicted bounding boxes overwritten by ground truth boxes
- Add missing save_code parameter to wandb.init()

## 0.10.2 (September 20, 2020)

#### :nail_care: Enhancement

- Added upload_file to API
- wandb.finish() can be called without matching wandb.init()

#### :bug: Bug Fix

- Fix issue where files were being logged to wrong parallel runs
- Fix missing properties/methods -- as_dict(), sweep_id
- Fix wandb.summary.update() not updating all keys
- Code saving was not properly enabled based on UI settings
- Tensorboard now logging images before end of program
- Fix resume issues dealing with config and summary metrics

## 0.10.1 (September 16, 2020)

#### :nail_care: Enhancement

- Added sync_tensorboard ability to handle S3 and GCS files
- Added ability to specify host with login
- Improved artifact API to allow modifying attributes

#### :bug: Bug Fix

- Fix codesaving to respect the server settings
- Fix issue running wandb.init() on restricted networks
- Fix issue where we were ignoring settings changes
- Fix artifact download issues

## 0.10.0 (September 11, 2020)

#### :nail_care: Enhancement

- Added history sparklines at end of run
- Artifact improvements and API for linking
- Improved offline support and syncing
- Basic noop mode support to simplify testing
- Improved windows/pycharm support
- Run object has more modifiable properties
- Public API supports attaching artifacts to historic runs

#### :bug: Bug Fix

- Many bugs fixed due to simplifying logic

## 0.9.7 (September 8, 2020)

#### :nail_care: Enhancement

- New sacred observer available at wandb.sacred.WandbObserver
- Improved artifact reference tracking for HTTP urls

#### :bug: Bug Fix

- Print meaningful error message when runs are queried with `summary` instead of `summary_metrics`

## 0.9.6 (August 28, 2020)

#### :nail_care: Enhancement

- Sub paths of artifacts now expose an optional root directory argument to download()
- Artifact.new_file accepts an optional mode argument
- Removed legacy fastai docs as we're now packaged with fastai v2!

#### :bug: Bug Fix

- Fix yaml parsing error handling logic
- Bad spelling in torch docstring, thanks @mkkb473

## 0.9.5 (August 17, 2020)

#### :nail_care: Enhancement

- Remove unused y_probas in sklearn plots, thanks @dreamflasher
- New deletion apis for artifacts

#### :bug: Bug Fix

- Fix `wandb restore` when not logged in
- Fix artifact download paths on Windows
- Retry 408 errors on upload
- Fix mask numeric types, thanks @numpee
- Fix artifact reference naming mixup

## 0.9.4 (July 24, 2020)

#### :nail_care: Enhancement

- Default pytorch histogram logging frequency from 100 -> 1000 steps

#### :bug: Bug Fix

- Fix multiple prompts for login when using the command line
- Fix "no method rename_file" error
- Fixed edgecase histogram calculation in PyTorch
- Fix error in jupyter when saving session history
- Correctly return artifact metadata in public api
- Fix matplotlib / plotly rendering error

## 0.9.3 (July 10, 2020)

#### :nail_care: Enhancement

- New artifact cli commands!

```shell
wandb artifact put path_file_or_ref
wandb artifact get artifact:version
wandb artifact ls project_name
```

- New artifact api commands!

```python
wandb.log_artifact()
wandb.use_artifact()
wandb.Api().artifact_versions()
wandb.Api().run.used_artifacts()
wandb.Api().run.logged_artifacts()
wandb.Api().Artifact().file()
```

- Improved syncing of large wandb-history.jsonl files for wandb sync
- New Artifact.verify method to ensure the integrity of local artifacts
- Better testing harness for api commands
- Run directory now store local time instead of utc time in the name, thanks @aiyolo!
- Improvements to our doc strings across the board.
- wandb.Table now supports a `dataframe` argument for logging dataframes as tables!

#### :bug: Bug Fix

- Artifacts work in python2
- Artifacts default download locations work in Windows
- GCS references now properly cache / download, thanks @yoks!
- Fix encoding of numpy arrays to JSON
- Fix string comparison error message

## 0.9.2 (June 29, 2020)

#### :nail_care: Enhancement

- Major overhaul of artifact caching
- Configurable cache directory for artifacts
- Configurable download directory for artifacts
- New Artifact.verify method to ensure the integrity of local artifacts
- use_artifact no longer requires `type`
- Deleted artifacts can now be be recommitted
- Lidar scenes now support vectors

#### :bug: Bug Fix

- Fix issue with artifact downloads returning errors.
- Segmentation masks now handle non-unint8 data
- Fixed path parsing logic in `api.runs()`

## 0.9.1 (June 9, 2020)

#### :bug: Bug Fix

- Fix issue where files were always logged to latest run in a project.
- Fix issue where url was not display url on first call to wandb.init

## 0.9.0 (June 5, 2020)

#### :bug: Bug Fix

- Handle multiple inits in Jupyter
- Handle ValueError's when capturing signals, thanks @jsbroks
- wandb agent handles rate limiting properly

#### :nail_care: Enhancement

- wandb.Artifact is now generally available!
- feature_importances now supports CatBoost, thanks @neomatrix369

## 0.8.36 (May 11, 2020)

#### :bug: Bug Fix

- Catch all exceptions when saving Jupyter sessions
- validation_data automatically set in TF >= 2.2
- _implements_\* hooks now implemented in keras callback for TF >= 2.2

#### :nail_care: Enhancement

- Raw source code saving now disabled by default
- We now support global settings on boot to enable code saving on the server
- New `code_save=True` argument to wandb.init to enable code saving manually

## 0.8.35 (May 1, 2020)

#### :bug: Bug Fix

- Ensure cells don't hang on completion
- Fixed jupyter integration in PyCharm shells
- Made session history saving handle None metadata in outputs

## 0.8.34 (Apr 28, 2020)

#### :nail_care: Enhancement

- Save session history in jupyter notebooks
- Kaggle internet enable notification
- Extend wandb.plots.feature_importances to work with more model types, thanks @neomatrix369!

#### :bug: Bug Fix

- Code saving for jupyter notebooks restored
- Fixed thread errors in jupyter
- Ensure final history rows aren't dropped in jupyter

## 0.8.33 (Apr 24, 2020)

#### :nail_care: Enhancement

- Add default class labels for semantic segmentation
- Enhance bounding box API to be similar to semantic segmentation API

#### :bug: Bug Fix

- Increase media table rows to improve ROC/PR curve logging
- Fix issue where pre binned histograms were not being handled properly
- Handle nan values in pytorch histograms
- Fix handling of binary image masks

## 0.8.32 (Apr 14, 2020)

#### :nail_care: Enhancement

- Improve semantic segmentation image mask logging

## 0.8.31 (Mar 19, 2020)

#### :nail_care: Enhancement

- Close all open files to avoice ResourceWarnings, thanks @CrafterKolyan!

#### :bug: Bug Fix

- Parse "tensor" protobufs, fixing issues with tensorboard syncing in 2.1

## 0.8.30 (Mar 19, 2020)

#### :nail_care: Enhancement

- Add ROC, precision_recall, HeatMap, explainText, POS, and NER to wandb.plots
- Add wandb.Molecule() logging
- Capture kaggle runs for metrics
- Add ability to watch from run object

#### :bug: Bug Fix

- Avoid accidently picking up global debugging logs

## 0.8.29 (Mar 5, 2020)

#### :nail_care: Enhancement

- Improve bounding box annotations
- Log active GPU system metrics
- Only writing wandb/settings file if wandb init is called
- Improvements to wandb local command

#### :bug: Bug Fix

- Fix GPU logging on some devices without power metrics
- Fix sweep config command handling
- Fix tensorflow string logging

## 0.8.28 (Feb 21, 2020)

#### :nail_care: Enhancement

- Added code saving of main python module
- Added ability to specify metadata for bounding boxes and segmentation masks

#### :bug: Bug Fix

- Fix situations where uncommitted data from wandb.log() is not persisted

## 0.8.27 (Feb 11, 2020)

#### :bug: Bug Fix

- Fix dependency conflict with new versions of six package

## 0.8.26 (Feb 10, 2020)

#### :nail_care: Enhancement

- Add best metric and epoch to run summary with Keras callback
- Added wandb.run.config_static for environments required pickled config

#### :bug: Bug Fix

- Fixed regression causing failures with wandb.watch() and DataParallel
- Improved compatibility with python 3.8
- Fix model logging under windows

## 0.8.25 (Feb 4, 2020)

#### :bug: Bug Fix

- Fix exception when using wandb.watch() in a notebook
- Improve support for sparse tensor gradient logging on GPUs

## 0.8.24 (Feb 3, 2020)

#### :bug: Bug Fix

- Relax version dependency for PyYAML for users with old environments

## 0.8.23 (Feb 3, 2020)

#### :nail_care: Enhancement

- Added scikit-learn support
- Added ability to specify/exclude specific keys when building wandb.config

#### :bug: Bug Fix

- Fix wandb.watch() on sparse tensors
- Fix incompatibilty with ray 0.8.1
- Fix missing pyyaml requirement
- Fix "W&B process failed to launch" problems
- Improved ability to log large model graphs and plots

## 0.8.22 (Jan 24, 2020)

#### :nail_care: Enhancement

- Added ability to configure agent commandline from sweep config

#### :bug: Bug Fix

- Fix fast.ai prediction logging
- Fix logging of eager tensorflow tensors
- Fix jupyter issues with logging notebook name and wandb.watch()

## 0.8.21 (Jan 15, 2020)

#### :nail_care: Enhancement

- Ignore wandb.init() specified project and entity when running a sweep

#### :bug: Bug Fix

- Fix agent "flapping" detection
- Fix local controller not starting when sweep is pending

## 0.8.20 (Jan 10, 2020)

#### :nail_care: Enhancement

- Added support for LightGBM
- Added local board support (Experimental)
- Added ability to modify sweep configuration
- Added GPU power logging to system metrics

#### :bug: Bug Fix

- Prevent sweep agent from failing continuously when misconfigured

## 0.8.19 (Dec 18, 2019)

#### :nail_care: Enhancement

- Added beta support for ray/tune hyperopt search strategy
- Added ability to specify max runs per agent
- Improve experience starting a sweep without a project already created

#### :bug: Bug Fix

- Fix repeated wandb.Api().Run(id).scan_history() calls get updated data
- Fix early_terminate/hyperband in notebook/python environments

## 0.8.18 (Dec 4, 2019)

#### :nail_care: Enhancement

- Added min_step and max_step to run.scan_history for grabbing sub-sections of metrics
- wandb.init(reinit=True) now automatically calls wandb.join() to better support multiple runs per process

#### :bug: Bug Fix

- wandb.init(sync_tensorboard=True) works again for TensorFlow 2.0

## 0.8.17 (Dec 2, 2019)

#### :nail_care: Enhancement

- Handle tags being passed in as a string

#### :bug: Bug Fix

- Pin graphql-core < 3.0.0 to fix install errors
- TQDM progress bars update logs properly
- Oversized summary or history logs are now dropped which prevents retry hanging

## 0.8.16 (Nov 21, 2019)

#### :bug: Bug Fix

- Fix regression syncing some versions of Tensorboard since 0.8.13
- Fix network error in Jupyter

## 0.8.15 (Nov 5, 2019)

#### :bug: Bug Fix

- Fix calling wandb.init with sync_tensorboard multiple times in Jupyter
- Fix RuntimeError race when using threads and calling wandb.log
- Don't initialize Sentry when error reporting is disabled

#### :nail_care: Enhancement

- Added best_run() to wandb.sweep() public Api objects
- Remove internal tracking keys from wandb.config objects in the public Api

## 0.8.14 (Nov 1, 2019)

#### :bug: Bug Fix

- Improve large object warning when values reach maximum size
- Warn when wandb.save isn't passed a string
- Run stopping from the UI works since regressing in 0.8.12
- Restoring a file that already exists locally works
- Fixed TensorBoard incorrectly placing some keys in the wrong step since 0.8.10
- wandb.Video only accepts uint8 instead of incorrectly converting to floats
- SageMaker environment detection is now more robust
- Resuming correctly populates config
- wandb.restore respects root when run.dir is set #658
- Calling wandb.watch multiple times properly namespaces histograms and graphs

#### :nail_care: Enhancement

- Sweeps now work in Windows!
- Added sweep attribute to Run in the public api
- Added sweep link to Jupyter and terminal output
- TensorBoard logging now stores proper timestamps when importing historic results
- TensorBoard logging now supports configuring rate_limits and filtering event types
- Use simple output mirroring stdout doesn't have a file descriptor
- Write wandb meta files to the system temp directory if the local directory isn't writable
- Added beta api.reports to the public API
- Added wandb.unwatch to remove hooks from pytorch models
- Store the framework used in config.\_wandb

## 0.8.13 (Oct 15, 2019)

#### :bug: Bug Fix

- Create nested directory when videos are logged from tensorboard namespaces
- Fix race when using wandb.log `async=True`
- run.summary acts like a proper dictionary
- run.summary sub dictionaries properly render
- handle None when passing class_colors for segmentation masks
- handle tensorflow2 not having a SessionHook
- properly escape args in windows
- fix hanging login when in anonymode
- tf2 keras patch now handles missing callbacks args

#### :nail_care: Enhancement

- Updates documentation autogenerated from docstrings in /docs
- wandb.init(config=config_dict) does not update sweep specified parameters
- wandb.config object now has a setdefaults method enabling improved sweep support
- Improved terminal and jupyter message incorporating :rocket: emojii!
- Allow wandb.watch to be called multiple times on different models
- Improved support for watching multiple tfevent files
- Windows no longer requires `wandb run` simply run `python script_name.py`
- `wandb agent` now works on windows.
- Nice error message when wandb.log is called without a dict
- Keras callback has a new `log_batch_frequency` for logging metrics every N batches

## 0.8.12 (Sep 20, 2019)

#### :bug: Bug Fix

- Fix compatibility issue with python 2.7 and old pip dependencies

#### :nail_care: Enhancement

- Improved onboarding flow when creating new accounts and entering api_key

## 0.8.11 (Sep 19, 2019)

#### :bug: Bug Fix

- Fix public api returning incorrect data when config value is 0 or False
- Resumed runs no longer overwrite run names with run id

#### :nail_care: Enhancement

- Added recording of spell.run id in config

## 0.8.10 (Sep 13, 2019)

#### :bug: Bug Fix

- wandb magic handles the case of tf.keras and keras being loaded
- tensorboard logging won't drop steps if multiple loggers have different global_steps
- keras gradient logging works in the latest tf.keras
- keras validation_data is properly set in tensorflow 2
- wandb pull command creates directories if they don't exist, thanks @chmod644
- file upload batching now asserts a minimum size
- sweeps works in python2 again
- scan_history now iterates the full set of points
- jupyter will run local mode if credentials can't be obtained

#### :nail_care: Enhancement

- Sweeps can now be run from within jupyter / directly from python! https://docs.wandb.com/sweeps/python
- New openai gym integration will automatically log videos, enabled with the monitor_gym keyword argument to wandb.init
- Ray Tune logging callback in wandb.ray.WandbLogger
- New global config file in ~/.config/wandb for global settings
- Added tests for fastai, thanks @borisdayma
- Public api performance enhancements
- Deprecated username in favor of entity in the public api for consistency
- Anonymous login support enabled by default
- New wandb.login method to be used in jupyter enabling anonymous logins
- Better dependency error messages for data frames
- Initial integration with spell.run
- All images are now rendered as PNG to avoid JPEG artifacts
- Public api now has a projects field

## 0.8.9 (Aug 19, 2019)

#### :bug: Bug Fix

- run.summary updates work in jupyter before log is called
- don't require numpy to be installed
- Setting nested keys in summary works
- notebooks in nested directories are properly saved
- Don't retry 404's / better error messaging from the server
- Strip leading slashes when loading paths in the public api

#### :nail_care: Enhancement

- Small files are batch uploaded as gzipped tarballs
- TensorBoardX gifs are logged to wandb

## 0.8.8 (Aug 13, 2019)

#### :bug: Bug Fix

- wandb.init properly handles network failures on startup
- Keras callback only logs examples if data_type or input_type is set
- Fix edge case PyTorch model logging bug
- Handle patching tensorboard multiple times in jupyter
- Sweep picks up config.yaml from the run directory
- Dataframes handle integer labels
- Handle invalid JSON when querying jupyter servers

#### :nail_care: Enhancement

- fastai uses a fixed seed for example logging
- increased the max number of images for fastai callback
- new wandb.Video tag for logging video
- sync=False argument to wandb.log moves logging to a thread
- New local sweep controller for custom search logic
- Anonymous login support for easier onboarding
- Calling wandb.init multiple times in jupyter doesn't error out

## 0.8.7 (Aug 7, 2019)

#### :bug: Bug Fix

- keras callback no longer guesses input_type for 2D data
- wandb.Image handles images with 1px height

#### :nail_care: Enhancement

- wandb Public API now has `run.scan_history` to return all history rows
- wandb.config prints helpful errors if used before calling init
- wandb.summary prints helpful errors if used before calling init
- filestream api points to new url on the backend

## 0.8.6 (July 31, 2019)

#### :bug: Bug Fix

- fastai callback uses the default monitor instead of assuming val_loss
- notebook introspections handles error cases and doesn't print stacktrace on failure
- Don't print description warning when setting name
- Fixed dataframe logging error with the keras callback
- Fixed line offsets in logs when resuming runs
- wandb.config casts non-builtins before writing to yaml
- vendored backports.tempfile to address missing package on install

#### :nail_care: Enhancement

- Added `api.sweep` to the python export api for querying sweeps
- Added `WANDB_NOTEBOOK_NAME` for specifying the notebook name in cases we can't infer it
- Added `WANDB_HOST` to override hostnames
- Store if a run was run within jupyter
- wandb now supports stopping runs from the web ui
- Handle floats passed as step to `wandb.log`
- wandb.config has full unicode support
- sync the main file to wandb if code saving is enabled and it's untracked by git
- XGBoost callback: wandb.xgboost.wandb_callback()

## 0.8.5 (July 12, 2019)

#### :bug: Bug Fix

- Fixed plotly charts with large numpy arrays not rendering
- `wandb docker` works when nvidia is present
- Better error when non string keys are sent to log
- Relaxed pyyaml dependency to fix AMI installs
- Magic works in jupyter notebooks.

#### :nail_care: Enhancement

- New preview release of auto-dataframes for Keras
- Added input_type and output_type to the Keras callback for simpler config
- public api supports retrieving specific keys and custom xaxis

## 0.8.4 (July 8, 2019)

#### :bug: Bug Fix

- WANDB_IGNORE_GLOBS is respected on the final scan of files
- Unified run.id, run.name, and run.notes across all apis
- Handle funky terminal sizes when setting up our pseudo tty
- Fixed Jupyter notebook introspection logic
- run.summary.update() persists changes to the server
- tensorboard syncing is robust to invalid histograms and truncated files

#### :nail_care: Enhancement

- preview release of magic, calling wandb.init(magic=True) should automatically track config and metrics when possible
- cli now supports local installs of the backend
- fastai callback supports logging example images

## 0.8.3 (June 26, 2019)

#### :bug: Bug Fix

- image logging works in Windows
- wandb sync handles tfevents with a single timestep
- fix incorrect command in overview page for running runs
- handle histograms with > 512 bins when streaming tensorboard
- better error message when calling wandb sync on a file instead of a directory

#### :nail_care: Enhancement

- new helper function for handling hyperparameters in sweeps `wandb.config.user_items()`
- better mocking for improved testing

## 0.8.2 (June 20, 2019)

#### :bug: Bug Fix

- entity is persisted on wandb.run when queried from the server
- tmp files always use the temporary directory to avoid syncing
- raise error if file shrinks while uploading
- images log properly in windows
- upgraded pyyaml requirement to address CVE
- no longer store a history of rows to prevent memory leak

#### :nail_care: Enhancement

- summary now supports new dataframe format
- WANDB_SILENT environment variable writes all wandb messages to debug.log
- Improved error messages for windows and tensorboard logging
- output.log is uploaded at the end of each run
- metadata, requirements, and patches are uploaded at the beginning of a run
- when not running from a git repository, store the main python file
- added WANDB_DISABLE_CODE to prevent diffing and code saving
- when running in jupyter store the name of the notebook
- auto-login support for colab
- store url to colab notebook
- store the version of this library in config
- store sys.executable in metadata
- fastai callback no longer requires path
- wandb.init now accepts a notes argument
- The cli replaced the message argument with notes and name

## 0.8.1 (May 23, 2019)

#### :bug: Bug Fix

- wandb sync handles tensorboard embeddings
- wandb sync correctly handles images in tensorboard
- tf.keras correctly handles single input functional models
- wandb.Api().runs returns an iterator that's reusable
- WANDB_DIR within a hidden directory doesn't prevent syncing
- run.files() iterates over all files
- pytorch recursion too deep error

#### :nail_care: Enhancement

- wandb sync accepts an --ignore argument with globs to skip files
- run.summary now has an items() method for iterating over all keys

## 0.8.0 (May 17, 2019)

#### :bug: Bug Fix

- Better error messages on access denied
- Better error messages when optional packages aren't installed
- Urls printed to the terminal are url-escaped
- Namespaced tensorboard events work with histograms
- Public API now retries on failures and re-uses connection pool
- Catch git errors when remotes aren't pushed to origin
- Moved keras graph collection to on_train_begin to handle unbuilt models
- Handle more cases of not being able to save weights
- Updates to summary after resuming are persisted
- PyTorch histc logging fixed in 0.4.1
- Fixed `wandb sync` tensorboard import

#### :nail_care: Enhancement

- wandb.init(tensorboard=True) works with Tensorflow 2 and Eager Execution
- wandb.init(tensorboard=True) now works with tb-nightly and PyTorch
- Automatically log examples with tf.keras by adding missing validation_data
- Socket only binds to localhost for improved security and prevents firewall warnings in OSX
- Added user object to public api for getting the source user
- Added run.display_name to the public api
- Show display name in console output
- Added --tags, --job_group, and --job_type to `wandb run`
- Added environment variable for minimum time to run before considering crashed
- Added flake8 tests to CI, thanks @cclauss!

## 0.7.3 (April 15, 2019)

#### :bug: Bug Fix

- wandb-docker-run accepts image digests
- keras callback works in tensorflow2-alpha0
- keras model graph now puts input layer first

#### :nail_care: Enhancement

- PyTorch log frequency added for gradients and weights
- PyTorch logging performance enhancements
- wandb.init now accepts a name parameter for naming runs
- wandb.run.name reflects custom display names
- Improvements to nested summary values
- Deprecated wandb.Table.add_row in favor of wandb.Table.add_data
- Initial support for a fast.ai callback thanks to @borisdayma!

## 0.7.2 (March 19, 2019)

#### :bug: Bug Fix

- run.get_url resolves the default entity if one wasn't specified
- wandb restore accepts run paths with only slashes
- Fixed PyYaml deprecation warnings
- Added entrypoint shell script to manifest
- Strip newlines from cuda version

## 0.7.1 (March 14, 2019)

#### :bug: Bug Fix

- handle case insensitive docker credentials
- fix app_url for private cloud login flow
- don't retry 404's when starting sweep agents

## 0.7.0 (February 28, 2019)

#### :bug: Bug Fix

- ensure DNS lookup failures can't prevent startup
- centralized debug logging
- wandb agent waits longer to send a SIGKILL after sending SIGINT

#### :nail_care: Enhancement

- support for logging docker images with the WANDB_DOCKER env var
- WANDB_DOCKER automatically set when run in kubernetes
- new wandb-docker-run command to automatically set env vars and mount code
- wandb.restore supports launching docker for runs that ran with it
- python packages are now recorded and saved in a requirements.txt file
- cpu_count, gpu_count, gpu, os, and python version stored in wandb-metadata.json
- the export api now supports docker-like paths, i.e. username/project:run_id
- better first time user messages and login info

## 0.6.35 (January 29, 2019)

#### :bug: Bug Fix

- Improve error reporting for sweeps

## 0.6.34 (January 23, 2019)

#### :bug: Bug Fix

- fixed Jupyter logging, don't change logger level
- fixed resuming in Jupyter

#### :nail_care: Enhancement

- wandb.init now degrades gracefully if a user hasn't logged in to wandb
- added a **force** flag to wandb.init to require a machine to be logged in
- Tensorboard and TensorboardX logging is now automatically instrumented when enabled
- added a **tensorboard** to wandb.init which patches tensorboard for logging
- wandb.save handles now accepts a base path to files in sub directories
- wandb.tensorflow and wandb.tensorboard can now be accessed without directly importing
- `wandb sync` will now traverse a wandb run directory and sync all runs

## 0.6.33 (January 22, 2019)

#### :bug: Bug Fix

- Fixed race where wandb process could hang at the end of a run

## 0.6.32 (December 22, 2018)

#### :bug: Bug Fix

- Fix resuming in Jupyter on kernel restart
- wandb.save ensures files are pushed regardless of growth

#### :nail_care: Enhancement

- Added replace=True keyword to init for auto-resuming
- New run.resumed property that can be used to detect if we're resuming
- New run.step property to use for setting an initial epoch on resuming
- Made Keras callback save the best model as it improves

## 0.6.31 (December 20, 2018)

#### :bug: Bug Fix

- Really don't require numpy
- Better error message if wandb.log is called before wandb.init
- Prevent calling wandb.watch multiple times
- Handle datetime attributes in logs / plotly

#### :nail_care: Enhancement

- Add environment to sweeps
- Enable tagging in the public API and in wandb.init
- New media type wandb.Html for logging arbitrary html
- Add Public api.create_run method for custom integrations
- Added glob support to wandb.save, files save as they're written to
- Added wandb.restore for pulling files on resume

## 0.6.30 (December 6, 2018)

#### :bug: Bug Fix

- Added a timeout for generating diffs on large repos
- Fixed edge case where file syncing could hang
- Ensure all file changes are captured before exit
- Handle cases of sys.exit where code isn't passed
- Don't require numpy

#### :nail_care: Enhancement

- New `wandb sync` command that pushes a local directory to the cloud
- Support for syncing tfevents file during training
- Detect when running as TFJob and auto group
- New Kubeflow module with initial helpers for pipelines

## 0.6.29 (November 26, 2018)

#### :bug: Bug Fix

- Fixed history / summary bug

## 0.6.28 (November 24, 2018)

#### :nail_care: Enhancement

- Initial support for AWS SageMaker
- `hook_torch` renamed to `watch` with a deprecation warning
- Projects are automatically created if they don't exist
- Additional GPU memory_allocated metric added
- Keras Graph stores edges

#### :bug: Bug Fix

- PyTorch graph parsing is more robust
- Fixed PyTorch 0.3 support
- File download API supports WANDB_API_KEY authentication

## 0.6.27 (November 13, 2018)

#### :nail_care: Enhancement

- Sweeps work with new backend (early release).
- Summary tracks all history metrics unless they're overridden by directly writing
  to summary.
- Files support in data API.

#### :bug: Bug Fix

- Show ongoing media file uploads in final upload progress.

## 0.6.26 (November 9, 2018)

#### :nail_care: Enhancement

- wandb.Audio supports duration

#### :bug: Bug Fix

- Pass username header in filestream API

## 0.6.25 (November 8, 2018)

#### :nail_care: Enhancement

- New wandb.Audio data type.
- New step keyword argument when logging metrics
- Ability to specify run group and job type when calling wandb.init() or via
  environment variables. This enables automatic grouping of distributed training runs
  in the UI
- Ability to override username when using a service account API key

#### :bug: Bug Fix

- Handle non-tty environments in Python2
- Handle non-existing git binary
- Fix issue where sometimes the same image was logged twice during a Keras step

## 0.6.23 (October 19, 2018)

#### :nail_care: Enhancement

- PyTorch
  - Added a new `wandb.hook_torch` method which records the graph and logs gradients & parameters of pytorch models
  - `wandb.Image` detects pytorch tensors and uses **torchvision.utils.make_grid** to render the image.

#### :bug: Bug Fix

- `wandb restore` handles the case of not being run from within a git repo.

## 0.6.22 (October 18, 2018)

#### :bug: Bug Fix

- We now open stdout and stderr in raw mode in Python 2 ensuring tools like bpdb work.

## 0.6.21 (October 12, 2018)

#### :nail_care: Enhancement

- Catastrophic errors are now reported to Sentry unless WANDB_ERROR_REPORTING is set to false
- Improved error handling and messaging on startup

## 0.6.20 (October 5, 2018)

#### :bug: Bug Fix

- The first image when calling wandb.log was not being written, now it is
- `wandb.log` and `run.summary` now remove whitespace from keys

## 0.6.19 (October 5, 2018)

#### :bug: Bug Fix

- Vendored prompt_toolkit < 1.0.15 because the latest ipython is pinned > 2.0
- Lazy load wandb.h5 only if `summary` is accessed to improve Data API performance

#### :nail_care: Enhancement

- Jupyter
  - Deprecated `wandb.monitor` in favor of automatically starting system metrics after the first wandb.log call
  - Added new **%%wandb** jupyter magic method to display live results
  - Removed jupyter description iframe
- The Data API now supports `per_page` and `order` options to the `api.runs` method
- Initial support for wandb.Table logging
- Initial support for matplotlib logging<|MERGE_RESOLUTION|>--- conflicted
+++ resolved
@@ -13,11 +13,8 @@
 
 ### Added
 
-<<<<<<< HEAD
+- Capture SM (Streaming Multiprocessor), memory, and graphics clock speed (MHz), (un)corrected error counts, fan speed (%), and encoder utilization for Nvidia GPU devices when using core (@dmitryduev in https://github.com/wandb/wandb/pull/8144)
 - Add support for `Artifact.tags` and assigning tags via `Run.log_artifact()` (@tonyyli-wandb in https://github.com/wandb/wandb/pull/8085)
-=======
-- Capture SM (Streaming Multiprocessor), memory, and graphics clock speed (MHz), (un)corrected error counts, fan speed (%), and encoder utilization for Nvidia GPU devices when using core (@dmitryduev in https://github.com/wandb/wandb/pull/8144)
->>>>>>> 4fa80869
 
 ## [0.17.7] - 2024-08-15
 
