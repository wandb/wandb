--- conflicted
+++ resolved
@@ -14,21 +14,19 @@
 ### Added
 
 - Display warning when Kubernetes pod fails to schedule by @TimH98 in https://github.com/wandb/wandb/pull/7576
-- Added `ArtifactCollection.save()` by @amusipatla-wandb in https://github.com/wandb/wandb/pull/7555
+- Added `ArtifactCollection.save()` to allow persisting changes by @amusipatla-wandb in https://github.com/wandb/wandb/pull/7555
 
 ### Fixed
 
 - Interpret non-octal strings with leading zeros as strings and not integers in sweep configs by @KyleGoyette https://github.com/wandb/wandb/pull/7649
 
-<<<<<<< HEAD
+### Changed
+
+- Require `unsafe=True` in `use_model` calls that could potentially load and deserialize unsafe pickle files by @anandwandb https://github.com/wandb/wandb/pull/7663
+
 ### Deprecated
 
 - Deprecated `ArtifactCollection.change_type()` in favor of `ArtifactCollection.save()` by @amusipatla-wandb in https://github.com/wandb/wandb/pull/7555
-=======
-### Changed
-
-- Require `unsafe=True` in `use_model` calls that could potentially load and deserialize unsafe pickle files by @anandwandb https://github.com/wandb/wandb/pull/7663
->>>>>>> 07f19a63
 
 ## [0.17.0] - 2024-05-07
 
