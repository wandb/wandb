# Changelog

All notable changes to this project will be documented in this file.

This project adheres to [Semantic Versioning](https://semver.org/spec/v2.0.0.html).

Starting with the 0.16.4 release on March 5, 2024, the format is based on
[Keep a Changelog](https://keepachangelog.com/en/1.1.0/).

Please add to the relevant subsections under Unreleased below on every PR where this is applicable.

## Unreleased

<<<<<<< HEAD
### Changed

- Updated minimum version of `sentry-sdk` to 2.0.0 to address deprecation warnings. (@jacobromero in https://github.com/wandb/wandb/compare/WB-20890)
=======
### Added

- Allow users to link Registry artifacts without inputting the organization entity name (@estellazx in https://github.com/wandb/wandb/pull/8482)
>>>>>>> 73a0947d

### Fixed

- Fixed typing issue of `wandb.Api` (@bdvllrs in https://github.com/wandb/wandb/pull/8548)

## [0.18.3] - 2024-10-01

### Added

- Add the ability to monitor the utilization metrics of Google's Cloud TPU devices (@dmitryduev in https://github.com/wandb/wandb/pull/8504)

### Fixed

- Capture Nvidia GPU stats on Windows (@dmitryduev in https://github.com/wandb/wandb/pull/8524)
- Fixed a regression introduced in v0.18.2 that affected capturing the names of Nvidia GPU devices (@dmitryduev in https://github.com/wandb/wandb/pull/8503)
- `run.log_artifact()` no longer blocks other data uploads until the artifact upload finishes (@timoffex in https://github.com/wandb/wandb/pull/8466)
- Fixed media dependency for rdkit updated from `rdkit-pypi` to `rdkit` (@jacobromero in https://github.com/wandb/wandb/compare/WB-20894)
- Saving an artifact with many large files no longer exhausts OS threads (@timoffex in https://github.com/wandb/wandb/pull/8518)

### Changed

- After `artifact = run.log_artifact()`, you must use `artifact.wait()` before operations that rely on the artifact having been uploaded. Previously, this wasn't necessary in some cases because `run.log_artifact()` blocked other operations on the run (@timoffex in https://github.com/wandb/wandb/pull/8466)

## [0.18.2] - 2024-09-27

### Added

- Add `upsert_run_queue` method to `wandb.Api`. (@bcsherma in https://github.com/wandb/wandb/pull/8348)
- Add `tags` parameter to `wandb.Api.artifacts()` to filter artifacts by tag. (@moredatarequired in https://github.com/wandb/wandb/pull/8441)

### Fixed

- Update the signature and docstring of `wandb.api.public.runs.Run.log_artifact()` to support artifact tags like `Run` instances returned by `wandb.init()`. (@tonyyli-wandb in https://github.com/wandb/wandb/pull/8414)
- Add docstring for `wandb.watch` to support auto-complete (@kptkin in https://github.com/wandb/wandb/pull/8425)
- Fix glob matching in define metric to work with logged keys containing `/` (@KyleGoyette in https://github.com/wandb/wandb/pull/8434)
- Allow `a\.b` syntax in run.define_metric to refer to a dotted metric name (@jacobromero in https://github.com/wandb/wandb/pull/8445)
  - NOTE: Not fixed if using `wandb.require("legacy-service")`
- Fix Unknown image format error when uploading a gif through tensorboard. (@jacobromero in https://github.com/wandb/wandb/pull/8476)
- Fix `OSError` from calling `Artifact.add_file` with file paths on mounted filesystems (@tonyyli-wandb in https://github.com/wandb/wandb/pull/8473)
- Restored compatibility for macOS versions <= 10.15 for wandb-core. (@dmitryduev in https://github.com/wandb/wandb/pull/8487)

## [0.18.1] - 2024-09-16

### Fixed

- Allow all users to read cache files when core is enabled (@moredatarequired in https://github.com/wandb/wandb/pull/8362)
- Infinite scalars logged in TensorBoard are uploaded successfully rather than skipped (@timoffex in https://github.com/wandb/wandb/pull/8380)
- Properly respect `WANDB_ERROR_REPORTING=false`.  This fixes a regression introduced in 0.18.0 (@kptkin in https://github.com/wandb/wandb/pull/8379)

### Changed

- Remove sentry logging for sendLinkArtifact (@ibindlish in https://github.com/wandb/wandb/pull/8422)
- Default to capturing requirements.txt in Run.log_code (@KyleGoyette in https://github.com/wandb/wandb/pull/7864)

## [0.18.0] - 2024-09-11

### Added

- Add support for artifact tags, via `Artifact.tags` and `Run.log_artifact()` (@tonyyli-wandb in https://github.com/wandb/wandb/pull/8085)

### Fixed

- Detect the notebook name in VS Code's built-in jupyter server (@dmitryduev in https://github.com/wandb/wandb/pull/8311)

### Changed

- The new "core" backend, previously activated using wandb.require("core"), is now used by default. To revert to the legacy behavior,
add `wandb.require("legacy-service")` at the beginning of your script. Note: In the upcoming minor release, the option
to disable this new behavior will be removed (@kptkin in https://github.com/wandb/wandb/pull/7777)

## [0.17.9] - 2024-09-05

### Changed

- Changed the default system metrics sampling interval to 10 seconds without averaging, while allowing custom intervals via `wandb.init(settings=wandb.Settings(_stats_sampling_interval=...))` (@dmitryduev in https://github.com/wandb/wandb/pull/8208)

### Deprecated

- `define_metric(summary='best', goal=...)` is deprecated and soon will be removed, use `define_metric(summary='min')` or `define_metric(summary='min')` instead (@kptkin in https://github.com/wandb/wandb/pull/8219)

## [0.17.8] - 2024-08-28

### Added

- Capture SM (Streaming Multiprocessor), memory, and graphics clock speed (MHz), (un)corrected error counts, fan speed (%), and encoder utilization for Nvidia GPU devices when using core (@dmitryduev in https://github.com/wandb/wandb/pull/8144)
- Allow iterating over `wandb.Config` like a dictionary (@fsherry in https://github.com/wandb/wandb/pull/8129)
- PR curves, images and histograms are supported when using TensorBoard with core enabled (@timoffex in https://github.com/wandb/wandb/pull/8181, https://github.com/wandb/wandb/pull/8188, https://github.com/wandb/wandb/pull/8189)
- Added `wandb.require("legacy-service")` as the opt-out analog of `wandb.require("core")` (@timoffex in https://github.com/wandb/wandb/pull/8201)

### Fixed

- Avoid leaving behind wandb-core process if user hits Ctrl+C twice (@timoffex in https://github.com/wandb/wandb/pull/8153)
- Fix deprecation warnings arising from NumPy >= 2.1 by removing `newshape` argument from `numpy.reshape` by @phinate in https://github.com/wandb/wandb/pull/8167
- Skip uploading/downloading GCS reference artifact manifest entries corresponding to folders (@amusipatla-wandb in https://github.com/wandb/wandb/pull/8084)

### Deprecated

- Ability to disable the service process (`WANDB__DISABLE_SERVICE`) is deprecated and will be removed in the next minor release (@kptkin in https://github.com/wandb/wandb/pull/8193)

## [0.17.7] - 2024-08-15

### Fixed

- Ensure Nvidia GPU metrics are captured if `libnvidia-ml.so` is unavailable when using core (@dmitryduev in https://github.com/wandb/wandb/pull/8138)
- Allow `define_metric("x", step_metric="x")` when using core (@timoffex in https://github.com/wandb/wandb/pull/8107)
- Correctly upload empty files when using core (@timoffex in https://github.com/wandb/wandb/pull/8109)
- Fix occasional "send on closed channel" panic when finishing a run using core (@timoffex in https://github.com/wandb/wandb/pull/8140)

## [0.17.6] - 2024-08-08

### Added

- Specify job input schemas when calling manage_config_file or manage_wandb_config to create a nicer UI when launching the job (@TimH98 in https://github.com/wandb/wandb/pull/7907, https://github.com/wandb/wandb/pull/7924, https://github.com/wandb/wandb/pull/7971)
- Use the filesystem rather than protobuf messages to transport manifests with more than 100k entries to the core process (@moredatarequired in https://github.com/wandb/wandb/pull/7992)
- Adds the `box3d` constructor for `Box3D` (@timoffex in https://github.com/wandb/wandb/pull/8086)

### Changed

- `run.define_metric()` raises an error when given extraneous arguments (@timoffex in https://github.com/wandb/wandb/pull/8040)
- In disabled mode, use the `wandb.sdk.wandb_run.Run` class instead of `wandb.sdk.wandb_run.RunDisabled`, which has been removed (@dmitryduev in https://github.com/wandb/wandb/pull/8037)
- When `WANDB_MODE = offline` calling `artifact.download()` now throws an error instead of stalling (@trane293 in https://github.com/wandb/wandb/pull/8009)

### Fixed

- Correctly handle directory stubs when logging external artifact in azure storage account with Hierarchical Namespace enabled (@marijncv in https://github.com/wandb/wandb/pull/7876)
- Docstring in `api.runs()` regarding default sort order, missed in https://github.com/wandb/wandb/pull/7675 (@fellhorn in https://github.com/wandb/wandb/pull/8063)

## [0.17.5] - 2024-07-19

### Added

- When using wandb-core, support multipart uploads to S3 (@moredatarequired in https://github.com/wandb/wandb/pull/7659)

### Changed

- `run.finish()` may raise an exception in cases where previously it would `os._exit()` (@timoffex in https://github.com/wandb/wandb/pull/7921)
- `run.link_artifact()` can now surface server errors. (@ibindlish in https://github.com/wandb/wandb/pull/6941)

### Fixed

- Handle `path_prefix`es that don't correspond to directory names when downloading artifacts (@moredatarequired in https://github.com/wandb/wandb/pull/7721)
- Fix creating or updating an artifact with the `incremental=True` flag (@amusipatla-wandb in https://github.com/wandb/wandb/pull/7939)
- Use filled resource_arg macros when submitting W&B Launch jobs to AmazonSageMaker (@KyleGoyette in https://github.com/wandb/wandb/pull/7993)

## [0.17.4] - 2024-07-03

### Added

- Support queue template variables in launch sweep scheduler jobs (@KyleGoyette in https://github.com/wandb/wandb/pull/7787)

### Fixed

- Use `sys.exit()` instead of `os._exit()` if an internal subprocess exits with a non-zero code (@timoffex in https://github.com/wandb/wandb/pull/7866)
- Fix an occasional race condition when using `core` that could affect run logs (@timoffex in https://github.com/wandb/wandb/pull/7889)
- Fix OSError on `Artifact.download(skip_cache=True)` when encountering different filesystems (@tonyyli-wandb in https://github.com/wandb/wandb/pull/7835)

## [0.17.3] - 2024-06-24

### Fixed

- Correctly name the netrc file on Windows as `_netrc` (@dmitryduev in https://github.com/wandb/wandb/pull/7844)
- With core enabled, nested `tqdm` bars show up correctly in the Logs tab (@timoffex in https://github.com/wandb/wandb/pull/7825)
- Fix W&B Launch registry ECR regex separating tag on forward slash and period (@KyleGoyette in https://github.com/wandb/wandb/pull/7837)

## [0.17.2] - 2024-06-17

### Added

- Add prior runs when creating a sweep from the CLI by @TimH98 in https://github.com/wandb/wandb/pull/7803

### Fixed

- Fix issues with `numpy>=2` support by @dmitryduev in https://github.com/wandb/wandb/pull/7816
- Fix "UnicodeDecodeError: 'charmap'" when opening HTML files on Windows by specifying UTF-8 encoding by @KilnOfTheSecondFlame in https://github.com/wandb/wandb/pull/7730
- Ensure `Artifact.delete()` on linked artifacts only removes link, not source artifact by @tonyyli-wandb in https://github.com/wandb/wandb/pull/7742
- Sweep runs no longer appear to be resumed when they are not by @TimH98 https://github.com/wandb/wandb/pull/7684

### Changed

- Upgrade github.com/vektah/gqlparser/v2 from 2.5.11 to 2.5.16 by @wandb-kc in https://github.com/wandb/wandb/pull/7828

## [0.17.1] - 2024-06-07

### Added

- Added `api.runs().histories()` to fetch history metrics for runs that meet specified conditions by @thanos-wandb in https://github.com/wandb/wandb/pull/7690
- Display warning when Kubernetes pod fails to schedule by @TimH98 in https://github.com/wandb/wandb/pull/7576
- Added `ArtifactCollection.save()` to allow persisting changes by @amusipatla-wandb in https://github.com/wandb/wandb/pull/7555
- Added the ability to overwrite history of previous runs at an arbitrary step and continue logging from that step by @dannygoldstein in https://github.com/wandb/wandb/pull/7711
- Added new Workspace API for programatically editing W&B Workspaces by @andrewtruong in https://github.com/wandb/wandb/pull/7728
- Added `Artifact.unlink()` to allow programmatic unlinking of artifacts by @tonyyli-wandb in https://github.com/wandb/wandb/pull/7735
- Added basic TensorBoard support when running with `wandb.require("core")` by @timoffex in https://github.com/wandb/wandb/pull/7725
  - The TensorBoard tab in W&B will work.
  - Charts show up in W&B, possibly better than when running without core.
  - Not all types of data are supported yet. Unsupported data is not shown in charts.

### Fixed

- Fix `define_metric` behavior for multiple metrics in `shared` mode by @dmitryduev in https://github.com/wandb/wandb/pull/7715
- Correctly pass in project name to internal api from run while calling run.use_artifact() by @ibindlish in https://github.com/wandb/wandb/pull/7701
- Correctly upload console output log files when resuming runs enabled with `console_multipart` setting by @kptkin in https://github.com/wandb/wandb/pull/7694 and @dmitryduev in https://github.com/wandb/wandb/pull/7697
- Interpret non-octal strings with leading zeros as strings and not integers in sweep configs by @KyleGoyette https://github.com/wandb/wandb/pull/7649
- Support Azure repo URI format in Launch @KyleGoyette https://github.com/wandb/wandb/pull/7664
- Fix path parsing for artifacts with aliases containing forward slashes by @amusipatla-wandb in https://github.com/wandb/wandb/pull/7676
- Add missing docstrings for any public methods in `Api` class by @tonyyli-wandb in https://github.com/wandb/wandb/pull/7713
- Correctly add latest alias to jobs built by the job builder @KyleGoyette https://github.com/wandb/wandb/pull/7727

### Changed

- Option to change naming scheme for console output logs from `output.log` to `logs/YYYYMMDD_HHmmss.ms_output.log` by @kptkin in https://github.com/wandb/wandb/pull/7694
- Require `unsafe=True` in `use_model` calls that could potentially load and deserialize unsafe pickle files by @anandwandb https://github.com/wandb/wandb/pull/7663
- Update order in api.runs() to ascending to prevent duplicate responses by @thanos-wandb https://github.com/wandb/wandb/pull/7675
- Eliminate signed URL timeout errors during artifact file uploads in core by @moredatarequired in https://github.com/wandb/wandb/pull/7586

### Deprecated

- Deprecated `ArtifactCollection.change_type()` in favor of `ArtifactCollection.save()` by @amusipatla-wandb in https://github.com/wandb/wandb/pull/7555

## [0.17.0] - 2024-05-07

### Added

- The `wandb` package now includes the `wandb-core` binary by @timoffex in https://github.com/wandb/wandb/pull/7381
  - `wandb-core` is a new and improved backend for the W&B SDK that focuses on performance, versatility, and robustness.
  - Currently, it is opt-in. To start using the new backend, add `wandb.require("core")` to your script after importing `wandb`.
- `wandb-core` now supports Artifact file caching by @moredatarequired in https://github.com/wandb/wandb/pull/7364 and https://github.com/wandb/wandb/pull/7366
- Added artifact_exists() and artifact_collection_exists() methods to Api to check if an artifact or collection exists by @amusipatla-wandb in https://github.com/wandb/wandb/pull/7483
- `wandb launch -u <git-uri | local-path> ` creates and launches a job from the given source code by @bcsherma in https://github.com/wandb/wandb/pull/7485

### Fixed

- Prevent crash on `run.summary` for finished runs by @dmitryduev in https://github.com/wandb/wandb/pull/7440
- Correctly report file upload errors when using wandb-core by @moredatarequired in https://github.com/wandb/wandb/pull/7196
- Implemented a stricter check for AMD GPU availability by @dmitryduev in https://github.com/wandb/wandb/pull/7322
- Fixed `run.save()` on Windows by @timoffex in https://github.com/wandb/wandb/pull/7412
- Show a warning instead of failing when using registries other than ECR and GAR with the Kaniko builder by @TimH98 in https://github.com/wandb/wandb/pull/7461
- Fixed `wandb.init()` type signature including `None` by @timoffex in https://github.com/wandb/wandb/pull/7563

### Changed

- When using `wandb-core` need to specify a required flag (`wandb.require("core")`) to enable it, before it was picked up automatically by @kptkin in https://github.com/wandb/wandb/pull/7228
- Use ETags instead of MD5 hashes for GCS reference artifacts by @moredatarequired in https://github.com/wandb/wandb/pull/7337

### Removed

- Removed the deprecated `wandb.plots.*` functions and top-level third-party integrations `wandb.[catboost,fastai,keras,lightgbm,sacred,xgboost]`. Please use `wandb.plot` instead of `wandb.plots` and `wandb.integration.[catboost,fastai,keras,lightgbm,sacred,xgboost]` instead of `wandb.[catboost,fastai,keras,lightgbm,sacred,xgboost]`. By @dmitryduev in https://github.com/wandb/wandb/pull/7552
- Removed the `[async]` extra and the `_async_upload_concurrency_limit` setting by @moredatarequired in https://github.com/wandb/wandb/pull/7416
- Removed undocumented settings: `_except_exit` and `problem` by @timoffex in https://github.com/wandb/wandb/pull/7563

## [0.16.6] - 2024-04-03

### Added

- Added support for overriding kaniko builder settings in the agent config by @TimH98 in https://github.com/wandb/wandb/pull/7191
- Added link to the project workspace of a run in the footer by @kptkin in https://github.com/wandb/wandb/pull/7276
- Added support for overriding stopped run grace period in the agent config by @TimH98 in https://github.com/wandb/wandb/pull/7281
- Added setting (`_disable_update_check`) to disable version checks during init by @kptkin in https://github.com/wandb/wandb/pull/7287
- `WandbLogger.sync` in the OpenAI Fine-Tuning integration gets a new `log_datasets` boolean argument to turn off automatic logging of datasets to Artifacts by @morganmcg1 in https://github.com/wandb/wandb/pull/7150
- Reduced default status print frequency of launch agent. Added verbosity controls to allow for increased status print frequency and printing debug information to stdout by @TimH98 in https://github.com/wandb/wandb/pull/7126

### Changed

- Limit policy option on artifact cli's put() to choices, ["mutable", "immutable"] by @ibindish in https://github.com/wandb/wandb/pull/7172
- Updated artifact public api methods to handle nullable Project field on the ArtifactSequence/ArtifactCollection type, based on gorilla server changes by @ibindlish in https://github.com/wandb/wandb/pull/7201

### Fixed

- Fixed `run.save()` not working with files inside `run.dir`, introduced in previous release
- Fixed rare panic during large artifact uploads by @moredatarequire in https://github.com/wandb/wandb/pull/7272
- Fixed wandb.login causing runs not to be associated with launch queue by @KyleGoyette in https://github.com/wandb/wandb/pull/7280
- Fixed job artifact download failing silently and causing run crash when using W&B Launch by @KyleGoyette https://github.com/wandb/wandb/pull/7285
- Fix handling of saving training files to Artifacts in the OpenAI Fine-Tuning integration by @morganmcg1 in https://github.com/wandb/wandb/pull/7150

## [0.16.5] - 2024-03-25

### Added

- Added feature to move staging files to cache (instead of copying) for mutable artifact file uploads when caching is enabled by @ibindlish in https://github.com/wandb/wandb/pull/7143
- Added support to skip caching files to the local filesystem while uploading files to artifacts by @ibindlish in https://github.com/wandb/wandb/pull/7098
- Added support to skip staging artifact files during upload by selecting a storage policy by @ibindlish in https://github.com/wandb/wandb/pull/7142
- Preliminary support for forking a run using `wandb.init(fork_from=...)` by @dannygoldstein in https://github.com/wandb/wandb/pull/7078
- `run.save()` accepts `pathlib.Path` values; by @timoffex in https://github.com/wandb/wandb/pull/7146

### Changed

- When printing the run link point to the workspace explicitly by @kptkin in https://github.com/wandb/wandb/pull/7132

### Fixed

- In case of transient server issues when creating the wandb API key kubernetes secret, we'll retry up to 5 times by @TimH98 in https://github.com/wandb/wandb/pull/7108

### Removed

- When printing run's information in the terminal remove links to jobs by @kptkin in https://github.com/wandb/wandb/pull/7132

## [0.16.4] - 2024-03-05

### Added

- Added ability to change artifact collection types by @biaslucas in https://github.com/wandb/wandb/pull/6971
- Add support for installing deps from pyproject.toml by @bcsherma in https://github.com/wandb/wandb/pull/6964
- Support kaniko build with user-provided pvc and docker config by @bcsherma in https://github.com/wandb/wandb/pull/7059
- Added ability to import runs between W&B instances by @andrewtruong in https://github.com/wandb/wandb/pull/6897

### Changed

- wandb-core rate-limits requests to the backend and respects RateLimit-\* headers
  by @timoffex in https://github.com/wandb/wandb/pull/7065

### Fixed

- Fix passing of template variables in the sweeps-on-launch scheduler by @dannygoldstein in https://github.com/wandb/wandb/pull/6959
- Link job artifact to a run to be specified as input by @kptkin in https://github.com/wandb/wandb/pull/6940
- Fix sagemaker entrypoint to use given entrypoint by @KyleGoyette in https://github.com/wandb/wandb/pull/6969
- Parse upload headers correctly by @kptkin in https://github.com/wandb/wandb/pull/6983
- Properly propagate server errors by @kptkin in https://github.com/wandb/wandb/pull/6944
- Make file upload faster by using parallelism by @kptkin in https://github.com/wandb/wandb/pull/6975
- Don't send git data if it's not populated by @kptkin in https://github.com/wandb/wandb/pull/6984
- Fix console logging resumption, avoid overwrite by @kptkin in https://github.com/wandb/wandb/pull/6963
- Remove hostname validation when using --host on wandb login by @Jamil in https://github.com/wandb/wandb/pull/6999
- Don't discard past visualizations when resuming a run by @timoffex in https://github.com/wandb/wandb/pull/7005
- Avoid retrying on conflict status code by @kptkin in https://github.com/wandb/wandb/pull/7011
- Fix visualization config merging for resumed runs in wandb-core by @timoffex in https://github.com/wandb/wandb/pull/7012
- Replace usage of standard library's json with `segmentio`'s by @kptkin in https://github.com/wandb/wandb/pull/7027
- Remove stderr as writer for the logs by @kptkin in https://github.com/wandb/wandb/pull/7022
- Disable negative steps from initialization by @kptkin in https://github.com/wandb/wandb/pull/7030
- Fix report loading in pydantic26 by @andrewtruong in https://github.com/wandb/wandb/pull/6988
- Revert "make upload request async to support progress reporting (#6497)" by @jlzhao27 in https://github.com/wandb/wandb/pull/7049
- Fix entrypoint specification when using a Dockerfile.wandb by @KyleGoyette in https://github.com/wandb/wandb/pull/7080
- Fix stream releasing probe handle too early by @jlzhao27 in https://github.com/wandb/wandb/pull/7056
- Always attempt to pull latest image for local container by @KyleGoyette in https://github.com/wandb/wandb/pull/7079

### New Contributors

- @Jamil made their first contribution in https://github.com/wandb/wandb/pull/6999

# 0.16.3 (Feb 6, 2024)

### :magic_wand: Enhancements

- feat(core): generate data type info in core by @dmitryduev in https://github.com/wandb/wandb/pull/6827
- feat(core): add support for Launch 🚀 by @kptkin in https://github.com/wandb/wandb/pull/6822
- feat(public-api): Added option to control number of grouped sampled runs in reports by @thanos-wandb in https://github.com/wandb/wandb/pull/6840
- feat(sdk): add shared mode to enable multiple independent writers to the same run by @dmitryduev in https://github.com/wandb/wandb/pull/6882
- perf(artifacts): Reduce artifact download latency via optional cache copy + threads by @biaslucas in https://github.com/wandb/wandb/pull/6878
- feat(artifacts): Add partial file downloads, via directory prefix by @biaslucas in https://github.com/wandb/wandb/pull/6911
- feat(integrations): Update the Diffusers Integration by @soumik12345 in https://github.com/wandb/wandb/pull/6804
- feat(integrations): Update Ultralytics Integration by @soumik12345 in https://github.com/wandb/wandb/pull/6796
- feat(integrations): Add Pytorch Lightning Fabric Logger by @ash0ts in https://github.com/wandb/wandb/pull/6919
- feat(core): update go packages by @kptkin in https://github.com/wandb/wandb/pull/6908

### :hammer: Fixes

- fix(launch): Remove project and runner fields from agent config by @KyleGoyette in https://github.com/wandb/wandb/pull/6818
- fix(launch): recognize deleted k8s jobs as failed by @bcsherma in https://github.com/wandb/wandb/pull/6824
- fix(launch): warn of extra fields in environment block instead of erroring by @bcsherma in https://github.com/wandb/wandb/pull/6833
- fix(sdk): entity override bug where ENVVAR is prioritized over kwargs by @biaslucas in https://github.com/wandb/wandb/pull/6843
- fix(launch): Local container runner doesn't ignore override args by @TimH98 in https://github.com/wandb/wandb/pull/6844
- fix(sdk): merge-update config with sweep/launch config by @dannygoldstein in https://github.com/wandb/wandb/pull/6841
- fix(sdk): fix retry logic in wandb-core and system_tests conftest by @dmitryduev in https://github.com/wandb/wandb/pull/6847
- fix(core): use RW locks in system monitor's assets management by @dmitryduev in https://github.com/wandb/wandb/pull/6852
- fix(launch): set build context to entrypoint dir if it contains Dockerfile.wandb by @bcsherma in https://github.com/wandb/wandb/pull/6855
- security(launch): Mount wandb api key in launch job pods from a k8s secret by @TimH98 in https://github.com/wandb/wandb/pull/6722
- fix(launch): wandb job create should not look for requirements.txt if Dockerfile.wandb is next to entrypoint by @bcsherma in https://github.com/wandb/wandb/pull/6861
- fix(sdk): fix \_parse_path when only id is passed to wandb.Api().run() by @luisbergua in https://github.com/wandb/wandb/pull/6858
- fix(media): Update video.py: Fix fps bug by @stellargo in https://github.com/wandb/wandb/pull/6887
- fix(sdk): clean up temp folders by @dmitryduev in https://github.com/wandb/wandb/pull/6891
- fix(artifacts): fix long artifact paths on Windows by @ArtsiomWB in https://github.com/wandb/wandb/pull/6846
- fix(sdk): Update Report API to work with pydantic2.6 by @andrewtruong in https://github.com/wandb/wandb/pull/6925
- fix(launch): fetch all commits to enable checking out by sha by @bcsherma in https://github.com/wandb/wandb/pull/6926
- fix(sweeps): dont swallow exceptions in pyagent by @dannygoldstein in https://github.com/wandb/wandb/pull/6927
- fix(artifacts): artifact file upload progress in nexus by @ibindlish in https://github.com/wandb/wandb/pull/6939
- fix(sdk): exercise caution in system monitor when rocm-smi is installed on a system with no amd gpus by @dmitryduev in https://github.com/wandb/wandb/pull/6938
- fix(cli): typo in cli.py by @eltociear in https://github.com/wandb/wandb/pull/6892
- fix(launch): remove deadsnakes from accelerator build step by @bcsherma in https://github.com/wandb/wandb/pull/6933

### :books: Docs

- docs(sdk): update sweep `docstrings` by @ngrayluna in https://github.com/wandb/wandb/pull/6830
- docs(sdk): Updates the Tables reference docs. by @katjacksonWB in https://github.com/wandb/wandb/pull/6880
- docs(sdk): Artifact docstrings PR by @ngrayluna in https://github.com/wandb/wandb/pull/6825

## New Contributors

- @biaslucas made their first contribution in https://github.com/wandb/wandb/pull/6843
- @stellargo made their first contribution in https://github.com/wandb/wandb/pull/6887
- @timoffex made their first contribution in https://github.com/wandb/wandb/pull/6916

**Full Changelog**: https://github.com/wandb/wandb/compare/v0.16.2...v0.16.3

# 0.16.2 (Jan 9, 2024)

### :magic_wand: Enhancements

- feat(nexus): refactor store logic and add store writer by @kptkin in https://github.com/wandb/wandb/pull/6678
- feat(nexus): add AMD GPU monitoring by @dmitryduev in https://github.com/wandb/wandb/pull/6606
- feat(nexus): add console log file upload by @kptkin in https://github.com/wandb/wandb/pull/6669
- feat(launch): add registry uri field to builders by @bcsherma in https://github.com/wandb/wandb/pull/6626
- feat(core): add `wandb beta sync` feature to upload runs to W&B by @kptkin in https://github.com/wandb/wandb/pull/6620
- feat(launch): CLI supports allow-listed queue parameters by @TimH98 in https://github.com/wandb/wandb/pull/6679
- feat(core): add support for requirements and patch.diff by @kptkin in https://github.com/wandb/wandb/pull/6721
- feat(core): capture SLURM-related env vars in metadata by @dmitryduev in https://github.com/wandb/wandb/pull/6710
- feat(launch): --priority flag on `wandb launch` command to specify priority when enqueuing jobs. by @nickpenaranda in https://github.com/wandb/wandb/pull/6705
- feat(sdk): add verify feature to wandb login by @dmitryduev in https://github.com/wandb/wandb/pull/6747
- feat(launch): Sweeps on Launch honors selected job priority for sweep runs by @nickpenaranda in https://github.com/wandb/wandb/pull/6756
- feat(core): 🦀 commence operation SDKrab 🦀 by @dmitryduev in https://github.com/wandb/wandb/pull/6000
- feat(artifacts): make upload request async to support progress reporting by @jlzhao27 in https://github.com/wandb/wandb/pull/6497
- feat(core): add TensorBoard log dir watcher by @kptkin in https://github.com/wandb/wandb/pull/6769
- feat(core): upload wandb-summary.json and config.yaml files by @kptkin in https://github.com/wandb/wandb/pull/6781

### :hammer: Fixes

- fix(nexus): update error message and remove extra by @kptkin in https://github.com/wandb/wandb/pull/6667
- fix(nexus): clean up issues with file sending by @kptkin in https://github.com/wandb/wandb/pull/6677
- fix(core): add jitter to retry clients' backoff strategy by @dmitryduev in https://github.com/wandb/wandb/pull/6706
- fix(artifacts): only skip file download if digest matches by @szymon-piechowicz-wandb in https://github.com/wandb/wandb/pull/6694
- fix(core): fix resume and add tests by @dmitryduev in https://github.com/wandb/wandb/pull/6714
- fix(launch): capture errors from the creation of k8s job from yaml by @bcsherma in https://github.com/wandb/wandb/pull/6730
- fix(launch): Get default entity before checking template vars by @TimH98 in https://github.com/wandb/wandb/pull/6745
- fix(artifacts): remove run creation for artifact downloads if not using core by @ibindlish in https://github.com/wandb/wandb/pull/6746
- fix(artifacts): Retrieve ETag for ObjectVersion instead of Object for versioned buckets by @ibindlish in https://github.com/wandb/wandb/pull/6759
- fix(artifacts): revert #6759 and read object version etag in place by @ibindlish in https://github.com/wandb/wandb/pull/6774
- fix(core): put back the upload file count by @kptkin in https://github.com/wandb/wandb/pull/6767
- fix(core): add send cancel request to sender by @dmitryduev in https://github.com/wandb/wandb/pull/6787
- fix(core): check errors in memory monitoring by @dmitryduev in https://github.com/wandb/wandb/pull/6790
- fix(sdk): add job_type flag in CLI to allow override of job_type by @umakrishnaswamy in https://github.com/wandb/wandb/pull/6523
- fix(integrations): Handle ultralytics utils import refactor by @jthetzel in https://github.com/wandb/wandb/pull/6741
- fix(core): download artifacts with wandb-core without an active run by @dmitryduev in https://github.com/wandb/wandb/pull/6798
- fix(sdk): fix error logging matplotlib scatter plot if the minimum version of plotly library is not met by @walkingmug in https://github.com/wandb/wandb/pull/6724
- fix(sdk): allow overriding the default .netrc location with NETRC env var by @dmitryduev in https://github.com/wandb/wandb/pull/6708

### :books: Docs

- docs(sdk): Corrected description for email field by @ngrayluna in https://github.com/wandb/wandb/pull/6716
- docs(core): update the `README-libwandb-cpp.md` doc by @NinoRisteski in https://github.com/wandb/wandb/pull/6794

## New Contributors

- @jthetzel made their first contribution in https://github.com/wandb/wandb/pull/6741
- @walkingmug made their first contribution in https://github.com/wandb/wandb/pull/6724

**Full Changelog**: https://github.com/wandb/wandb/compare/v0.16.1...v0.16.2

# 0.16.1 (Dec 5, 2023)

### :magic_wand: Enhancements

- perf(artifacts): remove recursive download by @szymon-piechowicz-wandb in https://github.com/wandb/wandb/pull/6544
- feat(nexus): add debounce summary in handler by @kptkin in https://github.com/wandb/wandb/pull/6570
- feat(integrations): fix bug in ultralytics import and version pinning by @soumik12345 in https://github.com/wandb/wandb/pull/6605
- feat(launch): Support template variables when queueing launch runs by @KyleGoyette in https://github.com/wandb/wandb/pull/6602
- feat(cli): add --skip-console option to offline sync cli command by @kptkin in https://github.com/wandb/wandb/pull/6557
- feat(nexus): add basic graphql versioning mechanism by @dmitryduev in https://github.com/wandb/wandb/pull/6624
- feat(nexus): add Apple M\* GPU stats monitoring by @dmitryduev in https://github.com/wandb/wandb/pull/6619
- feat(launch): add helper to load wandb.Config from env vars by @bcsherma in https://github.com/wandb/wandb/pull/6644
- feat(integrations): port OpenAI WandbLogger for openai-python v1.0 by @ayulockin in https://github.com/wandb/wandb/pull/6498
- feat(integrations): fix version check for openAI WandbLogger by @ayulockin in https://github.com/wandb/wandb/pull/6648
- feat(integrations): Diffusers autologger by @soumik12345 in https://github.com/wandb/wandb/pull/6561
- feat(sdk): Adding parameter to image to specify file type jpg, png, bmp, gif by @fdsig in https://github.com/wandb/wandb/pull/6280

### :hammer: Fixes

- fix(nexus): make offline sync work properly by @dmitryduev in https://github.com/wandb/wandb/pull/6569
- fix(launch): Fix run existence check to not depend on files being uploaded in the run by @KyleGoyette in https://github.com/wandb/wandb/pull/6548
- fix(launch): gcp storage uri verifaction failed due to improper async wrapping by @bcsherma in https://github.com/wandb/wandb/pull/6581
- fix(sdk): updating summary with nested dicts now doesn't throw an error by @ArtsiomWB in https://github.com/wandb/wandb/pull/6578
- fix(launch): Add prioritization mode to RunQueue create by @TimH98 in https://github.com/wandb/wandb/pull/6610
- fix(nexus): create symlink to the server logs in the runs folder by @kptkin in https://github.com/wandb/wandb/pull/6628
- fix(integrations): single value problem in wandb/wandb_torch.py::log_tensor_stats by @gmongaras in https://github.com/wandb/wandb/pull/6640
- fix(integrations): tmin vs tmax in wandb/wandb_torch.py::log_tensor_stats by @dmitryduev in https://github.com/wandb/wandb/pull/6641
- fix(nexus): minor fix up for non server cases by @kptkin in https://github.com/wandb/wandb/pull/6645
- fix(sdk): make old settings more robust by @dmitryduev in https://github.com/wandb/wandb/pull/6654
- fix(sdk): handle tags when resuming a run by @dmitryduev in https://github.com/wandb/wandb/pull/6660

### :books: Docs

- docs(integrations): fix doc-string typo in a keras callback by @evilpegasus in https://github.com/wandb/wandb/pull/6586

## New Contributors

- @evilpegasus made their first contribution in https://github.com/wandb/wandb/pull/6586
- @yogeshg made their first contribution in https://github.com/wandb/wandb/pull/6573
- @gmongaras made their first contribution in https://github.com/wandb/wandb/pull/6640

**Full Changelog**: https://github.com/wandb/wandb/compare/v0.16.0...v0.16.1

# 0.16.0 (Nov 7, 2023)

### :magic_wand: Enhancements

- feat(nexus): add nested config support by @kptkin in https://github.com/wandb/wandb/pull/6417
- feat(nexus): finish artifact saver by @szymon-piechowicz-wandb in https://github.com/wandb/wandb/pull/6296
- feat(nexus): add sync file counts in the footer by @dmitryduev in https://github.com/wandb/wandb/pull/6371
- feat(nexus): implement directory watcher and related functionality by @kptkin in https://github.com/wandb/wandb/pull/6257
- feat(launch): run agent on an event loop by @bcsherma in https://github.com/wandb/wandb/pull/6384
- feat(nexus): add sampled history by @kptkin in https://github.com/wandb/wandb/pull/6492
- feat(artifacts): prototype for models api by @ibindlish in https://github.com/wandb/wandb/pull/6205
- perf(launch): register sweep scheduler virtual agents async by @bcsherma in https://github.com/wandb/wandb/pull/6488
- feat(nexus): make file uploads work with local by @dmitryduev in https://github.com/wandb/wandb/pull/6509
- feat(sdk): allow users to log custom chart tables in a different section by @luisbergua in https://github.com/wandb/wandb/pull/6422
- feat(nexus): generalize uploader to filemanager to allow downloads by @ibindlish in https://github.com/wandb/wandb/pull/6445
- feat(sdk): drop python 3.6 support by @dmitryduev in https://github.com/wandb/wandb/pull/6493
- feat(artifacts): delete staging files in Nexus by @szymon-piechowicz-wandb in https://github.com/wandb/wandb/pull/6529
- feat(artifacts): set up artifact downloads to use sdk nexus core by @estellazx in https://github.com/wandb/wandb/pull/6275
- feat(nexus): add file upload progress and make completion callback a list of callbacks by @kptkin in https://github.com/wandb/wandb/pull/6518
- feat(launch): add wandb.ai/run-id label to jobs by @bcsherma in https://github.com/wandb/wandb/pull/6543

### :hammer: Fixes

- fix(sdk): ensures that complete run.config is captured in SageMaker by @fdsig in https://github.com/wandb/wandb/pull/6260
- fix(sdk): Improve error handling for gitlib for FileNotFoundErrors by @j316chuck in https://github.com/wandb/wandb/pull/6410
- fix(sdk): increase max message size, handle errors by @szymon-piechowicz-wandb in https://github.com/wandb/wandb/pull/6398
- fix(launch): Agent better balances multiple queues by @TimH98 in https://github.com/wandb/wandb/pull/6418
- fix(artifacts): remove versioning enabled check in GCS reference handler by @szymon-piechowicz-wandb in https://github.com/wandb/wandb/pull/6430
- fix(launch): add google-cloud-aiplatform to launch shard by @bcsherma in https://github.com/wandb/wandb/pull/6440
- fix(nexus): add use_artifact as passthrough messages by @kptkin in https://github.com/wandb/wandb/pull/6447
- fix(launch): adjust vertex environment variables by @Hojland in https://github.com/wandb/wandb/pull/6443
- fix(artifacts): update artifacts cache file permissions for NamedTemporaryFile by @ibindlish in https://github.com/wandb/wandb/pull/6437
- fix(nexus): fix a number of issues by @dmitryduev in https://github.com/wandb/wandb/pull/6491
- fix(media): saving mlp figure to buffer and reading with PIL should specify format by @mova in https://github.com/wandb/wandb/pull/6465
- fix(nexus): send content-length, check response status code in uploader by @szymon-piechowicz-wandb in https://github.com/wandb/wandb/pull/6401
- fix(sdk): fix step logic when resuming runs with no metrics logged by @luisbergua in https://github.com/wandb/wandb/pull/6480
- fix(sdk): hook_handle being set to list instead of dict on unhook by @vatsalaggarwal in https://github.com/wandb/wandb/pull/6503
- fix(launch): verify gcp credentials before creating vertex job by @bcsherma in https://github.com/wandb/wandb/pull/6537
- fix(launch): add load option to docker buildx by @KyleGoyette in https://github.com/wandb/wandb/pull/6508
- fix(artifacts): fix perf regressions in artifact downloads and fix file download location by @ibindlish in https://github.com/wandb/wandb/pull/6535
- fix(sdk): add warning when `log_code` can't locate any files by @umakrishnaswamy in https://github.com/wandb/wandb/pull/6532
- fix(sdk): adjust ipython hooks for v8.17 by @dmitryduev in https://github.com/wandb/wandb/pull/6563

### :books: Docs

- docs(media): fix `Graph` docstring by @harupy in https://github.com/wandb/wandb/pull/6458
- docs(public-api): Fix suggested command for uploading artifacts by @geke-mir in https://github.com/wandb/wandb/pull/6513

## New Contributors

- @j316chuck made their first contribution in https://github.com/wandb/wandb/pull/6410
- @harupy made their first contribution in https://github.com/wandb/wandb/pull/6458
- @Hojland made their first contribution in https://github.com/wandb/wandb/pull/6443
- @mova made their first contribution in https://github.com/wandb/wandb/pull/6465
- @geke-mir made their first contribution in https://github.com/wandb/wandb/pull/6513
- @luisbergua made their first contribution in https://github.com/wandb/wandb/pull/6422
- @vatsalaggarwal made their first contribution in https://github.com/wandb/wandb/pull/6503

**Full Changelog**: https://github.com/wandb/wandb/compare/v0.15.12...v0.16.0

# 0.15.12 (Oct 3, 2023)

### :magic_wand: Enhancements

- feat(nexus): implement config debouncing mechanism by @kptkin in https://github.com/wandb/wandb/pull/6331
- feat(integrations): fix channel swapping on ultrlytics classification task by @soumik12345 in https://github.com/wandb/wandb/pull/6382
- feat(nexus): implement nexus alpha cpp interface by @raubitsj in https://github.com/wandb/wandb/pull/6358
- feat(nexus): expose system metrics in the run object (PoC) by @dmitryduev in https://github.com/wandb/wandb/pull/6238
- feat(integrations): Pin ultralytics version support to `v8.0.186` by @soumik12345 in https://github.com/wandb/wandb/pull/6391

### :hammer: Fixes

- fix(launch): get logs from failed k8s pods by @bcsherma in https://github.com/wandb/wandb/pull/6339
- fix(artifacts): Allow adding s3 bucket as reference artifact by @ibindlish in https://github.com/wandb/wandb/pull/6346
- fix(launch): Fix race condition in agent thread clean up by @KyleGoyette in https://github.com/wandb/wandb/pull/6352
- fix(artifacts): don't assume run and its i/o artifacts are in the same project by @szymon-piechowicz-wandb in https://github.com/wandb/wandb/pull/6363
- fix(artifacts): fix wandb.Api().run(run_name).log_artifact(artifact) by @szymon-piechowicz-wandb in https://github.com/wandb/wandb/pull/6362
- fix(sweeps): ValueError with None value in sweep by @gtarpenning in https://github.com/wandb/wandb/pull/6364
- fix(artifacts): fix typo in s3 handler by @ibindlish in https://github.com/wandb/wandb/pull/6368
- fix(artifacts): fix the argument order for new argument target_fraction by @moredatarequired in https://github.com/wandb/wandb/pull/6377
- fix(nexus): fix potential race in config debouncer by @dmitryduev in https://github.com/wandb/wandb/pull/6385
- fix(sdk): fix graphql type mapping by @szymon-piechowicz-wandb in https://github.com/wandb/wandb/pull/6396
- fix(sdk): fix concurrency limit in uploader by @szymon-piechowicz-wandb in https://github.com/wandb/wandb/pull/6399

### :books: Docs

- docs(sdk): fix reference docs GH action by @dmitryduev in https://github.com/wandb/wandb/pull/6350
- docs(sdk): Update generate-docodile-documentation.yml by @ngrayluna in https://github.com/wandb/wandb/pull/6351

**Full Changelog**: https://github.com/wandb/wandb/compare/v0.15.11...v0.15.12

# 0.15.11 (Sep 21, 2023)

### :magic_wand: Enhancements

- feat(nexus): add support for code saving in script mode by @kptkin in https://github.com/wandb/wandb/pull/6243
- feat(nexus): add support for `policy=end` in `wandb.save` by @kptkin in https://github.com/wandb/wandb/pull/6267
- feat(nexus): add system info to metadata by @dmitryduev in https://github.com/wandb/wandb/pull/6244
- feat(nexus): add nvidia gpu system info to metadata by @dmitryduev in https://github.com/wandb/wandb/pull/6270
- feat(launch): delete run queues with public api by @bcsherma in https://github.com/wandb/wandb/pull/6317
- feat(sdk): introduce custom proxy support for wandb http(s) traffic by @kptkin in https://github.com/wandb/wandb/pull/6300

### :hammer: Fixes

- fix(sdk): Fix logger when logging filestream exception by @KyleGoyette in https://github.com/wandb/wandb/pull/6246
- fix(launch): use watch api to monitor launched CRDs by @bcsherma in https://github.com/wandb/wandb/pull/6226
- fix(launch): forbid enqueuing docker images without target project by @bcsherma in https://github.com/wandb/wandb/pull/6248
- fix(sdk): add missing Twitter import for API users by @fdsig in https://github.com/wandb/wandb/pull/6261
- fix(artifacts): get S3 versionIDs from directory references by @moredatarequired in https://github.com/wandb/wandb/pull/6255
- fix(launch): make watch streams recover from connection reset by @bcsherma in https://github.com/wandb/wandb/pull/6272
- fix(public-api): use json.loads(..., strict=False) to ignore invalid utf-8 and control characters in api.Run.load by @dmitryduev in https://github.com/wandb/wandb/pull/6299
- fix(sdk): correctly identify colab as a jupyter-like env in settings by @dmitryduev in https://github.com/wandb/wandb/pull/6308
- fix(sdk): improve memory management for summary updates by @dmitryduev in https://github.com/wandb/wandb/pull/5569
- fix(artifacts): Add environment variable to configure batch size for download urls by @ibindlish in https://github.com/wandb/wandb/pull/6323
- fix(launch): fail rqis if no run is created by @bcsherma in https://github.com/wandb/wandb/pull/6324

### :books: Docs

- docs(sdk): fixes a broken link in Image docs. by @katjacksonWB in https://github.com/wandb/wandb/pull/6252
- docs(nexus): add docs on running nexus-related system tests locally by @dmitryduev in https://github.com/wandb/wandb/pull/6191
- docs(nexus): add user-facing Nexus docs for Beta release by @dmitryduev in https://github.com/wandb/wandb/pull/6276
- docs(nexus): fix pip install nexus instruction by @dmitryduev in https://github.com/wandb/wandb/pull/6309

### :nail_care: Cleanup

- Update README.md by @NinoRisteski in https://github.com/wandb/wandb/pull/6325

## New Contributors

- @katjacksonWB made their first contribution in https://github.com/wandb/wandb/pull/6252
- @NinoRisteski made their first contribution in https://github.com/wandb/wandb/pull/6325

**Full Changelog**: https://github.com/wandb/wandb/compare/v0.15.10...v0.15.11

# 0.15.10 (Sep 6, 2023)

### :magic_wand: Enhancements

- feat(integrations): add async support to `Autologger` API and enable it for Openai by @parambharat in https://github.com/wandb/wandb/pull/5960
- feat(sdk): add official support for python 3.11 and drop support for python 3.6 by @dmitryduev in https://github.com/wandb/wandb/pull/4386
- feat(sdk): implement network logging and file pusher timeout for debugging by @dmitryduev in https://github.com/wandb/wandb/pull/5894
- feat(artifacts): set ttl(time to live) for artifact versions by @estellazx in https://github.com/wandb/wandb/pull/5859
- feat(nexus): add support for define metric by @kptkin in https://github.com/wandb/wandb/pull/6036
- feat(launch): Include agent version when creating launch agent by @TimH98 in https://github.com/wandb/wandb/pull/5970
- feat(launch): Runless git jobs can use requirements.txt in parent directories by @TimH98 in https://github.com/wandb/wandb/pull/6008
- feat(artifacts): retrieve the parent collection from an Artifact by @moredatarequired in https://github.com/wandb/wandb/pull/6019
- feat(nexus): improve file uploads by @dmitryduev in https://github.com/wandb/wandb/pull/6052
- feat(artifacts): Add run id option to artifact put method to log artifacts to existing runs by @ibindlish in https://github.com/wandb/wandb/pull/6074
- feat(public-api): add metadata property to Run object by @dmitryduev in https://github.com/wandb/wandb/pull/6100
- feat(launch): Support setting a custom Dockerfile in launch overrides by @TimH98 in https://github.com/wandb/wandb/pull/6104
- feat(nexus): add Nvidia GPU asset to system monitor by @dmitryduev in https://github.com/wandb/wandb/pull/6081
- feat(artifacts): enable deleting artifact collections from SDK by @moredatarequired in https://github.com/wandb/wandb/pull/6020
- feat(launch): Add dockerfile CLI param & use Dockerfile.wandb by default if present by @TimH98 in https://github.com/wandb/wandb/pull/6122
- feat(artifacts): extend cache cleanup to allow specifying a target fraction by @moredatarequired in https://github.com/wandb/wandb/pull/6152
- feat(artifacts): add an eval-able repr to ArtifactManifestEntry by @moredatarequired in https://github.com/wandb/wandb/pull/6132
- feat(nexus): enable docker-based wheel building for nexus by @dmitryduev in https://github.com/wandb/wandb/pull/6118
- feat(nexus): add Nvidia GPU asset to system monitor by @dmitryduev in https://github.com/wandb/wandb/pull/6131
- feat(artifacts): clear the cache on add to prevent overflow by @moredatarequired in https://github.com/wandb/wandb/pull/6149
- feat(sdk): capture disk i/o utilization in system metrics by @umakrishnaswamy in https://github.com/wandb/wandb/pull/6106
- feat(sdk): add disk io counters to monitor metrics by @dmitryduev in https://github.com/wandb/wandb/pull/6170
- feat(sdk): make paths for disk usage monitoring configurable by @dmitryduev in https://github.com/wandb/wandb/pull/6196
- feat(sweeps): Use `WANDB_SWEEP_ID` to include a run in an existing sweep by @gtarpenning in https://github.com/wandb/wandb/pull/6198
- feat(artifacts): Handle LinkArtifact calls made to Nexus Core by @ibindlish in https://github.com/wandb/wandb/pull/6160
- feat(nexus): fix retry logic for http clients and allow user customization by @kptkin in https://github.com/wandb/wandb/pull/6182
- feat(nexus): support user defined headers in the gql client transport by @kptkin in https://github.com/wandb/wandb/pull/6208
- feat(sdk): enable set types in wandb.Config by @fdsig in https://github.com/wandb/wandb/pull/6219
- feat(integrations): visualize images with bbox overlays for `ultralytics` by @soumik12345 in https://github.com/wandb/wandb/pull/5867
- feat(sdk): add exponential decay sampling utility for line_plot by @dmitryduev in https://github.com/wandb/wandb/pull/6228
- feat(sdk): always print the traceback inside of the `wandb.init` context manager by @kptkin in https://github.com/wandb/wandb/pull/4603
- feat(sdk): add setting to disable automatic machine info capture by @kptkin in https://github.com/wandb/wandb/pull/6230

### :hammer: Fixes

- fix(launch): Extend try in agent loop to cover all job handling by @KyleGoyette in https://github.com/wandb/wandb/pull/5923
- fix(sdk): guard against undefined filestream timeout by @dmitryduev in https://github.com/wandb/wandb/pull/5997
- fix(launch): error if code artifact underlying job has been deleted by @bcsherma in https://github.com/wandb/wandb/pull/5959
- fix(artifacts): use a unique name for the artifact created by `verify` by @moredatarequired in https://github.com/wandb/wandb/pull/5929
- fix(launch): Use resume=allow when auto requeuing by @TimH98 in https://github.com/wandb/wandb/pull/6002
- fix(launch): correct entrypoint path from disabled git repo subir by @gtarpenning in https://github.com/wandb/wandb/pull/5903
- fix(sweeps): override individual job resource_args by @gtarpenning in https://github.com/wandb/wandb/pull/5985
- fix(sdk): fix import issue to support python 3.6 by @kptkin in https://github.com/wandb/wandb/pull/6018
- fix(launch): Fix override entrypoint when using sweeps on launch without a scheduler job by @KyleGoyette in https://github.com/wandb/wandb/pull/6033
- fix(nexus): fix resume reference when nil by @kptkin in https://github.com/wandb/wandb/pull/6055
- fix(sdk): further speed up import time by @hauntsaninja in https://github.com/wandb/wandb/pull/6032
- fix(launch): Fix sample kubernetes agent manifest secret mount by @KyleGoyette in https://github.com/wandb/wandb/pull/6057
- fix(nexus): rm unused import by @dmitryduev in https://github.com/wandb/wandb/pull/6085
- fix(launch): watch to get kubernetes run statuses by @bcsherma in https://github.com/wandb/wandb/pull/6022
- fix(artifacts): prohibit saving artifacts to a different project than their base artifact by @moredatarequired in https://github.com/wandb/wandb/pull/6042
- fix(artifacts): require existing artifacts to save to their source entity/project by @moredatarequired in https://github.com/wandb/wandb/pull/6034
- fix(nexus): adjust system monitor start and stop functionality by @dmitryduev in https://github.com/wandb/wandb/pull/6087
- fix(artifacts): remove suspect characters when directory creation fails by @moredatarequired in https://github.com/wandb/wandb/pull/6094
- fix(launch): Default log_code exclusion behavior now correctly handles `wandb` in the root path prefix. by @nickpenaranda in https://github.com/wandb/wandb/pull/6095
- fix(launch): disallow project queue creation by @bcsherma in https://github.com/wandb/wandb/pull/6011
- fix(launch): catch all sweep set state errors by @gtarpenning in https://github.com/wandb/wandb/pull/6091
- fix(launch): create_job now works from jupyter notebook by @gtarpenning in https://github.com/wandb/wandb/pull/6068
- fix(nexus): fix race condition for defer and update control by @kptkin in https://github.com/wandb/wandb/pull/6125
- fix(sdk): improved handling and logging of tensor types by @kptkin in https://github.com/wandb/wandb/pull/6086
- fix(launch): launch cli command should exit with non-zero status if underlying launched run exits with non-zero status by @KyleGoyette in https://github.com/wandb/wandb/pull/6078
- fix(nexus): fix correctness for offline mode by @kptkin in https://github.com/wandb/wandb/pull/6166
- fix(sdk): reports api - fix media_keys json path by @laxels in https://github.com/wandb/wandb/pull/6167
- fix(sdk): Allow uint8 images to be logged as wandb.Image() by @nate-wandb in https://github.com/wandb/wandb/pull/6043
- fix(sdk): fall back to /tmp/username/.config/wandb in old settings by @dmitryduev in https://github.com/wandb/wandb/pull/6175
- fix(nexus): use UpsertBucketRetryPolicy in all gql.UpsertBucket calls by @dmitryduev in https://github.com/wandb/wandb/pull/6207
- fix(sdk): update report id validation and encoding by @jo-fang in https://github.com/wandb/wandb/pull/6203
- fix(sdk): add support for propagating messages from the internal process by @kptkin in https://github.com/wandb/wandb/pull/5803

### :books: Docs

- docs(nexus): add package level docstrings for filestream by @raubitsj in https://github.com/wandb/wandb/pull/6061
- docs(nexus): add basic developer guide by @kptkin in https://github.com/wandb/wandb/pull/6119
- docs(cli): Added more context for launch job describe description. by @ngrayluna in https://github.com/wandb/wandb/pull/6193

### :nail_care: Cleanup

- style(sdk): fix to new ruff rule E721 additions by @nickpenaranda in https://github.com/wandb/wandb/pull/6102

## New Contributors

- @geoffrey-g-delhomme made their first contribution in https://github.com/wandb/wandb/pull/5867
- @kooshi made their first contribution in https://github.com/wandb/wandb/pull/6086
- @umakrishnaswamy made their first contribution in https://github.com/wandb/wandb/pull/6106
- @jo-fang made their first contribution in https://github.com/wandb/wandb/pull/6203
- @wwzeng1 made their first contribution in https://github.com/wandb/wandb/pull/6228

**Full Changelog**: https://github.com/wandb/wandb/compare/v0.15.9...v0.15.10

# 0.15.9 (Aug 28, 2023)

### :magic_wand: Enhancements

- feat(sweeps): launch sweep schedulers to team queues from UI by @gtarpenning in https://github.com/wandb/wandb/pull/6112
- feat(launch): make vertex launcher more customizable by @bcsherma in https://github.com/wandb/wandb/pull/6088
- feat(launch): default to noop builder if docker not installed by @bcsherma in https://github.com/wandb/wandb/pull/6137

### :hammer: Fixes

- fix(launch): Use built in entrypoint and args commands for sagemaker by @KyleGoyette in https://github.com/wandb/wandb/pull/5897
- fix(artifacts): copy parent source project info to new draft artifact by @moredatarequired in https://github.com/wandb/wandb/pull/6062
- fix(sdk): avoid error at end of run with bigints by @raubitsj in https://github.com/wandb/wandb/pull/6134
- fix(launch): manually created image jobs can rerun correctly by @gtarpenning in https://github.com/wandb/wandb/pull/6148

**Full Changelog**: https://github.com/wandb/wandb/compare/v0.15.8...v0.15.9

# 0.15.8 (Aug 01, 2023)

### :magic_wand: Enhancements

- perf(sdk): use mutation createRunFiles to get uploadUrls by @harukatab in https://github.com/wandb/wandb/pull/5731
- feat(launch): add create_run_queue to public API by @nickpenaranda in https://github.com/wandb/wandb/pull/5874
- perf(sdk): add hidden option to use orjson instead of json by @dmitryduev in https://github.com/wandb/wandb/pull/5911
- feat(launch): Improve error message when building with noop builder by @TimH98 in https://github.com/wandb/wandb/pull/5925
- feat(launch): create launch agent includes agent config if present by @TimH98 in https://github.com/wandb/wandb/pull/5893
- feat(launch): Check if job ingredients exist before making job by @TimH98 in https://github.com/wandb/wandb/pull/5942
- feat(launch): Gracefully handle Kubernetes 404 error by @TimH98 in https://github.com/wandb/wandb/pull/5945

### :hammer: Fixes

- fix(sdk): only creating new project if it doesn't already exist by @mbarrramsey in https://github.com/wandb/wandb/pull/5814
- fix(launch): Support namespace in metadata key of resource args by @KyleGoyette in https://github.com/wandb/wandb/pull/5639
- fix(launch): use "" instead of None for project kwarg when no project given by @bcsherma in https://github.com/wandb/wandb/pull/5839
- fix(launch): add + to torch cpu regex + tests by @bcsherma in https://github.com/wandb/wandb/pull/5833
- fix(sdk): implement timeout for file_stream and add debug logs by @kptkin in https://github.com/wandb/wandb/pull/5812
- fix(artifacts): fix collection filtering when getting aliases by @szymon-piechowicz-wandb in https://github.com/wandb/wandb/pull/5810
- fix(sdk): replace `dir_watcher` settings with SettingsStatic by @kptkin in https://github.com/wandb/wandb/pull/5863
- fix(artifacts): set correct base for incremental artifacts by @szymon-piechowicz-wandb in https://github.com/wandb/wandb/pull/5870
- fix(launch): drop https from azure registries to ensure compatibility with ${image_uri} macro by @bcsherma in https://github.com/wandb/wandb/pull/5880
- fix(artifacts): handle None description correctly by @szymon-piechowicz-wandb in https://github.com/wandb/wandb/pull/5910
- fix(launch): Don't create k8s secret if it already exists by @TimH98 in https://github.com/wandb/wandb/pull/5900
- fix(artifacts): drop S3 bucket versioning check by @moredatarequired in https://github.com/wandb/wandb/pull/5927
- fix(sdk): speed up import time and fix `pkg_resources` DeprecationWarning by @hauntsaninja in https://github.com/wandb/wandb/pull/5899

### :books: Docs

- docs(sdk): Add introspection section to CONTRIBUTING.md by @nickpenaranda in https://github.com/wandb/wandb/pull/5887
- docs(sdk): update GH action to generate reference docs and clean up docstrings by @dmitryduev in https://github.com/wandb/wandb/pull/5947
- docs(sdk): update `README.md` to unify the spelling of `Hugging Face` by @eltociear in https://github.com/wandb/wandb/pull/5891

### :nail_care: Cleanup

- revert(launch): revert job re-queuing implementation on pod disconnect by @KyleGoyette in https://github.com/wandb/wandb/pull/5811

## New Contributors

- @mbarrramsey made their first contribution in https://github.com/wandb/wandb/pull/5814
- @hauntsaninja made their first contribution in https://github.com/wandb/wandb/pull/5899
- @eltociear made their first contribution in https://github.com/wandb/wandb/pull/5891

**Full Changelog**: https://github.com/wandb/wandb/compare/v0.15.7...v0.15.8

# 0.15.7 (July 25, 2023)

### :hammer: Fixes

- fix(sdk): images not syncing until the end run (revert #5777) by @raubitsj in https://github.com/wandb/wandb/pull/5951

**Full Changelog**: https://github.com/wandb/wandb/compare/v0.15.6...v0.15.7

# 0.15.6 (July 24, 2023)

### :magic_wand: Enhancements

- feat(launch): add job link to wandb footer by @bcsherma in https://github.com/wandb/wandb/pull/5767
- feat(launch): re-implement job requeueing, fixed cancel behavior by @TimH98 in https://github.com/wandb/wandb/pull/5822
- feat(launch): manually create jobs from cli by @gtarpenning in https://github.com/wandb/wandb/pull/5661
- feat(launch): allow users to specify job name via the `job_name` setting by @bcsherma in https://github.com/wandb/wandb/pull/5791
- feat(sdk): Add an simplified trace API to log prompt traces by @parambharat in https://github.com/wandb/wandb/pull/5794
- feat(integrations): support `.keras` model format with `WandbModelCheckpoint` and TF 2.13.0 compatible by @soumik12345 in https://github.com/wandb/wandb/pull/5720
- feat(sdk): Initial support for migrating W&B runs and reports between instances by @andrewtruong in https://github.com/wandb/wandb/pull/5777

### :hammer: Fixes

- fix(integrations): make LightGBM callback compatible with 4.0.0 by @ayulockin in https://github.com/wandb/wandb/pull/5906
- fix(sdk): use default settings for project retrieval if available by @KyleGoyette in https://github.com/wandb/wandb/pull/5917

### :books: Docs

- docs(sdk): Add introspection section to CONTRIBUTING.md by @nickpenaranda in https://github.com/wandb/wandb/pull/5887

### :nail_care: Cleanup

- revert(launch): revert job re-queuing implementation on pod disconnect by @KyleGoyette in https://github.com/wandb/wandb/pull/5811

**Full Changelog**: https://github.com/wandb/wandb/compare/v0.15.5...v0.15.6

## 0.15.5 (July 5, 2023)

### :magic_wand: Enhancements

- feat(launch): improve handling of docker image job names and tags by @gtarpenning in https://github.com/wandb/wandb/pull/5718
- feat(launch): support kaniko builds on AKS by @bcsherma in https://github.com/wandb/wandb/pull/5706
- feat(launch): allow kaniko builds to run in other namespaces by @bcsherma in https://github.com/wandb/wandb/pull/5637
- feat(artifacts): support access key for Azure references by @szymon-piechowicz-wandb in https://github.com/wandb/wandb/pull/5729
- feat(launch): add information to failed run queue items, support warnings for run queue items by @KyleGoyette in https://github.com/wandb/wandb/pull/5612
- feat(launch): allow direct configuration of registry uri for all registries by @bcsherma in https://github.com/wandb/wandb/pull/5760
- perf(artifacts): enhance download URL fetching process with batch and retry logic by @szymon-piechowicz-wandb in https://github.com/wandb/wandb/pull/5692
- feat(artifacts): add flag to skip missing S3 references in `Artifact.download` by @moredatarequired in https://github.com/wandb/wandb/pull/5778
- feat(launch): implement job requeueing when pod disconnects by @TimH98 in https://github.com/wandb/wandb/pull/5770
- feat(sdk): add setting to disable setproctitle by @raubitsj in https://github.com/wandb/wandb/pull/5805

### :hammer: Fixes

- fix(sdk): handle uri schemes in LogicalPath by @dmitryduev in https://github.com/wandb/wandb/pull/5670
- fix(artifacts): update object storage to include reference and prevent id reuse by @szymon-piechowicz-wandb in https://github.com/wandb/wandb/pull/5722
- fix(sweeps): update click package version requirements by @gtarpenning in https://github.com/wandb/wandb/pull/5738
- fix(sdk): improve lazy import to be thread-safe by @szymon-piechowicz-wandb in https://github.com/wandb/wandb/pull/5727
- fix(launch): change typo in kaniko image name by @bcsherma in https://github.com/wandb/wandb/pull/5743
- fix(integrations): correct date parsing in SageMaker configuration by @rymc in https://github.com/wandb/wandb/pull/5759
- fix(launch): make docker build non interactive to prevent region based questions by @KyleGoyette in https://github.com/wandb/wandb/pull/5736
- fix(launch): update "cuda" base image path to "accelerator" base image path by @KyleGoyette in https://github.com/wandb/wandb/pull/5737
- fix(artifacts): replace artifact name with placeholder to skip validation by @szymon-piechowicz-wandb in https://github.com/wandb/wandb/pull/5724
- fix(launch): prevent jobs with large outputs from hanging on local-container by @KyleGoyette in https://github.com/wandb/wandb/pull/5774
- fix(launch): Ensure resume does not push sensitive info by @KyleGoyette in https://github.com/wandb/wandb/pull/5807
- fix(artifacts): fix handling of references when downloading by @szymon-piechowicz-wandb in https://github.com/wandb/wandb/pull/5808
- fix(sweeps): correct launch sweep author to personal username by @gtarpenning in https://github.com/wandb/wandb/pull/5806
- refactor(artifacts): change artifact methods and attributes to private by @szymon-piechowicz-wandb in https://github.com/wandb/wandb/pull/5790

### :books: Docs

- docs(sdk): update the product icons in README.md by @ngrayluna in https://github.com/wandb/wandb/pull/5713
- docs(artifacts): update docs by @szymon-piechowicz-wandb in https://github.com/wandb/wandb/pull/5701
- docs(artifacts): fix comment about total retry time by @szymon-piechowicz-wandb in https://github.com/wandb/wandb/pull/5751
- docs(sdk): expose WBTraceTree as data_types.WBTraceTree by @szymon-piechowicz-wandb in https://github.com/wandb/wandb/pull/5788

## New Contributors

- @HipHoff made their first contribution in https://github.com/wandb/wandb/pull/5691
- @rymc made their first contribution in https://github.com/wandb/wandb/pull/5759

**Full Changelog**: https://github.com/wandb/wandb/compare/v0.15.4...v0.15.5

## 0.15.4 (June 6, 2023)

### :magic_wand: Enhancements

- feat(sdk): set job source in settings by @TimH98 in https://github.com/wandb/wandb/pull/5442
- feat(sweeps): launch sweeps controlled by wandb run by @gtarpenning in https://github.com/wandb/wandb/pull/5456
- feat(integrations): add autolog for Cohere python SDK by @dmitryduev in https://github.com/wandb/wandb/pull/5474
- feat(launch): support launching custom k8s objects by @bcsherma in https://github.com/wandb/wandb/pull/5486
- perf(artifacts): conserve memory when hashing files by @moredatarequired in https://github.com/wandb/wandb/pull/5513
- feat(artifacts): add new_draft method to modify and log saved artifacts as new version by @szymon-piechowicz-wandb in https://github.com/wandb/wandb/pull/5524
- feat(launch): don't install frozen reqs if there is a reqs file by @bcsherma in https://github.com/wandb/wandb/pull/5548
- feat(artifacts): don't remove temp files from artifacts cache by default by @moredatarequired in https://github.com/wandb/wandb/pull/5596
- feat(artifacts): add source_entity and update sequenceName handling by @szymon-piechowicz-wandb in https://github.com/wandb/wandb/pull/5546
- feat(artifacts): add 'remove' to Artifacts API by @moredatarequired in https://github.com/wandb/wandb/pull/5370
- feat(sweeps): optuna scheduler for sweeps on launch by @gtarpenning in https://github.com/wandb/wandb/pull/4900
- feat(launch): support notebook job creation by @KyleGoyette in https://github.com/wandb/wandb/pull/5462
- feat(launch): enable launch macros for all runners by @bcsherma in https://github.com/wandb/wandb/pull/5624
- feat(integrations): add autologging for supported huggingface pipelines by @ash0ts in https://github.com/wandb/wandb/pull/5579
- feat(integrations): add usage metrics and table logging to OpenAI autologger by @parambharat in https://github.com/wandb/wandb/pull/5521
- feat(sdk): add support for monitoring AMD GPU system metrics by @dmitryduev in https://github.com/wandb/wandb/pull/5449
- feat(sdk): capture absolute GPU memory allocation by @dmitryduev in https://github.com/wandb/wandb/pull/5643

### :hammer: Fixes

- fix(integrations): ensure wandb can be used in AWS lambda by @dmitryduev in https://github.com/wandb/wandb/pull/5083
- fix(sdk): permit `LogicalPath` to strip trailing slashes by @moredatarequired in https://github.com/wandb/wandb/pull/5473
- fix(sdk): exercise caution when creating ~/.config/wandb/settings file by @dmitryduev in https://github.com/wandb/wandb/pull/5478
- fix(sdk): update custom chart query handling and add alternate constructor for table-based charts by @andrewtruong in https://github.com/wandb/wandb/pull/4852
- fix(artifacts): add s3 multipart uploading for artifact files by @estellazx in https://github.com/wandb/wandb/pull/5377
- fix(artifacts): handle incompatible artifact name strings by @andrewtruong in https://github.com/wandb/wandb/pull/5416
- fix(launch): docker runner always pull for image sourced jobs by @bcsherma in https://github.com/wandb/wandb/pull/5531
- fix(launch): improve error handling for package installation by @TimH98 in https://github.com/wandb/wandb/pull/5509
- fix(launch): custom k8s objects respect command/args overrides by @bcsherma in https://github.com/wandb/wandb/pull/5538
- fix(artifacts): remove entity, project from valid properties and adjust name handling by @szymon-piechowicz-wandb in https://github.com/wandb/wandb/pull/5533
- fix(launch): use env var for launch agent base url by @KyleGoyette in https://github.com/wandb/wandb/pull/5482
- fix(artifacts): write to the cache defensively (catch OSError) by @moredatarequired in https://github.com/wandb/wandb/pull/5597
- fix(launch): handle exception in finish_thread_id and fail run queue items by @KyleGoyette in https://github.com/wandb/wandb/pull/5610
- fix(launch): add pull secrets for pre made images when registry is specified by @bcsherma in https://github.com/wandb/wandb/pull/5602
- fix(launch): read kaniko pod sa name from env var by @bcsherma in https://github.com/wandb/wandb/pull/5619
- fix(launch): misc gcp fixes by @bcsherma in https://github.com/wandb/wandb/pull/5626
- fix(launch): support local environment and registry declaration by @KyleGoyette in https://github.com/wandb/wandb/pull/5630
- fix(launch): support ssh git urls and submodules in agent by @KyleGoyette in https://github.com/wandb/wandb/pull/5635
- fix(sdk): update git repo handling for failure cases and rename to gitlib by @kptkin in https://github.com/wandb/wandb/pull/5437
- fix(sdk): unify offline and online mode during init and fix multiprocess attach by @kptkin in https://github.com/wandb/wandb/pull/5296
- fix(integrations): prevent errors by checking for `wandb.run` in Gym integration by @ash0ts in https://github.com/wandb/wandb/pull/5649
- fix(sdk): fix wandb tfevent sync issue by @eohomegrownapps in https://github.com/wandb/wandb/pull/5261

### :books: Docs

- docs(sdk): update contrib for yea-wandb changes by @kptkin in https://github.com/wandb/wandb/pull/5614

## New Contributors

- @eohomegrownapps made their first contribution in https://github.com/wandb/wandb/pull/5261

**Full Changelog**: https://github.com/wandb/wandb/compare/v0.15.3...v0.15.4

## 0.15.3 (May 17, 2023)

### :hammer: Fixes

- fix(sdk): allow SDK to work if SA token can't be read by @wandb-zacharyblasczyk in https://github.com/wandb/wandb/pull/5472
- fix(sdk): clean up the k8s token discovery logic in util.py::image_id_from_k8s by @dmitryduev in https://github.com/wandb/wandb/pull/5518
- fix(integrations): Update `WandbTracer` to work with new langchain version by @parambharat in https://github.com/wandb/wandb/pull/5558
- revert(sdk): update summary for changed keys only by @dmitryduev in https://github.com/wandb/wandb/pull/5562

## New Contributors

- @wandb-zacharyblasczyk made their first contribution in https://github.com/wandb/wandb/pull/5472

**Full Changelog**: https://github.com/wandb/wandb/compare/v0.15.2...v0.15.3

## 0.15.2 (May 5, 2023)

### :hammer: Fixes

- fix(integrations): update WandbTracer for new langchain release by @parambharat @tssweeney in https://github.com/wandb/wandb/pull/5467
- fix(integrations): fix error message in langchain wandb_tracer version check by @dmitryduev in https://github.com/wandb/wandb/pull/5490

**Full Changelog**: https://github.com/wandb/wandb/compare/v0.15.1...v0.15.2

## 0.15.1 (May 2, 2023)

### :magic_wand: Enhancements

- feat(launch): implement new Kubernetes runner config schema by @TimH98 in https://github.com/wandb/wandb/pull/5231
- feat(launch): allow platform override for docker builder by @TimH98 in https://github.com/wandb/wandb/pull/5330
- feat(artifacts): get full name of artifact for easier artifact retrieval by @estellazx in https://github.com/wandb/wandb/pull/5314
- feat(artifacts): make default root for artifacts download configurable by @moredatarequired in https://github.com/wandb/wandb/pull/5366
- feat(artifacts): add Azure storage handler in SDK by @szymon-piechowicz-wandb in https://github.com/wandb/wandb/pull/5317
- feat(media): add method to convert wandb.Table to pandas.DataFrame by @brunnelu in https://github.com/wandb/wandb/pull/5301
- feat(launch): sweeps on launch command args passed as params by @gtarpenning in https://github.com/wandb/wandb/pull/5315

### :hammer: Fixes

- fix(launch): don't assume keys in args and config refer to the same thing by @szymon-piechowicz-wandb in https://github.com/wandb/wandb/pull/5183
- fix(launch): make ElasticContainerRegistry environment handle "ImageNotFoundException" gracefully by @bcsherma in https://github.com/wandb/wandb/pull/5159
- fix(launch): disable kaniko builder retry by @TimH98 in https://github.com/wandb/wandb/pull/5318
- fix(sdk): refine error message for auth error by @kptkin in https://github.com/wandb/wandb/pull/5341
- fix(launch): kubernetes runner does not respect override args by @KyleGoyette in https://github.com/wandb/wandb/pull/5303
- fix(sweeps): allow attr-dicts as sweeps configs by @moredatarequired in https://github.com/wandb/wandb/pull/5268
- fix(artifacts): checksum the read-only staging copy instead of the original file by @moredatarequired in https://github.com/wandb/wandb/pull/5346
- fix(launch): skip getting run info if run completes successfully or is from a different entity by @TimH98 in https://github.com/wandb/wandb/pull/5379
- fix(artifacts): default to project "uncategorized" instead of "None" when fetching artifacts by @szymon-piechowicz-wandb in https://github.com/wandb/wandb/pull/5375
- fix(integrations): add enabled check to gym VideoRecorder by @younik in https://github.com/wandb/wandb/pull/5230
- fix(artifacts): fix handling of default project and entity by @dmitryduev in https://github.com/wandb/wandb/pull/5395
- fix(sdk): update import_hook.py with latest changes in the wrapt repository by @kptkin in https://github.com/wandb/wandb/pull/5321
- fix(launch): fix support for local urls in k8s launch agent by @KyleGoyette in https://github.com/wandb/wandb/pull/5413
- fix(sdk): improve notebook environment detection and testing by @dmitryduev in https://github.com/wandb/wandb/pull/4982
- fix(sdk): implement recursive isinstance check utility for the Settings object by @dmitryduev in https://github.com/wandb/wandb/pull/5436
- fix(sdk): correctly parse edge cases in OpenMetrics filter definitions in System Monitor by @dmitryduev in https://github.com/wandb/wandb/pull/5329
- fix(sdk): update debug logs to include SDK's version by @kptkin in https://github.com/wandb/wandb/pull/5344
- fix(sdk): filter AWS Trainium metrics by local rank if executed with torchrun by @dmitryduev in https://github.com/wandb/wandb/pull/5142
- fix(integrations): inform users about WandbTracer incompatibility with LangChain > 0.0.153 by @hwchase17 in https://github.com/wandb/wandb/pull/5453

### :books: Docs

- docs(sdk): update README.md by @thanos-wandb in https://github.com/wandb/wandb/pull/5386
- docs(integrations): update docstrings of the Keras callbacks by @ayulockin in https://github.com/wandb/wandb/pull/5198
- docs(sdk): update the images in `README.md` by @ngrayluna in https://github.com/wandb/wandb/pull/5399

## New Contributors

- @szymon-piechowicz-wandb made their first contribution in https://github.com/wandb/wandb/pull/5183
- @thanos-wandb made their first contribution in https://github.com/wandb/wandb/pull/5386
- @brunnelu made their first contribution in https://github.com/wandb/wandb/pull/5301
- @younik made their first contribution in https://github.com/wandb/wandb/pull/5230
- @hwchase17 made their first contribution in https://github.com/wandb/wandb/pull/5453

**Full Changelog**: https://github.com/wandb/wandb/compare/v0.15.0...v0.15.1

## 0.15.0 (April 19, 2023)

### :magic_wand: Enhancements

- feat(media): add support for LangChain media type by @tssweeney in https://github.com/wandb/wandb/pull/5288
- feat(integrations): add autolog for OpenAI's python library by @dmitryduev @parambharat @kptkin @raubitsj in https://github.com/wandb/wandb/pull/5362

### :hammer: Fixes

- fix(integrations): add function signature wrapper to the patched openai methods by @parambharat in https://github.com/wandb/wandb/pull/5369
- fix(integrations): adjust OpenAI autolog public API to improve user experience by @dmitryduev @kptkin @raubitsj in https://github.com/wandb/wandb/pull/5381

**Full Changelog**: https://github.com/wandb/wandb/compare/v0.14.2...v0.15.0

## 0.14.2 (April 7, 2023)

### :hammer: Fixes

- fix(sdk): fix `wandb sync` regression by @kptkin in https://github.com/wandb/wandb/pull/5306

**Full Changelog**: https://github.com/wandb/wandb/compare/v0.14.1...v0.14.2

## 0.14.1 (April 5, 2023)

### :magic_wand: Enhancements

- feat(artifacts): improve run.log_artifact() with default type and path references by @moredatarequired in https://github.com/wandb/wandb/pull/5131
- feat(artifacts): add opt-in support for async artifact upload by @speezepearson in https://github.com/wandb/wandb/pull/4864
- perf(sdk): update summary for changed keys only by @dmitryduev in https://github.com/wandb/wandb/pull/5150
- feat(sdk): use a persistent session object for GraphQL requests by @moredatarequired in https://github.com/wandb/wandb/pull/5075
- feat(sdk): allow setting of extra headers for the gql client by @dmitryduev in https://github.com/wandb/wandb/pull/5237
- feat(sdk): allow filtering metrics based on OpenMetrics endpoints by @dmitryduev in https://github.com/wandb/wandb/pull/5282

### :hammer: Fixes

- fix(artifacts): more informative message when failing to create staging artifact directory by @moredatarequired in https://github.com/wandb/wandb/pull/5067
- fix(launch): set default value for Kubernetes backoffLimit to 0 by @KyleGoyette in https://github.com/wandb/wandb/pull/5072
- fix(sdk): remove default sorting when dumping config into a yaml file by @kptkin in https://github.com/wandb/wandb/pull/5127
- fix(media): fix encoding for html types on windows by @kptkin in https://github.com/wandb/wandb/pull/5180
- fix(sdk): clean up auto resume state when initializing a new run by @kptkin in https://github.com/wandb/wandb/pull/5184
- fix(sdk): harden `wandb.init()` error handling for backend errors by @kptkin in https://github.com/wandb/wandb/pull/5023
- fix(sdk): fix system monitor shutdown logic by @dmitryduev in https://github.com/wandb/wandb/pull/5227
- fix(launch): allow users to specify pinned versions in requirements.txt by @KyleGoyette in https://github.com/wandb/wandb/pull/5226
- fix(sdk): make `wandb.log()` handle empty string values properly by @dannygoldstein in https://github.com/wandb/wandb/pull/5275
- fix(sdk): raise exception when accessing methods and attributes of a finished run by @kptkin in https://github.com/wandb/wandb/pull/5013

### :books: Docs

- docs(launch): add documentation for launch by @iveksl2 in https://github.com/wandb/wandb/pull/4596
- docs(sdk): add documentation for Object3D media type by @ssisk in https://github.com/wandb/wandb/pull/4810
- docs(sdk): remove duplicate docstring in keras integration by @Gladiator07 in https://github.com/wandb/wandb/pull/5289
- docs(artifacts): convert docstrings to Google convention by @moredatarequired in https://github.com/wandb/wandb/pull/5276

### :nail_care: Cleanup

- refactor(artifacts): use 'secrets' module instead of custom random token generator by @moredatarequired in https://github.com/wandb/wandb/pull/5050
- refactor(artifacts): move \_manifest_json_from_proto to sender.py by @moredatarequired in https://github.com/wandb/wandb/pull/5178

## New Contributors

- @iveksl2 made their first contribution in https://github.com/wandb/wandb/pull/4596
- @Gladiator07 made their first contribution in https://github.com/wandb/wandb/pull/5289

**Full Changelog**: https://github.com/wandb/wandb/compare/v0.14.0...v0.14.1

## 0.14.0 (March 14, 2023)

### :magic_wand: Enhancements

- feat(launch): support cuda base image for launch runs by @KyleGoyette in https://github.com/wandb/wandb/pull/5044
- feat(launch): warn users of which packages failed to install during build process by @KyleGoyette in https://github.com/wandb/wandb/pull/5109
- feat(sdk): add support for importing runs from MLFlow by @andrewtruong in https://github.com/wandb/wandb/pull/4950
- feat(launch): mark queued runs that fail to launch as `FAILED` by @KyleGoyette in https://github.com/wandb/wandb/pull/5129

### :hammer: Fixes

- fix(sdk): temporarily remove local api key validation by @dmitryduev in https://github.com/wandb/wandb/pull/5095
- fix(launch): launch agent gracefully removes thread when it has an exception by @TimH98 in https://github.com/wandb/wandb/pull/5105
- fix(launch): give clear error message when cannot connect to Docker daemon by @TimH98 in https://github.com/wandb/wandb/pull/5092
- fix(launch): launch support for EKS instance roles by @bcsherma in https://github.com/wandb/wandb/pull/5112
- fix(launch): cleaner error messages when launch encounters docker errors and graceful fail by @TimH98 in https://github.com/wandb/wandb/pull/5124
- fix(launch): hash docker images based on job version and dockerfile contents by @KyleGoyette in https://github.com/wandb/wandb/pull/4996
- security(launch): warn when agent is started polling on a team queue by @TimH98 in https://github.com/wandb/wandb/pull/5126
- fix(sdk): add telemetry when syncing tfevents files by @raubitsj in https://github.com/wandb/wandb/pull/5141
- fix(sdk): fix regression preventing run stopping from working by @raubitsj in https://github.com/wandb/wandb/pull/5139
- fix(launch): instruct user how to handle missing kubernetes import when using kubernetes runner or kaniko builder by @TimH98 in https://github.com/wandb/wandb/pull/5138
- fix(launch): hide unsupported launch CLI options by @KyleGoyette in https://github.com/wandb/wandb/pull/5153
- fix(launch): make launch image builder install Pytorch properly with dependencies on different hardware by @bcsherma in https://github.com/wandb/wandb/pull/5147

**Full Changelog**: https://github.com/wandb/wandb/compare/v0.13.11...v0.14.0

## 0.13.11 (March 7, 2023)

### :magic_wand: Enhancements

- feat(launch): improve launch agent logging by @TimH98 in https://github.com/wandb/wandb/pull/4944
- feat(sweeps): sweep run_cap now works for launch sweeps by @gtarpenning in https://github.com/wandb/wandb/pull/4937
- feat(sweeps): launch sweep jobs from image_uri by @gtarpenning in https://github.com/wandb/wandb/pull/4976
- feat(launch): add `num_workers` param to scheduler section in `launch_config` by @gtarpenning in https://github.com/wandb/wandb/pull/5035
- feat(artifacts): raise ArtifactNotLoggedError instead of ValueError by @moredatarequired in https://github.com/wandb/wandb/pull/5026
- feat(launch): launch agent uses thread pool to run jobs by @TimH98 in https://github.com/wandb/wandb/pull/5033
- feat(launch): make runners and builders use Environment & Registry classes by @bcsherma in https://github.com/wandb/wandb/pull/5011
- feat(sdk): add OpenMetrics support for System Metrics by @dmitryduev in https://github.com/wandb/wandb/pull/4899
- feat(sdk): add ability to filter system metrics consumed from OpenMetrics endpoints by @dmitryduev in https://github.com/wandb/wandb/pull/5034
- feat(sdk): add support for gymnasium env monitoring, in addition to gym by @dmitryduev in https://github.com/wandb/wandb/pull/5008
- feat(launch): add `max_scheduler` key to launch agent config by @gtarpenning in https://github.com/wandb/wandb/pull/5057
- feat(integrations): add an integration with `ultralytics` library for YOLOv8 by @parambharat in https://github.com/wandb/wandb/pull/5037

### :hammer: Fixes

- fix(sdk): clean up IPython's widget deprecation warning by @kptkin in https://github.com/wandb/wandb/pull/4912
- fix(sdk): add special Exceptions for the manager logic, when trying to connect to a gone service by @kptkin in https://github.com/wandb/wandb/pull/4890
- fix(sdk): fix issue where global config directory had to be writable to use Api by @KyleGoyette in https://github.com/wandb/wandb/pull/4689
- fix(sdk): make error message during run initialization more actionable and fix uncaught exception by @kptkin in https://github.com/wandb/wandb/pull/4909
- fix(sdk): add deepcopy dunder method to the Run class by @kptkin in https://github.com/wandb/wandb/pull/4891
- fix(launch): remove default to project always in sweep by @gtarpenning in https://github.com/wandb/wandb/pull/4927
- fix(sweeps): error out when trying to create a launch sweep without a job specified by @gtarpenning in https://github.com/wandb/wandb/pull/4938
- fix(launch): mkdir_exists_ok now (again) checks permission on existence by @gtarpenning in https://github.com/wandb/wandb/pull/4936
- fix(launch): only log the received job when launching something sourced from a job by @KyleGoyette in https://github.com/wandb/wandb/pull/4886
- fix(launch): fix issue where queued runs sourced from images would vanish in URI by @KyleGoyette in https://github.com/wandb/wandb/pull/4701
- fix(artifacts): add write permissions to copied artifacts by @moredatarequired in https://github.com/wandb/wandb/pull/4641
- fix(sweeps): improve `queue` argument parsing in `sweep` cli command by @gtarpenning in https://github.com/wandb/wandb/pull/4941
- fix(sdk): when in disable mode don't spin up service by @kptkin in https://github.com/wandb/wandb/pull/4817
- fix(launch): fix support for docker images with user specified entrypoint in local container by @KyleGoyette in https://github.com/wandb/wandb/pull/4887
- fix(artifacts): API - ArtifactFiles no longer errors when accessing an item by @vwrj in https://github.com/wandb/wandb/pull/4896
- fix(sweeps): verify job exists before starting the sweeps scheduler by @gtarpenning in https://github.com/wandb/wandb/pull/4943
- fix(sdk): handle system metrics requiring extra setup and teardown steps by @dmitryduev in https://github.com/wandb/wandb/pull/4964
- fix(sdk): fix a typo in `CONTRIBUTING.md` by @fdsig in https://github.com/wandb/wandb/pull/4984
- fix(sdk): correctly detect notebook name and fix code saving in Colab by @dmitryduev in https://github.com/wandb/wandb/pull/4987
- fix(artifacts): allow up to max_artifacts (fix off by 1 error) by @moredatarequired in https://github.com/wandb/wandb/pull/4991
- fix(sdk): exercise extra caution when starting asset monitoring threads by @dmitryduev in https://github.com/wandb/wandb/pull/5007
- fix(sdk): fix bug where boto3 dependency crashes on import when downl… by @fdsig in https://github.com/wandb/wandb/pull/5018
- fix(sweeps): verify `num_workers` cli arg is valid and default to 8 if not by @gtarpenning in https://github.com/wandb/wandb/pull/5025
- fix(artifacts): fix the file reference added to the verification artifact by @moredatarequired in https://github.com/wandb/wandb/pull/4858
- fix(launch): special handling for sweeps scheduler in agent by @gtarpenning in https://github.com/wandb/wandb/pull/4961
- fix(artifacts): only re-download or overwrite files when there are changes by @moredatarequired in https://github.com/wandb/wandb/pull/5056
- fix(sdk): avoid introspection in offline mode by @kptkin in https://github.com/wandb/wandb/pull/5002
- fix(sdk): topological ordering of `wandb.Settings` by @dmitryduev in https://github.com/wandb/wandb/pull/4022
- fix(sdk): avoid lazy loading for tensorboard patching by @kptkin in https://github.com/wandb/wandb/pull/5079

### :books: Docs

- docs(cli): formatted wandb.apis.public.Run.history docstring by @ngrayluna in https://github.com/wandb/wandb/pull/4973
- docs(sdk): update references to test file locations in documentation by @moredatarequired in https://github.com/wandb/wandb/pull/4875
- docs(sdk): fix docstrings to enable project-wide pydocstyle checks by @moredatarequired in https://github.com/wandb/wandb/pull/5036
- docs(sdk): fix missed docstring lint errors reported by ruff by @moredatarequired in https://github.com/wandb/wandb/pull/5047
- docs(sdk): update links for new docs by @laxels in https://github.com/wandb/wandb/pull/4894
- docs(artifacts): raise ArtifactFinalizedError instead of ValueError by @moredatarequired in https://github.com/wandb/wandb/pull/5061

### :nail_care: Cleanup

- style(sdk): fix bugbear B028 add stacklevel by @kptkin in https://github.com/wandb/wandb/pull/4960
- style(launch): move launch errors closer to the code by @kptkin in https://github.com/wandb/wandb/pull/4995
- style(sdk): move mailbox error closer to the code by @kptkin in https://github.com/wandb/wandb/pull/4997
- style(sdk): add unsupported error type by @kptkin in https://github.com/wandb/wandb/pull/4999
- style(sdk): add support for the ruff linter by @moredatarequired in https://github.com/wandb/wandb/pull/4945
- refactor(sweeps): cosmetic changes for readability by @gtarpenning in https://github.com/wandb/wandb/pull/5021
- refactor(launch): introduce environment and registry abstract classes by @bcsherma in https://github.com/wandb/wandb/pull/4916
- style(launch): fix unused union type in launch agent by @KyleGoyette in https://github.com/wandb/wandb/pull/5041
- refactor(artifacts): remove the artifact from the manifest by @moredatarequired in https://github.com/wandb/wandb/pull/5049
- style(artifacts): enable typechecking for interface.artifacts and add type hints / casts by @moredatarequired in https://github.com/wandb/wandb/pull/5052
- style(sdk): type-annotate `wandb_setup.py` by @dmitryduev in https://github.com/wandb/wandb/pull/4824
- style(sdk): remove unused #noqa directives by @moredatarequired in https://github.com/wandb/wandb/pull/5058
- chore(sdk): disable sentry tracking when testing by @kptkin in https://github.com/wandb/wandb/pull/5019

## New Contributors

- @fdsig made their first contribution in https://github.com/wandb/wandb/pull/4984
- @mrb113 made their first contribution in https://github.com/wandb/wandb/pull/4967
- @parambharat made their first contribution in https://github.com/wandb/wandb/pull/5037

**Full Changelog**: https://github.com/wandb/wandb/compare/v0.13.10...v0.13.11

## 0.13.10 (February 7, 2023)

### :magic_wand: Enhancements

- perf(artifacts): reuse session for file upload requests by @speezepearson in https://github.com/wandb/wandb/pull/4708
- feat(artifacts): expose aliases list endpoint for artifact collections by @ibindlish in https://github.com/wandb/wandb/pull/4809
- feat(launch): include the username of the run's author in the environment variables by @TimH98 in https://github.com/wandb/wandb/pull/4851
- feat(launch): add support for local-container resource args by @KyleGoyette in https://github.com/wandb/wandb/pull/4846
- feat(sdk): add the ability to append to a run with `wandb sync --append` by @raubitsj in https://github.com/wandb/wandb/pull/4848
- feat(launch): add an escape hatch (`disable_job_creation`) to disable automatic job creation by @KyleGoyette in https://github.com/wandb/wandb/pull/4901

### :hammer: Fixes

- fix(launch): remove underscores from generated job name in kubernetes runner by @TimH98 in https://github.com/wandb/wandb/pull/4752
- fix(sweeps): sweep command args can once again be int type by @gtarpenning in https://github.com/wandb/wandb/pull/4728
- fix(artifacts): ensure prepared artifacts have the `latest` alias by @moredatarequired in https://github.com/wandb/wandb/pull/4828
- fix(artifacts): catch FileNotFoundError and PermissionError during cache.cleanup() by @moredatarequired in https://github.com/wandb/wandb/pull/4868
- fix(sdk): fix order of python executable resolves by @kptkin in https://github.com/wandb/wandb/pull/4839
- fix(sdk): fix console handling when forking and setting stdout==stderr by @raubitsj in https://github.com/wandb/wandb/pull/4877
- fix(launch): Fix issue where job artifacts are being logged without latest alias by @KyleGoyette in https://github.com/wandb/wandb/pull/4884
- fix(launch): Ensure job names do not exceed maximum allowable for artifacts by @KyleGoyette in https://github.com/wandb/wandb/pull/4889

### :books: Docs

- docs(sdk): fix broken reference link to W&B Settings page in Sweeps by @ngrayluna in https://github.com/wandb/wandb/pull/4820
- docs(sdk): Docodoile autogen docs by @ngrayluna in https://github.com/wandb/wandb/pull/4734

### :gear: Dev

- test(artifacts): ensure manifest version is verified by @moredatarequired in https://github.com/wandb/wandb/pull/4691
- test(sdk): add tests for custom SSL certs and disabling SSL by @speezepearson in https://github.com/wandb/wandb/pull/4692
- test(sdk): fix nightly docker builds by @dmitryduev in https://github.com/wandb/wandb/pull/4787
- chore(sdk): dont create universal py2/py3 package by @raubitsj in https://github.com/wandb/wandb/pull/4797
- chore(sdk): fix flake8-bugbear B028 and ignore B017 by @kptkin in https://github.com/wandb/wandb/pull/4799
- test(sdk): fix gcloud sdk version requested in nightly tests by @dmitryduev in https://github.com/wandb/wandb/pull/4802
- chore(artifacts): remove unused parameters in StorageHandler.load\_{path,file,reference} by @moredatarequired in https://github.com/wandb/wandb/pull/4678
- chore(sdk): split unit tests to system tests and proper unit tests by @kptkin in https://github.com/wandb/wandb/pull/4811
- test(sdk): address fixture server move from port 9010 to 9015 in local-testcontainer by @dmitryduev in https://github.com/wandb/wandb/pull/4814
- chore(sdk): add aliases to ac query response by @ibindlish in https://github.com/wandb/wandb/pull/4813
- test(sdk): run regression suite nightly by @dmitryduev in https://github.com/wandb/wandb/pull/4788
- test(sdk): fix broken lightning test by @kptkin in https://github.com/wandb/wandb/pull/4823
- chore(sdk): enable type checking for wandb_init.py by @dmitryduev in https://github.com/wandb/wandb/pull/4784
- chore(launch): deprecate defaulting to default queue in launch-agent command by @gtarpenning in https://github.com/wandb/wandb/pull/4801
- test(launch): add unit test for kubernetes runner with annotations by @TimH98 in https://github.com/wandb/wandb/pull/4800
- test(integrations): fix train_gpu_ddp test by @dmitryduev in https://github.com/wandb/wandb/pull/4831
- chore(sdk): fix docker testimage to pull amd64 version by @raubitsj in https://github.com/wandb/wandb/pull/4838
- chore(sdk): fix codeowners after test restructure by @raubitsj in https://github.com/wandb/wandb/pull/4843
- test(sdk): fix md5 test failures on Windows by @moredatarequired in https://github.com/wandb/wandb/pull/4840
- chore(sdk): split out relay server so it can be shared with yea-wandb by @raubitsj in https://github.com/wandb/wandb/pull/4837
- chore(sdk): fix a flake8 complaint in a test by @speezepearson in https://github.com/wandb/wandb/pull/4806
- test(integrations): fix several import tests by @dmitryduev in https://github.com/wandb/wandb/pull/4849
- test(sdk): don't use symlinks for SSL test assets, because Windows by @speezepearson in https://github.com/wandb/wandb/pull/4847
- test(sdk): add unit tests for filesync.Stats by @speezepearson in https://github.com/wandb/wandb/pull/4855
- chore(sdk): add async retry logic by @speezepearson in https://github.com/wandb/wandb/pull/4738
- test(artifacts): strengthen tests for ArtifactSaver, StepUpload by @speezepearson in https://github.com/wandb/wandb/pull/4808
- chore(launch): Agent logs full stack trace when catching exception by @TimH98 in https://github.com/wandb/wandb/pull/4861
- chore(sdk): swallow warning printed by neuron-ls by @dmitryduev in https://github.com/wandb/wandb/pull/4835
- build(sdk): pin pip and tox in development environments by @moredatarequired in https://github.com/wandb/wandb/pull/4871

### :nail_care: Cleanup

- refactor(sdk): strengthen StepUpload tests; make exception-handling more thorough in upload/commit by @speezepearson in https://github.com/wandb/wandb/pull/4677
- refactor(artifacts): refactor Artifact query to fetch entity and project by @vwrj in https://github.com/wandb/wandb/pull/4775
- refactor(sdk): replace more communicate calls with deliver by @raubitsj in https://github.com/wandb/wandb/pull/4841
- refactor(artifacts): internally use Future to communicate success/failure of commit, not threading.Event by @speezepearson in https://github.com/wandb/wandb/pull/4859
- refactor(sdk): use stdlib ThreadPoolExecutor in StepUpload instead of managing our own by @speezepearson in https://github.com/wandb/wandb/pull/4860

**Full Changelog**: https://github.com/wandb/wandb/compare/v0.13.9...v0.13.10

## 0.13.9 (January 11, 2023)

### :hammer: Fixes

- fix(sdk): exercise extra caution when checking if AWS Trainium is available in the system by @dmitryduev in https://github.com/wandb/wandb/pull/4769
- fix(sdk): restore 'util.generate_id' for legacy / user code by @moredatarequired in https://github.com/wandb/wandb/pull/4776
- fix(sdk): replace `release` with `abandon` when releasing mailbox handle during init by @kptkin in https://github.com/wandb/wandb/pull/4766

**Full Changelog**: https://github.com/wandb/wandb/compare/v0.13.8...v0.13.9

## 0.13.8 (January 10, 2023)

### :magic_wand: Enhancements

- feat(artifacts): keep uncommitted uploads in separate staging area by @moredatarequired in https://github.com/wandb/wandb/pull/4505
- perf(sdk): improve file descriptor management by @dmitryduev in https://github.com/wandb/wandb/pull/4617
- feat(launch): default to using model-registry project for agent and launch_add by @KyleGoyette in https://github.com/wandb/wandb/pull/4613
- feat(sdk): add `exist_ok=False` to `file.download()` by @janosh in https://github.com/wandb/wandb/pull/4564
- feat(launch): auto create job artifacts from runs with required ingredients by @KyleGoyette in https://github.com/wandb/wandb/pull/4660
- feat(sdk): add generalized response injection pattern for tests by @kptkin in https://github.com/wandb/wandb/pull/4729
- perf(sdk): replace multiprocessing.Queue's with queue.Queue's by @dmitryduev in https://github.com/wandb/wandb/pull/4672
- feat(sdk): use transaction log to cap memory usage by @raubitsj in https://github.com/wandb/wandb/pull/4724
- feat(integrations): support system metrics for AWS Trainium by @dmitryduev in https://github.com/wandb/wandb/pull/4671

### :hammer: Fixes

- fix(sdk): correct the type hint for wandb.run by @edwag in https://github.com/wandb/wandb/pull/4585
- fix(sdk): resume collecting system metrics on object restart by @dmitryduev in https://github.com/wandb/wandb/pull/4572
- fix(launch): fix env handling and node_selector handling by @KyleGoyette in https://github.com/wandb/wandb/pull/4555
- fix(public-api): fix Job.call() using the wrong keyword (queue vs queue_name) when calling launch_add. by @TimH98 in https://github.com/wandb/wandb/pull/4625
- fix(sweeps): sweeps schedulers handles multi word parameters by @gtarpenning in https://github.com/wandb/wandb/pull/4640
- fix(launch): allow spaces in requirements file, remove duplicate wandb bootstrap file by @TimH98 in https://github.com/wandb/wandb/pull/4647
- fix(artifacts): correctly handle url-encoded local file references. by @moredatarequired in https://github.com/wandb/wandb/pull/4665
- fix(artifacts): get digest directly instead of from the manifests' manifest by @moredatarequired in https://github.com/wandb/wandb/pull/4681
- fix(artifacts): artifact.version should be the version index from the associated collection by @vwrj in https://github.com/wandb/wandb/pull/4486
- fix(sdk): remove duplicate generate_id functions, replace shortuuid with secrets by @moredatarequired in https://github.com/wandb/wandb/pull/4676
- fix(integrations): fix type check for jax.Array introduced in jax==0.4.1 by @dmitryduev in https://github.com/wandb/wandb/pull/4718
- fix(sdk): fix hang after failed wandb.init (add cancel) by @raubitsj in https://github.com/wandb/wandb/pull/4405
- fix(sdk): allow users to provide path to custom executables by @kptkin in https://github.com/wandb/wandb/pull/4604
- fix(sdk): fix TypeError when trying to slice a Paginator object by @janosh in https://github.com/wandb/wandb/pull/4575
- fix(integrations): add `AttributeError` to the list of handled exceptions when saving a keras model by @froody in https://github.com/wandb/wandb/pull/4732
- fix(launch): remove args from jobs by @KyleGoyette in https://github.com/wandb/wandb/pull/4750

### :books: Docs

- docs(sweeps): fix typo in docs by @gtarpenning in https://github.com/wandb/wandb/pull/4627
- docs(sdk): fix typo in docstring for data_types.Objects3D by @ngrayluna in https://github.com/wandb/wandb/pull/4543
- docs(sdk): remove less than, greater than characters from dosctrings… by @ngrayluna in https://github.com/wandb/wandb/pull/4687
- docs(sdk): update SECURITY.md by @dmitryduev in https://github.com/wandb/wandb/pull/4616
- docs(sdk): Update README.md by @ngrayluna in https://github.com/wandb/wandb/pull/4468

### :gear: Dev

- test(sdk): update t2_fix_error_cond_feature_importances to install scikit-learn by @dmitryduev in https://github.com/wandb/wandb/pull/4573
- chore(sdk): update base Docker images for nightly testing by @dmitryduev in https://github.com/wandb/wandb/pull/4566
- chore(sdk): change sklearn to scikit-learn in functional sacred test by @dmitryduev in https://github.com/wandb/wandb/pull/4577
- chore(launch): add error check for `--build` when resource=local-process by @gtarpenning in https://github.com/wandb/wandb/pull/4513
- chore(sweeps): update scheduler and agent resource handling to allow DRC override by @gtarpenning in https://github.com/wandb/wandb/pull/4480
- chore(sdk): require sdk-team review for adding or removing high-level… by @dmitryduev in https://github.com/wandb/wandb/pull/4594
- chore(launch): remove requirement to make target project match queue by @KyleGoyette in https://github.com/wandb/wandb/pull/4612
- chore(sdk): enhance nightly cloud testing process by @dmitryduev in https://github.com/wandb/wandb/pull/4602
- chore(sdk): update pull request template by @raubitsj in https://github.com/wandb/wandb/pull/4633
- chore(launch): return updated runSpec after pushToRunQueue query by @gtarpenning in https://github.com/wandb/wandb/pull/4516
- chore(launch): fix for run spec handling in sdk by @gtarpenning in https://github.com/wandb/wandb/pull/4636
- chore(sdk): remove test dependency on old fastparquet package by @raubitsj in https://github.com/wandb/wandb/pull/4656
- test(artifacts): fix dtype np.float (does not exist), set to python float by @moredatarequired in https://github.com/wandb/wandb/pull/4661
- chore(sdk): correct 'exclude' to 'ignore-paths' in .pylintrc by @moredatarequired in https://github.com/wandb/wandb/pull/4659
- chore(sdk): use pytest tmp_path so we can inspect failures by @raubitsj in https://github.com/wandb/wandb/pull/4664
- chore(launch): reset build command after building by @gtarpenning in https://github.com/wandb/wandb/pull/4626
- ci(sdk): rerun flaking tests in CI with pytest-rerunfailures by @dmitryduev in https://github.com/wandb/wandb/pull/4430
- chore(sdk): remove dead code from filesync logic by @speezepearson in https://github.com/wandb/wandb/pull/4638
- chore(sdk): remove unused fields from a filesync message by @speezepearson in https://github.com/wandb/wandb/pull/4662
- chore(sdk): refactor retry logic to use globals instead of dependency-injecting them by @speezepearson in https://github.com/wandb/wandb/pull/4588
- test(sdk): add unit tests for filesync.StepUpload by @speezepearson in https://github.com/wandb/wandb/pull/4652
- test(sdk): add tests for Api.upload_file_retry by @speezepearson in https://github.com/wandb/wandb/pull/4639
- chore(launch): remove fallback resource when not specified for a queue by @gtarpenning in https://github.com/wandb/wandb/pull/4637
- test(artifacts): improve storage handler test coverage by @moredatarequired in https://github.com/wandb/wandb/pull/4674
- test(integrations): fix import tests by @dmitryduev in https://github.com/wandb/wandb/pull/4690
- chore(sdk): make MetricsMonitor less verbose on errors by @dmitryduev in https://github.com/wandb/wandb/pull/4618
- test(sdk): address fixture server move from port 9003 to 9010 in local-testcontainer by @dmitryduev in https://github.com/wandb/wandb/pull/4716
- chore(sdk): vendor promise==2.3.0 to unequivocally rm six dependency by @dmitryduev in https://github.com/wandb/wandb/pull/4622
- chore(artifacts): allow setting artifact cache dir in wandb.init(...) by @dmitryduev in https://github.com/wandb/wandb/pull/3644
- test(sdk): temporary lower network buffer for testing by @raubitsj in https://github.com/wandb/wandb/pull/4737
- chore(sdk): add telemetry if the user running in pex environment by @kptkin in https://github.com/wandb/wandb/pull/4747
- chore(sdk): add more flow control telemetry by @raubitsj in https://github.com/wandb/wandb/pull/4739
- chore(sdk): add settings and debug for service startup issues (wait_for_ports) by @raubitsj in https://github.com/wandb/wandb/pull/4749
- test(sdk): fix AWS Trainium test by @dmitryduev in https://github.com/wandb/wandb/pull/4753
- chore(sdk): fix status checker thread issue when user process exits without finish() by @raubitsj in https://github.com/wandb/wandb/pull/4761
- chore(sdk): add telemetry for service disabled usage by @kptkin in https://github.com/wandb/wandb/pull/4762

### :nail_care: Cleanup

- style(sdk): use the same syntax whenever raising exceptions by @moredatarequired in https://github.com/wandb/wandb/pull/4559
- refactor(sdk): combine \_safe_mkdirs with mkdir_exist_ok by @moredatarequired in https://github.com/wandb/wandb/pull/4650
- refactor(artifacts): use a pytest fixture for the artifact cache by @moredatarequired in https://github.com/wandb/wandb/pull/4648
- refactor(artifacts): use ArtifactEntry directly instead of subclassing by @moredatarequired in https://github.com/wandb/wandb/pull/4649
- refactor(artifacts): consolidate hash utilities into lib.hashutil by @moredatarequired in https://github.com/wandb/wandb/pull/4525
- style(public-api): format public file with proper formatting by @kptkin in https://github.com/wandb/wandb/pull/4697
- chore(sdk): install tox into proper env in dev env setup tool by @dmitryduev in https://github.com/wandb/wandb/pull/4318
- refactor(sdk): clean up the init and run logic by @kptkin in https://github.com/wandb/wandb/pull/4730

## New Contributors

- @edwag made their first contribution in https://github.com/wandb/wandb/pull/4585
- @TimH98 made their first contribution in https://github.com/wandb/wandb/pull/4625
- @froody made their first contribution in https://github.com/wandb/wandb/pull/4732

**Full Changelog**: https://github.com/wandb/wandb/compare/v0.13.7...v0.13.8

## 0.13.7 (December 14, 2022)

### :hammer: Fixes

- revert(artifacts): revert `Circular reference detected` change to resolve `Object of type Tensor is not JSON serializable` by @raubitsj in https://github.com/wandb/wandb/pull/4629

**Full Changelog**: https://github.com/wandb/wandb/compare/v0.13.6...v0.13.7

## 0.13.6 (December 6, 2022)

### :magic_wand: Enhancements

- feat(sweeps): add `Sweep.expected_run_count` to public Api by @gtarpenning in https://github.com/wandb/wandb/pull/4434
- feat(launch): support volume mounts and security contexts in kubernetes runner by @KyleGoyette in https://github.com/wandb/wandb/pull/4475
- feat(launch): add a new `--build` flag for building and then pushing the image to a queue by @gtarpenning in https://github.com/wandb/wandb/pull/4061
- feat(integrations): add ability to log learning rate using WandbMetricsLogger by @soumik12345 in https://github.com/wandb/wandb/pull/4391
- feat(sdk): improve Report API in preparation for GA by @andrewtruong in https://github.com/wandb/wandb/pull/4499

### :hammer: Fixes

- fix(artifacts): add filter for `artifact_version` to only retrieve committed artifacts by @estellazx in https://github.com/wandb/wandb/pull/4401
- fix(cli): deflake `wandb verify` by @vanpelt in https://github.com/wandb/wandb/pull/4438
- fix(launch): fix the type of the override args passed through to a LaunchProject from a Job by @KyleGoyette in https://github.com/wandb/wandb/pull/4416
- fix(launch): remove extra colon from log prefix by @jamie-rasmussen in https://github.com/wandb/wandb/pull/4450
- fix(sdk): add support for service running in a pex based environment by @kptkin in https://github.com/wandb/wandb/pull/4440
- fix(sdk): fix probing static IPU info by @dmitryduev in https://github.com/wandb/wandb/pull/4464
- fix(public-api): change `artifactSequence` to `artifactCollection` in public GQL requests by @tssweeney in https://github.com/wandb/wandb/pull/4531
- fix(integrations): fix TF compatibility issues with `WandbModelCheckpoint` by @soumik12345 in https://github.com/wandb/wandb/pull/4432
- fix(integrations): make Keras WandbCallback compatible with TF version >= 2.11.0 by @ayulockin in https://github.com/wandb/wandb/pull/4533
- fix(integrations): update gym integration to match last version by @younik in https://github.com/wandb/wandb/pull/4571
- fix(sdk): harden internal thread management in SystemMetrics by @dmitryduev in https://github.com/wandb/wandb/pull/4439

### :books: Docs

- docs(sdk): remove non-existent argument `table_key` from `plot_table()` doc string by @janosh in https://github.com/wandb/wandb/pull/4495
- docs(artifacts): correct parameter name in docstring example by @ngrayluna in https://github.com/wandb/wandb/pull/4528

### :gear: Dev

- chore(launch): improved git fetch time by specifying a `refspec` and `depth=1` by @gtarpenning in https://github.com/wandb/wandb/pull/4459
- chore(sdk): fix linguist rule to ignore grpc generated files by @raubitsj in https://github.com/wandb/wandb/pull/4470
- chore(launch): new shard for launch tests by @gtarpenning in https://github.com/wandb/wandb/pull/4427
- chore(public-api): upgrade Node 12 based GitHub Actions by @moredatarequired in https://github.com/wandb/wandb/pull/4506
- test(artifacts): skip flaky `artifact_metadata_save` test by @speezepearson in https://github.com/wandb/wandb/pull/4463
- test(artifacts): replace sleeps with flush when waiting on a file to write by @moredatarequired in https://github.com/wandb/wandb/pull/4523
- test(artifacts): use `tmp_path` fixture instead of writing local files during tests by @moredatarequired in https://github.com/wandb/wandb/pull/4521
- chore(launch): fix broken queue test by @gtarpenning in https://github.com/wandb/wandb/pull/4548
- test(artifacts): `skip` instead of `xfail` for test `test_artifact_metadata_save` by @speezepearson in https://github.com/wandb/wandb/pull/4550
- test(sdk): add many tests for InternalApi.upload_file by @speezepearson in https://github.com/wandb/wandb/pull/4539
- chore(artifacts): add artifact Sequence fallback for older servers by @tssweeney in https://github.com/wandb/wandb/pull/4565
- test(sdk): make protobuf version requirements more granular by @dmitryduev in https://github.com/wandb/wandb/pull/4479

### :nail_care: Cleanup

- fix(artifacts): when committing artifacts, don't retry 409 Conflict errors by @speezepearson in https://github.com/wandb/wandb/pull/4260
- refactor(artifacts): add programmatic alias addition/removal from SDK on artifacts by @vwrj in https://github.com/wandb/wandb/pull/4429
- fix(integrations): remove `wandb.sklearn.plot_decision_boundaries` that contains dead logic by @kptkin in https://github.com/wandb/wandb/pull/4348
- chore(sdk): adds an option to force pull the latest version of a test dev-container image by @kptkin in https://github.com/wandb/wandb/pull/4352
- feat(launch): noop builder by @KyleGoyette in https://github.com/wandb/wandb/pull/4275
- refactor(launch): remove unused attribute by @jamie-rasmussen in https://github.com/wandb/wandb/pull/4497
- style(sdk): update `mypy` to 0.991 by @dmitryduev in https://github.com/wandb/wandb/pull/4546
- refactor(launch): add more robust uri parsing by @jamie-rasmussen in https://github.com/wandb/wandb/pull/4498
- style(sdk): turn on linting for internal_api.py by @speezepearson in https://github.com/wandb/wandb/pull/4545
- build(sdk): remove dependency on six by modifying vendored libs by @dmitryduev in https://github.com/wandb/wandb/pull/4280

## New Contributors

- @moredatarequired made their first contribution in https://github.com/wandb/wandb/pull/4508
- @soumik12345 made their first contribution in https://github.com/wandb/wandb/pull/4391
- @younik made their first contribution in https://github.com/wandb/wandb/pull/4571

**Full Changelog**: https://github.com/wandb/wandb/compare/v0.13.5...v0.13.6

## 0.13.5 (November 3, 2022)

### :magic_wand: Enhancements

- feat(artifacts): add an option to upload image references by @estellazx in https://github.com/wandb/wandb/pull/4303

### :hammer: Fixes

- fix(launch): generate more readable image names by @jamie-rasmussen in https://github.com/wandb/wandb/pull/4379
- fix(artifacts): use hash(`etag`+`url`) instead of just `etag`, as key, in artifacts cache by @speezepearson in https://github.com/wandb/wandb/pull/4371
- fix(artifacts): wait for artifact to commit before telling the user it's ready when using `wandb artifact put` by @speezepearson in https://github.com/wandb/wandb/pull/4381
- fix(sdk): prefix vendor watchdog library by @raubitsj in https://github.com/wandb/wandb/pull/4389
- fix(artifacts): fix `Circular reference detected` error, when updating metadata with numpy array longer than 32 elements by @estellazx in https://github.com/wandb/wandb/pull/4221
- fix(integrations): add a random string to run_id on SageMaker not to break DDP mode by @dmitryduev in https://github.com/wandb/wandb/pull/4276

### :gear: Dev

- ci(sdk): make sure we dont shutdown test cluster before grabbing results by @raubitsj in https://github.com/wandb/wandb/pull/4361
- test(artifacts): add standalone artifact test to nightly cpu suite by @raubitsj in https://github.com/wandb/wandb/pull/4360
- chore(sdk): rename default branch to `main` by @raubitsj in https://github.com/wandb/wandb/pull/4374
- build(sdk): update mypy extension for protobuf type checking by @dmitryduev in https://github.com/wandb/wandb/pull/4392
- chore(sdk): update codeql-analysis.yml branch name by @zythosec in https://github.com/wandb/wandb/pull/4393
- ci(sdk): move functional import tests to nightly and expand python version coverage by @dmitryduev in https://github.com/wandb/wandb/pull/4395
- ci(sdk): add Slack notification for failed nightly import tests by @dmitryduev in https://github.com/wandb/wandb/pull/4403
- test(cli): fix broken CLI tests that attempt uploading non-existent artifacts by @dmitryduev in https://github.com/wandb/wandb/pull/4426

### :nail_care: Cleanup

- fix(launch): job creation through use_artifact instead of log_artifact by @KyleGoyette in https://github.com/wandb/wandb/pull/4337
- ci(sdk): add a GH action to automate parts of the release process by @dmitryduev in https://github.com/wandb/wandb/pull/4355
- fix(media): 3D Point Clouds now viewable in UI in all situations by @ssisk in https://github.com/wandb/wandb/pull/4353
- fix(launch): Git URLs were failing if fsmonitor is enabled by @jamie-rasmussen in https://github.com/wandb/wandb/pull/4333
- style(sdk): ignore new proto generated file directories by @raubitsj in https://github.com/wandb/wandb/pull/4354
- chore(launch): fix a bug preventing Run Queue deletion in the SDK by @gtarpenning in https://github.com/wandb/wandb/pull/4321
- chore(launch): add support for `pushToRunQueueByName` mutation by @gtarpenning in https://github.com/wandb/wandb/pull/4292
- refactor(sdk): refactor system metrics monitoring and probing by @dmitryduev in https://github.com/wandb/wandb/pull/4213
- style(sdk): fix gitattribute for protobuf generated files by @raubitsj in https://github.com/wandb/wandb/pull/4400

## New Contributors

- @ssisk made their first contribution in https://github.com/wandb/wandb/pull/4353

**Full Changelog**: https://github.com/wandb/wandb/compare/v0.13.4...v0.13.5

## 0.13.4 (October 5, 2022)

### :magic_wand: Enhancements

- feat(launch): show entity and project in k8s job names by @KyleGoyette in https://github.com/wandb/wandb/pull/4216
- feat(sweeps): add environment variable sweep command macro by @hu-po in https://github.com/wandb/wandb/pull/4200
- feat(media): add `from_*` constructors and scene camera and bounding box confidence scores to `Object3D` data type by @dmitryduev in https://github.com/wandb/wandb/pull/4319
- feat(artifacts): add simple progress indicator for artifact downloads by @speezepearson in https://github.com/wandb/wandb/pull/4255
- feat(integrations): add `WandbMetricsLogger` callback - a `Keras` dedicated metrics logger callback by @ayulockin in https://github.com/wandb/wandb/pull/4244
- feat(integrations): add `WandbModelCheckpoint` callback - a `Keras` model checkpointing callback by @ayulockin in https://github.com/wandb/wandb/pull/4245
- feat(integrations): add `WandbEvalCallback` callback - a `Keras` callback for logging model predictions as W&B tables by @ayulockin in https://github.com/wandb/wandb/pull/4302

### :hammer: Fixes

- fix(launch): cast agent's config max_jobs attribute to integer by @KyleGoyette in https://github.com/wandb/wandb/pull/4262
- fix(cli): correct the displayed path to the `debug-cli.log` (debug log) by @jamie-rasmussen in https://github.com/wandb/wandb/pull/4271
- fix(artifacts): catch retry-able request timeout when uploading artifacts to AWS by @nickpenaranda in https://github.com/wandb/wandb/pull/4304
- fix(sdk): improve user feedback for long running calls: summary, finish by @raubitsj in https://github.com/wandb/wandb/pull/4169
- fix(integrations): fix RuntimeError when using `keras.WandbCallback` with `tf.MirroredStrategy` by @ayulockin in https://github.com/wandb/wandb/pull/4310

### :gear: Dev

- ci(sdk): add code analysis/scanning with `codeql` by @dmitryduev in https://github.com/wandb/wandb/pull/4250
- ci(sdk): validate PR titles to ensure compliance with Conventional Commits guidelines by @dmitryduev in https://github.com/wandb/wandb/pull/4268
- chore(launch): harden launch by pining the build versions of `kaniko` and `launch-agent-dev` by @KyleGoyette in https://github.com/wandb/wandb/pull/4194
- test(sdk): add telemetry for the `mmengine` package by @manangoel99 in https://github.com/wandb/wandb/pull/4273
- chore(sdk): add the `build` type to our conventional commits setup by @dmitryduev in https://github.com/wandb/wandb/pull/4282
- test(sdk): add `tensorflow_datasets` requirement to `imports12` shard by @dmitryduev in https://github.com/wandb/wandb/pull/4316
- test(integrations): fix sb3 test by pinning upstream requirement by @dmitryduev in https://github.com/wandb/wandb/pull/4346
- build(sdk): make the SDK compatible with protobuf v4 by @dmitryduev in https://github.com/wandb/wandb/pull/4279
- chore(sdk): fix flake8 output coloring by @dmitryduev in https://github.com/wandb/wandb/pull/4347
- test(artifacts): fix artifact reference test asset directory by @raubitsj in https://github.com/wandb/wandb/pull/4350

### :nail_care: Cleanup

- style(sdk): fix type hint for `filters` argument in `public_api.runs` by @epwalsh in https://github.com/wandb/wandb/pull/4256
- style(artifacts): improve type annotations around artifact-file-creation by @speezepearson in https://github.com/wandb/wandb/pull/4259
- style(sdk): improve type annotations and VSCode config for public API by @speezepearson in https://github.com/wandb/wandb/pull/4252
- style(sdk): make type annotations more easily navigable in VSCode by @speezepearson in https://github.com/wandb/wandb/pull/4005
- style(artifacts): introduce str NewTypes and use them for various Artifact fields by @speezepearson in https://github.com/wandb/wandb/pull/4326
- style(artifacts): add type annotations to get better IDE hints for boto3 usage by @speezepearson in https://github.com/wandb/wandb/pull/4338

## New Contributors

- @epwalsh made their first contribution in https://github.com/wandb/wandb/pull/4256
- @mjvanderboon made their first contribution in https://github.com/wandb/wandb/pull/4309
- @jamie-rasmussen made their first contribution in https://github.com/wandb/wandb/pull/4271
- @nickpenaranda made their first contribution in https://github.com/wandb/wandb/pull/4304

**Full Changelog**: https://github.com/wandb/wandb/compare/v0.13.3...v0.13.4

## 0.13.3 (September 8, 2022)

#### :nail_care: Enhancement

- Adds `raytune` examples / tests by @raubitsj in https://github.com/wandb/wandb/pull/4053
- Refactors `pytest` unit tests to run against real `wandb server` by @kptkin in https://github.com/wandb/wandb/pull/4066
- Adds Launch `kubernetes` support of taints and tolerations by @KyleGoyette in https://github.com/wandb/wandb/pull/4086
- Adds Sweeps on Launch on Kubernetes by @hu-po in https://github.com/wandb/wandb/pull/4035
- Adds parallelism to functional testing by @raubitsj in https://github.com/wandb/wandb/pull/4096
- Upgrades `mypy` to version `0.971` by @dmitryduev in https://github.com/wandb/wandb/pull/3952
- Adds Mailbox async internal process communication by @raubitsj in https://github.com/wandb/wandb/pull/3568
- Implements searching launch job in sweep config by @hu-po in https://github.com/wandb/wandb/pull/4120
- Improves performance when sending large messages by @raubitsj in https://github.com/wandb/wandb/pull/4119
- Vendors the latest `nvidia-ml-py-11.515.48` by @dmitryduev in https://github.com/wandb/wandb/pull/4109
- Improves performance by increase recv size on service socket by @raubitsj in https://github.com/wandb/wandb/pull/4122
- Adds isort support with black profile by @kptkin in https://github.com/wandb/wandb/pull/4136
- Implements pushing test-results to CircleCI for nightly tests by @raubitsj in https://github.com/wandb/wandb/pull/4153
- Adds debug mode for `pytest` unit tests by @dmitryduev in https://github.com/wandb/wandb/pull/4145
- Adds support for arguments in Launch Jobs by @KyleGoyette in https://github.com/wandb/wandb/pull/4129
- Adds FetchRunQueueItemById query by @gtarpenning in https://github.com/wandb/wandb/pull/4106
- Adds telemetry for keras-cv by @manangoel99 in https://github.com/wandb/wandb/pull/4196
- Adds sentry session tracking by @raubitsj in https://github.com/wandb/wandb/pull/4157
- Adds the ability to log artifact while linking to registered model by @ibindlish in https://github.com/wandb/wandb/pull/4233

#### :broom: Cleanup

- Breaks gradient and parameters hooks by @kptkin in https://github.com/wandb/wandb/pull/3509
- Adds explicit error message for double uri/docker-image by @gtarpenning in https://github.com/wandb/wandb/pull/4069
- Tests that the wandb_init fixture args are in sync with wandb.init() by @dmitryduev in https://github.com/wandb/wandb/pull/4079
- Upgrades the GKE cluster used for nightly tests to `n1-standard-8` by @dmitryduev in https://github.com/wandb/wandb/pull/4065
- Moves service teardown to the end of tests by @kptkin in https://github.com/wandb/wandb/pull/4083
- Reduce the `pytest` job parallelism from 10 to 6 by @kptkin in https://github.com/wandb/wandb/pull/4085
- Removes service user doc by @kptkin in https://github.com/wandb/wandb/pull/4088
- Move `_timestamp` logic to the internal process by @kptkin in https://github.com/wandb/wandb/pull/4087
- Adds Launch `gitversion` error message by @gtarpenning in https://github.com/wandb/wandb/pull/4028
- Updates KFP machine VM image in CircleCI by @dmitryduev in https://github.com/wandb/wandb/pull/4094
- Upgrades sweeps to latest version by @hu-po in https://github.com/wandb/wandb/pull/4104
- Implements Sweep scheduler cleanup and better tests by @hu-po in https://github.com/wandb/wandb/pull/4100
- Adds a requirement for the sdk-team to approve API changes by @raubitsj in https://github.com/wandb/wandb/pull/4128
- Adds additional time for artifact commit by @raubitsj in https://github.com/wandb/wandb/pull/4133
- Implements tox configuration with dynamic resolution by @kptkin in https://github.com/wandb/wandb/pull/4138
- Removes `buildx` version pin for nightly builds by @dmitryduev in https://github.com/wandb/wandb/pull/4144
- Moves Launch run configs from entrypoint into params by @hu-po in https://github.com/wandb/wandb/pull/4164
- Removes Slack orb usage from Win job on CircleCI by @dmitryduev in https://github.com/wandb/wandb/pull/4171
- Adds heartbeat parsing for Launch run args using legacy agent by @hu-po in https://github.com/wandb/wandb/pull/4180
- Add better error handling when tearing down service by @kptkin in https://github.com/wandb/wandb/pull/4161
- Cleans up Launch job creation pipeline by @KyleGoyette in https://github.com/wandb/wandb/pull/4183
- Adds detail to error message when uploading an artifact with the wrong type by @speezepearson in https://github.com/wandb/wandb/pull/4184
- Adds optional timeout parameter to artifacts wait() by @estellazx in https://github.com/wandb/wandb/pull/4181
- Sanitizes numpy generics in keys by @raubitsj in https://github.com/wandb/wandb/pull/4146
- Removes reassignment of run function in public api by @martinabeleda in https://github.com/wandb/wandb/pull/4115
- Makes pulling sweeps optional when using public api to query for runs by @kptkin in https://github.com/wandb/wandb/pull/4186
- Updates ref docs for `wandb.init` to give more info on special characters by @scottire in https://github.com/wandb/wandb/pull/4191

#### :bug: Bug Fix

- Fixes Sweeps on Launch Jobs requirement by @hu-po in https://github.com/wandb/wandb/pull/3947
- Fixes Artifact metadata JSON-encoding to accept more types by @speezepearson in https://github.com/wandb/wandb/pull/4038
- Adjusts `root_dir` setting processing logic by @dmitryduev in https://github.com/wandb/wandb/pull/4049
- Prevents run.log() from mutating passed in arguments by @kptkin in https://github.com/wandb/wandb/pull/4058
- Fixes `05-batch5.py` test by @dmitryduev in https://github.com/wandb/wandb/pull/4074
- Allows users to control the `run_id` through the launch spec by @gtarpenning in https://github.com/wandb/wandb/pull/4070
- Fixes accidental overwrite in `config.yml` by @dmitryduev in https://github.com/wandb/wandb/pull/4081
- Ensures propagating overridden `base_url` when initializing public API by @dmitryduev in https://github.com/wandb/wandb/pull/4026
- Fixes Sweeps on Launch CLI launch config, relpath by @hu-po in https://github.com/wandb/wandb/pull/4073
- Fixes broken Launch apikey error message by @gtarpenning in https://github.com/wandb/wandb/pull/4071
- Marks flakey sweeps test xfail by @hu-po in https://github.com/wandb/wandb/pull/4095
- Fixes Launch `gitversion` error message by @gtarpenning in https://github.com/wandb/wandb/pull/4103
- Fixes `yea-wandb` dev release -> release by @raubitsj in https://github.com/wandb/wandb/pull/4098
- Cleans up outstanding issues after the client->wandb rename by @kptkin in https://github.com/wandb/wandb/pull/4105
- Fixes test precision recall by @kptkin in https://github.com/wandb/wandb/pull/4108
- Fixes functional sklearn test by @raubitsj in https://github.com/wandb/wandb/pull/4107
- Fixes hang caused by keyboard interrupt on windows by @kptkin in https://github.com/wandb/wandb/pull/4116
- Fixes default test container tag by @kptkin in https://github.com/wandb/wandb/pull/4137
- Fixes summary handling in conftest.py by @dmitryduev in https://github.com/wandb/wandb/pull/4140
- Fixes some small typos in cli output by @lukas in https://github.com/wandb/wandb/pull/4126
- Fixes issue triggered by colab update by using default file and catching exceptions by @raubitsj in https://github.com/wandb/wandb/pull/4156
- Fixes mailbox locking issue by @raubitsj in https://github.com/wandb/wandb/pull/4214
- Fixes variable inclusion in log string by @klieret in https://github.com/wandb/wandb/pull/4219
- Corrects `wandb.Artifacts.artifact.version` attribute by @ngrayluna in https://github.com/wandb/wandb/pull/4199
- Fixes piping of docker args by Launch Agent by @KyleGoyette in https://github.com/wandb/wandb/pull/4215
- Fixes RecursionError when printing public API User object without email fetched by @speezepearson in https://github.com/wandb/wandb/pull/4193
- Fixes deserialization of numeric column names by @tssweeney in https://github.com/wandb/wandb/pull/4241

## New Contributors

- @gtarpenning made their first contribution in https://github.com/wandb/wandb/pull/4069
- @estellazx made their first contribution in https://github.com/wandb/wandb/pull/4181
- @klieret made their first contribution in https://github.com/wandb/wandb/pull/4219
- @ngrayluna made their first contribution in https://github.com/wandb/wandb/pull/4199
- @martinabeleda made their first contribution in https://github.com/wandb/wandb/pull/4115
- @ibindlish made their first contribution in https://github.com/wandb/wandb/pull/4233
- @scottire made their first contribution in https://github.com/wandb/wandb/pull/4191

**Full Changelog**: https://github.com/wandb/wandb/compare/v0.13.2...v0.13.3

## 0.13.2 (August 22, 2022)

#### :bug: Bug Fix

- Fix issue triggered by colab update by using default file and catching exceptions by @raubitsj in https://github.com/wandb/wandb/pull/4156

**Full Changelog**: https://github.com/wandb/wandb/compare/v0.13.1...v0.13.2

## 0.13.1 (August 5, 2022)

#### :bug: Bug Fix

- Prevents run.log() from mutating passed in arguments by @kptkin in https://github.com/wandb/wandb/pull/4058

**Full Changelog**: https://github.com/wandb/wandb/compare/v0.13.0...v0.13.1

## 0.13.0 (August 4, 2022)

#### :nail_care: Enhancement

- Turns service on by default by @kptkin in https://github.com/wandb/wandb/pull/3895
- Adds support logic for handling server provided messages by @kptkin in https://github.com/wandb/wandb/pull/3706
- Allows runs to produce jobs on finish by @KyleGoyette in https://github.com/wandb/wandb/pull/3810
- Adds Job, QueuedRun and job handling in launch by @KyleGoyette in https://github.com/wandb/wandb/pull/3809
- Supports in launch agent of instance roles in ec2 and eks by @KyleGoyette in https://github.com/wandb/wandb/pull/3596
- Adds default behavior to the Keras Callback: always save model checkpoints as artifacts by @vwrj in https://github.com/wandb/wandb/pull/3909
- Sanitizes the artifact name in the KerasCallback for model artifact saving by @vwrj in https://github.com/wandb/wandb/pull/3927
- Improves console logging by moving emulator to the service process by @raubitsj in https://github.com/wandb/wandb/pull/3828
- Fixes data corruption issue when logging large sizes of data by @kptkin in https://github.com/wandb/wandb/pull/3920
- Adds the state to the Sweep repr in the Public API by @hu-po in https://github.com/wandb/wandb/pull/3948
- Adds an option to specify different root dir for git using settings or environment variables by @bcsherma in https://github.com/wandb/wandb/pull/3250
- Adds an option to pass `remote url` and `commit hash` as arguments to settings or as environment variables by @kptkin in https://github.com/wandb/wandb/pull/3934
- Improves time resolution for tracked metrics and for system metrics by @raubitsj in https://github.com/wandb/wandb/pull/3918
- Defaults to project name from the sweep config when project is not specified in the `wandb.sweep()` call by @hu-po in https://github.com/wandb/wandb/pull/3919
- Adds support to use namespace set user by the the launch agent by @KyleGoyette in https://github.com/wandb/wandb/pull/3950
- Adds telemetry to track when a run might be overwritten by @raubitsj in https://github.com/wandb/wandb/pull/3998
- Adds a tool to export `wandb`'s history into `sqlite` by @raubitsj in https://github.com/wandb/wandb/pull/3999
- Replaces some `Mapping[str, ...]` types with `NamedTuples` by @speezepearson in https://github.com/wandb/wandb/pull/3996
- Adds import hook for run telemetry by @kptkin in https://github.com/wandb/wandb/pull/3988
- Implements profiling support for IPUs by @cameron-martin in https://github.com/wandb/wandb/pull/3897

#### :bug: Bug Fix

- Fixes sweep agent with service by @raubitsj in https://github.com/wandb/wandb/pull/3899
- Fixes an empty type equals invalid type and how artifact dictionaries are handled by @KyleGoyette in https://github.com/wandb/wandb/pull/3904
- Fixes `wandb.Config` object to support default values when getting an attribute by @farizrahman4u in https://github.com/wandb/wandb/pull/3820
- Removes default config from jobs by @KyleGoyette in https://github.com/wandb/wandb/pull/3973
- Fixes an issue where patch is `None` by @KyleGoyette in https://github.com/wandb/wandb/pull/4003
- Fixes requirements.txt parsing in nightly SDK installation checks by @dmitryduev in https://github.com/wandb/wandb/pull/4012
- Fixes 409 Conflict handling when GraphQL requests timeout by @raubitsj in https://github.com/wandb/wandb/pull/4000
- Fixes service teardown handling if user process has been terminated by @raubitsj in https://github.com/wandb/wandb/pull/4024
- Adds `storage_path` and fixed `artifact.files` by @vanpelt in https://github.com/wandb/wandb/pull/3969
- Fixes performance issue syncing runs with a large number of media files by @vanpelt in https://github.com/wandb/wandb/pull/3941

#### :broom: Cleanup

- Adds an escape hatch logic to disable service by @kptkin in https://github.com/wandb/wandb/pull/3829
- Annotates `wandb/docker` and reverts change in the docker fixture by @dmitryduev in https://github.com/wandb/wandb/pull/3871
- Fixes GFLOPS to GFLOPs in the Keras `WandbCallback` by @ayulockin in https://github.com/wandb/wandb/pull/3913
- Adds type-annotate for `file_stream.py` by @dmitryduev in https://github.com/wandb/wandb/pull/3907
- Renames repository from `client` to `wandb` by @dmitryduev in https://github.com/wandb/wandb/pull/3977
- Updates documentation: adding `--report_to wandb` for HuggingFace Trainer by @ayulockin in https://github.com/wandb/wandb/pull/3959
- Makes aliases optional in link_artifact by @vwrj in https://github.com/wandb/wandb/pull/3986
- Renames `wandb local` to `wandb server` by @jsbroks in https://github.com/wandb/wandb/pull/3793
- Updates README badges by @raubitsj in https://github.com/wandb/wandb/pull/4023

## New Contributors

- @bcsherma made their first contribution in https://github.com/wandb/wandb/pull/3250
- @cameron-martin made their first contribution in https://github.com/wandb/wandb/pull/3897

**Full Changelog**: https://github.com/wandb/wandb/compare/v0.12.21...v0.13.0

## 0.12.21 (July 5, 2022)

#### :nail_care: Enhancement

- Fixes config not showing up until the run finish by @KyleGoyette in https://github.com/wandb/wandb/pull/3734
- Adds new types to the TypeRegistry to handling artifact objects in jobs and run configs by @KyleGoyette in https://github.com/wandb/wandb/pull/3806
- Adds new query to the the internal api getting the state of the run by @hu-po in https://github.com/wandb/wandb/pull/3799
- Replaces unsafe yaml loaders with yaml.safe_load by @zythosec in https://github.com/wandb/wandb/pull/3753
- Improves testing tooling by allowing to specify shards in manual testing by @dmitryduev in https://github.com/wandb/wandb/pull/3826
- Fixes ROC and PR curves in the sklearn integration by stratifying sampling by @tylerganter in https://github.com/wandb/wandb/pull/3757
- Fixes input box in notebooks exceeding cell space by @dmitryduev in https://github.com/wandb/wandb/pull/3849
- Allows string to be passed as alias to link_model by @tssweeney in https://github.com/wandb/wandb/pull/3834
- Adds Support for FLOPS Calculation in `keras`'s `WandbCallback` by @dmitryduev in https://github.com/wandb/wandb/pull/3869
- Extends python report editing by @andrewtruong in https://github.com/wandb/wandb/pull/3732

#### :bug: Bug Fix

- Fixes stats logger so it can find all the correct GPUs in child processes by @raubitsj in https://github.com/wandb/wandb/pull/3727
- Fixes regression in s3 reference upload for folders by @jlzhao27 in https://github.com/wandb/wandb/pull/3825
- Fixes artifact commit logic to handle collision in the backend by @speezepearson in https://github.com/wandb/wandb/pull/3843
- Checks for `None` response in the retry logic (safety check) by @raubitsj in https://github.com/wandb/wandb/pull/3863
- Adds sweeps on top of launch (currently in MVP) by @hu-po in https://github.com/wandb/wandb/pull/3669
- Renames functional tests dir and files by @raubitsj in https://github.com/wandb/wandb/pull/3879

#### :broom: Cleanup

- Fixes conditions order of `_to_dict` helper by @dmitryduev in https://github.com/wandb/wandb/pull/3772
- Fixes changelog broken link to PR 3709 by @janosh in https://github.com/wandb/wandb/pull/3786
- Fixes public api query (QueuedJob Api ) by @KyleGoyette in https://github.com/wandb/wandb/pull/3798
- Renames local runners to local-container and local-process by @hu-po in https://github.com/wandb/wandb/pull/3800
- Adds type annotations to files in the wandb/filesync directory by @speezepearson in https://github.com/wandb/wandb/pull/3774
- Re-organizes all the testing directories to have common root dir by @dmitryduev in https://github.com/wandb/wandb/pull/3740
- Fixes testing configuration and add bigger machine on `CircleCi` by @dmitryduev in https://github.com/wandb/wandb/pull/3836
- Fixes typo in the `wandb-service-user` readme file by @Co1lin in https://github.com/wandb/wandb/pull/3847
- Fixes broken artifact test for regression by @dmitryduev in https://github.com/wandb/wandb/pull/3857
- Removes unused files (relating to `py27`) and empty `submodules` declaration by @dmitryduev in https://github.com/wandb/wandb/pull/3850
- Adds extra for model reg dependency on cloudpickle by @tssweeney in https://github.com/wandb/wandb/pull/3866
- Replaces deprecated threading aliases by @hugovk in https://github.com/wandb/wandb/pull/3794
- Updates the `sdk` readme to the renamed (local -> server) commands by @sephmard in https://github.com/wandb/wandb/pull/3771

## New Contributors

- @janosh made their first contribution in https://github.com/wandb/wandb/pull/3786
- @Co1lin made their first contribution in https://github.com/wandb/wandb/pull/3847
- @tylerganter made their first contribution in https://github.com/wandb/wandb/pull/3757

**Full Changelog**: https://github.com/wandb/wandb/compare/v0.12.20...v0.12.21

## 0.12.20 (June 29, 2022)

#### :bug: Bug Fix

- Retry `commit_artifact` on conflict-error by @speezepearson in https://github.com/wandb/wandb/pull/3843

**Full Changelog**: https://github.com/wandb/wandb/compare/v0.12.19...v0.12.20

## 0.12.19 (June 22, 2022)

#### :bug: Bug Fix

- Fix regression in s3 reference upload for folders by @jlzhao27 in https://github.com/wandb/wandb/pull/3825

**Full Changelog**: https://github.com/wandb/wandb/compare/v0.12.18...v0.12.19

## 0.12.18 (June 9, 2022)

#### :nail_care: Enhancement

- Launch: BareRunner based on LocalRunner by @hu-po in https://github.com/wandb/wandb/pull/3577
- Add ability to specify api key to public api by @dannygoldstein in https://github.com/wandb/wandb/pull/3657
- Add support in artifacts for files with unicode on windows by @kptkin in https://github.com/wandb/wandb/pull/3650
- Added telemetry for new packages by @manangoel99 in https://github.com/wandb/wandb/pull/3713
- Improve API key management by @vanpelt in https://github.com/wandb/wandb/pull/3718
- Add information about `wandb server` during login by @raubitsj in https://github.com/wandb/wandb/pull/3754

#### :bug: Bug Fix

- fix(weave): Natively support timestamps in Python Table Types by @dannygoldstein in https://github.com/wandb/wandb/pull/3606
- Add support for magic with service by @kptkin in https://github.com/wandb/wandb/pull/3623
- Add unit tests for DirWatcher and supporting classes by @speezepearson in https://github.com/wandb/wandb/pull/3589
- Improve `DirWatcher.update_policy` O(1) instead of O(num files uploaded) by @speezepearson in https://github.com/wandb/wandb/pull/3613
- Add argument to control what to log in SB3 callback by @astariul in https://github.com/wandb/wandb/pull/3643
- Improve parameter naming in sb3 integration by @dmitryduev in https://github.com/wandb/wandb/pull/3647
- Adjust the requirements for the dev environment setup on an M1 Mac by @dmitryduev in https://github.com/wandb/wandb/pull/3627
- Launch: Fix NVIDIA base image Linux keys by @KyleGoyette in https://github.com/wandb/wandb/pull/3637
- Fix launch run queue handling from config file by @KyleGoyette in https://github.com/wandb/wandb/pull/3636
- Fix issue where tfevents were not always consumed by @minyoung in https://github.com/wandb/wandb/pull/3673
- [Snyk] Fix for 8 vulnerabilities by @snyk-bot in https://github.com/wandb/wandb/pull/3695
- Fix s3 storage handler to upload folders when key names collide by @jlzhao27 in https://github.com/wandb/wandb/pull/3699
- Correctly load timestamps from tables in artifacts by @dannygoldstein in https://github.com/wandb/wandb/pull/3691
- Require `protobuf<4` by @dmitryduev in https://github.com/wandb/wandb/pull/3709
- Make Containers created through launch re-runnable as container jobs by @KyleGoyette in https://github.com/wandb/wandb/pull/3642
- Fix tensorboard integration skipping steps at finish() by @KyleGoyette in https://github.com/wandb/wandb/pull/3626
- Rename `wandb local` to `wandb server` by @jsbroks in https://github.com/wandb/wandb/pull/3716
- Fix busted docker inspect command by @vanpelt in https://github.com/wandb/wandb/pull/3742
- Add dedicated sentry wandb by @dmitryduev in https://github.com/wandb/wandb/pull/3724
- Image Type should gracefully handle older type params by @tssweeney in https://github.com/wandb/wandb/pull/3731

#### :broom: Cleanup

- Inline FileEventHandler.synced into the only method where it's used by @speezepearson in https://github.com/wandb/wandb/pull/3594
- Use passed size argument to make `PolicyLive.min_wait_for_size` a classmethod by @speezepearson in https://github.com/wandb/wandb/pull/3593
- Make FileEventHandler an ABC, remove some "default" method impls which were only used once by @speezepearson in https://github.com/wandb/wandb/pull/3595
- Remove unused field from DirWatcher by @speezepearson in https://github.com/wandb/wandb/pull/3592
- Make sweeps an extra instead of vendoring by @dmitryduev in https://github.com/wandb/wandb/pull/3628
- Add nightly CI testing by @dmitryduev in https://github.com/wandb/wandb/pull/3580
- Improve keras and data type Reference Docs by @ramit-wandb in https://github.com/wandb/wandb/pull/3676
- Update `pytorch` version requirements in dev environments by @dmitryduev in https://github.com/wandb/wandb/pull/3683
- Clean up CircleCI config by @dmitryduev in https://github.com/wandb/wandb/pull/3722
- Add `py310` testing in CI by @dmitryduev in https://github.com/wandb/wandb/pull/3730
- Ditch `dateutil` from the requirements by @dmitryduev in https://github.com/wandb/wandb/pull/3738
- Add deprecated string to `Table.add_row` by @nate-wandb in https://github.com/wandb/wandb/pull/3739

## New Contributors

- @sephmard made their first contribution in https://github.com/wandb/wandb/pull/3610
- @astariul made their first contribution in https://github.com/wandb/wandb/pull/3643
- @manangoel99 made their first contribution in https://github.com/wandb/wandb/pull/3713
- @nate-wandb made their first contribution in https://github.com/wandb/wandb/pull/3739

**Full Changelog**: https://github.com/wandb/wandb/compare/v0.12.17...v0.12.18

## 0.12.17 (May 26, 2022)

#### :bug: Bug Fix

- Update requirements to fix incompatibility with protobuf >= 4 by @dmitryduev in https://github.com/wandb/wandb/pull/3709

**Full Changelog**: https://github.com/wandb/wandb/compare/v0.12.16...v0.12.17

## 0.12.16 (May 3, 2022)

#### :nail_care: Enhancement

- Improve W&B footer by aligning summary/history in notebook env by @kptkin in https://github.com/wandb/wandb/pull/3479
- Enable experimental history step logging in artifacts by @raubitsj in https://github.com/wandb/wandb/pull/3502
- Add `args_no_boolean_flags` macro to sweep configuration by @hu-po in https://github.com/wandb/wandb/pull/3489
- Add logging support for `jax.bfloat.bfloat16` by @dmitryduev in https://github.com/wandb/wandb/pull/3528
- Raise exception when Table size exceeds limit by @dannygoldstein in https://github.com/wandb/wandb/pull/3511
- Add kaniko k8s builder for wandb launch by @KyleGoyette in https://github.com/wandb/wandb/pull/3492
- Add wandb.init() timeout setting by @kptkin in https://github.com/wandb/wandb/pull/3579
- Do not assume executable for given entrypoints with wandb launch by @KyleGoyette in https://github.com/wandb/wandb/pull/3461
- Jupyter environments no longer collect command arguments by @KyleGoyette in https://github.com/wandb/wandb/pull/3456
- Add support for TensorFlow/Keras SavedModel format by @ayulockin in https://github.com/wandb/wandb/pull/3276

#### :bug: Bug Fix

- Support version IDs in artifact refs, fix s3/gcs references in Windows by @annirudh in https://github.com/wandb/wandb/pull/3529
- Fix support for multiple finish for single run using wandb-service by @kptkin in https://github.com/wandb/wandb/pull/3560
- Fix duplicate backtrace when using wandb-service by @kptkin in https://github.com/wandb/wandb/pull/3575
- Fix wrong entity displayed in login message by @kptkin in https://github.com/wandb/wandb/pull/3490
- Fix hang when `wandb.init` is interrupted mid setup using wandb-service by @kptkin in https://github.com/wandb/wandb/pull/3569
- Fix handling keyboard interrupt to avoid hangs with wandb-service enabled by @kptkin in https://github.com/wandb/wandb/pull/3566
- Fix console logging with very long print out when using wandb-service by @kptkin in https://github.com/wandb/wandb/pull/3574
- Fix broken artifact string in launch init config by @KyleGoyette in https://github.com/wandb/wandb/pull/3582

#### :broom: Cleanup

- Fix typo in wandb.log() docstring by @RobRomijnders in https://github.com/wandb/wandb/pull/3520
- Cleanup custom chart code and add type annotations to plot functions by @kptkin in https://github.com/wandb/wandb/pull/3407
- Improve `wandb.init(settings=)` to handle `Settings` object similarly to `dict` parameter by @dmitryduev in https://github.com/wandb/wandb/pull/3510
- Add documentation note about api.viewer in api.user() and api.users() by @ramit-wandb in https://github.com/wandb/wandb/pull/3552
- Be explicit about us being py3+ only in setup.py by @dmitryduev in https://github.com/wandb/wandb/pull/3549
- Add type annotations to DirWatcher by @speezepearson in https://github.com/wandb/wandb/pull/3557
- Improve wandb.log() docstring to use the correct argument name by @idaho777 in https://github.com/wandb/wandb/pull/3585

## New Contributors

- @RobRomijnders made their first contribution in https://github.com/wandb/wandb/pull/3520
- @ramit-wandb made their first contribution in https://github.com/wandb/wandb/pull/3552
- @idaho777 made their first contribution in https://github.com/wandb/wandb/pull/3585

**Full Changelog**: https://github.com/wandb/wandb/compare/v0.12.15...v0.12.16

## 0.12.15 (April 21, 2022)

#### :nail_care: Enhancement

- Optimize wandb.Image logging when linked to an artifact by @tssweeney in https://github.com/wandb/wandb/pull/3418

**Full Changelog**: https://github.com/wandb/wandb/compare/v0.12.14...v0.12.15

## 0.12.14 (April 8, 2022)

#### :bug: Bug Fix

- Fix regression: disable saving history step in artifacts by @vwrj in https://github.com/wandb/wandb/pull/3495

**Full Changelog**: https://github.com/wandb/wandb/compare/v0.12.13...v0.12.14

## 0.12.13 (April 7, 2022)

#### :bug: Bug Fix

- Revert strictened api_key validation by @dmitryduev in https://github.com/wandb/wandb/pull/3485

**Full Changelog**: https://github.com/wandb/wandb/compare/v0.12.12...v0.12.13

## 0.12.12 (April 5, 2022)

#### :nail_care: Enhancement

- Allow run objects to be passed to other processes when using wandb-service by @kptkin in https://github.com/wandb/wandb/pull/3308
- Add create user to public api by @vanpelt in https://github.com/wandb/wandb/pull/3438
- Support logging from multiple processes with wandb-service by @kptkin in https://github.com/wandb/wandb/pull/3285
- Add gpus flag for local launch runner with cuda by @KyleGoyette in https://github.com/wandb/wandb/pull/3417
- Improve Launch deployable agent by @KyleGoyette in https://github.com/wandb/wandb/pull/3388
- Add Launch kubernetes integration by @KyleGoyette in https://github.com/wandb/wandb/pull/3393
- KFP: Add wandb visualization helper by @andrewtruong in https://github.com/wandb/wandb/pull/3439
- KFP: Link back to Kubeflow UI by @andrewtruong in https://github.com/wandb/wandb/pull/3427
- Add boolean flag arg macro by @hugo.ponte in https://github.com/wandb/wandb/pull/3489

#### :bug: Bug Fix

- Improve host / WANDB_BASE_URL validation by @dmitryduev in https://github.com/wandb/wandb/pull/3314
- Fix/insecure tempfile by @dmitryduev in https://github.com/wandb/wandb/pull/3360
- Fix excess warning span if requested WANDB_DIR/root_dir is not writable by @dmitryduev in https://github.com/wandb/wandb/pull/3304
- Fix line_series to plot array of strings by @kptkin in https://github.com/wandb/wandb/pull/3385
- Properly handle command line args with service by @kptkin in https://github.com/wandb/wandb/pull/3371
- Improve api_key validation by @dmitryduev in https://github.com/wandb/wandb/pull/3384
- Fix multiple performance issues caused by not using defaultdict by @dmitryduev in https://github.com/wandb/wandb/pull/3406
- Enable inf max jobs on launch agent by @stephchen in https://github.com/wandb/wandb/pull/3412
- fix colab command to work with launch by @stephchen in https://github.com/wandb/wandb/pull/3422
- fix typo in Config docstring by @hu-po in https://github.com/wandb/wandb/pull/3416
- Make code saving not a policy, keep previous custom logic by @dmitryduev in https://github.com/wandb/wandb/pull/3395
- Fix logging sequence images with service by @kptkin in https://github.com/wandb/wandb/pull/3339
- Add username to debug-cli log file to prevent conflicts of multiple users by @zythosec in https://github.com/wandb/wandb/pull/3301
- Fix python sweep agent for users of wandb service / pytorch-lightning by @raubitsj in https://github.com/wandb/wandb/pull/3465
- Remove unnecessary launch reqs checks by @KyleGoyette in https://github.com/wandb/wandb/pull/3457
- Workaround for MoviePy's Unclosed Writer by @tssweeney in https://github.com/wandb/wandb/pull/3471
- Improve handling of Run objects when service is not enabled by @kptkin in https://github.com/wandb/wandb/pull/3362

## New Contributors

- @hu-po made their first contribution in https://github.com/wandb/wandb/pull/3416
- @zythosec made their first contribution in https://github.com/wandb/wandb/pull/3301

**Full Changelog**: https://github.com/wandb/wandb/compare/v0.12.11...v0.12.12

## 0.12.11 (March 1, 2022)

#### :nail_care: Enhancement

- Add captions to Molecules by @dmitryduev in https://github.com/wandb/wandb/pull/3173
- Add CatBoost Integration by @ayulockin in https://github.com/wandb/wandb/pull/2975
- Launch: AWS Sagemaker integration by @KyleGoyette in https://github.com/wandb/wandb/pull/3007
- Launch: Remove repo2docker and add gpu support by @stephchen in https://github.com/wandb/wandb/pull/3161
- Adds Timestamp inference from Python for Weave by @tssweeney in https://github.com/wandb/wandb/pull/3212
- Launch GCP vertex integration by @stephchen in https://github.com/wandb/wandb/pull/3040
- Use Artifacts when put into run config. Accept a string to represent an artifact in the run config by @KyleGoyette in https://github.com/wandb/wandb/pull/3203
- Improve xgboost `wandb_callback` (#2929) by @ayulockin in https://github.com/wandb/wandb/pull/3025
- Add initial kubeflow pipeline support by @andrewtruong in https://github.com/wandb/wandb/pull/3206

#### :bug: Bug Fix

- Fix logging of images with special characters in the key by @speezepearson in https://github.com/wandb/wandb/pull/3187
- Fix azure blob upload retry logic by @vanpelt in https://github.com/wandb/wandb/pull/3218
- Fix program field for scripts run as a python module by @dmitryduev in https://github.com/wandb/wandb/pull/3228
- Fix issue where `sync_tensorboard` could die on large histograms by @KyleGoyette in https://github.com/wandb/wandb/pull/3019
- Fix wandb service performance issue during run shutdown by @raubitsj in https://github.com/wandb/wandb/pull/3262
- Fix vendoring of gql and graphql by @raubitsj in https://github.com/wandb/wandb/pull/3266
- Flush log data without finish with service by @kptkin in https://github.com/wandb/wandb/pull/3137
- Fix wandb service hang when the service crashes by @raubitsj in https://github.com/wandb/wandb/pull/3280
- Fix issue logging images with "/" on Windows by @KyleGoyette in https://github.com/wandb/wandb/pull/3146
- Add image filenames to images/separated media by @KyleGoyette in https://github.com/wandb/wandb/pull/3041
- Add setproctitle to requirements.txt by @raubitsj in https://github.com/wandb/wandb/pull/3289
- Fix issue where sagemaker run ids break run queues by @KyleGoyette in https://github.com/wandb/wandb/pull/3290
- Fix encoding exception when using %%capture magic by @raubitsj in https://github.com/wandb/wandb/pull/3310

## New Contributors

- @speezepearson made their first contribution in https://github.com/wandb/wandb/pull/3188

**Full Changelog**: https://github.com/wandb/wandb/compare/v0.12.10...v0.12.11

## 0.12.10 (February 1, 2022)

#### :nail_care: Enhancement

- Improve validation when creating Tables with invalid columns from dataframes by @tssweeney in https://github.com/wandb/wandb/pull/3113
- Enable digest deduplication for `use_artifact()` calls by @annirudh in https://github.com/wandb/wandb/pull/3109
- Initial prototype of azure blob upload support by @vanpelt in https://github.com/wandb/wandb/pull/3089

#### :bug: Bug Fix

- Fix wandb launch using python dev versions by @stephchen in https://github.com/wandb/wandb/pull/3036
- Fix loading table saved with mixed types by @vwrj in https://github.com/wandb/wandb/pull/3120
- Fix ResourceWarning when calling wandb.log by @vwrj in https://github.com/wandb/wandb/pull/3130
- Fix missing cursor in ProjectArtifactCollections by @KyleGoyette in https://github.com/wandb/wandb/pull/3108
- Fix windows table logging classes issue by @vwrj in https://github.com/wandb/wandb/pull/3145
- Gracefully handle string labels in wandb.sklearn.plot.classifier.calibration_curve by @acrellin in https://github.com/wandb/wandb/pull/3159
- Do not display login warning when calling wandb.sweep() by @acrellin in https://github.com/wandb/wandb/pull/3162

#### :broom: Cleanup

- Drop python2 backport deps (enum34, subprocess32, configparser) by @jbylund in https://github.com/wandb/wandb/pull/3004
- Settings refactor by @dmitryduev in https://github.com/wandb/wandb/pull/3083

## New Contributors

- @jbylund made their first contribution in https://github.com/wandb/wandb/pull/3004
- @acrellin made their first contribution in https://github.com/wandb/wandb/pull/3159

**Full Changelog**: https://github.com/wandb/wandb/compare/v0.12.9...v0.12.10

## 0.12.9 (December 16, 2021)

#### :bug: Bug Fix

- Fix regression in `upload_file()` exception handler by @raubitsj in https://github.com/wandb/wandb/pull/3059

**Full Changelog**: https://github.com/wandb/wandb/compare/v0.12.8...v0.12.9

## 0.12.8 (December 16, 2021)

#### :nail_care: Enhancement

- Update contributing guide and dev env setup tool by @dmitryduev in https://github.com/wandb/wandb/pull/2968
- Improve `wandb_callback` for LightGBM (#2945) by @ayulockin in https://github.com/wandb/wandb/pull/3024

#### :bug: Bug Fix

- Reduce GPU memory usage when generating histogram of model weights by @TOsborn in https://github.com/wandb/wandb/pull/2927
- Support mixed classes in bounding box and image mask annotation layers by @tssweeney in https://github.com/wandb/wandb/pull/2914
- Add max-jobs and launch async args by @stephchen in https://github.com/wandb/wandb/pull/2925
- Support lists of Summary objects encoded as strings to wandb.tensorboard.log by @dmitryduev in https://github.com/wandb/wandb/pull/2934
- Fix handling of 0 dim np arrays by @rpitonak in https://github.com/wandb/wandb/pull/2954
- Fix handling of empty default config file by @vwrj in https://github.com/wandb/wandb/pull/2957
- Add service backend using sockets (support fork) by @raubitsj in https://github.com/wandb/wandb/pull/2892
- Send git port along with url when sending git repo by @KyleGoyette in https://github.com/wandb/wandb/pull/2959
- Add support raw ip addresses for launch by @KyleGoyette in https://github.com/wandb/wandb/pull/2950
- Tables no longer serialize and hide 1d NDArrays by @tssweeney in https://github.com/wandb/wandb/pull/2976
- Fix artifact file uploads to S3 stores by @annirudh in https://github.com/wandb/wandb/pull/2999
- Send uploaded file list on file stream heartbeats by @annirudh in https://github.com/wandb/wandb/pull/2978
- Add support for keras experimental layers by @KyleGoyette in https://github.com/wandb/wandb/pull/2776
- Fix `from wandb import magic` to not require tensorflow by @raubitsj in https://github.com/wandb/wandb/pull/3021
- Fix launch permission error by @KyleGoyette in https://github.com/wandb/wandb/pull/3038

**Full Changelog**: https://github.com/wandb/wandb/compare/v0.12.7...v0.12.8

## 0.12.7 (November 18, 2021)

#### :bug: Bug Fix

- Fix issue where console log streaming was causing excessive network traffic by @vwrj in https://github.com/wandb/wandb/pull/2786
- Metaflow: Make optional dependencies actually optional by @andrewtruong in https://github.com/wandb/wandb/pull/2842
- Fix docstrings for wandb.watch and ValidationDataLogger by @charlesfrye in https://github.com/wandb/wandb/pull/2849
- Prevent launch agent from sending runs to a different project or entity by @KyleGoyette in https://github.com/wandb/wandb/pull/2872
- Fix logging pr_curves through tensorboard by @KyleGoyette in https://github.com/wandb/wandb/pull/2876
- Prevent TPU monitoring from reporting invalid metrics when not available by @kptkin in https://github.com/wandb/wandb/pull/2753
- Make import order dependencies for WandbCallback more robust by @kptkin in https://github.com/wandb/wandb/pull/2807
- Fix a bug in feature importance plotting to handle matrices of different shapes by @dannygoldstein in https://github.com/wandb/wandb/pull/2811
- Fix base url handling to allow trailing / by @kptkin in https://github.com/wandb/wandb/pull/2910
- Prevent wandb.agent() from sending too many heartbeats impacting rate limits by @dannygoldstein in https://github.com/wandb/wandb/pull/2923
- Redact sensitive information from debug logs by @raubitsj in https://github.com/wandb/wandb/pull/2931

#### :nail_care: Enhancement

- Add wandb.Molecule support for rdkit supported formats by @dmitryduev in https://github.com/wandb/wandb/pull/2902
- Add module-level docstrings for reference doc modules. by @charlesfrye in https://github.com/wandb/wandb/pull/2847
- Store launch metadata in file by @KyleGoyette in https://github.com/wandb/wandb/pull/2582
- Add Project.sweeps() public API call to view all sweeps in a project by @stephchen in https://github.com/wandb/wandb/pull/2729
- Ensures API key prompt remains captive when user enters nothing by @dannygoldstein in https://github.com/wandb/wandb/pull/2721
- Refactors wandb.sklearn into submodules by @charlesfrye in https://github.com/wandb/wandb/pull/2869
- Support code artifacts in wandb launch by @KyleGoyette in https://github.com/wandb/wandb/pull/2860
- Improve launch agent (async, stop, heartbeat updates) by @stephchen in https://github.com/wandb/wandb/pull/2871
- Improve usage and error messages for anonymous mode by @kimjyhello in https://github.com/wandb/wandb/pull/2823
- Add example on how to find runs with wandb.Api().runs(...) matching a regex by @dmitryduev in https://github.com/wandb/wandb/pull/2926

**Full Changelog**: https://github.com/wandb/wandb/compare/v0.12.6...v0.12.7

## 0.12.6 (October 27, 2021)

#### :bug: Bug Fix

- Fix sklearn `plot_calibration_curve()` issue breaking the provided model by @vwrj in https://github.com/wandb/wandb/pull/2791
- Fix CondaEnvExportError by redirecting stderr by @charlesfrye in https://github.com/wandb/wandb/pull/2814
- Fix `use_artifact()` when specifying an artifact from a different project by @KyleGoyette in https://github.com/wandb/wandb/pull/2832

#### :nail_care: Enhancement

- Add metric names to pr curve charts in tensorboard by @vanpelt in https://github.com/wandb/wandb/pull/2822

**Full Changelog**: https://github.com/wandb/wandb/compare/v0.12.5...v0.12.6

## 0.12.5 (October 19, 2021)

#### :bug: Bug Fix

- Report errors for invalid characters in logged media keys on windows
- Handle errors when probing for TPUs in unsupported environments
- Fixed bug where `%%wandb` followed by wandb.init() does not display run links
- Fixed api.runs() to correctly return all runs for the current entity/project

#### :nail_care: Enhancement

- Add `wandb.require(experiment="service")` to improve multiprocessing support
- Add support for swappable artifacts in launch context
- Add `wandb.login(timeout=)` support for jupyter environments
- Add ability to disable git ref saving with `WANDB_DISABLE_GIT`
- Support newer versions of pytest-mock and PyYAML
- Add ability to delete artifacts with aliases: `artifact.delete(delete_aliases=True)`
- Add `unwatch()` method to the Run object

## 0.12.4 (October 5, 2021)

#### :bug: Bug Fix

- Fix regression introduced in 0.12.2 causing network access when `WANDB_MODE=offline`

## 0.12.3 (September 30, 2021)

#### :bug: Bug Fix

- Fixes the grid search stopping condition in the local controller

#### :nail_care: Enhancement

- New jupyter magic for displaying runs, sweeps, and projects `%wandb path/to/run -h 1024`
- We no longer display run iframe by default in jupyter, add `%%wandb` to a cell to display a run
- Makes api key prompting retry indefinitely on malformed input
- Invite users to teams via the api `api.team("team_name").invite("username_or_email")`
- Remove users from a team via the api `api.team("team_name").members[0].delete()`
- Create service accounts via the api `api.team("team_name").create_service_account("Description")`
- Manage api keys via the api `api.user("username_or_email").generate_api_key()`
- Add pytorch profiling trace support with `wandb.profiler.torch_trace_handler()`

## 0.12.2 (September 15, 2021)

#### :bug: Bug Fix

- Fix tensorboard_sync to handle ephemeral Sagemaker tfevents files
- Fix Reports query from the public api (broken pagination and report path)
- Fix `wandb.login()` when relogin is specified (only force login once)

#### :nail_care: Enhancement

- Clean up footer output of summary and history metrics
- Clean up error message from `wandb sweep --update`
- Add warning for `wandb local` users to update their docker
- Add optional argument log_learning_curve to wandb.sklearn.plot_classifier()
- Restore frozen pip package versions when using `wandb launch`
- Add support for jupyter notebooks in launch
- Add `wandb.login()` timeout option

## 0.12.1 (August 26, 2021)

#### :bug: Bug Fix

- Fix tensorflow/keras 2.6 not logging validation examples
- Fix metrics logged through tensorboard not supporting time on x-axis
- Fix `WANDB_IGNORE_GLOBS` environment variable handling
- Fix handling when sys.stdout is configured to a custom logger
- Fix sklearn feature importance plots not matching feature names properly
- Fix an issue where colab urls were not being captured
- Save program commandline if run executable was outside cwd

#### :nail_care: Enhancement

- Add Prodigy integration to upload annotated datasets to W&B Tables
- Add initial Metaflow support
- Add experimental wandb launch support
- Add warnings that public API requests are timing out and allow override
- Improve error handling in local controller sweeps engine

## 0.12.0 (August 10, 2021)

#### :hourglass: No Longer Supported

- Remove Python 3.5 support

#### :bug: Bug Fix

- Fix issue that could cause artifact uploads to fail if artifact files are being modified
- Fix issue where `wandb.restore()` wouldn't work with runs from a sweep

#### :nail_care: Enhancement

- Improve run execution time calculation

## 0.11.2 (August 2, 2021)

#### :bug: Bug Fix

- Restore vendored graphql-core library because of network regression

## 0.11.1 (July 29, 2021)

#### :hourglass: Deprecated

- Python 3.5 will not be supported as of `wandb==0.12.0`

#### :bug: Bug Fix

- Reduce Memory Footprint of Images In Tables
- Added a dependency on graphql-core>=2.3.0
- Removed urllib3 pin to avoid conflicts, if you see urllib3 related errors run `pip install --upgrade urllib3`
- Improved Public API HTTP error messages
- Set run.dir to the generated directory name in disabled mode

#### :nail_care: Enhancement

- Adds support for native Jax array logging
- Tables now support Molecule data type
- Improve Stable-Baselines3 API by auto log model's name and always upload models at the end of training
- Implements the sweep local controller using wandb/sweeps

## 0.11.0 (July 15, 2021)

#### :hourglass: No Longer Supported

- Remove Python 2.7 support

#### :bug: Bug Fix

- Fix issue where `wandb.watch()` broke model saving in pytorch
- Fix issue where uniform sweep parameters were parsed as int_uniform
- Fix issue where file_stream thread was killed on 4xx errors

#### :nail_care: Enhancement

- Improve performance of artifact logging by making it non-blocking
- Add wandb integration for Stable-Baselines3
- Improve keras callback validation logging inference logic
- Expose sweep state via the public API
- Improve performance of sweep run fetches via the API

## 0.10.33 (June 28, 2021)

#### :bug: Bug Fix

- Fix issue where wandb restore 404ed if the run did not have a diff.patch file
- Fix issue where wandb.log raised an Exception after trying to log a pandas dataframe
- Fix issue where runs could be marked finished before files were finished uploading

#### :nail_care: Enhancement

- Disable reloading of run metadata (such as command) in resumed runs
- Allow logging of pandas dataframes by automatically converting them to W&B tables
- Fix up `log_code()` exclude fn to handle .wandb dir
- Improve handling of PyTorch model topology
- Increase config debounce interval to 30s to reduce load on WB/backend
- Improve reliability of CLI in generating sweeps with names, programs, and settings

## 0.10.32 (June 10, 2021)

#### :bug: Bug Fix

- Make `log_artifact()` more resilient to network errors
- Removed Duplicate Artifact Dependencies
- Workaround urlib3 issue on windows
- Fix regression where ipython was hanging
- Allow logging of numpy high precision floating point values
- Reduce liklyhood of collisions for file backed media or artifact objects
- Fix wandb.watch() regression when logging pytorch graphs

#### :nail_care: Enhancement

- Add support for logging joined and partitioned table
- Handle schema validation warnings for sweep configs
- Improve wandb sync to handle errors
- Add ability to label scripts and repositories who use wandb

## 0.10.31 (May 27, 2021)

#### :bug: Bug Fix

- wandb.login() did not properly persist the host parameter
- Fix issue where step information was not synced properly when syncing tensorboard directories
- Fix some unicode issues with python2.7
- Fixed bug in `plot_calibration_curve` for ComplementNB
- Fall back to not using SendFile on some linux systems
- Fix console issues where lines were truncated
- Fix console issues where console logging could block

#### :nail_care: Enhancement

- Add support for preemptible sweeps
- Add command line for sweep control
- Add support to load artifact collection properties

## 0.10.30 (May 7, 2021)

#### :bug: Bug Fix

- Found and fixed the remaining issues causing runs to be marked crashed during outages
- Improved performance for users of `define_metric`, pytorch-lightning, and aggressive config saving
- Fix issue when trying to log a cuda tensor to config or summary
- Remove dependency on torch `backward_hooks` to compute graph
- Fix an issue preventing the ability to resume runs on sagemaker
- Fix issues preventing pdb from working reliably with wandb
- Fix deprecation warning in vendored library (user submission)
- Fix logging behavior where the library was accidently outputting logs to the console
- Fix disabled mode to not create wandb dir and log files
- Renamed types to prep for Tables launch

#### :nail_care: Enhancement

- Allow renaming groups with public api

## 0.10.29 (May 3, 2021)

#### :bug: Bug Fix

- Fix more network handling issues causing runs to be marked crashed (wandb sync to recover)
- Improve logging and exception handling to improve reporting and logging of crashed processes

## 0.10.28 (April 28, 2021)

#### :bug: Bug Fix

- Fix network handling issue causing runs to be marked crashed (wandb sync to recover)
- Use `register_full_backward_hook` to support models with Dict outputs
- Allow periods in table columns
- Fix artifact cache collisions when using forked processes
- Fix issue where custom charts do not display properly with pytorch-lightning

#### :nail_care: Enhancement

- Add experimental incremental artifact support
- Improve warnings when logging is being rate limited

## 0.10.27 (April 19, 2021)

#### :bug: Bug Fix

- Fix tensorboard_sync condition where metrics at end of short run are dropped
- Fix `wandb sync` when tensorboard files are detected
- Fix api key prompt in databricks notebook

#### :nail_care: Enhancement

- Integrate DSViz into Keras WandbCallback
- Add support for conda dependencies (user submit)

## 0.10.26 (April 13, 2021)

#### :bug: Bug Fix

- Fix network handling issue where syncing stopped (use wandb sync to recover)
- Fix auth problem when using sagemaker and hugginface integrations together
- Fix handling of NaN values in tables with non floats
- Lazy load API object to prevent unnecessary file access on module load

#### :nail_care: Enhancement

- Improve error messages when using public api history accessors

## 0.10.25 (April 5, 2021)

#### :bug: Bug Fix

- Fix possible artifact cache race when using parallel artifact reads
- Fix artifact reference when `checksum=False`

#### :nail_care: Enhancement

- Release `run.define_metric()` to simplify custom x-axis and more
- Add column operators `add_column`, `get_column`, `get_index` to `wandb.Table()`

## 0.10.24 (March 30, 2021)

#### :bug: Bug Fix

- Significant fixes to stdout/stderr console logging
- Prevent excessive network when saving files with policy=`live`
- Fix errors when trying to send large updates (most common with `wandb sync`)

#### :nail_care: Enhancement

- Automatically generate `run_table` artifact for logged tables
- Add bracket notation to artifacts
- Improve URL validation when specifying server url to `wandb login`

## 0.10.23 (March 22, 2021)

#### :bug: Bug Fix

- Fix logged artifacts to be accessible after wait()
- Fix spell.run integration
- Performance fix syncing console logs with carriage returns
- Fix confusion matrix with class names and unlabeled data

#### :nail_care: Enhancement

- Add the ability to save artifacts without creating a run
- Add Foreign Table References to wandb.Table
- Allow the same runtime object to be logged to multiple artifacts
- Add experimental `run._define_metric()` support
- Warn and ignore unsupported multiprocess `wandb.log()` calls

## 0.10.22 (March 9, 2021)

#### :bug: Bug Fix

- Fix system metric logging rate in 0.10.x
- Fix Audio external reference issue
- Fix short runs with tensorboard_sync
- Ignore `wandb.init(id=)` when running a sweep
- Sanitize artifact metadata if needed

#### :nail_care: Enhancement

- Allow syncing of tfevents with `wandb sync --sync-tensorboard`

## 0.10.21 (March 2, 2021)

#### :bug: Bug Fix

- Fix artifact.get() regression since 0.10.18
- Allow 0 byte artifacts
- Fix codesaving and program name reporting

#### :nail_care: Enhancement

- Added support for glb files for `wandb.Object3D()`
- Added support for external references for `wandb.Audio()`
- Custom chart support tensorboard `pr_curves` plugin
- Support saving entire code directory in an artifact

## 0.10.20 (February 22, 2021)

#### :bug: Bug Fix

- wandb.login() now respects disabled mode
- handle exception when trying to log TPUs in colab

#### :nail_care: Enhancement

- Add `WANDB_START_METHOD=thread` to support non-multiprocessing
- Add `group` and `job_type` to Run object in the export API
- Improve artifact docstrings

## 0.10.19 (February 14, 2021)

#### :bug: Bug Fix

- Fix artifact manifest files incorrectly named with patch suffix

## 0.10.18 (February 8, 2021)

#### :nail_care: Enhancement

- Add run delete and file delete to the public API
- Align steps between `tensorboard_sync` and wandb.log() history
- Add `WANDB_START_METHOD` to allow POSIX systems to use fork
- Support mixed types in wandb.Table() with `allow_mixed_types`

#### :bug: Bug Fix

- Fix potential leaked file due to log not being closed properly
- Improve `wandb verify` to better handle network issues and report errors
- Made file downloads more deterministic with respect to filesystem caches

## 0.10.17 (February 1, 2021)

#### :bug: Bug Fix

- Fix regression seen with python 3.5
- Silence vendored watchdog warnings on mac

## 0.10.16 (February 1, 2021)

#### :nail_care: Enhancement

- Artifacts now support parallel writers for large distributed workflows.
- Artifacts support distributed tables for dataset visualization.
- Improvements to PR templates
- Added more type annotations
- Vendored watchdog 0.9.0 removing it as a dependency
- New documentation generator
- Public api now has `file.direct_url` to avoid redirects for signed urls.

#### :bug: Bug Fix

- Allow `config-defaults.yaml` to be overwritten when running sweeps
- General bug fixes and improvements to `wandb verify`
- Disabled widgets in Spyder IDE
- Fixed WANDB_SILENT in Spyder IDE
- Reference file:// artifacts respect the `name` attribute.

## 0.10.15 (January 24, 2021)

#### :nail_care: Enhancement

- Add `wandb verify` to troubleshoot local installs

#### :bug: Bug Fix

- Fix tensorboard_sync issue writing to s3
- Prevent git secrets from being stored
- Disable verbose console messages when using moviepy
- Fix artifacts with checkpoints to be more robust when overwriting files
- Fix artifacts recycled id issue

## 0.10.14 (January 15, 2021)

#### :nail_care: Enhancement

- Add wandb.Audio support to Artifacts

#### :bug: Bug Fix

- Fix wandb config regressions introduced in 0.10.13
- Rollback changes supporting media with slashes in keys

## 0.10.13 (January 11, 2021)

#### :nail_care: Enhancement

- Add support for Mac M1 GPU monitoring
- Add support for TPU monitoring
- Add setting to disable sagemaker integration

#### :bug: Bug Fix

- Fix tensorboard_sync with tensorboardX and tf1
- Fix issues logging images with slashes
- Fix custom charts issues
- Improve error messages using `wandb pull`
- Improve error messages with `wandb.Table()`
- Make sure silent mode is silent
- Fix `wandb online` to renable logging
- Multiple artifact fixes

## 0.10.12 (December 3, 2020)

#### :nail_care: Enhancement

- Add Artifact.used_by and Artifact.logged_by
- Validate type consistency when logging Artifacts
- Enhance JoinedTable to not require downloaded assets
- Add ability to recursively download dependent artifacts
- Enable gradient logging with keras and tf2+
- Validate pytorch models are passed to wandb.watch()
- Improved docstrings for public methods / objects
- Warn when image sequences are logged with different sizes

#### :bug: Bug Fix

- Fix incorrectly generated filenames in summary
- Fix anonymous mode to include the api key in URLs
- Fix pickle issue with disabled mode
- Fix artifact from_id query
- Fix handling of Tables with different image paths

## 0.10.11 (November 18, 2020)

#### :nail_care: Enhancement

- Disable wandb logging with `wandb disabled` or `wandb.init(mode="disabled")`
- Support cloning an artifact when logging wandb.Image()

#### :bug: Bug Fix

- Multiple media artifact improvements and internal refactor
- Improve handling of artifact errors
- Fix issue where notebook name was ignored
- Extend silent mode for jupyter logging
- Fix issue where vendored libraries interfered with python path
- Fix various exceptions (divide by zero, int conversion, TypeError)

## 0.10.10 (November 9, 2020)

#### :nail_care: Enhancement

- Added confusion matrix plot
- Better jupyter messages with wandb.init()/reinit/finish

#### :bug: Bug Fix

- Fix for fastai 2.1.5 (removed log_args)
- Fixed media logging when directories are changed

## 0.10.9 (November 4, 2020)

#### :nail_care: Enhancement

- Added artifact media logging (alpha)
- Add scriptable alerts
- Add url attribute for sweep public api
- Update docstrings for wandb sdk functions

#### :bug: Bug Fix

- Fix cases where offline mode was making network connections
- Fix issues with python sweeps and run stopping
- Fix logging issue where we could accidently display an api key
- Fix wandb login issues with malformed hosts
- Allow wandb.restore() to be called without wandb.init()
- Fix resuming (reusing run_id) with empty summary
- Fix artitifact download issue
- Add missing wandb.unwatch() function
- Avoid creating spurious wandb directories
- Fix collections import issue when using an old version of six

## 0.10.8 (October 22, 2020)

#### :nail_care: Enhancement

- Allow callables to be serialized

#### :bug: Bug Fix

- Fix compatibility issue with python 3.9
- Fix `wandb sync` failure introduced in 0.10.6
- Improve python agent handling of failing runs
- Fix rare condition where resuming runs does not work
- Improve symlink handling when called in thread context
- Fix issues when changing directories before calling wandb.init()

## 0.10.7 (October 15, 2020)

#### :bug: Bug Fix

- Fix issue when checking for updated releases on pypi

## 0.10.6 (October 15, 2020)

#### :bug: Bug Fix

- Make sure code saving is enabled in jupyter environments after login
- Sweep agents have extended timeout for large sweep configs
- Support WANDB_SILENT environment variable
- Warn about missing python package when logging images
- Fix wandb.restore() to apply diff patch
- Improve artifact error messages
- Fix loading of config-defaults.yaml and specified list of yaml config files

## 0.10.5 (October 7, 2020)

#### :nail_care: Enhancement

- Add new custom plots: `wandb.plot.*`
- Add new python based sweep agent: `wandb.agent()`

#### :bug: Bug Fix

- Console log fixes (tqdm on windows, fix close exceptions)
- Add more attributes to the Run object (group, job_type, urls)
- Fix sagemaker login issues
- Fix issue where plots were not uploaded until the end of run

## 0.10.4 (September 29, 2020)

#### :bug: Bug Fix

- Fix an issue where wandb.init(allow_val_change=) throws exception

## 0.10.3 (September 29, 2020)

#### :nail_care: Enhancement

- Added warning when trying to sync pre 0.10.0 run dirs
- Improved jupyter support for wandb run syncing information

#### :bug: Bug Fix

- Fix artifact download issues
- Fix multiple issues with tensorboard_sync
- Fix multiple issues with juypter/python sweeps
- Fix issue where login was timing out
- Fix issue where config was overwritten when resuming runs
- Ported sacred observer to 0.10.x release
- Fix predicted bounding boxes overwritten by ground truth boxes
- Add missing save_code parameter to wandb.init()

## 0.10.2 (September 20, 2020)

#### :nail_care: Enhancement

- Added upload_file to API
- wandb.finish() can be called without matching wandb.init()

#### :bug: Bug Fix

- Fix issue where files were being logged to wrong parallel runs
- Fix missing properties/methods -- as_dict(), sweep_id
- Fix wandb.summary.update() not updating all keys
- Code saving was not properly enabled based on UI settings
- Tensorboard now logging images before end of program
- Fix resume issues dealing with config and summary metrics

## 0.10.1 (September 16, 2020)

#### :nail_care: Enhancement

- Added sync_tensorboard ability to handle S3 and GCS files
- Added ability to specify host with login
- Improved artifact API to allow modifying attributes

#### :bug: Bug Fix

- Fix codesaving to respect the server settings
- Fix issue running wandb.init() on restricted networks
- Fix issue where we were ignoring settings changes
- Fix artifact download issues

## 0.10.0 (September 11, 2020)

#### :nail_care: Enhancement

- Added history sparklines at end of run
- Artifact improvements and API for linking
- Improved offline support and syncing
- Basic noop mode support to simplify testing
- Improved windows/pycharm support
- Run object has more modifiable properties
- Public API supports attaching artifacts to historic runs

#### :bug: Bug Fix

- Many bugs fixed due to simplifying logic

## 0.9.7 (September 8, 2020)

#### :nail_care: Enhancement

- New sacred observer available at wandb.sacred.WandbObserver
- Improved artifact reference tracking for HTTP urls

#### :bug: Bug Fix

- Print meaningful error message when runs are queried with `summary` instead of `summary_metrics`

## 0.9.6 (August 28, 2020)

#### :nail_care: Enhancement

- Sub paths of artifacts now expose an optional root directory argument to download()
- Artifact.new_file accepts an optional mode argument
- Removed legacy fastai docs as we're now packaged with fastai v2!

#### :bug: Bug Fix

- Fix yaml parsing error handling logic
- Bad spelling in torch docstring, thanks @mkkb473

## 0.9.5 (August 17, 2020)

#### :nail_care: Enhancement

- Remove unused y_probas in sklearn plots, thanks @dreamflasher
- New deletion apis for artifacts

#### :bug: Bug Fix

- Fix `wandb restore` when not logged in
- Fix artifact download paths on Windows
- Retry 408 errors on upload
- Fix mask numeric types, thanks @numpee
- Fix artifact reference naming mixup

## 0.9.4 (July 24, 2020)

#### :nail_care: Enhancement

- Default pytorch histogram logging frequency from 100 -> 1000 steps

#### :bug: Bug Fix

- Fix multiple prompts for login when using the command line
- Fix "no method rename_file" error
- Fixed edgecase histogram calculation in PyTorch
- Fix error in jupyter when saving session history
- Correctly return artifact metadata in public api
- Fix matplotlib / plotly rendering error

## 0.9.3 (July 10, 2020)

#### :nail_care: Enhancement

- New artifact cli commands!

```shell
wandb artifact put path_file_or_ref
wandb artifact get artifact:version
wandb artifact ls project_name
```

- New artifact api commands!

```python
wandb.log_artifact()
wandb.use_artifact()
wandb.Api().artifact_versions()
wandb.Api().run.used_artifacts()
wandb.Api().run.logged_artifacts()
wandb.Api().Artifact().file()
```

- Improved syncing of large wandb-history.jsonl files for wandb sync
- New Artifact.verify method to ensure the integrity of local artifacts
- Better testing harness for api commands
- Run directory now store local time instead of utc time in the name, thanks @aiyolo!
- Improvements to our doc strings across the board.
- wandb.Table now supports a `dataframe` argument for logging dataframes as tables!

#### :bug: Bug Fix

- Artifacts work in python2
- Artifacts default download locations work in Windows
- GCS references now properly cache / download, thanks @yoks!
- Fix encoding of numpy arrays to JSON
- Fix string comparison error message

## 0.9.2 (June 29, 2020)

#### :nail_care: Enhancement

- Major overhaul of artifact caching
- Configurable cache directory for artifacts
- Configurable download directory for artifacts
- New Artifact.verify method to ensure the integrity of local artifacts
- use_artifact no longer requires `type`
- Deleted artifacts can now be be recommitted
- Lidar scenes now support vectors

#### :bug: Bug Fix

- Fix issue with artifact downloads returning errors.
- Segmentation masks now handle non-unint8 data
- Fixed path parsing logic in `api.runs()`

## 0.9.1 (June 9, 2020)

#### :bug: Bug Fix

- Fix issue where files were always logged to latest run in a project.
- Fix issue where url was not display url on first call to wandb.init

## 0.9.0 (June 5, 2020)

#### :bug: Bug Fix

- Handle multiple inits in Jupyter
- Handle ValueError's when capturing signals, thanks @jsbroks
- wandb agent handles rate limiting properly

#### :nail_care: Enhancement

- wandb.Artifact is now generally available!
- feature_importances now supports CatBoost, thanks @neomatrix369

## 0.8.36 (May 11, 2020)

#### :bug: Bug Fix

- Catch all exceptions when saving Jupyter sessions
- validation_data automatically set in TF >= 2.2
- _implements_\* hooks now implemented in keras callback for TF >= 2.2

#### :nail_care: Enhancement

- Raw source code saving now disabled by default
- We now support global settings on boot to enable code saving on the server
- New `code_save=True` argument to wandb.init to enable code saving manually

## 0.8.35 (May 1, 2020)

#### :bug: Bug Fix

- Ensure cells don't hang on completion
- Fixed jupyter integration in PyCharm shells
- Made session history saving handle None metadata in outputs

## 0.8.34 (Apr 28, 2020)

#### :nail_care: Enhancement

- Save session history in jupyter notebooks
- Kaggle internet enable notification
- Extend wandb.plots.feature_importances to work with more model types, thanks @neomatrix369!

#### :bug: Bug Fix

- Code saving for jupyter notebooks restored
- Fixed thread errors in jupyter
- Ensure final history rows aren't dropped in jupyter

## 0.8.33 (Apr 24, 2020)

#### :nail_care: Enhancement

- Add default class labels for semantic segmentation
- Enhance bounding box API to be similar to semantic segmentation API

#### :bug: Bug Fix

- Increase media table rows to improve ROC/PR curve logging
- Fix issue where pre binned histograms were not being handled properly
- Handle nan values in pytorch histograms
- Fix handling of binary image masks

## 0.8.32 (Apr 14, 2020)

#### :nail_care: Enhancement

- Improve semantic segmentation image mask logging

## 0.8.31 (Mar 19, 2020)

#### :nail_care: Enhancement

- Close all open files to avoice ResourceWarnings, thanks @CrafterKolyan!

#### :bug: Bug Fix

- Parse "tensor" protobufs, fixing issues with tensorboard syncing in 2.1

## 0.8.30 (Mar 19, 2020)

#### :nail_care: Enhancement

- Add ROC, precision_recall, HeatMap, explainText, POS, and NER to wandb.plots
- Add wandb.Molecule() logging
- Capture kaggle runs for metrics
- Add ability to watch from run object

#### :bug: Bug Fix

- Avoid accidently picking up global debugging logs

## 0.8.29 (Mar 5, 2020)

#### :nail_care: Enhancement

- Improve bounding box annotations
- Log active GPU system metrics
- Only writing wandb/settings file if wandb init is called
- Improvements to wandb local command

#### :bug: Bug Fix

- Fix GPU logging on some devices without power metrics
- Fix sweep config command handling
- Fix tensorflow string logging

## 0.8.28 (Feb 21, 2020)

#### :nail_care: Enhancement

- Added code saving of main python module
- Added ability to specify metadata for bounding boxes and segmentation masks

#### :bug: Bug Fix

- Fix situations where uncommitted data from wandb.log() is not persisted

## 0.8.27 (Feb 11, 2020)

#### :bug: Bug Fix

- Fix dependency conflict with new versions of six package

## 0.8.26 (Feb 10, 2020)

#### :nail_care: Enhancement

- Add best metric and epoch to run summary with Keras callback
- Added wandb.run.config_static for environments required pickled config

#### :bug: Bug Fix

- Fixed regression causing failures with wandb.watch() and DataParallel
- Improved compatibility with python 3.8
- Fix model logging under windows

## 0.8.25 (Feb 4, 2020)

#### :bug: Bug Fix

- Fix exception when using wandb.watch() in a notebook
- Improve support for sparse tensor gradient logging on GPUs

## 0.8.24 (Feb 3, 2020)

#### :bug: Bug Fix

- Relax version dependency for PyYAML for users with old environments

## 0.8.23 (Feb 3, 2020)

#### :nail_care: Enhancement

- Added scikit-learn support
- Added ability to specify/exclude specific keys when building wandb.config

#### :bug: Bug Fix

- Fix wandb.watch() on sparse tensors
- Fix incompatibilty with ray 0.8.1
- Fix missing pyyaml requirement
- Fix "W&B process failed to launch" problems
- Improved ability to log large model graphs and plots

## 0.8.22 (Jan 24, 2020)

#### :nail_care: Enhancement

- Added ability to configure agent commandline from sweep config

#### :bug: Bug Fix

- Fix fast.ai prediction logging
- Fix logging of eager tensorflow tensors
- Fix jupyter issues with logging notebook name and wandb.watch()

## 0.8.21 (Jan 15, 2020)

#### :nail_care: Enhancement

- Ignore wandb.init() specified project and entity when running a sweep

#### :bug: Bug Fix

- Fix agent "flapping" detection
- Fix local controller not starting when sweep is pending

## 0.8.20 (Jan 10, 2020)

#### :nail_care: Enhancement

- Added support for LightGBM
- Added local board support (Experimental)
- Added ability to modify sweep configuration
- Added GPU power logging to system metrics

#### :bug: Bug Fix

- Prevent sweep agent from failing continuously when misconfigured

## 0.8.19 (Dec 18, 2019)

#### :nail_care: Enhancement

- Added beta support for ray/tune hyperopt search strategy
- Added ability to specify max runs per agent
- Improve experience starting a sweep without a project already created

#### :bug: Bug Fix

- Fix repeated wandb.Api().Run(id).scan_history() calls get updated data
- Fix early_terminate/hyperband in notebook/python environments

## 0.8.18 (Dec 4, 2019)

#### :nail_care: Enhancement

- Added min_step and max_step to run.scan_history for grabbing sub-sections of metrics
- wandb.init(reinit=True) now automatically calls wandb.join() to better support multiple runs per process

#### :bug: Bug Fix

- wandb.init(sync_tensorboard=True) works again for TensorFlow 2.0

## 0.8.17 (Dec 2, 2019)

#### :nail_care: Enhancement

- Handle tags being passed in as a string

#### :bug: Bug Fix

- Pin graphql-core < 3.0.0 to fix install errors
- TQDM progress bars update logs properly
- Oversized summary or history logs are now dropped which prevents retry hanging

## 0.8.16 (Nov 21, 2019)

#### :bug: Bug Fix

- Fix regression syncing some versions of Tensorboard since 0.8.13
- Fix network error in Jupyter

## 0.8.15 (Nov 5, 2019)

#### :bug: Bug Fix

- Fix calling wandb.init with sync_tensorboard multiple times in Jupyter
- Fix RuntimeError race when using threads and calling wandb.log
- Don't initialize Sentry when error reporting is disabled

#### :nail_care: Enhancement

- Added best_run() to wandb.sweep() public Api objects
- Remove internal tracking keys from wandb.config objects in the public Api

## 0.8.14 (Nov 1, 2019)

#### :bug: Bug Fix

- Improve large object warning when values reach maximum size
- Warn when wandb.save isn't passed a string
- Run stopping from the UI works since regressing in 0.8.12
- Restoring a file that already exists locally works
- Fixed TensorBoard incorrectly placing some keys in the wrong step since 0.8.10
- wandb.Video only accepts uint8 instead of incorrectly converting to floats
- SageMaker environment detection is now more robust
- Resuming correctly populates config
- wandb.restore respects root when run.dir is set #658
- Calling wandb.watch multiple times properly namespaces histograms and graphs

#### :nail_care: Enhancement

- Sweeps now work in Windows!
- Added sweep attribute to Run in the public api
- Added sweep link to Jupyter and terminal output
- TensorBoard logging now stores proper timestamps when importing historic results
- TensorBoard logging now supports configuring rate_limits and filtering event types
- Use simple output mirroring stdout doesn't have a file descriptor
- Write wandb meta files to the system temp directory if the local directory isn't writable
- Added beta api.reports to the public API
- Added wandb.unwatch to remove hooks from pytorch models
- Store the framework used in config.\_wandb

## 0.8.13 (Oct 15, 2019)

#### :bug: Bug Fix

- Create nested directory when videos are logged from tensorboard namespaces
- Fix race when using wandb.log `async=True`
- run.summary acts like a proper dictionary
- run.summary sub dictionaries properly render
- handle None when passing class_colors for segmentation masks
- handle tensorflow2 not having a SessionHook
- properly escape args in windows
- fix hanging login when in anonymode
- tf2 keras patch now handles missing callbacks args

#### :nail_care: Enhancement

- Updates documentation autogenerated from docstrings in /docs
- wandb.init(config=config_dict) does not update sweep specified parameters
- wandb.config object now has a setdefaults method enabling improved sweep support
- Improved terminal and jupyter message incorporating :rocket: emojii!
- Allow wandb.watch to be called multiple times on different models
- Improved support for watching multiple tfevent files
- Windows no longer requires `wandb run` simply run `python script_name.py`
- `wandb agent` now works on windows.
- Nice error message when wandb.log is called without a dict
- Keras callback has a new `log_batch_frequency` for logging metrics every N batches

## 0.8.12 (Sep 20, 2019)

#### :bug: Bug Fix

- Fix compatibility issue with python 2.7 and old pip dependencies

#### :nail_care: Enhancement

- Improved onboarding flow when creating new accounts and entering api_key

## 0.8.11 (Sep 19, 2019)

#### :bug: Bug Fix

- Fix public api returning incorrect data when config value is 0 or False
- Resumed runs no longer overwrite run names with run id

#### :nail_care: Enhancement

- Added recording of spell.run id in config

## 0.8.10 (Sep 13, 2019)

#### :bug: Bug Fix

- wandb magic handles the case of tf.keras and keras being loaded
- tensorboard logging won't drop steps if multiple loggers have different global_steps
- keras gradient logging works in the latest tf.keras
- keras validation_data is properly set in tensorflow 2
- wandb pull command creates directories if they don't exist, thanks @chmod644
- file upload batching now asserts a minimum size
- sweeps works in python2 again
- scan_history now iterates the full set of points
- jupyter will run local mode if credentials can't be obtained

#### :nail_care: Enhancement

- Sweeps can now be run from within jupyter / directly from python! https://docs.wandb.com/sweeps/python
- New openai gym integration will automatically log videos, enabled with the monitor_gym keyword argument to wandb.init
- Ray Tune logging callback in wandb.ray.WandbLogger
- New global config file in ~/.config/wandb for global settings
- Added tests for fastai, thanks @borisdayma
- Public api performance enhancements
- Deprecated username in favor of entity in the public api for consistency
- Anonymous login support enabled by default
- New wandb.login method to be used in jupyter enabling anonymous logins
- Better dependency error messages for data frames
- Initial integration with spell.run
- All images are now rendered as PNG to avoid JPEG artifacts
- Public api now has a projects field

## 0.8.9 (Aug 19, 2019)

#### :bug: Bug Fix

- run.summary updates work in jupyter before log is called
- don't require numpy to be installed
- Setting nested keys in summary works
- notebooks in nested directories are properly saved
- Don't retry 404's / better error messaging from the server
- Strip leading slashes when loading paths in the public api

#### :nail_care: Enhancement

- Small files are batch uploaded as gzipped tarballs
- TensorBoardX gifs are logged to wandb

## 0.8.8 (Aug 13, 2019)

#### :bug: Bug Fix

- wandb.init properly handles network failures on startup
- Keras callback only logs examples if data_type or input_type is set
- Fix edge case PyTorch model logging bug
- Handle patching tensorboard multiple times in jupyter
- Sweep picks up config.yaml from the run directory
- Dataframes handle integer labels
- Handle invalid JSON when querying jupyter servers

#### :nail_care: Enhancement

- fastai uses a fixed seed for example logging
- increased the max number of images for fastai callback
- new wandb.Video tag for logging video
- sync=False argument to wandb.log moves logging to a thread
- New local sweep controller for custom search logic
- Anonymous login support for easier onboarding
- Calling wandb.init multiple times in jupyter doesn't error out

## 0.8.7 (Aug 7, 2019)

#### :bug: Bug Fix

- keras callback no longer guesses input_type for 2D data
- wandb.Image handles images with 1px height

#### :nail_care: Enhancement

- wandb Public API now has `run.scan_history` to return all history rows
- wandb.config prints helpful errors if used before calling init
- wandb.summary prints helpful errors if used before calling init
- filestream api points to new url on the backend

## 0.8.6 (July 31, 2019)

#### :bug: Bug Fix

- fastai callback uses the default monitor instead of assuming val_loss
- notebook introspections handles error cases and doesn't print stacktrace on failure
- Don't print description warning when setting name
- Fixed dataframe logging error with the keras callback
- Fixed line offsets in logs when resuming runs
- wandb.config casts non-builtins before writing to yaml
- vendored backports.tempfile to address missing package on install

#### :nail_care: Enhancement

- Added `api.sweep` to the python export api for querying sweeps
- Added `WANDB_NOTEBOOK_NAME` for specifying the notebook name in cases we can't infer it
- Added `WANDB_HOST` to override hostnames
- Store if a run was run within jupyter
- wandb now supports stopping runs from the web ui
- Handle floats passed as step to `wandb.log`
- wandb.config has full unicode support
- sync the main file to wandb if code saving is enabled and it's untracked by git
- XGBoost callback: wandb.xgboost.wandb_callback()

## 0.8.5 (July 12, 2019)

#### :bug: Bug Fix

- Fixed plotly charts with large numpy arrays not rendering
- `wandb docker` works when nvidia is present
- Better error when non string keys are sent to log
- Relaxed pyyaml dependency to fix AMI installs
- Magic works in jupyter notebooks.

#### :nail_care: Enhancement

- New preview release of auto-dataframes for Keras
- Added input_type and output_type to the Keras callback for simpler config
- public api supports retrieving specific keys and custom xaxis

## 0.8.4 (July 8, 2019)

#### :bug: Bug Fix

- WANDB_IGNORE_GLOBS is respected on the final scan of files
- Unified run.id, run.name, and run.notes across all apis
- Handle funky terminal sizes when setting up our pseudo tty
- Fixed Jupyter notebook introspection logic
- run.summary.update() persists changes to the server
- tensorboard syncing is robust to invalid histograms and truncated files

#### :nail_care: Enhancement

- preview release of magic, calling wandb.init(magic=True) should automatically track config and metrics when possible
- cli now supports local installs of the backend
- fastai callback supports logging example images

## 0.8.3 (June 26, 2019)

#### :bug: Bug Fix

- image logging works in Windows
- wandb sync handles tfevents with a single timestep
- fix incorrect command in overview page for running runs
- handle histograms with > 512 bins when streaming tensorboard
- better error message when calling wandb sync on a file instead of a directory

#### :nail_care: Enhancement

- new helper function for handling hyperparameters in sweeps `wandb.config.user_items()`
- better mocking for improved testing

## 0.8.2 (June 20, 2019)

#### :bug: Bug Fix

- entity is persisted on wandb.run when queried from the server
- tmp files always use the temporary directory to avoid syncing
- raise error if file shrinks while uploading
- images log properly in windows
- upgraded pyyaml requirement to address CVE
- no longer store a history of rows to prevent memory leak

#### :nail_care: Enhancement

- summary now supports new dataframe format
- WANDB_SILENT environment variable writes all wandb messages to debug.log
- Improved error messages for windows and tensorboard logging
- output.log is uploaded at the end of each run
- metadata, requirements, and patches are uploaded at the beginning of a run
- when not running from a git repository, store the main python file
- added WANDB_DISABLE_CODE to prevent diffing and code saving
- when running in jupyter store the name of the notebook
- auto-login support for colab
- store url to colab notebook
- store the version of this library in config
- store sys.executable in metadata
- fastai callback no longer requires path
- wandb.init now accepts a notes argument
- The cli replaced the message argument with notes and name

## 0.8.1 (May 23, 2019)

#### :bug: Bug Fix

- wandb sync handles tensorboard embeddings
- wandb sync correctly handles images in tensorboard
- tf.keras correctly handles single input functional models
- wandb.Api().runs returns an iterator that's reusable
- WANDB_DIR within a hidden directory doesn't prevent syncing
- run.files() iterates over all files
- pytorch recursion too deep error

#### :nail_care: Enhancement

- wandb sync accepts an --ignore argument with globs to skip files
- run.summary now has an items() method for iterating over all keys

## 0.8.0 (May 17, 2019)

#### :bug: Bug Fix

- Better error messages on access denied
- Better error messages when optional packages aren't installed
- Urls printed to the terminal are url-escaped
- Namespaced tensorboard events work with histograms
- Public API now retries on failures and re-uses connection pool
- Catch git errors when remotes aren't pushed to origin
- Moved keras graph collection to on_train_begin to handle unbuilt models
- Handle more cases of not being able to save weights
- Updates to summary after resuming are persisted
- PyTorch histc logging fixed in 0.4.1
- Fixed `wandb sync` tensorboard import

#### :nail_care: Enhancement

- wandb.init(tensorboard=True) works with Tensorflow 2 and Eager Execution
- wandb.init(tensorboard=True) now works with tb-nightly and PyTorch
- Automatically log examples with tf.keras by adding missing validation_data
- Socket only binds to localhost for improved security and prevents firewall warnings in OSX
- Added user object to public api for getting the source user
- Added run.display_name to the public api
- Show display name in console output
- Added --tags, --job_group, and --job_type to `wandb run`
- Added environment variable for minimum time to run before considering crashed
- Added flake8 tests to CI, thanks @cclauss!

## 0.7.3 (April 15, 2019)

#### :bug: Bug Fix

- wandb-docker-run accepts image digests
- keras callback works in tensorflow2-alpha0
- keras model graph now puts input layer first

#### :nail_care: Enhancement

- PyTorch log frequency added for gradients and weights
- PyTorch logging performance enhancements
- wandb.init now accepts a name parameter for naming runs
- wandb.run.name reflects custom display names
- Improvements to nested summary values
- Deprecated wandb.Table.add_row in favor of wandb.Table.add_data
- Initial support for a fast.ai callback thanks to @borisdayma!

## 0.7.2 (March 19, 2019)

#### :bug: Bug Fix

- run.get_url resolves the default entity if one wasn't specified
- wandb restore accepts run paths with only slashes
- Fixed PyYaml deprecation warnings
- Added entrypoint shell script to manifest
- Strip newlines from cuda version

## 0.7.1 (March 14, 2019)

#### :bug: Bug Fix

- handle case insensitive docker credentials
- fix app_url for private cloud login flow
- don't retry 404's when starting sweep agents

## 0.7.0 (February 28, 2019)

#### :bug: Bug Fix

- ensure DNS lookup failures can't prevent startup
- centralized debug logging
- wandb agent waits longer to send a SIGKILL after sending SIGINT

#### :nail_care: Enhancement

- support for logging docker images with the WANDB_DOCKER env var
- WANDB_DOCKER automatically set when run in kubernetes
- new wandb-docker-run command to automatically set env vars and mount code
- wandb.restore supports launching docker for runs that ran with it
- python packages are now recorded and saved in a requirements.txt file
- cpu_count, gpu_count, gpu, os, and python version stored in wandb-metadata.json
- the export api now supports docker-like paths, i.e. username/project:run_id
- better first time user messages and login info

## 0.6.35 (January 29, 2019)

#### :bug: Bug Fix

- Improve error reporting for sweeps

## 0.6.34 (January 23, 2019)

#### :bug: Bug Fix

- fixed Jupyter logging, don't change logger level
- fixed resuming in Jupyter

#### :nail_care: Enhancement

- wandb.init now degrades gracefully if a user hasn't logged in to wandb
- added a **force** flag to wandb.init to require a machine to be logged in
- Tensorboard and TensorboardX logging is now automatically instrumented when enabled
- added a **tensorboard** to wandb.init which patches tensorboard for logging
- wandb.save handles now accepts a base path to files in sub directories
- wandb.tensorflow and wandb.tensorboard can now be accessed without directly importing
- `wandb sync` will now traverse a wandb run directory and sync all runs

## 0.6.33 (January 22, 2019)

#### :bug: Bug Fix

- Fixed race where wandb process could hang at the end of a run

## 0.6.32 (December 22, 2018)

#### :bug: Bug Fix

- Fix resuming in Jupyter on kernel restart
- wandb.save ensures files are pushed regardless of growth

#### :nail_care: Enhancement

- Added replace=True keyword to init for auto-resuming
- New run.resumed property that can be used to detect if we're resuming
- New run.step property to use for setting an initial epoch on resuming
- Made Keras callback save the best model as it improves

## 0.6.31 (December 20, 2018)

#### :bug: Bug Fix

- Really don't require numpy
- Better error message if wandb.log is called before wandb.init
- Prevent calling wandb.watch multiple times
- Handle datetime attributes in logs / plotly

#### :nail_care: Enhancement

- Add environment to sweeps
- Enable tagging in the public API and in wandb.init
- New media type wandb.Html for logging arbitrary html
- Add Public api.create_run method for custom integrations
- Added glob support to wandb.save, files save as they're written to
- Added wandb.restore for pulling files on resume

## 0.6.30 (December 6, 2018)

#### :bug: Bug Fix

- Added a timeout for generating diffs on large repos
- Fixed edge case where file syncing could hang
- Ensure all file changes are captured before exit
- Handle cases of sys.exit where code isn't passed
- Don't require numpy

#### :nail_care: Enhancement

- New `wandb sync` command that pushes a local directory to the cloud
- Support for syncing tfevents file during training
- Detect when running as TFJob and auto group
- New Kubeflow module with initial helpers for pipelines

## 0.6.29 (November 26, 2018)

#### :bug: Bug Fix

- Fixed history / summary bug

## 0.6.28 (November 24, 2018)

#### :nail_care: Enhancement

- Initial support for AWS SageMaker
- `hook_torch` renamed to `watch` with a deprecation warning
- Projects are automatically created if they don't exist
- Additional GPU memory_allocated metric added
- Keras Graph stores edges

#### :bug: Bug Fix

- PyTorch graph parsing is more robust
- Fixed PyTorch 0.3 support
- File download API supports WANDB_API_KEY authentication

## 0.6.27 (November 13, 2018)

#### :nail_care: Enhancement

- Sweeps work with new backend (early release).
- Summary tracks all history metrics unless they're overridden by directly writing
  to summary.
- Files support in data API.

#### :bug: Bug Fix

- Show ongoing media file uploads in final upload progress.

## 0.6.26 (November 9, 2018)

#### :nail_care: Enhancement

- wandb.Audio supports duration

#### :bug: Bug Fix

- Pass username header in filestream API

## 0.6.25 (November 8, 2018)

#### :nail_care: Enhancement

- New wandb.Audio data type.
- New step keyword argument when logging metrics
- Ability to specify run group and job type when calling wandb.init() or via
  environment variables. This enables automatic grouping of distributed training runs
  in the UI
- Ability to override username when using a service account API key

#### :bug: Bug Fix

- Handle non-tty environments in Python2
- Handle non-existing git binary
- Fix issue where sometimes the same image was logged twice during a Keras step

## 0.6.23 (October 19, 2018)

#### :nail_care: Enhancement

- PyTorch
  - Added a new `wandb.hook_torch` method which records the graph and logs gradients & parameters of pytorch models
  - `wandb.Image` detects pytorch tensors and uses **torchvision.utils.make_grid** to render the image.

#### :bug: Bug Fix

- `wandb restore` handles the case of not being run from within a git repo.

## 0.6.22 (October 18, 2018)

#### :bug: Bug Fix

- We now open stdout and stderr in raw mode in Python 2 ensuring tools like bpdb work.

## 0.6.21 (October 12, 2018)

#### :nail_care: Enhancement

- Catastrophic errors are now reported to Sentry unless WANDB_ERROR_REPORTING is set to false
- Improved error handling and messaging on startup

## 0.6.20 (October 5, 2018)

#### :bug: Bug Fix

- The first image when calling wandb.log was not being written, now it is
- `wandb.log` and `run.summary` now remove whitespace from keys

## 0.6.19 (October 5, 2018)

#### :bug: Bug Fix

- Vendored prompt_toolkit < 1.0.15 because the latest ipython is pinned > 2.0
- Lazy load wandb.h5 only if `summary` is accessed to improve Data API performance

#### :nail_care: Enhancement

- Jupyter
  - Deprecated `wandb.monitor` in favor of automatically starting system metrics after the first wandb.log call
  - Added new **%%wandb** jupyter magic method to display live results
  - Removed jupyter description iframe
- The Data API now supports `per_page` and `order` options to the `api.runs` method
- Initial support for wandb.Table logging
- Initial support for matplotlib logging<|MERGE_RESOLUTION|>--- conflicted
+++ resolved
@@ -11,19 +11,17 @@
 
 ## Unreleased
 
-<<<<<<< HEAD
+### Added
+
+- Allow users to link Registry artifacts without inputting the organization entity name (@estellazx in https://github.com/wandb/wandb/pull/8482)
+
+### Fixed
+
+- Fixed typing issue of `wandb.Api` (@bdvllrs in https://github.com/wandb/wandb/pull/8548)
+
 ### Changed
 
 - Updated minimum version of `sentry-sdk` to 2.0.0 to address deprecation warnings. (@jacobromero in https://github.com/wandb/wandb/compare/WB-20890)
-=======
-### Added
-
-- Allow users to link Registry artifacts without inputting the organization entity name (@estellazx in https://github.com/wandb/wandb/pull/8482)
->>>>>>> 73a0947d
-
-### Fixed
-
-- Fixed typing issue of `wandb.Api` (@bdvllrs in https://github.com/wandb/wandb/pull/8548)
 
 ## [0.18.3] - 2024-10-01
 
