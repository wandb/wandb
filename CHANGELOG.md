# Changelog

All notable changes to this project will be documented in this file.

This project adheres to [Semantic Versioning](https://semver.org/spec/v2.0.0.html).

Starting with the 0.16.4 release on March 5, 2024, the format is based on
[Keep a Changelog](https://keepachangelog.com/en/1.1.0/).

## Unreleased

We follow https://keepachangelog.com/en/1.1.0/. Please add to relevant subsections
here on every PR where this is applicable.

### Fixed

* Correctly report file upload errors when using wandb-core by @moredatarequired in https://github.com/wandb/wandb/pull/7196

### Changed

<<<<<<< HEAD
* Use ETags instead of MD5 hashes for GCS reference artifacts by @moredatarequired in https://github.com/wandb/wandb/pull/7337
=======
* When using `wandb-core` need to specify a required flag (`wandb.require("core")`) to enable it, before it was picked up automatically by @kptkin in  https://github.com/wandb/wandb/pull/7228
>>>>>>> 371cb837

## [0.16.6] - 2024-04-03

### Added

* Added support for overriding kaniko builder settings in the agent config by @TimH98 in https://github.com/wandb/wandb/pull/7191
* Added link to the project workspace of a run in the footer by @kptkin in https://github.com/wandb/wandb/pull/7276
* Added support for overriding stopped run grace period in the agent config by @TimH98 in https://github.com/wandb/wandb/pull/7281
* Added setting (`_disable_update_check`) to disable version checks during init by @kptkin in https://github.com/wandb/wandb/pull/7287
* `WandbLogger.sync` in the OpenAI Fine-Tuning integration gets a new `log_datasets` boolean argument to turn off automatic logging of datasets to Artifacts by @morganmcg1 in https://github.com/wandb/wandb/pull/7150
* Reduced default status print frequency of launch agent. Added verbosity controls to allow for increased status print frequency and printing debug information to stdout by @TimH98 in https://github.com/wandb/wandb/pull/7126

### Changed

* Limit policy option on artifact cli's put() to choices, ["mutable", "immutable"] by @ibindish in https://github.com/wandb/wandb/pull/7172
* Updated artifact public api methods to handle nullable Project field on the ArtifactSequence/ArtifactCollection type, based on gorilla server changes by @ibindlish in https://github.com/wandb/wandb/pull/7201

### Fixed

* Fixed `run.save()` not working with files inside `run.dir`, introduced in previous release
* Fixed rare panic during large artifact uploads by @moredatarequire in https://github.com/wandb/wandb/pull/7272
* Fixed wandb.login causing runs not to be associated with launch queue by @KyleGoyette in https://github.com/wandb/wandb/pull/7280
* Fixed job artifact download failing silently and causing run crash when using W&B Launch by @KyleGoyette https://github.com/wandb/wandb/pull/7285
* Fix handling of saving training files to Artifacts in the OpenAI Fine-Tuning integration by @morganmcg1 in https://github.com/wandb/wandb/pull/7150

## [0.16.5] - 2024-03-25

### Added

* Added feature to move staging files to cache (instead of copying) for mutable artifact file uploads when caching is enabled by @ibindlish in https://github.com/wandb/wandb/pull/7143
* Added support to skip caching files to the local filesystem while uploading files to artifacts by @ibindlish in https://github.com/wandb/wandb/pull/7098
* Added support to skip staging artifact files during upload by selecting a storage policy by @ibindlish in https://github.com/wandb/wandb/pull/7142
* Preliminary support for forking a run using `wandb.init(fork_from=...)` by @dannygoldstein in https://github.com/wandb/wandb/pull/7078
* `run.save()` accepts `pathlib.Path` values; by @timoffex in https://github.com/wandb/wandb/pull/7146

### Changed

* When printing the run link point to the workspace explicitly by @kptkin in https://github.com/wandb/wandb/pull/7132

### Fixed

* In case of transient server issues when creating the wandb API key kubernetes secret, we'll retry up to 5 times by @TimH98 in https://github.com/wandb/wandb/pull/7108

### Removed

* When printing run's information in the terminal remove links to jobs by @kptkin in https://github.com/wandb/wandb/pull/7132


## [0.16.4] - 2024-03-05

### Added

* Added ability to change artifact collection types by @biaslucas in https://github.com/wandb/wandb/pull/6971
* Add support for installing deps from pyproject.toml by @bcsherma in https://github.com/wandb/wandb/pull/6964
* Support kaniko build with user-provided pvc and docker config by @bcsherma in https://github.com/wandb/wandb/pull/7059
* Added ability to import runs between W&B instances by @andrewtruong in https://github.com/wandb/wandb/pull/6897

### Changed

* wandb-core rate-limits requests to the backend and respects RateLimit-* headers
  by @timoffex in https://github.com/wandb/wandb/pull/7065

### Fixed

* Fix passing of template variables in the sweeps-on-launch scheduler by @dannygoldstein in https://github.com/wandb/wandb/pull/6959
* Link job artifact to a run to be specified as input by @kptkin in https://github.com/wandb/wandb/pull/6940
* Fix sagemaker entrypoint to use given entrypoint by @KyleGoyette in https://github.com/wandb/wandb/pull/6969
* Parse upload headers correctly by @kptkin in https://github.com/wandb/wandb/pull/6983
* Properly propagate server errors by @kptkin in https://github.com/wandb/wandb/pull/6944
* Make file upload faster by using parallelism by @kptkin in https://github.com/wandb/wandb/pull/6975
* Don't send git data if it's not populated by @kptkin in https://github.com/wandb/wandb/pull/6984
* Fix console logging resumption, avoid overwrite by @kptkin in https://github.com/wandb/wandb/pull/6963
* Remove hostname validation when using --host on wandb login by @Jamil in https://github.com/wandb/wandb/pull/6999
* Don't discard past visualizations when resuming a run by @timoffex in https://github.com/wandb/wandb/pull/7005
* Avoid retrying on conflict status code by @kptkin in https://github.com/wandb/wandb/pull/7011
* Fix visualization config merging for resumed runs in wandb-core by @timoffex in https://github.com/wandb/wandb/pull/7012
* Replace usage of standard library's json with `segmentio`'s by @kptkin in https://github.com/wandb/wandb/pull/7027
* Remove stderr as writer for the logs by @kptkin in https://github.com/wandb/wandb/pull/7022
* Disable negative steps from initialization by @kptkin in https://github.com/wandb/wandb/pull/7030
* Fix report loading in pydantic26 by @andrewtruong in https://github.com/wandb/wandb/pull/6988
* Revert "make upload request async to support progress reporting (#6497)" by @jlzhao27 in https://github.com/wandb/wandb/pull/7049
* Fix entrypoint specification when using a Dockerfile.wandb by @KyleGoyette in https://github.com/wandb/wandb/pull/7080
* Fix stream releasing probe handle too early by @jlzhao27 in https://github.com/wandb/wandb/pull/7056
* Always attempt to pull latest image for local container by @KyleGoyette in https://github.com/wandb/wandb/pull/7079

### New Contributors
* @Jamil made their first contribution in https://github.com/wandb/wandb/pull/6999


# 0.16.3 (Feb 6, 2024)

### :magic_wand: Enhancements
* feat(core): generate data type info in core by @dmitryduev in https://github.com/wandb/wandb/pull/6827
* feat(core): add support for Launch 🚀 by @kptkin in https://github.com/wandb/wandb/pull/6822
* feat(public-api): Added option to control number of grouped sampled runs in reports by @thanos-wandb in https://github.com/wandb/wandb/pull/6840
* feat(sdk): add shared mode to enable multiple independent writers to the same run by @dmitryduev in https://github.com/wandb/wandb/pull/6882
* perf(artifacts): Reduce artifact download latency via optional cache copy + threads by @biaslucas in https://github.com/wandb/wandb/pull/6878
* feat(artifacts): Add partial file downloads, via directory prefix by @biaslucas in https://github.com/wandb/wandb/pull/6911
* feat(integrations): Update the Diffusers Integration by @soumik12345 in https://github.com/wandb/wandb/pull/6804
* feat(integrations): Update Ultralytics Integration by @soumik12345 in https://github.com/wandb/wandb/pull/6796
* feat(integrations): Add Pytorch Lightning Fabric Logger by @ash0ts in https://github.com/wandb/wandb/pull/6919
* feat(core): update go packages by @kptkin in https://github.com/wandb/wandb/pull/6908
### :hammer: Fixes
* fix(launch): Remove project and runner fields from agent config by @KyleGoyette in https://github.com/wandb/wandb/pull/6818
* fix(launch): recognize deleted k8s jobs as failed by @bcsherma in https://github.com/wandb/wandb/pull/6824
* fix(launch): warn of extra fields in environment block instead of erroring by @bcsherma in https://github.com/wandb/wandb/pull/6833
* fix(sdk): entity override bug where ENVVAR is prioritized over kwargs by @biaslucas in https://github.com/wandb/wandb/pull/6843
* fix(launch): Local container runner doesn't ignore override args by @TimH98 in https://github.com/wandb/wandb/pull/6844
* fix(sdk): merge-update config with sweep/launch config by @dannygoldstein in https://github.com/wandb/wandb/pull/6841
* fix(sdk): fix retry logic in wandb-core and system_tests conftest by @dmitryduev in https://github.com/wandb/wandb/pull/6847
* fix(core): use RW locks in system monitor's assets management by @dmitryduev in https://github.com/wandb/wandb/pull/6852
* fix(launch): set build context to entrypoint dir if it contains Dockerfile.wandb by @bcsherma in https://github.com/wandb/wandb/pull/6855
* security(launch): Mount wandb api key in launch job pods from a k8s secret by @TimH98 in https://github.com/wandb/wandb/pull/6722
* fix(launch): wandb job create should not look for requirements.txt if Dockerfile.wandb is next to entrypoint by @bcsherma in https://github.com/wandb/wandb/pull/6861
* fix(sdk): fix _parse_path when only id is passed to wandb.Api().run() by @luisbergua in https://github.com/wandb/wandb/pull/6858
* fix(media): Update video.py: Fix fps bug by @stellargo in https://github.com/wandb/wandb/pull/6887
* fix(sdk): clean up temp folders by @dmitryduev in https://github.com/wandb/wandb/pull/6891
* fix(artifacts): fix long artifact paths on Windows by @ArtsiomWB in https://github.com/wandb/wandb/pull/6846
* fix(sdk): Update Report API to work with pydantic2.6 by @andrewtruong in https://github.com/wandb/wandb/pull/6925
* fix(launch): fetch all commits to enable checking out by sha by @bcsherma in https://github.com/wandb/wandb/pull/6926
* fix(sweeps): dont swallow exceptions in pyagent by @dannygoldstein in https://github.com/wandb/wandb/pull/6927
* fix(artifacts): artifact file upload progress in nexus by @ibindlish in https://github.com/wandb/wandb/pull/6939
* fix(sdk): exercise caution in system monitor when rocm-smi is installed on a system with no amd gpus by @dmitryduev in https://github.com/wandb/wandb/pull/6938
* fix(cli): typo in cli.py by @eltociear in https://github.com/wandb/wandb/pull/6892
* fix(launch): remove deadsnakes from accelerator build step by @bcsherma in https://github.com/wandb/wandb/pull/6933
### :books: Docs
* docs(sdk): update sweep `docstrings` by @ngrayluna in https://github.com/wandb/wandb/pull/6830
* docs(sdk): Updates the Tables reference docs. by @katjacksonWB in https://github.com/wandb/wandb/pull/6880
* docs(sdk): Artifact docstrings PR by @ngrayluna in https://github.com/wandb/wandb/pull/6825

## New Contributors
* @biaslucas made their first contribution in https://github.com/wandb/wandb/pull/6843
* @stellargo made their first contribution in https://github.com/wandb/wandb/pull/6887
* @timoffex made their first contribution in https://github.com/wandb/wandb/pull/6916

**Full Changelog**: https://github.com/wandb/wandb/compare/v0.16.2...v0.16.3

# 0.16.2 (Jan 9, 2024)

### :magic_wand: Enhancements
* feat(nexus): refactor store logic and add store writer by @kptkin in https://github.com/wandb/wandb/pull/6678
* feat(nexus): add AMD GPU monitoring by @dmitryduev in https://github.com/wandb/wandb/pull/6606
* feat(nexus): add console log file upload by @kptkin in https://github.com/wandb/wandb/pull/6669
* feat(launch): add registry uri field to builders by @bcsherma in https://github.com/wandb/wandb/pull/6626
* feat(core): add `wandb beta sync` feature to upload runs to W&B by @kptkin in https://github.com/wandb/wandb/pull/6620
* feat(launch): CLI supports allow-listed queue parameters by @TimH98 in https://github.com/wandb/wandb/pull/6679
* feat(core): add support for requirements and patch.diff by @kptkin in https://github.com/wandb/wandb/pull/6721
* feat(core): capture SLURM-related env vars in metadata by @dmitryduev in https://github.com/wandb/wandb/pull/6710
* feat(launch): --priority flag on `wandb launch` command to specify priority when enqueuing jobs. by @nickpenaranda in https://github.com/wandb/wandb/pull/6705
* feat(sdk): add verify feature to wandb login by @dmitryduev in https://github.com/wandb/wandb/pull/6747
* feat(launch): Sweeps on Launch honors selected job priority for sweep runs by @nickpenaranda in https://github.com/wandb/wandb/pull/6756
* feat(core): 🦀 commence operation SDKrab 🦀 by @dmitryduev in https://github.com/wandb/wandb/pull/6000
* feat(artifacts): make upload request async to support progress reporting by @jlzhao27 in https://github.com/wandb/wandb/pull/6497
* feat(core): add TensorBoard log dir watcher by @kptkin in https://github.com/wandb/wandb/pull/6769
* feat(core): upload wandb-summary.json and config.yaml files by @kptkin in https://github.com/wandb/wandb/pull/6781
### :hammer: Fixes
* fix(nexus): update error message and remove extra by @kptkin in https://github.com/wandb/wandb/pull/6667
* fix(nexus): clean up issues with file sending by @kptkin in https://github.com/wandb/wandb/pull/6677
* fix(core): add jitter to retry clients' backoff strategy by @dmitryduev in https://github.com/wandb/wandb/pull/6706
* fix(artifacts): only skip file download if digest matches by @szymon-piechowicz-wandb in https://github.com/wandb/wandb/pull/6694
* fix(core): fix resume and add tests by @dmitryduev in https://github.com/wandb/wandb/pull/6714
* fix(launch): capture errors from the creation of k8s job from yaml by @bcsherma in https://github.com/wandb/wandb/pull/6730
* fix(launch): Get default entity before checking template vars by @TimH98 in https://github.com/wandb/wandb/pull/6745
* fix(artifacts): remove run creation for artifact downloads if not using core by @ibindlish in https://github.com/wandb/wandb/pull/6746
* fix(artifacts): Retrieve ETag for ObjectVersion instead of Object for versioned buckets by @ibindlish in https://github.com/wandb/wandb/pull/6759
* fix(artifacts): revert #6759 and read object version etag in place  by @ibindlish in https://github.com/wandb/wandb/pull/6774
* fix(core): put back the upload file count by @kptkin in https://github.com/wandb/wandb/pull/6767
* fix(core): add send cancel request to sender by @dmitryduev in https://github.com/wandb/wandb/pull/6787
* fix(core): check errors in memory monitoring by @dmitryduev in https://github.com/wandb/wandb/pull/6790
* fix(sdk): add job_type flag in CLI to allow override of job_type  by @umakrishnaswamy in https://github.com/wandb/wandb/pull/6523
* fix(integrations): Handle ultralytics utils import refactor by @jthetzel in https://github.com/wandb/wandb/pull/6741
* fix(core): download artifacts with wandb-core without an active run by @dmitryduev in https://github.com/wandb/wandb/pull/6798
* fix(sdk): fix error logging matplotlib scatter plot if the minimum version of plotly library is not met by @walkingmug in https://github.com/wandb/wandb/pull/6724
* fix(sdk): allow overriding the default .netrc location with NETRC env var by @dmitryduev in https://github.com/wandb/wandb/pull/6708
### :books: Docs
* docs(sdk): Corrected description for email field by @ngrayluna in https://github.com/wandb/wandb/pull/6716
* docs(core): update the `README-libwandb-cpp.md` doc by @NinoRisteski in https://github.com/wandb/wandb/pull/6794

## New Contributors
* @jthetzel made their first contribution in https://github.com/wandb/wandb/pull/6741
* @walkingmug made their first contribution in https://github.com/wandb/wandb/pull/6724

**Full Changelog**: https://github.com/wandb/wandb/compare/v0.16.1...v0.16.2

# 0.16.1 (Dec 5, 2023)

### :magic_wand: Enhancements
* perf(artifacts): remove recursive download by @szymon-piechowicz-wandb in https://github.com/wandb/wandb/pull/6544
* feat(nexus): add debounce summary in handler by @kptkin in https://github.com/wandb/wandb/pull/6570
* feat(integrations): fix bug in ultralytics import and version pinning by @soumik12345 in https://github.com/wandb/wandb/pull/6605
* feat(launch): Support template variables when queueing launch runs by @KyleGoyette in https://github.com/wandb/wandb/pull/6602
* feat(cli): add --skip-console option to offline sync cli command by @kptkin in https://github.com/wandb/wandb/pull/6557
* feat(nexus): add basic graphql versioning mechanism by @dmitryduev in https://github.com/wandb/wandb/pull/6624
* feat(nexus): add Apple M* GPU stats monitoring by @dmitryduev in https://github.com/wandb/wandb/pull/6619
* feat(launch): add helper to load wandb.Config from env vars by @bcsherma in https://github.com/wandb/wandb/pull/6644
* feat(integrations): port OpenAI WandbLogger for openai-python v1.0 by @ayulockin in https://github.com/wandb/wandb/pull/6498
* feat(integrations): fix version check for openAI WandbLogger by @ayulockin in https://github.com/wandb/wandb/pull/6648
* feat(integrations): Diffusers autologger by @soumik12345 in https://github.com/wandb/wandb/pull/6561
* feat(sdk): Adding parameter to image to specify file type jpg, png, bmp, gif by @fdsig in https://github.com/wandb/wandb/pull/6280
### :hammer: Fixes
* fix(nexus): make offline sync work properly by @dmitryduev in https://github.com/wandb/wandb/pull/6569
* fix(launch): Fix run existence check to not depend on files being uploaded in the run by @KyleGoyette in https://github.com/wandb/wandb/pull/6548
* fix(launch): gcp storage uri verifaction failed due to improper async wrapping by @bcsherma in https://github.com/wandb/wandb/pull/6581
* fix(sdk): updating summary with nested dicts now doesn't throw an error by @ArtsiomWB in https://github.com/wandb/wandb/pull/6578
* fix(launch): Add prioritization mode to RunQueue create by @TimH98 in https://github.com/wandb/wandb/pull/6610
* fix(nexus): create symlink to the server logs in the runs folder by @kptkin in https://github.com/wandb/wandb/pull/6628
* fix(integrations): single value problem in wandb/wandb_torch.py::log_tensor_stats by @gmongaras in https://github.com/wandb/wandb/pull/6640
* fix(integrations): tmin vs tmax in wandb/wandb_torch.py::log_tensor_stats by @dmitryduev in https://github.com/wandb/wandb/pull/6641
* fix(nexus): minor fix up for non server cases by @kptkin in https://github.com/wandb/wandb/pull/6645
* fix(sdk): make old settings more robust by @dmitryduev in https://github.com/wandb/wandb/pull/6654
* fix(sdk): handle tags when resuming a run by @dmitryduev in https://github.com/wandb/wandb/pull/6660
### :books: Docs
* docs(integrations): fix doc-string typo in a keras callback by @evilpegasus in https://github.com/wandb/wandb/pull/6586

## New Contributors
* @evilpegasus made their first contribution in https://github.com/wandb/wandb/pull/6586
* @yogeshg made their first contribution in https://github.com/wandb/wandb/pull/6573
* @gmongaras made their first contribution in https://github.com/wandb/wandb/pull/6640

**Full Changelog**: https://github.com/wandb/wandb/compare/v0.16.0...v0.16.1

# 0.16.0 (Nov 7, 2023)

### :magic_wand: Enhancements
* feat(nexus): add nested config support by @kptkin in https://github.com/wandb/wandb/pull/6417
* feat(nexus): finish artifact saver by @szymon-piechowicz-wandb in https://github.com/wandb/wandb/pull/6296
* feat(nexus): add sync file counts in the footer by @dmitryduev in https://github.com/wandb/wandb/pull/6371
* feat(nexus): implement directory watcher and related functionality by @kptkin in https://github.com/wandb/wandb/pull/6257
* feat(launch): run agent on an event loop by @bcsherma in https://github.com/wandb/wandb/pull/6384
* feat(nexus): add sampled history by @kptkin in https://github.com/wandb/wandb/pull/6492
* feat(artifacts):  prototype for models api by @ibindlish in https://github.com/wandb/wandb/pull/6205
* perf(launch): register sweep scheduler virtual agents async by @bcsherma in https://github.com/wandb/wandb/pull/6488
* feat(nexus): make file uploads work with local by @dmitryduev in https://github.com/wandb/wandb/pull/6509
* feat(sdk): allow users to log custom chart tables in a different section by @luisbergua in https://github.com/wandb/wandb/pull/6422
* feat(nexus): generalize uploader to filemanager to allow downloads by @ibindlish in https://github.com/wandb/wandb/pull/6445
* feat(sdk): drop python 3.6 support by @dmitryduev in https://github.com/wandb/wandb/pull/6493
* feat(artifacts): delete staging files in Nexus by @szymon-piechowicz-wandb in https://github.com/wandb/wandb/pull/6529
* feat(artifacts): set up artifact downloads to use sdk nexus core by @estellazx in https://github.com/wandb/wandb/pull/6275
* feat(nexus): add file upload progress and make completion callback a list of callbacks by @kptkin in https://github.com/wandb/wandb/pull/6518
* feat(launch): add wandb.ai/run-id label to jobs by @bcsherma in https://github.com/wandb/wandb/pull/6543
### :hammer: Fixes
* fix(sdk): ensures that complete run.config is captured in SageMaker by @fdsig in https://github.com/wandb/wandb/pull/6260
* fix(sdk): Improve error handling for gitlib for FileNotFoundErrors by @j316chuck in https://github.com/wandb/wandb/pull/6410
* fix(sdk): increase max message size, handle errors by @szymon-piechowicz-wandb in https://github.com/wandb/wandb/pull/6398
* fix(launch): Agent better balances multiple queues by @TimH98 in https://github.com/wandb/wandb/pull/6418
* fix(artifacts): remove versioning enabled check in GCS reference handler by @szymon-piechowicz-wandb in https://github.com/wandb/wandb/pull/6430
* fix(launch): add google-cloud-aiplatform to launch shard by @bcsherma in https://github.com/wandb/wandb/pull/6440
* fix(nexus): add use_artifact as passthrough messages by @kptkin in https://github.com/wandb/wandb/pull/6447
* fix(launch): adjust vertex environment variables by @Hojland in https://github.com/wandb/wandb/pull/6443
* fix(artifacts): update artifacts cache file permissions for NamedTemporaryFile by @ibindlish in https://github.com/wandb/wandb/pull/6437
* fix(nexus): fix a number of issues by @dmitryduev in https://github.com/wandb/wandb/pull/6491
* fix(media): saving mlp figure to buffer and reading with PIL should specify format by @mova in https://github.com/wandb/wandb/pull/6465
* fix(nexus): send content-length, check response status code in uploader by @szymon-piechowicz-wandb in https://github.com/wandb/wandb/pull/6401
* fix(sdk): fix step logic when resuming runs with no metrics logged by @luisbergua in https://github.com/wandb/wandb/pull/6480
* fix(sdk): hook_handle being set to list instead of dict on unhook by @vatsalaggarwal in https://github.com/wandb/wandb/pull/6503
* fix(launch): verify gcp credentials before creating vertex job by @bcsherma in https://github.com/wandb/wandb/pull/6537
* fix(launch): add load option to docker buildx by @KyleGoyette in https://github.com/wandb/wandb/pull/6508
* fix(artifacts): fix perf regressions in artifact downloads and fix file download location by @ibindlish in https://github.com/wandb/wandb/pull/6535
* fix(sdk): add warning when `log_code` can't locate any files by @umakrishnaswamy in https://github.com/wandb/wandb/pull/6532
* fix(sdk): adjust ipython hooks for v8.17 by @dmitryduev in https://github.com/wandb/wandb/pull/6563
### :books: Docs
* docs(media): fix `Graph` docstring by @harupy in https://github.com/wandb/wandb/pull/6458
* docs(public-api): Fix suggested command for uploading artifacts by @geke-mir in https://github.com/wandb/wandb/pull/6513

## New Contributors
* @j316chuck made their first contribution in https://github.com/wandb/wandb/pull/6410
* @harupy made their first contribution in https://github.com/wandb/wandb/pull/6458
* @Hojland made their first contribution in https://github.com/wandb/wandb/pull/6443
* @mova made their first contribution in https://github.com/wandb/wandb/pull/6465
* @geke-mir made their first contribution in https://github.com/wandb/wandb/pull/6513
* @luisbergua made their first contribution in https://github.com/wandb/wandb/pull/6422
* @vatsalaggarwal made their first contribution in https://github.com/wandb/wandb/pull/6503

**Full Changelog**: https://github.com/wandb/wandb/compare/v0.15.12...v0.16.0

# 0.15.12 (Oct 3, 2023)

### :magic_wand: Enhancements
* feat(nexus): implement config debouncing mechanism by @kptkin in https://github.com/wandb/wandb/pull/6331
* feat(integrations): fix channel swapping on ultrlytics classification task by @soumik12345 in https://github.com/wandb/wandb/pull/6382
* feat(nexus): implement nexus alpha cpp interface by @raubitsj in https://github.com/wandb/wandb/pull/6358
* feat(nexus): expose system metrics in the run object (PoC) by @dmitryduev in https://github.com/wandb/wandb/pull/6238
* feat(integrations): Pin ultralytics version support to `v8.0.186` by @soumik12345 in https://github.com/wandb/wandb/pull/6391
### :hammer: Fixes
* fix(launch): get logs from failed k8s pods by @bcsherma in https://github.com/wandb/wandb/pull/6339
* fix(artifacts): Allow adding s3 bucket as reference artifact by @ibindlish in https://github.com/wandb/wandb/pull/6346
* fix(launch): Fix race condition in agent thread clean up by @KyleGoyette in https://github.com/wandb/wandb/pull/6352
* fix(artifacts): don't assume run and its i/o artifacts are in the same project by @szymon-piechowicz-wandb in https://github.com/wandb/wandb/pull/6363
* fix(artifacts): fix wandb.Api().run(run_name).log_artifact(artifact) by @szymon-piechowicz-wandb in https://github.com/wandb/wandb/pull/6362
* fix(sweeps): ValueError with None value in sweep by @gtarpenning in https://github.com/wandb/wandb/pull/6364
* fix(artifacts): fix typo in s3 handler by @ibindlish in https://github.com/wandb/wandb/pull/6368
* fix(artifacts): fix the argument order for new argument target_fraction by @moredatarequired in https://github.com/wandb/wandb/pull/6377
* fix(nexus): fix potential race in config debouncer by @dmitryduev in https://github.com/wandb/wandb/pull/6385
* fix(sdk): fix graphql type mapping by @szymon-piechowicz-wandb in https://github.com/wandb/wandb/pull/6396
* fix(sdk): fix concurrency limit in uploader by @szymon-piechowicz-wandb in https://github.com/wandb/wandb/pull/6399
### :books: Docs
* docs(sdk): fix reference docs GH action by @dmitryduev in https://github.com/wandb/wandb/pull/6350
* docs(sdk): Update generate-docodile-documentation.yml by @ngrayluna in https://github.com/wandb/wandb/pull/6351

**Full Changelog**: https://github.com/wandb/wandb/compare/v0.15.11...v0.15.12

# 0.15.11 (Sep 21, 2023)

### :magic_wand: Enhancements
* feat(nexus): add support for code saving in script mode by @kptkin in https://github.com/wandb/wandb/pull/6243
* feat(nexus): add support for `policy=end` in `wandb.save` by @kptkin in https://github.com/wandb/wandb/pull/6267
* feat(nexus): add system info to metadata by @dmitryduev in https://github.com/wandb/wandb/pull/6244
* feat(nexus): add nvidia gpu system info to metadata by @dmitryduev in https://github.com/wandb/wandb/pull/6270
* feat(launch): delete run queues with public api by @bcsherma in https://github.com/wandb/wandb/pull/6317
* feat(sdk): introduce custom proxy support for wandb http(s) traffic by @kptkin in https://github.com/wandb/wandb/pull/6300
### :hammer: Fixes
* fix(sdk): Fix logger when logging filestream exception by @KyleGoyette in https://github.com/wandb/wandb/pull/6246
* fix(launch): use watch api to monitor launched CRDs by @bcsherma in https://github.com/wandb/wandb/pull/6226
* fix(launch): forbid enqueing docker images without target project by @bcsherma in https://github.com/wandb/wandb/pull/6248
* fix(sdk): add missing Twitter import for API users by @fdsig in https://github.com/wandb/wandb/pull/6261
* fix(artifacts): get S3 versionIDs from directory references by @moredatarequired in https://github.com/wandb/wandb/pull/6255
* fix(launch): make watch streams recover from connection reset by @bcsherma in https://github.com/wandb/wandb/pull/6272
* fix(public-api): use json.loads(..., strict=False) to ignore invalid utf-8 and control characters in api.Run.load by @dmitryduev in https://github.com/wandb/wandb/pull/6299
* fix(sdk): correctly identify colab as a jupyter-like env in settings by @dmitryduev in https://github.com/wandb/wandb/pull/6308
* fix(sdk): improve memory management for summary updates by @dmitryduev in https://github.com/wandb/wandb/pull/5569
* fix(artifacts): Add environment variable to configure batch size for download urls by @ibindlish in https://github.com/wandb/wandb/pull/6323
* fix(launch): fail rqis if no run is created by @bcsherma in https://github.com/wandb/wandb/pull/6324
### :books: Docs
* docs(sdk): fixes a broken link in Image docs. by @katjacksonWB in https://github.com/wandb/wandb/pull/6252
* docs(nexus): add docs on running nexus-related system tests locally by @dmitryduev in https://github.com/wandb/wandb/pull/6191
* docs(nexus): add user-facing Nexus docs for Beta release by @dmitryduev in https://github.com/wandb/wandb/pull/6276
* docs(nexus): fix pip install nexus instruction by @dmitryduev in https://github.com/wandb/wandb/pull/6309
### :nail_care: Cleanup
* Update README.md by @NinoRisteski in https://github.com/wandb/wandb/pull/6325

## New Contributors
* @katjacksonWB made their first contribution in https://github.com/wandb/wandb/pull/6252
* @NinoRisteski made their first contribution in https://github.com/wandb/wandb/pull/6325

**Full Changelog**: https://github.com/wandb/wandb/compare/v0.15.10...v0.15.11

# 0.15.10 (Sep 6, 2023)

### :magic_wand: Enhancements
* feat(integrations): add async support to `Autologger` API and enable it for Openai by @parambharat in https://github.com/wandb/wandb/pull/5960
* feat(sdk): add official support for python 3.11 and drop support for python 3.6 by @dmitryduev in https://github.com/wandb/wandb/pull/4386
* feat(sdk): implement network logging and file pusher timeout for debugging by @dmitryduev in https://github.com/wandb/wandb/pull/5894
* feat(artifacts): set ttl(time to live) for artifact versions by @estellazx in https://github.com/wandb/wandb/pull/5859
* feat(nexus): add support for define metric by @kptkin in https://github.com/wandb/wandb/pull/6036
* feat(launch): Include agent version when creating launch agent by @TimH98 in https://github.com/wandb/wandb/pull/5970
* feat(launch): Runless git jobs can use requirements.txt in parent directories by @TimH98 in https://github.com/wandb/wandb/pull/6008
* feat(artifacts): retrieve the parent collection from an Artifact by @moredatarequired in https://github.com/wandb/wandb/pull/6019
* feat(nexus): improve file uploads by @dmitryduev in https://github.com/wandb/wandb/pull/6052
* feat(artifacts): Add run id option to artifact put method to log artifacts to existing runs by @ibindlish in https://github.com/wandb/wandb/pull/6074
* feat(public-api): add metadata property to Run object by @dmitryduev in https://github.com/wandb/wandb/pull/6100
* feat(launch): Support setting a custom Dockerfile in launch overrides by @TimH98 in https://github.com/wandb/wandb/pull/6104
* feat(nexus): add Nvidia GPU asset to system monitor by @dmitryduev in https://github.com/wandb/wandb/pull/6081
* feat(artifacts): enable deleting artifact collections from SDK by @moredatarequired in https://github.com/wandb/wandb/pull/6020
* feat(launch): Add dockerfile CLI param & use Dockerfile.wandb by default if present by @TimH98 in https://github.com/wandb/wandb/pull/6122
* feat(artifacts): extend cache cleanup to allow specifying a target fraction by @moredatarequired in https://github.com/wandb/wandb/pull/6152
* feat(artifacts): add an eval-able repr to ArtifactManifestEntry by @moredatarequired in https://github.com/wandb/wandb/pull/6132
* feat(nexus): enable docker-based wheel building for nexus by @dmitryduev in https://github.com/wandb/wandb/pull/6118
* feat(nexus): add Nvidia GPU asset to system monitor by @dmitryduev in https://github.com/wandb/wandb/pull/6131
* feat(artifacts): clear the cache on add to prevent overflow by @moredatarequired in https://github.com/wandb/wandb/pull/6149
* feat(sdk): capture disk i/o utilization in system metrics by @umakrishnaswamy in https://github.com/wandb/wandb/pull/6106
* feat(sdk): add disk io counters to monitor metrics by @dmitryduev in https://github.com/wandb/wandb/pull/6170
* feat(sdk): make paths for disk usage monitoring configurable by @dmitryduev in https://github.com/wandb/wandb/pull/6196
* feat(sweeps): Use `WANDB_SWEEP_ID` to include a run in an existing sweep by @gtarpenning in https://github.com/wandb/wandb/pull/6198
* feat(artifacts): Handle LinkArtifact calls made to Nexus Core by @ibindlish in https://github.com/wandb/wandb/pull/6160
* feat(nexus): fix retry logic for http clients and allow user customization by @kptkin in https://github.com/wandb/wandb/pull/6182
* feat(nexus): support user defined headers in the gql client transport by @kptkin in https://github.com/wandb/wandb/pull/6208
* feat(sdk): enable set types in wandb.Config by @fdsig in https://github.com/wandb/wandb/pull/6219
* feat(integrations): visualize images with bbox overlays for `ultralytics` by @soumik12345 in https://github.com/wandb/wandb/pull/5867
* feat(sdk): add exponential decay sampling utility for line_plot by @dmitryduev in https://github.com/wandb/wandb/pull/6228
* feat(sdk): always print the traceback inside of the `wandb.init` context manager by @kptkin in https://github.com/wandb/wandb/pull/4603
* feat(sdk): add setting to disable automatic machine info capture by @kptkin in https://github.com/wandb/wandb/pull/6230
### :hammer: Fixes
* fix(launch): Extend try in agent loop to cover all job handling by @KyleGoyette in https://github.com/wandb/wandb/pull/5923
* fix(sdk): guard against undefined filestream timeout by @dmitryduev in https://github.com/wandb/wandb/pull/5997
* fix(launch): error if code artifact underlying job has been deleted by @bcsherma in https://github.com/wandb/wandb/pull/5959
* fix(artifacts): use a unique name for the artifact created by `verify` by @moredatarequired in https://github.com/wandb/wandb/pull/5929
* fix(launch): Use resume=allow when auto requeuing by @TimH98 in https://github.com/wandb/wandb/pull/6002
* fix(launch): correct entrypoint path from disabled git repo subir by @gtarpenning in https://github.com/wandb/wandb/pull/5903
* fix(sweeps): override individual job resource_args by @gtarpenning in https://github.com/wandb/wandb/pull/5985
* fix(sdk): fix import issue to support python 3.6 by @kptkin in https://github.com/wandb/wandb/pull/6018
* fix(launch): Fix override entrypoint when using sweeps on launch without a scheduler job by @KyleGoyette in https://github.com/wandb/wandb/pull/6033
* fix(nexus): fix resume reference when nil by @kptkin in https://github.com/wandb/wandb/pull/6055
* fix(sdk): further speed up import time by @hauntsaninja in https://github.com/wandb/wandb/pull/6032
* fix(launch): Fix sample kubernetes agent manifest secret mount by @KyleGoyette in https://github.com/wandb/wandb/pull/6057
* fix(nexus): rm unused import by @dmitryduev in https://github.com/wandb/wandb/pull/6085
* fix(launch): watch to get kuberntes run statuses by @bcsherma in https://github.com/wandb/wandb/pull/6022
* fix(artifacts): prohibit saving artifacts to a different project than their base artifact by @moredatarequired in https://github.com/wandb/wandb/pull/6042
* fix(artifacts): require existing artifacts to save to their source entity/project by @moredatarequired in https://github.com/wandb/wandb/pull/6034
* fix(nexus): adjust system monitor start and stop functionality by @dmitryduev in https://github.com/wandb/wandb/pull/6087
* fix(artifacts): remove suspect characters when directory creation fails by @moredatarequired in https://github.com/wandb/wandb/pull/6094
* fix(launch): Default log_code exclusion behavior now correctly handles `wandb` in the root path prefix. by @nickpenaranda in https://github.com/wandb/wandb/pull/6095
* fix(launch): disallow project queue creation by @bcsherma in https://github.com/wandb/wandb/pull/6011
* fix(launch): catch all sweep set state errors by @gtarpenning in https://github.com/wandb/wandb/pull/6091
* fix(launch): create_job now works from jupyter notebook by @gtarpenning in https://github.com/wandb/wandb/pull/6068
* fix(nexus): fix race condition for defer and update control by @kptkin in https://github.com/wandb/wandb/pull/6125
* fix(sdk): improved handling and logging of tensor types by @kptkin in https://github.com/wandb/wandb/pull/6086
* fix(launch): launch cli command should exit with non-zero status if underlying launched run exits with non-zero status by @KyleGoyette in https://github.com/wandb/wandb/pull/6078
* fix(nexus): fix correctness for offline mode by @kptkin in https://github.com/wandb/wandb/pull/6166
* fix(sdk): reports api - fix media_keys json path by @laxels in https://github.com/wandb/wandb/pull/6167
* fix(sdk): Allow uint8 images to be logged as wandb.Image() by @nate-wandb in https://github.com/wandb/wandb/pull/6043
* fix(sdk): fall back to /tmp/username/.config/wandb in old settings by @dmitryduev in https://github.com/wandb/wandb/pull/6175
* fix(nexus): use UpsertBucketRetryPolicy in all gql.UpsertBucket calls by @dmitryduev in https://github.com/wandb/wandb/pull/6207
* fix(sdk): update report id validation and encoding by @jo-fang in https://github.com/wandb/wandb/pull/6203
* fix(sdk): add support for propagating messages from the internal process by @kptkin in https://github.com/wandb/wandb/pull/5803
### :books: Docs
* docs(nexus): add package level docstrings for filestream by @raubitsj in https://github.com/wandb/wandb/pull/6061
* docs(nexus): add basic developer guide by @kptkin in https://github.com/wandb/wandb/pull/6119
* docs(cli): Added more context for lauch job describe description. by @ngrayluna in https://github.com/wandb/wandb/pull/6193
### :nail_care: Cleanup
* style(sdk): fix to new ruff rule E721 additions by @nickpenaranda in https://github.com/wandb/wandb/pull/6102

## New Contributors
* @geoffrey-g-delhomme made their first contribution in https://github.com/wandb/wandb/pull/5867
* @kooshi made their first contribution in https://github.com/wandb/wandb/pull/6086
* @umakrishnaswamy made their first contribution in https://github.com/wandb/wandb/pull/6106
* @jo-fang made their first contribution in https://github.com/wandb/wandb/pull/6203
* @wwzeng1 made their first contribution in https://github.com/wandb/wandb/pull/6228

**Full Changelog**: https://github.com/wandb/wandb/compare/v0.15.9...v0.15.10

# 0.15.9 (Aug 28, 2023)

### :magic_wand: Enhancements
- feat(sweeps): launch sweep schedulers to team queues from UI by @gtarpenning in https://github.com/wandb/wandb/pull/6112
- feat(launch): make vertex launcher more customizable by @bcsherma in https://github.com/wandb/wandb/pull/6088
- feat(launch): default to noop builder if docker not installed by @bcsherma in https://github.com/wandb/wandb/pull/6137
### :hammer: Fixes
- fix(launch): Use built in entrypoint and args commands for sagemaker by @KyleGoyette in https://github.com/wandb/wandb/pull/5897
- fix(artifacts): copy parent source project info to new draft artifact by @moredatarequired in https://github.com/wandb/wandb/pull/6062
- fix(sdk): avoid error at end of run with bigints by @raubitsj in https://github.com/wandb/wandb/pull/6134
- fix(launch): manually created image jobs can rerun correctly by @gtarpenning in https://github.com/wandb/wandb/pull/6148

**Full Changelog**: https://github.com/wandb/wandb/compare/v0.15.8...v0.15.9

# 0.15.8 (Aug 01, 2023)

### :magic_wand: Enhancements
* perf(sdk): use mutation createRunFiles to get uploadUrls by @harukatab in https://github.com/wandb/wandb/pull/5731
* feat(launch): add create_run_queue to public API by @nickpenaranda in https://github.com/wandb/wandb/pull/5874
* perf(sdk): add hidden option to use orjson instead of json by @dmitryduev in https://github.com/wandb/wandb/pull/5911
* feat(launch): Improve error message when building with noop builder by @TimH98 in https://github.com/wandb/wandb/pull/5925
* feat(launch): create launch agent includes agent config if present by @TimH98 in https://github.com/wandb/wandb/pull/5893
* feat(launch): Check if job ingredients exist before making job by @TimH98 in https://github.com/wandb/wandb/pull/5942
* feat(launch): Gracefully handle Kubernetes 404 error by @TimH98 in https://github.com/wandb/wandb/pull/5945
### :hammer: Fixes
* fix(sdk): only creating new project if it doesn't already exist by @mbarrramsey in https://github.com/wandb/wandb/pull/5814
* fix(launch): Support namespace in metadata key of resource args by @KyleGoyette in https://github.com/wandb/wandb/pull/5639
* fix(launch): use "" instead of None for project kwarg when no project given by @bcsherma in https://github.com/wandb/wandb/pull/5839
* fix(launch): add + to torch cpu regex + tests by @bcsherma in https://github.com/wandb/wandb/pull/5833
* fix(sdk): implement timeout for file_stream and add debug logs by @kptkin in https://github.com/wandb/wandb/pull/5812
* fix(artifacts): fix collection filtering when getting aliases by @szymon-piechowicz-wandb in https://github.com/wandb/wandb/pull/5810
* fix(sdk): replace `dir_watcher` settings with SettingsStatic by @kptkin in https://github.com/wandb/wandb/pull/5863
* fix(artifacts): set correct base for incremental artifacts by @szymon-piechowicz-wandb in https://github.com/wandb/wandb/pull/5870
* fix(launch): drop https from azure registries to ensure compatibility with ${image_uri} macro by @bcsherma in https://github.com/wandb/wandb/pull/5880
* fix(artifacts): handle None description correctly by @szymon-piechowicz-wandb in https://github.com/wandb/wandb/pull/5910
* fix(launch): Don't create k8s secret if it already exists by @TimH98 in https://github.com/wandb/wandb/pull/5900
* fix(artifacts): drop S3 bucket versioning check by @moredatarequired in https://github.com/wandb/wandb/pull/5927
* fix(sdk): speed up import time and fix `pkg_resources` DeprecationWarning by @hauntsaninja in https://github.com/wandb/wandb/pull/5899
### :books: Docs
* docs(sdk): Add introspection section to CONTRIBUTING.md by @nickpenaranda in https://github.com/wandb/wandb/pull/5887
* docs(sdk): update GH action to generate reference docs and clean up docstrings by @dmitryduev in https://github.com/wandb/wandb/pull/5947
* docs(sdk): update `README.md` to unify the spelling of `Hugging Face` by @eltociear in https://github.com/wandb/wandb/pull/5891
### :nail_care: Cleanup
* revert(launch): revert job re-queuing implementation on pod disconnect by @KyleGoyette in https://github.com/wandb/wandb/pull/5811

## New Contributors
* @mbarrramsey made their first contribution in https://github.com/wandb/wandb/pull/5814
* @hauntsaninja made their first contribution in https://github.com/wandb/wandb/pull/5899
* @eltociear made their first contribution in https://github.com/wandb/wandb/pull/5891

**Full Changelog**: https://github.com/wandb/wandb/compare/v0.15.7...v0.15.8

# 0.15.7 (July 25, 2023)

### :hammer: Fixes
* fix(sdk): images not syncing until the end run (revert #5777) by @raubitsj in https://github.com/wandb/wandb/pull/5951

**Full Changelog**: https://github.com/wandb/wandb/compare/v0.15.6...v0.15.7

# 0.15.6 (July 24, 2023)

### :magic_wand: Enhancements
* feat(launch): add job link to wandb footer by @bcsherma in https://github.com/wandb/wandb/pull/5767
* feat(launch): re-implement job requeueing, fixed cancel behavior by @TimH98 in https://github.com/wandb/wandb/pull/5822
* feat(launch): manually create jobs from cli by @gtarpenning in https://github.com/wandb/wandb/pull/5661
* feat(launch): allow users to specify job name via the `job_name` setting by @bcsherma in https://github.com/wandb/wandb/pull/5791
* feat(sdk): Add an simplified trace API to log prompt traces by @parambharat in https://github.com/wandb/wandb/pull/5794
* feat(integrations): support `.keras` model format with `WandbModelCheckpoint` and TF 2.13.0 compatible by @soumik12345 in https://github.com/wandb/wandb/pull/5720
* feat(sdk): Initial support for migrating W&B runs and reports between instances by @andrewtruong in https://github.com/wandb/wandb/pull/5777
### :hammer: Fixes
* fix(integrations): make LightGBM callback compatible with 4.0.0 by @ayulockin in https://github.com/wandb/wandb/pull/5906
* fix(sdk): use default settings for project retrieval if available by @KyleGoyette in https://github.com/wandb/wandb/pull/5917
### :books: Docs
* docs(sdk): Add introspection section to CONTRIBUTING.md by @nickpenaranda in https://github.com/wandb/wandb/pull/5887
### :nail_care: Cleanup
* revert(launch): revert job re-queuing implementation on pod disconnect by @KyleGoyette in https://github.com/wandb/wandb/pull/5811

**Full Changelog**: https://github.com/wandb/wandb/compare/v0.15.5...v0.15.6

## 0.15.5 (July 5, 2023)

### :magic_wand: Enhancements
* feat(launch): improve handling of docker image job names and tags by @gtarpenning in https://github.com/wandb/wandb/pull/5718
* feat(launch): support kaniko builds on AKS by @bcsherma in https://github.com/wandb/wandb/pull/5706
* feat(launch): allow kaniko builds to run in other namespaces by @bcsherma in https://github.com/wandb/wandb/pull/5637
* feat(artifacts): support access key for Azure references by @szymon-piechowicz-wandb in https://github.com/wandb/wandb/pull/5729
* feat(launch): add information to failed run queue items, support warnings for run queue items by @KyleGoyette in https://github.com/wandb/wandb/pull/5612
* feat(launch): allow direct configuration of registry uri for all registries by @bcsherma in https://github.com/wandb/wandb/pull/5760
* perf(artifacts): enhance download URL fetching process with batch and retry logic by @szymon-piechowicz-wandb in https://github.com/wandb/wandb/pull/5692
* feat(artifacts): add flag to skip missing S3 references in `Artifact.download` by @moredatarequired in https://github.com/wandb/wandb/pull/5778
* feat(launch): implement job requeueing when pod disconnects by @TimH98 in https://github.com/wandb/wandb/pull/5770
* feat(sdk): add setting to disable setproctitle by @raubitsj in https://github.com/wandb/wandb/pull/5805
### :hammer: Fixes
* fix(sdk): handle uri schemes in LogicalPath by @dmitryduev in https://github.com/wandb/wandb/pull/5670
* fix(artifacts): update object storage to include reference and prevent id reuse by @szymon-piechowicz-wandb in https://github.com/wandb/wandb/pull/5722
* fix(sweeps): update click package version requirements by @gtarpenning in https://github.com/wandb/wandb/pull/5738
* fix(sdk): improve lazy import to be thread-safe by @szymon-piechowicz-wandb in https://github.com/wandb/wandb/pull/5727
* fix(launch): change typo in kaniko image name by @bcsherma in https://github.com/wandb/wandb/pull/5743
* fix(integrations): correct date parsing in SageMaker configuration by @rymc in https://github.com/wandb/wandb/pull/5759
* fix(launch): make docker build non interactive to prevent region based questions by @KyleGoyette in https://github.com/wandb/wandb/pull/5736
* fix(launch): update "cuda" base image path to "accelerator" base image path by @KyleGoyette in https://github.com/wandb/wandb/pull/5737
* fix(artifacts): replace artifact name with placeholder to skip validation by @szymon-piechowicz-wandb in https://github.com/wandb/wandb/pull/5724
* fix(launch): prevent jobs with large outputs from hanging on local-container by @KyleGoyette in https://github.com/wandb/wandb/pull/5774
* fix(launch): Ensure resume does not push sensitive info by @KyleGoyette in https://github.com/wandb/wandb/pull/5807
* fix(artifacts): fix handling of references when downloading by @szymon-piechowicz-wandb in https://github.com/wandb/wandb/pull/5808
* fix(sweeps): correct launch sweep author to personal username by @gtarpenning in https://github.com/wandb/wandb/pull/5806
* refactor(artifacts): change artifact methods and attributes to private by @szymon-piechowicz-wandb in https://github.com/wandb/wandb/pull/5790
### :books: Docs
* docs(sdk): update the product icons in README.md by @ngrayluna in https://github.com/wandb/wandb/pull/5713
* docs(artifacts): update docs by @szymon-piechowicz-wandb in https://github.com/wandb/wandb/pull/5701
* docs(artifacts): fix comment about total retry time by @szymon-piechowicz-wandb in https://github.com/wandb/wandb/pull/5751
* docs(sdk): expose WBTraceTree as data_types.WBTraceTree by @szymon-piechowicz-wandb in https://github.com/wandb/wandb/pull/5788

## New Contributors
* @HipHoff made their first contribution in https://github.com/wandb/wandb/pull/5691
* @rymc made their first contribution in https://github.com/wandb/wandb/pull/5759

**Full Changelog**: https://github.com/wandb/wandb/compare/v0.15.4...v0.15.5

## 0.15.4 (June 6, 2023)
### :magic_wand: Enhancements
* feat(sdk): set job source in settings by @TimH98 in https://github.com/wandb/wandb/pull/5442
* feat(sweeps): launch sweeps controlled by wandb run by @gtarpenning in https://github.com/wandb/wandb/pull/5456
* feat(integrations): add autolog for Cohere python SDK by @dmitryduev in https://github.com/wandb/wandb/pull/5474
* feat(launch): support launching custom k8s objects by @bcsherma in https://github.com/wandb/wandb/pull/5486
* perf(artifacts): conserve memory when hashing files by @moredatarequired in https://github.com/wandb/wandb/pull/5513
* feat(artifacts): add new_draft method to modify and log saved artifacts as new version by @szymon-piechowicz-wandb in https://github.com/wandb/wandb/pull/5524
* feat(launch): don't install frozen reqs if there is a reqs file by @bcsherma in https://github.com/wandb/wandb/pull/5548
* feat(artifacts): don't remove temp files from artifacts cache by default by @moredatarequired in https://github.com/wandb/wandb/pull/5596
* feat(artifacts): add source_entity and update sequenceName handling by @szymon-piechowicz-wandb in https://github.com/wandb/wandb/pull/5546
* feat(artifacts): add 'remove' to Artifacts API by @moredatarequired in https://github.com/wandb/wandb/pull/5370
* feat(sweeps): optuna scheduler for sweeps on launch by @gtarpenning in https://github.com/wandb/wandb/pull/4900
* feat(launch): support notebook job creation by @KyleGoyette in https://github.com/wandb/wandb/pull/5462
* feat(launch): enable launch macros for all runners by @bcsherma in https://github.com/wandb/wandb/pull/5624
* feat(integrations): add autologging for supported huggingface pipelines by @ash0ts in https://github.com/wandb/wandb/pull/5579
* feat(integrations): add usage metrics and table logging to OpenAI autologger by @parambharat in https://github.com/wandb/wandb/pull/5521
* feat(sdk): add support for monitoring AMD GPU system metrics by @dmitryduev in https://github.com/wandb/wandb/pull/5449
* feat(sdk): capture absolute GPU memory allocation by @dmitryduev in https://github.com/wandb/wandb/pull/5643
### :hammer: Fixes
* fix(integrations): ensure wandb can be used in AWS lambda by @dmitryduev in https://github.com/wandb/wandb/pull/5083
* fix(sdk): permit `LogicalPath` to strip trailing slashes by @moredatarequired in https://github.com/wandb/wandb/pull/5473
* fix(sdk): exercise caution when creating ~/.config/wandb/settings file by @dmitryduev in https://github.com/wandb/wandb/pull/5478
* fix(sdk): update custom chart query handling and add alternate constructor for table-based charts by @andrewtruong in https://github.com/wandb/wandb/pull/4852
* fix(artifacts): add s3 multipart uploading for artifact files by @estellazx in https://github.com/wandb/wandb/pull/5377
* fix(artifacts): handle incompatible artifact name strings by @andrewtruong in https://github.com/wandb/wandb/pull/5416
* fix(launch): docker runner always pull for image sourced jobs by @bcsherma in https://github.com/wandb/wandb/pull/5531
* fix(launch): improve error handling for package installation by @TimH98 in https://github.com/wandb/wandb/pull/5509
* fix(launch): custom k8s objects respect command/args overrides by @bcsherma in https://github.com/wandb/wandb/pull/5538
* fix(artifacts): remove entity, project from valid properties and adjust name handling by @szymon-piechowicz-wandb in https://github.com/wandb/wandb/pull/5533
* fix(launch): use env var for launch agent base url by @KyleGoyette in https://github.com/wandb/wandb/pull/5482
* fix(artifacts): write to the cache defensively (catch OSError) by @moredatarequired in https://github.com/wandb/wandb/pull/5597
* fix(launch): handle exception in finish_thread_id and fail run queue items by @KyleGoyette in https://github.com/wandb/wandb/pull/5610
* fix(launch): add pull secrets for pre made images when registry is specified by @bcsherma in https://github.com/wandb/wandb/pull/5602
* fix(launch): read kaniko pod sa name from env var by @bcsherma in https://github.com/wandb/wandb/pull/5619
* fix(launch): misc gcp fixes by @bcsherma in https://github.com/wandb/wandb/pull/5626
* fix(launch): support local environment and registry declaration by @KyleGoyette in https://github.com/wandb/wandb/pull/5630
* fix(launch): support ssh git urls and submodules in agent by @KyleGoyette in https://github.com/wandb/wandb/pull/5635
* fix(sdk): update git repo handling for failure cases and rename to gitlib by @kptkin in https://github.com/wandb/wandb/pull/5437
* fix(sdk): unify offline and online mode during init and fix multiprocess attach by @kptkin in https://github.com/wandb/wandb/pull/5296
* fix(integrations): prevent errors by checking for `wandb.run` in Gym integration by @ash0ts in https://github.com/wandb/wandb/pull/5649
* fix(sdk): fix wandb tfevent sync issue by @eohomegrownapps in https://github.com/wandb/wandb/pull/5261
### :books: Docs
* docs(sdk): update contrib for yea-wandb changes by @kptkin in https://github.com/wandb/wandb/pull/5614

## New Contributors
* @eohomegrownapps made their first contribution in https://github.com/wandb/wandb/pull/5261

**Full Changelog**: https://github.com/wandb/wandb/compare/v0.15.3...v0.15.4

## 0.15.3 (May 17, 2023)

### :hammer: Fixes
* fix(sdk): allow SDK to work if SA token can't be read by @wandb-zacharyblasczyk in https://github.com/wandb/wandb/pull/5472
* fix(sdk): clean up the k8s token discovery logic in util.py::image_id_from_k8s by @dmitryduev in https://github.com/wandb/wandb/pull/5518
* fix(integrations): Update `WandbTracer` to work with new langchain version by @parambharat in https://github.com/wandb/wandb/pull/5558
* revert(sdk): update summary for changed keys only by @dmitryduev in https://github.com/wandb/wandb/pull/5562

## New Contributors
* @wandb-zacharyblasczyk made their first contribution in https://github.com/wandb/wandb/pull/5472

**Full Changelog**: https://github.com/wandb/wandb/compare/v0.15.2...v0.15.3

## 0.15.2 (May 5, 2023)

### :hammer: Fixes
* fix(integrations): update WandbTracer for new langchain release by @parambharat @tssweeney in https://github.com/wandb/wandb/pull/5467
* fix(integrations): fix error message in langchain wandb_tracer version check by @dmitryduev in https://github.com/wandb/wandb/pull/5490

**Full Changelog**: https://github.com/wandb/wandb/compare/v0.15.1...v0.15.2

## 0.15.1 (May 2, 2023)

### :magic_wand: Enhancements
* feat(launch): implement new Kubernetes runner config schema by @TimH98 in https://github.com/wandb/wandb/pull/5231
* feat(launch): allow platform override for docker builder by @TimH98 in https://github.com/wandb/wandb/pull/5330
* feat(artifacts): get full name of artifact for easier artifact retrieval by @estellazx in https://github.com/wandb/wandb/pull/5314
* feat(artifacts): make default root for artifacts download configurable by @moredatarequired in https://github.com/wandb/wandb/pull/5366
* feat(artifacts): add Azure storage handler in SDK by @szymon-piechowicz-wandb in https://github.com/wandb/wandb/pull/5317
* feat(media): add method to convert wandb.Table to pandas.DataFrame by @brunnelu in https://github.com/wandb/wandb/pull/5301
* feat(launch): sweeps on launch command args passed as params by @gtarpenning in https://github.com/wandb/wandb/pull/5315
### :hammer: Fixes
* fix(launch): don't assume keys in args and config refer to the same thing by @szymon-piechowicz-wandb in https://github.com/wandb/wandb/pull/5183
* fix(launch): make ElasticContainerRegistry environment handle "ImageNotFoundException" gracefully by @bcsherma in https://github.com/wandb/wandb/pull/5159
* fix(launch): disable kaniko builder retry by @TimH98 in https://github.com/wandb/wandb/pull/5318
* fix(sdk): refine error message for auth error by @kptkin in https://github.com/wandb/wandb/pull/5341
* fix(launch): kubernetes runner does not respect override args by @KyleGoyette in https://github.com/wandb/wandb/pull/5303
* fix(sweeps): allow attr-dicts as sweeps configs by @moredatarequired in https://github.com/wandb/wandb/pull/5268
* fix(artifacts): checksum the read-only staging copy instead of the original file by @moredatarequired in https://github.com/wandb/wandb/pull/5346
* fix(launch): skip getting run info if run completes successfully or is from a different entity by @TimH98 in https://github.com/wandb/wandb/pull/5379
* fix(artifacts): default to project "uncategorized" instead of "None" when fetching artifacts by @szymon-piechowicz-wandb in https://github.com/wandb/wandb/pull/5375
* fix(integrations): add enabled check to gym VideoRecorder by @younik in https://github.com/wandb/wandb/pull/5230
* fix(artifacts): fix handling of default project and entity by @dmitryduev in https://github.com/wandb/wandb/pull/5395
* fix(sdk): update  import_hook.py with latest changes in the wrapt repository by @kptkin in https://github.com/wandb/wandb/pull/5321
* fix(launch): fix support for local urls in k8s launch agent by @KyleGoyette in https://github.com/wandb/wandb/pull/5413
* fix(sdk): improve notebook environment detection and testing by @dmitryduev in https://github.com/wandb/wandb/pull/4982
* fix(sdk): implement recursive isinstance check utility for the Settings object by @dmitryduev in https://github.com/wandb/wandb/pull/5436
* fix(sdk): correctly parse edge cases in OpenMetrics filter definitions in System Monitor by @dmitryduev in https://github.com/wandb/wandb/pull/5329
* fix(sdk): update debug logs to include SDK's version by @kptkin in https://github.com/wandb/wandb/pull/5344
* fix(sdk): filter AWS Trainium metrics by local rank if executed with torchrun by @dmitryduev in https://github.com/wandb/wandb/pull/5142
* fix(integrations): inform users about WandbTracer incompatibility with LangChain > 0.0.153 by @hwchase17 in https://github.com/wandb/wandb/pull/5453
### :books: Docs
* docs(sdk): update README.md by @thanos-wandb in https://github.com/wandb/wandb/pull/5386
* docs(integrations): update docstrings of the Keras callbacks by @ayulockin in https://github.com/wandb/wandb/pull/5198
* docs(sdk): update the images in `README.md` by @ngrayluna in https://github.com/wandb/wandb/pull/5399

## New Contributors
* @szymon-piechowicz-wandb made their first contribution in https://github.com/wandb/wandb/pull/5183
* @thanos-wandb made their first contribution in https://github.com/wandb/wandb/pull/5386
* @brunnelu made their first contribution in https://github.com/wandb/wandb/pull/5301
* @younik made their first contribution in https://github.com/wandb/wandb/pull/5230
* @hwchase17 made their first contribution in https://github.com/wandb/wandb/pull/5453

**Full Changelog**: https://github.com/wandb/wandb/compare/v0.15.0...v0.15.1

## 0.15.0 (April 19, 2023)

### :magic_wand: Enhancements
* feat(media): add support for LangChain media type by @tssweeney in https://github.com/wandb/wandb/pull/5288
* feat(integrations): add autolog for OpenAI's python library by @dmitryduev @parambharat @kptkin @raubitsj in https://github.com/wandb/wandb/pull/5362
### :hammer: Fixes
* fix(integrations): add function signature wrapper to the patched openai methods by @parambharat in https://github.com/wandb/wandb/pull/5369
* fix(integrations): adjust OpenAI autolog public API to improve user experience by @dmitryduev @kptkin @raubitsj in https://github.com/wandb/wandb/pull/5381

**Full Changelog**: https://github.com/wandb/wandb/compare/v0.14.2...v0.15.0

## 0.14.2 (April 7, 2023)

### :hammer: Fixes
* fix(sdk): fix `wandb sync` regression by @kptkin in https://github.com/wandb/wandb/pull/5306

**Full Changelog**: https://github.com/wandb/wandb/compare/v0.14.1...v0.14.2

## 0.14.1 (April 5, 2023)

### :magic_wand: Enhancements
* feat(artifacts): improve run.log_artifact() with default type and path references by @moredatarequired in https://github.com/wandb/wandb/pull/5131
* feat(artifacts): add opt-in support for async artifact upload by @speezepearson in https://github.com/wandb/wandb/pull/4864
* perf(sdk): update summary for changed keys only by @dmitryduev in https://github.com/wandb/wandb/pull/5150
* feat(sdk): use a persistent session object for GraphQL requests by @moredatarequired in https://github.com/wandb/wandb/pull/5075
* feat(sdk): allow setting of extra headers for the gql client by @dmitryduev in https://github.com/wandb/wandb/pull/5237
* feat(sdk): allow filtering metrics based on OpenMetrics endpoints by @dmitryduev in https://github.com/wandb/wandb/pull/5282
### :hammer: Fixes
* fix(artifacts): more informative message when failing to create staging artifact directory  by @moredatarequired in https://github.com/wandb/wandb/pull/5067
* fix(launch): set default value for Kubernetes backoffLimit to 0 by @KyleGoyette in https://github.com/wandb/wandb/pull/5072
* fix(sdk): remove default sorting when dumping config into a yaml file by @kptkin in https://github.com/wandb/wandb/pull/5127
* fix(media): fix encoding for html types on windows by @kptkin in https://github.com/wandb/wandb/pull/5180
* fix(sdk): clean up auto resume state when initializing a new run by @kptkin in https://github.com/wandb/wandb/pull/5184
* fix(sdk): harden `wandb.init()` error handling for backend errors by @kptkin in https://github.com/wandb/wandb/pull/5023
* fix(sdk): fix system monitor shutdown logic by @dmitryduev in https://github.com/wandb/wandb/pull/5227
* fix(launch): allow users to specify pinned versions in requirements.txt by @KyleGoyette in https://github.com/wandb/wandb/pull/5226
* fix(sdk): make `wandb.log()` handle empty string values properly by @dannygoldstein in https://github.com/wandb/wandb/pull/5275
* fix(sdk): raise exception when accessing methods and attributes of a finished run by @kptkin in https://github.com/wandb/wandb/pull/5013
### :books: Docs
* docs(launch):  add documentation for launch by @iveksl2 in https://github.com/wandb/wandb/pull/4596
* docs(sdk): add documentation for Object3D media type by @ssisk in https://github.com/wandb/wandb/pull/4810
* docs(sdk): remove duplicate docstring in keras integration by @Gladiator07 in https://github.com/wandb/wandb/pull/5289
* docs(artifacts): convert docstrings to Google convention by @moredatarequired in https://github.com/wandb/wandb/pull/5276
### :nail_care: Cleanup
* refactor(artifacts): use 'secrets' module instead of custom random token generator by @moredatarequired in https://github.com/wandb/wandb/pull/5050
* refactor(artifacts): move _manifest_json_from_proto to sender.py by @moredatarequired in https://github.com/wandb/wandb/pull/5178

## New Contributors
* @iveksl2 made their first contribution in https://github.com/wandb/wandb/pull/4596
* @Gladiator07 made their first contribution in https://github.com/wandb/wandb/pull/5289

**Full Changelog**: https://github.com/wandb/wandb/compare/v0.14.0...v0.14.1

## 0.14.0 (March 14, 2023)

### :magic_wand: Enhancements
* feat(launch): support cuda base image for launch runs by @KyleGoyette in https://github.com/wandb/wandb/pull/5044
* feat(launch): warn users of which packages failed to install during build process by @KyleGoyette in https://github.com/wandb/wandb/pull/5109
* feat(sdk): add support for importing runs from MLFlow by @andrewtruong in https://github.com/wandb/wandb/pull/4950
* feat(launch): mark queued runs that fail to launch as `FAILED` by @KyleGoyette in https://github.com/wandb/wandb/pull/5129
### :hammer: Fixes
* fix(sdk): temporarily remove local api key validation by @dmitryduev in https://github.com/wandb/wandb/pull/5095
* fix(launch): launch agent gracefully removes thread when it has an exception by @TimH98 in https://github.com/wandb/wandb/pull/5105
* fix(launch): give clear error message when cannot connect to Docker daemon by @TimH98 in https://github.com/wandb/wandb/pull/5092
* fix(launch): launch support for EKS instance roles by @bcsherma in https://github.com/wandb/wandb/pull/5112
* fix(launch): cleaner error messages when launch encounters docker errors and graceful fail by @TimH98 in https://github.com/wandb/wandb/pull/5124
* fix(launch): hash docker images based on job version and dockerfile contents by @KyleGoyette in https://github.com/wandb/wandb/pull/4996
* security(launch): warn when agent is started polling on a team queue by @TimH98 in https://github.com/wandb/wandb/pull/5126
* fix(sdk): add telemetry when syncing tfevents files by @raubitsj in https://github.com/wandb/wandb/pull/5141
* fix(sdk): fix regression preventing run stopping from working by @raubitsj in https://github.com/wandb/wandb/pull/5139
* fix(launch): instruct user how to handle missing kubernetes import when using kubernetes runner or kaniko builder by @TimH98 in https://github.com/wandb/wandb/pull/5138
* fix(launch): hide unsupported launch CLI options by @KyleGoyette in https://github.com/wandb/wandb/pull/5153
* fix(launch): make launch image builder install Pytorch properly with dependencies on different hardware by @bcsherma in https://github.com/wandb/wandb/pull/5147

**Full Changelog**: https://github.com/wandb/wandb/compare/v0.13.11...v0.14.0

## 0.13.11 (March 7, 2023)

### :magic_wand: Enhancements
* feat(launch): improve launch agent logging by @TimH98 in https://github.com/wandb/wandb/pull/4944
* feat(sweeps): sweep run_cap now works for launch sweeps by @gtarpenning in https://github.com/wandb/wandb/pull/4937
* feat(sweeps): launch sweep jobs from image_uri by @gtarpenning in https://github.com/wandb/wandb/pull/4976
* feat(launch): add `num_workers` param to scheduler section in `launch_config` by @gtarpenning in https://github.com/wandb/wandb/pull/5035
* feat(artifacts): raise ArtifactNotLoggedError instead of ValueError by @moredatarequired in https://github.com/wandb/wandb/pull/5026
* feat(launch): launch agent uses thread pool to run jobs by @TimH98 in https://github.com/wandb/wandb/pull/5033
* feat(launch): make runners and builders use Environment & Registry classes by @bcsherma in https://github.com/wandb/wandb/pull/5011
* feat(sdk): add OpenMetrics support for System Metrics by @dmitryduev in https://github.com/wandb/wandb/pull/4899
* feat(sdk): add ability to filter system metrics consumed from OpenMetrics endpoints by @dmitryduev in https://github.com/wandb/wandb/pull/5034
* feat(sdk): add support for gymnasium env monitoring, in addition to gym by @dmitryduev in https://github.com/wandb/wandb/pull/5008
* feat(launch): add `max_scheduler` key to launch agent config by @gtarpenning in https://github.com/wandb/wandb/pull/5057
* feat(integrations): add an integration with `ultralytics` library for YOLOv8 by @parambharat in https://github.com/wandb/wandb/pull/5037
### :hammer: Fixes
* fix(sdk): clean up IPython's widget deprecation warning by @kptkin in https://github.com/wandb/wandb/pull/4912
* fix(sdk): add special Exceptions for the manager logic, when trying to connect to a gone service by @kptkin in https://github.com/wandb/wandb/pull/4890
* fix(sdk): fix issue where global config directory had to be writable to use Api by @KyleGoyette in https://github.com/wandb/wandb/pull/4689
* fix(sdk): make error message during run initialization more actionable and fix uncaught exception   by @kptkin in https://github.com/wandb/wandb/pull/4909
* fix(sdk): add deepcopy dunder method to the Run class by @kptkin in https://github.com/wandb/wandb/pull/4891
* fix(launch): remove default to project always in sweep by @gtarpenning in https://github.com/wandb/wandb/pull/4927
* fix(sweeps): error out when trying to create a launch sweep without a job specified by @gtarpenning in https://github.com/wandb/wandb/pull/4938
* fix(launch): mkdir_exists_ok now (again) checks permission on existence by @gtarpenning in https://github.com/wandb/wandb/pull/4936
* fix(launch): only log the received job when launching something sourced from a job by @KyleGoyette in https://github.com/wandb/wandb/pull/4886
* fix(launch):  fix issue where queued runs sourced from images would vanish in URI by @KyleGoyette in https://github.com/wandb/wandb/pull/4701
* fix(artifacts): add write permissions to copied artifacts by @moredatarequired in https://github.com/wandb/wandb/pull/4641
* fix(sweeps): improve `queue` argument parsing in `sweep` cli command by @gtarpenning in https://github.com/wandb/wandb/pull/4941
* fix(sdk): when in disable mode don't spin up service by @kptkin in https://github.com/wandb/wandb/pull/4817
* fix(launch): fix support for docker images with user specified entrypoint in local container  by @KyleGoyette in https://github.com/wandb/wandb/pull/4887
* fix(artifacts): API - ArtifactFiles no longer errors when accessing an item by @vwrj in https://github.com/wandb/wandb/pull/4896
* fix(sweeps): verify job exists before starting the sweeps scheduler by @gtarpenning in https://github.com/wandb/wandb/pull/4943
* fix(sdk): handle system metrics requiring extra setup and teardown steps by @dmitryduev in https://github.com/wandb/wandb/pull/4964
* fix(sdk): fix a typo in `CONTRIBUTING.md` by @fdsig in https://github.com/wandb/wandb/pull/4984
* fix(sdk): correctly detect notebook name and fix code saving in Colab by @dmitryduev in https://github.com/wandb/wandb/pull/4987
* fix(artifacts): allow up to max_artifacts (fix off by 1 error) by @moredatarequired in https://github.com/wandb/wandb/pull/4991
* fix(sdk): exercise extra caution when starting asset monitoring threads by @dmitryduev in https://github.com/wandb/wandb/pull/5007
* fix(sdk): fix bug where boto3 dependency crashes on import when downl… by @fdsig in https://github.com/wandb/wandb/pull/5018
* fix(sweeps): verify `num_workers` cli arg is valid and default to 8 if not by @gtarpenning in https://github.com/wandb/wandb/pull/5025
* fix(artifacts): fix the file reference added to the verification artifact by @moredatarequired in https://github.com/wandb/wandb/pull/4858
* fix(launch): special handling for sweeps scheduler in agent by @gtarpenning in https://github.com/wandb/wandb/pull/4961
* fix(artifacts): only re-download or overwrite files when there are changes by @moredatarequired in https://github.com/wandb/wandb/pull/5056
* fix(sdk): avoid introspection in offline mode by @kptkin in https://github.com/wandb/wandb/pull/5002
* fix(sdk): topological ordering of `wandb.Settings` by @dmitryduev in https://github.com/wandb/wandb/pull/4022
* fix(sdk): avoid lazy loading for tensorboard patching by @kptkin in https://github.com/wandb/wandb/pull/5079
### :books: Docs
* docs(cli): formatted wandb.apis.public.Run.history docstring by @ngrayluna in https://github.com/wandb/wandb/pull/4973
* docs(sdk): update references to test file locations in documentation by @moredatarequired in https://github.com/wandb/wandb/pull/4875
* docs(sdk): fix docstrings to enable project-wide pydocstyle checks by @moredatarequired in https://github.com/wandb/wandb/pull/5036
* docs(sdk): fix missed docstring lint errors reported by ruff by @moredatarequired in https://github.com/wandb/wandb/pull/5047
* docs(sdk): update links for new docs by @laxels in https://github.com/wandb/wandb/pull/4894
* docs(artifacts): raise ArtifactFinalizedError instead of ValueError by @moredatarequired in https://github.com/wandb/wandb/pull/5061
### :nail_care: Cleanup
* style(sdk): fix bugbear B028 add stacklevel by @kptkin in https://github.com/wandb/wandb/pull/4960
* style(launch): move launch errors closer to the code by @kptkin in https://github.com/wandb/wandb/pull/4995
* style(sdk): move mailbox error closer to the code by @kptkin in https://github.com/wandb/wandb/pull/4997
* style(sdk): add unsupported error type by @kptkin in https://github.com/wandb/wandb/pull/4999
* style(sdk): add support for the ruff linter by @moredatarequired in https://github.com/wandb/wandb/pull/4945
* refactor(sweeps): cosmetic changes for readability by @gtarpenning in https://github.com/wandb/wandb/pull/5021
* refactor(launch): introduce environment and registry abstract classes by @bcsherma in https://github.com/wandb/wandb/pull/4916
* style(launch): fix unused union type in launch agent by @KyleGoyette in https://github.com/wandb/wandb/pull/5041
* refactor(artifacts): remove the artifact from the manifest by @moredatarequired in https://github.com/wandb/wandb/pull/5049
* style(artifacts): enable typechecking for interface.artifacts and add type hints / casts by @moredatarequired in https://github.com/wandb/wandb/pull/5052
* style(sdk): type-annotate `wandb_setup.py` by @dmitryduev in https://github.com/wandb/wandb/pull/4824
* style(sdk): remove unused #noqa directives by @moredatarequired in https://github.com/wandb/wandb/pull/5058
* chore(sdk): disable sentry tracking when testing by @kptkin in https://github.com/wandb/wandb/pull/5019

## New Contributors
* @fdsig made their first contribution in https://github.com/wandb/wandb/pull/4984
* @mrb113 made their first contribution in https://github.com/wandb/wandb/pull/4967
* @parambharat made their first contribution in https://github.com/wandb/wandb/pull/5037

**Full Changelog**: https://github.com/wandb/wandb/compare/v0.13.10...v0.13.11

## 0.13.10 (February 7, 2023)

### :magic_wand: Enhancements
* perf(artifacts): reuse session for file upload requests by @speezepearson in https://github.com/wandb/wandb/pull/4708
* feat(artifacts): expose aliases list endpoint for artifact collections by @ibindlish in https://github.com/wandb/wandb/pull/4809
* feat(launch): include the username of the run's author in the environment variables by @TimH98 in https://github.com/wandb/wandb/pull/4851
* feat(launch): add support for local-container resource args by @KyleGoyette in https://github.com/wandb/wandb/pull/4846
* feat(sdk): add the ability to append to a run with `wandb sync --append` by @raubitsj in https://github.com/wandb/wandb/pull/4848
* feat(launch): add an escape hatch (`disable_job_creation`) to disable automatic job creation by @KyleGoyette in https://github.com/wandb/wandb/pull/4901
### :hammer: Fixes
* fix(launch): remove underscores from generated job name in kubernetes runner by @TimH98 in https://github.com/wandb/wandb/pull/4752
* fix(sweeps): sweep command args can once again be int type by @gtarpenning in https://github.com/wandb/wandb/pull/4728
* fix(artifacts): ensure prepared artifacts have the `latest` alias by @moredatarequired in https://github.com/wandb/wandb/pull/4828
* fix(artifacts): catch FileNotFoundError and PermissionError during cache.cleanup() by @moredatarequired in https://github.com/wandb/wandb/pull/4868
* fix(sdk): fix order of python executable resolves by @kptkin in https://github.com/wandb/wandb/pull/4839
* fix(sdk): fix console handling when forking and setting stdout==stderr by @raubitsj in https://github.com/wandb/wandb/pull/4877
* fix(launch): Fix issue where job artifacts are being logged without latest alias by @KyleGoyette in https://github.com/wandb/wandb/pull/4884
* fix(launch): Ensure job names do not exceed maximum allowable for artifacts by @KyleGoyette in https://github.com/wandb/wandb/pull/4889
### :books: Docs
* docs(sdk): fix broken reference link to W&B Settings page in Sweeps by @ngrayluna in https://github.com/wandb/wandb/pull/4820
* docs(sdk): Docodoile autogen docs by @ngrayluna in https://github.com/wandb/wandb/pull/4734
### :gear: Dev
* test(artifacts): ensure manifest version is verified by @moredatarequired in https://github.com/wandb/wandb/pull/4691
* test(sdk): add tests for custom SSL certs and disabling SSL by @speezepearson in https://github.com/wandb/wandb/pull/4692
* test(sdk): fix nightly docker builds by @dmitryduev in https://github.com/wandb/wandb/pull/4787
* chore(sdk): dont create universal py2/py3 package by @raubitsj in https://github.com/wandb/wandb/pull/4797
* chore(sdk): fix flake8-bugbear B028 and ignore B017 by @kptkin in https://github.com/wandb/wandb/pull/4799
* test(sdk): fix gcloud sdk version requested in nightly tests by @dmitryduev in https://github.com/wandb/wandb/pull/4802
* chore(artifacts): remove unused parameters in StorageHandler.load_{path,file,reference} by @moredatarequired in https://github.com/wandb/wandb/pull/4678
* chore(sdk): split unit tests to system tests and proper unit tests by @kptkin in https://github.com/wandb/wandb/pull/4811
* test(sdk): address fixture server move from port 9010 to 9015 in local-testcontainer by @dmitryduev in https://github.com/wandb/wandb/pull/4814
* chore(sdk): add aliases to ac query response by @ibindlish in https://github.com/wandb/wandb/pull/4813
* test(sdk): run regression suite nightly by @dmitryduev in https://github.com/wandb/wandb/pull/4788
* test(sdk): fix broken lightning test by @kptkin in https://github.com/wandb/wandb/pull/4823
* chore(sdk): enable type checking for wandb_init.py by @dmitryduev in https://github.com/wandb/wandb/pull/4784
* chore(launch): deprecate defaulting to default queue in launch-agent command by @gtarpenning in https://github.com/wandb/wandb/pull/4801
* test(launch): add unit test for kubernetes runner with annotations by @TimH98 in https://github.com/wandb/wandb/pull/4800
* test(integrations): fix train_gpu_ddp test by @dmitryduev in https://github.com/wandb/wandb/pull/4831
* chore(sdk): fix docker testimage to pull amd64 version by @raubitsj in https://github.com/wandb/wandb/pull/4838
* chore(sdk): fix codeowners after test restructure by @raubitsj in https://github.com/wandb/wandb/pull/4843
* test(sdk): fix md5 test failures on Windows by @moredatarequired in https://github.com/wandb/wandb/pull/4840
* chore(sdk): split out relay server so it can be shared with yea-wandb by @raubitsj in https://github.com/wandb/wandb/pull/4837
* chore(sdk): fix a flake8 complaint in a test by @speezepearson in https://github.com/wandb/wandb/pull/4806
* test(integrations): fix several import tests by @dmitryduev in https://github.com/wandb/wandb/pull/4849
* test(sdk): don't use symlinks for SSL test assets, because Windows by @speezepearson in https://github.com/wandb/wandb/pull/4847
* test(sdk): add unit tests for filesync.Stats by @speezepearson in https://github.com/wandb/wandb/pull/4855
* chore(sdk): add async retry logic by @speezepearson in https://github.com/wandb/wandb/pull/4738
* test(artifacts): strengthen tests for ArtifactSaver, StepUpload by @speezepearson in https://github.com/wandb/wandb/pull/4808
* chore(launch): Agent logs full stack trace when catching exception by @TimH98 in https://github.com/wandb/wandb/pull/4861
* chore(sdk): swallow warning printed by neuron-ls by @dmitryduev in https://github.com/wandb/wandb/pull/4835
* build(sdk): pin pip and tox in development environments by @moredatarequired in https://github.com/wandb/wandb/pull/4871
### :nail_care: Cleanup
* refactor(sdk): strengthen StepUpload tests; make exception-handling more thorough in upload/commit by @speezepearson in https://github.com/wandb/wandb/pull/4677
* refactor(artifacts): refactor Artifact query to fetch entity and project by @vwrj in https://github.com/wandb/wandb/pull/4775
* refactor(sdk): replace more communicate calls with deliver by @raubitsj in https://github.com/wandb/wandb/pull/4841
* refactor(artifacts): internally use Future to communicate success/failure of commit, not threading.Event by @speezepearson in https://github.com/wandb/wandb/pull/4859
* refactor(sdk): use stdlib ThreadPoolExecutor in StepUpload instead of managing our own by @speezepearson in https://github.com/wandb/wandb/pull/4860

**Full Changelog**: https://github.com/wandb/wandb/compare/v0.13.9...v0.13.10

## 0.13.9 (January 11, 2023)

### :hammer: Fixes
* fix(sdk): exercise extra caution when checking if AWS Trainium is available in the system by @dmitryduev in https://github.com/wandb/wandb/pull/4769
* fix(sdk): restore 'util.generate_id' for legacy / user code by @moredatarequired in https://github.com/wandb/wandb/pull/4776
* fix(sdk): replace `release` with `abandon` when releasing mailbox handle during init by @kptkin in https://github.com/wandb/wandb/pull/4766

**Full Changelog**: https://github.com/wandb/wandb/compare/v0.13.8...v0.13.9

## 0.13.8 (January 10, 2023)

### :magic_wand: Enhancements
* feat(artifacts): keep uncommitted uploads in separate staging area by @moredatarequired in https://github.com/wandb/wandb/pull/4505
* perf(sdk): improve file descriptor management by @dmitryduev in https://github.com/wandb/wandb/pull/4617
* feat(launch): default to using model-registry project for agent and launch_add by @KyleGoyette in https://github.com/wandb/wandb/pull/4613
* feat(sdk): add `exist_ok=False` to `file.download()` by @janosh in https://github.com/wandb/wandb/pull/4564
* feat(launch): auto create job artifacts from runs with required ingredients by @KyleGoyette in https://github.com/wandb/wandb/pull/4660
* feat(sdk): add generalized response injection pattern for tests by @kptkin in https://github.com/wandb/wandb/pull/4729
* perf(sdk): replace multiprocessing.Queue's with queue.Queue's by @dmitryduev in https://github.com/wandb/wandb/pull/4672
* feat(sdk): use transaction log to cap memory usage by @raubitsj in https://github.com/wandb/wandb/pull/4724
* feat(integrations): support system metrics for AWS Trainium by @dmitryduev in https://github.com/wandb/wandb/pull/4671
### :hammer: Fixes
* fix(sdk): correct the type hint for wandb.run by @edwag in https://github.com/wandb/wandb/pull/4585
* fix(sdk): resume collecting system metrics on object restart by @dmitryduev in https://github.com/wandb/wandb/pull/4572
* fix(launch): fix env handling and node_selector handling by @KyleGoyette in https://github.com/wandb/wandb/pull/4555
* fix(public-api): fix Job.call() using the wrong keyword (queue vs queue_name) when calling launch_add. by @TimH98 in https://github.com/wandb/wandb/pull/4625
* fix(sweeps): sweeps schedulers handles multi word parameters by @gtarpenning in https://github.com/wandb/wandb/pull/4640
* fix(launch): allow spaces in requirements file, remove duplicate wandb bootstrap file by @TimH98 in https://github.com/wandb/wandb/pull/4647
* fix(artifacts): correctly handle url-encoded local file references. by @moredatarequired in https://github.com/wandb/wandb/pull/4665
* fix(artifacts): get digest directly instead of from the manifests' manifest by @moredatarequired in https://github.com/wandb/wandb/pull/4681
* fix(artifacts): artifact.version should be the version index from the associated collection by @vwrj in https://github.com/wandb/wandb/pull/4486
* fix(sdk): remove duplicate generate_id functions, replace shortuuid with secrets by @moredatarequired in https://github.com/wandb/wandb/pull/4676
* fix(integrations): fix type check for jax.Array introduced in jax==0.4.1 by @dmitryduev in https://github.com/wandb/wandb/pull/4718
* fix(sdk): fix hang after failed wandb.init (add cancel)  by @raubitsj in https://github.com/wandb/wandb/pull/4405
* fix(sdk): allow users to provide path to custom executables by @kptkin in https://github.com/wandb/wandb/pull/4604
* fix(sdk): fix TypeError when trying to slice a Paginator object by @janosh in https://github.com/wandb/wandb/pull/4575
* fix(integrations): add `AttributeError` to the list of handled exceptions when saving a keras model by @froody in https://github.com/wandb/wandb/pull/4732
* fix(launch): remove args from jobs by @KyleGoyette in https://github.com/wandb/wandb/pull/4750
### :books: Docs
* docs(sweeps): fix typo in docs by @gtarpenning in https://github.com/wandb/wandb/pull/4627
* docs(sdk): fix typo in docstring for data_types.Objects3D by @ngrayluna in https://github.com/wandb/wandb/pull/4543
* docs(sdk): remove less than, greater than characters from dosctrings… by @ngrayluna in https://github.com/wandb/wandb/pull/4687
* docs(sdk): update SECURITY.md by @dmitryduev in https://github.com/wandb/wandb/pull/4616
* docs(sdk): Update README.md by @ngrayluna in https://github.com/wandb/wandb/pull/4468
### :gear: Dev
* test(sdk): update t2_fix_error_cond_feature_importances to install scikit-learn by @dmitryduev in https://github.com/wandb/wandb/pull/4573
* chore(sdk): update base Docker images for nightly testing by @dmitryduev in https://github.com/wandb/wandb/pull/4566
* chore(sdk): change sklearn to scikit-learn in functional sacred test by @dmitryduev in https://github.com/wandb/wandb/pull/4577
* chore(launch): add error check for `--build` when resource=local-process by @gtarpenning in https://github.com/wandb/wandb/pull/4513
* chore(sweeps): update scheduler and agent resource handling to allow DRC override by @gtarpenning in https://github.com/wandb/wandb/pull/4480
* chore(sdk): require sdk-team review for adding or removing high-level… by @dmitryduev in https://github.com/wandb/wandb/pull/4594
* chore(launch): remove requirement to make target project match queue by @KyleGoyette in https://github.com/wandb/wandb/pull/4612
* chore(sdk): enhance nightly cloud testing process by @dmitryduev in https://github.com/wandb/wandb/pull/4602
* chore(sdk): update pull request template by @raubitsj in https://github.com/wandb/wandb/pull/4633
* chore(launch): return updated runSpec after pushToRunQueue query by @gtarpenning in https://github.com/wandb/wandb/pull/4516
* chore(launch): fix for run spec handling in sdk by @gtarpenning in https://github.com/wandb/wandb/pull/4636
* chore(sdk): remove test dependency on old fastparquet package by @raubitsj in https://github.com/wandb/wandb/pull/4656
* test(artifacts): fix dtype np.float (does not exist), set to python float by @moredatarequired in https://github.com/wandb/wandb/pull/4661
* chore(sdk): correct 'exclude' to 'ignore-paths' in .pylintrc by @moredatarequired in https://github.com/wandb/wandb/pull/4659
* chore(sdk): use pytest tmp_path so we can inspect failures by @raubitsj in https://github.com/wandb/wandb/pull/4664
* chore(launch): reset build command after building by @gtarpenning in https://github.com/wandb/wandb/pull/4626
* ci(sdk): rerun flaking tests in CI with pytest-rerunfailures by @dmitryduev in https://github.com/wandb/wandb/pull/4430
* chore(sdk): remove dead code from filesync logic by @speezepearson in https://github.com/wandb/wandb/pull/4638
* chore(sdk): remove unused fields from a filesync message by @speezepearson in https://github.com/wandb/wandb/pull/4662
* chore(sdk): refactor retry logic to use globals instead of dependency-injecting them by @speezepearson in https://github.com/wandb/wandb/pull/4588
* test(sdk): add unit tests for filesync.StepUpload by @speezepearson in https://github.com/wandb/wandb/pull/4652
* test(sdk): add tests for Api.upload_file_retry by @speezepearson in https://github.com/wandb/wandb/pull/4639
* chore(launch): remove fallback resource when not specified for a queue by @gtarpenning in https://github.com/wandb/wandb/pull/4637
* test(artifacts): improve storage handler test coverage by @moredatarequired in https://github.com/wandb/wandb/pull/4674
* test(integrations): fix import tests by @dmitryduev in https://github.com/wandb/wandb/pull/4690
* chore(sdk): make MetricsMonitor less verbose on errors by @dmitryduev in https://github.com/wandb/wandb/pull/4618
* test(sdk): address fixture server move from port 9003 to 9010 in local-testcontainer by @dmitryduev in https://github.com/wandb/wandb/pull/4716
* chore(sdk): vendor promise==2.3.0 to unequivocally rm six dependency by @dmitryduev in https://github.com/wandb/wandb/pull/4622
* chore(artifacts): allow setting artifact cache dir in wandb.init(...) by @dmitryduev in https://github.com/wandb/wandb/pull/3644
* test(sdk): temporary lower network buffer for testing by @raubitsj in https://github.com/wandb/wandb/pull/4737
* chore(sdk): add telemetry if the user running in pex environment  by @kptkin in https://github.com/wandb/wandb/pull/4747
* chore(sdk): add more flow control telemetry by @raubitsj in https://github.com/wandb/wandb/pull/4739
* chore(sdk): add settings and debug for service startup issues (wait_for_ports) by @raubitsj in https://github.com/wandb/wandb/pull/4749
* test(sdk): fix AWS Trainium test by @dmitryduev in https://github.com/wandb/wandb/pull/4753
* chore(sdk): fix status checker thread issue when user process exits without finish() by @raubitsj in https://github.com/wandb/wandb/pull/4761
* chore(sdk): add telemetry for service disabled usage by @kptkin in https://github.com/wandb/wandb/pull/4762
### :nail_care: Cleanup
* style(sdk): use the same syntax whenever raising exceptions by @moredatarequired in https://github.com/wandb/wandb/pull/4559
* refactor(sdk): combine _safe_mkdirs with mkdir_exist_ok by @moredatarequired in https://github.com/wandb/wandb/pull/4650
* refactor(artifacts): use a pytest fixture for the artifact cache by @moredatarequired in https://github.com/wandb/wandb/pull/4648
* refactor(artifacts): use ArtifactEntry directly instead of subclassing by @moredatarequired in https://github.com/wandb/wandb/pull/4649
* refactor(artifacts): consolidate hash utilities into lib.hashutil by @moredatarequired in https://github.com/wandb/wandb/pull/4525
* style(public-api): format public file with proper formating by @kptkin in https://github.com/wandb/wandb/pull/4697
* chore(sdk): install tox into proper env in dev env setup tool by @dmitryduev in https://github.com/wandb/wandb/pull/4318
* refactor(sdk): clean up the init and run logic by @kptkin in https://github.com/wandb/wandb/pull/4730

## New Contributors
* @edwag made their first contribution in https://github.com/wandb/wandb/pull/4585
* @TimH98 made their first contribution in https://github.com/wandb/wandb/pull/4625
* @froody made their first contribution in https://github.com/wandb/wandb/pull/4732

**Full Changelog**: https://github.com/wandb/wandb/compare/v0.13.7...v0.13.8

## 0.13.7 (December 14, 2022)

### :hammer: Fixes
* revert(artifacts): revert `Circular reference detected` change to resolve `Object of type Tensor is not JSON serializable` by @raubitsj in https://github.com/wandb/wandb/pull/4629

**Full Changelog**: https://github.com/wandb/wandb/compare/v0.13.6...v0.13.7

## 0.13.6 (December 6, 2022)

### :magic_wand: Enhancements
* feat(sweeps): add `Sweep.expected_run_count` to public Api by @gtarpenning in https://github.com/wandb/wandb/pull/4434
* feat(launch): support volume mounts and security contexts in kubernetes runner by @KyleGoyette in https://github.com/wandb/wandb/pull/4475
* feat(launch): add a new `--build` flag for building and then pushing the image to a queue by @gtarpenning in https://github.com/wandb/wandb/pull/4061
* feat(integrations): add ability to log learning rate using WandbMetricsLogger by @soumik12345 in https://github.com/wandb/wandb/pull/4391
* feat(sdk): improve Report API in preparation for GA by @andrewtruong in https://github.com/wandb/wandb/pull/4499
### :hammer: Fixes
* fix(artifacts): add filter for `artifact_version` to only retrieve committed artifacts by @estellazx in https://github.com/wandb/wandb/pull/4401
* fix(cli): deflake `wandb verify` by @vanpelt in https://github.com/wandb/wandb/pull/4438
* fix(launch): fix the type of the override args passed through to a LaunchProject from a Job by @KyleGoyette in https://github.com/wandb/wandb/pull/4416
* fix(launch): remove extra colon from log prefix by @jamie-rasmussen in https://github.com/wandb/wandb/pull/4450
* fix(sdk): add support for service running in a pex based environment by @kptkin in https://github.com/wandb/wandb/pull/4440
* fix(sdk): fix probing static IPU info by @dmitryduev in https://github.com/wandb/wandb/pull/4464
* fix(public-api): change `artifactSequence` to `artifactCollection` in public GQL requests by @tssweeney in https://github.com/wandb/wandb/pull/4531
* fix(integrations): fix TF compatibility issues with `WandbModelCheckpoint` by @soumik12345 in https://github.com/wandb/wandb/pull/4432
* fix(integrations): make Keras WandbCallback compatible with TF version >= 2.11.0 by @ayulockin in https://github.com/wandb/wandb/pull/4533
* fix(integrations): update gym integration to match last version by @younik in https://github.com/wandb/wandb/pull/4571
* fix(sdk): harden internal thread management in SystemMetrics by @dmitryduev in https://github.com/wandb/wandb/pull/4439
### :books: Docs
* docs(sdk): remove non-existent argument `table_key` from `plot_table()` doc string by @janosh in https://github.com/wandb/wandb/pull/4495
* docs(artifacts): correct parameter name in docstring example by @ngrayluna in https://github.com/wandb/wandb/pull/4528
### :gear: Dev
* chore(launch): improved git fetch time by specifying a `refspec` and `depth=1` by @gtarpenning in https://github.com/wandb/wandb/pull/4459
* chore(sdk): fix linguist rule to ignore grpc generated files by @raubitsj in https://github.com/wandb/wandb/pull/4470
* chore(launch): new shard for launch tests by @gtarpenning in https://github.com/wandb/wandb/pull/4427
* chore(public-api): upgrade Node 12 based GitHub Actions by @moredatarequired in https://github.com/wandb/wandb/pull/4506
* test(artifacts): skip flaky `artifact_metadata_save` test by @speezepearson in https://github.com/wandb/wandb/pull/4463
* test(artifacts): replace sleeps with flush when waiting on a file to write by @moredatarequired in https://github.com/wandb/wandb/pull/4523
* test(artifacts): use `tmp_path` fixture instead of writing local files during tests by @moredatarequired in https://github.com/wandb/wandb/pull/4521
* chore(launch): fix broken queue test by @gtarpenning in https://github.com/wandb/wandb/pull/4548
* test(artifacts): `skip` instead of `xfail` for test `test_artifact_metadata_save` by @speezepearson in https://github.com/wandb/wandb/pull/4550
* test(sdk): add many tests for InternalApi.upload_file by @speezepearson in https://github.com/wandb/wandb/pull/4539
* chore(artifacts): add artifact Sequence fallback for older servers by @tssweeney in https://github.com/wandb/wandb/pull/4565
* test(sdk): make protobuf version requirements more granular by @dmitryduev in https://github.com/wandb/wandb/pull/4479
### :nail_care: Cleanup
* fix(artifacts): when committing artifacts, don't retry 409 Conflict errors by @speezepearson in https://github.com/wandb/wandb/pull/4260
* refactor(artifacts): add programmatic alias addition/removal from SDK on artifacts by @vwrj in https://github.com/wandb/wandb/pull/4429
* fix(integrations): remove `wandb.sklearn.plot_decision_boundaries` that contains dead logic by @kptkin in https://github.com/wandb/wandb/pull/4348
* chore(sdk): adds an option to force pull the latest version of a test dev-container image by @kptkin in https://github.com/wandb/wandb/pull/4352
* feat(launch): noop builder by @KyleGoyette in https://github.com/wandb/wandb/pull/4275
* refactor(launch): remove unused attribute by @jamie-rasmussen in https://github.com/wandb/wandb/pull/4497
* style(sdk): update `mypy` to 0.991 by @dmitryduev in https://github.com/wandb/wandb/pull/4546
* refactor(launch): add more robust uri parsing by @jamie-rasmussen in https://github.com/wandb/wandb/pull/4498
* style(sdk): turn on linting for internal_api.py by @speezepearson in https://github.com/wandb/wandb/pull/4545
* build(sdk): remove dependency on six by modifying vendored libs by @dmitryduev in https://github.com/wandb/wandb/pull/4280

## New Contributors
* @moredatarequired made their first contribution in https://github.com/wandb/wandb/pull/4508
* @soumik12345 made their first contribution in https://github.com/wandb/wandb/pull/4391
* @younik made their first contribution in https://github.com/wandb/wandb/pull/4571

**Full Changelog**: https://github.com/wandb/wandb/compare/v0.13.5...v0.13.6

## 0.13.5 (November 3, 2022)

### :magic_wand: Enhancements
* feat(artifacts): add an option to upload image references by @estellazx in https://github.com/wandb/wandb/pull/4303
### :hammer: Fixes
* fix(launch): generate more readable image names by @jamie-rasmussen in https://github.com/wandb/wandb/pull/4379
* fix(artifacts): use hash(`etag`+`url`) instead of just `etag`, as key,  in artifacts cache by @speezepearson in https://github.com/wandb/wandb/pull/4371
* fix(artifacts): wait for artifact to commit before telling the user it's ready when using `wandb artifact put` by @speezepearson in https://github.com/wandb/wandb/pull/4381
* fix(sdk): prefix vendor watchdog library by @raubitsj in https://github.com/wandb/wandb/pull/4389
* fix(artifacts): fix `Circular reference detected` error, when updating metadata with numpy array longer than 32 elements by @estellazx in https://github.com/wandb/wandb/pull/4221
* fix(integrations): add a random string to run_id on SageMaker not to break DDP mode by @dmitryduev in https://github.com/wandb/wandb/pull/4276
### :gear: Dev
* ci(sdk): make sure we dont shutdown test cluster before grabbing results by @raubitsj in https://github.com/wandb/wandb/pull/4361
* test(artifacts): add standalone artifact test to nightly cpu suite by @raubitsj in https://github.com/wandb/wandb/pull/4360
* chore(sdk): rename default branch to `main` by @raubitsj in https://github.com/wandb/wandb/pull/4374
* build(sdk): update mypy extension for protobuf type checking by @dmitryduev in https://github.com/wandb/wandb/pull/4392
* chore(sdk): update codeql-analysis.yml branch name by @zythosec in https://github.com/wandb/wandb/pull/4393
* ci(sdk): move functional import tests to nightly and expand python version coverage by @dmitryduev in https://github.com/wandb/wandb/pull/4395
* ci(sdk): add Slack notification for failed nightly import tests by @dmitryduev in https://github.com/wandb/wandb/pull/4403
* test(cli): fix broken CLI tests that attempt uploading non-existent artifacts by @dmitryduev in https://github.com/wandb/wandb/pull/4426
### :nail_care: Cleanup
* fix(launch): job creation through use_artifact instead of log_artifact by @KyleGoyette in https://github.com/wandb/wandb/pull/4337
* ci(sdk): add a GH action to automate parts of the release process by @dmitryduev in https://github.com/wandb/wandb/pull/4355
* fix(media): 3D Point Clouds now viewable in UI in all situations by @ssisk in https://github.com/wandb/wandb/pull/4353
* fix(launch): Git URLs were failing if fsmonitor is enabled by @jamie-rasmussen in https://github.com/wandb/wandb/pull/4333
* style(sdk): ignore new proto generated file directories by @raubitsj in https://github.com/wandb/wandb/pull/4354
* chore(launch): fix a bug preventing Run Queue deletion in the SDK  by @gtarpenning in https://github.com/wandb/wandb/pull/4321
* chore(launch): add support for `pushToRunQueueByName` mutation by @gtarpenning in https://github.com/wandb/wandb/pull/4292
* refactor(sdk): refactor system metrics monitoring and probing by @dmitryduev in https://github.com/wandb/wandb/pull/4213
* style(sdk): fix gitattribute for protobuf generated files by @raubitsj in https://github.com/wandb/wandb/pull/4400

## New Contributors
* @ssisk made their first contribution in https://github.com/wandb/wandb/pull/4353

**Full Changelog**: https://github.com/wandb/wandb/compare/v0.13.4...v0.13.5

## 0.13.4 (October 5, 2022)

### :magic_wand: Enhancements
* feat(launch): show entity and project in k8s job names by @KyleGoyette in https://github.com/wandb/wandb/pull/4216
* feat(sweeps): add environment variable sweep command macro by @hu-po in https://github.com/wandb/wandb/pull/4200
* feat(media): add `from_*` constructors and scene camera and bounding box confidence scores to `Object3D` data type by @dmitryduev in https://github.com/wandb/wandb/pull/4319
* feat(artifacts): add simple progress indicator for artifact downloads by @speezepearson in https://github.com/wandb/wandb/pull/4255
* feat(integrations): add `WandbMetricsLogger` callback - a `Keras` dedicated metrics logger callback by @ayulockin in https://github.com/wandb/wandb/pull/4244
* feat(integrations): add `WandbModelCheckpoint` callback - a `Keras` model checkpointing callback by @ayulockin in https://github.com/wandb/wandb/pull/4245
* feat(integrations): add `WandbEvalCallback` callback - a `Keras` callback for logging model predictions as W&B tables by @ayulockin in https://github.com/wandb/wandb/pull/4302
### :hammer: Fixes
* fix(launch): cast agent's config max_jobs attribute to integer by @KyleGoyette in https://github.com/wandb/wandb/pull/4262
* fix(cli): correct the displayed path to the `debug-cli.log` (debug log) by @jamie-rasmussen in https://github.com/wandb/wandb/pull/4271
* fix(artifacts): catch retry-able request timeout when uploading artifacts to AWS by @nickpenaranda in https://github.com/wandb/wandb/pull/4304
* fix(sdk): improve user feedback for long running calls: summary, finish by @raubitsj in https://github.com/wandb/wandb/pull/4169
* fix(integrations): fix RuntimeError when using `keras.WandbCallback` with `tf.MirroredStrategy` by @ayulockin in https://github.com/wandb/wandb/pull/4310
### :gear: Dev
* ci(sdk): add code analysis/scanning with `codeql` by @dmitryduev in https://github.com/wandb/wandb/pull/4250
* ci(sdk): validate PR titles to ensure compliance with Conventional Commits guidelines by @dmitryduev in https://github.com/wandb/wandb/pull/4268
* chore(launch): harden launch by pining the build versions of `kaniko` and `launch-agent-dev` by @KyleGoyette in https://github.com/wandb/wandb/pull/4194
* test(sdk): add telemetry for the `mmengine` package by @manangoel99 in https://github.com/wandb/wandb/pull/4273
* chore(sdk): add the `build` type to our conventional commits setup by @dmitryduev in https://github.com/wandb/wandb/pull/4282
* test(sdk): add `tensorflow_datasets` requirement to `imports12` shard by @dmitryduev in https://github.com/wandb/wandb/pull/4316
* test(integrations): fix sb3 test by pinning upstream requirement by @dmitryduev in https://github.com/wandb/wandb/pull/4346
* build(sdk): make the SDK compatible with protobuf v4 by @dmitryduev in https://github.com/wandb/wandb/pull/4279
* chore(sdk): fix flake8 output coloring by @dmitryduev in https://github.com/wandb/wandb/pull/4347
* test(artifacts): fix artifact reference test asset directory by @raubitsj in https://github.com/wandb/wandb/pull/4350
### :nail_care: Cleanup
* style(sdk): fix type hint for `filters` argument in `public_api.runs` by @epwalsh in https://github.com/wandb/wandb/pull/4256
* style(artifacts): improve type annotations around artifact-file-creation by @speezepearson in https://github.com/wandb/wandb/pull/4259
* style(sdk): improve type annotations and VSCode config for public API by @speezepearson in https://github.com/wandb/wandb/pull/4252
* style(sdk): make type annotations more easily navigable in VSCode by @speezepearson in https://github.com/wandb/wandb/pull/4005
* style(artifacts): introduce str NewTypes and use them for various Artifact fields by @speezepearson in https://github.com/wandb/wandb/pull/4326
* style(artifacts): add type annotations to get better IDE hints for boto3 usage by @speezepearson in https://github.com/wandb/wandb/pull/4338

## New Contributors
* @epwalsh made their first contribution in https://github.com/wandb/wandb/pull/4256
* @mjvanderboon made their first contribution in https://github.com/wandb/wandb/pull/4309
* @jamie-rasmussen made their first contribution in https://github.com/wandb/wandb/pull/4271
* @nickpenaranda made their first contribution in https://github.com/wandb/wandb/pull/4304

**Full Changelog**: https://github.com/wandb/wandb/compare/v0.13.3...v0.13.4

## 0.13.3 (September 8, 2022)

#### :nail_care: Enhancement
* Adds `raytune` examples / tests by @raubitsj in https://github.com/wandb/wandb/pull/4053
* Refactors `pytest` unit tests to run against real `wandb server` by @kptkin in https://github.com/wandb/wandb/pull/4066
* Adds Launch `kubernetes` support of taints and tolerations by @KyleGoyette in https://github.com/wandb/wandb/pull/4086
* Adds Sweeps on Launch on Kubernetes by @hu-po in https://github.com/wandb/wandb/pull/4035
* Adds parallelism to functional testing by @raubitsj in https://github.com/wandb/wandb/pull/4096
* Upgrades `mypy` to version `0.971` by @dmitryduev in https://github.com/wandb/wandb/pull/3952
* Adds Mailbox async internal process communication by @raubitsj in https://github.com/wandb/wandb/pull/3568
* Implements searching launch job in sweep config by @hu-po in https://github.com/wandb/wandb/pull/4120
* Improves performance when sending large messages by @raubitsj in https://github.com/wandb/wandb/pull/4119
* Vendors the latest `nvidia-ml-py-11.515.48` by @dmitryduev in https://github.com/wandb/wandb/pull/4109
* Improves performance by increase recv size on service socket by @raubitsj in https://github.com/wandb/wandb/pull/4122
* Adds isort support with black profile by @kptkin in https://github.com/wandb/wandb/pull/4136
* Implements pushing test-results to CircleCI for nightly tests by @raubitsj in https://github.com/wandb/wandb/pull/4153
* Adds debug mode for `pytest` unit tests by @dmitryduev in https://github.com/wandb/wandb/pull/4145
* Adds support for arguments in Launch Jobs by @KyleGoyette in https://github.com/wandb/wandb/pull/4129
* Adds FetchRunQueueItemById query by @gtarpenning in https://github.com/wandb/wandb/pull/4106
* Adds telemetry for keras-cv by @manangoel99 in https://github.com/wandb/wandb/pull/4196
* Adds sentry session tracking by @raubitsj in https://github.com/wandb/wandb/pull/4157
* Adds the ability to log artifact while linking to registered model by @ibindlish in https://github.com/wandb/wandb/pull/4233

#### :broom: Cleanup
* Breaks gradient and parameters hooks by @kptkin in https://github.com/wandb/wandb/pull/3509
* Adds explicit error message for double uri/docker-image by @gtarpenning in https://github.com/wandb/wandb/pull/4069
* Tests that the wandb_init fixture args are in sync with wandb.init() by @dmitryduev in https://github.com/wandb/wandb/pull/4079
* Upgrades the GKE cluster used for nightly tests to `n1-standard-8` by @dmitryduev in https://github.com/wandb/wandb/pull/4065
* Moves service teardown to the end of tests by @kptkin in https://github.com/wandb/wandb/pull/4083
* Reduce the `pytest` job parallelism from 10 to 6 by @kptkin in https://github.com/wandb/wandb/pull/4085
* Removes service user doc by @kptkin in https://github.com/wandb/wandb/pull/4088
* Move `_timestamp` logic to the internal process by @kptkin in https://github.com/wandb/wandb/pull/4087
* Adds Launch `gitversion` error message by @gtarpenning in https://github.com/wandb/wandb/pull/4028
* Updates KFP machine VM image in CircleCI by @dmitryduev in https://github.com/wandb/wandb/pull/4094
* Upgrades sweeps to latest version by @hu-po in https://github.com/wandb/wandb/pull/4104
* Implements Sweep scheduler cleanup and better tests by @hu-po in https://github.com/wandb/wandb/pull/4100
* Adds a requirement for the sdk-team to approve API changes by @raubitsj in https://github.com/wandb/wandb/pull/4128
* Adds additional time for artifact commit by @raubitsj in https://github.com/wandb/wandb/pull/4133
* Implements tox configuration with dynamic resolution by @kptkin in https://github.com/wandb/wandb/pull/4138
* Removes `buildx` version pin for nightly builds by @dmitryduev in https://github.com/wandb/wandb/pull/4144
* Moves Launch run configs from entrypoint into params by @hu-po in https://github.com/wandb/wandb/pull/4164
* Removes Slack orb usage from Win job on CircleCI by @dmitryduev in https://github.com/wandb/wandb/pull/4171
* Adds heartbeat parsing for Launch run args using legacy agent by @hu-po in https://github.com/wandb/wandb/pull/4180
* Add better error handling when tearing down service by @kptkin in https://github.com/wandb/wandb/pull/4161
* Cleans up Launch job creation pipeline by @KyleGoyette in https://github.com/wandb/wandb/pull/4183
* Adds detail to error message when uploading an artifact with the wrong type by @speezepearson in https://github.com/wandb/wandb/pull/4184
* Adds optional timeout parameter to artifacts wait() by @estellazx in https://github.com/wandb/wandb/pull/4181
* Sanitizes numpy generics in keys by @raubitsj in https://github.com/wandb/wandb/pull/4146
* Removes reassignment of run function in public api by @martinabeleda in https://github.com/wandb/wandb/pull/4115
* Makes pulling sweeps optional when using public api to query for runs by @kptkin in https://github.com/wandb/wandb/pull/4186
* Updates ref docs for `wandb.init` to give more info on special characters by @scottire in https://github.com/wandb/wandb/pull/4191

#### :bug: Bug Fix
* Fixes Sweeps on Launch Jobs requirement by @hu-po in https://github.com/wandb/wandb/pull/3947
* Fixes Artifact metadata JSON-encoding to accept more types by @speezepearson in https://github.com/wandb/wandb/pull/4038
* Adjusts `root_dir` setting processing logic by @dmitryduev in https://github.com/wandb/wandb/pull/4049
* Prevents run.log() from mutating passed in arguments by @kptkin in https://github.com/wandb/wandb/pull/4058
* Fixes `05-batch5.py` test by @dmitryduev in https://github.com/wandb/wandb/pull/4074
* Allows users to control the `run_id` through the launch spec by @gtarpenning in https://github.com/wandb/wandb/pull/4070
* Fixes accidental overwrite in `config.yml` by @dmitryduev in https://github.com/wandb/wandb/pull/4081
* Ensures propagating overridden `base_url` when initializing public API by @dmitryduev in https://github.com/wandb/wandb/pull/4026
* Fixes Sweeps on Launch CLI launch config, relpath by @hu-po in https://github.com/wandb/wandb/pull/4073
* Fixes broken Launch apikey error message by @gtarpenning in https://github.com/wandb/wandb/pull/4071
* Marks flakey sweeps test xfail by @hu-po in https://github.com/wandb/wandb/pull/4095
* Fixes Launch `gitversion` error message by @gtarpenning in https://github.com/wandb/wandb/pull/4103
* Fixes `yea-wandb` dev release -> release by @raubitsj in https://github.com/wandb/wandb/pull/4098
* Cleans up outstanding issues after the client->wandb rename by @kptkin in https://github.com/wandb/wandb/pull/4105
* Fixes test precision recall by @kptkin in https://github.com/wandb/wandb/pull/4108
* Fixes functional sklearn test by @raubitsj in https://github.com/wandb/wandb/pull/4107
* Fixes hang caused by keyboard interrupt on windows by @kptkin in https://github.com/wandb/wandb/pull/4116
* Fixes default test container tag by @kptkin in https://github.com/wandb/wandb/pull/4137
* Fixes summary handling in conftest.py by @dmitryduev in https://github.com/wandb/wandb/pull/4140
* Fixes some small typos in cli output by @lukas in https://github.com/wandb/wandb/pull/4126
* Fixes issue triggered by colab update by using default file and catching exceptions by @raubitsj in https://github.com/wandb/wandb/pull/4156
* Fixes mailbox locking issue by @raubitsj in https://github.com/wandb/wandb/pull/4214
* Fixes variable inclusion in log string by @klieret in https://github.com/wandb/wandb/pull/4219
* Corrects `wandb.Artifacts.artifact.version` attribute by @ngrayluna in https://github.com/wandb/wandb/pull/4199
* Fixes piping of docker args by Launch Agent by @KyleGoyette in https://github.com/wandb/wandb/pull/4215
* Fixes RecursionError when printing public API User object without email fetched by @speezepearson in https://github.com/wandb/wandb/pull/4193
* Fixes deserialization of numeric column names by @tssweeney in https://github.com/wandb/wandb/pull/4241

## New Contributors
* @gtarpenning made their first contribution in https://github.com/wandb/wandb/pull/4069
* @estellazx made their first contribution in https://github.com/wandb/wandb/pull/4181
* @klieret made their first contribution in https://github.com/wandb/wandb/pull/4219
* @ngrayluna made their first contribution in https://github.com/wandb/wandb/pull/4199
* @martinabeleda made their first contribution in https://github.com/wandb/wandb/pull/4115
* @ibindlish made their first contribution in https://github.com/wandb/wandb/pull/4233
* @scottire made their first contribution in https://github.com/wandb/wandb/pull/4191

**Full Changelog**: https://github.com/wandb/wandb/compare/v0.13.2...v0.13.3

## 0.13.2 (August 22, 2022)

#### :bug: Bug Fix
* Fix issue triggered by colab update by using default file and catching exceptions by @raubitsj in https://github.com/wandb/wandb/pull/4156

**Full Changelog**: https://github.com/wandb/wandb/compare/v0.13.1...v0.13.2

## 0.13.1 (August 5, 2022)

#### :bug: Bug Fix
* Prevents run.log() from mutating passed in arguments by @kptkin in https://github.com/wandb/wandb/pull/4058

**Full Changelog**: https://github.com/wandb/wandb/compare/v0.13.0...v0.13.1

## 0.13.0 (August 4, 2022)

#### :nail_care: Enhancement
* Turns service on by default by @kptkin in https://github.com/wandb/wandb/pull/3895
* Adds support logic for handling server provided messages by @kptkin in https://github.com/wandb/wandb/pull/3706
* Allows runs to produce jobs on finish by @KyleGoyette in https://github.com/wandb/wandb/pull/3810
* Adds Job, QueuedRun and job handling in launch by @KyleGoyette in https://github.com/wandb/wandb/pull/3809
* Supports in launch agent of instance roles in ec2 and eks by @KyleGoyette in https://github.com/wandb/wandb/pull/3596
* Adds default behavior to the Keras Callback: always save model checkpoints as artifacts by @vwrj in https://github.com/wandb/wandb/pull/3909
* Sanitizes the artifact name in the KerasCallback for model artifact saving by @vwrj in https://github.com/wandb/wandb/pull/3927
* Improves console logging by moving emulator to the service process by @raubitsj in https://github.com/wandb/wandb/pull/3828
* Fixes data corruption issue when logging large sizes of data by @kptkin in https://github.com/wandb/wandb/pull/3920
* Adds the state to the Sweep repr in the Public API by @hu-po in https://github.com/wandb/wandb/pull/3948
* Adds an option to specify different root dir for git using settings or environment variables by @bcsherma in https://github.com/wandb/wandb/pull/3250
* Adds an option to pass `remote url` and `commit hash` as arguments to settings or as environment variables by @kptkin in https://github.com/wandb/wandb/pull/3934
* Improves time resolution for tracked metrics and for system metrics by @raubitsj in https://github.com/wandb/wandb/pull/3918
* Defaults to project name from the sweep config when project is not specified in the `wandb.sweep()` call by @hu-po in https://github.com/wandb/wandb/pull/3919
* Adds support to use namespace set user by the the launch agent by @KyleGoyette in https://github.com/wandb/wandb/pull/3950
* Adds telemetry to track when a run might be overwritten by @raubitsj in https://github.com/wandb/wandb/pull/3998
* Adds a tool to export `wandb`'s history into `sqlite` by @raubitsj in https://github.com/wandb/wandb/pull/3999
* Replaces some `Mapping[str, ...]` types with `NamedTuples` by @speezepearson in https://github.com/wandb/wandb/pull/3996
* Adds import hook for run telemetry by @kptkin in https://github.com/wandb/wandb/pull/3988
* Implements profiling support for IPUs by @cameron-martin in https://github.com/wandb/wandb/pull/3897
#### :bug: Bug Fix
* Fixes sweep agent with service by @raubitsj in https://github.com/wandb/wandb/pull/3899
* Fixes an empty type equals invalid type and how artifact dictionaries are handled by @KyleGoyette in https://github.com/wandb/wandb/pull/3904
* Fixes `wandb.Config` object to support default values when getting an attribute by @farizrahman4u in https://github.com/wandb/wandb/pull/3820
* Removes default config from jobs by @KyleGoyette in https://github.com/wandb/wandb/pull/3973
* Fixes an issue where patch is `None` by @KyleGoyette in https://github.com/wandb/wandb/pull/4003
* Fixes requirements.txt parsing in nightly SDK installation checks by @dmitryduev in https://github.com/wandb/wandb/pull/4012
* Fixes 409 Conflict handling when GraphQL requests timeout by @raubitsj in https://github.com/wandb/wandb/pull/4000
* Fixes service teardown handling if user process has been terminated by @raubitsj in https://github.com/wandb/wandb/pull/4024
* Adds `storage_path` and fixed `artifact.files` by @vanpelt in https://github.com/wandb/wandb/pull/3969
* Fixes performance issue syncing runs with a large number of media files by @vanpelt in https://github.com/wandb/wandb/pull/3941
#### :broom: Cleanup
* Adds an escape hatch logic to disable service by @kptkin in https://github.com/wandb/wandb/pull/3829
* Annotates `wandb/docker` and reverts change in the docker fixture by @dmitryduev in https://github.com/wandb/wandb/pull/3871
* Fixes GFLOPS to GFLOPs in the Keras `WandbCallback` by @ayulockin in https://github.com/wandb/wandb/pull/3913
* Adds type-annotate for `file_stream.py` by @dmitryduev in https://github.com/wandb/wandb/pull/3907
* Renames repository from `client` to `wandb` by @dmitryduev in https://github.com/wandb/wandb/pull/3977
* Updates documentation: adding `--report_to wandb` for HuggingFace Trainer by @ayulockin in https://github.com/wandb/wandb/pull/3959
* Makes aliases optional in link_artifact by @vwrj in https://github.com/wandb/wandb/pull/3986
* Renames `wandb local` to `wandb server` by @jsbroks in https://github.com/wandb/wandb/pull/3793
* Updates README badges by @raubitsj in https://github.com/wandb/wandb/pull/4023

## New Contributors
* @bcsherma made their first contribution in https://github.com/wandb/wandb/pull/3250
* @cameron-martin made their first contribution in https://github.com/wandb/wandb/pull/3897

**Full Changelog**: https://github.com/wandb/wandb/compare/v0.12.21...v0.13.0

## 0.12.21 (July 5, 2022)

#### :nail_care: Enhancement
* Fixes config not showing up until the run finish by @KyleGoyette in https://github.com/wandb/wandb/pull/3734
* Adds new types to the TypeRegistry to handling artifact objects in jobs and run configs by @KyleGoyette in https://github.com/wandb/wandb/pull/3806
* Adds new query to the the internal api getting the state of the run by @hu-po in https://github.com/wandb/wandb/pull/3799
* Replaces unsafe yaml loaders with yaml.safe_load by @zythosec in https://github.com/wandb/wandb/pull/3753
* Improves testing tooling by allowing to specify shards in manual testing  by @dmitryduev in https://github.com/wandb/wandb/pull/3826
* Fixes ROC and PR curves in the sklearn integration by stratifying sampling by @tylerganter in https://github.com/wandb/wandb/pull/3757
* Fixes input box in notebooks exceeding cell space by @dmitryduev in https://github.com/wandb/wandb/pull/3849
* Allows string to be passed as alias to link_model by @tssweeney in https://github.com/wandb/wandb/pull/3834
* Adds Support for FLOPS Calculation in `keras`'s `WandbCallback`  by @dmitryduev in https://github.com/wandb/wandb/pull/3869
* Extends python report editing by @andrewtruong in https://github.com/wandb/wandb/pull/3732
#### :bug: Bug Fix
* Fixes stats logger so it can find all the correct GPUs in child processes by @raubitsj in https://github.com/wandb/wandb/pull/3727
* Fixes regression in s3 reference upload for folders by @jlzhao27 in https://github.com/wandb/wandb/pull/3825
* Fixes artifact commit logic to handle collision in the backend by @speezepearson in https://github.com/wandb/wandb/pull/3843
* Checks for `None` response in the retry logic (safety check) by @raubitsj in https://github.com/wandb/wandb/pull/3863
* Adds sweeps on top of launch (currently in MVP) by @hu-po in https://github.com/wandb/wandb/pull/3669
* Renames functional tests dir and files by @raubitsj in https://github.com/wandb/wandb/pull/3879
#### :broom: Cleanup
* Fixes conditions order of `_to_dict` helper by @dmitryduev in https://github.com/wandb/wandb/pull/3772
* Fixes changelog broken link to PR 3709 by @janosh in https://github.com/wandb/wandb/pull/3786
* Fixes public api query (QueuedJob Api ) by @KyleGoyette in https://github.com/wandb/wandb/pull/3798
* Renames local runners to local-container and local-process by @hu-po in https://github.com/wandb/wandb/pull/3800
* Adds type annotations to files in the wandb/filesync directory by @speezepearson in https://github.com/wandb/wandb/pull/3774
* Re-organizes all the testing directories to have common root dir by @dmitryduev in https://github.com/wandb/wandb/pull/3740
* Fixes testing configuration and add bigger machine on `CircleCi` by @dmitryduev in https://github.com/wandb/wandb/pull/3836
* Fixes typo in the `wandb-service-user` readme file by @Co1lin in https://github.com/wandb/wandb/pull/3847
* Fixes broken artifact test for regression by @dmitryduev in https://github.com/wandb/wandb/pull/3857
* Removes unused files (relating to `py27`) and empty `submodules` declaration by @dmitryduev in https://github.com/wandb/wandb/pull/3850
* Adds extra for model reg dependency on cloudpickle by @tssweeney in https://github.com/wandb/wandb/pull/3866
* Replaces deprecated threading aliases by @hugovk in https://github.com/wandb/wandb/pull/3794
* Updates the `sdk` readme to the renamed (local -> server) commands by @sephmard in https://github.com/wandb/wandb/pull/3771

## New Contributors
* @janosh made their first contribution in https://github.com/wandb/wandb/pull/3786
* @Co1lin made their first contribution in https://github.com/wandb/wandb/pull/3847
* @tylerganter made their first contribution in https://github.com/wandb/wandb/pull/3757

**Full Changelog**: https://github.com/wandb/wandb/compare/v0.12.20...v0.12.21

## 0.12.20 (June 29, 2022)

#### :bug: Bug Fix
* Retry `commit_artifact` on conflict-error by @speezepearson in https://github.com/wandb/wandb/pull/3843

**Full Changelog**: https://github.com/wandb/wandb/compare/v0.12.19...v0.12.20

## 0.12.19 (June 22, 2022)

#### :bug: Bug Fix
* Fix regression in s3 reference upload for folders by @jlzhao27 in https://github.com/wandb/wandb/pull/3825

**Full Changelog**: https://github.com/wandb/wandb/compare/v0.12.18...v0.12.19

## 0.12.18 (June 9, 2022)

#### :nail_care: Enhancement
* Launch: BareRunner based on LocalRunner by @hu-po in https://github.com/wandb/wandb/pull/3577
* Add ability to specify api key to public api by @dannygoldstein in https://github.com/wandb/wandb/pull/3657
* Add support in artifacts for files with unicode on windows by @kptkin in https://github.com/wandb/wandb/pull/3650
* Added telemetry  for new packages by @manangoel99 in https://github.com/wandb/wandb/pull/3713
* Improve API key management by @vanpelt in https://github.com/wandb/wandb/pull/3718
* Add information about `wandb server` during login by @raubitsj in https://github.com/wandb/wandb/pull/3754

#### :bug: Bug Fix
* fix(weave): Natively support timestamps in Python Table Types by @dannygoldstein in https://github.com/wandb/wandb/pull/3606
* Add support for magic with service by @kptkin in https://github.com/wandb/wandb/pull/3623
* Add unit tests for DirWatcher and supporting classes by @speezepearson in https://github.com/wandb/wandb/pull/3589
* Improve `DirWatcher.update_policy` O(1) instead of O(num files uploaded) by @speezepearson in https://github.com/wandb/wandb/pull/3613
* Add argument to control what to log in SB3 callback by @astariul in https://github.com/wandb/wandb/pull/3643
* Improve parameter naming in sb3 integration by @dmitryduev in https://github.com/wandb/wandb/pull/3647
* Adjust the requirements for the dev environment setup on an M1 Mac by @dmitryduev in https://github.com/wandb/wandb/pull/3627
* Launch: Fix NVIDIA base image Linux keys by @KyleGoyette in https://github.com/wandb/wandb/pull/3637
* Fix launch run queue handling from config file by @KyleGoyette in https://github.com/wandb/wandb/pull/3636
* Fix issue where tfevents were not always consumed by @minyoung in https://github.com/wandb/wandb/pull/3673
* [Snyk] Fix for 8 vulnerabilities by @snyk-bot in https://github.com/wandb/wandb/pull/3695
* Fix s3 storage handler to upload folders when key names collide by @jlzhao27 in https://github.com/wandb/wandb/pull/3699
* Correctly load timestamps from tables in artifacts by @dannygoldstein in https://github.com/wandb/wandb/pull/3691
* Require `protobuf<4` by @dmitryduev in https://github.com/wandb/wandb/pull/3709
* Make Containers created through launch re-runnable as container jobs by @KyleGoyette in https://github.com/wandb/wandb/pull/3642
* Fix tensorboard integration skipping steps at finish() by @KyleGoyette in https://github.com/wandb/wandb/pull/3626
* Rename `wandb local` to `wandb server` by @jsbroks in https://github.com/wandb/wandb/pull/3716
* Fix busted docker inspect command by @vanpelt in https://github.com/wandb/wandb/pull/3742
* Add dedicated sentry wandb by @dmitryduev in https://github.com/wandb/wandb/pull/3724
* Image Type should gracefully handle older type params by @tssweeney in https://github.com/wandb/wandb/pull/3731

#### :broom: Cleanup
* Inline FileEventHandler.synced into the only method where it's used by @speezepearson in https://github.com/wandb/wandb/pull/3594
* Use passed size argument to make `PolicyLive.min_wait_for_size` a classmethod by @speezepearson in https://github.com/wandb/wandb/pull/3593
* Make FileEventHandler an ABC, remove some "default" method impls which were only used once by @speezepearson in https://github.com/wandb/wandb/pull/3595
* Remove unused field from DirWatcher by @speezepearson in https://github.com/wandb/wandb/pull/3592
* Make sweeps an extra instead of vendoring by @dmitryduev in https://github.com/wandb/wandb/pull/3628
* Add nightly CI testing by @dmitryduev in https://github.com/wandb/wandb/pull/3580
* Improve keras and data type Reference Docs by @ramit-wandb in https://github.com/wandb/wandb/pull/3676
* Update `pytorch` version requirements in dev environments by @dmitryduev in https://github.com/wandb/wandb/pull/3683
* Clean up CircleCI config by @dmitryduev in https://github.com/wandb/wandb/pull/3722
* Add `py310` testing in CI by @dmitryduev in https://github.com/wandb/wandb/pull/3730
* Ditch `dateutil` from the requirements by @dmitryduev in https://github.com/wandb/wandb/pull/3738
* Add deprecated string to `Table.add_row` by @nate-wandb in https://github.com/wandb/wandb/pull/3739

## New Contributors
* @sephmard made their first contribution in https://github.com/wandb/wandb/pull/3610
* @astariul made their first contribution in https://github.com/wandb/wandb/pull/3643
* @manangoel99 made their first contribution in https://github.com/wandb/wandb/pull/3713
* @nate-wandb made their first contribution in https://github.com/wandb/wandb/pull/3739

**Full Changelog**: https://github.com/wandb/wandb/compare/v0.12.17...v0.12.18

## 0.12.17 (May 26, 2022)

#### :bug: Bug Fix
* Update requirements to fix incompatibility with protobuf >= 4 by @dmitryduev in https://github.com/wandb/wandb/pull/3709

**Full Changelog**: https://github.com/wandb/wandb/compare/v0.12.16...v0.12.17

## 0.12.16 (May 3, 2022)

#### :nail_care: Enhancement
* Improve W&B footer by aligning summary/history in notebook env by @kptkin in https://github.com/wandb/wandb/pull/3479
* Enable experimental history step logging in artifacts by @raubitsj in https://github.com/wandb/wandb/pull/3502
* Add `args_no_boolean_flags` macro to sweep configuration by @hu-po in https://github.com/wandb/wandb/pull/3489
* Add logging support for `jax.bfloat.bfloat16` by @dmitryduev in https://github.com/wandb/wandb/pull/3528
* Raise exception when Table size exceeds limit by @dannygoldstein in https://github.com/wandb/wandb/pull/3511
* Add kaniko k8s builder for wandb launch by @KyleGoyette in https://github.com/wandb/wandb/pull/3492
* Add wandb.init() timeout setting by @kptkin in https://github.com/wandb/wandb/pull/3579
* Do not assume executable for given entrypoints with wandb launch by @KyleGoyette in https://github.com/wandb/wandb/pull/3461
* Jupyter environments no longer collect command arguments by @KyleGoyette in https://github.com/wandb/wandb/pull/3456
* Add support for TensorFlow/Keras SavedModel format by @ayulockin in https://github.com/wandb/wandb/pull/3276

#### :bug: Bug Fix
* Support version IDs in artifact refs, fix s3/gcs references in Windows by @annirudh in https://github.com/wandb/wandb/pull/3529
* Fix support for multiple finish for single run using wandb-service by @kptkin in https://github.com/wandb/wandb/pull/3560
* Fix duplicate backtrace when using wandb-service by @kptkin in https://github.com/wandb/wandb/pull/3575
* Fix wrong entity displayed in login message by @kptkin in https://github.com/wandb/wandb/pull/3490
* Fix hang when `wandb.init` is interrupted mid setup using wandb-service by @kptkin in https://github.com/wandb/wandb/pull/3569
* Fix handling keyboard interrupt to avoid hangs with wandb-service enabled by @kptkin in https://github.com/wandb/wandb/pull/3566
* Fix console logging with very long print out when using wandb-service by @kptkin in https://github.com/wandb/wandb/pull/3574
* Fix broken artifact string in launch init config by @KyleGoyette in https://github.com/wandb/wandb/pull/3582

#### :broom: Cleanup
* Fix typo in wandb.log() docstring by @RobRomijnders in https://github.com/wandb/wandb/pull/3520
* Cleanup custom chart code and add type annotations to plot functions by @kptkin in https://github.com/wandb/wandb/pull/3407
* Improve `wandb.init(settings=)` to handle `Settings` object similarly to `dict` parameter by @dmitryduev in https://github.com/wandb/wandb/pull/3510
* Add documentation note about api.viewer in api.user() and api.users() by @ramit-wandb in https://github.com/wandb/wandb/pull/3552
* Be explicit about us being py3+ only in setup.py by @dmitryduev in https://github.com/wandb/wandb/pull/3549
* Add type annotations to DirWatcher by @speezepearson in https://github.com/wandb/wandb/pull/3557
* Improve wandb.log() docstring to use the correct argument name by @idaho777 in https://github.com/wandb/wandb/pull/3585

## New Contributors
* @RobRomijnders made their first contribution in https://github.com/wandb/wandb/pull/3520
* @ramit-wandb made their first contribution in https://github.com/wandb/wandb/pull/3552
* @idaho777 made their first contribution in https://github.com/wandb/wandb/pull/3585

**Full Changelog**: https://github.com/wandb/wandb/compare/v0.12.15...v0.12.16

## 0.12.15 (April 21, 2022)

#### :nail_care: Enhancement
* Optimize wandb.Image logging when linked to an artifact by @tssweeney in https://github.com/wandb/wandb/pull/3418

**Full Changelog**: https://github.com/wandb/wandb/compare/v0.12.14...v0.12.15

## 0.12.14 (April 8, 2022)

#### :bug: Bug Fix
* Fix regression: disable saving history step in artifacts by @vwrj in https://github.com/wandb/wandb/pull/3495

**Full Changelog**: https://github.com/wandb/wandb/compare/v0.12.13...v0.12.14

## 0.12.13 (April 7, 2022)

#### :bug: Bug Fix
* Revert strictened api_key validation by @dmitryduev in https://github.com/wandb/wandb/pull/3485

**Full Changelog**: https://github.com/wandb/wandb/compare/v0.12.12...v0.12.13

## 0.12.12 (April 5, 2022)

#### :nail_care: Enhancement
* Allow run objects to be passed to other processes when using wandb-service by @kptkin in https://github.com/wandb/wandb/pull/3308
* Add create user to public api by @vanpelt in https://github.com/wandb/wandb/pull/3438
* Support logging from multiple processes with wandb-service by @kptkin in https://github.com/wandb/wandb/pull/3285
* Add gpus flag for local launch runner with cuda by @KyleGoyette in https://github.com/wandb/wandb/pull/3417
* Improve Launch deployable agent by @KyleGoyette in https://github.com/wandb/wandb/pull/3388
* Add Launch kubernetes integration by @KyleGoyette in https://github.com/wandb/wandb/pull/3393
* KFP: Add wandb visualization helper by @andrewtruong in https://github.com/wandb/wandb/pull/3439
* KFP: Link back to Kubeflow UI by @andrewtruong in https://github.com/wandb/wandb/pull/3427
* Add boolean flag arg macro by @hugo.ponte in https://github.com/wandb/wandb/pull/3489

#### :bug: Bug Fix
* Improve host / WANDB_BASE_URL validation by @dmitryduev in https://github.com/wandb/wandb/pull/3314
* Fix/insecure tempfile by @dmitryduev in https://github.com/wandb/wandb/pull/3360
* Fix excess warning span if requested WANDB_DIR/root_dir is not writable by @dmitryduev in https://github.com/wandb/wandb/pull/3304
* Fix line_series to plot array of strings by @kptkin in https://github.com/wandb/wandb/pull/3385
* Properly handle command line args with service by @kptkin in https://github.com/wandb/wandb/pull/3371
* Improve api_key validation by @dmitryduev in https://github.com/wandb/wandb/pull/3384
* Fix multiple performance issues caused by not using defaultdict by @dmitryduev in https://github.com/wandb/wandb/pull/3406
* Enable inf max jobs on launch agent by @stephchen in https://github.com/wandb/wandb/pull/3412
* fix colab command to work with launch by @stephchen in https://github.com/wandb/wandb/pull/3422
* fix typo in Config docstring by @hu-po in https://github.com/wandb/wandb/pull/3416
* Make code saving not a policy, keep previous custom logic by @dmitryduev in https://github.com/wandb/wandb/pull/3395
* Fix logging sequence images with service by @kptkin in https://github.com/wandb/wandb/pull/3339
* Add username to debug-cli log file to prevent conflicts of multiple users by @zythosec in https://github.com/wandb/wandb/pull/3301
* Fix python sweep agent for users of wandb service / pytorch-lightning by @raubitsj in https://github.com/wandb/wandb/pull/3465
* Remove unnecessary launch reqs checks by @KyleGoyette in https://github.com/wandb/wandb/pull/3457
* Workaround for MoviePy's Unclosed Writer by @tssweeney in https://github.com/wandb/wandb/pull/3471
* Improve handling of Run objects when service is not enabled by @kptkin in https://github.com/wandb/wandb/pull/3362

## New Contributors
* @hu-po made their first contribution in https://github.com/wandb/wandb/pull/3416
* @zythosec made their first contribution in https://github.com/wandb/wandb/pull/3301

**Full Changelog**: https://github.com/wandb/wandb/compare/v0.12.11...v0.12.12

## 0.12.11 (March 1, 2022)

#### :nail_care: Enhancement
* Add captions to Molecules by @dmitryduev in https://github.com/wandb/wandb/pull/3173
* Add CatBoost Integration by @ayulockin in https://github.com/wandb/wandb/pull/2975
* Launch: AWS Sagemaker integration by @KyleGoyette in https://github.com/wandb/wandb/pull/3007
* Launch: Remove repo2docker and add gpu support by @stephchen in https://github.com/wandb/wandb/pull/3161
* Adds Timestamp inference from Python for Weave by @tssweeney in https://github.com/wandb/wandb/pull/3212
* Launch GCP vertex integration by @stephchen in https://github.com/wandb/wandb/pull/3040
* Use Artifacts when put into run config. Accept a string to represent an artifact in the run config by @KyleGoyette in https://github.com/wandb/wandb/pull/3203
* Improve xgboost `wandb_callback` (#2929) by @ayulockin in https://github.com/wandb/wandb/pull/3025
* Add initial kubeflow pipeline support by @andrewtruong in https://github.com/wandb/wandb/pull/3206

#### :bug: Bug Fix
* Fix logging of images with special characters in the key by @speezepearson in https://github.com/wandb/wandb/pull/3187
* Fix azure blob upload retry logic by @vanpelt in https://github.com/wandb/wandb/pull/3218
* Fix program field for scripts run as a python module by @dmitryduev in https://github.com/wandb/wandb/pull/3228
* Fix issue where `sync_tensorboard` could die on large histograms by @KyleGoyette in https://github.com/wandb/wandb/pull/3019
* Fix wandb service performance issue during run shutdown by @raubitsj in https://github.com/wandb/wandb/pull/3262
* Fix vendoring of gql and graphql by @raubitsj in https://github.com/wandb/wandb/pull/3266
* Flush log data without finish with service by @kptkin in https://github.com/wandb/wandb/pull/3137
* Fix wandb service hang when the service crashes by @raubitsj in https://github.com/wandb/wandb/pull/3280
* Fix issue logging images with "/" on Windows by @KyleGoyette in https://github.com/wandb/wandb/pull/3146
* Add image filenames to images/separated media by @KyleGoyette in https://github.com/wandb/wandb/pull/3041
* Add setproctitle to requirements.txt by @raubitsj in https://github.com/wandb/wandb/pull/3289
* Fix issue where sagemaker run ids break run queues by @KyleGoyette in https://github.com/wandb/wandb/pull/3290
* Fix encoding exception when using %%capture magic by @raubitsj in https://github.com/wandb/wandb/pull/3310

## New Contributors
* @speezepearson made their first contribution in https://github.com/wandb/wandb/pull/3188

**Full Changelog**: https://github.com/wandb/wandb/compare/v0.12.10...v0.12.11

## 0.12.10 (February 1, 2022)

#### :nail_care: Enhancement
* Improve validation when creating Tables with invalid columns from dataframes by @tssweeney in https://github.com/wandb/wandb/pull/3113
* Enable digest deduplication for `use_artifact()` calls by @annirudh in https://github.com/wandb/wandb/pull/3109
* Initial prototype of azure blob upload support by @vanpelt in https://github.com/wandb/wandb/pull/3089

#### :bug: Bug Fix
* Fix wandb launch using python dev versions by @stephchen in https://github.com/wandb/wandb/pull/3036
* Fix loading table saved with mixed types by @vwrj in https://github.com/wandb/wandb/pull/3120
* Fix ResourceWarning when calling wandb.log by @vwrj in https://github.com/wandb/wandb/pull/3130
* Fix missing cursor in ProjectArtifactCollections by @KyleGoyette in https://github.com/wandb/wandb/pull/3108
* Fix windows table logging classes issue by @vwrj in https://github.com/wandb/wandb/pull/3145
* Gracefully handle string labels in wandb.sklearn.plot.classifier.calibration_curve by @acrellin in https://github.com/wandb/wandb/pull/3159
* Do not display login warning when calling wandb.sweep() by @acrellin in https://github.com/wandb/wandb/pull/3162

#### :broom: Cleanup
* Drop python2 backport deps (enum34, subprocess32, configparser) by @jbylund in https://github.com/wandb/wandb/pull/3004
* Settings refactor by @dmitryduev in https://github.com/wandb/wandb/pull/3083

## New Contributors
* @jbylund made their first contribution in https://github.com/wandb/wandb/pull/3004
* @acrellin made their first contribution in https://github.com/wandb/wandb/pull/3159

**Full Changelog**: https://github.com/wandb/wandb/compare/v0.12.9...v0.12.10

## 0.12.9 (December 16, 2021)

#### :bug: Bug Fix

- Fix regression in `upload_file()` exception handler by @raubitsj in https://github.com/wandb/wandb/pull/3059

**Full Changelog**: https://github.com/wandb/wandb/compare/v0.12.8...v0.12.9

## 0.12.8 (December 16, 2021)

#### :nail_care: Enhancement

- Update contributing guide and dev env setup tool by @dmitryduev in https://github.com/wandb/wandb/pull/2968
- Improve `wandb_callback` for LightGBM (#2945) by @ayulockin in https://github.com/wandb/wandb/pull/3024

#### :bug: Bug Fix

- Reduce GPU memory usage when generating histogram of model weights by @TOsborn in https://github.com/wandb/wandb/pull/2927
- Support mixed classes in bounding box and image mask annotation layers by @tssweeney in https://github.com/wandb/wandb/pull/2914
- Add max-jobs and launch async args by @stephchen in https://github.com/wandb/wandb/pull/2925
- Support lists of Summary objects encoded as strings to wandb.tensorboard.log by @dmitryduev in https://github.com/wandb/wandb/pull/2934
- Fix handling of 0 dim np arrays by @rpitonak in https://github.com/wandb/wandb/pull/2954
- Fix handling of empty default config file by @vwrj in https://github.com/wandb/wandb/pull/2957
- Add service backend using sockets (support fork) by @raubitsj in https://github.com/wandb/wandb/pull/2892
- Send git port along with url when sending git repo by @KyleGoyette in https://github.com/wandb/wandb/pull/2959
- Add support raw ip addresses for launch by @KyleGoyette in https://github.com/wandb/wandb/pull/2950
- Tables no longer serialize and hide 1d NDArrays by @tssweeney in https://github.com/wandb/wandb/pull/2976
- Fix artifact file uploads to S3 stores by @annirudh in https://github.com/wandb/wandb/pull/2999
- Send uploaded file list on file stream heartbeats by @annirudh in https://github.com/wandb/wandb/pull/2978
- Add support for keras experimental layers by @KyleGoyette in https://github.com/wandb/wandb/pull/2776
- Fix `from wandb import magic` to not require tensorflow by @raubitsj in https://github.com/wandb/wandb/pull/3021
- Fix launch permission error by @KyleGoyette in https://github.com/wandb/wandb/pull/3038

**Full Changelog**: https://github.com/wandb/wandb/compare/v0.12.7...v0.12.8

## 0.12.7 (November 18, 2021)

#### :bug: Bug Fix

- Fix issue where console log streaming was causing excessive network traffic by @vwrj in https://github.com/wandb/wandb/pull/2786
- Metaflow: Make optional dependencies actually optional by @andrewtruong in https://github.com/wandb/wandb/pull/2842
- Fix docstrings for wandb.watch and ValidationDataLogger by @charlesfrye in https://github.com/wandb/wandb/pull/2849
- Prevent launch agent from sending runs to a different project or entity by @KyleGoyette in https://github.com/wandb/wandb/pull/2872
- Fix logging pr_curves through tensorboard by @KyleGoyette in https://github.com/wandb/wandb/pull/2876
- Prevent TPU monitoring from reporting invalid metrics when not available by @kptkin in https://github.com/wandb/wandb/pull/2753
- Make import order dependencies for WandbCallback more robust by @kptkin in https://github.com/wandb/wandb/pull/2807
- Fix a bug in feature importance plotting to handle matrices of different shapes by @dannygoldstein in https://github.com/wandb/wandb/pull/2811
- Fix base url handling to allow trailing / by @kptkin in https://github.com/wandb/wandb/pull/2910
- Prevent wandb.agent() from sending too many heartbeats impacting rate limits by @dannygoldstein in https://github.com/wandb/wandb/pull/2923
- Redact sensitive information from debug logs by @raubitsj in https://github.com/wandb/wandb/pull/2931

#### :nail_care: Enhancement

- Add wandb.Molecule support for rdkit supported formats by @dmitryduev in https://github.com/wandb/wandb/pull/2902
- Add module-level docstrings for reference doc modules. by @charlesfrye in https://github.com/wandb/wandb/pull/2847
- Store launch metadata in file by @KyleGoyette in https://github.com/wandb/wandb/pull/2582
- Add Project.sweeps() public API call to view all sweeps in a project by @stephchen in https://github.com/wandb/wandb/pull/2729
- Ensures API key prompt remains captive when user enters nothing by @dannygoldstein in https://github.com/wandb/wandb/pull/2721
- Refactors wandb.sklearn into submodules by @charlesfrye in https://github.com/wandb/wandb/pull/2869
- Support code artifacts in wandb launch by @KyleGoyette in https://github.com/wandb/wandb/pull/2860
- Improve launch agent (async, stop, heartbeat updates) by @stephchen in https://github.com/wandb/wandb/pull/2871
- Improve usage and error messages for anonymous mode by @kimjyhello in https://github.com/wandb/wandb/pull/2823
- Add example on how to find runs with wandb.Api().runs(...) matching a regex by @dmitryduev in https://github.com/wandb/wandb/pull/2926

**Full Changelog**: https://github.com/wandb/wandb/compare/v0.12.6...v0.12.7

## 0.12.6 (October 27, 2021)

#### :bug: Bug Fix

- Fix sklearn `plot_calibration_curve()` issue breaking the provided model by @vwrj in https://github.com/wandb/wandb/pull/2791
- Fix CondaEnvExportError by redirecting stderr by @charlesfrye in https://github.com/wandb/wandb/pull/2814
- Fix `use_artifact()` when specifying an artifact from a different project by @KyleGoyette in https://github.com/wandb/wandb/pull/2832

#### :nail_care: Enhancement

- Add metric names to pr curve charts in tensorboard by @vanpelt in https://github.com/wandb/wandb/pull/2822

**Full Changelog**: https://github.com/wandb/wandb/compare/v0.12.5...v0.12.6

## 0.12.5 (October 19, 2021)

#### :bug: Bug Fix

- Report errors for invalid characters in logged media keys on windows
- Handle errors when probing for TPUs in unsupported environments
- Fixed bug where `%%wandb` followed by wandb.init() does not display run links
- Fixed api.runs() to correctly return all runs for the current entity/project

#### :nail_care: Enhancement

- Add `wandb.require(experiment="service")` to improve multiprocessing support
- Add support for swappable artifacts in launch context
- Add `wandb.login(timeout=)` support for jupyter environments
- Add ability to disable git ref saving with `WANDB_DISABLE_GIT`
- Support newer versions of pytest-mock and PyYAML
- Add ability to delete artifacts with aliases: `artifact.delete(delete_aliases=True)`
- Add `unwatch()` method to the Run object

## 0.12.4 (October 5, 2021)

#### :bug: Bug Fix

- Fix regression introduced in 0.12.2 causing network access when `WANDB_MODE=offline`

## 0.12.3 (September 30, 2021)

#### :bug: Bug Fix

- Fixes the grid search stopping condition in the local controller

#### :nail_care: Enhancement

- New jupyter magic for displaying runs, sweeps, and projects `%wandb path/to/run -h 1024`
- We no longer display run iframe by default in jupyter, add `%%wandb` to a cell to display a run
- Makes api key prompting retry indefinitely on malformed input
- Invite users to teams via the api `api.team("team_name").invite("username_or_email")`
- Remove users from a team via the api `api.team("team_name").members[0].delete()`
- Create service accounts via the api `api.team("team_name").create_service_account("Description")`
- Manage api keys via the api `api.user("username_or_email").generate_api_key()`
- Add pytorch profiling trace support with `wandb.profiler.torch_trace_handler()`

## 0.12.2 (September 15, 2021)

#### :bug: Bug Fix

- Fix tensorboard_sync to handle ephemeral Sagemaker tfevents files
- Fix Reports query from the public api (broken pagination and report path)
- Fix `wandb.login()` when relogin is specified (only force login once)

#### :nail_care: Enhancement

- Clean up footer output of summary and history metrics
- Clean up error message from `wandb sweep --update`
- Add warning for `wandb local` users to update their docker
- Add optional argument log_learning_curve to wandb.sklearn.plot_classifier()
- Restore frozen pip package versions when using `wandb launch`
- Add support for jupyter notebooks in launch
- Add `wandb.login()` timeout option

## 0.12.1 (August 26, 2021)

#### :bug: Bug Fix

- Fix tensorflow/keras 2.6 not logging validation examples
- Fix metrics logged through tensorboard not supporting time on x-axis
- Fix `WANDB_IGNORE_GLOBS` environment variable handling
- Fix handling when sys.stdout is configured to a custom logger
- Fix sklearn feature importance plots not matching feature names properly
- Fix an issue where colab urls were not being captured
- Save program commandline if run executable was outside cwd

#### :nail_care: Enhancement

- Add Prodigy integration to upload annotated datasets to W&B Tables
- Add initial Metaflow support
- Add experimental wandb launch support
- Add warnings that public API requests are timing out and allow override
- Improve error handling in local controller sweeps engine

## 0.12.0 (August 10, 2021)

#### :hourglass: No Longer Supported

- Remove Python 3.5 support

#### :bug: Bug Fix

- Fix issue that could cause artifact uploads to fail if artifact files are being modified
- Fix issue where `wandb.restore()` wouldn't work with runs from a sweep

#### :nail_care: Enhancement

- Improve run execution time calculation

## 0.11.2 (August 2, 2021)

#### :bug: Bug Fix

- Restore vendored graphql-core library because of network regression

## 0.11.1 (July 29, 2021)

#### :hourglass: Deprecated

- Python 3.5 will not be supported as of `wandb==0.12.0`

#### :bug: Bug Fix

- Reduce Memory Footprint of Images In Tables
- Added a dependency on graphql-core>=2.3.0
- Removed urllib3 pin to avoid conflicts, if you see urllib3 related errors run `pip install --upgrade urllib3`
- Improved Public API HTTP error messages
- Set run.dir to the generated directory name in disabled mode

#### :nail_care: Enhancement

- Adds support for native Jax array logging
- Tables now support Molecule data type
- Improve Stable-Baselines3 API by auto log model's name and always upload models at the end of training
- Implements the sweep local controller using wandb/sweeps

## 0.11.0 (July 15, 2021)

#### :hourglass: No Longer Supported

- Remove Python 2.7 support

#### :bug: Bug Fix

- Fix issue where `wandb.watch()` broke model saving in pytorch
- Fix issue where uniform sweep parameters were parsed as int_uniform
- Fix issue where file_stream thread was killed on 4xx errors

#### :nail_care: Enhancement

- Improve performance of artifact logging by making it non-blocking
- Add wandb integration for Stable-Baselines3
- Improve keras callback validation logging inference logic
- Expose sweep state via the public API
- Improve performance of sweep run fetches via the API

## 0.10.33 (June 28, 2021)

#### :bug: Bug Fix

- Fix issue where wandb restore 404ed if the run did not have a diff.patch file
- Fix issue where wandb.log raised an Exception after trying to log a pandas dataframe
- Fix issue where runs could be marked finished before files were finished uploading

#### :nail_care: Enhancement

- Disable reloading of run metadata (such as command) in resumed runs
- Allow logging of pandas dataframes by automatically converting them to W&B tables
- Fix up `log_code()` exclude fn to handle .wandb dir
- Improve handling of PyTorch model topology
- Increase config debounce interval to 30s to reduce load on WB/backend
- Improve reliability of CLI in generating sweeps with names, programs, and settings

## 0.10.32 (June 10, 2021)

#### :bug: Bug Fix

- Make `log_artifact()` more resilient to network errors
- Removed Duplicate Artifact Dependencies
- Workaround urlib3 issue on windows
- Fix regression where ipython was hanging
- Allow logging of numpy high precision floating point values
- Reduce liklyhood of collisions for file backed media or artifact objects
- Fix wandb.watch() regression when logging pytorch graphs

#### :nail_care: Enhancement

- Add support for logging joined and partitioned table
- Handle schema validation warnings for sweep configs
- Improve wandb sync to handle errors
- Add ability to label scripts and repositories who use wandb

## 0.10.31 (May 27, 2021)

#### :bug: Bug Fix

- wandb.login() did not properly persist the host parameter
- Fix issue where step information was not synced properly when syncing tensorboard directories
- Fix some unicode issues with python2.7
- Fixed bug in `plot_calibration_curve` for ComplementNB
- Fall back to not using SendFile on some linux systems
- Fix console issues where lines were truncated
- Fix console issues where console logging could block

#### :nail_care: Enhancement

- Add support for preemptible sweeps
- Add command line for sweep control
- Add support to load artifact collection properties

## 0.10.30 (May 7, 2021)

#### :bug: Bug Fix

- Found and fixed the remaining issues causing runs to be marked crashed during outages
- Improved performance for users of `define_metric`, pytorch-lightning, and aggressive config saving
- Fix issue when trying to log a cuda tensor to config or summary
- Remove dependancy on torch `backward_hooks` to compute graph
- Fix an issue preventing the ability to resume runs on sagemaker
- Fix issues preventing pdb from working reliably with wandb
- Fix deprecation warning in vendored library (user submission)
- Fix logging behavior where the library was accidently outputting logs to the console
- Fix disabled mode to not create wandb dir and log files
- Renamed types to prep for Tables launch

#### :nail_care: Enhancement

- Allow renaming groups with public api

## 0.10.29 (May 3, 2021)

#### :bug: Bug Fix

- Fix more network handling issues causing runs to be marked crashed (wandb sync to recover)
- Improve logging and exception handling to improve reporting and logging of crashed processes

## 0.10.28 (April 28, 2021)

#### :bug: Bug Fix

- Fix network handling issue causing runs to be marked crashed (wandb sync to recover)
- Use `register_full_backward_hook` to support models with Dict outputs
- Allow periods in table columns
- Fix artifact cache collisions when using forked processes
- Fix issue where custom charts do not display properly with pytorch-lightning

#### :nail_care: Enhancement

- Add experimental incremental artifact support
- Improve warnings when logging is being rate limited

## 0.10.27 (April 19, 2021)

#### :bug: Bug Fix

- Fix tensorboard_sync condition where metrics at end of short run are dropped
- Fix `wandb sync` when tensorboard files are detected
- Fix api key prompt in databricks notebook

#### :nail_care: Enhancement

- Integrate DSViz into Keras WandbCallback
- Add support for conda dependencies (user submit)

## 0.10.26 (April 13, 2021)

#### :bug: Bug Fix

- Fix network handling issue where syncing stopped (use wandb sync to recover)
- Fix auth problem when using sagemaker and hugginface integrations together
- Fix handling of NaN values in tables with non floats
- Lazy load API object to prevent unnessary file access on module load

#### :nail_care: Enhancement

- Improve error messages when using public api history accessors

## 0.10.25 (April 5, 2021)

#### :bug: Bug Fix

- Fix possible artifact cache race when using parallel artifact reads
- Fix artifact reference when `checksum=False`

#### :nail_care: Enhancement

- Release `run.define_metric()` to simplify custom x-axis and more
- Add column operators `add_column`, `get_column`, `get_index` to `wandb.Table()`

## 0.10.24 (March 30, 2021)

#### :bug: Bug Fix

- Significant fixes to stdout/stderr console logging
- Prevent excessive network when saving files with policy=`live`
- Fix errors when trying to send large updates (most common with `wandb sync`)

#### :nail_care: Enhancement

- Automatically generate `run_table` artifact for logged tables
- Add bracket notation to artifacts
- Improve URL validation when specifying server url to `wandb login`

## 0.10.23 (March 22, 2021)

#### :bug: Bug Fix

- Fix logged artifacts to be accessible after wait()
- Fix spell.run integration
- Performance fix syncing console logs with carriage returns
- Fix confusion matrix with class names and unlabeled data

#### :nail_care: Enhancement

- Add the ability to save artifacts without creating a run
- Add Foreign Table References to wandb.Table
- Allow the same runtime object to be logged to multiple artifacts
- Add experimental `run._define_metric()` support
- Warn and ignore unsupported multiprocess `wandb.log()` calls

## 0.10.22 (March 9, 2021)

#### :bug: Bug Fix

- Fix system metric logging rate in 0.10.x
- Fix Audio external reference issue
- Fix short runs with tensorboard_sync
- Ignore `wandb.init(id=)` when running a sweep
- Sanitize artifact metadata if needed

#### :nail_care: Enhancement

- Allow syncing of tfevents with `wandb sync --sync-tensorboard`

## 0.10.21 (March 2, 2021)

#### :bug: Bug Fix

- Fix artifact.get() regression since 0.10.18
- Allow 0 byte artifacts
- Fix codesaving and program name reporting

#### :nail_care: Enhancement

- Added support for glb files for `wandb.Object3D()`
- Added support for external references for `wandb.Audio()`
- Custom chart support tensorboard `pr_curves` plugin
- Support saving entire code directory in an artifact

## 0.10.20 (February 22, 2021)

#### :bug: Bug Fix

- wandb.login() now respects disabled mode
- handle exception when trying to log TPUs in colab

#### :nail_care: Enhancement

- Add `WANDB_START_METHOD=thread` to support non-multiprocessing
- Add `group` and `job_type` to Run object in the export API
- Improve artifact docstrings

## 0.10.19 (February 14, 2021)

#### :bug: Bug Fix

- Fix artifact manifest files incorrectly named with patch suffix

## 0.10.18 (February 8, 2021)

#### :nail_care: Enhancement

- Add run delete and file delete to the public API
- Align steps between `tensorboard_sync` and wandb.log() history
- Add `WANDB_START_METHOD` to allow POSIX systems to use fork
- Support mixed types in wandb.Table() with `allow_mixed_types`

#### :bug: Bug Fix

- Fix potential leaked file due to log not being closed properly
- Improve `wandb verify` to better handle network issues and report errors
- Made file downloads more deterministic with respect to filesystem caches

## 0.10.17 (February 1, 2021)

#### :bug: Bug Fix

- Fix regression seen with python 3.5
- Silence vendored watchdog warnings on mac

## 0.10.16 (February 1, 2021)

#### :nail_care: Enhancement

- Artifacts now support parallel writers for large distributed workflows.
- Artifacts support distributed tables for dataset visualization.
- Improvements to PR templates
- Added more type annotations
- Vendored watchdog 0.9.0 removing it as a dependency
- New documentation generator
- Public api now has `file.direct_url` to avoid redirects for signed urls.

#### :bug: Bug Fix

- Allow `config-defaults.yaml` to be overwritten when running sweeps
- General bug fixes and improvements to `wandb verify`
- Disabled widgets in Spyder IDE
- Fixed WANDB_SILENT in Spyder IDE
- Reference file:// artifacts respect the `name` attribute.

## 0.10.15 (January 24, 2021)

#### :nail_care: Enhancement

- Add `wandb verify` to troubleshoot local installs

#### :bug: Bug Fix

- Fix tensorboard_sync issue writing to s3
- Prevent git secrets from being stored
- Disable verbose console messages when using moviepy
- Fix artifacts with checkpoints to be more robust when overwriting files
- Fix artifacts recycled id issue

## 0.10.14 (January 15, 2021)

#### :nail_care: Enhancement

- Add wandb.Audio support to Artifacts

#### :bug: Bug Fix

- Fix wandb config regressions introduced in 0.10.13
- Rollback changes supporting media with slashes in keys

## 0.10.13 (January 11, 2021)

#### :nail_care: Enhancement

- Add support for Mac M1 GPU monitoring
- Add support for TPU monitoring
- Add setting to disable sagemaker integration

#### :bug: Bug Fix

- Fix tensorboard_sync with tensorboardX and tf1
- Fix issues logging images with slashes
- Fix custom charts issues
- Improve error messages using `wandb pull`
- Improve error messages with `wandb.Table()`
- Make sure silent mode is silent
- Fix `wandb online` to renable logging
- Multiple artifact fixes

## 0.10.12 (December 3, 2020)

#### :nail_care: Enhancement

- Add Artifact.used_by and Artifact.logged_by
- Validate type consistency when logging Artifacts
- Enhance JoinedTable to not require downloaded assets
- Add ability to recursively download dependent artifacts
- Enable gradient logging with keras and tf2+
- Validate pytorch models are passed to wandb.watch()
- Improved docstrings for public methods / objects
- Warn when image sequences are logged with different sizes

#### :bug: Bug Fix

- Fix incorrectly generated filenames in summary
- Fix anonymous mode to include the api key in URLs
- Fix pickle issue with disabled mode
- Fix artifact from_id query
- Fix handling of Tables with different image paths

## 0.10.11 (November 18, 2020)

#### :nail_care: Enhancement

- Disable wandb logging with `wandb disabled` or `wandb.init(mode="disabled")`
- Support cloning an artifact when logging wandb.Image()

#### :bug: Bug Fix

- Multiple media artifact improvements and internal refactor
- Improve handling of artifact errors
- Fix issue where notebook name was ignored
- Extend silent mode for jupyter logging
- Fix issue where vendored libraries interfered with python path
- Fix various exceptions (divide by zero, int conversion, TypeError)

## 0.10.10 (November 9, 2020)

#### :nail_care: Enhancement

- Added confusion matrix plot
- Better jupyter messages with wandb.init()/reinit/finish

#### :bug: Bug Fix

- Fix for fastai 2.1.5 (removed log_args)
- Fixed media logging when directories are changed

## 0.10.9 (November 4, 2020)

#### :nail_care: Enhancement

- Added artifact media logging (alpha)
- Add scriptable alerts
- Add url attribute for sweep public api
- Update docstrings for wandb sdk functions

#### :bug: Bug Fix

- Fix cases where offline mode was making network connections
- Fix issues with python sweeps and run stopping
- Fix logging issue where we could accidently display an api key
- Fix wandb login issues with malformed hosts
- Allow wandb.restore() to be called without wandb.init()
- Fix resuming (reusing run_id) with empty summary
- Fix artitifact download issue
- Add missing wandb.unwatch() function
- Avoid creating spurious wandb directories
- Fix collections import issue when using an old version of six

## 0.10.8 (October 22, 2020)

#### :nail_care: Enhancement

- Allow callables to be serialized

#### :bug: Bug Fix

- Fix compatibility issue with python 3.9
- Fix `wandb sync` failure introduced in 0.10.6
- Improve python agent handling of failing runs
- Fix rare condition where resuming runs does not work
- Improve symlink handling when called in thread context
- Fix issues when changing directories before calling wandb.init()

## 0.10.7 (October 15, 2020)

#### :bug: Bug Fix

- Fix issue when checking for updated releases on pypi

## 0.10.6 (October 15, 2020)

#### :bug: Bug Fix

- Make sure code saving is enabled in jupyter environments after login
- Sweep agents have extended timeout for large sweep configs
- Support WANDB_SILENT environment variable
- Warn about missing python package when logging images
- Fix wandb.restore() to apply diff patch
- Improve artifact error messages
- Fix loading of config-defaults.yaml and specified list of yaml config files

## 0.10.5 (October 7, 2020)

#### :nail_care: Enhancement

- Add new custom plots: `wandb.plot.*`
- Add new python based sweep agent: `wandb.agent()`

#### :bug: Bug Fix

- Console log fixes (tqdm on windows, fix close exceptions)
- Add more attributes to the Run object (group, job_type, urls)
- Fix sagemaker login issues
- Fix issue where plots were not uploaded until the end of run

## 0.10.4 (September 29, 2020)

#### :bug: Bug Fix

-  Fix an issue where wandb.init(allow_val_change=) throws exception

## 0.10.3 (September 29, 2020)

#### :nail_care: Enhancement

-  Added warning when trying to sync pre 0.10.0 run dirs
-  Improved jupyter support for wandb run syncing information

#### :bug: Bug Fix

-  Fix artifact download issues
-  Fix multiple issues with tensorboard_sync
-  Fix multiple issues with juypter/python sweeps
-  Fix issue where login was timing out
-  Fix issue where config was overwritten when resuming runs
-  Ported sacred observer to 0.10.x release
-  Fix predicted bounding boxes overwritten by ground truth boxes
-  Add missing save_code parameter to wandb.init()

## 0.10.2 (September 20, 2020)

#### :nail_care: Enhancement

-  Added upload_file to API
-  wandb.finish() can be called without matching wandb.init()

#### :bug: Bug Fix

-  Fix issue where files were being logged to wrong parallel runs
-  Fix missing properties/methods -- as_dict(), sweep_id
-  Fix wandb.summary.update() not updating all keys
-  Code saving was not properly enabled based on UI settings
-  Tensorboard now logging images before end of program
-  Fix resume issues dealing with config and summary metrics

## 0.10.1 (September 16, 2020)

#### :nail_care: Enhancement

-  Added sync_tensorboard ability to handle S3 and GCS files
-  Added ability to specify host with login
-  Improved artifact API to allow modifying attributes

#### :bug: Bug Fix

-  Fix codesaving to respect the server settings
-  Fix issue runing wandb.init() on restricted networks
-  Fix issue where we were ignoring settings changes
-  Fix artifact download issues

## 0.10.0 (September 11, 2020)

#### :nail_care: Enhancement

-  Added history sparklines at end of run
-  Artifact improvements and API for linking
-  Improved offline support and syncing
-  Basic noop mode support to simplify testing
-  Improved windows/pycharm support
-  Run object has more modifiable properties
-  Public API supports attaching artifacts to historic runs

#### :bug: Bug Fix

-  Many bugs fixed due to simplifying logic

## 0.9.7 (September 8, 2020)

#### :nail_care: Enhancement

-  New sacred observer available at wandb.sacred.WandbObserver
-  Improved artifact reference tracking for HTTP urls

#### :bug: Bug Fix

-  Print meaningful error message when runs are queried with `summary` instead of `summary_metrics`

## 0.9.6 (August 28, 2020)

#### :nail_care: Enhancement

-  Sub paths of artifacts now expose an optional root directory argument to download()
-  Artifact.new_file accepts an optional mode argument
-  Removed legacy fastai docs as we're now packaged with fastai v2!

#### :bug: Bug Fix

-  Fix yaml parsing error handling logic
-  Bad spelling in torch docstring, thanks @mkkb473

## 0.9.5 (August 17, 2020)

#### :nail_care: Enhancement

-  Remove unused y_probas in sklearn plots, thanks @dreamflasher
-  New deletion apis for artifacts

#### :bug: Bug Fix

-  Fix `wandb restore` when not logged in
-  Fix artifact download paths on Windows
-  Retry 408 errors on upload
-  Fix mask numeric types, thanks @numpee
-  Fix artifact reference naming mixup

## 0.9.4 (July 24, 2020)

#### :nail_care: Enhancement

-  Default pytorch histogram logging frequency from 100 -> 1000 steps

#### :bug: Bug Fix

-  Fix multiple prompts for login when using the command line
-  Fix "no method rename_file" error
-  Fixed edgecase histogram calculation in PyTorch
-  Fix error in jupyter when saving session history
-  Correctly return artifact metadata in public api
-  Fix matplotlib / plotly rendering error

## 0.9.3 (July 10, 2020)

#### :nail_care: Enhancement

-   New artifact cli commands!
```shell
wandb artifact put path_file_or_ref
wandb artifact get artifact:version
wandb artifact ls project_name
```
-   New artifact api commands!
```python
wandb.log_artifact()
wandb.use_artifact()
wandb.Api().artifact_versions()
wandb.Api().run.used_artifacts()
wandb.Api().run.logged_artifacts()
wandb.Api().Artifact().file()
```
-   Improved syncing of large wandb-history.jsonl files for wandb sync
-   New Artifact.verify method to ensure the integrity of local artifacts
-   Better testing harness for api commands
-   Run directory now store local time instead of utc time in the name, thanks @aiyolo!
-   Improvements to our doc strings across the board.
-   wandb.Table now supports a `dataframe` argument for logging dataframes as tables!

#### :bug: Bug Fix

-   Artifacts work in python2
-   Artifacts default download locations work in Windows
-   GCS references now properly cache / download, thanks @yoks!
-   Fix encoding of numpy arrays to JSON
-   Fix string comparison error message

## 0.9.2 (June 29, 2020)

#### :nail_care: Enhancement

-   Major overhaul of artifact caching
-   Configurable cache directory for artifacts
-   Configurable download directory for artifacts
-   New Artifact.verify method to ensure the integrity of local artifacts
-   use_artifact no longer requires `type`
-   Deleted artifacts can now be be recommitted
-   Lidar scenes now support vectors

#### :bug: Bug Fix

-   Fix issue with artifact downloads returning errors.
-   Segmentation masks now handle non-unint8 data
-   Fixed path parsing logic in `api.runs()`

## 0.9.1 (June 9, 2020)

#### :bug: Bug Fix

-   Fix issue where files were always logged to latest run in a project.
-   Fix issue where url was not display url on first call to wandb.init

## 0.9.0 (June 5, 2020)

#### :bug: Bug Fix

-   Handle multiple inits in Jupyter
-   Handle ValueError's when capturing signals, thanks @jsbroks
-   wandb agent handles rate limiting properly

#### :nail_care: Enhancement

-   wandb.Artifact is now generally available!
-   feature_importances now supports CatBoost, thanks @neomatrix369

## 0.8.36 (May 11, 2020)

#### :bug: Bug Fix

-   Catch all exceptions when saving Jupyter sessions
-   validation_data automatically set in TF >= 2.2
-   _implements_\* hooks now implemented in keras callback for TF >= 2.2

#### :nail_care: Enhancement

-   Raw source code saving now disabled by default
-   We now support global settings on boot to enable code saving on the server
-   New `code_save=True` argument to wandb.init to enable code saving manually

## 0.8.35 (May 1, 2020)

#### :bug: Bug Fix

-   Ensure cells don't hang on completion
-   Fixed jupyter integration in PyCharm shells
-   Made session history saving handle None metadata in outputs

## 0.8.34 (Apr 28, 2020)

#### :nail_care: Enhancement

-   Save session history in jupyter notebooks
-   Kaggle internet enable notification
-   Extend wandb.plots.feature_importances to work with more model types, thanks @neomatrix369!

#### :bug: Bug Fix

-   Code saving for jupyter notebooks restored
-   Fixed thread errors in jupyter
-   Ensure final history rows aren't dropped in jupyter

## 0.8.33 (Apr 24, 2020)

#### :nail_care: Enhancement

-   Add default class labels for semantic segmentation
-   Enhance bounding box API to be similar to semantic segmentation API

#### :bug: Bug Fix

-   Increase media table rows to improve ROC/PR curve logging
-   Fix issue where pre binned histograms were not being handled properly
-   Handle nan values in pytorch histograms
-   Fix handling of binary image masks

## 0.8.32 (Apr 14, 2020)

#### :nail_care: Enhancement

-   Improve semantic segmentation image mask logging

## 0.8.31 (Mar 19, 2020)

#### :nail_care: Enhancement

-   Close all open files to avoice ResourceWarnings, thanks @CrafterKolyan!

#### :bug: Bug Fix

-   Parse "tensor" protobufs, fixing issues with tensorboard syncing in 2.1

## 0.8.30 (Mar 19, 2020)

#### :nail_care: Enhancement

-   Add ROC, precision_recall, HeatMap, explainText, POS, and NER to wandb.plots
-   Add wandb.Molecule() logging
-   Capture kaggle runs for metrics
-   Add ability to watch from run object

#### :bug: Bug Fix

-   Avoid accidently picking up global debugging logs

## 0.8.29 (Mar 5, 2020)

#### :nail_care: Enhancement

-   Improve bounding box annotations
-   Log active GPU system metrics
-   Only writing wandb/settings file if wandb init is called
-   Improvements to wandb local command

#### :bug: Bug Fix

-   Fix GPU logging on some devices without power metrics
-   Fix sweep config command handling
-   Fix tensorflow string logging

## 0.8.28 (Feb 21, 2020)

#### :nail_care: Enhancement

-   Added code saving of main python module
-   Added ability to specify metadata for bounding boxes and segmentation masks

#### :bug: Bug Fix

-   Fix situations where uncommited data from wandb.log() is not persisted

## 0.8.27 (Feb 11, 2020)

#### :bug: Bug Fix

-   Fix dependency conflict with new versions of six package

## 0.8.26 (Feb 10, 2020)

#### :nail_care: Enhancement

-   Add best metric and epoch to run summary with Keras callback
-   Added wandb.run.config_static for environments required pickled config

#### :bug: Bug Fix

-   Fixed regression causing failures with wandb.watch() and DataParallel
-   Improved compatibility with python 3.8
-   Fix model logging under windows

## 0.8.25 (Feb 4, 2020)

#### :bug: Bug Fix

-   Fix exception when using wandb.watch() in a notebook
-   Improve support for sparse tensor gradient logging on GPUs

## 0.8.24 (Feb 3, 2020)

#### :bug: Bug Fix

-   Relax version dependancy for PyYAML for users with old environments

## 0.8.23 (Feb 3, 2020)

#### :nail_care: Enhancement

-   Added scikit-learn support
-   Added ability to specify/exclude specific keys when building wandb.config

#### :bug: Bug Fix

-   Fix wandb.watch() on sparse tensors
-   Fix incompatibilty with ray 0.8.1
-   Fix missing pyyaml requirement
-   Fix "W&B process failed to launch" problems
-   Improved ability to log large model graphs and plots

## 0.8.22 (Jan 24, 2020)

#### :nail_care: Enhancement

-   Added ability to configure agent commandline from sweep config

#### :bug: Bug Fix

-   Fix fast.ai prediction logging
-   Fix logging of eager tensorflow tensors
-   Fix jupyter issues with logging notebook name and wandb.watch()

## 0.8.21 (Jan 15, 2020)

#### :nail_care: Enhancement

-   Ignore wandb.init() specified project and entity when running a sweep

#### :bug: Bug Fix

-   Fix agent "flapping" detection
-   Fix local controller not starting when sweep is pending

## 0.8.20 (Jan 10, 2020)

#### :nail_care: Enhancement

-   Added support for LightGBM
-   Added local board support (Experimental)
-   Added ability to modify sweep configuration
-   Added GPU power logging to system metrics

#### :bug: Bug Fix

-   Prevent sweep agent from failing continously when misconfigured

## 0.8.19 (Dec 18, 2019)

#### :nail_care: Enhancement

-   Added beta support for ray/tune hyperopt search strategy
-   Added ability to specify max runs per agent
-   Improve experience starting a sweep without a project already created

#### :bug: Bug Fix

-   Fix repeated wandb.Api().Run(id).scan_history() calls get updated data
-   Fix early_terminate/hyperband in notebook/python environments

## 0.8.18 (Dec 4, 2019)

#### :nail_care: Enhancement

-   Added min_step and max_step to run.scan_history for grabbing sub-sections of metrics
-   wandb.init(reinit=True) now automatically calls wandb.join() to better support multiple runs per process

#### :bug: Bug Fix

-   wandb.init(sync_tensorboard=True) works again for TensorFlow 2.0

## 0.8.17 (Dec 2, 2019)

#### :nail_care: Enhancement

-   Handle tags being passed in as a string

#### :bug: Bug Fix

-   Pin graphql-core < 3.0.0 to fix install errors
-   TQDM progress bars update logs properly
-   Oversized summary or history logs are now dropped which prevents retry hanging

## 0.8.16 (Nov 21, 2019)

#### :bug: Bug Fix

-   Fix regression syncing some versions of Tensorboard since 0.8.13
-   Fix network error in Jupyter

## 0.8.15 (Nov 5, 2019)

#### :bug: Bug Fix

-   Fix calling wandb.init with sync_tensorboard multiple times in Jupyter
-   Fix RuntimeError race when using threads and calling wandb.log
-   Don't initialize Sentry when error reporting is disabled

#### :nail_care: Enhancement

-   Added best_run() to wandb.sweep() public Api objects
-   Remove internal tracking keys from wandb.config objects in the public Api

## 0.8.14 (Nov 1, 2019)

#### :bug: Bug Fix

-   Improve large object warning when values reach maximum size
-   Warn when wandb.save isn't passed a string
-   Run stopping from the UI works since regressing in 0.8.12
-   Restoring a file that already exists locally works
-   Fixed TensorBoard incorrectly placing some keys in the wrong step since 0.8.10
-   wandb.Video only accepts uint8 instead of incorrectly converting to floats
-   SageMaker environment detection is now more robust
-   Resuming correctly populates config
-   wandb.restore respects root when run.dir is set #658
-   Calling wandb.watch multiple times properly namespaces histograms and graphs

#### :nail_care: Enhancement

-   Sweeps now work in Windows!
-   Added sweep attribute to Run in the public api
-   Added sweep link to Jupyter and terminal output
-   TensorBoard logging now stores proper timestamps when importing historic results
-   TensorBoard logging now supports configuring rate_limits and filtering event types
-   Use simple output mirroring stdout doesn't have a file descriptor
-   Write wandb meta files to the system temp directory if the local directory isn't writable
-   Added beta api.reports to the public API
-   Added wandb.unwatch to remove hooks from pytorch models
-   Store the framework used in config.\_wandb

## 0.8.13 (Oct 15, 2019)

#### :bug: Bug Fix

-   Create nested directory when videos are logged from tensorboard namespaces
-   Fix race when using wandb.log `async=True`
-   run.summary acts like a proper dictionary
-   run.summary sub dictionaries properly render
-   handle None when passing class_colors for segmentation masks
-   handle tensorflow2 not having a SessionHook
-   properly escape args in windows
-   fix hanging login when in anonymode
-   tf2 keras patch now handles missing callbacks args

#### :nail_care: Enhancement

-   Updates documentation autogenerated from docstrings in /docs
-   wandb.init(config=config_dict) does not update sweep specified parameters
-   wandb.config object now has a setdefaults method enabling improved sweep support
-   Improved terminal and jupyter message incorporating :rocket: emojii!
-   Allow wandb.watch to be called multiple times on different models
-   Improved support for watching multple tfevent files
-   Windows no longer requires `wandb run` simply run `python script_name.py`
-   `wandb agent` now works on windows.
-   Nice error message when wandb.log is called without a dict
-   Keras callback has a new `log_batch_frequency` for logging metrics every N batches

## 0.8.12 (Sep 20, 2019)

#### :bug: Bug Fix

-   Fix compatibility issue with python 2.7 and old pip dependencies

#### :nail_care: Enhancement

-   Improved onboarding flow when creating new accounts and entering api_key

## 0.8.11 (Sep 19, 2019)

#### :bug: Bug Fix

-   Fix public api returning incorrect data when config value is 0 or False
-   Resumed runs no longer overwrite run names with run id

#### :nail_care: Enhancement

-   Added recording of spell.run id in config

## 0.8.10 (Sep 13, 2019)

#### :bug: Bug Fix

-   wandb magic handles the case of tf.keras and keras being loaded
-   tensorboard logging won't drop steps if multiple loggers have different global_steps
-   keras gradient logging works in the latest tf.keras
-   keras validation_data is properly set in tensorflow 2
-   wandb pull command creates directories if they don't exist, thanks @chmod644
-   file upload batching now asserts a minimum size
-   sweeps works in python2 again
-   scan_history now iterates the full set of points
-   jupyter will run local mode if credentials can't be obtained

#### :nail_care: Enhancement

-   Sweeps can now be run from within jupyter / directly from python! https://docs.wandb.com/sweeps/python
-   New openai gym integration will automatically log videos, enabled with the monitor_gym keyword argument to wandb.init
-   Ray Tune logging callback in wandb.ray.WandbLogger
-   New global config file in ~/.config/wandb for global settings
-   Added tests for fastai, thanks @borisdayma
-   Public api performance enhancements
-   Deprecated username in favor of enitity in the public api for consistency
-   Anonymous login support enabled by default
-   New wandb.login method to be used in jupyter enabling anonymous logins
-   Better dependency error messages for data frames
-   Initial integration with spell.run
-   All images are now rendered as PNG to avoid JPEG artifacts
-   Public api now has a projects field

## 0.8.9 (Aug 19, 2019)

#### :bug: Bug Fix

-   run.summary updates work in jupyter before log is called
-   don't require numpy to be installed
-   Setting nested keys in summary works
-   notebooks in nested directories are properly saved
-   Don't retry 404's / better error messaging from the server
-   Strip leading slashes when loading paths in the public api

#### :nail_care: Enhancement

-   Small files are batch uploaded as gzipped tarballs
-   TensorBoardX gifs are logged to wandb

## 0.8.8 (Aug 13, 2019)

#### :bug: Bug Fix

-   wandb.init properly handles network failures on startup
-   Keras callback only logs examples if data_type or input_type is set
-   Fix edge case PyTorch model logging bug
-   Handle patching tensorboard multiple times in jupyter
-   Sweep picks up config.yaml from the run directory
-   Dataframes handle integer labels
-   Handle invalid JSON when querying jupyter servers

#### :nail_care: Enhancement

-   fastai uses a fixed seed for example logging
-   increased the max number of images for fastai callback
-   new wandb.Video tag for logging video
-   sync=False argument to wandb.log moves logging to a thread
-   New local sweep controller for custom search logic
-   Anonymous login support for easier onboarding
-   Calling wandb.init multiple times in jupyter doesn't error out

## 0.8.7 (Aug 7, 2019)

#### :bug: Bug Fix

-   keras callback no longer guesses input_type for 2D data
-   wandb.Image handles images with 1px height

#### :nail_care: Enhancement

-   wandb Public API now has `run.scan_history` to return all history rows
-   wandb.config prints helpful errors if used before calling init
-   wandb.summary prints helpful errors if used before calling init
-   filestream api points to new url on the backend

## 0.8.6 (July 31, 2019)

#### :bug: Bug Fix

-   fastai callback uses the default monitor instead of assuming val_loss
-   notebook introspections handles error cases and doesn't print stacktrace on failure
-   Don't print description warning when setting name
-   Fixed dataframe logging error with the keras callback
-   Fixed line offsets in logs when resuming runs
-   wandb.config casts non-builtins before writing to yaml
-   vendored backports.tempfile to address missing package on install

#### :nail_care: Enhancement

-   Added `api.sweep` to the python export api for querying sweeps
-   Added `WANDB_NOTEBOOK_NAME` for specifying the notebook name in cases we can't infer it
-   Added `WANDB_HOST` to override hostnames
-   Store if a run was run within jupyter
-   wandb now supports stopping runs from the web ui
-   Handle floats passed as step to `wandb.log`
-   wandb.config has full unicode support
-   sync the main file to wandb if code saving is enabled and it's untracked by git
-   XGBoost callback: wandb.xgboost.wandb_callback()

## 0.8.5 (July 12, 2019)

#### :bug: Bug Fix

-   Fixed plotly charts with large numpy arrays not rendering
-   `wandb docker` works when nvidia is present
-   Better error when non string keys are sent to log
-   Relaxed pyyaml dependency to fix AMI installs
-   Magic works in jupyter notebooks.

#### :nail_care: Enhancement

-   New preview release of auto-dataframes for Keras
-   Added input_type and output_type to the Keras callback for simpler config
-   public api supports retrieving specific keys and custom xaxis

## 0.8.4 (July 8, 2019)

#### :bug: Bug Fix

-   WANDB_IGNORE_GLOBS is respected on the final scan of files
-   Unified run.id, run.name, and run.notes across all apis
-   Handle funky terminal sizes when setting up our psuedo tty
-   Fixed Jupyter notebook introspection logic
-   run.summary.update() persists changes to the server
-   tensorboard syncing is robust to invalid histograms and truncated files

#### :nail_care: Enhancement

-   preview release of magic, calling wandb.init(magic=True) should automatically track config and metrics when possible
-   cli now supports local installs of the backend
-   fastai callback supports logging example images

## 0.8.3 (June 26, 2019)

#### :bug: Bug Fix

-   image logging works in Windows
-   wandb sync handles tfevents with a single timestep
-   fix incorrect command in overview page for running runs
-   handle histograms with > 512 bins when streaming tensorboard
-   better error message when calling wandb sync on a file instead of a directory

#### :nail_care: Enhancement

-   new helper function for handling hyperparameters in sweeps `wandb.config.user_items()`
-   better mocking for improved testing

## 0.8.2 (June 20, 2019)

#### :bug: Bug Fix

-   entity is persisted on wandb.run when queried from the server
-   tmp files always use the temporary directory to avoid syncing
-   raise error if file shrinks while uploading
-   images log properly in windows
-   upgraded pyyaml requirement to address CVE
-   no longer store a history of rows to prevent memory leak

#### :nail_care: Enhancement

-   summary now supports new dataframe format
-   WANDB_SILENT environment variable writes all wandb messages to debug.log
-   Improved error messages for windows and tensorboard logging
-   output.log is uploaded at the end of each run
-   metadata, requirements, and patches are uploaded at the beginning of a run
-   when not running from a git repository, store the main python file
-   added WANDB_DISABLE_CODE to prevent diffing and code saving
-   when running in jupyter store the name of the notebook
-   auto-login support for colab
-   store url to colab notebook
-   store the version of this library in config
-   store sys.executable in metadata
-   fastai callback no longer requires path
-   wandb.init now accepts a notes argument
-   The cli replaced the message argument with notes and name

## 0.8.1 (May 23, 2019)

#### :bug: Bug Fix

-   wandb sync handles tensorboard embeddings
-   wandb sync correctly handles images in tensorboard
-   tf.keras correctly handles single input functional models
-   wandb.Api().runs returns an iterator that's reusable
-   WANDB_DIR within a hidden directory doesn't prevent syncing
-   run.files() iterates over all files
-   pytorch recurssion too deep error

#### :nail_care: Enhancement

-   wandb sync accepts an --ignore argument with globs to skip files
-   run.summary now has an items() method for iterating over all keys

## 0.8.0 (May 17, 2019)

#### :bug: Bug Fix

-   Better error messages on access denied
-   Better error messages when optional packages aren't installed
-   Urls printed to the termial are url-escaped
-   Namespaced tensorboard events work with histograms
-   Public API now retries on failures and re-uses connection pool
-   Catch git errors when remotes aren't pushed to origin
-   Moved keras graph collection to on_train_begin to handle unbuilt models
-   Handle more cases of not being able to save weights
-   Updates to summary after resuming are persisted
-   PyTorch histc logging fixed in 0.4.1
-   Fixed `wandb sync` tensorboard import

#### :nail_care: Enhancement

-   wandb.init(tensorboard=True) works with Tensorflow 2 and Eager Execution
-   wandb.init(tensorboard=True) now works with tb-nightly and PyTorch
-   Automatically log examples with tf.keras by adding missing validation_data
-   Socket only binds to localhost for improved security and prevents firewall warnings in OSX
-   Added user object to public api for getting the source user
-   Added run.display_name to the public api
-   Show display name in console output
-   Added --tags, --job_group, and --job_type to `wandb run`
-   Added environment variable for minimum time to run before considering crashed
-   Added flake8 tests to CI, thanks @cclauss!

## 0.7.3 (April 15, 2019)

#### :bug: Bug Fix

-   wandb-docker-run accepts image digests
-   keras callback works in tensorflow2-alpha0
-   keras model graph now puts input layer first

#### :nail_care: Enhancement

-   PyTorch log frequency added for gradients and weights
-   PyTorch logging performance enhancements
-   wandb.init now accepts a name parameter for naming runs
-   wandb.run.name reflects custom display names
-   Improvements to nested summary values
-   Deprecated wandb.Table.add_row in favor of wandb.Table.add_data
-   Initial support for a fast.ai callback thanks to @borisdayma!

## 0.7.2 (March 19, 2019)

#### :bug: Bug Fix

-   run.get_url resolves the default entity if one wasn't specified
-   wandb restore accepts run paths with only slashes
-   Fixed PyYaml deprecation warnings
-   Added entrypoint shell script to manifest
-   Strip newlines from cuda version

## 0.7.1 (March 14, 2019)

#### :bug: Bug Fix

-   handle case insensitive docker credentials
-   fix app_url for private cloud login flow
-   don't retry 404's when starting sweep agents

## 0.7.0 (February 28, 2019)

#### :bug: Bug Fix

-   ensure DNS lookup failures can't prevent startup
-   centralized debug logging
-   wandb agent waits longer to send a SIGKILL after sending SIGINT

#### :nail_care: Enhancement

-   support for logging docker images with the WANDB_DOCKER env var
-   WANDB_DOCKER automatically set when run in kubernetes
-   new wandb-docker-run command to automatically set env vars and mount code
-   wandb.restore supports launching docker for runs that ran with it
-   python packages are now recorded and saved in a requirements.txt file
-   cpu_count, gpu_count, gpu, os, and python version stored in wandb-metadata.json
-   the export api now supports docker-like paths, i.e. username/project:run_id
-   better first time user messages and login info

## 0.6.35 (January 29, 2019)

#### :bug: Bug Fix

-   Improve error reporting for sweeps

## 0.6.34 (January 23, 2019)

#### :bug: Bug Fix

-   fixed Jupyter logging, don't change logger level
-   fixed resuming in Jupyter

#### :nail_care: Enhancement

-   wandb.init now degrades gracefully if a user hasn't logged in to wandb
-   added a **force** flag to wandb.init to require a machine to be logged in
-   Tensorboard and TensorboardX logging is now automatically instrumented when enabled
-   added a **tensorboard** to wandb.init which patches tensorboard for logging
-   wandb.save handles now accepts a base path to files in sub directories
-   wandb.tensorflow and wandb.tensorboard can now be accessed without directly importing
-   `wandb sync` will now traverse a wandb run directory and sync all runs

## 0.6.33 (January 22, 2019)

#### :bug: Bug Fix

-   Fixed race where wandb process could hang at the end of a run

## 0.6.32 (December 22, 2018)

#### :bug: Bug Fix

-   Fix resuming in Jupyter on kernel restart
-   wandb.save ensures files are pushed regardless of growth

#### :nail_care: Enhancement

-   Added replace=True keyword to init for auto-resuming
-   New run.resumed property that can be used to detect if we're resuming
-   New run.step property to use for setting an initial epoch on resuming
-   Made Keras callback save the best model as it improves

## 0.6.31 (December 20, 2018)

#### :bug: Bug Fix

-   Really don't require numpy
-   Better error message if wandb.log is called before wandb.init
-   Prevent calling wandb.watch multiple times
-   Handle datetime attributes in logs / plotly

#### :nail_care: Enhancement

-   Add environment to sweeps
-   Enable tagging in the public API and in wandb.init
-   New media type wandb.Html for logging arbitrary html
-   Add Public api.create_run method for custom integrations
-   Added glob support to wandb.save, files save as they're written to
-   Added wandb.restore for pulling files on resume

## 0.6.30 (December 6, 2018)

#### :bug: Bug Fix

-   Added a timeout for generating diffs on large repos
-   Fixed edge case where file syncing could hang
-   Ensure all file changes are captured before exit
-   Handle cases of sys.exit where code isn't passed
-   Don't require numpy

#### :nail_care: Enhancement

-   New `wandb sync` command that pushes a local directory to the cloud
-   Support for syncing tfevents file during training
-   Detect when running as TFJob and auto group
-   New Kubeflow module with initial helpers for pipelines

## 0.6.29 (November 26, 2018)

#### :bug: Bug Fix

-   Fixed history / summary bug

## 0.6.28 (November 24, 2018)

#### :nail_care: Enhancement

-   Initial support for AWS SageMaker
-   `hook_torch` renamed to `watch` with a deprecation warning
-   Projects are automatically created if they don't exist
-   Additional GPU memory_allocated metric added
-   Keras Graph stores edges

#### :bug: Bug Fix

-   PyTorch graph parsing is more robust
-   Fixed PyTorch 0.3 support
-   File download API supports WANDB_API_KEY authentication

## 0.6.27 (November 13, 2018)

#### :nail_care: Enhancement

-   Sweeps work with new backend (early release).
-   Summary tracks all history metrics unless they're overridden by directly writing
    to summary.
-   Files support in data API.

#### :bug: Bug Fix

-   Show ongoing media file uploads in final upload progress.

## 0.6.26 (November 9, 2018)

#### :nail_care: Enhancement

-   wandb.Audio supports duration

#### :bug: Bug Fix

-   Pass username header in filestream API

## 0.6.25 (November 8, 2018)

#### :nail_care: Enhancement

-   New wandb.Audio data type.
-   New step keyword argument when logging metrics
-   Ability to specify run group and job type when calling wandb.init() or via
    environment variables. This enables automatic grouping of distributed training runs
    in the UI
-   Ability to override username when using a service account API key

#### :bug: Bug Fix

-   Handle non-tty environments in Python2
-   Handle non-existing git binary
-   Fix issue where sometimes the same image was logged twice during a Keras step

## 0.6.23 (October 19, 2018)

#### :nail_care: Enhancement

-   PyTorch
    -   Added a new `wandb.hook_torch` method which records the graph and logs gradients & parameters of pytorch models
    -   `wandb.Image` detects pytorch tensors and uses **torchvision.utils.make_grid** to render the image.

#### :bug: Bug Fix

-   `wandb restore` handles the case of not being run from within a git repo.

## 0.6.22 (October 18, 2018)

#### :bug: Bug Fix

-   We now open stdout and stderr in raw mode in Python 2 ensuring tools like bpdb work.

## 0.6.21 (October 12, 2018)

#### :nail_care: Enhancement

-   Catastrophic errors are now reported to Sentry unless WANDB_ERROR_REPORTING is set to false
-   Improved error handling and messaging on startup

## 0.6.20 (October 5, 2018)

#### :bug: Bug Fix

-   The first image when calling wandb.log was not being written, now it is
-   `wandb.log` and `run.summary` now remove whitespace from keys

## 0.6.19 (October 5, 2018)

#### :bug: Bug Fix

-   Vendored prompt_toolkit < 1.0.15 because the latest ipython is pinned > 2.0
-   Lazy load wandb.h5 only if `summary` is accessed to improve Data API performance

#### :nail_care: Enhancement

-   Jupyter
    -   Deprecated `wandb.monitor` in favor of automatically starting system metrics after the first wandb.log call
    -   Added new **%%wandb** jupyter magic method to display live results
    -   Removed jupyter description iframe
-   The Data API now supports `per_page` and `order` options to the `api.runs` method
-   Initial support for wandb.Table logging
-   Initial support for matplotlib logging<|MERGE_RESOLUTION|>--- conflicted
+++ resolved
@@ -18,11 +18,8 @@
 
 ### Changed
 
-<<<<<<< HEAD
+* When using `wandb-core` need to specify a required flag (`wandb.require("core")`) to enable it, before it was picked up automatically by @kptkin in  https://github.com/wandb/wandb/pull/7228
 * Use ETags instead of MD5 hashes for GCS reference artifacts by @moredatarequired in https://github.com/wandb/wandb/pull/7337
-=======
-* When using `wandb-core` need to specify a required flag (`wandb.require("core")`) to enable it, before it was picked up automatically by @kptkin in  https://github.com/wandb/wandb/pull/7228
->>>>>>> 371cb837
 
 ## [0.16.6] - 2024-04-03
 
