# Changelog

All notable changes to this project will be documented in this file.

This project adheres to [Semantic Versioning](https://semver.org/spec/v2.0.0.html).

Starting with the 0.16.4 release on March 5, 2024, the format is based on
[Keep a Changelog](https://keepachangelog.com/en/1.1.0/).

Please add to the relevant subsections under Unreleased below on every PR where this is applicable.

## Unreleased

### Added

- Display warning when Kubernetes pod fails to schedule by @TimH98 in https://github.com/wandb/wandb/pull/7576
- Added `ArtifactCollection.save()` to allow persisting changes by @amusipatla-wandb in https://github.com/wandb/wandb/pull/7555
- Added the ability to overwrite history of previous runs at an arbitrary step and continue logging from that step https://github.com/wandb/wandb/pull/7711
<<<<<<< HEAD
- Added new Workspace API for programatically editing W&B Workspaces https://github.com/wandb/wandb/pull/7728
=======
- Added `Artifact.unlink()` to allow programmatic unlinking of artifacts by @tonyyli-wandb in https://github.com/wandb/wandb/pull/7735
>>>>>>> a9a30eee

### Fixed

- Fix `define_metric` behavior for multiple metrics in `shared` mode by @dmitryduev in https://github.com/wandb/wandb/pull/7715
- Correctly pass in project name to internal api from run while calling run.use_artifact() by @ibindlish in https://github.com/wandb/wandb/pull/7701
- Correctly upload console output log files when resuming runs enabled with `console_multipart` setting by @kptkin in https://github.com/wandb/wandb/pull/7694 and @dmitryduev in
- Interpret non-octal strings with leading zeros as strings and not integers in sweep configs by @KyleGoyette https://github.com/wandb/wandb/pull/7649
- Support Azure repo URI format in Launch @KyleGoyette https://github.com/wandb/wandb/pull/7664
- Fix path parsing for artifacts with aliases containing forward slashes by @amusipatla-wandb in https://github.com/wandb/wandb/pull/7676
- Add missing docstrings for any public methods in `Api` class by @tonyyli-wandb in https://github.com/wandb/wandb/pull/7713

### Changed

- Option to change naming scheme for console output logs from `output.log` to `logs/YYYYMMDD_HHmmss.ms_output.log` by @kptkin in https://github.com/wandb/wandb/pull/7694
- Require `unsafe=True` in `use_model` calls that could potentially load and deserialize unsafe pickle files by @anandwandb https://github.com/wandb/wandb/pull/7663
- Update order in api.runs() to ascending to prevent duplicate responses by @thanos-wandb https://github.com/wandb/wandb/pull/7675
- Eliminate signed URL timeout errors during artifact file uploads in core by @moredatarequired in https://github.com/wandb/wandb/pull/7586

### Deprecated

- Deprecated `ArtifactCollection.change_type()` in favor of `ArtifactCollection.save()` by @amusipatla-wandb in https://github.com/wandb/wandb/pull/7555

## [0.17.0] - 2024-05-07

### Added

- The `wandb` package now includes the `wandb-core` binary by @timoffex in https://github.com/wandb/wandb/pull/7381
  - `wandb-core` is a new and improved backend for the W&B SDK that focuses on performance, versatility, and robustness.
  - Currently, it is opt-in. To start using the new backend, add `wandb.require("core")` to your script after importing `wandb`.
- `wandb-core` now supports Artifact file caching by @moredatarequired in https://github.com/wandb/wandb/pull/7364 and https://github.com/wandb/wandb/pull/7366
- Added artifact_exists() and artifact_collection_exists() methods to Api to check if an artifact or collection exists by @amusipatla-wandb in https://github.com/wandb/wandb/pull/7483
- `wandb launch -u <git-uri | local-path> ` creates and launches a job from the given source code by @bcsherma in https://github.com/wandb/wandb/pull/7485

### Fixed

- Prevent crash on `run.summary` for finished runs by @dmitryduev in https://github.com/wandb/wandb/pull/7440
- Correctly report file upload errors when using wandb-core by @moredatarequired in https://github.com/wandb/wandb/pull/7196
- Implemented a stricter check for AMD GPU availability by @dmitryduev in https://github.com/wandb/wandb/pull/7322
- Fixed `run.save()` on Windows by @timoffex in https://github.com/wandb/wandb/pull/7412
- Show a warning instead of failing when using registries other than ECR and GAR with the Kaniko builder by @TimH98 in https://github.com/wandb/wandb/pull/7461
- Fixed `wandb.init()` type signature including `None` by @timoffex in https://github.com/wandb/wandb/pull/7563

### Changed

- When using `wandb-core` need to specify a required flag (`wandb.require("core")`) to enable it, before it was picked up automatically by @kptkin in https://github.com/wandb/wandb/pull/7228
- Use ETags instead of MD5 hashes for GCS reference artifacts by @moredatarequired in https://github.com/wandb/wandb/pull/7337

### Removed

- Removed the deprecated `wandb.plots.*` functions and top-level third-party integrations `wandb.[catboost,fastai,keras,lightgbm,sacred,xgboost]`. Please use `wandb.plot` instead of `wandb.plots` and `wandb.integration.[catboost,fastai,keras,lightgbm,sacred,xgboost]` instead of `wandb.[catboost,fastai,keras,lightgbm,sacred,xgboost]`. By @dmitryduev in https://github.com/wandb/wandb/pull/7552
- Removed the `[async]` extra and the `_async_upload_concurrency_limit` setting by @moredatarequired in https://github.com/wandb/wandb/pull/7416
- Removed undocumented settings: `_except_exit` and `problem` by @timoffex in https://github.com/wandb/wandb/pull/7563

## [0.16.6] - 2024-04-03

### Added

- Added support for overriding kaniko builder settings in the agent config by @TimH98 in https://github.com/wandb/wandb/pull/7191
- Added link to the project workspace of a run in the footer by @kptkin in https://github.com/wandb/wandb/pull/7276
- Added support for overriding stopped run grace period in the agent config by @TimH98 in https://github.com/wandb/wandb/pull/7281
- Added setting (`_disable_update_check`) to disable version checks during init by @kptkin in https://github.com/wandb/wandb/pull/7287
- `WandbLogger.sync` in the OpenAI Fine-Tuning integration gets a new `log_datasets` boolean argument to turn off automatic logging of datasets to Artifacts by @morganmcg1 in https://github.com/wandb/wandb/pull/7150
- Reduced default status print frequency of launch agent. Added verbosity controls to allow for increased status print frequency and printing debug information to stdout by @TimH98 in https://github.com/wandb/wandb/pull/7126

### Changed

- Limit policy option on artifact cli's put() to choices, ["mutable", "immutable"] by @ibindish in https://github.com/wandb/wandb/pull/7172
- Updated artifact public api methods to handle nullable Project field on the ArtifactSequence/ArtifactCollection type, based on gorilla server changes by @ibindlish in https://github.com/wandb/wandb/pull/7201

### Fixed

- Fixed `run.save()` not working with files inside `run.dir`, introduced in previous release
- Fixed rare panic during large artifact uploads by @moredatarequire in https://github.com/wandb/wandb/pull/7272
- Fixed wandb.login causing runs not to be associated with launch queue by @KyleGoyette in https://github.com/wandb/wandb/pull/7280
- Fixed job artifact download failing silently and causing run crash when using W&B Launch by @KyleGoyette https://github.com/wandb/wandb/pull/7285
- Fix handling of saving training files to Artifacts in the OpenAI Fine-Tuning integration by @morganmcg1 in https://github.com/wandb/wandb/pull/7150

## [0.16.5] - 2024-03-25

### Added

- Added feature to move staging files to cache (instead of copying) for mutable artifact file uploads when caching is enabled by @ibindlish in https://github.com/wandb/wandb/pull/7143
- Added support to skip caching files to the local filesystem while uploading files to artifacts by @ibindlish in https://github.com/wandb/wandb/pull/7098
- Added support to skip staging artifact files during upload by selecting a storage policy by @ibindlish in https://github.com/wandb/wandb/pull/7142
- Preliminary support for forking a run using `wandb.init(fork_from=...)` by @dannygoldstein in https://github.com/wandb/wandb/pull/7078
- `run.save()` accepts `pathlib.Path` values; by @timoffex in https://github.com/wandb/wandb/pull/7146

### Changed

- When printing the run link point to the workspace explicitly by @kptkin in https://github.com/wandb/wandb/pull/7132

### Fixed

- In case of transient server issues when creating the wandb API key kubernetes secret, we'll retry up to 5 times by @TimH98 in https://github.com/wandb/wandb/pull/7108

### Removed

- When printing run's information in the terminal remove links to jobs by @kptkin in https://github.com/wandb/wandb/pull/7132

## [0.16.4] - 2024-03-05

### Added

- Added ability to change artifact collection types by @biaslucas in https://github.com/wandb/wandb/pull/6971
- Add support for installing deps from pyproject.toml by @bcsherma in https://github.com/wandb/wandb/pull/6964
- Support kaniko build with user-provided pvc and docker config by @bcsherma in https://github.com/wandb/wandb/pull/7059
- Added ability to import runs between W&B instances by @andrewtruong in https://github.com/wandb/wandb/pull/6897

### Changed

- wandb-core rate-limits requests to the backend and respects RateLimit-\* headers
  by @timoffex in https://github.com/wandb/wandb/pull/7065

### Fixed

- Fix passing of template variables in the sweeps-on-launch scheduler by @dannygoldstein in https://github.com/wandb/wandb/pull/6959
- Link job artifact to a run to be specified as input by @kptkin in https://github.com/wandb/wandb/pull/6940
- Fix sagemaker entrypoint to use given entrypoint by @KyleGoyette in https://github.com/wandb/wandb/pull/6969
- Parse upload headers correctly by @kptkin in https://github.com/wandb/wandb/pull/6983
- Properly propagate server errors by @kptkin in https://github.com/wandb/wandb/pull/6944
- Make file upload faster by using parallelism by @kptkin in https://github.com/wandb/wandb/pull/6975
- Don't send git data if it's not populated by @kptkin in https://github.com/wandb/wandb/pull/6984
- Fix console logging resumption, avoid overwrite by @kptkin in https://github.com/wandb/wandb/pull/6963
- Remove hostname validation when using --host on wandb login by @Jamil in https://github.com/wandb/wandb/pull/6999
- Don't discard past visualizations when resuming a run by @timoffex in https://github.com/wandb/wandb/pull/7005
- Avoid retrying on conflict status code by @kptkin in https://github.com/wandb/wandb/pull/7011
- Fix visualization config merging for resumed runs in wandb-core by @timoffex in https://github.com/wandb/wandb/pull/7012
- Replace usage of standard library's json with `segmentio`'s by @kptkin in https://github.com/wandb/wandb/pull/7027
- Remove stderr as writer for the logs by @kptkin in https://github.com/wandb/wandb/pull/7022
- Disable negative steps from initialization by @kptkin in https://github.com/wandb/wandb/pull/7030
- Fix report loading in pydantic26 by @andrewtruong in https://github.com/wandb/wandb/pull/6988
- Revert "make upload request async to support progress reporting (#6497)" by @jlzhao27 in https://github.com/wandb/wandb/pull/7049
- Fix entrypoint specification when using a Dockerfile.wandb by @KyleGoyette in https://github.com/wandb/wandb/pull/7080
- Fix stream releasing probe handle too early by @jlzhao27 in https://github.com/wandb/wandb/pull/7056
- Always attempt to pull latest image for local container by @KyleGoyette in https://github.com/wandb/wandb/pull/7079

### New Contributors

- @Jamil made their first contribution in https://github.com/wandb/wandb/pull/6999

# 0.16.3 (Feb 6, 2024)

### :magic_wand: Enhancements

- feat(core): generate data type info in core by @dmitryduev in https://github.com/wandb/wandb/pull/6827
- feat(core): add support for Launch 🚀 by @kptkin in https://github.com/wandb/wandb/pull/6822
- feat(public-api): Added option to control number of grouped sampled runs in reports by @thanos-wandb in https://github.com/wandb/wandb/pull/6840
- feat(sdk): add shared mode to enable multiple independent writers to the same run by @dmitryduev in https://github.com/wandb/wandb/pull/6882
- perf(artifacts): Reduce artifact download latency via optional cache copy + threads by @biaslucas in https://github.com/wandb/wandb/pull/6878
- feat(artifacts): Add partial file downloads, via directory prefix by @biaslucas in https://github.com/wandb/wandb/pull/6911
- feat(integrations): Update the Diffusers Integration by @soumik12345 in https://github.com/wandb/wandb/pull/6804
- feat(integrations): Update Ultralytics Integration by @soumik12345 in https://github.com/wandb/wandb/pull/6796
- feat(integrations): Add Pytorch Lightning Fabric Logger by @ash0ts in https://github.com/wandb/wandb/pull/6919
- feat(core): update go packages by @kptkin in https://github.com/wandb/wandb/pull/6908

### :hammer: Fixes

- fix(launch): Remove project and runner fields from agent config by @KyleGoyette in https://github.com/wandb/wandb/pull/6818
- fix(launch): recognize deleted k8s jobs as failed by @bcsherma in https://github.com/wandb/wandb/pull/6824
- fix(launch): warn of extra fields in environment block instead of erroring by @bcsherma in https://github.com/wandb/wandb/pull/6833
- fix(sdk): entity override bug where ENVVAR is prioritized over kwargs by @biaslucas in https://github.com/wandb/wandb/pull/6843
- fix(launch): Local container runner doesn't ignore override args by @TimH98 in https://github.com/wandb/wandb/pull/6844
- fix(sdk): merge-update config with sweep/launch config by @dannygoldstein in https://github.com/wandb/wandb/pull/6841
- fix(sdk): fix retry logic in wandb-core and system_tests conftest by @dmitryduev in https://github.com/wandb/wandb/pull/6847
- fix(core): use RW locks in system monitor's assets management by @dmitryduev in https://github.com/wandb/wandb/pull/6852
- fix(launch): set build context to entrypoint dir if it contains Dockerfile.wandb by @bcsherma in https://github.com/wandb/wandb/pull/6855
- security(launch): Mount wandb api key in launch job pods from a k8s secret by @TimH98 in https://github.com/wandb/wandb/pull/6722
- fix(launch): wandb job create should not look for requirements.txt if Dockerfile.wandb is next to entrypoint by @bcsherma in https://github.com/wandb/wandb/pull/6861
- fix(sdk): fix \_parse_path when only id is passed to wandb.Api().run() by @luisbergua in https://github.com/wandb/wandb/pull/6858
- fix(media): Update video.py: Fix fps bug by @stellargo in https://github.com/wandb/wandb/pull/6887
- fix(sdk): clean up temp folders by @dmitryduev in https://github.com/wandb/wandb/pull/6891
- fix(artifacts): fix long artifact paths on Windows by @ArtsiomWB in https://github.com/wandb/wandb/pull/6846
- fix(sdk): Update Report API to work with pydantic2.6 by @andrewtruong in https://github.com/wandb/wandb/pull/6925
- fix(launch): fetch all commits to enable checking out by sha by @bcsherma in https://github.com/wandb/wandb/pull/6926
- fix(sweeps): dont swallow exceptions in pyagent by @dannygoldstein in https://github.com/wandb/wandb/pull/6927
- fix(artifacts): artifact file upload progress in nexus by @ibindlish in https://github.com/wandb/wandb/pull/6939
- fix(sdk): exercise caution in system monitor when rocm-smi is installed on a system with no amd gpus by @dmitryduev in https://github.com/wandb/wandb/pull/6938
- fix(cli): typo in cli.py by @eltociear in https://github.com/wandb/wandb/pull/6892
- fix(launch): remove deadsnakes from accelerator build step by @bcsherma in https://github.com/wandb/wandb/pull/6933

### :books: Docs

- docs(sdk): update sweep `docstrings` by @ngrayluna in https://github.com/wandb/wandb/pull/6830
- docs(sdk): Updates the Tables reference docs. by @katjacksonWB in https://github.com/wandb/wandb/pull/6880
- docs(sdk): Artifact docstrings PR by @ngrayluna in https://github.com/wandb/wandb/pull/6825

## New Contributors

- @biaslucas made their first contribution in https://github.com/wandb/wandb/pull/6843
- @stellargo made their first contribution in https://github.com/wandb/wandb/pull/6887
- @timoffex made their first contribution in https://github.com/wandb/wandb/pull/6916

**Full Changelog**: https://github.com/wandb/wandb/compare/v0.16.2...v0.16.3

# 0.16.2 (Jan 9, 2024)

### :magic_wand: Enhancements

- feat(nexus): refactor store logic and add store writer by @kptkin in https://github.com/wandb/wandb/pull/6678
- feat(nexus): add AMD GPU monitoring by @dmitryduev in https://github.com/wandb/wandb/pull/6606
- feat(nexus): add console log file upload by @kptkin in https://github.com/wandb/wandb/pull/6669
- feat(launch): add registry uri field to builders by @bcsherma in https://github.com/wandb/wandb/pull/6626
- feat(core): add `wandb beta sync` feature to upload runs to W&B by @kptkin in https://github.com/wandb/wandb/pull/6620
- feat(launch): CLI supports allow-listed queue parameters by @TimH98 in https://github.com/wandb/wandb/pull/6679
- feat(core): add support for requirements and patch.diff by @kptkin in https://github.com/wandb/wandb/pull/6721
- feat(core): capture SLURM-related env vars in metadata by @dmitryduev in https://github.com/wandb/wandb/pull/6710
- feat(launch): --priority flag on `wandb launch` command to specify priority when enqueuing jobs. by @nickpenaranda in https://github.com/wandb/wandb/pull/6705
- feat(sdk): add verify feature to wandb login by @dmitryduev in https://github.com/wandb/wandb/pull/6747
- feat(launch): Sweeps on Launch honors selected job priority for sweep runs by @nickpenaranda in https://github.com/wandb/wandb/pull/6756
- feat(core): 🦀 commence operation SDKrab 🦀 by @dmitryduev in https://github.com/wandb/wandb/pull/6000
- feat(artifacts): make upload request async to support progress reporting by @jlzhao27 in https://github.com/wandb/wandb/pull/6497
- feat(core): add TensorBoard log dir watcher by @kptkin in https://github.com/wandb/wandb/pull/6769
- feat(core): upload wandb-summary.json and config.yaml files by @kptkin in https://github.com/wandb/wandb/pull/6781

### :hammer: Fixes

- fix(nexus): update error message and remove extra by @kptkin in https://github.com/wandb/wandb/pull/6667
- fix(nexus): clean up issues with file sending by @kptkin in https://github.com/wandb/wandb/pull/6677
- fix(core): add jitter to retry clients' backoff strategy by @dmitryduev in https://github.com/wandb/wandb/pull/6706
- fix(artifacts): only skip file download if digest matches by @szymon-piechowicz-wandb in https://github.com/wandb/wandb/pull/6694
- fix(core): fix resume and add tests by @dmitryduev in https://github.com/wandb/wandb/pull/6714
- fix(launch): capture errors from the creation of k8s job from yaml by @bcsherma in https://github.com/wandb/wandb/pull/6730
- fix(launch): Get default entity before checking template vars by @TimH98 in https://github.com/wandb/wandb/pull/6745
- fix(artifacts): remove run creation for artifact downloads if not using core by @ibindlish in https://github.com/wandb/wandb/pull/6746
- fix(artifacts): Retrieve ETag for ObjectVersion instead of Object for versioned buckets by @ibindlish in https://github.com/wandb/wandb/pull/6759
- fix(artifacts): revert #6759 and read object version etag in place by @ibindlish in https://github.com/wandb/wandb/pull/6774
- fix(core): put back the upload file count by @kptkin in https://github.com/wandb/wandb/pull/6767
- fix(core): add send cancel request to sender by @dmitryduev in https://github.com/wandb/wandb/pull/6787
- fix(core): check errors in memory monitoring by @dmitryduev in https://github.com/wandb/wandb/pull/6790
- fix(sdk): add job_type flag in CLI to allow override of job_type by @umakrishnaswamy in https://github.com/wandb/wandb/pull/6523
- fix(integrations): Handle ultralytics utils import refactor by @jthetzel in https://github.com/wandb/wandb/pull/6741
- fix(core): download artifacts with wandb-core without an active run by @dmitryduev in https://github.com/wandb/wandb/pull/6798
- fix(sdk): fix error logging matplotlib scatter plot if the minimum version of plotly library is not met by @walkingmug in https://github.com/wandb/wandb/pull/6724
- fix(sdk): allow overriding the default .netrc location with NETRC env var by @dmitryduev in https://github.com/wandb/wandb/pull/6708

### :books: Docs

- docs(sdk): Corrected description for email field by @ngrayluna in https://github.com/wandb/wandb/pull/6716
- docs(core): update the `README-libwandb-cpp.md` doc by @NinoRisteski in https://github.com/wandb/wandb/pull/6794

## New Contributors

- @jthetzel made their first contribution in https://github.com/wandb/wandb/pull/6741
- @walkingmug made their first contribution in https://github.com/wandb/wandb/pull/6724

**Full Changelog**: https://github.com/wandb/wandb/compare/v0.16.1...v0.16.2

# 0.16.1 (Dec 5, 2023)

### :magic_wand: Enhancements

- perf(artifacts): remove recursive download by @szymon-piechowicz-wandb in https://github.com/wandb/wandb/pull/6544
- feat(nexus): add debounce summary in handler by @kptkin in https://github.com/wandb/wandb/pull/6570
- feat(integrations): fix bug in ultralytics import and version pinning by @soumik12345 in https://github.com/wandb/wandb/pull/6605
- feat(launch): Support template variables when queueing launch runs by @KyleGoyette in https://github.com/wandb/wandb/pull/6602
- feat(cli): add --skip-console option to offline sync cli command by @kptkin in https://github.com/wandb/wandb/pull/6557
- feat(nexus): add basic graphql versioning mechanism by @dmitryduev in https://github.com/wandb/wandb/pull/6624
- feat(nexus): add Apple M\* GPU stats monitoring by @dmitryduev in https://github.com/wandb/wandb/pull/6619
- feat(launch): add helper to load wandb.Config from env vars by @bcsherma in https://github.com/wandb/wandb/pull/6644
- feat(integrations): port OpenAI WandbLogger for openai-python v1.0 by @ayulockin in https://github.com/wandb/wandb/pull/6498
- feat(integrations): fix version check for openAI WandbLogger by @ayulockin in https://github.com/wandb/wandb/pull/6648
- feat(integrations): Diffusers autologger by @soumik12345 in https://github.com/wandb/wandb/pull/6561
- feat(sdk): Adding parameter to image to specify file type jpg, png, bmp, gif by @fdsig in https://github.com/wandb/wandb/pull/6280

### :hammer: Fixes

- fix(nexus): make offline sync work properly by @dmitryduev in https://github.com/wandb/wandb/pull/6569
- fix(launch): Fix run existence check to not depend on files being uploaded in the run by @KyleGoyette in https://github.com/wandb/wandb/pull/6548
- fix(launch): gcp storage uri verifaction failed due to improper async wrapping by @bcsherma in https://github.com/wandb/wandb/pull/6581
- fix(sdk): updating summary with nested dicts now doesn't throw an error by @ArtsiomWB in https://github.com/wandb/wandb/pull/6578
- fix(launch): Add prioritization mode to RunQueue create by @TimH98 in https://github.com/wandb/wandb/pull/6610
- fix(nexus): create symlink to the server logs in the runs folder by @kptkin in https://github.com/wandb/wandb/pull/6628
- fix(integrations): single value problem in wandb/wandb_torch.py::log_tensor_stats by @gmongaras in https://github.com/wandb/wandb/pull/6640
- fix(integrations): tmin vs tmax in wandb/wandb_torch.py::log_tensor_stats by @dmitryduev in https://github.com/wandb/wandb/pull/6641
- fix(nexus): minor fix up for non server cases by @kptkin in https://github.com/wandb/wandb/pull/6645
- fix(sdk): make old settings more robust by @dmitryduev in https://github.com/wandb/wandb/pull/6654
- fix(sdk): handle tags when resuming a run by @dmitryduev in https://github.com/wandb/wandb/pull/6660

### :books: Docs

- docs(integrations): fix doc-string typo in a keras callback by @evilpegasus in https://github.com/wandb/wandb/pull/6586

## New Contributors

- @evilpegasus made their first contribution in https://github.com/wandb/wandb/pull/6586
- @yogeshg made their first contribution in https://github.com/wandb/wandb/pull/6573
- @gmongaras made their first contribution in https://github.com/wandb/wandb/pull/6640

**Full Changelog**: https://github.com/wandb/wandb/compare/v0.16.0...v0.16.1

# 0.16.0 (Nov 7, 2023)

### :magic_wand: Enhancements

- feat(nexus): add nested config support by @kptkin in https://github.com/wandb/wandb/pull/6417
- feat(nexus): finish artifact saver by @szymon-piechowicz-wandb in https://github.com/wandb/wandb/pull/6296
- feat(nexus): add sync file counts in the footer by @dmitryduev in https://github.com/wandb/wandb/pull/6371
- feat(nexus): implement directory watcher and related functionality by @kptkin in https://github.com/wandb/wandb/pull/6257
- feat(launch): run agent on an event loop by @bcsherma in https://github.com/wandb/wandb/pull/6384
- feat(nexus): add sampled history by @kptkin in https://github.com/wandb/wandb/pull/6492
- feat(artifacts): prototype for models api by @ibindlish in https://github.com/wandb/wandb/pull/6205
- perf(launch): register sweep scheduler virtual agents async by @bcsherma in https://github.com/wandb/wandb/pull/6488
- feat(nexus): make file uploads work with local by @dmitryduev in https://github.com/wandb/wandb/pull/6509
- feat(sdk): allow users to log custom chart tables in a different section by @luisbergua in https://github.com/wandb/wandb/pull/6422
- feat(nexus): generalize uploader to filemanager to allow downloads by @ibindlish in https://github.com/wandb/wandb/pull/6445
- feat(sdk): drop python 3.6 support by @dmitryduev in https://github.com/wandb/wandb/pull/6493
- feat(artifacts): delete staging files in Nexus by @szymon-piechowicz-wandb in https://github.com/wandb/wandb/pull/6529
- feat(artifacts): set up artifact downloads to use sdk nexus core by @estellazx in https://github.com/wandb/wandb/pull/6275
- feat(nexus): add file upload progress and make completion callback a list of callbacks by @kptkin in https://github.com/wandb/wandb/pull/6518
- feat(launch): add wandb.ai/run-id label to jobs by @bcsherma in https://github.com/wandb/wandb/pull/6543

### :hammer: Fixes

- fix(sdk): ensures that complete run.config is captured in SageMaker by @fdsig in https://github.com/wandb/wandb/pull/6260
- fix(sdk): Improve error handling for gitlib for FileNotFoundErrors by @j316chuck in https://github.com/wandb/wandb/pull/6410
- fix(sdk): increase max message size, handle errors by @szymon-piechowicz-wandb in https://github.com/wandb/wandb/pull/6398
- fix(launch): Agent better balances multiple queues by @TimH98 in https://github.com/wandb/wandb/pull/6418
- fix(artifacts): remove versioning enabled check in GCS reference handler by @szymon-piechowicz-wandb in https://github.com/wandb/wandb/pull/6430
- fix(launch): add google-cloud-aiplatform to launch shard by @bcsherma in https://github.com/wandb/wandb/pull/6440
- fix(nexus): add use_artifact as passthrough messages by @kptkin in https://github.com/wandb/wandb/pull/6447
- fix(launch): adjust vertex environment variables by @Hojland in https://github.com/wandb/wandb/pull/6443
- fix(artifacts): update artifacts cache file permissions for NamedTemporaryFile by @ibindlish in https://github.com/wandb/wandb/pull/6437
- fix(nexus): fix a number of issues by @dmitryduev in https://github.com/wandb/wandb/pull/6491
- fix(media): saving mlp figure to buffer and reading with PIL should specify format by @mova in https://github.com/wandb/wandb/pull/6465
- fix(nexus): send content-length, check response status code in uploader by @szymon-piechowicz-wandb in https://github.com/wandb/wandb/pull/6401
- fix(sdk): fix step logic when resuming runs with no metrics logged by @luisbergua in https://github.com/wandb/wandb/pull/6480
- fix(sdk): hook_handle being set to list instead of dict on unhook by @vatsalaggarwal in https://github.com/wandb/wandb/pull/6503
- fix(launch): verify gcp credentials before creating vertex job by @bcsherma in https://github.com/wandb/wandb/pull/6537
- fix(launch): add load option to docker buildx by @KyleGoyette in https://github.com/wandb/wandb/pull/6508
- fix(artifacts): fix perf regressions in artifact downloads and fix file download location by @ibindlish in https://github.com/wandb/wandb/pull/6535
- fix(sdk): add warning when `log_code` can't locate any files by @umakrishnaswamy in https://github.com/wandb/wandb/pull/6532
- fix(sdk): adjust ipython hooks for v8.17 by @dmitryduev in https://github.com/wandb/wandb/pull/6563

### :books: Docs

- docs(media): fix `Graph` docstring by @harupy in https://github.com/wandb/wandb/pull/6458
- docs(public-api): Fix suggested command for uploading artifacts by @geke-mir in https://github.com/wandb/wandb/pull/6513

## New Contributors

- @j316chuck made their first contribution in https://github.com/wandb/wandb/pull/6410
- @harupy made their first contribution in https://github.com/wandb/wandb/pull/6458
- @Hojland made their first contribution in https://github.com/wandb/wandb/pull/6443
- @mova made their first contribution in https://github.com/wandb/wandb/pull/6465
- @geke-mir made their first contribution in https://github.com/wandb/wandb/pull/6513
- @luisbergua made their first contribution in https://github.com/wandb/wandb/pull/6422
- @vatsalaggarwal made their first contribution in https://github.com/wandb/wandb/pull/6503

**Full Changelog**: https://github.com/wandb/wandb/compare/v0.15.12...v0.16.0

# 0.15.12 (Oct 3, 2023)

### :magic_wand: Enhancements

- feat(nexus): implement config debouncing mechanism by @kptkin in https://github.com/wandb/wandb/pull/6331
- feat(integrations): fix channel swapping on ultrlytics classification task by @soumik12345 in https://github.com/wandb/wandb/pull/6382
- feat(nexus): implement nexus alpha cpp interface by @raubitsj in https://github.com/wandb/wandb/pull/6358
- feat(nexus): expose system metrics in the run object (PoC) by @dmitryduev in https://github.com/wandb/wandb/pull/6238
- feat(integrations): Pin ultralytics version support to `v8.0.186` by @soumik12345 in https://github.com/wandb/wandb/pull/6391

### :hammer: Fixes

- fix(launch): get logs from failed k8s pods by @bcsherma in https://github.com/wandb/wandb/pull/6339
- fix(artifacts): Allow adding s3 bucket as reference artifact by @ibindlish in https://github.com/wandb/wandb/pull/6346
- fix(launch): Fix race condition in agent thread clean up by @KyleGoyette in https://github.com/wandb/wandb/pull/6352
- fix(artifacts): don't assume run and its i/o artifacts are in the same project by @szymon-piechowicz-wandb in https://github.com/wandb/wandb/pull/6363
- fix(artifacts): fix wandb.Api().run(run_name).log_artifact(artifact) by @szymon-piechowicz-wandb in https://github.com/wandb/wandb/pull/6362
- fix(sweeps): ValueError with None value in sweep by @gtarpenning in https://github.com/wandb/wandb/pull/6364
- fix(artifacts): fix typo in s3 handler by @ibindlish in https://github.com/wandb/wandb/pull/6368
- fix(artifacts): fix the argument order for new argument target_fraction by @moredatarequired in https://github.com/wandb/wandb/pull/6377
- fix(nexus): fix potential race in config debouncer by @dmitryduev in https://github.com/wandb/wandb/pull/6385
- fix(sdk): fix graphql type mapping by @szymon-piechowicz-wandb in https://github.com/wandb/wandb/pull/6396
- fix(sdk): fix concurrency limit in uploader by @szymon-piechowicz-wandb in https://github.com/wandb/wandb/pull/6399

### :books: Docs

- docs(sdk): fix reference docs GH action by @dmitryduev in https://github.com/wandb/wandb/pull/6350
- docs(sdk): Update generate-docodile-documentation.yml by @ngrayluna in https://github.com/wandb/wandb/pull/6351

**Full Changelog**: https://github.com/wandb/wandb/compare/v0.15.11...v0.15.12

# 0.15.11 (Sep 21, 2023)

### :magic_wand: Enhancements

- feat(nexus): add support for code saving in script mode by @kptkin in https://github.com/wandb/wandb/pull/6243
- feat(nexus): add support for `policy=end` in `wandb.save` by @kptkin in https://github.com/wandb/wandb/pull/6267
- feat(nexus): add system info to metadata by @dmitryduev in https://github.com/wandb/wandb/pull/6244
- feat(nexus): add nvidia gpu system info to metadata by @dmitryduev in https://github.com/wandb/wandb/pull/6270
- feat(launch): delete run queues with public api by @bcsherma in https://github.com/wandb/wandb/pull/6317
- feat(sdk): introduce custom proxy support for wandb http(s) traffic by @kptkin in https://github.com/wandb/wandb/pull/6300

### :hammer: Fixes

- fix(sdk): Fix logger when logging filestream exception by @KyleGoyette in https://github.com/wandb/wandb/pull/6246
- fix(launch): use watch api to monitor launched CRDs by @bcsherma in https://github.com/wandb/wandb/pull/6226
- fix(launch): forbid enqueuing docker images without target project by @bcsherma in https://github.com/wandb/wandb/pull/6248
- fix(sdk): add missing Twitter import for API users by @fdsig in https://github.com/wandb/wandb/pull/6261
- fix(artifacts): get S3 versionIDs from directory references by @moredatarequired in https://github.com/wandb/wandb/pull/6255
- fix(launch): make watch streams recover from connection reset by @bcsherma in https://github.com/wandb/wandb/pull/6272
- fix(public-api): use json.loads(..., strict=False) to ignore invalid utf-8 and control characters in api.Run.load by @dmitryduev in https://github.com/wandb/wandb/pull/6299
- fix(sdk): correctly identify colab as a jupyter-like env in settings by @dmitryduev in https://github.com/wandb/wandb/pull/6308
- fix(sdk): improve memory management for summary updates by @dmitryduev in https://github.com/wandb/wandb/pull/5569
- fix(artifacts): Add environment variable to configure batch size for download urls by @ibindlish in https://github.com/wandb/wandb/pull/6323
- fix(launch): fail rqis if no run is created by @bcsherma in https://github.com/wandb/wandb/pull/6324

### :books: Docs

- docs(sdk): fixes a broken link in Image docs. by @katjacksonWB in https://github.com/wandb/wandb/pull/6252
- docs(nexus): add docs on running nexus-related system tests locally by @dmitryduev in https://github.com/wandb/wandb/pull/6191
- docs(nexus): add user-facing Nexus docs for Beta release by @dmitryduev in https://github.com/wandb/wandb/pull/6276
- docs(nexus): fix pip install nexus instruction by @dmitryduev in https://github.com/wandb/wandb/pull/6309

### :nail_care: Cleanup

- Update README.md by @NinoRisteski in https://github.com/wandb/wandb/pull/6325

## New Contributors

- @katjacksonWB made their first contribution in https://github.com/wandb/wandb/pull/6252
- @NinoRisteski made their first contribution in https://github.com/wandb/wandb/pull/6325

**Full Changelog**: https://github.com/wandb/wandb/compare/v0.15.10...v0.15.11

# 0.15.10 (Sep 6, 2023)

### :magic_wand: Enhancements

- feat(integrations): add async support to `Autologger` API and enable it for Openai by @parambharat in https://github.com/wandb/wandb/pull/5960
- feat(sdk): add official support for python 3.11 and drop support for python 3.6 by @dmitryduev in https://github.com/wandb/wandb/pull/4386
- feat(sdk): implement network logging and file pusher timeout for debugging by @dmitryduev in https://github.com/wandb/wandb/pull/5894
- feat(artifacts): set ttl(time to live) for artifact versions by @estellazx in https://github.com/wandb/wandb/pull/5859
- feat(nexus): add support for define metric by @kptkin in https://github.com/wandb/wandb/pull/6036
- feat(launch): Include agent version when creating launch agent by @TimH98 in https://github.com/wandb/wandb/pull/5970
- feat(launch): Runless git jobs can use requirements.txt in parent directories by @TimH98 in https://github.com/wandb/wandb/pull/6008
- feat(artifacts): retrieve the parent collection from an Artifact by @moredatarequired in https://github.com/wandb/wandb/pull/6019
- feat(nexus): improve file uploads by @dmitryduev in https://github.com/wandb/wandb/pull/6052
- feat(artifacts): Add run id option to artifact put method to log artifacts to existing runs by @ibindlish in https://github.com/wandb/wandb/pull/6074
- feat(public-api): add metadata property to Run object by @dmitryduev in https://github.com/wandb/wandb/pull/6100
- feat(launch): Support setting a custom Dockerfile in launch overrides by @TimH98 in https://github.com/wandb/wandb/pull/6104
- feat(nexus): add Nvidia GPU asset to system monitor by @dmitryduev in https://github.com/wandb/wandb/pull/6081
- feat(artifacts): enable deleting artifact collections from SDK by @moredatarequired in https://github.com/wandb/wandb/pull/6020
- feat(launch): Add dockerfile CLI param & use Dockerfile.wandb by default if present by @TimH98 in https://github.com/wandb/wandb/pull/6122
- feat(artifacts): extend cache cleanup to allow specifying a target fraction by @moredatarequired in https://github.com/wandb/wandb/pull/6152
- feat(artifacts): add an eval-able repr to ArtifactManifestEntry by @moredatarequired in https://github.com/wandb/wandb/pull/6132
- feat(nexus): enable docker-based wheel building for nexus by @dmitryduev in https://github.com/wandb/wandb/pull/6118
- feat(nexus): add Nvidia GPU asset to system monitor by @dmitryduev in https://github.com/wandb/wandb/pull/6131
- feat(artifacts): clear the cache on add to prevent overflow by @moredatarequired in https://github.com/wandb/wandb/pull/6149
- feat(sdk): capture disk i/o utilization in system metrics by @umakrishnaswamy in https://github.com/wandb/wandb/pull/6106
- feat(sdk): add disk io counters to monitor metrics by @dmitryduev in https://github.com/wandb/wandb/pull/6170
- feat(sdk): make paths for disk usage monitoring configurable by @dmitryduev in https://github.com/wandb/wandb/pull/6196
- feat(sweeps): Use `WANDB_SWEEP_ID` to include a run in an existing sweep by @gtarpenning in https://github.com/wandb/wandb/pull/6198
- feat(artifacts): Handle LinkArtifact calls made to Nexus Core by @ibindlish in https://github.com/wandb/wandb/pull/6160
- feat(nexus): fix retry logic for http clients and allow user customization by @kptkin in https://github.com/wandb/wandb/pull/6182
- feat(nexus): support user defined headers in the gql client transport by @kptkin in https://github.com/wandb/wandb/pull/6208
- feat(sdk): enable set types in wandb.Config by @fdsig in https://github.com/wandb/wandb/pull/6219
- feat(integrations): visualize images with bbox overlays for `ultralytics` by @soumik12345 in https://github.com/wandb/wandb/pull/5867
- feat(sdk): add exponential decay sampling utility for line_plot by @dmitryduev in https://github.com/wandb/wandb/pull/6228
- feat(sdk): always print the traceback inside of the `wandb.init` context manager by @kptkin in https://github.com/wandb/wandb/pull/4603
- feat(sdk): add setting to disable automatic machine info capture by @kptkin in https://github.com/wandb/wandb/pull/6230

### :hammer: Fixes

- fix(launch): Extend try in agent loop to cover all job handling by @KyleGoyette in https://github.com/wandb/wandb/pull/5923
- fix(sdk): guard against undefined filestream timeout by @dmitryduev in https://github.com/wandb/wandb/pull/5997
- fix(launch): error if code artifact underlying job has been deleted by @bcsherma in https://github.com/wandb/wandb/pull/5959
- fix(artifacts): use a unique name for the artifact created by `verify` by @moredatarequired in https://github.com/wandb/wandb/pull/5929
- fix(launch): Use resume=allow when auto requeuing by @TimH98 in https://github.com/wandb/wandb/pull/6002
- fix(launch): correct entrypoint path from disabled git repo subir by @gtarpenning in https://github.com/wandb/wandb/pull/5903
- fix(sweeps): override individual job resource_args by @gtarpenning in https://github.com/wandb/wandb/pull/5985
- fix(sdk): fix import issue to support python 3.6 by @kptkin in https://github.com/wandb/wandb/pull/6018
- fix(launch): Fix override entrypoint when using sweeps on launch without a scheduler job by @KyleGoyette in https://github.com/wandb/wandb/pull/6033
- fix(nexus): fix resume reference when nil by @kptkin in https://github.com/wandb/wandb/pull/6055
- fix(sdk): further speed up import time by @hauntsaninja in https://github.com/wandb/wandb/pull/6032
- fix(launch): Fix sample kubernetes agent manifest secret mount by @KyleGoyette in https://github.com/wandb/wandb/pull/6057
- fix(nexus): rm unused import by @dmitryduev in https://github.com/wandb/wandb/pull/6085
- fix(launch): watch to get kubernetes run statuses by @bcsherma in https://github.com/wandb/wandb/pull/6022
- fix(artifacts): prohibit saving artifacts to a different project than their base artifact by @moredatarequired in https://github.com/wandb/wandb/pull/6042
- fix(artifacts): require existing artifacts to save to their source entity/project by @moredatarequired in https://github.com/wandb/wandb/pull/6034
- fix(nexus): adjust system monitor start and stop functionality by @dmitryduev in https://github.com/wandb/wandb/pull/6087
- fix(artifacts): remove suspect characters when directory creation fails by @moredatarequired in https://github.com/wandb/wandb/pull/6094
- fix(launch): Default log_code exclusion behavior now correctly handles `wandb` in the root path prefix. by @nickpenaranda in https://github.com/wandb/wandb/pull/6095
- fix(launch): disallow project queue creation by @bcsherma in https://github.com/wandb/wandb/pull/6011
- fix(launch): catch all sweep set state errors by @gtarpenning in https://github.com/wandb/wandb/pull/6091
- fix(launch): create_job now works from jupyter notebook by @gtarpenning in https://github.com/wandb/wandb/pull/6068
- fix(nexus): fix race condition for defer and update control by @kptkin in https://github.com/wandb/wandb/pull/6125
- fix(sdk): improved handling and logging of tensor types by @kptkin in https://github.com/wandb/wandb/pull/6086
- fix(launch): launch cli command should exit with non-zero status if underlying launched run exits with non-zero status by @KyleGoyette in https://github.com/wandb/wandb/pull/6078
- fix(nexus): fix correctness for offline mode by @kptkin in https://github.com/wandb/wandb/pull/6166
- fix(sdk): reports api - fix media_keys json path by @laxels in https://github.com/wandb/wandb/pull/6167
- fix(sdk): Allow uint8 images to be logged as wandb.Image() by @nate-wandb in https://github.com/wandb/wandb/pull/6043
- fix(sdk): fall back to /tmp/username/.config/wandb in old settings by @dmitryduev in https://github.com/wandb/wandb/pull/6175
- fix(nexus): use UpsertBucketRetryPolicy in all gql.UpsertBucket calls by @dmitryduev in https://github.com/wandb/wandb/pull/6207
- fix(sdk): update report id validation and encoding by @jo-fang in https://github.com/wandb/wandb/pull/6203
- fix(sdk): add support for propagating messages from the internal process by @kptkin in https://github.com/wandb/wandb/pull/5803

### :books: Docs

- docs(nexus): add package level docstrings for filestream by @raubitsj in https://github.com/wandb/wandb/pull/6061
- docs(nexus): add basic developer guide by @kptkin in https://github.com/wandb/wandb/pull/6119
- docs(cli): Added more context for launch job describe description. by @ngrayluna in https://github.com/wandb/wandb/pull/6193

### :nail_care: Cleanup

- style(sdk): fix to new ruff rule E721 additions by @nickpenaranda in https://github.com/wandb/wandb/pull/6102

## New Contributors

- @geoffrey-g-delhomme made their first contribution in https://github.com/wandb/wandb/pull/5867
- @kooshi made their first contribution in https://github.com/wandb/wandb/pull/6086
- @umakrishnaswamy made their first contribution in https://github.com/wandb/wandb/pull/6106
- @jo-fang made their first contribution in https://github.com/wandb/wandb/pull/6203
- @wwzeng1 made their first contribution in https://github.com/wandb/wandb/pull/6228

**Full Changelog**: https://github.com/wandb/wandb/compare/v0.15.9...v0.15.10

# 0.15.9 (Aug 28, 2023)

### :magic_wand: Enhancements

- feat(sweeps): launch sweep schedulers to team queues from UI by @gtarpenning in https://github.com/wandb/wandb/pull/6112
- feat(launch): make vertex launcher more customizable by @bcsherma in https://github.com/wandb/wandb/pull/6088
- feat(launch): default to noop builder if docker not installed by @bcsherma in https://github.com/wandb/wandb/pull/6137

### :hammer: Fixes

- fix(launch): Use built in entrypoint and args commands for sagemaker by @KyleGoyette in https://github.com/wandb/wandb/pull/5897
- fix(artifacts): copy parent source project info to new draft artifact by @moredatarequired in https://github.com/wandb/wandb/pull/6062
- fix(sdk): avoid error at end of run with bigints by @raubitsj in https://github.com/wandb/wandb/pull/6134
- fix(launch): manually created image jobs can rerun correctly by @gtarpenning in https://github.com/wandb/wandb/pull/6148

**Full Changelog**: https://github.com/wandb/wandb/compare/v0.15.8...v0.15.9

# 0.15.8 (Aug 01, 2023)

### :magic_wand: Enhancements

- perf(sdk): use mutation createRunFiles to get uploadUrls by @harukatab in https://github.com/wandb/wandb/pull/5731
- feat(launch): add create_run_queue to public API by @nickpenaranda in https://github.com/wandb/wandb/pull/5874
- perf(sdk): add hidden option to use orjson instead of json by @dmitryduev in https://github.com/wandb/wandb/pull/5911
- feat(launch): Improve error message when building with noop builder by @TimH98 in https://github.com/wandb/wandb/pull/5925
- feat(launch): create launch agent includes agent config if present by @TimH98 in https://github.com/wandb/wandb/pull/5893
- feat(launch): Check if job ingredients exist before making job by @TimH98 in https://github.com/wandb/wandb/pull/5942
- feat(launch): Gracefully handle Kubernetes 404 error by @TimH98 in https://github.com/wandb/wandb/pull/5945

### :hammer: Fixes

- fix(sdk): only creating new project if it doesn't already exist by @mbarrramsey in https://github.com/wandb/wandb/pull/5814
- fix(launch): Support namespace in metadata key of resource args by @KyleGoyette in https://github.com/wandb/wandb/pull/5639
- fix(launch): use "" instead of None for project kwarg when no project given by @bcsherma in https://github.com/wandb/wandb/pull/5839
- fix(launch): add + to torch cpu regex + tests by @bcsherma in https://github.com/wandb/wandb/pull/5833
- fix(sdk): implement timeout for file_stream and add debug logs by @kptkin in https://github.com/wandb/wandb/pull/5812
- fix(artifacts): fix collection filtering when getting aliases by @szymon-piechowicz-wandb in https://github.com/wandb/wandb/pull/5810
- fix(sdk): replace `dir_watcher` settings with SettingsStatic by @kptkin in https://github.com/wandb/wandb/pull/5863
- fix(artifacts): set correct base for incremental artifacts by @szymon-piechowicz-wandb in https://github.com/wandb/wandb/pull/5870
- fix(launch): drop https from azure registries to ensure compatibility with ${image_uri} macro by @bcsherma in https://github.com/wandb/wandb/pull/5880
- fix(artifacts): handle None description correctly by @szymon-piechowicz-wandb in https://github.com/wandb/wandb/pull/5910
- fix(launch): Don't create k8s secret if it already exists by @TimH98 in https://github.com/wandb/wandb/pull/5900
- fix(artifacts): drop S3 bucket versioning check by @moredatarequired in https://github.com/wandb/wandb/pull/5927
- fix(sdk): speed up import time and fix `pkg_resources` DeprecationWarning by @hauntsaninja in https://github.com/wandb/wandb/pull/5899

### :books: Docs

- docs(sdk): Add introspection section to CONTRIBUTING.md by @nickpenaranda in https://github.com/wandb/wandb/pull/5887
- docs(sdk): update GH action to generate reference docs and clean up docstrings by @dmitryduev in https://github.com/wandb/wandb/pull/5947
- docs(sdk): update `README.md` to unify the spelling of `Hugging Face` by @eltociear in https://github.com/wandb/wandb/pull/5891

### :nail_care: Cleanup

- revert(launch): revert job re-queuing implementation on pod disconnect by @KyleGoyette in https://github.com/wandb/wandb/pull/5811

## New Contributors

- @mbarrramsey made their first contribution in https://github.com/wandb/wandb/pull/5814
- @hauntsaninja made their first contribution in https://github.com/wandb/wandb/pull/5899
- @eltociear made their first contribution in https://github.com/wandb/wandb/pull/5891

**Full Changelog**: https://github.com/wandb/wandb/compare/v0.15.7...v0.15.8

# 0.15.7 (July 25, 2023)

### :hammer: Fixes

- fix(sdk): images not syncing until the end run (revert #5777) by @raubitsj in https://github.com/wandb/wandb/pull/5951

**Full Changelog**: https://github.com/wandb/wandb/compare/v0.15.6...v0.15.7

# 0.15.6 (July 24, 2023)

### :magic_wand: Enhancements

- feat(launch): add job link to wandb footer by @bcsherma in https://github.com/wandb/wandb/pull/5767
- feat(launch): re-implement job requeueing, fixed cancel behavior by @TimH98 in https://github.com/wandb/wandb/pull/5822
- feat(launch): manually create jobs from cli by @gtarpenning in https://github.com/wandb/wandb/pull/5661
- feat(launch): allow users to specify job name via the `job_name` setting by @bcsherma in https://github.com/wandb/wandb/pull/5791
- feat(sdk): Add an simplified trace API to log prompt traces by @parambharat in https://github.com/wandb/wandb/pull/5794
- feat(integrations): support `.keras` model format with `WandbModelCheckpoint` and TF 2.13.0 compatible by @soumik12345 in https://github.com/wandb/wandb/pull/5720
- feat(sdk): Initial support for migrating W&B runs and reports between instances by @andrewtruong in https://github.com/wandb/wandb/pull/5777

### :hammer: Fixes

- fix(integrations): make LightGBM callback compatible with 4.0.0 by @ayulockin in https://github.com/wandb/wandb/pull/5906
- fix(sdk): use default settings for project retrieval if available by @KyleGoyette in https://github.com/wandb/wandb/pull/5917

### :books: Docs

- docs(sdk): Add introspection section to CONTRIBUTING.md by @nickpenaranda in https://github.com/wandb/wandb/pull/5887

### :nail_care: Cleanup

- revert(launch): revert job re-queuing implementation on pod disconnect by @KyleGoyette in https://github.com/wandb/wandb/pull/5811

**Full Changelog**: https://github.com/wandb/wandb/compare/v0.15.5...v0.15.6

## 0.15.5 (July 5, 2023)

### :magic_wand: Enhancements

- feat(launch): improve handling of docker image job names and tags by @gtarpenning in https://github.com/wandb/wandb/pull/5718
- feat(launch): support kaniko builds on AKS by @bcsherma in https://github.com/wandb/wandb/pull/5706
- feat(launch): allow kaniko builds to run in other namespaces by @bcsherma in https://github.com/wandb/wandb/pull/5637
- feat(artifacts): support access key for Azure references by @szymon-piechowicz-wandb in https://github.com/wandb/wandb/pull/5729
- feat(launch): add information to failed run queue items, support warnings for run queue items by @KyleGoyette in https://github.com/wandb/wandb/pull/5612
- feat(launch): allow direct configuration of registry uri for all registries by @bcsherma in https://github.com/wandb/wandb/pull/5760
- perf(artifacts): enhance download URL fetching process with batch and retry logic by @szymon-piechowicz-wandb in https://github.com/wandb/wandb/pull/5692
- feat(artifacts): add flag to skip missing S3 references in `Artifact.download` by @moredatarequired in https://github.com/wandb/wandb/pull/5778
- feat(launch): implement job requeueing when pod disconnects by @TimH98 in https://github.com/wandb/wandb/pull/5770
- feat(sdk): add setting to disable setproctitle by @raubitsj in https://github.com/wandb/wandb/pull/5805

### :hammer: Fixes

- fix(sdk): handle uri schemes in LogicalPath by @dmitryduev in https://github.com/wandb/wandb/pull/5670
- fix(artifacts): update object storage to include reference and prevent id reuse by @szymon-piechowicz-wandb in https://github.com/wandb/wandb/pull/5722
- fix(sweeps): update click package version requirements by @gtarpenning in https://github.com/wandb/wandb/pull/5738
- fix(sdk): improve lazy import to be thread-safe by @szymon-piechowicz-wandb in https://github.com/wandb/wandb/pull/5727
- fix(launch): change typo in kaniko image name by @bcsherma in https://github.com/wandb/wandb/pull/5743
- fix(integrations): correct date parsing in SageMaker configuration by @rymc in https://github.com/wandb/wandb/pull/5759
- fix(launch): make docker build non interactive to prevent region based questions by @KyleGoyette in https://github.com/wandb/wandb/pull/5736
- fix(launch): update "cuda" base image path to "accelerator" base image path by @KyleGoyette in https://github.com/wandb/wandb/pull/5737
- fix(artifacts): replace artifact name with placeholder to skip validation by @szymon-piechowicz-wandb in https://github.com/wandb/wandb/pull/5724
- fix(launch): prevent jobs with large outputs from hanging on local-container by @KyleGoyette in https://github.com/wandb/wandb/pull/5774
- fix(launch): Ensure resume does not push sensitive info by @KyleGoyette in https://github.com/wandb/wandb/pull/5807
- fix(artifacts): fix handling of references when downloading by @szymon-piechowicz-wandb in https://github.com/wandb/wandb/pull/5808
- fix(sweeps): correct launch sweep author to personal username by @gtarpenning in https://github.com/wandb/wandb/pull/5806
- refactor(artifacts): change artifact methods and attributes to private by @szymon-piechowicz-wandb in https://github.com/wandb/wandb/pull/5790

### :books: Docs

- docs(sdk): update the product icons in README.md by @ngrayluna in https://github.com/wandb/wandb/pull/5713
- docs(artifacts): update docs by @szymon-piechowicz-wandb in https://github.com/wandb/wandb/pull/5701
- docs(artifacts): fix comment about total retry time by @szymon-piechowicz-wandb in https://github.com/wandb/wandb/pull/5751
- docs(sdk): expose WBTraceTree as data_types.WBTraceTree by @szymon-piechowicz-wandb in https://github.com/wandb/wandb/pull/5788

## New Contributors

- @HipHoff made their first contribution in https://github.com/wandb/wandb/pull/5691
- @rymc made their first contribution in https://github.com/wandb/wandb/pull/5759

**Full Changelog**: https://github.com/wandb/wandb/compare/v0.15.4...v0.15.5

## 0.15.4 (June 6, 2023)

### :magic_wand: Enhancements

- feat(sdk): set job source in settings by @TimH98 in https://github.com/wandb/wandb/pull/5442
- feat(sweeps): launch sweeps controlled by wandb run by @gtarpenning in https://github.com/wandb/wandb/pull/5456
- feat(integrations): add autolog for Cohere python SDK by @dmitryduev in https://github.com/wandb/wandb/pull/5474
- feat(launch): support launching custom k8s objects by @bcsherma in https://github.com/wandb/wandb/pull/5486
- perf(artifacts): conserve memory when hashing files by @moredatarequired in https://github.com/wandb/wandb/pull/5513
- feat(artifacts): add new_draft method to modify and log saved artifacts as new version by @szymon-piechowicz-wandb in https://github.com/wandb/wandb/pull/5524
- feat(launch): don't install frozen reqs if there is a reqs file by @bcsherma in https://github.com/wandb/wandb/pull/5548
- feat(artifacts): don't remove temp files from artifacts cache by default by @moredatarequired in https://github.com/wandb/wandb/pull/5596
- feat(artifacts): add source_entity and update sequenceName handling by @szymon-piechowicz-wandb in https://github.com/wandb/wandb/pull/5546
- feat(artifacts): add 'remove' to Artifacts API by @moredatarequired in https://github.com/wandb/wandb/pull/5370
- feat(sweeps): optuna scheduler for sweeps on launch by @gtarpenning in https://github.com/wandb/wandb/pull/4900
- feat(launch): support notebook job creation by @KyleGoyette in https://github.com/wandb/wandb/pull/5462
- feat(launch): enable launch macros for all runners by @bcsherma in https://github.com/wandb/wandb/pull/5624
- feat(integrations): add autologging for supported huggingface pipelines by @ash0ts in https://github.com/wandb/wandb/pull/5579
- feat(integrations): add usage metrics and table logging to OpenAI autologger by @parambharat in https://github.com/wandb/wandb/pull/5521
- feat(sdk): add support for monitoring AMD GPU system metrics by @dmitryduev in https://github.com/wandb/wandb/pull/5449
- feat(sdk): capture absolute GPU memory allocation by @dmitryduev in https://github.com/wandb/wandb/pull/5643

### :hammer: Fixes

- fix(integrations): ensure wandb can be used in AWS lambda by @dmitryduev in https://github.com/wandb/wandb/pull/5083
- fix(sdk): permit `LogicalPath` to strip trailing slashes by @moredatarequired in https://github.com/wandb/wandb/pull/5473
- fix(sdk): exercise caution when creating ~/.config/wandb/settings file by @dmitryduev in https://github.com/wandb/wandb/pull/5478
- fix(sdk): update custom chart query handling and add alternate constructor for table-based charts by @andrewtruong in https://github.com/wandb/wandb/pull/4852
- fix(artifacts): add s3 multipart uploading for artifact files by @estellazx in https://github.com/wandb/wandb/pull/5377
- fix(artifacts): handle incompatible artifact name strings by @andrewtruong in https://github.com/wandb/wandb/pull/5416
- fix(launch): docker runner always pull for image sourced jobs by @bcsherma in https://github.com/wandb/wandb/pull/5531
- fix(launch): improve error handling for package installation by @TimH98 in https://github.com/wandb/wandb/pull/5509
- fix(launch): custom k8s objects respect command/args overrides by @bcsherma in https://github.com/wandb/wandb/pull/5538
- fix(artifacts): remove entity, project from valid properties and adjust name handling by @szymon-piechowicz-wandb in https://github.com/wandb/wandb/pull/5533
- fix(launch): use env var for launch agent base url by @KyleGoyette in https://github.com/wandb/wandb/pull/5482
- fix(artifacts): write to the cache defensively (catch OSError) by @moredatarequired in https://github.com/wandb/wandb/pull/5597
- fix(launch): handle exception in finish_thread_id and fail run queue items by @KyleGoyette in https://github.com/wandb/wandb/pull/5610
- fix(launch): add pull secrets for pre made images when registry is specified by @bcsherma in https://github.com/wandb/wandb/pull/5602
- fix(launch): read kaniko pod sa name from env var by @bcsherma in https://github.com/wandb/wandb/pull/5619
- fix(launch): misc gcp fixes by @bcsherma in https://github.com/wandb/wandb/pull/5626
- fix(launch): support local environment and registry declaration by @KyleGoyette in https://github.com/wandb/wandb/pull/5630
- fix(launch): support ssh git urls and submodules in agent by @KyleGoyette in https://github.com/wandb/wandb/pull/5635
- fix(sdk): update git repo handling for failure cases and rename to gitlib by @kptkin in https://github.com/wandb/wandb/pull/5437
- fix(sdk): unify offline and online mode during init and fix multiprocess attach by @kptkin in https://github.com/wandb/wandb/pull/5296
- fix(integrations): prevent errors by checking for `wandb.run` in Gym integration by @ash0ts in https://github.com/wandb/wandb/pull/5649
- fix(sdk): fix wandb tfevent sync issue by @eohomegrownapps in https://github.com/wandb/wandb/pull/5261

### :books: Docs

- docs(sdk): update contrib for yea-wandb changes by @kptkin in https://github.com/wandb/wandb/pull/5614

## New Contributors

- @eohomegrownapps made their first contribution in https://github.com/wandb/wandb/pull/5261

**Full Changelog**: https://github.com/wandb/wandb/compare/v0.15.3...v0.15.4

## 0.15.3 (May 17, 2023)

### :hammer: Fixes

- fix(sdk): allow SDK to work if SA token can't be read by @wandb-zacharyblasczyk in https://github.com/wandb/wandb/pull/5472
- fix(sdk): clean up the k8s token discovery logic in util.py::image_id_from_k8s by @dmitryduev in https://github.com/wandb/wandb/pull/5518
- fix(integrations): Update `WandbTracer` to work with new langchain version by @parambharat in https://github.com/wandb/wandb/pull/5558
- revert(sdk): update summary for changed keys only by @dmitryduev in https://github.com/wandb/wandb/pull/5562

## New Contributors

- @wandb-zacharyblasczyk made their first contribution in https://github.com/wandb/wandb/pull/5472

**Full Changelog**: https://github.com/wandb/wandb/compare/v0.15.2...v0.15.3

## 0.15.2 (May 5, 2023)

### :hammer: Fixes

- fix(integrations): update WandbTracer for new langchain release by @parambharat @tssweeney in https://github.com/wandb/wandb/pull/5467
- fix(integrations): fix error message in langchain wandb_tracer version check by @dmitryduev in https://github.com/wandb/wandb/pull/5490

**Full Changelog**: https://github.com/wandb/wandb/compare/v0.15.1...v0.15.2

## 0.15.1 (May 2, 2023)

### :magic_wand: Enhancements

- feat(launch): implement new Kubernetes runner config schema by @TimH98 in https://github.com/wandb/wandb/pull/5231
- feat(launch): allow platform override for docker builder by @TimH98 in https://github.com/wandb/wandb/pull/5330
- feat(artifacts): get full name of artifact for easier artifact retrieval by @estellazx in https://github.com/wandb/wandb/pull/5314
- feat(artifacts): make default root for artifacts download configurable by @moredatarequired in https://github.com/wandb/wandb/pull/5366
- feat(artifacts): add Azure storage handler in SDK by @szymon-piechowicz-wandb in https://github.com/wandb/wandb/pull/5317
- feat(media): add method to convert wandb.Table to pandas.DataFrame by @brunnelu in https://github.com/wandb/wandb/pull/5301
- feat(launch): sweeps on launch command args passed as params by @gtarpenning in https://github.com/wandb/wandb/pull/5315

### :hammer: Fixes

- fix(launch): don't assume keys in args and config refer to the same thing by @szymon-piechowicz-wandb in https://github.com/wandb/wandb/pull/5183
- fix(launch): make ElasticContainerRegistry environment handle "ImageNotFoundException" gracefully by @bcsherma in https://github.com/wandb/wandb/pull/5159
- fix(launch): disable kaniko builder retry by @TimH98 in https://github.com/wandb/wandb/pull/5318
- fix(sdk): refine error message for auth error by @kptkin in https://github.com/wandb/wandb/pull/5341
- fix(launch): kubernetes runner does not respect override args by @KyleGoyette in https://github.com/wandb/wandb/pull/5303
- fix(sweeps): allow attr-dicts as sweeps configs by @moredatarequired in https://github.com/wandb/wandb/pull/5268
- fix(artifacts): checksum the read-only staging copy instead of the original file by @moredatarequired in https://github.com/wandb/wandb/pull/5346
- fix(launch): skip getting run info if run completes successfully or is from a different entity by @TimH98 in https://github.com/wandb/wandb/pull/5379
- fix(artifacts): default to project "uncategorized" instead of "None" when fetching artifacts by @szymon-piechowicz-wandb in https://github.com/wandb/wandb/pull/5375
- fix(integrations): add enabled check to gym VideoRecorder by @younik in https://github.com/wandb/wandb/pull/5230
- fix(artifacts): fix handling of default project and entity by @dmitryduev in https://github.com/wandb/wandb/pull/5395
- fix(sdk): update import_hook.py with latest changes in the wrapt repository by @kptkin in https://github.com/wandb/wandb/pull/5321
- fix(launch): fix support for local urls in k8s launch agent by @KyleGoyette in https://github.com/wandb/wandb/pull/5413
- fix(sdk): improve notebook environment detection and testing by @dmitryduev in https://github.com/wandb/wandb/pull/4982
- fix(sdk): implement recursive isinstance check utility for the Settings object by @dmitryduev in https://github.com/wandb/wandb/pull/5436
- fix(sdk): correctly parse edge cases in OpenMetrics filter definitions in System Monitor by @dmitryduev in https://github.com/wandb/wandb/pull/5329
- fix(sdk): update debug logs to include SDK's version by @kptkin in https://github.com/wandb/wandb/pull/5344
- fix(sdk): filter AWS Trainium metrics by local rank if executed with torchrun by @dmitryduev in https://github.com/wandb/wandb/pull/5142
- fix(integrations): inform users about WandbTracer incompatibility with LangChain > 0.0.153 by @hwchase17 in https://github.com/wandb/wandb/pull/5453

### :books: Docs

- docs(sdk): update README.md by @thanos-wandb in https://github.com/wandb/wandb/pull/5386
- docs(integrations): update docstrings of the Keras callbacks by @ayulockin in https://github.com/wandb/wandb/pull/5198
- docs(sdk): update the images in `README.md` by @ngrayluna in https://github.com/wandb/wandb/pull/5399

## New Contributors

- @szymon-piechowicz-wandb made their first contribution in https://github.com/wandb/wandb/pull/5183
- @thanos-wandb made their first contribution in https://github.com/wandb/wandb/pull/5386
- @brunnelu made their first contribution in https://github.com/wandb/wandb/pull/5301
- @younik made their first contribution in https://github.com/wandb/wandb/pull/5230
- @hwchase17 made their first contribution in https://github.com/wandb/wandb/pull/5453

**Full Changelog**: https://github.com/wandb/wandb/compare/v0.15.0...v0.15.1

## 0.15.0 (April 19, 2023)

### :magic_wand: Enhancements

- feat(media): add support for LangChain media type by @tssweeney in https://github.com/wandb/wandb/pull/5288
- feat(integrations): add autolog for OpenAI's python library by @dmitryduev @parambharat @kptkin @raubitsj in https://github.com/wandb/wandb/pull/5362

### :hammer: Fixes

- fix(integrations): add function signature wrapper to the patched openai methods by @parambharat in https://github.com/wandb/wandb/pull/5369
- fix(integrations): adjust OpenAI autolog public API to improve user experience by @dmitryduev @kptkin @raubitsj in https://github.com/wandb/wandb/pull/5381

**Full Changelog**: https://github.com/wandb/wandb/compare/v0.14.2...v0.15.0

## 0.14.2 (April 7, 2023)

### :hammer: Fixes

- fix(sdk): fix `wandb sync` regression by @kptkin in https://github.com/wandb/wandb/pull/5306

**Full Changelog**: https://github.com/wandb/wandb/compare/v0.14.1...v0.14.2

## 0.14.1 (April 5, 2023)

### :magic_wand: Enhancements

- feat(artifacts): improve run.log_artifact() with default type and path references by @moredatarequired in https://github.com/wandb/wandb/pull/5131
- feat(artifacts): add opt-in support for async artifact upload by @speezepearson in https://github.com/wandb/wandb/pull/4864
- perf(sdk): update summary for changed keys only by @dmitryduev in https://github.com/wandb/wandb/pull/5150
- feat(sdk): use a persistent session object for GraphQL requests by @moredatarequired in https://github.com/wandb/wandb/pull/5075
- feat(sdk): allow setting of extra headers for the gql client by @dmitryduev in https://github.com/wandb/wandb/pull/5237
- feat(sdk): allow filtering metrics based on OpenMetrics endpoints by @dmitryduev in https://github.com/wandb/wandb/pull/5282

### :hammer: Fixes

- fix(artifacts): more informative message when failing to create staging artifact directory by @moredatarequired in https://github.com/wandb/wandb/pull/5067
- fix(launch): set default value for Kubernetes backoffLimit to 0 by @KyleGoyette in https://github.com/wandb/wandb/pull/5072
- fix(sdk): remove default sorting when dumping config into a yaml file by @kptkin in https://github.com/wandb/wandb/pull/5127
- fix(media): fix encoding for html types on windows by @kptkin in https://github.com/wandb/wandb/pull/5180
- fix(sdk): clean up auto resume state when initializing a new run by @kptkin in https://github.com/wandb/wandb/pull/5184
- fix(sdk): harden `wandb.init()` error handling for backend errors by @kptkin in https://github.com/wandb/wandb/pull/5023
- fix(sdk): fix system monitor shutdown logic by @dmitryduev in https://github.com/wandb/wandb/pull/5227
- fix(launch): allow users to specify pinned versions in requirements.txt by @KyleGoyette in https://github.com/wandb/wandb/pull/5226
- fix(sdk): make `wandb.log()` handle empty string values properly by @dannygoldstein in https://github.com/wandb/wandb/pull/5275
- fix(sdk): raise exception when accessing methods and attributes of a finished run by @kptkin in https://github.com/wandb/wandb/pull/5013

### :books: Docs

- docs(launch): add documentation for launch by @iveksl2 in https://github.com/wandb/wandb/pull/4596
- docs(sdk): add documentation for Object3D media type by @ssisk in https://github.com/wandb/wandb/pull/4810
- docs(sdk): remove duplicate docstring in keras integration by @Gladiator07 in https://github.com/wandb/wandb/pull/5289
- docs(artifacts): convert docstrings to Google convention by @moredatarequired in https://github.com/wandb/wandb/pull/5276

### :nail_care: Cleanup

- refactor(artifacts): use 'secrets' module instead of custom random token generator by @moredatarequired in https://github.com/wandb/wandb/pull/5050
- refactor(artifacts): move \_manifest_json_from_proto to sender.py by @moredatarequired in https://github.com/wandb/wandb/pull/5178

## New Contributors

- @iveksl2 made their first contribution in https://github.com/wandb/wandb/pull/4596
- @Gladiator07 made their first contribution in https://github.com/wandb/wandb/pull/5289

**Full Changelog**: https://github.com/wandb/wandb/compare/v0.14.0...v0.14.1

## 0.14.0 (March 14, 2023)

### :magic_wand: Enhancements

- feat(launch): support cuda base image for launch runs by @KyleGoyette in https://github.com/wandb/wandb/pull/5044
- feat(launch): warn users of which packages failed to install during build process by @KyleGoyette in https://github.com/wandb/wandb/pull/5109
- feat(sdk): add support for importing runs from MLFlow by @andrewtruong in https://github.com/wandb/wandb/pull/4950
- feat(launch): mark queued runs that fail to launch as `FAILED` by @KyleGoyette in https://github.com/wandb/wandb/pull/5129

### :hammer: Fixes

- fix(sdk): temporarily remove local api key validation by @dmitryduev in https://github.com/wandb/wandb/pull/5095
- fix(launch): launch agent gracefully removes thread when it has an exception by @TimH98 in https://github.com/wandb/wandb/pull/5105
- fix(launch): give clear error message when cannot connect to Docker daemon by @TimH98 in https://github.com/wandb/wandb/pull/5092
- fix(launch): launch support for EKS instance roles by @bcsherma in https://github.com/wandb/wandb/pull/5112
- fix(launch): cleaner error messages when launch encounters docker errors and graceful fail by @TimH98 in https://github.com/wandb/wandb/pull/5124
- fix(launch): hash docker images based on job version and dockerfile contents by @KyleGoyette in https://github.com/wandb/wandb/pull/4996
- security(launch): warn when agent is started polling on a team queue by @TimH98 in https://github.com/wandb/wandb/pull/5126
- fix(sdk): add telemetry when syncing tfevents files by @raubitsj in https://github.com/wandb/wandb/pull/5141
- fix(sdk): fix regression preventing run stopping from working by @raubitsj in https://github.com/wandb/wandb/pull/5139
- fix(launch): instruct user how to handle missing kubernetes import when using kubernetes runner or kaniko builder by @TimH98 in https://github.com/wandb/wandb/pull/5138
- fix(launch): hide unsupported launch CLI options by @KyleGoyette in https://github.com/wandb/wandb/pull/5153
- fix(launch): make launch image builder install Pytorch properly with dependencies on different hardware by @bcsherma in https://github.com/wandb/wandb/pull/5147

**Full Changelog**: https://github.com/wandb/wandb/compare/v0.13.11...v0.14.0

## 0.13.11 (March 7, 2023)

### :magic_wand: Enhancements

- feat(launch): improve launch agent logging by @TimH98 in https://github.com/wandb/wandb/pull/4944
- feat(sweeps): sweep run_cap now works for launch sweeps by @gtarpenning in https://github.com/wandb/wandb/pull/4937
- feat(sweeps): launch sweep jobs from image_uri by @gtarpenning in https://github.com/wandb/wandb/pull/4976
- feat(launch): add `num_workers` param to scheduler section in `launch_config` by @gtarpenning in https://github.com/wandb/wandb/pull/5035
- feat(artifacts): raise ArtifactNotLoggedError instead of ValueError by @moredatarequired in https://github.com/wandb/wandb/pull/5026
- feat(launch): launch agent uses thread pool to run jobs by @TimH98 in https://github.com/wandb/wandb/pull/5033
- feat(launch): make runners and builders use Environment & Registry classes by @bcsherma in https://github.com/wandb/wandb/pull/5011
- feat(sdk): add OpenMetrics support for System Metrics by @dmitryduev in https://github.com/wandb/wandb/pull/4899
- feat(sdk): add ability to filter system metrics consumed from OpenMetrics endpoints by @dmitryduev in https://github.com/wandb/wandb/pull/5034
- feat(sdk): add support for gymnasium env monitoring, in addition to gym by @dmitryduev in https://github.com/wandb/wandb/pull/5008
- feat(launch): add `max_scheduler` key to launch agent config by @gtarpenning in https://github.com/wandb/wandb/pull/5057
- feat(integrations): add an integration with `ultralytics` library for YOLOv8 by @parambharat in https://github.com/wandb/wandb/pull/5037

### :hammer: Fixes

- fix(sdk): clean up IPython's widget deprecation warning by @kptkin in https://github.com/wandb/wandb/pull/4912
- fix(sdk): add special Exceptions for the manager logic, when trying to connect to a gone service by @kptkin in https://github.com/wandb/wandb/pull/4890
- fix(sdk): fix issue where global config directory had to be writable to use Api by @KyleGoyette in https://github.com/wandb/wandb/pull/4689
- fix(sdk): make error message during run initialization more actionable and fix uncaught exception by @kptkin in https://github.com/wandb/wandb/pull/4909
- fix(sdk): add deepcopy dunder method to the Run class by @kptkin in https://github.com/wandb/wandb/pull/4891
- fix(launch): remove default to project always in sweep by @gtarpenning in https://github.com/wandb/wandb/pull/4927
- fix(sweeps): error out when trying to create a launch sweep without a job specified by @gtarpenning in https://github.com/wandb/wandb/pull/4938
- fix(launch): mkdir_exists_ok now (again) checks permission on existence by @gtarpenning in https://github.com/wandb/wandb/pull/4936
- fix(launch): only log the received job when launching something sourced from a job by @KyleGoyette in https://github.com/wandb/wandb/pull/4886
- fix(launch): fix issue where queued runs sourced from images would vanish in URI by @KyleGoyette in https://github.com/wandb/wandb/pull/4701
- fix(artifacts): add write permissions to copied artifacts by @moredatarequired in https://github.com/wandb/wandb/pull/4641
- fix(sweeps): improve `queue` argument parsing in `sweep` cli command by @gtarpenning in https://github.com/wandb/wandb/pull/4941
- fix(sdk): when in disable mode don't spin up service by @kptkin in https://github.com/wandb/wandb/pull/4817
- fix(launch): fix support for docker images with user specified entrypoint in local container by @KyleGoyette in https://github.com/wandb/wandb/pull/4887
- fix(artifacts): API - ArtifactFiles no longer errors when accessing an item by @vwrj in https://github.com/wandb/wandb/pull/4896
- fix(sweeps): verify job exists before starting the sweeps scheduler by @gtarpenning in https://github.com/wandb/wandb/pull/4943
- fix(sdk): handle system metrics requiring extra setup and teardown steps by @dmitryduev in https://github.com/wandb/wandb/pull/4964
- fix(sdk): fix a typo in `CONTRIBUTING.md` by @fdsig in https://github.com/wandb/wandb/pull/4984
- fix(sdk): correctly detect notebook name and fix code saving in Colab by @dmitryduev in https://github.com/wandb/wandb/pull/4987
- fix(artifacts): allow up to max_artifacts (fix off by 1 error) by @moredatarequired in https://github.com/wandb/wandb/pull/4991
- fix(sdk): exercise extra caution when starting asset monitoring threads by @dmitryduev in https://github.com/wandb/wandb/pull/5007
- fix(sdk): fix bug where boto3 dependency crashes on import when downl… by @fdsig in https://github.com/wandb/wandb/pull/5018
- fix(sweeps): verify `num_workers` cli arg is valid and default to 8 if not by @gtarpenning in https://github.com/wandb/wandb/pull/5025
- fix(artifacts): fix the file reference added to the verification artifact by @moredatarequired in https://github.com/wandb/wandb/pull/4858
- fix(launch): special handling for sweeps scheduler in agent by @gtarpenning in https://github.com/wandb/wandb/pull/4961
- fix(artifacts): only re-download or overwrite files when there are changes by @moredatarequired in https://github.com/wandb/wandb/pull/5056
- fix(sdk): avoid introspection in offline mode by @kptkin in https://github.com/wandb/wandb/pull/5002
- fix(sdk): topological ordering of `wandb.Settings` by @dmitryduev in https://github.com/wandb/wandb/pull/4022
- fix(sdk): avoid lazy loading for tensorboard patching by @kptkin in https://github.com/wandb/wandb/pull/5079

### :books: Docs

- docs(cli): formatted wandb.apis.public.Run.history docstring by @ngrayluna in https://github.com/wandb/wandb/pull/4973
- docs(sdk): update references to test file locations in documentation by @moredatarequired in https://github.com/wandb/wandb/pull/4875
- docs(sdk): fix docstrings to enable project-wide pydocstyle checks by @moredatarequired in https://github.com/wandb/wandb/pull/5036
- docs(sdk): fix missed docstring lint errors reported by ruff by @moredatarequired in https://github.com/wandb/wandb/pull/5047
- docs(sdk): update links for new docs by @laxels in https://github.com/wandb/wandb/pull/4894
- docs(artifacts): raise ArtifactFinalizedError instead of ValueError by @moredatarequired in https://github.com/wandb/wandb/pull/5061

### :nail_care: Cleanup

- style(sdk): fix bugbear B028 add stacklevel by @kptkin in https://github.com/wandb/wandb/pull/4960
- style(launch): move launch errors closer to the code by @kptkin in https://github.com/wandb/wandb/pull/4995
- style(sdk): move mailbox error closer to the code by @kptkin in https://github.com/wandb/wandb/pull/4997
- style(sdk): add unsupported error type by @kptkin in https://github.com/wandb/wandb/pull/4999
- style(sdk): add support for the ruff linter by @moredatarequired in https://github.com/wandb/wandb/pull/4945
- refactor(sweeps): cosmetic changes for readability by @gtarpenning in https://github.com/wandb/wandb/pull/5021
- refactor(launch): introduce environment and registry abstract classes by @bcsherma in https://github.com/wandb/wandb/pull/4916
- style(launch): fix unused union type in launch agent by @KyleGoyette in https://github.com/wandb/wandb/pull/5041
- refactor(artifacts): remove the artifact from the manifest by @moredatarequired in https://github.com/wandb/wandb/pull/5049
- style(artifacts): enable typechecking for interface.artifacts and add type hints / casts by @moredatarequired in https://github.com/wandb/wandb/pull/5052
- style(sdk): type-annotate `wandb_setup.py` by @dmitryduev in https://github.com/wandb/wandb/pull/4824
- style(sdk): remove unused #noqa directives by @moredatarequired in https://github.com/wandb/wandb/pull/5058
- chore(sdk): disable sentry tracking when testing by @kptkin in https://github.com/wandb/wandb/pull/5019

## New Contributors

- @fdsig made their first contribution in https://github.com/wandb/wandb/pull/4984
- @mrb113 made their first contribution in https://github.com/wandb/wandb/pull/4967
- @parambharat made their first contribution in https://github.com/wandb/wandb/pull/5037

**Full Changelog**: https://github.com/wandb/wandb/compare/v0.13.10...v0.13.11

## 0.13.10 (February 7, 2023)

### :magic_wand: Enhancements

- perf(artifacts): reuse session for file upload requests by @speezepearson in https://github.com/wandb/wandb/pull/4708
- feat(artifacts): expose aliases list endpoint for artifact collections by @ibindlish in https://github.com/wandb/wandb/pull/4809
- feat(launch): include the username of the run's author in the environment variables by @TimH98 in https://github.com/wandb/wandb/pull/4851
- feat(launch): add support for local-container resource args by @KyleGoyette in https://github.com/wandb/wandb/pull/4846
- feat(sdk): add the ability to append to a run with `wandb sync --append` by @raubitsj in https://github.com/wandb/wandb/pull/4848
- feat(launch): add an escape hatch (`disable_job_creation`) to disable automatic job creation by @KyleGoyette in https://github.com/wandb/wandb/pull/4901

### :hammer: Fixes

- fix(launch): remove underscores from generated job name in kubernetes runner by @TimH98 in https://github.com/wandb/wandb/pull/4752
- fix(sweeps): sweep command args can once again be int type by @gtarpenning in https://github.com/wandb/wandb/pull/4728
- fix(artifacts): ensure prepared artifacts have the `latest` alias by @moredatarequired in https://github.com/wandb/wandb/pull/4828
- fix(artifacts): catch FileNotFoundError and PermissionError during cache.cleanup() by @moredatarequired in https://github.com/wandb/wandb/pull/4868
- fix(sdk): fix order of python executable resolves by @kptkin in https://github.com/wandb/wandb/pull/4839
- fix(sdk): fix console handling when forking and setting stdout==stderr by @raubitsj in https://github.com/wandb/wandb/pull/4877
- fix(launch): Fix issue where job artifacts are being logged without latest alias by @KyleGoyette in https://github.com/wandb/wandb/pull/4884
- fix(launch): Ensure job names do not exceed maximum allowable for artifacts by @KyleGoyette in https://github.com/wandb/wandb/pull/4889

### :books: Docs

- docs(sdk): fix broken reference link to W&B Settings page in Sweeps by @ngrayluna in https://github.com/wandb/wandb/pull/4820
- docs(sdk): Docodoile autogen docs by @ngrayluna in https://github.com/wandb/wandb/pull/4734

### :gear: Dev

- test(artifacts): ensure manifest version is verified by @moredatarequired in https://github.com/wandb/wandb/pull/4691
- test(sdk): add tests for custom SSL certs and disabling SSL by @speezepearson in https://github.com/wandb/wandb/pull/4692
- test(sdk): fix nightly docker builds by @dmitryduev in https://github.com/wandb/wandb/pull/4787
- chore(sdk): dont create universal py2/py3 package by @raubitsj in https://github.com/wandb/wandb/pull/4797
- chore(sdk): fix flake8-bugbear B028 and ignore B017 by @kptkin in https://github.com/wandb/wandb/pull/4799
- test(sdk): fix gcloud sdk version requested in nightly tests by @dmitryduev in https://github.com/wandb/wandb/pull/4802
- chore(artifacts): remove unused parameters in StorageHandler.load\_{path,file,reference} by @moredatarequired in https://github.com/wandb/wandb/pull/4678
- chore(sdk): split unit tests to system tests and proper unit tests by @kptkin in https://github.com/wandb/wandb/pull/4811
- test(sdk): address fixture server move from port 9010 to 9015 in local-testcontainer by @dmitryduev in https://github.com/wandb/wandb/pull/4814
- chore(sdk): add aliases to ac query response by @ibindlish in https://github.com/wandb/wandb/pull/4813
- test(sdk): run regression suite nightly by @dmitryduev in https://github.com/wandb/wandb/pull/4788
- test(sdk): fix broken lightning test by @kptkin in https://github.com/wandb/wandb/pull/4823
- chore(sdk): enable type checking for wandb_init.py by @dmitryduev in https://github.com/wandb/wandb/pull/4784
- chore(launch): deprecate defaulting to default queue in launch-agent command by @gtarpenning in https://github.com/wandb/wandb/pull/4801
- test(launch): add unit test for kubernetes runner with annotations by @TimH98 in https://github.com/wandb/wandb/pull/4800
- test(integrations): fix train_gpu_ddp test by @dmitryduev in https://github.com/wandb/wandb/pull/4831
- chore(sdk): fix docker testimage to pull amd64 version by @raubitsj in https://github.com/wandb/wandb/pull/4838
- chore(sdk): fix codeowners after test restructure by @raubitsj in https://github.com/wandb/wandb/pull/4843
- test(sdk): fix md5 test failures on Windows by @moredatarequired in https://github.com/wandb/wandb/pull/4840
- chore(sdk): split out relay server so it can be shared with yea-wandb by @raubitsj in https://github.com/wandb/wandb/pull/4837
- chore(sdk): fix a flake8 complaint in a test by @speezepearson in https://github.com/wandb/wandb/pull/4806
- test(integrations): fix several import tests by @dmitryduev in https://github.com/wandb/wandb/pull/4849
- test(sdk): don't use symlinks for SSL test assets, because Windows by @speezepearson in https://github.com/wandb/wandb/pull/4847
- test(sdk): add unit tests for filesync.Stats by @speezepearson in https://github.com/wandb/wandb/pull/4855
- chore(sdk): add async retry logic by @speezepearson in https://github.com/wandb/wandb/pull/4738
- test(artifacts): strengthen tests for ArtifactSaver, StepUpload by @speezepearson in https://github.com/wandb/wandb/pull/4808
- chore(launch): Agent logs full stack trace when catching exception by @TimH98 in https://github.com/wandb/wandb/pull/4861
- chore(sdk): swallow warning printed by neuron-ls by @dmitryduev in https://github.com/wandb/wandb/pull/4835
- build(sdk): pin pip and tox in development environments by @moredatarequired in https://github.com/wandb/wandb/pull/4871

### :nail_care: Cleanup

- refactor(sdk): strengthen StepUpload tests; make exception-handling more thorough in upload/commit by @speezepearson in https://github.com/wandb/wandb/pull/4677
- refactor(artifacts): refactor Artifact query to fetch entity and project by @vwrj in https://github.com/wandb/wandb/pull/4775
- refactor(sdk): replace more communicate calls with deliver by @raubitsj in https://github.com/wandb/wandb/pull/4841
- refactor(artifacts): internally use Future to communicate success/failure of commit, not threading.Event by @speezepearson in https://github.com/wandb/wandb/pull/4859
- refactor(sdk): use stdlib ThreadPoolExecutor in StepUpload instead of managing our own by @speezepearson in https://github.com/wandb/wandb/pull/4860

**Full Changelog**: https://github.com/wandb/wandb/compare/v0.13.9...v0.13.10

## 0.13.9 (January 11, 2023)

### :hammer: Fixes

- fix(sdk): exercise extra caution when checking if AWS Trainium is available in the system by @dmitryduev in https://github.com/wandb/wandb/pull/4769
- fix(sdk): restore 'util.generate_id' for legacy / user code by @moredatarequired in https://github.com/wandb/wandb/pull/4776
- fix(sdk): replace `release` with `abandon` when releasing mailbox handle during init by @kptkin in https://github.com/wandb/wandb/pull/4766

**Full Changelog**: https://github.com/wandb/wandb/compare/v0.13.8...v0.13.9

## 0.13.8 (January 10, 2023)

### :magic_wand: Enhancements

- feat(artifacts): keep uncommitted uploads in separate staging area by @moredatarequired in https://github.com/wandb/wandb/pull/4505
- perf(sdk): improve file descriptor management by @dmitryduev in https://github.com/wandb/wandb/pull/4617
- feat(launch): default to using model-registry project for agent and launch_add by @KyleGoyette in https://github.com/wandb/wandb/pull/4613
- feat(sdk): add `exist_ok=False` to `file.download()` by @janosh in https://github.com/wandb/wandb/pull/4564
- feat(launch): auto create job artifacts from runs with required ingredients by @KyleGoyette in https://github.com/wandb/wandb/pull/4660
- feat(sdk): add generalized response injection pattern for tests by @kptkin in https://github.com/wandb/wandb/pull/4729
- perf(sdk): replace multiprocessing.Queue's with queue.Queue's by @dmitryduev in https://github.com/wandb/wandb/pull/4672
- feat(sdk): use transaction log to cap memory usage by @raubitsj in https://github.com/wandb/wandb/pull/4724
- feat(integrations): support system metrics for AWS Trainium by @dmitryduev in https://github.com/wandb/wandb/pull/4671

### :hammer: Fixes

- fix(sdk): correct the type hint for wandb.run by @edwag in https://github.com/wandb/wandb/pull/4585
- fix(sdk): resume collecting system metrics on object restart by @dmitryduev in https://github.com/wandb/wandb/pull/4572
- fix(launch): fix env handling and node_selector handling by @KyleGoyette in https://github.com/wandb/wandb/pull/4555
- fix(public-api): fix Job.call() using the wrong keyword (queue vs queue_name) when calling launch_add. by @TimH98 in https://github.com/wandb/wandb/pull/4625
- fix(sweeps): sweeps schedulers handles multi word parameters by @gtarpenning in https://github.com/wandb/wandb/pull/4640
- fix(launch): allow spaces in requirements file, remove duplicate wandb bootstrap file by @TimH98 in https://github.com/wandb/wandb/pull/4647
- fix(artifacts): correctly handle url-encoded local file references. by @moredatarequired in https://github.com/wandb/wandb/pull/4665
- fix(artifacts): get digest directly instead of from the manifests' manifest by @moredatarequired in https://github.com/wandb/wandb/pull/4681
- fix(artifacts): artifact.version should be the version index from the associated collection by @vwrj in https://github.com/wandb/wandb/pull/4486
- fix(sdk): remove duplicate generate_id functions, replace shortuuid with secrets by @moredatarequired in https://github.com/wandb/wandb/pull/4676
- fix(integrations): fix type check for jax.Array introduced in jax==0.4.1 by @dmitryduev in https://github.com/wandb/wandb/pull/4718
- fix(sdk): fix hang after failed wandb.init (add cancel) by @raubitsj in https://github.com/wandb/wandb/pull/4405
- fix(sdk): allow users to provide path to custom executables by @kptkin in https://github.com/wandb/wandb/pull/4604
- fix(sdk): fix TypeError when trying to slice a Paginator object by @janosh in https://github.com/wandb/wandb/pull/4575
- fix(integrations): add `AttributeError` to the list of handled exceptions when saving a keras model by @froody in https://github.com/wandb/wandb/pull/4732
- fix(launch): remove args from jobs by @KyleGoyette in https://github.com/wandb/wandb/pull/4750

### :books: Docs

- docs(sweeps): fix typo in docs by @gtarpenning in https://github.com/wandb/wandb/pull/4627
- docs(sdk): fix typo in docstring for data_types.Objects3D by @ngrayluna in https://github.com/wandb/wandb/pull/4543
- docs(sdk): remove less than, greater than characters from dosctrings… by @ngrayluna in https://github.com/wandb/wandb/pull/4687
- docs(sdk): update SECURITY.md by @dmitryduev in https://github.com/wandb/wandb/pull/4616
- docs(sdk): Update README.md by @ngrayluna in https://github.com/wandb/wandb/pull/4468

### :gear: Dev

- test(sdk): update t2_fix_error_cond_feature_importances to install scikit-learn by @dmitryduev in https://github.com/wandb/wandb/pull/4573
- chore(sdk): update base Docker images for nightly testing by @dmitryduev in https://github.com/wandb/wandb/pull/4566
- chore(sdk): change sklearn to scikit-learn in functional sacred test by @dmitryduev in https://github.com/wandb/wandb/pull/4577
- chore(launch): add error check for `--build` when resource=local-process by @gtarpenning in https://github.com/wandb/wandb/pull/4513
- chore(sweeps): update scheduler and agent resource handling to allow DRC override by @gtarpenning in https://github.com/wandb/wandb/pull/4480
- chore(sdk): require sdk-team review for adding or removing high-level… by @dmitryduev in https://github.com/wandb/wandb/pull/4594
- chore(launch): remove requirement to make target project match queue by @KyleGoyette in https://github.com/wandb/wandb/pull/4612
- chore(sdk): enhance nightly cloud testing process by @dmitryduev in https://github.com/wandb/wandb/pull/4602
- chore(sdk): update pull request template by @raubitsj in https://github.com/wandb/wandb/pull/4633
- chore(launch): return updated runSpec after pushToRunQueue query by @gtarpenning in https://github.com/wandb/wandb/pull/4516
- chore(launch): fix for run spec handling in sdk by @gtarpenning in https://github.com/wandb/wandb/pull/4636
- chore(sdk): remove test dependency on old fastparquet package by @raubitsj in https://github.com/wandb/wandb/pull/4656
- test(artifacts): fix dtype np.float (does not exist), set to python float by @moredatarequired in https://github.com/wandb/wandb/pull/4661
- chore(sdk): correct 'exclude' to 'ignore-paths' in .pylintrc by @moredatarequired in https://github.com/wandb/wandb/pull/4659
- chore(sdk): use pytest tmp_path so we can inspect failures by @raubitsj in https://github.com/wandb/wandb/pull/4664
- chore(launch): reset build command after building by @gtarpenning in https://github.com/wandb/wandb/pull/4626
- ci(sdk): rerun flaking tests in CI with pytest-rerunfailures by @dmitryduev in https://github.com/wandb/wandb/pull/4430
- chore(sdk): remove dead code from filesync logic by @speezepearson in https://github.com/wandb/wandb/pull/4638
- chore(sdk): remove unused fields from a filesync message by @speezepearson in https://github.com/wandb/wandb/pull/4662
- chore(sdk): refactor retry logic to use globals instead of dependency-injecting them by @speezepearson in https://github.com/wandb/wandb/pull/4588
- test(sdk): add unit tests for filesync.StepUpload by @speezepearson in https://github.com/wandb/wandb/pull/4652
- test(sdk): add tests for Api.upload_file_retry by @speezepearson in https://github.com/wandb/wandb/pull/4639
- chore(launch): remove fallback resource when not specified for a queue by @gtarpenning in https://github.com/wandb/wandb/pull/4637
- test(artifacts): improve storage handler test coverage by @moredatarequired in https://github.com/wandb/wandb/pull/4674
- test(integrations): fix import tests by @dmitryduev in https://github.com/wandb/wandb/pull/4690
- chore(sdk): make MetricsMonitor less verbose on errors by @dmitryduev in https://github.com/wandb/wandb/pull/4618
- test(sdk): address fixture server move from port 9003 to 9010 in local-testcontainer by @dmitryduev in https://github.com/wandb/wandb/pull/4716
- chore(sdk): vendor promise==2.3.0 to unequivocally rm six dependency by @dmitryduev in https://github.com/wandb/wandb/pull/4622
- chore(artifacts): allow setting artifact cache dir in wandb.init(...) by @dmitryduev in https://github.com/wandb/wandb/pull/3644
- test(sdk): temporary lower network buffer for testing by @raubitsj in https://github.com/wandb/wandb/pull/4737
- chore(sdk): add telemetry if the user running in pex environment by @kptkin in https://github.com/wandb/wandb/pull/4747
- chore(sdk): add more flow control telemetry by @raubitsj in https://github.com/wandb/wandb/pull/4739
- chore(sdk): add settings and debug for service startup issues (wait_for_ports) by @raubitsj in https://github.com/wandb/wandb/pull/4749
- test(sdk): fix AWS Trainium test by @dmitryduev in https://github.com/wandb/wandb/pull/4753
- chore(sdk): fix status checker thread issue when user process exits without finish() by @raubitsj in https://github.com/wandb/wandb/pull/4761
- chore(sdk): add telemetry for service disabled usage by @kptkin in https://github.com/wandb/wandb/pull/4762

### :nail_care: Cleanup

- style(sdk): use the same syntax whenever raising exceptions by @moredatarequired in https://github.com/wandb/wandb/pull/4559
- refactor(sdk): combine \_safe_mkdirs with mkdir_exist_ok by @moredatarequired in https://github.com/wandb/wandb/pull/4650
- refactor(artifacts): use a pytest fixture for the artifact cache by @moredatarequired in https://github.com/wandb/wandb/pull/4648
- refactor(artifacts): use ArtifactEntry directly instead of subclassing by @moredatarequired in https://github.com/wandb/wandb/pull/4649
- refactor(artifacts): consolidate hash utilities into lib.hashutil by @moredatarequired in https://github.com/wandb/wandb/pull/4525
- style(public-api): format public file with proper formatting by @kptkin in https://github.com/wandb/wandb/pull/4697
- chore(sdk): install tox into proper env in dev env setup tool by @dmitryduev in https://github.com/wandb/wandb/pull/4318
- refactor(sdk): clean up the init and run logic by @kptkin in https://github.com/wandb/wandb/pull/4730

## New Contributors

- @edwag made their first contribution in https://github.com/wandb/wandb/pull/4585
- @TimH98 made their first contribution in https://github.com/wandb/wandb/pull/4625
- @froody made their first contribution in https://github.com/wandb/wandb/pull/4732

**Full Changelog**: https://github.com/wandb/wandb/compare/v0.13.7...v0.13.8

## 0.13.7 (December 14, 2022)

### :hammer: Fixes

- revert(artifacts): revert `Circular reference detected` change to resolve `Object of type Tensor is not JSON serializable` by @raubitsj in https://github.com/wandb/wandb/pull/4629

**Full Changelog**: https://github.com/wandb/wandb/compare/v0.13.6...v0.13.7

## 0.13.6 (December 6, 2022)

### :magic_wand: Enhancements

- feat(sweeps): add `Sweep.expected_run_count` to public Api by @gtarpenning in https://github.com/wandb/wandb/pull/4434
- feat(launch): support volume mounts and security contexts in kubernetes runner by @KyleGoyette in https://github.com/wandb/wandb/pull/4475
- feat(launch): add a new `--build` flag for building and then pushing the image to a queue by @gtarpenning in https://github.com/wandb/wandb/pull/4061
- feat(integrations): add ability to log learning rate using WandbMetricsLogger by @soumik12345 in https://github.com/wandb/wandb/pull/4391
- feat(sdk): improve Report API in preparation for GA by @andrewtruong in https://github.com/wandb/wandb/pull/4499

### :hammer: Fixes

- fix(artifacts): add filter for `artifact_version` to only retrieve committed artifacts by @estellazx in https://github.com/wandb/wandb/pull/4401
- fix(cli): deflake `wandb verify` by @vanpelt in https://github.com/wandb/wandb/pull/4438
- fix(launch): fix the type of the override args passed through to a LaunchProject from a Job by @KyleGoyette in https://github.com/wandb/wandb/pull/4416
- fix(launch): remove extra colon from log prefix by @jamie-rasmussen in https://github.com/wandb/wandb/pull/4450
- fix(sdk): add support for service running in a pex based environment by @kptkin in https://github.com/wandb/wandb/pull/4440
- fix(sdk): fix probing static IPU info by @dmitryduev in https://github.com/wandb/wandb/pull/4464
- fix(public-api): change `artifactSequence` to `artifactCollection` in public GQL requests by @tssweeney in https://github.com/wandb/wandb/pull/4531
- fix(integrations): fix TF compatibility issues with `WandbModelCheckpoint` by @soumik12345 in https://github.com/wandb/wandb/pull/4432
- fix(integrations): make Keras WandbCallback compatible with TF version >= 2.11.0 by @ayulockin in https://github.com/wandb/wandb/pull/4533
- fix(integrations): update gym integration to match last version by @younik in https://github.com/wandb/wandb/pull/4571
- fix(sdk): harden internal thread management in SystemMetrics by @dmitryduev in https://github.com/wandb/wandb/pull/4439

### :books: Docs

- docs(sdk): remove non-existent argument `table_key` from `plot_table()` doc string by @janosh in https://github.com/wandb/wandb/pull/4495
- docs(artifacts): correct parameter name in docstring example by @ngrayluna in https://github.com/wandb/wandb/pull/4528

### :gear: Dev

- chore(launch): improved git fetch time by specifying a `refspec` and `depth=1` by @gtarpenning in https://github.com/wandb/wandb/pull/4459
- chore(sdk): fix linguist rule to ignore grpc generated files by @raubitsj in https://github.com/wandb/wandb/pull/4470
- chore(launch): new shard for launch tests by @gtarpenning in https://github.com/wandb/wandb/pull/4427
- chore(public-api): upgrade Node 12 based GitHub Actions by @moredatarequired in https://github.com/wandb/wandb/pull/4506
- test(artifacts): skip flaky `artifact_metadata_save` test by @speezepearson in https://github.com/wandb/wandb/pull/4463
- test(artifacts): replace sleeps with flush when waiting on a file to write by @moredatarequired in https://github.com/wandb/wandb/pull/4523
- test(artifacts): use `tmp_path` fixture instead of writing local files during tests by @moredatarequired in https://github.com/wandb/wandb/pull/4521
- chore(launch): fix broken queue test by @gtarpenning in https://github.com/wandb/wandb/pull/4548
- test(artifacts): `skip` instead of `xfail` for test `test_artifact_metadata_save` by @speezepearson in https://github.com/wandb/wandb/pull/4550
- test(sdk): add many tests for InternalApi.upload_file by @speezepearson in https://github.com/wandb/wandb/pull/4539
- chore(artifacts): add artifact Sequence fallback for older servers by @tssweeney in https://github.com/wandb/wandb/pull/4565
- test(sdk): make protobuf version requirements more granular by @dmitryduev in https://github.com/wandb/wandb/pull/4479

### :nail_care: Cleanup

- fix(artifacts): when committing artifacts, don't retry 409 Conflict errors by @speezepearson in https://github.com/wandb/wandb/pull/4260
- refactor(artifacts): add programmatic alias addition/removal from SDK on artifacts by @vwrj in https://github.com/wandb/wandb/pull/4429
- fix(integrations): remove `wandb.sklearn.plot_decision_boundaries` that contains dead logic by @kptkin in https://github.com/wandb/wandb/pull/4348
- chore(sdk): adds an option to force pull the latest version of a test dev-container image by @kptkin in https://github.com/wandb/wandb/pull/4352
- feat(launch): noop builder by @KyleGoyette in https://github.com/wandb/wandb/pull/4275
- refactor(launch): remove unused attribute by @jamie-rasmussen in https://github.com/wandb/wandb/pull/4497
- style(sdk): update `mypy` to 0.991 by @dmitryduev in https://github.com/wandb/wandb/pull/4546
- refactor(launch): add more robust uri parsing by @jamie-rasmussen in https://github.com/wandb/wandb/pull/4498
- style(sdk): turn on linting for internal_api.py by @speezepearson in https://github.com/wandb/wandb/pull/4545
- build(sdk): remove dependency on six by modifying vendored libs by @dmitryduev in https://github.com/wandb/wandb/pull/4280

## New Contributors

- @moredatarequired made their first contribution in https://github.com/wandb/wandb/pull/4508
- @soumik12345 made their first contribution in https://github.com/wandb/wandb/pull/4391
- @younik made their first contribution in https://github.com/wandb/wandb/pull/4571

**Full Changelog**: https://github.com/wandb/wandb/compare/v0.13.5...v0.13.6

## 0.13.5 (November 3, 2022)

### :magic_wand: Enhancements

- feat(artifacts): add an option to upload image references by @estellazx in https://github.com/wandb/wandb/pull/4303

### :hammer: Fixes

- fix(launch): generate more readable image names by @jamie-rasmussen in https://github.com/wandb/wandb/pull/4379
- fix(artifacts): use hash(`etag`+`url`) instead of just `etag`, as key, in artifacts cache by @speezepearson in https://github.com/wandb/wandb/pull/4371
- fix(artifacts): wait for artifact to commit before telling the user it's ready when using `wandb artifact put` by @speezepearson in https://github.com/wandb/wandb/pull/4381
- fix(sdk): prefix vendor watchdog library by @raubitsj in https://github.com/wandb/wandb/pull/4389
- fix(artifacts): fix `Circular reference detected` error, when updating metadata with numpy array longer than 32 elements by @estellazx in https://github.com/wandb/wandb/pull/4221
- fix(integrations): add a random string to run_id on SageMaker not to break DDP mode by @dmitryduev in https://github.com/wandb/wandb/pull/4276

### :gear: Dev

- ci(sdk): make sure we dont shutdown test cluster before grabbing results by @raubitsj in https://github.com/wandb/wandb/pull/4361
- test(artifacts): add standalone artifact test to nightly cpu suite by @raubitsj in https://github.com/wandb/wandb/pull/4360
- chore(sdk): rename default branch to `main` by @raubitsj in https://github.com/wandb/wandb/pull/4374
- build(sdk): update mypy extension for protobuf type checking by @dmitryduev in https://github.com/wandb/wandb/pull/4392
- chore(sdk): update codeql-analysis.yml branch name by @zythosec in https://github.com/wandb/wandb/pull/4393
- ci(sdk): move functional import tests to nightly and expand python version coverage by @dmitryduev in https://github.com/wandb/wandb/pull/4395
- ci(sdk): add Slack notification for failed nightly import tests by @dmitryduev in https://github.com/wandb/wandb/pull/4403
- test(cli): fix broken CLI tests that attempt uploading non-existent artifacts by @dmitryduev in https://github.com/wandb/wandb/pull/4426

### :nail_care: Cleanup

- fix(launch): job creation through use_artifact instead of log_artifact by @KyleGoyette in https://github.com/wandb/wandb/pull/4337
- ci(sdk): add a GH action to automate parts of the release process by @dmitryduev in https://github.com/wandb/wandb/pull/4355
- fix(media): 3D Point Clouds now viewable in UI in all situations by @ssisk in https://github.com/wandb/wandb/pull/4353
- fix(launch): Git URLs were failing if fsmonitor is enabled by @jamie-rasmussen in https://github.com/wandb/wandb/pull/4333
- style(sdk): ignore new proto generated file directories by @raubitsj in https://github.com/wandb/wandb/pull/4354
- chore(launch): fix a bug preventing Run Queue deletion in the SDK by @gtarpenning in https://github.com/wandb/wandb/pull/4321
- chore(launch): add support for `pushToRunQueueByName` mutation by @gtarpenning in https://github.com/wandb/wandb/pull/4292
- refactor(sdk): refactor system metrics monitoring and probing by @dmitryduev in https://github.com/wandb/wandb/pull/4213
- style(sdk): fix gitattribute for protobuf generated files by @raubitsj in https://github.com/wandb/wandb/pull/4400

## New Contributors

- @ssisk made their first contribution in https://github.com/wandb/wandb/pull/4353

**Full Changelog**: https://github.com/wandb/wandb/compare/v0.13.4...v0.13.5

## 0.13.4 (October 5, 2022)

### :magic_wand: Enhancements

- feat(launch): show entity and project in k8s job names by @KyleGoyette in https://github.com/wandb/wandb/pull/4216
- feat(sweeps): add environment variable sweep command macro by @hu-po in https://github.com/wandb/wandb/pull/4200
- feat(media): add `from_*` constructors and scene camera and bounding box confidence scores to `Object3D` data type by @dmitryduev in https://github.com/wandb/wandb/pull/4319
- feat(artifacts): add simple progress indicator for artifact downloads by @speezepearson in https://github.com/wandb/wandb/pull/4255
- feat(integrations): add `WandbMetricsLogger` callback - a `Keras` dedicated metrics logger callback by @ayulockin in https://github.com/wandb/wandb/pull/4244
- feat(integrations): add `WandbModelCheckpoint` callback - a `Keras` model checkpointing callback by @ayulockin in https://github.com/wandb/wandb/pull/4245
- feat(integrations): add `WandbEvalCallback` callback - a `Keras` callback for logging model predictions as W&B tables by @ayulockin in https://github.com/wandb/wandb/pull/4302

### :hammer: Fixes

- fix(launch): cast agent's config max_jobs attribute to integer by @KyleGoyette in https://github.com/wandb/wandb/pull/4262
- fix(cli): correct the displayed path to the `debug-cli.log` (debug log) by @jamie-rasmussen in https://github.com/wandb/wandb/pull/4271
- fix(artifacts): catch retry-able request timeout when uploading artifacts to AWS by @nickpenaranda in https://github.com/wandb/wandb/pull/4304
- fix(sdk): improve user feedback for long running calls: summary, finish by @raubitsj in https://github.com/wandb/wandb/pull/4169
- fix(integrations): fix RuntimeError when using `keras.WandbCallback` with `tf.MirroredStrategy` by @ayulockin in https://github.com/wandb/wandb/pull/4310

### :gear: Dev

- ci(sdk): add code analysis/scanning with `codeql` by @dmitryduev in https://github.com/wandb/wandb/pull/4250
- ci(sdk): validate PR titles to ensure compliance with Conventional Commits guidelines by @dmitryduev in https://github.com/wandb/wandb/pull/4268
- chore(launch): harden launch by pining the build versions of `kaniko` and `launch-agent-dev` by @KyleGoyette in https://github.com/wandb/wandb/pull/4194
- test(sdk): add telemetry for the `mmengine` package by @manangoel99 in https://github.com/wandb/wandb/pull/4273
- chore(sdk): add the `build` type to our conventional commits setup by @dmitryduev in https://github.com/wandb/wandb/pull/4282
- test(sdk): add `tensorflow_datasets` requirement to `imports12` shard by @dmitryduev in https://github.com/wandb/wandb/pull/4316
- test(integrations): fix sb3 test by pinning upstream requirement by @dmitryduev in https://github.com/wandb/wandb/pull/4346
- build(sdk): make the SDK compatible with protobuf v4 by @dmitryduev in https://github.com/wandb/wandb/pull/4279
- chore(sdk): fix flake8 output coloring by @dmitryduev in https://github.com/wandb/wandb/pull/4347
- test(artifacts): fix artifact reference test asset directory by @raubitsj in https://github.com/wandb/wandb/pull/4350

### :nail_care: Cleanup

- style(sdk): fix type hint for `filters` argument in `public_api.runs` by @epwalsh in https://github.com/wandb/wandb/pull/4256
- style(artifacts): improve type annotations around artifact-file-creation by @speezepearson in https://github.com/wandb/wandb/pull/4259
- style(sdk): improve type annotations and VSCode config for public API by @speezepearson in https://github.com/wandb/wandb/pull/4252
- style(sdk): make type annotations more easily navigable in VSCode by @speezepearson in https://github.com/wandb/wandb/pull/4005
- style(artifacts): introduce str NewTypes and use them for various Artifact fields by @speezepearson in https://github.com/wandb/wandb/pull/4326
- style(artifacts): add type annotations to get better IDE hints for boto3 usage by @speezepearson in https://github.com/wandb/wandb/pull/4338

## New Contributors

- @epwalsh made their first contribution in https://github.com/wandb/wandb/pull/4256
- @mjvanderboon made their first contribution in https://github.com/wandb/wandb/pull/4309
- @jamie-rasmussen made their first contribution in https://github.com/wandb/wandb/pull/4271
- @nickpenaranda made their first contribution in https://github.com/wandb/wandb/pull/4304

**Full Changelog**: https://github.com/wandb/wandb/compare/v0.13.3...v0.13.4

## 0.13.3 (September 8, 2022)

#### :nail_care: Enhancement

- Adds `raytune` examples / tests by @raubitsj in https://github.com/wandb/wandb/pull/4053
- Refactors `pytest` unit tests to run against real `wandb server` by @kptkin in https://github.com/wandb/wandb/pull/4066
- Adds Launch `kubernetes` support of taints and tolerations by @KyleGoyette in https://github.com/wandb/wandb/pull/4086
- Adds Sweeps on Launch on Kubernetes by @hu-po in https://github.com/wandb/wandb/pull/4035
- Adds parallelism to functional testing by @raubitsj in https://github.com/wandb/wandb/pull/4096
- Upgrades `mypy` to version `0.971` by @dmitryduev in https://github.com/wandb/wandb/pull/3952
- Adds Mailbox async internal process communication by @raubitsj in https://github.com/wandb/wandb/pull/3568
- Implements searching launch job in sweep config by @hu-po in https://github.com/wandb/wandb/pull/4120
- Improves performance when sending large messages by @raubitsj in https://github.com/wandb/wandb/pull/4119
- Vendors the latest `nvidia-ml-py-11.515.48` by @dmitryduev in https://github.com/wandb/wandb/pull/4109
- Improves performance by increase recv size on service socket by @raubitsj in https://github.com/wandb/wandb/pull/4122
- Adds isort support with black profile by @kptkin in https://github.com/wandb/wandb/pull/4136
- Implements pushing test-results to CircleCI for nightly tests by @raubitsj in https://github.com/wandb/wandb/pull/4153
- Adds debug mode for `pytest` unit tests by @dmitryduev in https://github.com/wandb/wandb/pull/4145
- Adds support for arguments in Launch Jobs by @KyleGoyette in https://github.com/wandb/wandb/pull/4129
- Adds FetchRunQueueItemById query by @gtarpenning in https://github.com/wandb/wandb/pull/4106
- Adds telemetry for keras-cv by @manangoel99 in https://github.com/wandb/wandb/pull/4196
- Adds sentry session tracking by @raubitsj in https://github.com/wandb/wandb/pull/4157
- Adds the ability to log artifact while linking to registered model by @ibindlish in https://github.com/wandb/wandb/pull/4233

#### :broom: Cleanup

- Breaks gradient and parameters hooks by @kptkin in https://github.com/wandb/wandb/pull/3509
- Adds explicit error message for double uri/docker-image by @gtarpenning in https://github.com/wandb/wandb/pull/4069
- Tests that the wandb_init fixture args are in sync with wandb.init() by @dmitryduev in https://github.com/wandb/wandb/pull/4079
- Upgrades the GKE cluster used for nightly tests to `n1-standard-8` by @dmitryduev in https://github.com/wandb/wandb/pull/4065
- Moves service teardown to the end of tests by @kptkin in https://github.com/wandb/wandb/pull/4083
- Reduce the `pytest` job parallelism from 10 to 6 by @kptkin in https://github.com/wandb/wandb/pull/4085
- Removes service user doc by @kptkin in https://github.com/wandb/wandb/pull/4088
- Move `_timestamp` logic to the internal process by @kptkin in https://github.com/wandb/wandb/pull/4087
- Adds Launch `gitversion` error message by @gtarpenning in https://github.com/wandb/wandb/pull/4028
- Updates KFP machine VM image in CircleCI by @dmitryduev in https://github.com/wandb/wandb/pull/4094
- Upgrades sweeps to latest version by @hu-po in https://github.com/wandb/wandb/pull/4104
- Implements Sweep scheduler cleanup and better tests by @hu-po in https://github.com/wandb/wandb/pull/4100
- Adds a requirement for the sdk-team to approve API changes by @raubitsj in https://github.com/wandb/wandb/pull/4128
- Adds additional time for artifact commit by @raubitsj in https://github.com/wandb/wandb/pull/4133
- Implements tox configuration with dynamic resolution by @kptkin in https://github.com/wandb/wandb/pull/4138
- Removes `buildx` version pin for nightly builds by @dmitryduev in https://github.com/wandb/wandb/pull/4144
- Moves Launch run configs from entrypoint into params by @hu-po in https://github.com/wandb/wandb/pull/4164
- Removes Slack orb usage from Win job on CircleCI by @dmitryduev in https://github.com/wandb/wandb/pull/4171
- Adds heartbeat parsing for Launch run args using legacy agent by @hu-po in https://github.com/wandb/wandb/pull/4180
- Add better error handling when tearing down service by @kptkin in https://github.com/wandb/wandb/pull/4161
- Cleans up Launch job creation pipeline by @KyleGoyette in https://github.com/wandb/wandb/pull/4183
- Adds detail to error message when uploading an artifact with the wrong type by @speezepearson in https://github.com/wandb/wandb/pull/4184
- Adds optional timeout parameter to artifacts wait() by @estellazx in https://github.com/wandb/wandb/pull/4181
- Sanitizes numpy generics in keys by @raubitsj in https://github.com/wandb/wandb/pull/4146
- Removes reassignment of run function in public api by @martinabeleda in https://github.com/wandb/wandb/pull/4115
- Makes pulling sweeps optional when using public api to query for runs by @kptkin in https://github.com/wandb/wandb/pull/4186
- Updates ref docs for `wandb.init` to give more info on special characters by @scottire in https://github.com/wandb/wandb/pull/4191

#### :bug: Bug Fix

- Fixes Sweeps on Launch Jobs requirement by @hu-po in https://github.com/wandb/wandb/pull/3947
- Fixes Artifact metadata JSON-encoding to accept more types by @speezepearson in https://github.com/wandb/wandb/pull/4038
- Adjusts `root_dir` setting processing logic by @dmitryduev in https://github.com/wandb/wandb/pull/4049
- Prevents run.log() from mutating passed in arguments by @kptkin in https://github.com/wandb/wandb/pull/4058
- Fixes `05-batch5.py` test by @dmitryduev in https://github.com/wandb/wandb/pull/4074
- Allows users to control the `run_id` through the launch spec by @gtarpenning in https://github.com/wandb/wandb/pull/4070
- Fixes accidental overwrite in `config.yml` by @dmitryduev in https://github.com/wandb/wandb/pull/4081
- Ensures propagating overridden `base_url` when initializing public API by @dmitryduev in https://github.com/wandb/wandb/pull/4026
- Fixes Sweeps on Launch CLI launch config, relpath by @hu-po in https://github.com/wandb/wandb/pull/4073
- Fixes broken Launch apikey error message by @gtarpenning in https://github.com/wandb/wandb/pull/4071
- Marks flakey sweeps test xfail by @hu-po in https://github.com/wandb/wandb/pull/4095
- Fixes Launch `gitversion` error message by @gtarpenning in https://github.com/wandb/wandb/pull/4103
- Fixes `yea-wandb` dev release -> release by @raubitsj in https://github.com/wandb/wandb/pull/4098
- Cleans up outstanding issues after the client->wandb rename by @kptkin in https://github.com/wandb/wandb/pull/4105
- Fixes test precision recall by @kptkin in https://github.com/wandb/wandb/pull/4108
- Fixes functional sklearn test by @raubitsj in https://github.com/wandb/wandb/pull/4107
- Fixes hang caused by keyboard interrupt on windows by @kptkin in https://github.com/wandb/wandb/pull/4116
- Fixes default test container tag by @kptkin in https://github.com/wandb/wandb/pull/4137
- Fixes summary handling in conftest.py by @dmitryduev in https://github.com/wandb/wandb/pull/4140
- Fixes some small typos in cli output by @lukas in https://github.com/wandb/wandb/pull/4126
- Fixes issue triggered by colab update by using default file and catching exceptions by @raubitsj in https://github.com/wandb/wandb/pull/4156
- Fixes mailbox locking issue by @raubitsj in https://github.com/wandb/wandb/pull/4214
- Fixes variable inclusion in log string by @klieret in https://github.com/wandb/wandb/pull/4219
- Corrects `wandb.Artifacts.artifact.version` attribute by @ngrayluna in https://github.com/wandb/wandb/pull/4199
- Fixes piping of docker args by Launch Agent by @KyleGoyette in https://github.com/wandb/wandb/pull/4215
- Fixes RecursionError when printing public API User object without email fetched by @speezepearson in https://github.com/wandb/wandb/pull/4193
- Fixes deserialization of numeric column names by @tssweeney in https://github.com/wandb/wandb/pull/4241

## New Contributors

- @gtarpenning made their first contribution in https://github.com/wandb/wandb/pull/4069
- @estellazx made their first contribution in https://github.com/wandb/wandb/pull/4181
- @klieret made their first contribution in https://github.com/wandb/wandb/pull/4219
- @ngrayluna made their first contribution in https://github.com/wandb/wandb/pull/4199
- @martinabeleda made their first contribution in https://github.com/wandb/wandb/pull/4115
- @ibindlish made their first contribution in https://github.com/wandb/wandb/pull/4233
- @scottire made their first contribution in https://github.com/wandb/wandb/pull/4191

**Full Changelog**: https://github.com/wandb/wandb/compare/v0.13.2...v0.13.3

## 0.13.2 (August 22, 2022)

#### :bug: Bug Fix

- Fix issue triggered by colab update by using default file and catching exceptions by @raubitsj in https://github.com/wandb/wandb/pull/4156

**Full Changelog**: https://github.com/wandb/wandb/compare/v0.13.1...v0.13.2

## 0.13.1 (August 5, 2022)

#### :bug: Bug Fix

- Prevents run.log() from mutating passed in arguments by @kptkin in https://github.com/wandb/wandb/pull/4058

**Full Changelog**: https://github.com/wandb/wandb/compare/v0.13.0...v0.13.1

## 0.13.0 (August 4, 2022)

#### :nail_care: Enhancement

- Turns service on by default by @kptkin in https://github.com/wandb/wandb/pull/3895
- Adds support logic for handling server provided messages by @kptkin in https://github.com/wandb/wandb/pull/3706
- Allows runs to produce jobs on finish by @KyleGoyette in https://github.com/wandb/wandb/pull/3810
- Adds Job, QueuedRun and job handling in launch by @KyleGoyette in https://github.com/wandb/wandb/pull/3809
- Supports in launch agent of instance roles in ec2 and eks by @KyleGoyette in https://github.com/wandb/wandb/pull/3596
- Adds default behavior to the Keras Callback: always save model checkpoints as artifacts by @vwrj in https://github.com/wandb/wandb/pull/3909
- Sanitizes the artifact name in the KerasCallback for model artifact saving by @vwrj in https://github.com/wandb/wandb/pull/3927
- Improves console logging by moving emulator to the service process by @raubitsj in https://github.com/wandb/wandb/pull/3828
- Fixes data corruption issue when logging large sizes of data by @kptkin in https://github.com/wandb/wandb/pull/3920
- Adds the state to the Sweep repr in the Public API by @hu-po in https://github.com/wandb/wandb/pull/3948
- Adds an option to specify different root dir for git using settings or environment variables by @bcsherma in https://github.com/wandb/wandb/pull/3250
- Adds an option to pass `remote url` and `commit hash` as arguments to settings or as environment variables by @kptkin in https://github.com/wandb/wandb/pull/3934
- Improves time resolution for tracked metrics and for system metrics by @raubitsj in https://github.com/wandb/wandb/pull/3918
- Defaults to project name from the sweep config when project is not specified in the `wandb.sweep()` call by @hu-po in https://github.com/wandb/wandb/pull/3919
- Adds support to use namespace set user by the the launch agent by @KyleGoyette in https://github.com/wandb/wandb/pull/3950
- Adds telemetry to track when a run might be overwritten by @raubitsj in https://github.com/wandb/wandb/pull/3998
- Adds a tool to export `wandb`'s history into `sqlite` by @raubitsj in https://github.com/wandb/wandb/pull/3999
- Replaces some `Mapping[str, ...]` types with `NamedTuples` by @speezepearson in https://github.com/wandb/wandb/pull/3996
- Adds import hook for run telemetry by @kptkin in https://github.com/wandb/wandb/pull/3988
- Implements profiling support for IPUs by @cameron-martin in https://github.com/wandb/wandb/pull/3897

#### :bug: Bug Fix

- Fixes sweep agent with service by @raubitsj in https://github.com/wandb/wandb/pull/3899
- Fixes an empty type equals invalid type and how artifact dictionaries are handled by @KyleGoyette in https://github.com/wandb/wandb/pull/3904
- Fixes `wandb.Config` object to support default values when getting an attribute by @farizrahman4u in https://github.com/wandb/wandb/pull/3820
- Removes default config from jobs by @KyleGoyette in https://github.com/wandb/wandb/pull/3973
- Fixes an issue where patch is `None` by @KyleGoyette in https://github.com/wandb/wandb/pull/4003
- Fixes requirements.txt parsing in nightly SDK installation checks by @dmitryduev in https://github.com/wandb/wandb/pull/4012
- Fixes 409 Conflict handling when GraphQL requests timeout by @raubitsj in https://github.com/wandb/wandb/pull/4000
- Fixes service teardown handling if user process has been terminated by @raubitsj in https://github.com/wandb/wandb/pull/4024
- Adds `storage_path` and fixed `artifact.files` by @vanpelt in https://github.com/wandb/wandb/pull/3969
- Fixes performance issue syncing runs with a large number of media files by @vanpelt in https://github.com/wandb/wandb/pull/3941

#### :broom: Cleanup

- Adds an escape hatch logic to disable service by @kptkin in https://github.com/wandb/wandb/pull/3829
- Annotates `wandb/docker` and reverts change in the docker fixture by @dmitryduev in https://github.com/wandb/wandb/pull/3871
- Fixes GFLOPS to GFLOPs in the Keras `WandbCallback` by @ayulockin in https://github.com/wandb/wandb/pull/3913
- Adds type-annotate for `file_stream.py` by @dmitryduev in https://github.com/wandb/wandb/pull/3907
- Renames repository from `client` to `wandb` by @dmitryduev in https://github.com/wandb/wandb/pull/3977
- Updates documentation: adding `--report_to wandb` for HuggingFace Trainer by @ayulockin in https://github.com/wandb/wandb/pull/3959
- Makes aliases optional in link_artifact by @vwrj in https://github.com/wandb/wandb/pull/3986
- Renames `wandb local` to `wandb server` by @jsbroks in https://github.com/wandb/wandb/pull/3793
- Updates README badges by @raubitsj in https://github.com/wandb/wandb/pull/4023

## New Contributors

- @bcsherma made their first contribution in https://github.com/wandb/wandb/pull/3250
- @cameron-martin made their first contribution in https://github.com/wandb/wandb/pull/3897

**Full Changelog**: https://github.com/wandb/wandb/compare/v0.12.21...v0.13.0

## 0.12.21 (July 5, 2022)

#### :nail_care: Enhancement

- Fixes config not showing up until the run finish by @KyleGoyette in https://github.com/wandb/wandb/pull/3734
- Adds new types to the TypeRegistry to handling artifact objects in jobs and run configs by @KyleGoyette in https://github.com/wandb/wandb/pull/3806
- Adds new query to the the internal api getting the state of the run by @hu-po in https://github.com/wandb/wandb/pull/3799
- Replaces unsafe yaml loaders with yaml.safe_load by @zythosec in https://github.com/wandb/wandb/pull/3753
- Improves testing tooling by allowing to specify shards in manual testing by @dmitryduev in https://github.com/wandb/wandb/pull/3826
- Fixes ROC and PR curves in the sklearn integration by stratifying sampling by @tylerganter in https://github.com/wandb/wandb/pull/3757
- Fixes input box in notebooks exceeding cell space by @dmitryduev in https://github.com/wandb/wandb/pull/3849
- Allows string to be passed as alias to link_model by @tssweeney in https://github.com/wandb/wandb/pull/3834
- Adds Support for FLOPS Calculation in `keras`'s `WandbCallback` by @dmitryduev in https://github.com/wandb/wandb/pull/3869
- Extends python report editing by @andrewtruong in https://github.com/wandb/wandb/pull/3732

#### :bug: Bug Fix

- Fixes stats logger so it can find all the correct GPUs in child processes by @raubitsj in https://github.com/wandb/wandb/pull/3727
- Fixes regression in s3 reference upload for folders by @jlzhao27 in https://github.com/wandb/wandb/pull/3825
- Fixes artifact commit logic to handle collision in the backend by @speezepearson in https://github.com/wandb/wandb/pull/3843
- Checks for `None` response in the retry logic (safety check) by @raubitsj in https://github.com/wandb/wandb/pull/3863
- Adds sweeps on top of launch (currently in MVP) by @hu-po in https://github.com/wandb/wandb/pull/3669
- Renames functional tests dir and files by @raubitsj in https://github.com/wandb/wandb/pull/3879

#### :broom: Cleanup

- Fixes conditions order of `_to_dict` helper by @dmitryduev in https://github.com/wandb/wandb/pull/3772
- Fixes changelog broken link to PR 3709 by @janosh in https://github.com/wandb/wandb/pull/3786
- Fixes public api query (QueuedJob Api ) by @KyleGoyette in https://github.com/wandb/wandb/pull/3798
- Renames local runners to local-container and local-process by @hu-po in https://github.com/wandb/wandb/pull/3800
- Adds type annotations to files in the wandb/filesync directory by @speezepearson in https://github.com/wandb/wandb/pull/3774
- Re-organizes all the testing directories to have common root dir by @dmitryduev in https://github.com/wandb/wandb/pull/3740
- Fixes testing configuration and add bigger machine on `CircleCi` by @dmitryduev in https://github.com/wandb/wandb/pull/3836
- Fixes typo in the `wandb-service-user` readme file by @Co1lin in https://github.com/wandb/wandb/pull/3847
- Fixes broken artifact test for regression by @dmitryduev in https://github.com/wandb/wandb/pull/3857
- Removes unused files (relating to `py27`) and empty `submodules` declaration by @dmitryduev in https://github.com/wandb/wandb/pull/3850
- Adds extra for model reg dependency on cloudpickle by @tssweeney in https://github.com/wandb/wandb/pull/3866
- Replaces deprecated threading aliases by @hugovk in https://github.com/wandb/wandb/pull/3794
- Updates the `sdk` readme to the renamed (local -> server) commands by @sephmard in https://github.com/wandb/wandb/pull/3771

## New Contributors

- @janosh made their first contribution in https://github.com/wandb/wandb/pull/3786
- @Co1lin made their first contribution in https://github.com/wandb/wandb/pull/3847
- @tylerganter made their first contribution in https://github.com/wandb/wandb/pull/3757

**Full Changelog**: https://github.com/wandb/wandb/compare/v0.12.20...v0.12.21

## 0.12.20 (June 29, 2022)

#### :bug: Bug Fix

- Retry `commit_artifact` on conflict-error by @speezepearson in https://github.com/wandb/wandb/pull/3843

**Full Changelog**: https://github.com/wandb/wandb/compare/v0.12.19...v0.12.20

## 0.12.19 (June 22, 2022)

#### :bug: Bug Fix

- Fix regression in s3 reference upload for folders by @jlzhao27 in https://github.com/wandb/wandb/pull/3825

**Full Changelog**: https://github.com/wandb/wandb/compare/v0.12.18...v0.12.19

## 0.12.18 (June 9, 2022)

#### :nail_care: Enhancement

- Launch: BareRunner based on LocalRunner by @hu-po in https://github.com/wandb/wandb/pull/3577
- Add ability to specify api key to public api by @dannygoldstein in https://github.com/wandb/wandb/pull/3657
- Add support in artifacts for files with unicode on windows by @kptkin in https://github.com/wandb/wandb/pull/3650
- Added telemetry for new packages by @manangoel99 in https://github.com/wandb/wandb/pull/3713
- Improve API key management by @vanpelt in https://github.com/wandb/wandb/pull/3718
- Add information about `wandb server` during login by @raubitsj in https://github.com/wandb/wandb/pull/3754

#### :bug: Bug Fix

- fix(weave): Natively support timestamps in Python Table Types by @dannygoldstein in https://github.com/wandb/wandb/pull/3606
- Add support for magic with service by @kptkin in https://github.com/wandb/wandb/pull/3623
- Add unit tests for DirWatcher and supporting classes by @speezepearson in https://github.com/wandb/wandb/pull/3589
- Improve `DirWatcher.update_policy` O(1) instead of O(num files uploaded) by @speezepearson in https://github.com/wandb/wandb/pull/3613
- Add argument to control what to log in SB3 callback by @astariul in https://github.com/wandb/wandb/pull/3643
- Improve parameter naming in sb3 integration by @dmitryduev in https://github.com/wandb/wandb/pull/3647
- Adjust the requirements for the dev environment setup on an M1 Mac by @dmitryduev in https://github.com/wandb/wandb/pull/3627
- Launch: Fix NVIDIA base image Linux keys by @KyleGoyette in https://github.com/wandb/wandb/pull/3637
- Fix launch run queue handling from config file by @KyleGoyette in https://github.com/wandb/wandb/pull/3636
- Fix issue where tfevents were not always consumed by @minyoung in https://github.com/wandb/wandb/pull/3673
- [Snyk] Fix for 8 vulnerabilities by @snyk-bot in https://github.com/wandb/wandb/pull/3695
- Fix s3 storage handler to upload folders when key names collide by @jlzhao27 in https://github.com/wandb/wandb/pull/3699
- Correctly load timestamps from tables in artifacts by @dannygoldstein in https://github.com/wandb/wandb/pull/3691
- Require `protobuf<4` by @dmitryduev in https://github.com/wandb/wandb/pull/3709
- Make Containers created through launch re-runnable as container jobs by @KyleGoyette in https://github.com/wandb/wandb/pull/3642
- Fix tensorboard integration skipping steps at finish() by @KyleGoyette in https://github.com/wandb/wandb/pull/3626
- Rename `wandb local` to `wandb server` by @jsbroks in https://github.com/wandb/wandb/pull/3716
- Fix busted docker inspect command by @vanpelt in https://github.com/wandb/wandb/pull/3742
- Add dedicated sentry wandb by @dmitryduev in https://github.com/wandb/wandb/pull/3724
- Image Type should gracefully handle older type params by @tssweeney in https://github.com/wandb/wandb/pull/3731

#### :broom: Cleanup

- Inline FileEventHandler.synced into the only method where it's used by @speezepearson in https://github.com/wandb/wandb/pull/3594
- Use passed size argument to make `PolicyLive.min_wait_for_size` a classmethod by @speezepearson in https://github.com/wandb/wandb/pull/3593
- Make FileEventHandler an ABC, remove some "default" method impls which were only used once by @speezepearson in https://github.com/wandb/wandb/pull/3595
- Remove unused field from DirWatcher by @speezepearson in https://github.com/wandb/wandb/pull/3592
- Make sweeps an extra instead of vendoring by @dmitryduev in https://github.com/wandb/wandb/pull/3628
- Add nightly CI testing by @dmitryduev in https://github.com/wandb/wandb/pull/3580
- Improve keras and data type Reference Docs by @ramit-wandb in https://github.com/wandb/wandb/pull/3676
- Update `pytorch` version requirements in dev environments by @dmitryduev in https://github.com/wandb/wandb/pull/3683
- Clean up CircleCI config by @dmitryduev in https://github.com/wandb/wandb/pull/3722
- Add `py310` testing in CI by @dmitryduev in https://github.com/wandb/wandb/pull/3730
- Ditch `dateutil` from the requirements by @dmitryduev in https://github.com/wandb/wandb/pull/3738
- Add deprecated string to `Table.add_row` by @nate-wandb in https://github.com/wandb/wandb/pull/3739

## New Contributors

- @sephmard made their first contribution in https://github.com/wandb/wandb/pull/3610
- @astariul made their first contribution in https://github.com/wandb/wandb/pull/3643
- @manangoel99 made their first contribution in https://github.com/wandb/wandb/pull/3713
- @nate-wandb made their first contribution in https://github.com/wandb/wandb/pull/3739

**Full Changelog**: https://github.com/wandb/wandb/compare/v0.12.17...v0.12.18

## 0.12.17 (May 26, 2022)

#### :bug: Bug Fix

- Update requirements to fix incompatibility with protobuf >= 4 by @dmitryduev in https://github.com/wandb/wandb/pull/3709

**Full Changelog**: https://github.com/wandb/wandb/compare/v0.12.16...v0.12.17

## 0.12.16 (May 3, 2022)

#### :nail_care: Enhancement

- Improve W&B footer by aligning summary/history in notebook env by @kptkin in https://github.com/wandb/wandb/pull/3479
- Enable experimental history step logging in artifacts by @raubitsj in https://github.com/wandb/wandb/pull/3502
- Add `args_no_boolean_flags` macro to sweep configuration by @hu-po in https://github.com/wandb/wandb/pull/3489
- Add logging support for `jax.bfloat.bfloat16` by @dmitryduev in https://github.com/wandb/wandb/pull/3528
- Raise exception when Table size exceeds limit by @dannygoldstein in https://github.com/wandb/wandb/pull/3511
- Add kaniko k8s builder for wandb launch by @KyleGoyette in https://github.com/wandb/wandb/pull/3492
- Add wandb.init() timeout setting by @kptkin in https://github.com/wandb/wandb/pull/3579
- Do not assume executable for given entrypoints with wandb launch by @KyleGoyette in https://github.com/wandb/wandb/pull/3461
- Jupyter environments no longer collect command arguments by @KyleGoyette in https://github.com/wandb/wandb/pull/3456
- Add support for TensorFlow/Keras SavedModel format by @ayulockin in https://github.com/wandb/wandb/pull/3276

#### :bug: Bug Fix

- Support version IDs in artifact refs, fix s3/gcs references in Windows by @annirudh in https://github.com/wandb/wandb/pull/3529
- Fix support for multiple finish for single run using wandb-service by @kptkin in https://github.com/wandb/wandb/pull/3560
- Fix duplicate backtrace when using wandb-service by @kptkin in https://github.com/wandb/wandb/pull/3575
- Fix wrong entity displayed in login message by @kptkin in https://github.com/wandb/wandb/pull/3490
- Fix hang when `wandb.init` is interrupted mid setup using wandb-service by @kptkin in https://github.com/wandb/wandb/pull/3569
- Fix handling keyboard interrupt to avoid hangs with wandb-service enabled by @kptkin in https://github.com/wandb/wandb/pull/3566
- Fix console logging with very long print out when using wandb-service by @kptkin in https://github.com/wandb/wandb/pull/3574
- Fix broken artifact string in launch init config by @KyleGoyette in https://github.com/wandb/wandb/pull/3582

#### :broom: Cleanup

- Fix typo in wandb.log() docstring by @RobRomijnders in https://github.com/wandb/wandb/pull/3520
- Cleanup custom chart code and add type annotations to plot functions by @kptkin in https://github.com/wandb/wandb/pull/3407
- Improve `wandb.init(settings=)` to handle `Settings` object similarly to `dict` parameter by @dmitryduev in https://github.com/wandb/wandb/pull/3510
- Add documentation note about api.viewer in api.user() and api.users() by @ramit-wandb in https://github.com/wandb/wandb/pull/3552
- Be explicit about us being py3+ only in setup.py by @dmitryduev in https://github.com/wandb/wandb/pull/3549
- Add type annotations to DirWatcher by @speezepearson in https://github.com/wandb/wandb/pull/3557
- Improve wandb.log() docstring to use the correct argument name by @idaho777 in https://github.com/wandb/wandb/pull/3585

## New Contributors

- @RobRomijnders made their first contribution in https://github.com/wandb/wandb/pull/3520
- @ramit-wandb made their first contribution in https://github.com/wandb/wandb/pull/3552
- @idaho777 made their first contribution in https://github.com/wandb/wandb/pull/3585

**Full Changelog**: https://github.com/wandb/wandb/compare/v0.12.15...v0.12.16

## 0.12.15 (April 21, 2022)

#### :nail_care: Enhancement

- Optimize wandb.Image logging when linked to an artifact by @tssweeney in https://github.com/wandb/wandb/pull/3418

**Full Changelog**: https://github.com/wandb/wandb/compare/v0.12.14...v0.12.15

## 0.12.14 (April 8, 2022)

#### :bug: Bug Fix

- Fix regression: disable saving history step in artifacts by @vwrj in https://github.com/wandb/wandb/pull/3495

**Full Changelog**: https://github.com/wandb/wandb/compare/v0.12.13...v0.12.14

## 0.12.13 (April 7, 2022)

#### :bug: Bug Fix

- Revert strictened api_key validation by @dmitryduev in https://github.com/wandb/wandb/pull/3485

**Full Changelog**: https://github.com/wandb/wandb/compare/v0.12.12...v0.12.13

## 0.12.12 (April 5, 2022)

#### :nail_care: Enhancement

- Allow run objects to be passed to other processes when using wandb-service by @kptkin in https://github.com/wandb/wandb/pull/3308
- Add create user to public api by @vanpelt in https://github.com/wandb/wandb/pull/3438
- Support logging from multiple processes with wandb-service by @kptkin in https://github.com/wandb/wandb/pull/3285
- Add gpus flag for local launch runner with cuda by @KyleGoyette in https://github.com/wandb/wandb/pull/3417
- Improve Launch deployable agent by @KyleGoyette in https://github.com/wandb/wandb/pull/3388
- Add Launch kubernetes integration by @KyleGoyette in https://github.com/wandb/wandb/pull/3393
- KFP: Add wandb visualization helper by @andrewtruong in https://github.com/wandb/wandb/pull/3439
- KFP: Link back to Kubeflow UI by @andrewtruong in https://github.com/wandb/wandb/pull/3427
- Add boolean flag arg macro by @hugo.ponte in https://github.com/wandb/wandb/pull/3489

#### :bug: Bug Fix

- Improve host / WANDB_BASE_URL validation by @dmitryduev in https://github.com/wandb/wandb/pull/3314
- Fix/insecure tempfile by @dmitryduev in https://github.com/wandb/wandb/pull/3360
- Fix excess warning span if requested WANDB_DIR/root_dir is not writable by @dmitryduev in https://github.com/wandb/wandb/pull/3304
- Fix line_series to plot array of strings by @kptkin in https://github.com/wandb/wandb/pull/3385
- Properly handle command line args with service by @kptkin in https://github.com/wandb/wandb/pull/3371
- Improve api_key validation by @dmitryduev in https://github.com/wandb/wandb/pull/3384
- Fix multiple performance issues caused by not using defaultdict by @dmitryduev in https://github.com/wandb/wandb/pull/3406
- Enable inf max jobs on launch agent by @stephchen in https://github.com/wandb/wandb/pull/3412
- fix colab command to work with launch by @stephchen in https://github.com/wandb/wandb/pull/3422
- fix typo in Config docstring by @hu-po in https://github.com/wandb/wandb/pull/3416
- Make code saving not a policy, keep previous custom logic by @dmitryduev in https://github.com/wandb/wandb/pull/3395
- Fix logging sequence images with service by @kptkin in https://github.com/wandb/wandb/pull/3339
- Add username to debug-cli log file to prevent conflicts of multiple users by @zythosec in https://github.com/wandb/wandb/pull/3301
- Fix python sweep agent for users of wandb service / pytorch-lightning by @raubitsj in https://github.com/wandb/wandb/pull/3465
- Remove unnecessary launch reqs checks by @KyleGoyette in https://github.com/wandb/wandb/pull/3457
- Workaround for MoviePy's Unclosed Writer by @tssweeney in https://github.com/wandb/wandb/pull/3471
- Improve handling of Run objects when service is not enabled by @kptkin in https://github.com/wandb/wandb/pull/3362

## New Contributors

- @hu-po made their first contribution in https://github.com/wandb/wandb/pull/3416
- @zythosec made their first contribution in https://github.com/wandb/wandb/pull/3301

**Full Changelog**: https://github.com/wandb/wandb/compare/v0.12.11...v0.12.12

## 0.12.11 (March 1, 2022)

#### :nail_care: Enhancement

- Add captions to Molecules by @dmitryduev in https://github.com/wandb/wandb/pull/3173
- Add CatBoost Integration by @ayulockin in https://github.com/wandb/wandb/pull/2975
- Launch: AWS Sagemaker integration by @KyleGoyette in https://github.com/wandb/wandb/pull/3007
- Launch: Remove repo2docker and add gpu support by @stephchen in https://github.com/wandb/wandb/pull/3161
- Adds Timestamp inference from Python for Weave by @tssweeney in https://github.com/wandb/wandb/pull/3212
- Launch GCP vertex integration by @stephchen in https://github.com/wandb/wandb/pull/3040
- Use Artifacts when put into run config. Accept a string to represent an artifact in the run config by @KyleGoyette in https://github.com/wandb/wandb/pull/3203
- Improve xgboost `wandb_callback` (#2929) by @ayulockin in https://github.com/wandb/wandb/pull/3025
- Add initial kubeflow pipeline support by @andrewtruong in https://github.com/wandb/wandb/pull/3206

#### :bug: Bug Fix

- Fix logging of images with special characters in the key by @speezepearson in https://github.com/wandb/wandb/pull/3187
- Fix azure blob upload retry logic by @vanpelt in https://github.com/wandb/wandb/pull/3218
- Fix program field for scripts run as a python module by @dmitryduev in https://github.com/wandb/wandb/pull/3228
- Fix issue where `sync_tensorboard` could die on large histograms by @KyleGoyette in https://github.com/wandb/wandb/pull/3019
- Fix wandb service performance issue during run shutdown by @raubitsj in https://github.com/wandb/wandb/pull/3262
- Fix vendoring of gql and graphql by @raubitsj in https://github.com/wandb/wandb/pull/3266
- Flush log data without finish with service by @kptkin in https://github.com/wandb/wandb/pull/3137
- Fix wandb service hang when the service crashes by @raubitsj in https://github.com/wandb/wandb/pull/3280
- Fix issue logging images with "/" on Windows by @KyleGoyette in https://github.com/wandb/wandb/pull/3146
- Add image filenames to images/separated media by @KyleGoyette in https://github.com/wandb/wandb/pull/3041
- Add setproctitle to requirements.txt by @raubitsj in https://github.com/wandb/wandb/pull/3289
- Fix issue where sagemaker run ids break run queues by @KyleGoyette in https://github.com/wandb/wandb/pull/3290
- Fix encoding exception when using %%capture magic by @raubitsj in https://github.com/wandb/wandb/pull/3310

## New Contributors

- @speezepearson made their first contribution in https://github.com/wandb/wandb/pull/3188

**Full Changelog**: https://github.com/wandb/wandb/compare/v0.12.10...v0.12.11

## 0.12.10 (February 1, 2022)

#### :nail_care: Enhancement

- Improve validation when creating Tables with invalid columns from dataframes by @tssweeney in https://github.com/wandb/wandb/pull/3113
- Enable digest deduplication for `use_artifact()` calls by @annirudh in https://github.com/wandb/wandb/pull/3109
- Initial prototype of azure blob upload support by @vanpelt in https://github.com/wandb/wandb/pull/3089

#### :bug: Bug Fix

- Fix wandb launch using python dev versions by @stephchen in https://github.com/wandb/wandb/pull/3036
- Fix loading table saved with mixed types by @vwrj in https://github.com/wandb/wandb/pull/3120
- Fix ResourceWarning when calling wandb.log by @vwrj in https://github.com/wandb/wandb/pull/3130
- Fix missing cursor in ProjectArtifactCollections by @KyleGoyette in https://github.com/wandb/wandb/pull/3108
- Fix windows table logging classes issue by @vwrj in https://github.com/wandb/wandb/pull/3145
- Gracefully handle string labels in wandb.sklearn.plot.classifier.calibration_curve by @acrellin in https://github.com/wandb/wandb/pull/3159
- Do not display login warning when calling wandb.sweep() by @acrellin in https://github.com/wandb/wandb/pull/3162

#### :broom: Cleanup

- Drop python2 backport deps (enum34, subprocess32, configparser) by @jbylund in https://github.com/wandb/wandb/pull/3004
- Settings refactor by @dmitryduev in https://github.com/wandb/wandb/pull/3083

## New Contributors

- @jbylund made their first contribution in https://github.com/wandb/wandb/pull/3004
- @acrellin made their first contribution in https://github.com/wandb/wandb/pull/3159

**Full Changelog**: https://github.com/wandb/wandb/compare/v0.12.9...v0.12.10

## 0.12.9 (December 16, 2021)

#### :bug: Bug Fix

- Fix regression in `upload_file()` exception handler by @raubitsj in https://github.com/wandb/wandb/pull/3059

**Full Changelog**: https://github.com/wandb/wandb/compare/v0.12.8...v0.12.9

## 0.12.8 (December 16, 2021)

#### :nail_care: Enhancement

- Update contributing guide and dev env setup tool by @dmitryduev in https://github.com/wandb/wandb/pull/2968
- Improve `wandb_callback` for LightGBM (#2945) by @ayulockin in https://github.com/wandb/wandb/pull/3024

#### :bug: Bug Fix

- Reduce GPU memory usage when generating histogram of model weights by @TOsborn in https://github.com/wandb/wandb/pull/2927
- Support mixed classes in bounding box and image mask annotation layers by @tssweeney in https://github.com/wandb/wandb/pull/2914
- Add max-jobs and launch async args by @stephchen in https://github.com/wandb/wandb/pull/2925
- Support lists of Summary objects encoded as strings to wandb.tensorboard.log by @dmitryduev in https://github.com/wandb/wandb/pull/2934
- Fix handling of 0 dim np arrays by @rpitonak in https://github.com/wandb/wandb/pull/2954
- Fix handling of empty default config file by @vwrj in https://github.com/wandb/wandb/pull/2957
- Add service backend using sockets (support fork) by @raubitsj in https://github.com/wandb/wandb/pull/2892
- Send git port along with url when sending git repo by @KyleGoyette in https://github.com/wandb/wandb/pull/2959
- Add support raw ip addresses for launch by @KyleGoyette in https://github.com/wandb/wandb/pull/2950
- Tables no longer serialize and hide 1d NDArrays by @tssweeney in https://github.com/wandb/wandb/pull/2976
- Fix artifact file uploads to S3 stores by @annirudh in https://github.com/wandb/wandb/pull/2999
- Send uploaded file list on file stream heartbeats by @annirudh in https://github.com/wandb/wandb/pull/2978
- Add support for keras experimental layers by @KyleGoyette in https://github.com/wandb/wandb/pull/2776
- Fix `from wandb import magic` to not require tensorflow by @raubitsj in https://github.com/wandb/wandb/pull/3021
- Fix launch permission error by @KyleGoyette in https://github.com/wandb/wandb/pull/3038

**Full Changelog**: https://github.com/wandb/wandb/compare/v0.12.7...v0.12.8

## 0.12.7 (November 18, 2021)

#### :bug: Bug Fix

- Fix issue where console log streaming was causing excessive network traffic by @vwrj in https://github.com/wandb/wandb/pull/2786
- Metaflow: Make optional dependencies actually optional by @andrewtruong in https://github.com/wandb/wandb/pull/2842
- Fix docstrings for wandb.watch and ValidationDataLogger by @charlesfrye in https://github.com/wandb/wandb/pull/2849
- Prevent launch agent from sending runs to a different project or entity by @KyleGoyette in https://github.com/wandb/wandb/pull/2872
- Fix logging pr_curves through tensorboard by @KyleGoyette in https://github.com/wandb/wandb/pull/2876
- Prevent TPU monitoring from reporting invalid metrics when not available by @kptkin in https://github.com/wandb/wandb/pull/2753
- Make import order dependencies for WandbCallback more robust by @kptkin in https://github.com/wandb/wandb/pull/2807
- Fix a bug in feature importance plotting to handle matrices of different shapes by @dannygoldstein in https://github.com/wandb/wandb/pull/2811
- Fix base url handling to allow trailing / by @kptkin in https://github.com/wandb/wandb/pull/2910
- Prevent wandb.agent() from sending too many heartbeats impacting rate limits by @dannygoldstein in https://github.com/wandb/wandb/pull/2923
- Redact sensitive information from debug logs by @raubitsj in https://github.com/wandb/wandb/pull/2931

#### :nail_care: Enhancement

- Add wandb.Molecule support for rdkit supported formats by @dmitryduev in https://github.com/wandb/wandb/pull/2902
- Add module-level docstrings for reference doc modules. by @charlesfrye in https://github.com/wandb/wandb/pull/2847
- Store launch metadata in file by @KyleGoyette in https://github.com/wandb/wandb/pull/2582
- Add Project.sweeps() public API call to view all sweeps in a project by @stephchen in https://github.com/wandb/wandb/pull/2729
- Ensures API key prompt remains captive when user enters nothing by @dannygoldstein in https://github.com/wandb/wandb/pull/2721
- Refactors wandb.sklearn into submodules by @charlesfrye in https://github.com/wandb/wandb/pull/2869
- Support code artifacts in wandb launch by @KyleGoyette in https://github.com/wandb/wandb/pull/2860
- Improve launch agent (async, stop, heartbeat updates) by @stephchen in https://github.com/wandb/wandb/pull/2871
- Improve usage and error messages for anonymous mode by @kimjyhello in https://github.com/wandb/wandb/pull/2823
- Add example on how to find runs with wandb.Api().runs(...) matching a regex by @dmitryduev in https://github.com/wandb/wandb/pull/2926

**Full Changelog**: https://github.com/wandb/wandb/compare/v0.12.6...v0.12.7

## 0.12.6 (October 27, 2021)

#### :bug: Bug Fix

- Fix sklearn `plot_calibration_curve()` issue breaking the provided model by @vwrj in https://github.com/wandb/wandb/pull/2791
- Fix CondaEnvExportError by redirecting stderr by @charlesfrye in https://github.com/wandb/wandb/pull/2814
- Fix `use_artifact()` when specifying an artifact from a different project by @KyleGoyette in https://github.com/wandb/wandb/pull/2832

#### :nail_care: Enhancement

- Add metric names to pr curve charts in tensorboard by @vanpelt in https://github.com/wandb/wandb/pull/2822

**Full Changelog**: https://github.com/wandb/wandb/compare/v0.12.5...v0.12.6

## 0.12.5 (October 19, 2021)

#### :bug: Bug Fix

- Report errors for invalid characters in logged media keys on windows
- Handle errors when probing for TPUs in unsupported environments
- Fixed bug where `%%wandb` followed by wandb.init() does not display run links
- Fixed api.runs() to correctly return all runs for the current entity/project

#### :nail_care: Enhancement

- Add `wandb.require(experiment="service")` to improve multiprocessing support
- Add support for swappable artifacts in launch context
- Add `wandb.login(timeout=)` support for jupyter environments
- Add ability to disable git ref saving with `WANDB_DISABLE_GIT`
- Support newer versions of pytest-mock and PyYAML
- Add ability to delete artifacts with aliases: `artifact.delete(delete_aliases=True)`
- Add `unwatch()` method to the Run object

## 0.12.4 (October 5, 2021)

#### :bug: Bug Fix

- Fix regression introduced in 0.12.2 causing network access when `WANDB_MODE=offline`

## 0.12.3 (September 30, 2021)

#### :bug: Bug Fix

- Fixes the grid search stopping condition in the local controller

#### :nail_care: Enhancement

- New jupyter magic for displaying runs, sweeps, and projects `%wandb path/to/run -h 1024`
- We no longer display run iframe by default in jupyter, add `%%wandb` to a cell to display a run
- Makes api key prompting retry indefinitely on malformed input
- Invite users to teams via the api `api.team("team_name").invite("username_or_email")`
- Remove users from a team via the api `api.team("team_name").members[0].delete()`
- Create service accounts via the api `api.team("team_name").create_service_account("Description")`
- Manage api keys via the api `api.user("username_or_email").generate_api_key()`
- Add pytorch profiling trace support with `wandb.profiler.torch_trace_handler()`

## 0.12.2 (September 15, 2021)

#### :bug: Bug Fix

- Fix tensorboard_sync to handle ephemeral Sagemaker tfevents files
- Fix Reports query from the public api (broken pagination and report path)
- Fix `wandb.login()` when relogin is specified (only force login once)

#### :nail_care: Enhancement

- Clean up footer output of summary and history metrics
- Clean up error message from `wandb sweep --update`
- Add warning for `wandb local` users to update their docker
- Add optional argument log_learning_curve to wandb.sklearn.plot_classifier()
- Restore frozen pip package versions when using `wandb launch`
- Add support for jupyter notebooks in launch
- Add `wandb.login()` timeout option

## 0.12.1 (August 26, 2021)

#### :bug: Bug Fix

- Fix tensorflow/keras 2.6 not logging validation examples
- Fix metrics logged through tensorboard not supporting time on x-axis
- Fix `WANDB_IGNORE_GLOBS` environment variable handling
- Fix handling when sys.stdout is configured to a custom logger
- Fix sklearn feature importance plots not matching feature names properly
- Fix an issue where colab urls were not being captured
- Save program commandline if run executable was outside cwd

#### :nail_care: Enhancement

- Add Prodigy integration to upload annotated datasets to W&B Tables
- Add initial Metaflow support
- Add experimental wandb launch support
- Add warnings that public API requests are timing out and allow override
- Improve error handling in local controller sweeps engine

## 0.12.0 (August 10, 2021)

#### :hourglass: No Longer Supported

- Remove Python 3.5 support

#### :bug: Bug Fix

- Fix issue that could cause artifact uploads to fail if artifact files are being modified
- Fix issue where `wandb.restore()` wouldn't work with runs from a sweep

#### :nail_care: Enhancement

- Improve run execution time calculation

## 0.11.2 (August 2, 2021)

#### :bug: Bug Fix

- Restore vendored graphql-core library because of network regression

## 0.11.1 (July 29, 2021)

#### :hourglass: Deprecated

- Python 3.5 will not be supported as of `wandb==0.12.0`

#### :bug: Bug Fix

- Reduce Memory Footprint of Images In Tables
- Added a dependency on graphql-core>=2.3.0
- Removed urllib3 pin to avoid conflicts, if you see urllib3 related errors run `pip install --upgrade urllib3`
- Improved Public API HTTP error messages
- Set run.dir to the generated directory name in disabled mode

#### :nail_care: Enhancement

- Adds support for native Jax array logging
- Tables now support Molecule data type
- Improve Stable-Baselines3 API by auto log model's name and always upload models at the end of training
- Implements the sweep local controller using wandb/sweeps

## 0.11.0 (July 15, 2021)

#### :hourglass: No Longer Supported

- Remove Python 2.7 support

#### :bug: Bug Fix

- Fix issue where `wandb.watch()` broke model saving in pytorch
- Fix issue where uniform sweep parameters were parsed as int_uniform
- Fix issue where file_stream thread was killed on 4xx errors

#### :nail_care: Enhancement

- Improve performance of artifact logging by making it non-blocking
- Add wandb integration for Stable-Baselines3
- Improve keras callback validation logging inference logic
- Expose sweep state via the public API
- Improve performance of sweep run fetches via the API

## 0.10.33 (June 28, 2021)

#### :bug: Bug Fix

- Fix issue where wandb restore 404ed if the run did not have a diff.patch file
- Fix issue where wandb.log raised an Exception after trying to log a pandas dataframe
- Fix issue where runs could be marked finished before files were finished uploading

#### :nail_care: Enhancement

- Disable reloading of run metadata (such as command) in resumed runs
- Allow logging of pandas dataframes by automatically converting them to W&B tables
- Fix up `log_code()` exclude fn to handle .wandb dir
- Improve handling of PyTorch model topology
- Increase config debounce interval to 30s to reduce load on WB/backend
- Improve reliability of CLI in generating sweeps with names, programs, and settings

## 0.10.32 (June 10, 2021)

#### :bug: Bug Fix

- Make `log_artifact()` more resilient to network errors
- Removed Duplicate Artifact Dependencies
- Workaround urlib3 issue on windows
- Fix regression where ipython was hanging
- Allow logging of numpy high precision floating point values
- Reduce liklyhood of collisions for file backed media or artifact objects
- Fix wandb.watch() regression when logging pytorch graphs

#### :nail_care: Enhancement

- Add support for logging joined and partitioned table
- Handle schema validation warnings for sweep configs
- Improve wandb sync to handle errors
- Add ability to label scripts and repositories who use wandb

## 0.10.31 (May 27, 2021)

#### :bug: Bug Fix

- wandb.login() did not properly persist the host parameter
- Fix issue where step information was not synced properly when syncing tensorboard directories
- Fix some unicode issues with python2.7
- Fixed bug in `plot_calibration_curve` for ComplementNB
- Fall back to not using SendFile on some linux systems
- Fix console issues where lines were truncated
- Fix console issues where console logging could block

#### :nail_care: Enhancement

- Add support for preemptible sweeps
- Add command line for sweep control
- Add support to load artifact collection properties

## 0.10.30 (May 7, 2021)

#### :bug: Bug Fix

- Found and fixed the remaining issues causing runs to be marked crashed during outages
- Improved performance for users of `define_metric`, pytorch-lightning, and aggressive config saving
- Fix issue when trying to log a cuda tensor to config or summary
- Remove dependency on torch `backward_hooks` to compute graph
- Fix an issue preventing the ability to resume runs on sagemaker
- Fix issues preventing pdb from working reliably with wandb
- Fix deprecation warning in vendored library (user submission)
- Fix logging behavior where the library was accidently outputting logs to the console
- Fix disabled mode to not create wandb dir and log files
- Renamed types to prep for Tables launch

#### :nail_care: Enhancement

- Allow renaming groups with public api

## 0.10.29 (May 3, 2021)

#### :bug: Bug Fix

- Fix more network handling issues causing runs to be marked crashed (wandb sync to recover)
- Improve logging and exception handling to improve reporting and logging of crashed processes

## 0.10.28 (April 28, 2021)

#### :bug: Bug Fix

- Fix network handling issue causing runs to be marked crashed (wandb sync to recover)
- Use `register_full_backward_hook` to support models with Dict outputs
- Allow periods in table columns
- Fix artifact cache collisions when using forked processes
- Fix issue where custom charts do not display properly with pytorch-lightning

#### :nail_care: Enhancement

- Add experimental incremental artifact support
- Improve warnings when logging is being rate limited

## 0.10.27 (April 19, 2021)

#### :bug: Bug Fix

- Fix tensorboard_sync condition where metrics at end of short run are dropped
- Fix `wandb sync` when tensorboard files are detected
- Fix api key prompt in databricks notebook

#### :nail_care: Enhancement

- Integrate DSViz into Keras WandbCallback
- Add support for conda dependencies (user submit)

## 0.10.26 (April 13, 2021)

#### :bug: Bug Fix

- Fix network handling issue where syncing stopped (use wandb sync to recover)
- Fix auth problem when using sagemaker and hugginface integrations together
- Fix handling of NaN values in tables with non floats
- Lazy load API object to prevent unnecessary file access on module load

#### :nail_care: Enhancement

- Improve error messages when using public api history accessors

## 0.10.25 (April 5, 2021)

#### :bug: Bug Fix

- Fix possible artifact cache race when using parallel artifact reads
- Fix artifact reference when `checksum=False`

#### :nail_care: Enhancement

- Release `run.define_metric()` to simplify custom x-axis and more
- Add column operators `add_column`, `get_column`, `get_index` to `wandb.Table()`

## 0.10.24 (March 30, 2021)

#### :bug: Bug Fix

- Significant fixes to stdout/stderr console logging
- Prevent excessive network when saving files with policy=`live`
- Fix errors when trying to send large updates (most common with `wandb sync`)

#### :nail_care: Enhancement

- Automatically generate `run_table` artifact for logged tables
- Add bracket notation to artifacts
- Improve URL validation when specifying server url to `wandb login`

## 0.10.23 (March 22, 2021)

#### :bug: Bug Fix

- Fix logged artifacts to be accessible after wait()
- Fix spell.run integration
- Performance fix syncing console logs with carriage returns
- Fix confusion matrix with class names and unlabeled data

#### :nail_care: Enhancement

- Add the ability to save artifacts without creating a run
- Add Foreign Table References to wandb.Table
- Allow the same runtime object to be logged to multiple artifacts
- Add experimental `run._define_metric()` support
- Warn and ignore unsupported multiprocess `wandb.log()` calls

## 0.10.22 (March 9, 2021)

#### :bug: Bug Fix

- Fix system metric logging rate in 0.10.x
- Fix Audio external reference issue
- Fix short runs with tensorboard_sync
- Ignore `wandb.init(id=)` when running a sweep
- Sanitize artifact metadata if needed

#### :nail_care: Enhancement

- Allow syncing of tfevents with `wandb sync --sync-tensorboard`

## 0.10.21 (March 2, 2021)

#### :bug: Bug Fix

- Fix artifact.get() regression since 0.10.18
- Allow 0 byte artifacts
- Fix codesaving and program name reporting

#### :nail_care: Enhancement

- Added support for glb files for `wandb.Object3D()`
- Added support for external references for `wandb.Audio()`
- Custom chart support tensorboard `pr_curves` plugin
- Support saving entire code directory in an artifact

## 0.10.20 (February 22, 2021)

#### :bug: Bug Fix

- wandb.login() now respects disabled mode
- handle exception when trying to log TPUs in colab

#### :nail_care: Enhancement

- Add `WANDB_START_METHOD=thread` to support non-multiprocessing
- Add `group` and `job_type` to Run object in the export API
- Improve artifact docstrings

## 0.10.19 (February 14, 2021)

#### :bug: Bug Fix

- Fix artifact manifest files incorrectly named with patch suffix

## 0.10.18 (February 8, 2021)

#### :nail_care: Enhancement

- Add run delete and file delete to the public API
- Align steps between `tensorboard_sync` and wandb.log() history
- Add `WANDB_START_METHOD` to allow POSIX systems to use fork
- Support mixed types in wandb.Table() with `allow_mixed_types`

#### :bug: Bug Fix

- Fix potential leaked file due to log not being closed properly
- Improve `wandb verify` to better handle network issues and report errors
- Made file downloads more deterministic with respect to filesystem caches

## 0.10.17 (February 1, 2021)

#### :bug: Bug Fix

- Fix regression seen with python 3.5
- Silence vendored watchdog warnings on mac

## 0.10.16 (February 1, 2021)

#### :nail_care: Enhancement

- Artifacts now support parallel writers for large distributed workflows.
- Artifacts support distributed tables for dataset visualization.
- Improvements to PR templates
- Added more type annotations
- Vendored watchdog 0.9.0 removing it as a dependency
- New documentation generator
- Public api now has `file.direct_url` to avoid redirects for signed urls.

#### :bug: Bug Fix

- Allow `config-defaults.yaml` to be overwritten when running sweeps
- General bug fixes and improvements to `wandb verify`
- Disabled widgets in Spyder IDE
- Fixed WANDB_SILENT in Spyder IDE
- Reference file:// artifacts respect the `name` attribute.

## 0.10.15 (January 24, 2021)

#### :nail_care: Enhancement

- Add `wandb verify` to troubleshoot local installs

#### :bug: Bug Fix

- Fix tensorboard_sync issue writing to s3
- Prevent git secrets from being stored
- Disable verbose console messages when using moviepy
- Fix artifacts with checkpoints to be more robust when overwriting files
- Fix artifacts recycled id issue

## 0.10.14 (January 15, 2021)

#### :nail_care: Enhancement

- Add wandb.Audio support to Artifacts

#### :bug: Bug Fix

- Fix wandb config regressions introduced in 0.10.13
- Rollback changes supporting media with slashes in keys

## 0.10.13 (January 11, 2021)

#### :nail_care: Enhancement

- Add support for Mac M1 GPU monitoring
- Add support for TPU monitoring
- Add setting to disable sagemaker integration

#### :bug: Bug Fix

- Fix tensorboard_sync with tensorboardX and tf1
- Fix issues logging images with slashes
- Fix custom charts issues
- Improve error messages using `wandb pull`
- Improve error messages with `wandb.Table()`
- Make sure silent mode is silent
- Fix `wandb online` to renable logging
- Multiple artifact fixes

## 0.10.12 (December 3, 2020)

#### :nail_care: Enhancement

- Add Artifact.used_by and Artifact.logged_by
- Validate type consistency when logging Artifacts
- Enhance JoinedTable to not require downloaded assets
- Add ability to recursively download dependent artifacts
- Enable gradient logging with keras and tf2+
- Validate pytorch models are passed to wandb.watch()
- Improved docstrings for public methods / objects
- Warn when image sequences are logged with different sizes

#### :bug: Bug Fix

- Fix incorrectly generated filenames in summary
- Fix anonymous mode to include the api key in URLs
- Fix pickle issue with disabled mode
- Fix artifact from_id query
- Fix handling of Tables with different image paths

## 0.10.11 (November 18, 2020)

#### :nail_care: Enhancement

- Disable wandb logging with `wandb disabled` or `wandb.init(mode="disabled")`
- Support cloning an artifact when logging wandb.Image()

#### :bug: Bug Fix

- Multiple media artifact improvements and internal refactor
- Improve handling of artifact errors
- Fix issue where notebook name was ignored
- Extend silent mode for jupyter logging
- Fix issue where vendored libraries interfered with python path
- Fix various exceptions (divide by zero, int conversion, TypeError)

## 0.10.10 (November 9, 2020)

#### :nail_care: Enhancement

- Added confusion matrix plot
- Better jupyter messages with wandb.init()/reinit/finish

#### :bug: Bug Fix

- Fix for fastai 2.1.5 (removed log_args)
- Fixed media logging when directories are changed

## 0.10.9 (November 4, 2020)

#### :nail_care: Enhancement

- Added artifact media logging (alpha)
- Add scriptable alerts
- Add url attribute for sweep public api
- Update docstrings for wandb sdk functions

#### :bug: Bug Fix

- Fix cases where offline mode was making network connections
- Fix issues with python sweeps and run stopping
- Fix logging issue where we could accidently display an api key
- Fix wandb login issues with malformed hosts
- Allow wandb.restore() to be called without wandb.init()
- Fix resuming (reusing run_id) with empty summary
- Fix artitifact download issue
- Add missing wandb.unwatch() function
- Avoid creating spurious wandb directories
- Fix collections import issue when using an old version of six

## 0.10.8 (October 22, 2020)

#### :nail_care: Enhancement

- Allow callables to be serialized

#### :bug: Bug Fix

- Fix compatibility issue with python 3.9
- Fix `wandb sync` failure introduced in 0.10.6
- Improve python agent handling of failing runs
- Fix rare condition where resuming runs does not work
- Improve symlink handling when called in thread context
- Fix issues when changing directories before calling wandb.init()

## 0.10.7 (October 15, 2020)

#### :bug: Bug Fix

- Fix issue when checking for updated releases on pypi

## 0.10.6 (October 15, 2020)

#### :bug: Bug Fix

- Make sure code saving is enabled in jupyter environments after login
- Sweep agents have extended timeout for large sweep configs
- Support WANDB_SILENT environment variable
- Warn about missing python package when logging images
- Fix wandb.restore() to apply diff patch
- Improve artifact error messages
- Fix loading of config-defaults.yaml and specified list of yaml config files

## 0.10.5 (October 7, 2020)

#### :nail_care: Enhancement

- Add new custom plots: `wandb.plot.*`
- Add new python based sweep agent: `wandb.agent()`

#### :bug: Bug Fix

- Console log fixes (tqdm on windows, fix close exceptions)
- Add more attributes to the Run object (group, job_type, urls)
- Fix sagemaker login issues
- Fix issue where plots were not uploaded until the end of run

## 0.10.4 (September 29, 2020)

#### :bug: Bug Fix

- Fix an issue where wandb.init(allow_val_change=) throws exception

## 0.10.3 (September 29, 2020)

#### :nail_care: Enhancement

- Added warning when trying to sync pre 0.10.0 run dirs
- Improved jupyter support for wandb run syncing information

#### :bug: Bug Fix

- Fix artifact download issues
- Fix multiple issues with tensorboard_sync
- Fix multiple issues with juypter/python sweeps
- Fix issue where login was timing out
- Fix issue where config was overwritten when resuming runs
- Ported sacred observer to 0.10.x release
- Fix predicted bounding boxes overwritten by ground truth boxes
- Add missing save_code parameter to wandb.init()

## 0.10.2 (September 20, 2020)

#### :nail_care: Enhancement

- Added upload_file to API
- wandb.finish() can be called without matching wandb.init()

#### :bug: Bug Fix

- Fix issue where files were being logged to wrong parallel runs
- Fix missing properties/methods -- as_dict(), sweep_id
- Fix wandb.summary.update() not updating all keys
- Code saving was not properly enabled based on UI settings
- Tensorboard now logging images before end of program
- Fix resume issues dealing with config and summary metrics

## 0.10.1 (September 16, 2020)

#### :nail_care: Enhancement

- Added sync_tensorboard ability to handle S3 and GCS files
- Added ability to specify host with login
- Improved artifact API to allow modifying attributes

#### :bug: Bug Fix

- Fix codesaving to respect the server settings
- Fix issue running wandb.init() on restricted networks
- Fix issue where we were ignoring settings changes
- Fix artifact download issues

## 0.10.0 (September 11, 2020)

#### :nail_care: Enhancement

- Added history sparklines at end of run
- Artifact improvements and API for linking
- Improved offline support and syncing
- Basic noop mode support to simplify testing
- Improved windows/pycharm support
- Run object has more modifiable properties
- Public API supports attaching artifacts to historic runs

#### :bug: Bug Fix

- Many bugs fixed due to simplifying logic

## 0.9.7 (September 8, 2020)

#### :nail_care: Enhancement

- New sacred observer available at wandb.sacred.WandbObserver
- Improved artifact reference tracking for HTTP urls

#### :bug: Bug Fix

- Print meaningful error message when runs are queried with `summary` instead of `summary_metrics`

## 0.9.6 (August 28, 2020)

#### :nail_care: Enhancement

- Sub paths of artifacts now expose an optional root directory argument to download()
- Artifact.new_file accepts an optional mode argument
- Removed legacy fastai docs as we're now packaged with fastai v2!

#### :bug: Bug Fix

- Fix yaml parsing error handling logic
- Bad spelling in torch docstring, thanks @mkkb473

## 0.9.5 (August 17, 2020)

#### :nail_care: Enhancement

- Remove unused y_probas in sklearn plots, thanks @dreamflasher
- New deletion apis for artifacts

#### :bug: Bug Fix

- Fix `wandb restore` when not logged in
- Fix artifact download paths on Windows
- Retry 408 errors on upload
- Fix mask numeric types, thanks @numpee
- Fix artifact reference naming mixup

## 0.9.4 (July 24, 2020)

#### :nail_care: Enhancement

- Default pytorch histogram logging frequency from 100 -> 1000 steps

#### :bug: Bug Fix

- Fix multiple prompts for login when using the command line
- Fix "no method rename_file" error
- Fixed edgecase histogram calculation in PyTorch
- Fix error in jupyter when saving session history
- Correctly return artifact metadata in public api
- Fix matplotlib / plotly rendering error

## 0.9.3 (July 10, 2020)

#### :nail_care: Enhancement

- New artifact cli commands!

```shell
wandb artifact put path_file_or_ref
wandb artifact get artifact:version
wandb artifact ls project_name
```

- New artifact api commands!

```python
wandb.log_artifact()
wandb.use_artifact()
wandb.Api().artifact_versions()
wandb.Api().run.used_artifacts()
wandb.Api().run.logged_artifacts()
wandb.Api().Artifact().file()
```

- Improved syncing of large wandb-history.jsonl files for wandb sync
- New Artifact.verify method to ensure the integrity of local artifacts
- Better testing harness for api commands
- Run directory now store local time instead of utc time in the name, thanks @aiyolo!
- Improvements to our doc strings across the board.
- wandb.Table now supports a `dataframe` argument for logging dataframes as tables!

#### :bug: Bug Fix

- Artifacts work in python2
- Artifacts default download locations work in Windows
- GCS references now properly cache / download, thanks @yoks!
- Fix encoding of numpy arrays to JSON
- Fix string comparison error message

## 0.9.2 (June 29, 2020)

#### :nail_care: Enhancement

- Major overhaul of artifact caching
- Configurable cache directory for artifacts
- Configurable download directory for artifacts
- New Artifact.verify method to ensure the integrity of local artifacts
- use_artifact no longer requires `type`
- Deleted artifacts can now be be recommitted
- Lidar scenes now support vectors

#### :bug: Bug Fix

- Fix issue with artifact downloads returning errors.
- Segmentation masks now handle non-unint8 data
- Fixed path parsing logic in `api.runs()`

## 0.9.1 (June 9, 2020)

#### :bug: Bug Fix

- Fix issue where files were always logged to latest run in a project.
- Fix issue where url was not display url on first call to wandb.init

## 0.9.0 (June 5, 2020)

#### :bug: Bug Fix

- Handle multiple inits in Jupyter
- Handle ValueError's when capturing signals, thanks @jsbroks
- wandb agent handles rate limiting properly

#### :nail_care: Enhancement

- wandb.Artifact is now generally available!
- feature_importances now supports CatBoost, thanks @neomatrix369

## 0.8.36 (May 11, 2020)

#### :bug: Bug Fix

- Catch all exceptions when saving Jupyter sessions
- validation_data automatically set in TF >= 2.2
- _implements_\* hooks now implemented in keras callback for TF >= 2.2

#### :nail_care: Enhancement

- Raw source code saving now disabled by default
- We now support global settings on boot to enable code saving on the server
- New `code_save=True` argument to wandb.init to enable code saving manually

## 0.8.35 (May 1, 2020)

#### :bug: Bug Fix

- Ensure cells don't hang on completion
- Fixed jupyter integration in PyCharm shells
- Made session history saving handle None metadata in outputs

## 0.8.34 (Apr 28, 2020)

#### :nail_care: Enhancement

- Save session history in jupyter notebooks
- Kaggle internet enable notification
- Extend wandb.plots.feature_importances to work with more model types, thanks @neomatrix369!

#### :bug: Bug Fix

- Code saving for jupyter notebooks restored
- Fixed thread errors in jupyter
- Ensure final history rows aren't dropped in jupyter

## 0.8.33 (Apr 24, 2020)

#### :nail_care: Enhancement

- Add default class labels for semantic segmentation
- Enhance bounding box API to be similar to semantic segmentation API

#### :bug: Bug Fix

- Increase media table rows to improve ROC/PR curve logging
- Fix issue where pre binned histograms were not being handled properly
- Handle nan values in pytorch histograms
- Fix handling of binary image masks

## 0.8.32 (Apr 14, 2020)

#### :nail_care: Enhancement

- Improve semantic segmentation image mask logging

## 0.8.31 (Mar 19, 2020)

#### :nail_care: Enhancement

- Close all open files to avoice ResourceWarnings, thanks @CrafterKolyan!

#### :bug: Bug Fix

- Parse "tensor" protobufs, fixing issues with tensorboard syncing in 2.1

## 0.8.30 (Mar 19, 2020)

#### :nail_care: Enhancement

- Add ROC, precision_recall, HeatMap, explainText, POS, and NER to wandb.plots
- Add wandb.Molecule() logging
- Capture kaggle runs for metrics
- Add ability to watch from run object

#### :bug: Bug Fix

- Avoid accidently picking up global debugging logs

## 0.8.29 (Mar 5, 2020)

#### :nail_care: Enhancement

- Improve bounding box annotations
- Log active GPU system metrics
- Only writing wandb/settings file if wandb init is called
- Improvements to wandb local command

#### :bug: Bug Fix

- Fix GPU logging on some devices without power metrics
- Fix sweep config command handling
- Fix tensorflow string logging

## 0.8.28 (Feb 21, 2020)

#### :nail_care: Enhancement

- Added code saving of main python module
- Added ability to specify metadata for bounding boxes and segmentation masks

#### :bug: Bug Fix

- Fix situations where uncommitted data from wandb.log() is not persisted

## 0.8.27 (Feb 11, 2020)

#### :bug: Bug Fix

- Fix dependency conflict with new versions of six package

## 0.8.26 (Feb 10, 2020)

#### :nail_care: Enhancement

- Add best metric and epoch to run summary with Keras callback
- Added wandb.run.config_static for environments required pickled config

#### :bug: Bug Fix

- Fixed regression causing failures with wandb.watch() and DataParallel
- Improved compatibility with python 3.8
- Fix model logging under windows

## 0.8.25 (Feb 4, 2020)

#### :bug: Bug Fix

- Fix exception when using wandb.watch() in a notebook
- Improve support for sparse tensor gradient logging on GPUs

## 0.8.24 (Feb 3, 2020)

#### :bug: Bug Fix

- Relax version dependency for PyYAML for users with old environments

## 0.8.23 (Feb 3, 2020)

#### :nail_care: Enhancement

- Added scikit-learn support
- Added ability to specify/exclude specific keys when building wandb.config

#### :bug: Bug Fix

- Fix wandb.watch() on sparse tensors
- Fix incompatibilty with ray 0.8.1
- Fix missing pyyaml requirement
- Fix "W&B process failed to launch" problems
- Improved ability to log large model graphs and plots

## 0.8.22 (Jan 24, 2020)

#### :nail_care: Enhancement

- Added ability to configure agent commandline from sweep config

#### :bug: Bug Fix

- Fix fast.ai prediction logging
- Fix logging of eager tensorflow tensors
- Fix jupyter issues with logging notebook name and wandb.watch()

## 0.8.21 (Jan 15, 2020)

#### :nail_care: Enhancement

- Ignore wandb.init() specified project and entity when running a sweep

#### :bug: Bug Fix

- Fix agent "flapping" detection
- Fix local controller not starting when sweep is pending

## 0.8.20 (Jan 10, 2020)

#### :nail_care: Enhancement

- Added support for LightGBM
- Added local board support (Experimental)
- Added ability to modify sweep configuration
- Added GPU power logging to system metrics

#### :bug: Bug Fix

- Prevent sweep agent from failing continuously when misconfigured

## 0.8.19 (Dec 18, 2019)

#### :nail_care: Enhancement

- Added beta support for ray/tune hyperopt search strategy
- Added ability to specify max runs per agent
- Improve experience starting a sweep without a project already created

#### :bug: Bug Fix

- Fix repeated wandb.Api().Run(id).scan_history() calls get updated data
- Fix early_terminate/hyperband in notebook/python environments

## 0.8.18 (Dec 4, 2019)

#### :nail_care: Enhancement

- Added min_step and max_step to run.scan_history for grabbing sub-sections of metrics
- wandb.init(reinit=True) now automatically calls wandb.join() to better support multiple runs per process

#### :bug: Bug Fix

- wandb.init(sync_tensorboard=True) works again for TensorFlow 2.0

## 0.8.17 (Dec 2, 2019)

#### :nail_care: Enhancement

- Handle tags being passed in as a string

#### :bug: Bug Fix

- Pin graphql-core < 3.0.0 to fix install errors
- TQDM progress bars update logs properly
- Oversized summary or history logs are now dropped which prevents retry hanging

## 0.8.16 (Nov 21, 2019)

#### :bug: Bug Fix

- Fix regression syncing some versions of Tensorboard since 0.8.13
- Fix network error in Jupyter

## 0.8.15 (Nov 5, 2019)

#### :bug: Bug Fix

- Fix calling wandb.init with sync_tensorboard multiple times in Jupyter
- Fix RuntimeError race when using threads and calling wandb.log
- Don't initialize Sentry when error reporting is disabled

#### :nail_care: Enhancement

- Added best_run() to wandb.sweep() public Api objects
- Remove internal tracking keys from wandb.config objects in the public Api

## 0.8.14 (Nov 1, 2019)

#### :bug: Bug Fix

- Improve large object warning when values reach maximum size
- Warn when wandb.save isn't passed a string
- Run stopping from the UI works since regressing in 0.8.12
- Restoring a file that already exists locally works
- Fixed TensorBoard incorrectly placing some keys in the wrong step since 0.8.10
- wandb.Video only accepts uint8 instead of incorrectly converting to floats
- SageMaker environment detection is now more robust
- Resuming correctly populates config
- wandb.restore respects root when run.dir is set #658
- Calling wandb.watch multiple times properly namespaces histograms and graphs

#### :nail_care: Enhancement

- Sweeps now work in Windows!
- Added sweep attribute to Run in the public api
- Added sweep link to Jupyter and terminal output
- TensorBoard logging now stores proper timestamps when importing historic results
- TensorBoard logging now supports configuring rate_limits and filtering event types
- Use simple output mirroring stdout doesn't have a file descriptor
- Write wandb meta files to the system temp directory if the local directory isn't writable
- Added beta api.reports to the public API
- Added wandb.unwatch to remove hooks from pytorch models
- Store the framework used in config.\_wandb

## 0.8.13 (Oct 15, 2019)

#### :bug: Bug Fix

- Create nested directory when videos are logged from tensorboard namespaces
- Fix race when using wandb.log `async=True`
- run.summary acts like a proper dictionary
- run.summary sub dictionaries properly render
- handle None when passing class_colors for segmentation masks
- handle tensorflow2 not having a SessionHook
- properly escape args in windows
- fix hanging login when in anonymode
- tf2 keras patch now handles missing callbacks args

#### :nail_care: Enhancement

- Updates documentation autogenerated from docstrings in /docs
- wandb.init(config=config_dict) does not update sweep specified parameters
- wandb.config object now has a setdefaults method enabling improved sweep support
- Improved terminal and jupyter message incorporating :rocket: emojii!
- Allow wandb.watch to be called multiple times on different models
- Improved support for watching multiple tfevent files
- Windows no longer requires `wandb run` simply run `python script_name.py`
- `wandb agent` now works on windows.
- Nice error message when wandb.log is called without a dict
- Keras callback has a new `log_batch_frequency` for logging metrics every N batches

## 0.8.12 (Sep 20, 2019)

#### :bug: Bug Fix

- Fix compatibility issue with python 2.7 and old pip dependencies

#### :nail_care: Enhancement

- Improved onboarding flow when creating new accounts and entering api_key

## 0.8.11 (Sep 19, 2019)

#### :bug: Bug Fix

- Fix public api returning incorrect data when config value is 0 or False
- Resumed runs no longer overwrite run names with run id

#### :nail_care: Enhancement

- Added recording of spell.run id in config

## 0.8.10 (Sep 13, 2019)

#### :bug: Bug Fix

- wandb magic handles the case of tf.keras and keras being loaded
- tensorboard logging won't drop steps if multiple loggers have different global_steps
- keras gradient logging works in the latest tf.keras
- keras validation_data is properly set in tensorflow 2
- wandb pull command creates directories if they don't exist, thanks @chmod644
- file upload batching now asserts a minimum size
- sweeps works in python2 again
- scan_history now iterates the full set of points
- jupyter will run local mode if credentials can't be obtained

#### :nail_care: Enhancement

- Sweeps can now be run from within jupyter / directly from python! https://docs.wandb.com/sweeps/python
- New openai gym integration will automatically log videos, enabled with the monitor_gym keyword argument to wandb.init
- Ray Tune logging callback in wandb.ray.WandbLogger
- New global config file in ~/.config/wandb for global settings
- Added tests for fastai, thanks @borisdayma
- Public api performance enhancements
- Deprecated username in favor of entity in the public api for consistency
- Anonymous login support enabled by default
- New wandb.login method to be used in jupyter enabling anonymous logins
- Better dependency error messages for data frames
- Initial integration with spell.run
- All images are now rendered as PNG to avoid JPEG artifacts
- Public api now has a projects field

## 0.8.9 (Aug 19, 2019)

#### :bug: Bug Fix

- run.summary updates work in jupyter before log is called
- don't require numpy to be installed
- Setting nested keys in summary works
- notebooks in nested directories are properly saved
- Don't retry 404's / better error messaging from the server
- Strip leading slashes when loading paths in the public api

#### :nail_care: Enhancement

- Small files are batch uploaded as gzipped tarballs
- TensorBoardX gifs are logged to wandb

## 0.8.8 (Aug 13, 2019)

#### :bug: Bug Fix

- wandb.init properly handles network failures on startup
- Keras callback only logs examples if data_type or input_type is set
- Fix edge case PyTorch model logging bug
- Handle patching tensorboard multiple times in jupyter
- Sweep picks up config.yaml from the run directory
- Dataframes handle integer labels
- Handle invalid JSON when querying jupyter servers

#### :nail_care: Enhancement

- fastai uses a fixed seed for example logging
- increased the max number of images for fastai callback
- new wandb.Video tag for logging video
- sync=False argument to wandb.log moves logging to a thread
- New local sweep controller for custom search logic
- Anonymous login support for easier onboarding
- Calling wandb.init multiple times in jupyter doesn't error out

## 0.8.7 (Aug 7, 2019)

#### :bug: Bug Fix

- keras callback no longer guesses input_type for 2D data
- wandb.Image handles images with 1px height

#### :nail_care: Enhancement

- wandb Public API now has `run.scan_history` to return all history rows
- wandb.config prints helpful errors if used before calling init
- wandb.summary prints helpful errors if used before calling init
- filestream api points to new url on the backend

## 0.8.6 (July 31, 2019)

#### :bug: Bug Fix

- fastai callback uses the default monitor instead of assuming val_loss
- notebook introspections handles error cases and doesn't print stacktrace on failure
- Don't print description warning when setting name
- Fixed dataframe logging error with the keras callback
- Fixed line offsets in logs when resuming runs
- wandb.config casts non-builtins before writing to yaml
- vendored backports.tempfile to address missing package on install

#### :nail_care: Enhancement

- Added `api.sweep` to the python export api for querying sweeps
- Added `WANDB_NOTEBOOK_NAME` for specifying the notebook name in cases we can't infer it
- Added `WANDB_HOST` to override hostnames
- Store if a run was run within jupyter
- wandb now supports stopping runs from the web ui
- Handle floats passed as step to `wandb.log`
- wandb.config has full unicode support
- sync the main file to wandb if code saving is enabled and it's untracked by git
- XGBoost callback: wandb.xgboost.wandb_callback()

## 0.8.5 (July 12, 2019)

#### :bug: Bug Fix

- Fixed plotly charts with large numpy arrays not rendering
- `wandb docker` works when nvidia is present
- Better error when non string keys are sent to log
- Relaxed pyyaml dependency to fix AMI installs
- Magic works in jupyter notebooks.

#### :nail_care: Enhancement

- New preview release of auto-dataframes for Keras
- Added input_type and output_type to the Keras callback for simpler config
- public api supports retrieving specific keys and custom xaxis

## 0.8.4 (July 8, 2019)

#### :bug: Bug Fix

- WANDB_IGNORE_GLOBS is respected on the final scan of files
- Unified run.id, run.name, and run.notes across all apis
- Handle funky terminal sizes when setting up our pseudo tty
- Fixed Jupyter notebook introspection logic
- run.summary.update() persists changes to the server
- tensorboard syncing is robust to invalid histograms and truncated files

#### :nail_care: Enhancement

- preview release of magic, calling wandb.init(magic=True) should automatically track config and metrics when possible
- cli now supports local installs of the backend
- fastai callback supports logging example images

## 0.8.3 (June 26, 2019)

#### :bug: Bug Fix

- image logging works in Windows
- wandb sync handles tfevents with a single timestep
- fix incorrect command in overview page for running runs
- handle histograms with > 512 bins when streaming tensorboard
- better error message when calling wandb sync on a file instead of a directory

#### :nail_care: Enhancement

- new helper function for handling hyperparameters in sweeps `wandb.config.user_items()`
- better mocking for improved testing

## 0.8.2 (June 20, 2019)

#### :bug: Bug Fix

- entity is persisted on wandb.run when queried from the server
- tmp files always use the temporary directory to avoid syncing
- raise error if file shrinks while uploading
- images log properly in windows
- upgraded pyyaml requirement to address CVE
- no longer store a history of rows to prevent memory leak

#### :nail_care: Enhancement

- summary now supports new dataframe format
- WANDB_SILENT environment variable writes all wandb messages to debug.log
- Improved error messages for windows and tensorboard logging
- output.log is uploaded at the end of each run
- metadata, requirements, and patches are uploaded at the beginning of a run
- when not running from a git repository, store the main python file
- added WANDB_DISABLE_CODE to prevent diffing and code saving
- when running in jupyter store the name of the notebook
- auto-login support for colab
- store url to colab notebook
- store the version of this library in config
- store sys.executable in metadata
- fastai callback no longer requires path
- wandb.init now accepts a notes argument
- The cli replaced the message argument with notes and name

## 0.8.1 (May 23, 2019)

#### :bug: Bug Fix

- wandb sync handles tensorboard embeddings
- wandb sync correctly handles images in tensorboard
- tf.keras correctly handles single input functional models
- wandb.Api().runs returns an iterator that's reusable
- WANDB_DIR within a hidden directory doesn't prevent syncing
- run.files() iterates over all files
- pytorch recursion too deep error

#### :nail_care: Enhancement

- wandb sync accepts an --ignore argument with globs to skip files
- run.summary now has an items() method for iterating over all keys

## 0.8.0 (May 17, 2019)

#### :bug: Bug Fix

- Better error messages on access denied
- Better error messages when optional packages aren't installed
- Urls printed to the terminal are url-escaped
- Namespaced tensorboard events work with histograms
- Public API now retries on failures and re-uses connection pool
- Catch git errors when remotes aren't pushed to origin
- Moved keras graph collection to on_train_begin to handle unbuilt models
- Handle more cases of not being able to save weights
- Updates to summary after resuming are persisted
- PyTorch histc logging fixed in 0.4.1
- Fixed `wandb sync` tensorboard import

#### :nail_care: Enhancement

- wandb.init(tensorboard=True) works with Tensorflow 2 and Eager Execution
- wandb.init(tensorboard=True) now works with tb-nightly and PyTorch
- Automatically log examples with tf.keras by adding missing validation_data
- Socket only binds to localhost for improved security and prevents firewall warnings in OSX
- Added user object to public api for getting the source user
- Added run.display_name to the public api
- Show display name in console output
- Added --tags, --job_group, and --job_type to `wandb run`
- Added environment variable for minimum time to run before considering crashed
- Added flake8 tests to CI, thanks @cclauss!

## 0.7.3 (April 15, 2019)

#### :bug: Bug Fix

- wandb-docker-run accepts image digests
- keras callback works in tensorflow2-alpha0
- keras model graph now puts input layer first

#### :nail_care: Enhancement

- PyTorch log frequency added for gradients and weights
- PyTorch logging performance enhancements
- wandb.init now accepts a name parameter for naming runs
- wandb.run.name reflects custom display names
- Improvements to nested summary values
- Deprecated wandb.Table.add_row in favor of wandb.Table.add_data
- Initial support for a fast.ai callback thanks to @borisdayma!

## 0.7.2 (March 19, 2019)

#### :bug: Bug Fix

- run.get_url resolves the default entity if one wasn't specified
- wandb restore accepts run paths with only slashes
- Fixed PyYaml deprecation warnings
- Added entrypoint shell script to manifest
- Strip newlines from cuda version

## 0.7.1 (March 14, 2019)

#### :bug: Bug Fix

- handle case insensitive docker credentials
- fix app_url for private cloud login flow
- don't retry 404's when starting sweep agents

## 0.7.0 (February 28, 2019)

#### :bug: Bug Fix

- ensure DNS lookup failures can't prevent startup
- centralized debug logging
- wandb agent waits longer to send a SIGKILL after sending SIGINT

#### :nail_care: Enhancement

- support for logging docker images with the WANDB_DOCKER env var
- WANDB_DOCKER automatically set when run in kubernetes
- new wandb-docker-run command to automatically set env vars and mount code
- wandb.restore supports launching docker for runs that ran with it
- python packages are now recorded and saved in a requirements.txt file
- cpu_count, gpu_count, gpu, os, and python version stored in wandb-metadata.json
- the export api now supports docker-like paths, i.e. username/project:run_id
- better first time user messages and login info

## 0.6.35 (January 29, 2019)

#### :bug: Bug Fix

- Improve error reporting for sweeps

## 0.6.34 (January 23, 2019)

#### :bug: Bug Fix

- fixed Jupyter logging, don't change logger level
- fixed resuming in Jupyter

#### :nail_care: Enhancement

- wandb.init now degrades gracefully if a user hasn't logged in to wandb
- added a **force** flag to wandb.init to require a machine to be logged in
- Tensorboard and TensorboardX logging is now automatically instrumented when enabled
- added a **tensorboard** to wandb.init which patches tensorboard for logging
- wandb.save handles now accepts a base path to files in sub directories
- wandb.tensorflow and wandb.tensorboard can now be accessed without directly importing
- `wandb sync` will now traverse a wandb run directory and sync all runs

## 0.6.33 (January 22, 2019)

#### :bug: Bug Fix

- Fixed race where wandb process could hang at the end of a run

## 0.6.32 (December 22, 2018)

#### :bug: Bug Fix

- Fix resuming in Jupyter on kernel restart
- wandb.save ensures files are pushed regardless of growth

#### :nail_care: Enhancement

- Added replace=True keyword to init for auto-resuming
- New run.resumed property that can be used to detect if we're resuming
- New run.step property to use for setting an initial epoch on resuming
- Made Keras callback save the best model as it improves

## 0.6.31 (December 20, 2018)

#### :bug: Bug Fix

- Really don't require numpy
- Better error message if wandb.log is called before wandb.init
- Prevent calling wandb.watch multiple times
- Handle datetime attributes in logs / plotly

#### :nail_care: Enhancement

- Add environment to sweeps
- Enable tagging in the public API and in wandb.init
- New media type wandb.Html for logging arbitrary html
- Add Public api.create_run method for custom integrations
- Added glob support to wandb.save, files save as they're written to
- Added wandb.restore for pulling files on resume

## 0.6.30 (December 6, 2018)

#### :bug: Bug Fix

- Added a timeout for generating diffs on large repos
- Fixed edge case where file syncing could hang
- Ensure all file changes are captured before exit
- Handle cases of sys.exit where code isn't passed
- Don't require numpy

#### :nail_care: Enhancement

- New `wandb sync` command that pushes a local directory to the cloud
- Support for syncing tfevents file during training
- Detect when running as TFJob and auto group
- New Kubeflow module with initial helpers for pipelines

## 0.6.29 (November 26, 2018)

#### :bug: Bug Fix

- Fixed history / summary bug

## 0.6.28 (November 24, 2018)

#### :nail_care: Enhancement

- Initial support for AWS SageMaker
- `hook_torch` renamed to `watch` with a deprecation warning
- Projects are automatically created if they don't exist
- Additional GPU memory_allocated metric added
- Keras Graph stores edges

#### :bug: Bug Fix

- PyTorch graph parsing is more robust
- Fixed PyTorch 0.3 support
- File download API supports WANDB_API_KEY authentication

## 0.6.27 (November 13, 2018)

#### :nail_care: Enhancement

- Sweeps work with new backend (early release).
- Summary tracks all history metrics unless they're overridden by directly writing
  to summary.
- Files support in data API.

#### :bug: Bug Fix

- Show ongoing media file uploads in final upload progress.

## 0.6.26 (November 9, 2018)

#### :nail_care: Enhancement

- wandb.Audio supports duration

#### :bug: Bug Fix

- Pass username header in filestream API

## 0.6.25 (November 8, 2018)

#### :nail_care: Enhancement

- New wandb.Audio data type.
- New step keyword argument when logging metrics
- Ability to specify run group and job type when calling wandb.init() or via
  environment variables. This enables automatic grouping of distributed training runs
  in the UI
- Ability to override username when using a service account API key

#### :bug: Bug Fix

- Handle non-tty environments in Python2
- Handle non-existing git binary
- Fix issue where sometimes the same image was logged twice during a Keras step

## 0.6.23 (October 19, 2018)

#### :nail_care: Enhancement

- PyTorch
  - Added a new `wandb.hook_torch` method which records the graph and logs gradients & parameters of pytorch models
  - `wandb.Image` detects pytorch tensors and uses **torchvision.utils.make_grid** to render the image.

#### :bug: Bug Fix

- `wandb restore` handles the case of not being run from within a git repo.

## 0.6.22 (October 18, 2018)

#### :bug: Bug Fix

- We now open stdout and stderr in raw mode in Python 2 ensuring tools like bpdb work.

## 0.6.21 (October 12, 2018)

#### :nail_care: Enhancement

- Catastrophic errors are now reported to Sentry unless WANDB_ERROR_REPORTING is set to false
- Improved error handling and messaging on startup

## 0.6.20 (October 5, 2018)

#### :bug: Bug Fix

- The first image when calling wandb.log was not being written, now it is
- `wandb.log` and `run.summary` now remove whitespace from keys

## 0.6.19 (October 5, 2018)

#### :bug: Bug Fix

- Vendored prompt_toolkit < 1.0.15 because the latest ipython is pinned > 2.0
- Lazy load wandb.h5 only if `summary` is accessed to improve Data API performance

#### :nail_care: Enhancement

- Jupyter
  - Deprecated `wandb.monitor` in favor of automatically starting system metrics after the first wandb.log call
  - Added new **%%wandb** jupyter magic method to display live results
  - Removed jupyter description iframe
- The Data API now supports `per_page` and `order` options to the `api.runs` method
- Initial support for wandb.Table logging
- Initial support for matplotlib logging<|MERGE_RESOLUTION|>--- conflicted
+++ resolved
@@ -16,11 +16,8 @@
 - Display warning when Kubernetes pod fails to schedule by @TimH98 in https://github.com/wandb/wandb/pull/7576
 - Added `ArtifactCollection.save()` to allow persisting changes by @amusipatla-wandb in https://github.com/wandb/wandb/pull/7555
 - Added the ability to overwrite history of previous runs at an arbitrary step and continue logging from that step https://github.com/wandb/wandb/pull/7711
-<<<<<<< HEAD
 - Added new Workspace API for programatically editing W&B Workspaces https://github.com/wandb/wandb/pull/7728
-=======
 - Added `Artifact.unlink()` to allow programmatic unlinking of artifacts by @tonyyli-wandb in https://github.com/wandb/wandb/pull/7735
->>>>>>> a9a30eee
 
 ### Fixed
 
