--- conflicted
+++ resolved
@@ -32,14 +32,10 @@
 ### Fixed
 
 * Fixed `run.save()` not working with files inside `run.dir`, introduced in previous release
-<<<<<<< HEAD
 * Fixed rare panic during large artifact uploads by @moredatarequire in https://github.com/wandb/wandb/pull/7272
-=======
 * Fixed wandb.login causing runs not to be associated with launch queue by @KyleGoyette in https://github.com/wandb/wandb/pull/7280
 * Fixed job artifact download failing silently and causing run crash when using W&B Launch by @KyleGoyette https://github.com/wandb/wandb/pull/7285
 * Fix handling of saving training files to Artifacts in the OpenAI Fine-Tuning integration by @morganmcg1 in https://github.com/wandb/wandb/pull/7150
-
->>>>>>> 23f86f43
 
 ## [0.16.5] - 2024-03-25
 
