# Changelog

All notable changes to this project will be documented in this file.

This project adheres to [Semantic Versioning](https://semver.org/spec/v2.0.0.html).

Starting with the 0.16.4 release on March 5, 2024, the format is based on
[Keep a Changelog](https://keepachangelog.com/en/1.1.0/).

Please add to the relevant subsections under Unreleased below on every PR where this is applicable.

## Unreleased

<<<<<<< HEAD
### Added

- Add support for artifact tags, via `Artifact.tags` and `Run.log_artifact()` (@tonyyli-wandb in https://github.com/wandb/wandb/pull/8085)
=======
### Fixed

- Detect the notebook name in VS Code's built-in jupyter server (@dmitryduev in https://github.com/wandb/wandb/pull/8311)
>>>>>>> b8ca94fc

## [0.17.9] - 2024-09-05

### Changed

- Changed the default system metrics sampling interval to 10 seconds without averaging, while allowing custom intervals via `wandb.init(settings=wandb.Settings(_stats_sampling_interval=...))` (@dmitryduev in https://github.com/wandb/wandb/pull/8208)

### Deprecated

- `define_metric(summary='best', goal=...)` is deprecated and soon will be removed, use `define_metric(summary='min')` or `define_metric(summary='min')` instead (@kptkin in https://github.com/wandb/wandb/pull/8219)

## [0.17.8] - 2024-08-28

### Added

- Capture SM (Streaming Multiprocessor), memory, and graphics clock speed (MHz), (un)corrected error counts, fan speed (%), and encoder utilization for Nvidia GPU devices when using core (@dmitryduev in https://github.com/wandb/wandb/pull/8144)
- Allow iterating over `wandb.Config` like a dictionary (@fsherry in https://github.com/wandb/wandb/pull/8129)
- PR curves, images and histograms are supported when using TensorBoard with core enabled (@timoffex in https://github.com/wandb/wandb/pull/8181, https://github.com/wandb/wandb/pull/8188, https://github.com/wandb/wandb/pull/8189)
- Added `wandb.require("legacy-service")` as the opt-out analog of `wandb.require("core")` (@timoffex in https://github.com/wandb/wandb/pull/8201)

### Fixed

- Avoid leaving behind wandb-core process if user hits Ctrl+C twice (@timoffex in https://github.com/wandb/wandb/pull/8153)
- Fix deprecation warnings arising from NumPy >= 2.1 by removing `newshape` argument from `numpy.reshape` by @phinate in https://github.com/wandb/wandb/pull/8167
- Skip uploading/downloading GCS reference artifact manifest entries corresponding to folders (@amusipatla-wandb in https://github.com/wandb/wandb/pull/8084)

### Deprecated
- Ability to disable the service process (`WANDB__DISABLE_SERVICE`) is deprecated and will be removed in the next minor release (@kptkin in https://github.com/wandb/wandb/pull/8193)

## [0.17.7] - 2024-08-15

### Fixed

- Ensure Nvidia GPU metrics are captured if `libnvidia-ml.so` is unavailable when using core (@dmitryduev in https://github.com/wandb/wandb/pull/8138)
- Allow `define_metric("x", step_metric="x")` when using core (@timoffex in https://github.com/wandb/wandb/pull/8107)
- Correctly upload empty files when using core (@timoffex in https://github.com/wandb/wandb/pull/8109)
- Fix occasional "send on closed channel" panic when finishing a run using core (@timoffex in https://github.com/wandb/wandb/pull/8140)

## [0.17.6] - 2024-08-08

### Added

- Specify job input schemas when calling manage_config_file or manage_wandb_config to create a nicer UI when launching the job (@TimH98 in https://github.com/wandb/wandb/pull/7907, https://github.com/wandb/wandb/pull/7924, https://github.com/wandb/wandb/pull/7971)
- Use the filesystem rather than protobuf messages to transport manifests with more than 100k entries to the core process (@moredatarequired in https://github.com/wandb/wandb/pull/7992)
- Adds the `box3d` constructor for `Box3D` (@timoffex in https://github.com/wandb/wandb/pull/8086)

### Changed

- `run.define_metric()` raises an error when given extraneous arguments (@timoffex in https://github.com/wandb/wandb/pull/8040)
- In disabled mode, use the `wandb.sdk.wandb_run.Run` class instead of `wandb.sdk.wandb_run.RunDisabled`, which has been removed (@dmitryduev in https://github.com/wandb/wandb/pull/8037)
- When `WANDB_MODE = offline` calling `artifact.download()` now throws an error instead of stalling (@trane293 in https://github.com/wandb/wandb/pull/8009)

### Fixed

- Correctly handle directory stubs when logging external artifact in azure storage account with Hierarchical Namespace enabled (@marijncv in https://github.com/wandb/wandb/pull/7876)
- Docstring in `api.runs()` regarding default sort order, missed in https://github.com/wandb/wandb/pull/7675 (@fellhorn in https://github.com/wandb/wandb/pull/8063)

## [0.17.5] - 2024-07-19

### Added

- When using wandb-core, support multipart uploads to S3 (@moredatarequired in https://github.com/wandb/wandb/pull/7659)

### Changed

- `run.finish()` may raise an exception in cases where previously it would `os._exit()` (@timoffex in https://github.com/wandb/wandb/pull/7921)
- `run.link_artifact()` can now surface server errors. (@ibindlish in https://github.com/wandb/wandb/pull/6941)

### Fixed

- Handle `path_prefix`es that don't correspond to directory names when downloading artifacts (@moredatarequired in https://github.com/wandb/wandb/pull/7721)
- Fix creating or updating an artifact with the `incremental=True` flag (@amusipatla-wandb in https://github.com/wandb/wandb/pull/7939)
- Use filled resource_arg macros when submitting W&B Launch jobs to AmazonSageMaker (@KyleGoyette in https://github.com/wandb/wandb/pull/7993)

## [0.17.4] - 2024-07-03

### Added

- Support queue template variables in launch sweep scheduler jobs (@KyleGoyette in https://github.com/wandb/wandb/pull/7787)

### Fixed

- Use `sys.exit()` instead of `os._exit()` if an internal subprocess exits with a non-zero code (@timoffex in https://github.com/wandb/wandb/pull/7866)
- Fix an occasional race condition when using `core` that could affect run logs (@timoffex in https://github.com/wandb/wandb/pull/7889)
- Fix OSError on `Artifact.download(skip_cache=True)` when encountering different filesystems (@tonyyli-wandb in https://github.com/wandb/wandb/pull/7835)

## [0.17.3] - 2024-06-24

### Fixed

- Correctly name the netrc file on Windows as `_netrc` (@dmitryduev in https://github.com/wandb/wandb/pull/7844)
- With core enabled, nested `tqdm` bars show up correctly in the Logs tab (@timoffex in https://github.com/wandb/wandb/pull/7825)
- Fix W&B Launch registry ECR regex separating tag on forward slash and period (@KyleGoyette in https://github.com/wandb/wandb/pull/7837)

## [0.17.2] - 2024-06-17

### Added

- Add prior runs when creating a sweep from the CLI by @TimH98 in https://github.com/wandb/wandb/pull/7803

### Fixed

- Fix issues with `numpy>=2` support by @dmitryduev in https://github.com/wandb/wandb/pull/7816
- Fix "UnicodeDecodeError: 'charmap'" when opening HTML files on Windows by specifying UTF-8 encoding by @KilnOfTheSecondFlame in https://github.com/wandb/wandb/pull/7730
- Ensure `Artifact.delete()` on linked artifacts only removes link, not source artifact by @tonyyli-wandb in https://github.com/wandb/wandb/pull/7742
- Sweep runs no longer appear to be resumed when they are not by @TimH98 https://github.com/wandb/wandb/pull/7684

### Changed

- Upgrade github.com/vektah/gqlparser/v2 from 2.5.11 to 2.5.16 by @wandb-kc in https://github.com/wandb/wandb/pull/7828

## [0.17.1] - 2024-06-07

### Added

- Added `api.runs().histories()` to fetch history metrics for runs that meet specified conditions by @thanos-wandb in https://github.com/wandb/wandb/pull/7690
- Display warning when Kubernetes pod fails to schedule by @TimH98 in https://github.com/wandb/wandb/pull/7576
- Added `ArtifactCollection.save()` to allow persisting changes by @amusipatla-wandb in https://github.com/wandb/wandb/pull/7555
- Added the ability to overwrite history of previous runs at an arbitrary step and continue logging from that step by @dannygoldstein in https://github.com/wandb/wandb/pull/7711
- Added new Workspace API for programatically editing W&B Workspaces by @andrewtruong in https://github.com/wandb/wandb/pull/7728
- Added `Artifact.unlink()` to allow programmatic unlinking of artifacts by @tonyyli-wandb in https://github.com/wandb/wandb/pull/7735
- Added basic TensorBoard support when running with `wandb.require("core")` by @timoffex in https://github.com/wandb/wandb/pull/7725
  - The TensorBoard tab in W&B will work.
  - Charts show up in W&B, possibly better than when running without core.
  - Not all types of data are supported yet. Unsupported data is not shown in charts.

### Fixed

- Fix `define_metric` behavior for multiple metrics in `shared` mode by @dmitryduev in https://github.com/wandb/wandb/pull/7715
- Correctly pass in project name to internal api from run while calling run.use_artifact() by @ibindlish in https://github.com/wandb/wandb/pull/7701
- Correctly upload console output log files when resuming runs enabled with `console_multipart` setting by @kptkin in https://github.com/wandb/wandb/pull/7694 and @dmitryduev in https://github.com/wandb/wandb/pull/7697
- Interpret non-octal strings with leading zeros as strings and not integers in sweep configs by @KyleGoyette https://github.com/wandb/wandb/pull/7649
- Support Azure repo URI format in Launch @KyleGoyette https://github.com/wandb/wandb/pull/7664
- Fix path parsing for artifacts with aliases containing forward slashes by @amusipatla-wandb in https://github.com/wandb/wandb/pull/7676
- Add missing docstrings for any public methods in `Api` class by @tonyyli-wandb in https://github.com/wandb/wandb/pull/7713
- Correctly add latest alias to jobs built by the job builder @KyleGoyette https://github.com/wandb/wandb/pull/7727

### Changed

- Option to change naming scheme for console output logs from `output.log` to `logs/YYYYMMDD_HHmmss.ms_output.log` by @kptkin in https://github.com/wandb/wandb/pull/7694
- Require `unsafe=True` in `use_model` calls that could potentially load and deserialize unsafe pickle files by @anandwandb https://github.com/wandb/wandb/pull/7663
- Update order in api.runs() to ascending to prevent duplicate responses by @thanos-wandb https://github.com/wandb/wandb/pull/7675
- Eliminate signed URL timeout errors during artifact file uploads in core by @moredatarequired in https://github.com/wandb/wandb/pull/7586

### Deprecated

- Deprecated `ArtifactCollection.change_type()` in favor of `ArtifactCollection.save()` by @amusipatla-wandb in https://github.com/wandb/wandb/pull/7555

## [0.17.0] - 2024-05-07

### Added

- The `wandb` package now includes the `wandb-core` binary by @timoffex in https://github.com/wandb/wandb/pull/7381
  - `wandb-core` is a new and improved backend for the W&B SDK that focuses on performance, versatility, and robustness.
  - Currently, it is opt-in. To start using the new backend, add `wandb.require("core")` to your script after importing `wandb`.
- `wandb-core` now supports Artifact file caching by @moredatarequired in https://github.com/wandb/wandb/pull/7364 and https://github.com/wandb/wandb/pull/7366
- Added artifact_exists() and artifact_collection_exists() methods to Api to check if an artifact or collection exists by @amusipatla-wandb in https://github.com/wandb/wandb/pull/7483
- `wandb launch -u <git-uri | local-path> ` creates and launches a job from the given source code by @bcsherma in https://github.com/wandb/wandb/pull/7485

### Fixed

- Prevent crash on `run.summary` for finished runs by @dmitryduev in https://github.com/wandb/wandb/pull/7440
- Correctly report file upload errors when using wandb-core by @moredatarequired in https://github.com/wandb/wandb/pull/7196
- Implemented a stricter check for AMD GPU availability by @dmitryduev in https://github.com/wandb/wandb/pull/7322
- Fixed `run.save()` on Windows by @timoffex in https://github.com/wandb/wandb/pull/7412
- Show a warning instead of failing when using registries other than ECR and GAR with the Kaniko builder by @TimH98 in https://github.com/wandb/wandb/pull/7461
- Fixed `wandb.init()` type signature including `None` by @timoffex in https://github.com/wandb/wandb/pull/7563

### Changed

- When using `wandb-core` need to specify a required flag (`wandb.require("core")`) to enable it, before it was picked up automatically by @kptkin in https://github.com/wandb/wandb/pull/7228
- Use ETags instead of MD5 hashes for GCS reference artifacts by @moredatarequired in https://github.com/wandb/wandb/pull/7337

### Removed

- Removed the deprecated `wandb.plots.*` functions and top-level third-party integrations `wandb.[catboost,fastai,keras,lightgbm,sacred,xgboost]`. Please use `wandb.plot` instead of `wandb.plots` and `wandb.integration.[catboost,fastai,keras,lightgbm,sacred,xgboost]` instead of `wandb.[catboost,fastai,keras,lightgbm,sacred,xgboost]`. By @dmitryduev in https://github.com/wandb/wandb/pull/7552
- Removed the `[async]` extra and the `_async_upload_concurrency_limit` setting by @moredatarequired in https://github.com/wandb/wandb/pull/7416
- Removed undocumented settings: `_except_exit` and `problem` by @timoffex in https://github.com/wandb/wandb/pull/7563

## [0.16.6] - 2024-04-03

### Added

- Added support for overriding kaniko builder settings in the agent config by @TimH98 in https://github.com/wandb/wandb/pull/7191
- Added link to the project workspace of a run in the footer by @kptkin in https://github.com/wandb/wandb/pull/7276
- Added support for overriding stopped run grace period in the agent config by @TimH98 in https://github.com/wandb/wandb/pull/7281
- Added setting (`_disable_update_check`) to disable version checks during init by @kptkin in https://github.com/wandb/wandb/pull/7287
- `WandbLogger.sync` in the OpenAI Fine-Tuning integration gets a new `log_datasets` boolean argument to turn off automatic logging of datasets to Artifacts by @morganmcg1 in https://github.com/wandb/wandb/pull/7150
- Reduced default status print frequency of launch agent. Added verbosity controls to allow for increased status print frequency and printing debug information to stdout by @TimH98 in https://github.com/wandb/wandb/pull/7126

### Changed

- Limit policy option on artifact cli's put() to choices, ["mutable", "immutable"] by @ibindish in https://github.com/wandb/wandb/pull/7172
- Updated artifact public api methods to handle nullable Project field on the ArtifactSequence/ArtifactCollection type, based on gorilla server changes by @ibindlish in https://github.com/wandb/wandb/pull/7201

### Fixed

- Fixed `run.save()` not working with files inside `run.dir`, introduced in previous release
- Fixed rare panic during large artifact uploads by @moredatarequire in https://github.com/wandb/wandb/pull/7272
- Fixed wandb.login causing runs not to be associated with launch queue by @KyleGoyette in https://github.com/wandb/wandb/pull/7280
- Fixed job artifact download failing silently and causing run crash when using W&B Launch by @KyleGoyette https://github.com/wandb/wandb/pull/7285
- Fix handling of saving training files to Artifacts in the OpenAI Fine-Tuning integration by @morganmcg1 in https://github.com/wandb/wandb/pull/7150

## [0.16.5] - 2024-03-25

### Added

- Added feature to move staging files to cache (instead of copying) for mutable artifact file uploads when caching is enabled by @ibindlish in https://github.com/wandb/wandb/pull/7143
- Added support to skip caching files to the local filesystem while uploading files to artifacts by @ibindlish in https://github.com/wandb/wandb/pull/7098
- Added support to skip staging artifact files during upload by selecting a storage policy by @ibindlish in https://github.com/wandb/wandb/pull/7142
- Preliminary support for forking a run using `wandb.init(fork_from=...)` by @dannygoldstein in https://github.com/wandb/wandb/pull/7078
- `run.save()` accepts `pathlib.Path` values; by @timoffex in https://github.com/wandb/wandb/pull/7146

### Changed

- When printing the run link point to the workspace explicitly by @kptkin in https://github.com/wandb/wandb/pull/7132

### Fixed

- In case of transient server issues when creating the wandb API key kubernetes secret, we'll retry up to 5 times by @TimH98 in https://github.com/wandb/wandb/pull/7108

### Removed

- When printing run's information in the terminal remove links to jobs by @kptkin in https://github.com/wandb/wandb/pull/7132

## [0.16.4] - 2024-03-05

### Added

- Added ability to change artifact collection types by @biaslucas in https://github.com/wandb/wandb/pull/6971
- Add support for installing deps from pyproject.toml by @bcsherma in https://github.com/wandb/wandb/pull/6964
- Support kaniko build with user-provided pvc and docker config by @bcsherma in https://github.com/wandb/wandb/pull/7059
- Added ability to import runs between W&B instances by @andrewtruong in https://github.com/wandb/wandb/pull/6897

### Changed

- wandb-core rate-limits requests to the backend and respects RateLimit-\* headers
  by @timoffex in https://github.com/wandb/wandb/pull/7065

### Fixed

- Fix passing of template variables in the sweeps-on-launch scheduler by @dannygoldstein in https://github.com/wandb/wandb/pull/6959
- Link job artifact to a run to be specified as input by @kptkin in https://github.com/wandb/wandb/pull/6940
- Fix sagemaker entrypoint to use given entrypoint by @KyleGoyette in https://github.com/wandb/wandb/pull/6969
- Parse upload headers correctly by @kptkin in https://github.com/wandb/wandb/pull/6983
- Properly propagate server errors by @kptkin in https://github.com/wandb/wandb/pull/6944
- Make file upload faster by using parallelism by @kptkin in https://github.com/wandb/wandb/pull/6975
- Don't send git data if it's not populated by @kptkin in https://github.com/wandb/wandb/pull/6984
- Fix console logging resumption, avoid overwrite by @kptkin in https://github.com/wandb/wandb/pull/6963
- Remove hostname validation when using --host on wandb login by @Jamil in https://github.com/wandb/wandb/pull/6999
- Don't discard past visualizations when resuming a run by @timoffex in https://github.com/wandb/wandb/pull/7005
- Avoid retrying on conflict status code by @kptkin in https://github.com/wandb/wandb/pull/7011
- Fix visualization config merging for resumed runs in wandb-core by @timoffex in https://github.com/wandb/wandb/pull/7012
- Replace usage of standard library's json with `segmentio`'s by @kptkin in https://github.com/wandb/wandb/pull/7027
- Remove stderr as writer for the logs by @kptkin in https://github.com/wandb/wandb/pull/7022
- Disable negative steps from initialization by @kptkin in https://github.com/wandb/wandb/pull/7030
- Fix report loading in pydantic26 by @andrewtruong in https://github.com/wandb/wandb/pull/6988
- Revert "make upload request async to support progress reporting (#6497)" by @jlzhao27 in https://github.com/wandb/wandb/pull/7049
- Fix entrypoint specification when using a Dockerfile.wandb by @KyleGoyette in https://github.com/wandb/wandb/pull/7080
- Fix stream releasing probe handle too early by @jlzhao27 in https://github.com/wandb/wandb/pull/7056
- Always attempt to pull latest image for local container by @KyleGoyette in https://github.com/wandb/wandb/pull/7079

### New Contributors

- @Jamil made their first contribution in https://github.com/wandb/wandb/pull/6999

# 0.16.3 (Feb 6, 2024)

### :magic_wand: Enhancements

- feat(core): generate data type info in core by @dmitryduev in https://github.com/wandb/wandb/pull/6827
- feat(core): add support for Launch 🚀 by @kptkin in https://github.com/wandb/wandb/pull/6822
- feat(public-api): Added option to control number of grouped sampled runs in reports by @thanos-wandb in https://github.com/wandb/wandb/pull/6840
- feat(sdk): add shared mode to enable multiple independent writers to the same run by @dmitryduev in https://github.com/wandb/wandb/pull/6882
- perf(artifacts): Reduce artifact download latency via optional cache copy + threads by @biaslucas in https://github.com/wandb/wandb/pull/6878
- feat(artifacts): Add partial file downloads, via directory prefix by @biaslucas in https://github.com/wandb/wandb/pull/6911
- feat(integrations): Update the Diffusers Integration by @soumik12345 in https://github.com/wandb/wandb/pull/6804
- feat(integrations): Update Ultralytics Integration by @soumik12345 in https://github.com/wandb/wandb/pull/6796
- feat(integrations): Add Pytorch Lightning Fabric Logger by @ash0ts in https://github.com/wandb/wandb/pull/6919
- feat(core): update go packages by @kptkin in https://github.com/wandb/wandb/pull/6908

### :hammer: Fixes

- fix(launch): Remove project and runner fields from agent config by @KyleGoyette in https://github.com/wandb/wandb/pull/6818
- fix(launch): recognize deleted k8s jobs as failed by @bcsherma in https://github.com/wandb/wandb/pull/6824
- fix(launch): warn of extra fields in environment block instead of erroring by @bcsherma in https://github.com/wandb/wandb/pull/6833
- fix(sdk): entity override bug where ENVVAR is prioritized over kwargs by @biaslucas in https://github.com/wandb/wandb/pull/6843
- fix(launch): Local container runner doesn't ignore override args by @TimH98 in https://github.com/wandb/wandb/pull/6844
- fix(sdk): merge-update config with sweep/launch config by @dannygoldstein in https://github.com/wandb/wandb/pull/6841
- fix(sdk): fix retry logic in wandb-core and system_tests conftest by @dmitryduev in https://github.com/wandb/wandb/pull/6847
- fix(core): use RW locks in system monitor's assets management by @dmitryduev in https://github.com/wandb/wandb/pull/6852
- fix(launch): set build context to entrypoint dir if it contains Dockerfile.wandb by @bcsherma in https://github.com/wandb/wandb/pull/6855
- security(launch): Mount wandb api key in launch job pods from a k8s secret by @TimH98 in https://github.com/wandb/wandb/pull/6722
- fix(launch): wandb job create should not look for requirements.txt if Dockerfile.wandb is next to entrypoint by @bcsherma in https://github.com/wandb/wandb/pull/6861
- fix(sdk): fix \_parse_path when only id is passed to wandb.Api().run() by @luisbergua in https://github.com/wandb/wandb/pull/6858
- fix(media): Update video.py: Fix fps bug by @stellargo in https://github.com/wandb/wandb/pull/6887
- fix(sdk): clean up temp folders by @dmitryduev in https://github.com/wandb/wandb/pull/6891
- fix(artifacts): fix long artifact paths on Windows by @ArtsiomWB in https://github.com/wandb/wandb/pull/6846
- fix(sdk): Update Report API to work with pydantic2.6 by @andrewtruong in https://github.com/wandb/wandb/pull/6925
- fix(launch): fetch all commits to enable checking out by sha by @bcsherma in https://github.com/wandb/wandb/pull/6926
- fix(sweeps): dont swallow exceptions in pyagent by @dannygoldstein in https://github.com/wandb/wandb/pull/6927
- fix(artifacts): artifact file upload progress in nexus by @ibindlish in https://github.com/wandb/wandb/pull/6939
- fix(sdk): exercise caution in system monitor when rocm-smi is installed on a system with no amd gpus by @dmitryduev in https://github.com/wandb/wandb/pull/6938
- fix(cli): typo in cli.py by @eltociear in https://github.com/wandb/wandb/pull/6892
- fix(launch): remove deadsnakes from accelerator build step by @bcsherma in https://github.com/wandb/wandb/pull/6933

### :books: Docs

- docs(sdk): update sweep `docstrings` by @ngrayluna in https://github.com/wandb/wandb/pull/6830
- docs(sdk): Updates the Tables reference docs. by @katjacksonWB in https://github.com/wandb/wandb/pull/6880
- docs(sdk): Artifact docstrings PR by @ngrayluna in https://github.com/wandb/wandb/pull/6825

## New Contributors

- @biaslucas made their first contribution in https://github.com/wandb/wandb/pull/6843
- @stellargo made their first contribution in https://github.com/wandb/wandb/pull/6887
- @timoffex made their first contribution in https://github.com/wandb/wandb/pull/6916

**Full Changelog**: https://github.com/wandb/wandb/compare/v0.16.2...v0.16.3

# 0.16.2 (Jan 9, 2024)

### :magic_wand: Enhancements

- feat(nexus): refactor store logic and add store writer by @kptkin in https://github.com/wandb/wandb/pull/6678
- feat(nexus): add AMD GPU monitoring by @dmitryduev in https://github.com/wandb/wandb/pull/6606
- feat(nexus): add console log file upload by @kptkin in https://github.com/wandb/wandb/pull/6669
- feat(launch): add registry uri field to builders by @bcsherma in https://github.com/wandb/wandb/pull/6626
- feat(core): add `wandb beta sync` feature to upload runs to W&B by @kptkin in https://github.com/wandb/wandb/pull/6620
- feat(launch): CLI supports allow-listed queue parameters by @TimH98 in https://github.com/wandb/wandb/pull/6679
- feat(core): add support for requirements and patch.diff by @kptkin in https://github.com/wandb/wandb/pull/6721
- feat(core): capture SLURM-related env vars in metadata by @dmitryduev in https://github.com/wandb/wandb/pull/6710
- feat(launch): --priority flag on `wandb launch` command to specify priority when enqueuing jobs. by @nickpenaranda in https://github.com/wandb/wandb/pull/6705
- feat(sdk): add verify feature to wandb login by @dmitryduev in https://github.com/wandb/wandb/pull/6747
- feat(launch): Sweeps on Launch honors selected job priority for sweep runs by @nickpenaranda in https://github.com/wandb/wandb/pull/6756
- feat(core): 🦀 commence operation SDKrab 🦀 by @dmitryduev in https://github.com/wandb/wandb/pull/6000
- feat(artifacts): make upload request async to support progress reporting by @jlzhao27 in https://github.com/wandb/wandb/pull/6497
- feat(core): add TensorBoard log dir watcher by @kptkin in https://github.com/wandb/wandb/pull/6769
- feat(core): upload wandb-summary.json and config.yaml files by @kptkin in https://github.com/wandb/wandb/pull/6781

### :hammer: Fixes

- fix(nexus): update error message and remove extra by @kptkin in https://github.com/wandb/wandb/pull/6667
- fix(nexus): clean up issues with file sending by @kptkin in https://github.com/wandb/wandb/pull/6677
- fix(core): add jitter to retry clients' backoff strategy by @dmitryduev in https://github.com/wandb/wandb/pull/6706
- fix(artifacts): only skip file download if digest matches by @szymon-piechowicz-wandb in https://github.com/wandb/wandb/pull/6694
- fix(core): fix resume and add tests by @dmitryduev in https://github.com/wandb/wandb/pull/6714
- fix(launch): capture errors from the creation of k8s job from yaml by @bcsherma in https://github.com/wandb/wandb/pull/6730
- fix(launch): Get default entity before checking template vars by @TimH98 in https://github.com/wandb/wandb/pull/6745
- fix(artifacts): remove run creation for artifact downloads if not using core by @ibindlish in https://github.com/wandb/wandb/pull/6746
- fix(artifacts): Retrieve ETag for ObjectVersion instead of Object for versioned buckets by @ibindlish in https://github.com/wandb/wandb/pull/6759
- fix(artifacts): revert #6759 and read object version etag in place by @ibindlish in https://github.com/wandb/wandb/pull/6774
- fix(core): put back the upload file count by @kptkin in https://github.com/wandb/wandb/pull/6767
- fix(core): add send cancel request to sender by @dmitryduev in https://github.com/wandb/wandb/pull/6787
- fix(core): check errors in memory monitoring by @dmitryduev in https://github.com/wandb/wandb/pull/6790
- fix(sdk): add job_type flag in CLI to allow override of job_type by @umakrishnaswamy in https://github.com/wandb/wandb/pull/6523
- fix(integrations): Handle ultralytics utils import refactor by @jthetzel in https://github.com/wandb/wandb/pull/6741
- fix(core): download artifacts with wandb-core without an active run by @dmitryduev in https://github.com/wandb/wandb/pull/6798
- fix(sdk): fix error logging matplotlib scatter plot if the minimum version of plotly library is not met by @walkingmug in https://github.com/wandb/wandb/pull/6724
- fix(sdk): allow overriding the default .netrc location with NETRC env var by @dmitryduev in https://github.com/wandb/wandb/pull/6708

### :books: Docs

- docs(sdk): Corrected description for email field by @ngrayluna in https://github.com/wandb/wandb/pull/6716
- docs(core): update the `README-libwandb-cpp.md` doc by @NinoRisteski in https://github.com/wandb/wandb/pull/6794

## New Contributors

- @jthetzel made their first contribution in https://github.com/wandb/wandb/pull/6741
- @walkingmug made their first contribution in https://github.com/wandb/wandb/pull/6724

**Full Changelog**: https://github.com/wandb/wandb/compare/v0.16.1...v0.16.2

# 0.16.1 (Dec 5, 2023)

### :magic_wand: Enhancements

- perf(artifacts): remove recursive download by @szymon-piechowicz-wandb in https://github.com/wandb/wandb/pull/6544
- feat(nexus): add debounce summary in handler by @kptkin in https://github.com/wandb/wandb/pull/6570
- feat(integrations): fix bug in ultralytics import and version pinning by @soumik12345 in https://github.com/wandb/wandb/pull/6605
- feat(launch): Support template variables when queueing launch runs by @KyleGoyette in https://github.com/wandb/wandb/pull/6602
- feat(cli): add --skip-console option to offline sync cli command by @kptkin in https://github.com/wandb/wandb/pull/6557
- feat(nexus): add basic graphql versioning mechanism by @dmitryduev in https://github.com/wandb/wandb/pull/6624
- feat(nexus): add Apple M\* GPU stats monitoring by @dmitryduev in https://github.com/wandb/wandb/pull/6619
- feat(launch): add helper to load wandb.Config from env vars by @bcsherma in https://github.com/wandb/wandb/pull/6644
- feat(integrations): port OpenAI WandbLogger for openai-python v1.0 by @ayulockin in https://github.com/wandb/wandb/pull/6498
- feat(integrations): fix version check for openAI WandbLogger by @ayulockin in https://github.com/wandb/wandb/pull/6648
- feat(integrations): Diffusers autologger by @soumik12345 in https://github.com/wandb/wandb/pull/6561
- feat(sdk): Adding parameter to image to specify file type jpg, png, bmp, gif by @fdsig in https://github.com/wandb/wandb/pull/6280

### :hammer: Fixes

- fix(nexus): make offline sync work properly by @dmitryduev in https://github.com/wandb/wandb/pull/6569
- fix(launch): Fix run existence check to not depend on files being uploaded in the run by @KyleGoyette in https://github.com/wandb/wandb/pull/6548
- fix(launch): gcp storage uri verifaction failed due to improper async wrapping by @bcsherma in https://github.com/wandb/wandb/pull/6581
- fix(sdk): updating summary with nested dicts now doesn't throw an error by @ArtsiomWB in https://github.com/wandb/wandb/pull/6578
- fix(launch): Add prioritization mode to RunQueue create by @TimH98 in https://github.com/wandb/wandb/pull/6610
- fix(nexus): create symlink to the server logs in the runs folder by @kptkin in https://github.com/wandb/wandb/pull/6628
- fix(integrations): single value problem in wandb/wandb_torch.py::log_tensor_stats by @gmongaras in https://github.com/wandb/wandb/pull/6640
- fix(integrations): tmin vs tmax in wandb/wandb_torch.py::log_tensor_stats by @dmitryduev in https://github.com/wandb/wandb/pull/6641
- fix(nexus): minor fix up for non server cases by @kptkin in https://github.com/wandb/wandb/pull/6645
- fix(sdk): make old settings more robust by @dmitryduev in https://github.com/wandb/wandb/pull/6654
- fix(sdk): handle tags when resuming a run by @dmitryduev in https://github.com/wandb/wandb/pull/6660

### :books: Docs

- docs(integrations): fix doc-string typo in a keras callback by @evilpegasus in https://github.com/wandb/wandb/pull/6586

## New Contributors

- @evilpegasus made their first contribution in https://github.com/wandb/wandb/pull/6586
- @yogeshg made their first contribution in https://github.com/wandb/wandb/pull/6573
- @gmongaras made their first contribution in https://github.com/wandb/wandb/pull/6640

**Full Changelog**: https://github.com/wandb/wandb/compare/v0.16.0...v0.16.1

# 0.16.0 (Nov 7, 2023)

### :magic_wand: Enhancements

- feat(nexus): add nested config support by @kptkin in https://github.com/wandb/wandb/pull/6417
- feat(nexus): finish artifact saver by @szymon-piechowicz-wandb in https://github.com/wandb/wandb/pull/6296
- feat(nexus): add sync file counts in the footer by @dmitryduev in https://github.com/wandb/wandb/pull/6371
- feat(nexus): implement directory watcher and related functionality by @kptkin in https://github.com/wandb/wandb/pull/6257
- feat(launch): run agent on an event loop by @bcsherma in https://github.com/wandb/wandb/pull/6384
- feat(nexus): add sampled history by @kptkin in https://github.com/wandb/wandb/pull/6492
- feat(artifacts): prototype for models api by @ibindlish in https://github.com/wandb/wandb/pull/6205
- perf(launch): register sweep scheduler virtual agents async by @bcsherma in https://github.com/wandb/wandb/pull/6488
- feat(nexus): make file uploads work with local by @dmitryduev in https://github.com/wandb/wandb/pull/6509
- feat(sdk): allow users to log custom chart tables in a different section by @luisbergua in https://github.com/wandb/wandb/pull/6422
- feat(nexus): generalize uploader to filemanager to allow downloads by @ibindlish in https://github.com/wandb/wandb/pull/6445
- feat(sdk): drop python 3.6 support by @dmitryduev in https://github.com/wandb/wandb/pull/6493
- feat(artifacts): delete staging files in Nexus by @szymon-piechowicz-wandb in https://github.com/wandb/wandb/pull/6529
- feat(artifacts): set up artifact downloads to use sdk nexus core by @estellazx in https://github.com/wandb/wandb/pull/6275
- feat(nexus): add file upload progress and make completion callback a list of callbacks by @kptkin in https://github.com/wandb/wandb/pull/6518
- feat(launch): add wandb.ai/run-id label to jobs by @bcsherma in https://github.com/wandb/wandb/pull/6543

### :hammer: Fixes

- fix(sdk): ensures that complete run.config is captured in SageMaker by @fdsig in https://github.com/wandb/wandb/pull/6260
- fix(sdk): Improve error handling for gitlib for FileNotFoundErrors by @j316chuck in https://github.com/wandb/wandb/pull/6410
- fix(sdk): increase max message size, handle errors by @szymon-piechowicz-wandb in https://github.com/wandb/wandb/pull/6398
- fix(launch): Agent better balances multiple queues by @TimH98 in https://github.com/wandb/wandb/pull/6418
- fix(artifacts): remove versioning enabled check in GCS reference handler by @szymon-piechowicz-wandb in https://github.com/wandb/wandb/pull/6430
- fix(launch): add google-cloud-aiplatform to launch shard by @bcsherma in https://github.com/wandb/wandb/pull/6440
- fix(nexus): add use_artifact as passthrough messages by @kptkin in https://github.com/wandb/wandb/pull/6447
- fix(launch): adjust vertex environment variables by @Hojland in https://github.com/wandb/wandb/pull/6443
- fix(artifacts): update artifacts cache file permissions for NamedTemporaryFile by @ibindlish in https://github.com/wandb/wandb/pull/6437
- fix(nexus): fix a number of issues by @dmitryduev in https://github.com/wandb/wandb/pull/6491
- fix(media): saving mlp figure to buffer and reading with PIL should specify format by @mova in https://github.com/wandb/wandb/pull/6465
- fix(nexus): send content-length, check response status code in uploader by @szymon-piechowicz-wandb in https://github.com/wandb/wandb/pull/6401
- fix(sdk): fix step logic when resuming runs with no metrics logged by @luisbergua in https://github.com/wandb/wandb/pull/6480
- fix(sdk): hook_handle being set to list instead of dict on unhook by @vatsalaggarwal in https://github.com/wandb/wandb/pull/6503
- fix(launch): verify gcp credentials before creating vertex job by @bcsherma in https://github.com/wandb/wandb/pull/6537
- fix(launch): add load option to docker buildx by @KyleGoyette in https://github.com/wandb/wandb/pull/6508
- fix(artifacts): fix perf regressions in artifact downloads and fix file download location by @ibindlish in https://github.com/wandb/wandb/pull/6535
- fix(sdk): add warning when `log_code` can't locate any files by @umakrishnaswamy in https://github.com/wandb/wandb/pull/6532
- fix(sdk): adjust ipython hooks for v8.17 by @dmitryduev in https://github.com/wandb/wandb/pull/6563

### :books: Docs

- docs(media): fix `Graph` docstring by @harupy in https://github.com/wandb/wandb/pull/6458
- docs(public-api): Fix suggested command for uploading artifacts by @geke-mir in https://github.com/wandb/wandb/pull/6513

## New Contributors

- @j316chuck made their first contribution in https://github.com/wandb/wandb/pull/6410
- @harupy made their first contribution in https://github.com/wandb/wandb/pull/6458
- @Hojland made their first contribution in https://github.com/wandb/wandb/pull/6443
- @mova made their first contribution in https://github.com/wandb/wandb/pull/6465
- @geke-mir made their first contribution in https://github.com/wandb/wandb/pull/6513
- @luisbergua made their first contribution in https://github.com/wandb/wandb/pull/6422
- @vatsalaggarwal made their first contribution in https://github.com/wandb/wandb/pull/6503

**Full Changelog**: https://github.com/wandb/wandb/compare/v0.15.12...v0.16.0

# 0.15.12 (Oct 3, 2023)

### :magic_wand: Enhancements

- feat(nexus): implement config debouncing mechanism by @kptkin in https://github.com/wandb/wandb/pull/6331
- feat(integrations): fix channel swapping on ultrlytics classification task by @soumik12345 in https://github.com/wandb/wandb/pull/6382
- feat(nexus): implement nexus alpha cpp interface by @raubitsj in https://github.com/wandb/wandb/pull/6358
- feat(nexus): expose system metrics in the run object (PoC) by @dmitryduev in https://github.com/wandb/wandb/pull/6238
- feat(integrations): Pin ultralytics version support to `v8.0.186` by @soumik12345 in https://github.com/wandb/wandb/pull/6391

### :hammer: Fixes

- fix(launch): get logs from failed k8s pods by @bcsherma in https://github.com/wandb/wandb/pull/6339
- fix(artifacts): Allow adding s3 bucket as reference artifact by @ibindlish in https://github.com/wandb/wandb/pull/6346
- fix(launch): Fix race condition in agent thread clean up by @KyleGoyette in https://github.com/wandb/wandb/pull/6352
- fix(artifacts): don't assume run and its i/o artifacts are in the same project by @szymon-piechowicz-wandb in https://github.com/wandb/wandb/pull/6363
- fix(artifacts): fix wandb.Api().run(run_name).log_artifact(artifact) by @szymon-piechowicz-wandb in https://github.com/wandb/wandb/pull/6362
- fix(sweeps): ValueError with None value in sweep by @gtarpenning in https://github.com/wandb/wandb/pull/6364
- fix(artifacts): fix typo in s3 handler by @ibindlish in https://github.com/wandb/wandb/pull/6368
- fix(artifacts): fix the argument order for new argument target_fraction by @moredatarequired in https://github.com/wandb/wandb/pull/6377
- fix(nexus): fix potential race in config debouncer by @dmitryduev in https://github.com/wandb/wandb/pull/6385
- fix(sdk): fix graphql type mapping by @szymon-piechowicz-wandb in https://github.com/wandb/wandb/pull/6396
- fix(sdk): fix concurrency limit in uploader by @szymon-piechowicz-wandb in https://github.com/wandb/wandb/pull/6399

### :books: Docs

- docs(sdk): fix reference docs GH action by @dmitryduev in https://github.com/wandb/wandb/pull/6350
- docs(sdk): Update generate-docodile-documentation.yml by @ngrayluna in https://github.com/wandb/wandb/pull/6351

**Full Changelog**: https://github.com/wandb/wandb/compare/v0.15.11...v0.15.12

# 0.15.11 (Sep 21, 2023)

### :magic_wand: Enhancements

- feat(nexus): add support for code saving in script mode by @kptkin in https://github.com/wandb/wandb/pull/6243
- feat(nexus): add support for `policy=end` in `wandb.save` by @kptkin in https://github.com/wandb/wandb/pull/6267
- feat(nexus): add system info to metadata by @dmitryduev in https://github.com/wandb/wandb/pull/6244
- feat(nexus): add nvidia gpu system info to metadata by @dmitryduev in https://github.com/wandb/wandb/pull/6270
- feat(launch): delete run queues with public api by @bcsherma in https://github.com/wandb/wandb/pull/6317
- feat(sdk): introduce custom proxy support for wandb http(s) traffic by @kptkin in https://github.com/wandb/wandb/pull/6300

### :hammer: Fixes

- fix(sdk): Fix logger when logging filestream exception by @KyleGoyette in https://github.com/wandb/wandb/pull/6246
- fix(launch): use watch api to monitor launched CRDs by @bcsherma in https://github.com/wandb/wandb/pull/6226
- fix(launch): forbid enqueuing docker images without target project by @bcsherma in https://github.com/wandb/wandb/pull/6248
- fix(sdk): add missing Twitter import for API users by @fdsig in https://github.com/wandb/wandb/pull/6261
- fix(artifacts): get S3 versionIDs from directory references by @moredatarequired in https://github.com/wandb/wandb/pull/6255
- fix(launch): make watch streams recover from connection reset by @bcsherma in https://github.com/wandb/wandb/pull/6272
- fix(public-api): use json.loads(..., strict=False) to ignore invalid utf-8 and control characters in api.Run.load by @dmitryduev in https://github.com/wandb/wandb/pull/6299
- fix(sdk): correctly identify colab as a jupyter-like env in settings by @dmitryduev in https://github.com/wandb/wandb/pull/6308
- fix(sdk): improve memory management for summary updates by @dmitryduev in https://github.com/wandb/wandb/pull/5569
- fix(artifacts): Add environment variable to configure batch size for download urls by @ibindlish in https://github.com/wandb/wandb/pull/6323
- fix(launch): fail rqis if no run is created by @bcsherma in https://github.com/wandb/wandb/pull/6324

### :books: Docs

- docs(sdk): fixes a broken link in Image docs. by @katjacksonWB in https://github.com/wandb/wandb/pull/6252
- docs(nexus): add docs on running nexus-related system tests locally by @dmitryduev in https://github.com/wandb/wandb/pull/6191
- docs(nexus): add user-facing Nexus docs for Beta release by @dmitryduev in https://github.com/wandb/wandb/pull/6276
- docs(nexus): fix pip install nexus instruction by @dmitryduev in https://github.com/wandb/wandb/pull/6309

### :nail_care: Cleanup

- Update README.md by @NinoRisteski in https://github.com/wandb/wandb/pull/6325

## New Contributors

- @katjacksonWB made their first contribution in https://github.com/wandb/wandb/pull/6252
- @NinoRisteski made their first contribution in https://github.com/wandb/wandb/pull/6325

**Full Changelog**: https://github.com/wandb/wandb/compare/v0.15.10...v0.15.11

# 0.15.10 (Sep 6, 2023)

### :magic_wand: Enhancements

- feat(integrations): add async support to `Autologger` API and enable it for Openai by @parambharat in https://github.com/wandb/wandb/pull/5960
- feat(sdk): add official support for python 3.11 and drop support for python 3.6 by @dmitryduev in https://github.com/wandb/wandb/pull/4386
- feat(sdk): implement network logging and file pusher timeout for debugging by @dmitryduev in https://github.com/wandb/wandb/pull/5894
- feat(artifacts): set ttl(time to live) for artifact versions by @estellazx in https://github.com/wandb/wandb/pull/5859
- feat(nexus): add support for define metric by @kptkin in https://github.com/wandb/wandb/pull/6036
- feat(launch): Include agent version when creating launch agent by @TimH98 in https://github.com/wandb/wandb/pull/5970
- feat(launch): Runless git jobs can use requirements.txt in parent directories by @TimH98 in https://github.com/wandb/wandb/pull/6008
- feat(artifacts): retrieve the parent collection from an Artifact by @moredatarequired in https://github.com/wandb/wandb/pull/6019
- feat(nexus): improve file uploads by @dmitryduev in https://github.com/wandb/wandb/pull/6052
- feat(artifacts): Add run id option to artifact put method to log artifacts to existing runs by @ibindlish in https://github.com/wandb/wandb/pull/6074
- feat(public-api): add metadata property to Run object by @dmitryduev in https://github.com/wandb/wandb/pull/6100
- feat(launch): Support setting a custom Dockerfile in launch overrides by @TimH98 in https://github.com/wandb/wandb/pull/6104
- feat(nexus): add Nvidia GPU asset to system monitor by @dmitryduev in https://github.com/wandb/wandb/pull/6081
- feat(artifacts): enable deleting artifact collections from SDK by @moredatarequired in https://github.com/wandb/wandb/pull/6020
- feat(launch): Add dockerfile CLI param & use Dockerfile.wandb by default if present by @TimH98 in https://github.com/wandb/wandb/pull/6122
- feat(artifacts): extend cache cleanup to allow specifying a target fraction by @moredatarequired in https://github.com/wandb/wandb/pull/6152
- feat(artifacts): add an eval-able repr to ArtifactManifestEntry by @moredatarequired in https://github.com/wandb/wandb/pull/6132
- feat(nexus): enable docker-based wheel building for nexus by @dmitryduev in https://github.com/wandb/wandb/pull/6118
- feat(nexus): add Nvidia GPU asset to system monitor by @dmitryduev in https://github.com/wandb/wandb/pull/6131
- feat(artifacts): clear the cache on add to prevent overflow by @moredatarequired in https://github.com/wandb/wandb/pull/6149
- feat(sdk): capture disk i/o utilization in system metrics by @umakrishnaswamy in https://github.com/wandb/wandb/pull/6106
- feat(sdk): add disk io counters to monitor metrics by @dmitryduev in https://github.com/wandb/wandb/pull/6170
- feat(sdk): make paths for disk usage monitoring configurable by @dmitryduev in https://github.com/wandb/wandb/pull/6196
- feat(sweeps): Use `WANDB_SWEEP_ID` to include a run in an existing sweep by @gtarpenning in https://github.com/wandb/wandb/pull/6198
- feat(artifacts): Handle LinkArtifact calls made to Nexus Core by @ibindlish in https://github.com/wandb/wandb/pull/6160
- feat(nexus): fix retry logic for http clients and allow user customization by @kptkin in https://github.com/wandb/wandb/pull/6182
- feat(nexus): support user defined headers in the gql client transport by @kptkin in https://github.com/wandb/wandb/pull/6208
- feat(sdk): enable set types in wandb.Config by @fdsig in https://github.com/wandb/wandb/pull/6219
- feat(integrations): visualize images with bbox overlays for `ultralytics` by @soumik12345 in https://github.com/wandb/wandb/pull/5867
- feat(sdk): add exponential decay sampling utility for line_plot by @dmitryduev in https://github.com/wandb/wandb/pull/6228
- feat(sdk): always print the traceback inside of the `wandb.init` context manager by @kptkin in https://github.com/wandb/wandb/pull/4603
- feat(sdk): add setting to disable automatic machine info capture by @kptkin in https://github.com/wandb/wandb/pull/6230

### :hammer: Fixes

- fix(launch): Extend try in agent loop to cover all job handling by @KyleGoyette in https://github.com/wandb/wandb/pull/5923
- fix(sdk): guard against undefined filestream timeout by @dmitryduev in https://github.com/wandb/wandb/pull/5997
- fix(launch): error if code artifact underlying job has been deleted by @bcsherma in https://github.com/wandb/wandb/pull/5959
- fix(artifacts): use a unique name for the artifact created by `verify` by @moredatarequired in https://github.com/wandb/wandb/pull/5929
- fix(launch): Use resume=allow when auto requeuing by @TimH98 in https://github.com/wandb/wandb/pull/6002
- fix(launch): correct entrypoint path from disabled git repo subir by @gtarpenning in https://github.com/wandb/wandb/pull/5903
- fix(sweeps): override individual job resource_args by @gtarpenning in https://github.com/wandb/wandb/pull/5985
- fix(sdk): fix import issue to support python 3.6 by @kptkin in https://github.com/wandb/wandb/pull/6018
- fix(launch): Fix override entrypoint when using sweeps on launch without a scheduler job by @KyleGoyette in https://github.com/wandb/wandb/pull/6033
- fix(nexus): fix resume reference when nil by @kptkin in https://github.com/wandb/wandb/pull/6055
- fix(sdk): further speed up import time by @hauntsaninja in https://github.com/wandb/wandb/pull/6032
- fix(launch): Fix sample kubernetes agent manifest secret mount by @KyleGoyette in https://github.com/wandb/wandb/pull/6057
- fix(nexus): rm unused import by @dmitryduev in https://github.com/wandb/wandb/pull/6085
- fix(launch): watch to get kubernetes run statuses by @bcsherma in https://github.com/wandb/wandb/pull/6022
- fix(artifacts): prohibit saving artifacts to a different project than their base artifact by @moredatarequired in https://github.com/wandb/wandb/pull/6042
- fix(artifacts): require existing artifacts to save to their source entity/project by @moredatarequired in https://github.com/wandb/wandb/pull/6034
- fix(nexus): adjust system monitor start and stop functionality by @dmitryduev in https://github.com/wandb/wandb/pull/6087
- fix(artifacts): remove suspect characters when directory creation fails by @moredatarequired in https://github.com/wandb/wandb/pull/6094
- fix(launch): Default log_code exclusion behavior now correctly handles `wandb` in the root path prefix. by @nickpenaranda in https://github.com/wandb/wandb/pull/6095
- fix(launch): disallow project queue creation by @bcsherma in https://github.com/wandb/wandb/pull/6011
- fix(launch): catch all sweep set state errors by @gtarpenning in https://github.com/wandb/wandb/pull/6091
- fix(launch): create_job now works from jupyter notebook by @gtarpenning in https://github.com/wandb/wandb/pull/6068
- fix(nexus): fix race condition for defer and update control by @kptkin in https://github.com/wandb/wandb/pull/6125
- fix(sdk): improved handling and logging of tensor types by @kptkin in https://github.com/wandb/wandb/pull/6086
- fix(launch): launch cli command should exit with non-zero status if underlying launched run exits with non-zero status by @KyleGoyette in https://github.com/wandb/wandb/pull/6078
- fix(nexus): fix correctness for offline mode by @kptkin in https://github.com/wandb/wandb/pull/6166
- fix(sdk): reports api - fix media_keys json path by @laxels in https://github.com/wandb/wandb/pull/6167
- fix(sdk): Allow uint8 images to be logged as wandb.Image() by @nate-wandb in https://github.com/wandb/wandb/pull/6043
- fix(sdk): fall back to /tmp/username/.config/wandb in old settings by @dmitryduev in https://github.com/wandb/wandb/pull/6175
- fix(nexus): use UpsertBucketRetryPolicy in all gql.UpsertBucket calls by @dmitryduev in https://github.com/wandb/wandb/pull/6207
- fix(sdk): update report id validation and encoding by @jo-fang in https://github.com/wandb/wandb/pull/6203
- fix(sdk): add support for propagating messages from the internal process by @kptkin in https://github.com/wandb/wandb/pull/5803

### :books: Docs

- docs(nexus): add package level docstrings for filestream by @raubitsj in https://github.com/wandb/wandb/pull/6061
- docs(nexus): add basic developer guide by @kptkin in https://github.com/wandb/wandb/pull/6119
- docs(cli): Added more context for launch job describe description. by @ngrayluna in https://github.com/wandb/wandb/pull/6193

### :nail_care: Cleanup

- style(sdk): fix to new ruff rule E721 additions by @nickpenaranda in https://github.com/wandb/wandb/pull/6102

## New Contributors

- @geoffrey-g-delhomme made their first contribution in https://github.com/wandb/wandb/pull/5867
- @kooshi made their first contribution in https://github.com/wandb/wandb/pull/6086
- @umakrishnaswamy made their first contribution in https://github.com/wandb/wandb/pull/6106
- @jo-fang made their first contribution in https://github.com/wandb/wandb/pull/6203
- @wwzeng1 made their first contribution in https://github.com/wandb/wandb/pull/6228

**Full Changelog**: https://github.com/wandb/wandb/compare/v0.15.9...v0.15.10

# 0.15.9 (Aug 28, 2023)

### :magic_wand: Enhancements

- feat(sweeps): launch sweep schedulers to team queues from UI by @gtarpenning in https://github.com/wandb/wandb/pull/6112
- feat(launch): make vertex launcher more customizable by @bcsherma in https://github.com/wandb/wandb/pull/6088
- feat(launch): default to noop builder if docker not installed by @bcsherma in https://github.com/wandb/wandb/pull/6137

### :hammer: Fixes

- fix(launch): Use built in entrypoint and args commands for sagemaker by @KyleGoyette in https://github.com/wandb/wandb/pull/5897
- fix(artifacts): copy parent source project info to new draft artifact by @moredatarequired in https://github.com/wandb/wandb/pull/6062
- fix(sdk): avoid error at end of run with bigints by @raubitsj in https://github.com/wandb/wandb/pull/6134
- fix(launch): manually created image jobs can rerun correctly by @gtarpenning in https://github.com/wandb/wandb/pull/6148

**Full Changelog**: https://github.com/wandb/wandb/compare/v0.15.8...v0.15.9

# 0.15.8 (Aug 01, 2023)

### :magic_wand: Enhancements

- perf(sdk): use mutation createRunFiles to get uploadUrls by @harukatab in https://github.com/wandb/wandb/pull/5731
- feat(launch): add create_run_queue to public API by @nickpenaranda in https://github.com/wandb/wandb/pull/5874
- perf(sdk): add hidden option to use orjson instead of json by @dmitryduev in https://github.com/wandb/wandb/pull/5911
- feat(launch): Improve error message when building with noop builder by @TimH98 in https://github.com/wandb/wandb/pull/5925
- feat(launch): create launch agent includes agent config if present by @TimH98 in https://github.com/wandb/wandb/pull/5893
- feat(launch): Check if job ingredients exist before making job by @TimH98 in https://github.com/wandb/wandb/pull/5942
- feat(launch): Gracefully handle Kubernetes 404 error by @TimH98 in https://github.com/wandb/wandb/pull/5945

### :hammer: Fixes

- fix(sdk): only creating new project if it doesn't already exist by @mbarrramsey in https://github.com/wandb/wandb/pull/5814
- fix(launch): Support namespace in metadata key of resource args by @KyleGoyette in https://github.com/wandb/wandb/pull/5639
- fix(launch): use "" instead of None for project kwarg when no project given by @bcsherma in https://github.com/wandb/wandb/pull/5839
- fix(launch): add + to torch cpu regex + tests by @bcsherma in https://github.com/wandb/wandb/pull/5833
- fix(sdk): implement timeout for file_stream and add debug logs by @kptkin in https://github.com/wandb/wandb/pull/5812
- fix(artifacts): fix collection filtering when getting aliases by @szymon-piechowicz-wandb in https://github.com/wandb/wandb/pull/5810
- fix(sdk): replace `dir_watcher` settings with SettingsStatic by @kptkin in https://github.com/wandb/wandb/pull/5863
- fix(artifacts): set correct base for incremental artifacts by @szymon-piechowicz-wandb in https://github.com/wandb/wandb/pull/5870
- fix(launch): drop https from azure registries to ensure compatibility with ${image_uri} macro by @bcsherma in https://github.com/wandb/wandb/pull/5880
- fix(artifacts): handle None description correctly by @szymon-piechowicz-wandb in https://github.com/wandb/wandb/pull/5910
- fix(launch): Don't create k8s secret if it already exists by @TimH98 in https://github.com/wandb/wandb/pull/5900
- fix(artifacts): drop S3 bucket versioning check by @moredatarequired in https://github.com/wandb/wandb/pull/5927
- fix(sdk): speed up import time and fix `pkg_resources` DeprecationWarning by @hauntsaninja in https://github.com/wandb/wandb/pull/5899

### :books: Docs

- docs(sdk): Add introspection section to CONTRIBUTING.md by @nickpenaranda in https://github.com/wandb/wandb/pull/5887
- docs(sdk): update GH action to generate reference docs and clean up docstrings by @dmitryduev in https://github.com/wandb/wandb/pull/5947
- docs(sdk): update `README.md` to unify the spelling of `Hugging Face` by @eltociear in https://github.com/wandb/wandb/pull/5891

### :nail_care: Cleanup

- revert(launch): revert job re-queuing implementation on pod disconnect by @KyleGoyette in https://github.com/wandb/wandb/pull/5811

## New Contributors

- @mbarrramsey made their first contribution in https://github.com/wandb/wandb/pull/5814
- @hauntsaninja made their first contribution in https://github.com/wandb/wandb/pull/5899
- @eltociear made their first contribution in https://github.com/wandb/wandb/pull/5891

**Full Changelog**: https://github.com/wandb/wandb/compare/v0.15.7...v0.15.8

# 0.15.7 (July 25, 2023)

### :hammer: Fixes

- fix(sdk): images not syncing until the end run (revert #5777) by @raubitsj in https://github.com/wandb/wandb/pull/5951

**Full Changelog**: https://github.com/wandb/wandb/compare/v0.15.6...v0.15.7

# 0.15.6 (July 24, 2023)

### :magic_wand: Enhancements

- feat(launch): add job link to wandb footer by @bcsherma in https://github.com/wandb/wandb/pull/5767
- feat(launch): re-implement job requeueing, fixed cancel behavior by @TimH98 in https://github.com/wandb/wandb/pull/5822
- feat(launch): manually create jobs from cli by @gtarpenning in https://github.com/wandb/wandb/pull/5661
- feat(launch): allow users to specify job name via the `job_name` setting by @bcsherma in https://github.com/wandb/wandb/pull/5791
- feat(sdk): Add an simplified trace API to log prompt traces by @parambharat in https://github.com/wandb/wandb/pull/5794
- feat(integrations): support `.keras` model format with `WandbModelCheckpoint` and TF 2.13.0 compatible by @soumik12345 in https://github.com/wandb/wandb/pull/5720
- feat(sdk): Initial support for migrating W&B runs and reports between instances by @andrewtruong in https://github.com/wandb/wandb/pull/5777

### :hammer: Fixes

- fix(integrations): make LightGBM callback compatible with 4.0.0 by @ayulockin in https://github.com/wandb/wandb/pull/5906
- fix(sdk): use default settings for project retrieval if available by @KyleGoyette in https://github.com/wandb/wandb/pull/5917

### :books: Docs

- docs(sdk): Add introspection section to CONTRIBUTING.md by @nickpenaranda in https://github.com/wandb/wandb/pull/5887

### :nail_care: Cleanup

- revert(launch): revert job re-queuing implementation on pod disconnect by @KyleGoyette in https://github.com/wandb/wandb/pull/5811

**Full Changelog**: https://github.com/wandb/wandb/compare/v0.15.5...v0.15.6

## 0.15.5 (July 5, 2023)

### :magic_wand: Enhancements

- feat(launch): improve handling of docker image job names and tags by @gtarpenning in https://github.com/wandb/wandb/pull/5718
- feat(launch): support kaniko builds on AKS by @bcsherma in https://github.com/wandb/wandb/pull/5706
- feat(launch): allow kaniko builds to run in other namespaces by @bcsherma in https://github.com/wandb/wandb/pull/5637
- feat(artifacts): support access key for Azure references by @szymon-piechowicz-wandb in https://github.com/wandb/wandb/pull/5729
- feat(launch): add information to failed run queue items, support warnings for run queue items by @KyleGoyette in https://github.com/wandb/wandb/pull/5612
- feat(launch): allow direct configuration of registry uri for all registries by @bcsherma in https://github.com/wandb/wandb/pull/5760
- perf(artifacts): enhance download URL fetching process with batch and retry logic by @szymon-piechowicz-wandb in https://github.com/wandb/wandb/pull/5692
- feat(artifacts): add flag to skip missing S3 references in `Artifact.download` by @moredatarequired in https://github.com/wandb/wandb/pull/5778
- feat(launch): implement job requeueing when pod disconnects by @TimH98 in https://github.com/wandb/wandb/pull/5770
- feat(sdk): add setting to disable setproctitle by @raubitsj in https://github.com/wandb/wandb/pull/5805

### :hammer: Fixes

- fix(sdk): handle uri schemes in LogicalPath by @dmitryduev in https://github.com/wandb/wandb/pull/5670
- fix(artifacts): update object storage to include reference and prevent id reuse by @szymon-piechowicz-wandb in https://github.com/wandb/wandb/pull/5722
- fix(sweeps): update click package version requirements by @gtarpenning in https://github.com/wandb/wandb/pull/5738
- fix(sdk): improve lazy import to be thread-safe by @szymon-piechowicz-wandb in https://github.com/wandb/wandb/pull/5727
- fix(launch): change typo in kaniko image name by @bcsherma in https://github.com/wandb/wandb/pull/5743
- fix(integrations): correct date parsing in SageMaker configuration by @rymc in https://github.com/wandb/wandb/pull/5759
- fix(launch): make docker build non interactive to prevent region based questions by @KyleGoyette in https://github.com/wandb/wandb/pull/5736
- fix(launch): update "cuda" base image path to "accelerator" base image path by @KyleGoyette in https://github.com/wandb/wandb/pull/5737
- fix(artifacts): replace artifact name with placeholder to skip validation by @szymon-piechowicz-wandb in https://github.com/wandb/wandb/pull/5724
- fix(launch): prevent jobs with large outputs from hanging on local-container by @KyleGoyette in https://github.com/wandb/wandb/pull/5774
- fix(launch): Ensure resume does not push sensitive info by @KyleGoyette in https://github.com/wandb/wandb/pull/5807
- fix(artifacts): fix handling of references when downloading by @szymon-piechowicz-wandb in https://github.com/wandb/wandb/pull/5808
- fix(sweeps): correct launch sweep author to personal username by @gtarpenning in https://github.com/wandb/wandb/pull/5806
- refactor(artifacts): change artifact methods and attributes to private by @szymon-piechowicz-wandb in https://github.com/wandb/wandb/pull/5790

### :books: Docs

- docs(sdk): update the product icons in README.md by @ngrayluna in https://github.com/wandb/wandb/pull/5713
- docs(artifacts): update docs by @szymon-piechowicz-wandb in https://github.com/wandb/wandb/pull/5701
- docs(artifacts): fix comment about total retry time by @szymon-piechowicz-wandb in https://github.com/wandb/wandb/pull/5751
- docs(sdk): expose WBTraceTree as data_types.WBTraceTree by @szymon-piechowicz-wandb in https://github.com/wandb/wandb/pull/5788

## New Contributors

- @HipHoff made their first contribution in https://github.com/wandb/wandb/pull/5691
- @rymc made their first contribution in https://github.com/wandb/wandb/pull/5759

**Full Changelog**: https://github.com/wandb/wandb/compare/v0.15.4...v0.15.5

## 0.15.4 (June 6, 2023)

### :magic_wand: Enhancements

- feat(sdk): set job source in settings by @TimH98 in https://github.com/wandb/wandb/pull/5442
- feat(sweeps): launch sweeps controlled by wandb run by @gtarpenning in https://github.com/wandb/wandb/pull/5456
- feat(integrations): add autolog for Cohere python SDK by @dmitryduev in https://github.com/wandb/wandb/pull/5474
- feat(launch): support launching custom k8s objects by @bcsherma in https://github.com/wandb/wandb/pull/5486
- perf(artifacts): conserve memory when hashing files by @moredatarequired in https://github.com/wandb/wandb/pull/5513
- feat(artifacts): add new_draft method to modify and log saved artifacts as new version by @szymon-piechowicz-wandb in https://github.com/wandb/wandb/pull/5524
- feat(launch): don't install frozen reqs if there is a reqs file by @bcsherma in https://github.com/wandb/wandb/pull/5548
- feat(artifacts): don't remove temp files from artifacts cache by default by @moredatarequired in https://github.com/wandb/wandb/pull/5596
- feat(artifacts): add source_entity and update sequenceName handling by @szymon-piechowicz-wandb in https://github.com/wandb/wandb/pull/5546
- feat(artifacts): add 'remove' to Artifacts API by @moredatarequired in https://github.com/wandb/wandb/pull/5370
- feat(sweeps): optuna scheduler for sweeps on launch by @gtarpenning in https://github.com/wandb/wandb/pull/4900
- feat(launch): support notebook job creation by @KyleGoyette in https://github.com/wandb/wandb/pull/5462
- feat(launch): enable launch macros for all runners by @bcsherma in https://github.com/wandb/wandb/pull/5624
- feat(integrations): add autologging for supported huggingface pipelines by @ash0ts in https://github.com/wandb/wandb/pull/5579
- feat(integrations): add usage metrics and table logging to OpenAI autologger by @parambharat in https://github.com/wandb/wandb/pull/5521
- feat(sdk): add support for monitoring AMD GPU system metrics by @dmitryduev in https://github.com/wandb/wandb/pull/5449
- feat(sdk): capture absolute GPU memory allocation by @dmitryduev in https://github.com/wandb/wandb/pull/5643

### :hammer: Fixes

- fix(integrations): ensure wandb can be used in AWS lambda by @dmitryduev in https://github.com/wandb/wandb/pull/5083
- fix(sdk): permit `LogicalPath` to strip trailing slashes by @moredatarequired in https://github.com/wandb/wandb/pull/5473
- fix(sdk): exercise caution when creating ~/.config/wandb/settings file by @dmitryduev in https://github.com/wandb/wandb/pull/5478
- fix(sdk): update custom chart query handling and add alternate constructor for table-based charts by @andrewtruong in https://github.com/wandb/wandb/pull/4852
- fix(artifacts): add s3 multipart uploading for artifact files by @estellazx in https://github.com/wandb/wandb/pull/5377
- fix(artifacts): handle incompatible artifact name strings by @andrewtruong in https://github.com/wandb/wandb/pull/5416
- fix(launch): docker runner always pull for image sourced jobs by @bcsherma in https://github.com/wandb/wandb/pull/5531
- fix(launch): improve error handling for package installation by @TimH98 in https://github.com/wandb/wandb/pull/5509
- fix(launch): custom k8s objects respect command/args overrides by @bcsherma in https://github.com/wandb/wandb/pull/5538
- fix(artifacts): remove entity, project from valid properties and adjust name handling by @szymon-piechowicz-wandb in https://github.com/wandb/wandb/pull/5533
- fix(launch): use env var for launch agent base url by @KyleGoyette in https://github.com/wandb/wandb/pull/5482
- fix(artifacts): write to the cache defensively (catch OSError) by @moredatarequired in https://github.com/wandb/wandb/pull/5597
- fix(launch): handle exception in finish_thread_id and fail run queue items by @KyleGoyette in https://github.com/wandb/wandb/pull/5610
- fix(launch): add pull secrets for pre made images when registry is specified by @bcsherma in https://github.com/wandb/wandb/pull/5602
- fix(launch): read kaniko pod sa name from env var by @bcsherma in https://github.com/wandb/wandb/pull/5619
- fix(launch): misc gcp fixes by @bcsherma in https://github.com/wandb/wandb/pull/5626
- fix(launch): support local environment and registry declaration by @KyleGoyette in https://github.com/wandb/wandb/pull/5630
- fix(launch): support ssh git urls and submodules in agent by @KyleGoyette in https://github.com/wandb/wandb/pull/5635
- fix(sdk): update git repo handling for failure cases and rename to gitlib by @kptkin in https://github.com/wandb/wandb/pull/5437
- fix(sdk): unify offline and online mode during init and fix multiprocess attach by @kptkin in https://github.com/wandb/wandb/pull/5296
- fix(integrations): prevent errors by checking for `wandb.run` in Gym integration by @ash0ts in https://github.com/wandb/wandb/pull/5649
- fix(sdk): fix wandb tfevent sync issue by @eohomegrownapps in https://github.com/wandb/wandb/pull/5261

### :books: Docs

- docs(sdk): update contrib for yea-wandb changes by @kptkin in https://github.com/wandb/wandb/pull/5614

## New Contributors

- @eohomegrownapps made their first contribution in https://github.com/wandb/wandb/pull/5261

**Full Changelog**: https://github.com/wandb/wandb/compare/v0.15.3...v0.15.4

## 0.15.3 (May 17, 2023)

### :hammer: Fixes

- fix(sdk): allow SDK to work if SA token can't be read by @wandb-zacharyblasczyk in https://github.com/wandb/wandb/pull/5472
- fix(sdk): clean up the k8s token discovery logic in util.py::image_id_from_k8s by @dmitryduev in https://github.com/wandb/wandb/pull/5518
- fix(integrations): Update `WandbTracer` to work with new langchain version by @parambharat in https://github.com/wandb/wandb/pull/5558
- revert(sdk): update summary for changed keys only by @dmitryduev in https://github.com/wandb/wandb/pull/5562

## New Contributors

- @wandb-zacharyblasczyk made their first contribution in https://github.com/wandb/wandb/pull/5472

**Full Changelog**: https://github.com/wandb/wandb/compare/v0.15.2...v0.15.3

## 0.15.2 (May 5, 2023)

### :hammer: Fixes

- fix(integrations): update WandbTracer for new langchain release by @parambharat @tssweeney in https://github.com/wandb/wandb/pull/5467
- fix(integrations): fix error message in langchain wandb_tracer version check by @dmitryduev in https://github.com/wandb/wandb/pull/5490

**Full Changelog**: https://github.com/wandb/wandb/compare/v0.15.1...v0.15.2

## 0.15.1 (May 2, 2023)

### :magic_wand: Enhancements

- feat(launch): implement new Kubernetes runner config schema by @TimH98 in https://github.com/wandb/wandb/pull/5231
- feat(launch): allow platform override for docker builder by @TimH98 in https://github.com/wandb/wandb/pull/5330
- feat(artifacts): get full name of artifact for easier artifact retrieval by @estellazx in https://github.com/wandb/wandb/pull/5314
- feat(artifacts): make default root for artifacts download configurable by @moredatarequired in https://github.com/wandb/wandb/pull/5366
- feat(artifacts): add Azure storage handler in SDK by @szymon-piechowicz-wandb in https://github.com/wandb/wandb/pull/5317
- feat(media): add method to convert wandb.Table to pandas.DataFrame by @brunnelu in https://github.com/wandb/wandb/pull/5301
- feat(launch): sweeps on launch command args passed as params by @gtarpenning in https://github.com/wandb/wandb/pull/5315

### :hammer: Fixes

- fix(launch): don't assume keys in args and config refer to the same thing by @szymon-piechowicz-wandb in https://github.com/wandb/wandb/pull/5183
- fix(launch): make ElasticContainerRegistry environment handle "ImageNotFoundException" gracefully by @bcsherma in https://github.com/wandb/wandb/pull/5159
- fix(launch): disable kaniko builder retry by @TimH98 in https://github.com/wandb/wandb/pull/5318
- fix(sdk): refine error message for auth error by @kptkin in https://github.com/wandb/wandb/pull/5341
- fix(launch): kubernetes runner does not respect override args by @KyleGoyette in https://github.com/wandb/wandb/pull/5303
- fix(sweeps): allow attr-dicts as sweeps configs by @moredatarequired in https://github.com/wandb/wandb/pull/5268
- fix(artifacts): checksum the read-only staging copy instead of the original file by @moredatarequired in https://github.com/wandb/wandb/pull/5346
- fix(launch): skip getting run info if run completes successfully or is from a different entity by @TimH98 in https://github.com/wandb/wandb/pull/5379
- fix(artifacts): default to project "uncategorized" instead of "None" when fetching artifacts by @szymon-piechowicz-wandb in https://github.com/wandb/wandb/pull/5375
- fix(integrations): add enabled check to gym VideoRecorder by @younik in https://github.com/wandb/wandb/pull/5230
- fix(artifacts): fix handling of default project and entity by @dmitryduev in https://github.com/wandb/wandb/pull/5395
- fix(sdk): update import_hook.py with latest changes in the wrapt repository by @kptkin in https://github.com/wandb/wandb/pull/5321
- fix(launch): fix support for local urls in k8s launch agent by @KyleGoyette in https://github.com/wandb/wandb/pull/5413
- fix(sdk): improve notebook environment detection and testing by @dmitryduev in https://github.com/wandb/wandb/pull/4982
- fix(sdk): implement recursive isinstance check utility for the Settings object by @dmitryduev in https://github.com/wandb/wandb/pull/5436
- fix(sdk): correctly parse edge cases in OpenMetrics filter definitions in System Monitor by @dmitryduev in https://github.com/wandb/wandb/pull/5329
- fix(sdk): update debug logs to include SDK's version by @kptkin in https://github.com/wandb/wandb/pull/5344
- fix(sdk): filter AWS Trainium metrics by local rank if executed with torchrun by @dmitryduev in https://github.com/wandb/wandb/pull/5142
- fix(integrations): inform users about WandbTracer incompatibility with LangChain > 0.0.153 by @hwchase17 in https://github.com/wandb/wandb/pull/5453

### :books: Docs

- docs(sdk): update README.md by @thanos-wandb in https://github.com/wandb/wandb/pull/5386
- docs(integrations): update docstrings of the Keras callbacks by @ayulockin in https://github.com/wandb/wandb/pull/5198
- docs(sdk): update the images in `README.md` by @ngrayluna in https://github.com/wandb/wandb/pull/5399

## New Contributors

- @szymon-piechowicz-wandb made their first contribution in https://github.com/wandb/wandb/pull/5183
- @thanos-wandb made their first contribution in https://github.com/wandb/wandb/pull/5386
- @brunnelu made their first contribution in https://github.com/wandb/wandb/pull/5301
- @younik made their first contribution in https://github.com/wandb/wandb/pull/5230
- @hwchase17 made their first contribution in https://github.com/wandb/wandb/pull/5453

**Full Changelog**: https://github.com/wandb/wandb/compare/v0.15.0...v0.15.1

## 0.15.0 (April 19, 2023)

### :magic_wand: Enhancements

- feat(media): add support for LangChain media type by @tssweeney in https://github.com/wandb/wandb/pull/5288
- feat(integrations): add autolog for OpenAI's python library by @dmitryduev @parambharat @kptkin @raubitsj in https://github.com/wandb/wandb/pull/5362

### :hammer: Fixes

- fix(integrations): add function signature wrapper to the patched openai methods by @parambharat in https://github.com/wandb/wandb/pull/5369
- fix(integrations): adjust OpenAI autolog public API to improve user experience by @dmitryduev @kptkin @raubitsj in https://github.com/wandb/wandb/pull/5381

**Full Changelog**: https://github.com/wandb/wandb/compare/v0.14.2...v0.15.0

## 0.14.2 (April 7, 2023)

### :hammer: Fixes

- fix(sdk): fix `wandb sync` regression by @kptkin in https://github.com/wandb/wandb/pull/5306

**Full Changelog**: https://github.com/wandb/wandb/compare/v0.14.1...v0.14.2

## 0.14.1 (April 5, 2023)

### :magic_wand: Enhancements

- feat(artifacts): improve run.log_artifact() with default type and path references by @moredatarequired in https://github.com/wandb/wandb/pull/5131
- feat(artifacts): add opt-in support for async artifact upload by @speezepearson in https://github.com/wandb/wandb/pull/4864
- perf(sdk): update summary for changed keys only by @dmitryduev in https://github.com/wandb/wandb/pull/5150
- feat(sdk): use a persistent session object for GraphQL requests by @moredatarequired in https://github.com/wandb/wandb/pull/5075
- feat(sdk): allow setting of extra headers for the gql client by @dmitryduev in https://github.com/wandb/wandb/pull/5237
- feat(sdk): allow filtering metrics based on OpenMetrics endpoints by @dmitryduev in https://github.com/wandb/wandb/pull/5282

### :hammer: Fixes

- fix(artifacts): more informative message when failing to create staging artifact directory by @moredatarequired in https://github.com/wandb/wandb/pull/5067
- fix(launch): set default value for Kubernetes backoffLimit to 0 by @KyleGoyette in https://github.com/wandb/wandb/pull/5072
- fix(sdk): remove default sorting when dumping config into a yaml file by @kptkin in https://github.com/wandb/wandb/pull/5127
- fix(media): fix encoding for html types on windows by @kptkin in https://github.com/wandb/wandb/pull/5180
- fix(sdk): clean up auto resume state when initializing a new run by @kptkin in https://github.com/wandb/wandb/pull/5184
- fix(sdk): harden `wandb.init()` error handling for backend errors by @kptkin in https://github.com/wandb/wandb/pull/5023
- fix(sdk): fix system monitor shutdown logic by @dmitryduev in https://github.com/wandb/wandb/pull/5227
- fix(launch): allow users to specify pinned versions in requirements.txt by @KyleGoyette in https://github.com/wandb/wandb/pull/5226
- fix(sdk): make `wandb.log()` handle empty string values properly by @dannygoldstein in https://github.com/wandb/wandb/pull/5275
- fix(sdk): raise exception when accessing methods and attributes of a finished run by @kptkin in https://github.com/wandb/wandb/pull/5013

### :books: Docs

- docs(launch): add documentation for launch by @iveksl2 in https://github.com/wandb/wandb/pull/4596
- docs(sdk): add documentation for Object3D media type by @ssisk in https://github.com/wandb/wandb/pull/4810
- docs(sdk): remove duplicate docstring in keras integration by @Gladiator07 in https://github.com/wandb/wandb/pull/5289
- docs(artifacts): convert docstrings to Google convention by @moredatarequired in https://github.com/wandb/wandb/pull/5276

### :nail_care: Cleanup

- refactor(artifacts): use 'secrets' module instead of custom random token generator by @moredatarequired in https://github.com/wandb/wandb/pull/5050
- refactor(artifacts): move \_manifest_json_from_proto to sender.py by @moredatarequired in https://github.com/wandb/wandb/pull/5178

## New Contributors

- @iveksl2 made their first contribution in https://github.com/wandb/wandb/pull/4596
- @Gladiator07 made their first contribution in https://github.com/wandb/wandb/pull/5289

**Full Changelog**: https://github.com/wandb/wandb/compare/v0.14.0...v0.14.1

## 0.14.0 (March 14, 2023)

### :magic_wand: Enhancements

- feat(launch): support cuda base image for launch runs by @KyleGoyette in https://github.com/wandb/wandb/pull/5044
- feat(launch): warn users of which packages failed to install during build process by @KyleGoyette in https://github.com/wandb/wandb/pull/5109
- feat(sdk): add support for importing runs from MLFlow by @andrewtruong in https://github.com/wandb/wandb/pull/4950
- feat(launch): mark queued runs that fail to launch as `FAILED` by @KyleGoyette in https://github.com/wandb/wandb/pull/5129

### :hammer: Fixes

- fix(sdk): temporarily remove local api key validation by @dmitryduev in https://github.com/wandb/wandb/pull/5095
- fix(launch): launch agent gracefully removes thread when it has an exception by @TimH98 in https://github.com/wandb/wandb/pull/5105
- fix(launch): give clear error message when cannot connect to Docker daemon by @TimH98 in https://github.com/wandb/wandb/pull/5092
- fix(launch): launch support for EKS instance roles by @bcsherma in https://github.com/wandb/wandb/pull/5112
- fix(launch): cleaner error messages when launch encounters docker errors and graceful fail by @TimH98 in https://github.com/wandb/wandb/pull/5124
- fix(launch): hash docker images based on job version and dockerfile contents by @KyleGoyette in https://github.com/wandb/wandb/pull/4996
- security(launch): warn when agent is started polling on a team queue by @TimH98 in https://github.com/wandb/wandb/pull/5126
- fix(sdk): add telemetry when syncing tfevents files by @raubitsj in https://github.com/wandb/wandb/pull/5141
- fix(sdk): fix regression preventing run stopping from working by @raubitsj in https://github.com/wandb/wandb/pull/5139
- fix(launch): instruct user how to handle missing kubernetes import when using kubernetes runner or kaniko builder by @TimH98 in https://github.com/wandb/wandb/pull/5138
- fix(launch): hide unsupported launch CLI options by @KyleGoyette in https://github.com/wandb/wandb/pull/5153
- fix(launch): make launch image builder install Pytorch properly with dependencies on different hardware by @bcsherma in https://github.com/wandb/wandb/pull/5147

**Full Changelog**: https://github.com/wandb/wandb/compare/v0.13.11...v0.14.0

## 0.13.11 (March 7, 2023)

### :magic_wand: Enhancements

- feat(launch): improve launch agent logging by @TimH98 in https://github.com/wandb/wandb/pull/4944
- feat(sweeps): sweep run_cap now works for launch sweeps by @gtarpenning in https://github.com/wandb/wandb/pull/4937
- feat(sweeps): launch sweep jobs from image_uri by @gtarpenning in https://github.com/wandb/wandb/pull/4976
- feat(launch): add `num_workers` param to scheduler section in `launch_config` by @gtarpenning in https://github.com/wandb/wandb/pull/5035
- feat(artifacts): raise ArtifactNotLoggedError instead of ValueError by @moredatarequired in https://github.com/wandb/wandb/pull/5026
- feat(launch): launch agent uses thread pool to run jobs by @TimH98 in https://github.com/wandb/wandb/pull/5033
- feat(launch): make runners and builders use Environment & Registry classes by @bcsherma in https://github.com/wandb/wandb/pull/5011
- feat(sdk): add OpenMetrics support for System Metrics by @dmitryduev in https://github.com/wandb/wandb/pull/4899
- feat(sdk): add ability to filter system metrics consumed from OpenMetrics endpoints by @dmitryduev in https://github.com/wandb/wandb/pull/5034
- feat(sdk): add support for gymnasium env monitoring, in addition to gym by @dmitryduev in https://github.com/wandb/wandb/pull/5008
- feat(launch): add `max_scheduler` key to launch agent config by @gtarpenning in https://github.com/wandb/wandb/pull/5057
- feat(integrations): add an integration with `ultralytics` library for YOLOv8 by @parambharat in https://github.com/wandb/wandb/pull/5037

### :hammer: Fixes

- fix(sdk): clean up IPython's widget deprecation warning by @kptkin in https://github.com/wandb/wandb/pull/4912
- fix(sdk): add special Exceptions for the manager logic, when trying to connect to a gone service by @kptkin in https://github.com/wandb/wandb/pull/4890
- fix(sdk): fix issue where global config directory had to be writable to use Api by @KyleGoyette in https://github.com/wandb/wandb/pull/4689
- fix(sdk): make error message during run initialization more actionable and fix uncaught exception by @kptkin in https://github.com/wandb/wandb/pull/4909
- fix(sdk): add deepcopy dunder method to the Run class by @kptkin in https://github.com/wandb/wandb/pull/4891
- fix(launch): remove default to project always in sweep by @gtarpenning in https://github.com/wandb/wandb/pull/4927
- fix(sweeps): error out when trying to create a launch sweep without a job specified by @gtarpenning in https://github.com/wandb/wandb/pull/4938
- fix(launch): mkdir_exists_ok now (again) checks permission on existence by @gtarpenning in https://github.com/wandb/wandb/pull/4936
- fix(launch): only log the received job when launching something sourced from a job by @KyleGoyette in https://github.com/wandb/wandb/pull/4886
- fix(launch): fix issue where queued runs sourced from images would vanish in URI by @KyleGoyette in https://github.com/wandb/wandb/pull/4701
- fix(artifacts): add write permissions to copied artifacts by @moredatarequired in https://github.com/wandb/wandb/pull/4641
- fix(sweeps): improve `queue` argument parsing in `sweep` cli command by @gtarpenning in https://github.com/wandb/wandb/pull/4941
- fix(sdk): when in disable mode don't spin up service by @kptkin in https://github.com/wandb/wandb/pull/4817
- fix(launch): fix support for docker images with user specified entrypoint in local container by @KyleGoyette in https://github.com/wandb/wandb/pull/4887
- fix(artifacts): API - ArtifactFiles no longer errors when accessing an item by @vwrj in https://github.com/wandb/wandb/pull/4896
- fix(sweeps): verify job exists before starting the sweeps scheduler by @gtarpenning in https://github.com/wandb/wandb/pull/4943
- fix(sdk): handle system metrics requiring extra setup and teardown steps by @dmitryduev in https://github.com/wandb/wandb/pull/4964
- fix(sdk): fix a typo in `CONTRIBUTING.md` by @fdsig in https://github.com/wandb/wandb/pull/4984
- fix(sdk): correctly detect notebook name and fix code saving in Colab by @dmitryduev in https://github.com/wandb/wandb/pull/4987
- fix(artifacts): allow up to max_artifacts (fix off by 1 error) by @moredatarequired in https://github.com/wandb/wandb/pull/4991
- fix(sdk): exercise extra caution when starting asset monitoring threads by @dmitryduev in https://github.com/wandb/wandb/pull/5007
- fix(sdk): fix bug where boto3 dependency crashes on import when downl… by @fdsig in https://github.com/wandb/wandb/pull/5018
- fix(sweeps): verify `num_workers` cli arg is valid and default to 8 if not by @gtarpenning in https://github.com/wandb/wandb/pull/5025
- fix(artifacts): fix the file reference added to the verification artifact by @moredatarequired in https://github.com/wandb/wandb/pull/4858
- fix(launch): special handling for sweeps scheduler in agent by @gtarpenning in https://github.com/wandb/wandb/pull/4961
- fix(artifacts): only re-download or overwrite files when there are changes by @moredatarequired in https://github.com/wandb/wandb/pull/5056
- fix(sdk): avoid introspection in offline mode by @kptkin in https://github.com/wandb/wandb/pull/5002
- fix(sdk): topological ordering of `wandb.Settings` by @dmitryduev in https://github.com/wandb/wandb/pull/4022
- fix(sdk): avoid lazy loading for tensorboard patching by @kptkin in https://github.com/wandb/wandb/pull/5079

### :books: Docs

- docs(cli): formatted wandb.apis.public.Run.history docstring by @ngrayluna in https://github.com/wandb/wandb/pull/4973
- docs(sdk): update references to test file locations in documentation by @moredatarequired in https://github.com/wandb/wandb/pull/4875
- docs(sdk): fix docstrings to enable project-wide pydocstyle checks by @moredatarequired in https://github.com/wandb/wandb/pull/5036
- docs(sdk): fix missed docstring lint errors reported by ruff by @moredatarequired in https://github.com/wandb/wandb/pull/5047
- docs(sdk): update links for new docs by @laxels in https://github.com/wandb/wandb/pull/4894
- docs(artifacts): raise ArtifactFinalizedError instead of ValueError by @moredatarequired in https://github.com/wandb/wandb/pull/5061

### :nail_care: Cleanup

- style(sdk): fix bugbear B028 add stacklevel by @kptkin in https://github.com/wandb/wandb/pull/4960
- style(launch): move launch errors closer to the code by @kptkin in https://github.com/wandb/wandb/pull/4995
- style(sdk): move mailbox error closer to the code by @kptkin in https://github.com/wandb/wandb/pull/4997
- style(sdk): add unsupported error type by @kptkin in https://github.com/wandb/wandb/pull/4999
- style(sdk): add support for the ruff linter by @moredatarequired in https://github.com/wandb/wandb/pull/4945
- refactor(sweeps): cosmetic changes for readability by @gtarpenning in https://github.com/wandb/wandb/pull/5021
- refactor(launch): introduce environment and registry abstract classes by @bcsherma in https://github.com/wandb/wandb/pull/4916
- style(launch): fix unused union type in launch agent by @KyleGoyette in https://github.com/wandb/wandb/pull/5041
- refactor(artifacts): remove the artifact from the manifest by @moredatarequired in https://github.com/wandb/wandb/pull/5049
- style(artifacts): enable typechecking for interface.artifacts and add type hints / casts by @moredatarequired in https://github.com/wandb/wandb/pull/5052
- style(sdk): type-annotate `wandb_setup.py` by @dmitryduev in https://github.com/wandb/wandb/pull/4824
- style(sdk): remove unused #noqa directives by @moredatarequired in https://github.com/wandb/wandb/pull/5058
- chore(sdk): disable sentry tracking when testing by @kptkin in https://github.com/wandb/wandb/pull/5019

## New Contributors

- @fdsig made their first contribution in https://github.com/wandb/wandb/pull/4984
- @mrb113 made their first contribution in https://github.com/wandb/wandb/pull/4967
- @parambharat made their first contribution in https://github.com/wandb/wandb/pull/5037

**Full Changelog**: https://github.com/wandb/wandb/compare/v0.13.10...v0.13.11

## 0.13.10 (February 7, 2023)

### :magic_wand: Enhancements

- perf(artifacts): reuse session for file upload requests by @speezepearson in https://github.com/wandb/wandb/pull/4708
- feat(artifacts): expose aliases list endpoint for artifact collections by @ibindlish in https://github.com/wandb/wandb/pull/4809
- feat(launch): include the username of the run's author in the environment variables by @TimH98 in https://github.com/wandb/wandb/pull/4851
- feat(launch): add support for local-container resource args by @KyleGoyette in https://github.com/wandb/wandb/pull/4846
- feat(sdk): add the ability to append to a run with `wandb sync --append` by @raubitsj in https://github.com/wandb/wandb/pull/4848
- feat(launch): add an escape hatch (`disable_job_creation`) to disable automatic job creation by @KyleGoyette in https://github.com/wandb/wandb/pull/4901

### :hammer: Fixes

- fix(launch): remove underscores from generated job name in kubernetes runner by @TimH98 in https://github.com/wandb/wandb/pull/4752
- fix(sweeps): sweep command args can once again be int type by @gtarpenning in https://github.com/wandb/wandb/pull/4728
- fix(artifacts): ensure prepared artifacts have the `latest` alias by @moredatarequired in https://github.com/wandb/wandb/pull/4828
- fix(artifacts): catch FileNotFoundError and PermissionError during cache.cleanup() by @moredatarequired in https://github.com/wandb/wandb/pull/4868
- fix(sdk): fix order of python executable resolves by @kptkin in https://github.com/wandb/wandb/pull/4839
- fix(sdk): fix console handling when forking and setting stdout==stderr by @raubitsj in https://github.com/wandb/wandb/pull/4877
- fix(launch): Fix issue where job artifacts are being logged without latest alias by @KyleGoyette in https://github.com/wandb/wandb/pull/4884
- fix(launch): Ensure job names do not exceed maximum allowable for artifacts by @KyleGoyette in https://github.com/wandb/wandb/pull/4889

### :books: Docs

- docs(sdk): fix broken reference link to W&B Settings page in Sweeps by @ngrayluna in https://github.com/wandb/wandb/pull/4820
- docs(sdk): Docodoile autogen docs by @ngrayluna in https://github.com/wandb/wandb/pull/4734

### :gear: Dev

- test(artifacts): ensure manifest version is verified by @moredatarequired in https://github.com/wandb/wandb/pull/4691
- test(sdk): add tests for custom SSL certs and disabling SSL by @speezepearson in https://github.com/wandb/wandb/pull/4692
- test(sdk): fix nightly docker builds by @dmitryduev in https://github.com/wandb/wandb/pull/4787
- chore(sdk): dont create universal py2/py3 package by @raubitsj in https://github.com/wandb/wandb/pull/4797
- chore(sdk): fix flake8-bugbear B028 and ignore B017 by @kptkin in https://github.com/wandb/wandb/pull/4799
- test(sdk): fix gcloud sdk version requested in nightly tests by @dmitryduev in https://github.com/wandb/wandb/pull/4802
- chore(artifacts): remove unused parameters in StorageHandler.load\_{path,file,reference} by @moredatarequired in https://github.com/wandb/wandb/pull/4678
- chore(sdk): split unit tests to system tests and proper unit tests by @kptkin in https://github.com/wandb/wandb/pull/4811
- test(sdk): address fixture server move from port 9010 to 9015 in local-testcontainer by @dmitryduev in https://github.com/wandb/wandb/pull/4814
- chore(sdk): add aliases to ac query response by @ibindlish in https://github.com/wandb/wandb/pull/4813
- test(sdk): run regression suite nightly by @dmitryduev in https://github.com/wandb/wandb/pull/4788
- test(sdk): fix broken lightning test by @kptkin in https://github.com/wandb/wandb/pull/4823
- chore(sdk): enable type checking for wandb_init.py by @dmitryduev in https://github.com/wandb/wandb/pull/4784
- chore(launch): deprecate defaulting to default queue in launch-agent command by @gtarpenning in https://github.com/wandb/wandb/pull/4801
- test(launch): add unit test for kubernetes runner with annotations by @TimH98 in https://github.com/wandb/wandb/pull/4800
- test(integrations): fix train_gpu_ddp test by @dmitryduev in https://github.com/wandb/wandb/pull/4831
- chore(sdk): fix docker testimage to pull amd64 version by @raubitsj in https://github.com/wandb/wandb/pull/4838
- chore(sdk): fix codeowners after test restructure by @raubitsj in https://github.com/wandb/wandb/pull/4843
- test(sdk): fix md5 test failures on Windows by @moredatarequired in https://github.com/wandb/wandb/pull/4840
- chore(sdk): split out relay server so it can be shared with yea-wandb by @raubitsj in https://github.com/wandb/wandb/pull/4837
- chore(sdk): fix a flake8 complaint in a test by @speezepearson in https://github.com/wandb/wandb/pull/4806
- test(integrations): fix several import tests by @dmitryduev in https://github.com/wandb/wandb/pull/4849
- test(sdk): don't use symlinks for SSL test assets, because Windows by @speezepearson in https://github.com/wandb/wandb/pull/4847
- test(sdk): add unit tests for filesync.Stats by @speezepearson in https://github.com/wandb/wandb/pull/4855
- chore(sdk): add async retry logic by @speezepearson in https://github.com/wandb/wandb/pull/4738
- test(artifacts): strengthen tests for ArtifactSaver, StepUpload by @speezepearson in https://github.com/wandb/wandb/pull/4808
- chore(launch): Agent logs full stack trace when catching exception by @TimH98 in https://github.com/wandb/wandb/pull/4861
- chore(sdk): swallow warning printed by neuron-ls by @dmitryduev in https://github.com/wandb/wandb/pull/4835
- build(sdk): pin pip and tox in development environments by @moredatarequired in https://github.com/wandb/wandb/pull/4871

### :nail_care: Cleanup

- refactor(sdk): strengthen StepUpload tests; make exception-handling more thorough in upload/commit by @speezepearson in https://github.com/wandb/wandb/pull/4677
- refactor(artifacts): refactor Artifact query to fetch entity and project by @vwrj in https://github.com/wandb/wandb/pull/4775
- refactor(sdk): replace more communicate calls with deliver by @raubitsj in https://github.com/wandb/wandb/pull/4841
- refactor(artifacts): internally use Future to communicate success/failure of commit, not threading.Event by @speezepearson in https://github.com/wandb/wandb/pull/4859
- refactor(sdk): use stdlib ThreadPoolExecutor in StepUpload instead of managing our own by @speezepearson in https://github.com/wandb/wandb/pull/4860

**Full Changelog**: https://github.com/wandb/wandb/compare/v0.13.9...v0.13.10

## 0.13.9 (January 11, 2023)

### :hammer: Fixes

- fix(sdk): exercise extra caution when checking if AWS Trainium is available in the system by @dmitryduev in https://github.com/wandb/wandb/pull/4769
- fix(sdk): restore 'util.generate_id' for legacy / user code by @moredatarequired in https://github.com/wandb/wandb/pull/4776
- fix(sdk): replace `release` with `abandon` when releasing mailbox handle during init by @kptkin in https://github.com/wandb/wandb/pull/4766

**Full Changelog**: https://github.com/wandb/wandb/compare/v0.13.8...v0.13.9

## 0.13.8 (January 10, 2023)

### :magic_wand: Enhancements

- feat(artifacts): keep uncommitted uploads in separate staging area by @moredatarequired in https://github.com/wandb/wandb/pull/4505
- perf(sdk): improve file descriptor management by @dmitryduev in https://github.com/wandb/wandb/pull/4617
- feat(launch): default to using model-registry project for agent and launch_add by @KyleGoyette in https://github.com/wandb/wandb/pull/4613
- feat(sdk): add `exist_ok=False` to `file.download()` by @janosh in https://github.com/wandb/wandb/pull/4564
- feat(launch): auto create job artifacts from runs with required ingredients by @KyleGoyette in https://github.com/wandb/wandb/pull/4660
- feat(sdk): add generalized response injection pattern for tests by @kptkin in https://github.com/wandb/wandb/pull/4729
- perf(sdk): replace multiprocessing.Queue's with queue.Queue's by @dmitryduev in https://github.com/wandb/wandb/pull/4672
- feat(sdk): use transaction log to cap memory usage by @raubitsj in https://github.com/wandb/wandb/pull/4724
- feat(integrations): support system metrics for AWS Trainium by @dmitryduev in https://github.com/wandb/wandb/pull/4671

### :hammer: Fixes

- fix(sdk): correct the type hint for wandb.run by @edwag in https://github.com/wandb/wandb/pull/4585
- fix(sdk): resume collecting system metrics on object restart by @dmitryduev in https://github.com/wandb/wandb/pull/4572
- fix(launch): fix env handling and node_selector handling by @KyleGoyette in https://github.com/wandb/wandb/pull/4555
- fix(public-api): fix Job.call() using the wrong keyword (queue vs queue_name) when calling launch_add. by @TimH98 in https://github.com/wandb/wandb/pull/4625
- fix(sweeps): sweeps schedulers handles multi word parameters by @gtarpenning in https://github.com/wandb/wandb/pull/4640
- fix(launch): allow spaces in requirements file, remove duplicate wandb bootstrap file by @TimH98 in https://github.com/wandb/wandb/pull/4647
- fix(artifacts): correctly handle url-encoded local file references. by @moredatarequired in https://github.com/wandb/wandb/pull/4665
- fix(artifacts): get digest directly instead of from the manifests' manifest by @moredatarequired in https://github.com/wandb/wandb/pull/4681
- fix(artifacts): artifact.version should be the version index from the associated collection by @vwrj in https://github.com/wandb/wandb/pull/4486
- fix(sdk): remove duplicate generate_id functions, replace shortuuid with secrets by @moredatarequired in https://github.com/wandb/wandb/pull/4676
- fix(integrations): fix type check for jax.Array introduced in jax==0.4.1 by @dmitryduev in https://github.com/wandb/wandb/pull/4718
- fix(sdk): fix hang after failed wandb.init (add cancel) by @raubitsj in https://github.com/wandb/wandb/pull/4405
- fix(sdk): allow users to provide path to custom executables by @kptkin in https://github.com/wandb/wandb/pull/4604
- fix(sdk): fix TypeError when trying to slice a Paginator object by @janosh in https://github.com/wandb/wandb/pull/4575
- fix(integrations): add `AttributeError` to the list of handled exceptions when saving a keras model by @froody in https://github.com/wandb/wandb/pull/4732
- fix(launch): remove args from jobs by @KyleGoyette in https://github.com/wandb/wandb/pull/4750

### :books: Docs

- docs(sweeps): fix typo in docs by @gtarpenning in https://github.com/wandb/wandb/pull/4627
- docs(sdk): fix typo in docstring for data_types.Objects3D by @ngrayluna in https://github.com/wandb/wandb/pull/4543
- docs(sdk): remove less than, greater than characters from dosctrings… by @ngrayluna in https://github.com/wandb/wandb/pull/4687
- docs(sdk): update SECURITY.md by @dmitryduev in https://github.com/wandb/wandb/pull/4616
- docs(sdk): Update README.md by @ngrayluna in https://github.com/wandb/wandb/pull/4468

### :gear: Dev

- test(sdk): update t2_fix_error_cond_feature_importances to install scikit-learn by @dmitryduev in https://github.com/wandb/wandb/pull/4573
- chore(sdk): update base Docker images for nightly testing by @dmitryduev in https://github.com/wandb/wandb/pull/4566
- chore(sdk): change sklearn to scikit-learn in functional sacred test by @dmitryduev in https://github.com/wandb/wandb/pull/4577
- chore(launch): add error check for `--build` when resource=local-process by @gtarpenning in https://github.com/wandb/wandb/pull/4513
- chore(sweeps): update scheduler and agent resource handling to allow DRC override by @gtarpenning in https://github.com/wandb/wandb/pull/4480
- chore(sdk): require sdk-team review for adding or removing high-level… by @dmitryduev in https://github.com/wandb/wandb/pull/4594
- chore(launch): remove requirement to make target project match queue by @KyleGoyette in https://github.com/wandb/wandb/pull/4612
- chore(sdk): enhance nightly cloud testing process by @dmitryduev in https://github.com/wandb/wandb/pull/4602
- chore(sdk): update pull request template by @raubitsj in https://github.com/wandb/wandb/pull/4633
- chore(launch): return updated runSpec after pushToRunQueue query by @gtarpenning in https://github.com/wandb/wandb/pull/4516
- chore(launch): fix for run spec handling in sdk by @gtarpenning in https://github.com/wandb/wandb/pull/4636
- chore(sdk): remove test dependency on old fastparquet package by @raubitsj in https://github.com/wandb/wandb/pull/4656
- test(artifacts): fix dtype np.float (does not exist), set to python float by @moredatarequired in https://github.com/wandb/wandb/pull/4661
- chore(sdk): correct 'exclude' to 'ignore-paths' in .pylintrc by @moredatarequired in https://github.com/wandb/wandb/pull/4659
- chore(sdk): use pytest tmp_path so we can inspect failures by @raubitsj in https://github.com/wandb/wandb/pull/4664
- chore(launch): reset build command after building by @gtarpenning in https://github.com/wandb/wandb/pull/4626
- ci(sdk): rerun flaking tests in CI with pytest-rerunfailures by @dmitryduev in https://github.com/wandb/wandb/pull/4430
- chore(sdk): remove dead code from filesync logic by @speezepearson in https://github.com/wandb/wandb/pull/4638
- chore(sdk): remove unused fields from a filesync message by @speezepearson in https://github.com/wandb/wandb/pull/4662
- chore(sdk): refactor retry logic to use globals instead of dependency-injecting them by @speezepearson in https://github.com/wandb/wandb/pull/4588
- test(sdk): add unit tests for filesync.StepUpload by @speezepearson in https://github.com/wandb/wandb/pull/4652
- test(sdk): add tests for Api.upload_file_retry by @speezepearson in https://github.com/wandb/wandb/pull/4639
- chore(launch): remove fallback resource when not specified for a queue by @gtarpenning in https://github.com/wandb/wandb/pull/4637
- test(artifacts): improve storage handler test coverage by @moredatarequired in https://github.com/wandb/wandb/pull/4674
- test(integrations): fix import tests by @dmitryduev in https://github.com/wandb/wandb/pull/4690
- chore(sdk): make MetricsMonitor less verbose on errors by @dmitryduev in https://github.com/wandb/wandb/pull/4618
- test(sdk): address fixture server move from port 9003 to 9010 in local-testcontainer by @dmitryduev in https://github.com/wandb/wandb/pull/4716
- chore(sdk): vendor promise==2.3.0 to unequivocally rm six dependency by @dmitryduev in https://github.com/wandb/wandb/pull/4622
- chore(artifacts): allow setting artifact cache dir in wandb.init(...) by @dmitryduev in https://github.com/wandb/wandb/pull/3644
- test(sdk): temporary lower network buffer for testing by @raubitsj in https://github.com/wandb/wandb/pull/4737
- chore(sdk): add telemetry if the user running in pex environment by @kptkin in https://github.com/wandb/wandb/pull/4747
- chore(sdk): add more flow control telemetry by @raubitsj in https://github.com/wandb/wandb/pull/4739
- chore(sdk): add settings and debug for service startup issues (wait_for_ports) by @raubitsj in https://github.com/wandb/wandb/pull/4749
- test(sdk): fix AWS Trainium test by @dmitryduev in https://github.com/wandb/wandb/pull/4753
- chore(sdk): fix status checker thread issue when user process exits without finish() by @raubitsj in https://github.com/wandb/wandb/pull/4761
- chore(sdk): add telemetry for service disabled usage by @kptkin in https://github.com/wandb/wandb/pull/4762

### :nail_care: Cleanup

- style(sdk): use the same syntax whenever raising exceptions by @moredatarequired in https://github.com/wandb/wandb/pull/4559
- refactor(sdk): combine \_safe_mkdirs with mkdir_exist_ok by @moredatarequired in https://github.com/wandb/wandb/pull/4650
- refactor(artifacts): use a pytest fixture for the artifact cache by @moredatarequired in https://github.com/wandb/wandb/pull/4648
- refactor(artifacts): use ArtifactEntry directly instead of subclassing by @moredatarequired in https://github.com/wandb/wandb/pull/4649
- refactor(artifacts): consolidate hash utilities into lib.hashutil by @moredatarequired in https://github.com/wandb/wandb/pull/4525
- style(public-api): format public file with proper formatting by @kptkin in https://github.com/wandb/wandb/pull/4697
- chore(sdk): install tox into proper env in dev env setup tool by @dmitryduev in https://github.com/wandb/wandb/pull/4318
- refactor(sdk): clean up the init and run logic by @kptkin in https://github.com/wandb/wandb/pull/4730

## New Contributors

- @edwag made their first contribution in https://github.com/wandb/wandb/pull/4585
- @TimH98 made their first contribution in https://github.com/wandb/wandb/pull/4625
- @froody made their first contribution in https://github.com/wandb/wandb/pull/4732

**Full Changelog**: https://github.com/wandb/wandb/compare/v0.13.7...v0.13.8

## 0.13.7 (December 14, 2022)

### :hammer: Fixes

- revert(artifacts): revert `Circular reference detected` change to resolve `Object of type Tensor is not JSON serializable` by @raubitsj in https://github.com/wandb/wandb/pull/4629

**Full Changelog**: https://github.com/wandb/wandb/compare/v0.13.6...v0.13.7

## 0.13.6 (December 6, 2022)

### :magic_wand: Enhancements

- feat(sweeps): add `Sweep.expected_run_count` to public Api by @gtarpenning in https://github.com/wandb/wandb/pull/4434
- feat(launch): support volume mounts and security contexts in kubernetes runner by @KyleGoyette in https://github.com/wandb/wandb/pull/4475
- feat(launch): add a new `--build` flag for building and then pushing the image to a queue by @gtarpenning in https://github.com/wandb/wandb/pull/4061
- feat(integrations): add ability to log learning rate using WandbMetricsLogger by @soumik12345 in https://github.com/wandb/wandb/pull/4391
- feat(sdk): improve Report API in preparation for GA by @andrewtruong in https://github.com/wandb/wandb/pull/4499

### :hammer: Fixes

- fix(artifacts): add filter for `artifact_version` to only retrieve committed artifacts by @estellazx in https://github.com/wandb/wandb/pull/4401
- fix(cli): deflake `wandb verify` by @vanpelt in https://github.com/wandb/wandb/pull/4438
- fix(launch): fix the type of the override args passed through to a LaunchProject from a Job by @KyleGoyette in https://github.com/wandb/wandb/pull/4416
- fix(launch): remove extra colon from log prefix by @jamie-rasmussen in https://github.com/wandb/wandb/pull/4450
- fix(sdk): add support for service running in a pex based environment by @kptkin in https://github.com/wandb/wandb/pull/4440
- fix(sdk): fix probing static IPU info by @dmitryduev in https://github.com/wandb/wandb/pull/4464
- fix(public-api): change `artifactSequence` to `artifactCollection` in public GQL requests by @tssweeney in https://github.com/wandb/wandb/pull/4531
- fix(integrations): fix TF compatibility issues with `WandbModelCheckpoint` by @soumik12345 in https://github.com/wandb/wandb/pull/4432
- fix(integrations): make Keras WandbCallback compatible with TF version >= 2.11.0 by @ayulockin in https://github.com/wandb/wandb/pull/4533
- fix(integrations): update gym integration to match last version by @younik in https://github.com/wandb/wandb/pull/4571
- fix(sdk): harden internal thread management in SystemMetrics by @dmitryduev in https://github.com/wandb/wandb/pull/4439

### :books: Docs

- docs(sdk): remove non-existent argument `table_key` from `plot_table()` doc string by @janosh in https://github.com/wandb/wandb/pull/4495
- docs(artifacts): correct parameter name in docstring example by @ngrayluna in https://github.com/wandb/wandb/pull/4528

### :gear: Dev

- chore(launch): improved git fetch time by specifying a `refspec` and `depth=1` by @gtarpenning in https://github.com/wandb/wandb/pull/4459
- chore(sdk): fix linguist rule to ignore grpc generated files by @raubitsj in https://github.com/wandb/wandb/pull/4470
- chore(launch): new shard for launch tests by @gtarpenning in https://github.com/wandb/wandb/pull/4427
- chore(public-api): upgrade Node 12 based GitHub Actions by @moredatarequired in https://github.com/wandb/wandb/pull/4506
- test(artifacts): skip flaky `artifact_metadata_save` test by @speezepearson in https://github.com/wandb/wandb/pull/4463
- test(artifacts): replace sleeps with flush when waiting on a file to write by @moredatarequired in https://github.com/wandb/wandb/pull/4523
- test(artifacts): use `tmp_path` fixture instead of writing local files during tests by @moredatarequired in https://github.com/wandb/wandb/pull/4521
- chore(launch): fix broken queue test by @gtarpenning in https://github.com/wandb/wandb/pull/4548
- test(artifacts): `skip` instead of `xfail` for test `test_artifact_metadata_save` by @speezepearson in https://github.com/wandb/wandb/pull/4550
- test(sdk): add many tests for InternalApi.upload_file by @speezepearson in https://github.com/wandb/wandb/pull/4539
- chore(artifacts): add artifact Sequence fallback for older servers by @tssweeney in https://github.com/wandb/wandb/pull/4565
- test(sdk): make protobuf version requirements more granular by @dmitryduev in https://github.com/wandb/wandb/pull/4479

### :nail_care: Cleanup

- fix(artifacts): when committing artifacts, don't retry 409 Conflict errors by @speezepearson in https://github.com/wandb/wandb/pull/4260
- refactor(artifacts): add programmatic alias addition/removal from SDK on artifacts by @vwrj in https://github.com/wandb/wandb/pull/4429
- fix(integrations): remove `wandb.sklearn.plot_decision_boundaries` that contains dead logic by @kptkin in https://github.com/wandb/wandb/pull/4348
- chore(sdk): adds an option to force pull the latest version of a test dev-container image by @kptkin in https://github.com/wandb/wandb/pull/4352
- feat(launch): noop builder by @KyleGoyette in https://github.com/wandb/wandb/pull/4275
- refactor(launch): remove unused attribute by @jamie-rasmussen in https://github.com/wandb/wandb/pull/4497
- style(sdk): update `mypy` to 0.991 by @dmitryduev in https://github.com/wandb/wandb/pull/4546
- refactor(launch): add more robust uri parsing by @jamie-rasmussen in https://github.com/wandb/wandb/pull/4498
- style(sdk): turn on linting for internal_api.py by @speezepearson in https://github.com/wandb/wandb/pull/4545
- build(sdk): remove dependency on six by modifying vendored libs by @dmitryduev in https://github.com/wandb/wandb/pull/4280

## New Contributors

- @moredatarequired made their first contribution in https://github.com/wandb/wandb/pull/4508
- @soumik12345 made their first contribution in https://github.com/wandb/wandb/pull/4391
- @younik made their first contribution in https://github.com/wandb/wandb/pull/4571

**Full Changelog**: https://github.com/wandb/wandb/compare/v0.13.5...v0.13.6

## 0.13.5 (November 3, 2022)

### :magic_wand: Enhancements

- feat(artifacts): add an option to upload image references by @estellazx in https://github.com/wandb/wandb/pull/4303

### :hammer: Fixes

- fix(launch): generate more readable image names by @jamie-rasmussen in https://github.com/wandb/wandb/pull/4379
- fix(artifacts): use hash(`etag`+`url`) instead of just `etag`, as key, in artifacts cache by @speezepearson in https://github.com/wandb/wandb/pull/4371
- fix(artifacts): wait for artifact to commit before telling the user it's ready when using `wandb artifact put` by @speezepearson in https://github.com/wandb/wandb/pull/4381
- fix(sdk): prefix vendor watchdog library by @raubitsj in https://github.com/wandb/wandb/pull/4389
- fix(artifacts): fix `Circular reference detected` error, when updating metadata with numpy array longer than 32 elements by @estellazx in https://github.com/wandb/wandb/pull/4221
- fix(integrations): add a random string to run_id on SageMaker not to break DDP mode by @dmitryduev in https://github.com/wandb/wandb/pull/4276

### :gear: Dev

- ci(sdk): make sure we dont shutdown test cluster before grabbing results by @raubitsj in https://github.com/wandb/wandb/pull/4361
- test(artifacts): add standalone artifact test to nightly cpu suite by @raubitsj in https://github.com/wandb/wandb/pull/4360
- chore(sdk): rename default branch to `main` by @raubitsj in https://github.com/wandb/wandb/pull/4374
- build(sdk): update mypy extension for protobuf type checking by @dmitryduev in https://github.com/wandb/wandb/pull/4392
- chore(sdk): update codeql-analysis.yml branch name by @zythosec in https://github.com/wandb/wandb/pull/4393
- ci(sdk): move functional import tests to nightly and expand python version coverage by @dmitryduev in https://github.com/wandb/wandb/pull/4395
- ci(sdk): add Slack notification for failed nightly import tests by @dmitryduev in https://github.com/wandb/wandb/pull/4403
- test(cli): fix broken CLI tests that attempt uploading non-existent artifacts by @dmitryduev in https://github.com/wandb/wandb/pull/4426

### :nail_care: Cleanup

- fix(launch): job creation through use_artifact instead of log_artifact by @KyleGoyette in https://github.com/wandb/wandb/pull/4337
- ci(sdk): add a GH action to automate parts of the release process by @dmitryduev in https://github.com/wandb/wandb/pull/4355
- fix(media): 3D Point Clouds now viewable in UI in all situations by @ssisk in https://github.com/wandb/wandb/pull/4353
- fix(launch): Git URLs were failing if fsmonitor is enabled by @jamie-rasmussen in https://github.com/wandb/wandb/pull/4333
- style(sdk): ignore new proto generated file directories by @raubitsj in https://github.com/wandb/wandb/pull/4354
- chore(launch): fix a bug preventing Run Queue deletion in the SDK by @gtarpenning in https://github.com/wandb/wandb/pull/4321
- chore(launch): add support for `pushToRunQueueByName` mutation by @gtarpenning in https://github.com/wandb/wandb/pull/4292
- refactor(sdk): refactor system metrics monitoring and probing by @dmitryduev in https://github.com/wandb/wandb/pull/4213
- style(sdk): fix gitattribute for protobuf generated files by @raubitsj in https://github.com/wandb/wandb/pull/4400

## New Contributors

- @ssisk made their first contribution in https://github.com/wandb/wandb/pull/4353

**Full Changelog**: https://github.com/wandb/wandb/compare/v0.13.4...v0.13.5

## 0.13.4 (October 5, 2022)

### :magic_wand: Enhancements

- feat(launch): show entity and project in k8s job names by @KyleGoyette in https://github.com/wandb/wandb/pull/4216
- feat(sweeps): add environment variable sweep command macro by @hu-po in https://github.com/wandb/wandb/pull/4200
- feat(media): add `from_*` constructors and scene camera and bounding box confidence scores to `Object3D` data type by @dmitryduev in https://github.com/wandb/wandb/pull/4319
- feat(artifacts): add simple progress indicator for artifact downloads by @speezepearson in https://github.com/wandb/wandb/pull/4255
- feat(integrations): add `WandbMetricsLogger` callback - a `Keras` dedicated metrics logger callback by @ayulockin in https://github.com/wandb/wandb/pull/4244
- feat(integrations): add `WandbModelCheckpoint` callback - a `Keras` model checkpointing callback by @ayulockin in https://github.com/wandb/wandb/pull/4245
- feat(integrations): add `WandbEvalCallback` callback - a `Keras` callback for logging model predictions as W&B tables by @ayulockin in https://github.com/wandb/wandb/pull/4302

### :hammer: Fixes

- fix(launch): cast agent's config max_jobs attribute to integer by @KyleGoyette in https://github.com/wandb/wandb/pull/4262
- fix(cli): correct the displayed path to the `debug-cli.log` (debug log) by @jamie-rasmussen in https://github.com/wandb/wandb/pull/4271
- fix(artifacts): catch retry-able request timeout when uploading artifacts to AWS by @nickpenaranda in https://github.com/wandb/wandb/pull/4304
- fix(sdk): improve user feedback for long running calls: summary, finish by @raubitsj in https://github.com/wandb/wandb/pull/4169
- fix(integrations): fix RuntimeError when using `keras.WandbCallback` with `tf.MirroredStrategy` by @ayulockin in https://github.com/wandb/wandb/pull/4310

### :gear: Dev

- ci(sdk): add code analysis/scanning with `codeql` by @dmitryduev in https://github.com/wandb/wandb/pull/4250
- ci(sdk): validate PR titles to ensure compliance with Conventional Commits guidelines by @dmitryduev in https://github.com/wandb/wandb/pull/4268
- chore(launch): harden launch by pining the build versions of `kaniko` and `launch-agent-dev` by @KyleGoyette in https://github.com/wandb/wandb/pull/4194
- test(sdk): add telemetry for the `mmengine` package by @manangoel99 in https://github.com/wandb/wandb/pull/4273
- chore(sdk): add the `build` type to our conventional commits setup by @dmitryduev in https://github.com/wandb/wandb/pull/4282
- test(sdk): add `tensorflow_datasets` requirement to `imports12` shard by @dmitryduev in https://github.com/wandb/wandb/pull/4316
- test(integrations): fix sb3 test by pinning upstream requirement by @dmitryduev in https://github.com/wandb/wandb/pull/4346
- build(sdk): make the SDK compatible with protobuf v4 by @dmitryduev in https://github.com/wandb/wandb/pull/4279
- chore(sdk): fix flake8 output coloring by @dmitryduev in https://github.com/wandb/wandb/pull/4347
- test(artifacts): fix artifact reference test asset directory by @raubitsj in https://github.com/wandb/wandb/pull/4350

### :nail_care: Cleanup

- style(sdk): fix type hint for `filters` argument in `public_api.runs` by @epwalsh in https://github.com/wandb/wandb/pull/4256
- style(artifacts): improve type annotations around artifact-file-creation by @speezepearson in https://github.com/wandb/wandb/pull/4259
- style(sdk): improve type annotations and VSCode config for public API by @speezepearson in https://github.com/wandb/wandb/pull/4252
- style(sdk): make type annotations more easily navigable in VSCode by @speezepearson in https://github.com/wandb/wandb/pull/4005
- style(artifacts): introduce str NewTypes and use them for various Artifact fields by @speezepearson in https://github.com/wandb/wandb/pull/4326
- style(artifacts): add type annotations to get better IDE hints for boto3 usage by @speezepearson in https://github.com/wandb/wandb/pull/4338

## New Contributors

- @epwalsh made their first contribution in https://github.com/wandb/wandb/pull/4256
- @mjvanderboon made their first contribution in https://github.com/wandb/wandb/pull/4309
- @jamie-rasmussen made their first contribution in https://github.com/wandb/wandb/pull/4271
- @nickpenaranda made their first contribution in https://github.com/wandb/wandb/pull/4304

**Full Changelog**: https://github.com/wandb/wandb/compare/v0.13.3...v0.13.4

## 0.13.3 (September 8, 2022)

#### :nail_care: Enhancement

- Adds `raytune` examples / tests by @raubitsj in https://github.com/wandb/wandb/pull/4053
- Refactors `pytest` unit tests to run against real `wandb server` by @kptkin in https://github.com/wandb/wandb/pull/4066
- Adds Launch `kubernetes` support of taints and tolerations by @KyleGoyette in https://github.com/wandb/wandb/pull/4086
- Adds Sweeps on Launch on Kubernetes by @hu-po in https://github.com/wandb/wandb/pull/4035
- Adds parallelism to functional testing by @raubitsj in https://github.com/wandb/wandb/pull/4096
- Upgrades `mypy` to version `0.971` by @dmitryduev in https://github.com/wandb/wandb/pull/3952
- Adds Mailbox async internal process communication by @raubitsj in https://github.com/wandb/wandb/pull/3568
- Implements searching launch job in sweep config by @hu-po in https://github.com/wandb/wandb/pull/4120
- Improves performance when sending large messages by @raubitsj in https://github.com/wandb/wandb/pull/4119
- Vendors the latest `nvidia-ml-py-11.515.48` by @dmitryduev in https://github.com/wandb/wandb/pull/4109
- Improves performance by increase recv size on service socket by @raubitsj in https://github.com/wandb/wandb/pull/4122
- Adds isort support with black profile by @kptkin in https://github.com/wandb/wandb/pull/4136
- Implements pushing test-results to CircleCI for nightly tests by @raubitsj in https://github.com/wandb/wandb/pull/4153
- Adds debug mode for `pytest` unit tests by @dmitryduev in https://github.com/wandb/wandb/pull/4145
- Adds support for arguments in Launch Jobs by @KyleGoyette in https://github.com/wandb/wandb/pull/4129
- Adds FetchRunQueueItemById query by @gtarpenning in https://github.com/wandb/wandb/pull/4106
- Adds telemetry for keras-cv by @manangoel99 in https://github.com/wandb/wandb/pull/4196
- Adds sentry session tracking by @raubitsj in https://github.com/wandb/wandb/pull/4157
- Adds the ability to log artifact while linking to registered model by @ibindlish in https://github.com/wandb/wandb/pull/4233

#### :broom: Cleanup

- Breaks gradient and parameters hooks by @kptkin in https://github.com/wandb/wandb/pull/3509
- Adds explicit error message for double uri/docker-image by @gtarpenning in https://github.com/wandb/wandb/pull/4069
- Tests that the wandb_init fixture args are in sync with wandb.init() by @dmitryduev in https://github.com/wandb/wandb/pull/4079
- Upgrades the GKE cluster used for nightly tests to `n1-standard-8` by @dmitryduev in https://github.com/wandb/wandb/pull/4065
- Moves service teardown to the end of tests by @kptkin in https://github.com/wandb/wandb/pull/4083
- Reduce the `pytest` job parallelism from 10 to 6 by @kptkin in https://github.com/wandb/wandb/pull/4085
- Removes service user doc by @kptkin in https://github.com/wandb/wandb/pull/4088
- Move `_timestamp` logic to the internal process by @kptkin in https://github.com/wandb/wandb/pull/4087
- Adds Launch `gitversion` error message by @gtarpenning in https://github.com/wandb/wandb/pull/4028
- Updates KFP machine VM image in CircleCI by @dmitryduev in https://github.com/wandb/wandb/pull/4094
- Upgrades sweeps to latest version by @hu-po in https://github.com/wandb/wandb/pull/4104
- Implements Sweep scheduler cleanup and better tests by @hu-po in https://github.com/wandb/wandb/pull/4100
- Adds a requirement for the sdk-team to approve API changes by @raubitsj in https://github.com/wandb/wandb/pull/4128
- Adds additional time for artifact commit by @raubitsj in https://github.com/wandb/wandb/pull/4133
- Implements tox configuration with dynamic resolution by @kptkin in https://github.com/wandb/wandb/pull/4138
- Removes `buildx` version pin for nightly builds by @dmitryduev in https://github.com/wandb/wandb/pull/4144
- Moves Launch run configs from entrypoint into params by @hu-po in https://github.com/wandb/wandb/pull/4164
- Removes Slack orb usage from Win job on CircleCI by @dmitryduev in https://github.com/wandb/wandb/pull/4171
- Adds heartbeat parsing for Launch run args using legacy agent by @hu-po in https://github.com/wandb/wandb/pull/4180
- Add better error handling when tearing down service by @kptkin in https://github.com/wandb/wandb/pull/4161
- Cleans up Launch job creation pipeline by @KyleGoyette in https://github.com/wandb/wandb/pull/4183
- Adds detail to error message when uploading an artifact with the wrong type by @speezepearson in https://github.com/wandb/wandb/pull/4184
- Adds optional timeout parameter to artifacts wait() by @estellazx in https://github.com/wandb/wandb/pull/4181
- Sanitizes numpy generics in keys by @raubitsj in https://github.com/wandb/wandb/pull/4146
- Removes reassignment of run function in public api by @martinabeleda in https://github.com/wandb/wandb/pull/4115
- Makes pulling sweeps optional when using public api to query for runs by @kptkin in https://github.com/wandb/wandb/pull/4186
- Updates ref docs for `wandb.init` to give more info on special characters by @scottire in https://github.com/wandb/wandb/pull/4191

#### :bug: Bug Fix

- Fixes Sweeps on Launch Jobs requirement by @hu-po in https://github.com/wandb/wandb/pull/3947
- Fixes Artifact metadata JSON-encoding to accept more types by @speezepearson in https://github.com/wandb/wandb/pull/4038
- Adjusts `root_dir` setting processing logic by @dmitryduev in https://github.com/wandb/wandb/pull/4049
- Prevents run.log() from mutating passed in arguments by @kptkin in https://github.com/wandb/wandb/pull/4058
- Fixes `05-batch5.py` test by @dmitryduev in https://github.com/wandb/wandb/pull/4074
- Allows users to control the `run_id` through the launch spec by @gtarpenning in https://github.com/wandb/wandb/pull/4070
- Fixes accidental overwrite in `config.yml` by @dmitryduev in https://github.com/wandb/wandb/pull/4081
- Ensures propagating overridden `base_url` when initializing public API by @dmitryduev in https://github.com/wandb/wandb/pull/4026
- Fixes Sweeps on Launch CLI launch config, relpath by @hu-po in https://github.com/wandb/wandb/pull/4073
- Fixes broken Launch apikey error message by @gtarpenning in https://github.com/wandb/wandb/pull/4071
- Marks flakey sweeps test xfail by @hu-po in https://github.com/wandb/wandb/pull/4095
- Fixes Launch `gitversion` error message by @gtarpenning in https://github.com/wandb/wandb/pull/4103
- Fixes `yea-wandb` dev release -> release by @raubitsj in https://github.com/wandb/wandb/pull/4098
- Cleans up outstanding issues after the client->wandb rename by @kptkin in https://github.com/wandb/wandb/pull/4105
- Fixes test precision recall by @kptkin in https://github.com/wandb/wandb/pull/4108
- Fixes functional sklearn test by @raubitsj in https://github.com/wandb/wandb/pull/4107
- Fixes hang caused by keyboard interrupt on windows by @kptkin in https://github.com/wandb/wandb/pull/4116
- Fixes default test container tag by @kptkin in https://github.com/wandb/wandb/pull/4137
- Fixes summary handling in conftest.py by @dmitryduev in https://github.com/wandb/wandb/pull/4140
- Fixes some small typos in cli output by @lukas in https://github.com/wandb/wandb/pull/4126
- Fixes issue triggered by colab update by using default file and catching exceptions by @raubitsj in https://github.com/wandb/wandb/pull/4156
- Fixes mailbox locking issue by @raubitsj in https://github.com/wandb/wandb/pull/4214
- Fixes variable inclusion in log string by @klieret in https://github.com/wandb/wandb/pull/4219
- Corrects `wandb.Artifacts.artifact.version` attribute by @ngrayluna in https://github.com/wandb/wandb/pull/4199
- Fixes piping of docker args by Launch Agent by @KyleGoyette in https://github.com/wandb/wandb/pull/4215
- Fixes RecursionError when printing public API User object without email fetched by @speezepearson in https://github.com/wandb/wandb/pull/4193
- Fixes deserialization of numeric column names by @tssweeney in https://github.com/wandb/wandb/pull/4241

## New Contributors

- @gtarpenning made their first contribution in https://github.com/wandb/wandb/pull/4069
- @estellazx made their first contribution in https://github.com/wandb/wandb/pull/4181
- @klieret made their first contribution in https://github.com/wandb/wandb/pull/4219
- @ngrayluna made their first contribution in https://github.com/wandb/wandb/pull/4199
- @martinabeleda made their first contribution in https://github.com/wandb/wandb/pull/4115
- @ibindlish made their first contribution in https://github.com/wandb/wandb/pull/4233
- @scottire made their first contribution in https://github.com/wandb/wandb/pull/4191

**Full Changelog**: https://github.com/wandb/wandb/compare/v0.13.2...v0.13.3

## 0.13.2 (August 22, 2022)

#### :bug: Bug Fix

- Fix issue triggered by colab update by using default file and catching exceptions by @raubitsj in https://github.com/wandb/wandb/pull/4156

**Full Changelog**: https://github.com/wandb/wandb/compare/v0.13.1...v0.13.2

## 0.13.1 (August 5, 2022)

#### :bug: Bug Fix

- Prevents run.log() from mutating passed in arguments by @kptkin in https://github.com/wandb/wandb/pull/4058

**Full Changelog**: https://github.com/wandb/wandb/compare/v0.13.0...v0.13.1

## 0.13.0 (August 4, 2022)

#### :nail_care: Enhancement

- Turns service on by default by @kptkin in https://github.com/wandb/wandb/pull/3895
- Adds support logic for handling server provided messages by @kptkin in https://github.com/wandb/wandb/pull/3706
- Allows runs to produce jobs on finish by @KyleGoyette in https://github.com/wandb/wandb/pull/3810
- Adds Job, QueuedRun and job handling in launch by @KyleGoyette in https://github.com/wandb/wandb/pull/3809
- Supports in launch agent of instance roles in ec2 and eks by @KyleGoyette in https://github.com/wandb/wandb/pull/3596
- Adds default behavior to the Keras Callback: always save model checkpoints as artifacts by @vwrj in https://github.com/wandb/wandb/pull/3909
- Sanitizes the artifact name in the KerasCallback for model artifact saving by @vwrj in https://github.com/wandb/wandb/pull/3927
- Improves console logging by moving emulator to the service process by @raubitsj in https://github.com/wandb/wandb/pull/3828
- Fixes data corruption issue when logging large sizes of data by @kptkin in https://github.com/wandb/wandb/pull/3920
- Adds the state to the Sweep repr in the Public API by @hu-po in https://github.com/wandb/wandb/pull/3948
- Adds an option to specify different root dir for git using settings or environment variables by @bcsherma in https://github.com/wandb/wandb/pull/3250
- Adds an option to pass `remote url` and `commit hash` as arguments to settings or as environment variables by @kptkin in https://github.com/wandb/wandb/pull/3934
- Improves time resolution for tracked metrics and for system metrics by @raubitsj in https://github.com/wandb/wandb/pull/3918
- Defaults to project name from the sweep config when project is not specified in the `wandb.sweep()` call by @hu-po in https://github.com/wandb/wandb/pull/3919
- Adds support to use namespace set user by the the launch agent by @KyleGoyette in https://github.com/wandb/wandb/pull/3950
- Adds telemetry to track when a run might be overwritten by @raubitsj in https://github.com/wandb/wandb/pull/3998
- Adds a tool to export `wandb`'s history into `sqlite` by @raubitsj in https://github.com/wandb/wandb/pull/3999
- Replaces some `Mapping[str, ...]` types with `NamedTuples` by @speezepearson in https://github.com/wandb/wandb/pull/3996
- Adds import hook for run telemetry by @kptkin in https://github.com/wandb/wandb/pull/3988
- Implements profiling support for IPUs by @cameron-martin in https://github.com/wandb/wandb/pull/3897

#### :bug: Bug Fix

- Fixes sweep agent with service by @raubitsj in https://github.com/wandb/wandb/pull/3899
- Fixes an empty type equals invalid type and how artifact dictionaries are handled by @KyleGoyette in https://github.com/wandb/wandb/pull/3904
- Fixes `wandb.Config` object to support default values when getting an attribute by @farizrahman4u in https://github.com/wandb/wandb/pull/3820
- Removes default config from jobs by @KyleGoyette in https://github.com/wandb/wandb/pull/3973
- Fixes an issue where patch is `None` by @KyleGoyette in https://github.com/wandb/wandb/pull/4003
- Fixes requirements.txt parsing in nightly SDK installation checks by @dmitryduev in https://github.com/wandb/wandb/pull/4012
- Fixes 409 Conflict handling when GraphQL requests timeout by @raubitsj in https://github.com/wandb/wandb/pull/4000
- Fixes service teardown handling if user process has been terminated by @raubitsj in https://github.com/wandb/wandb/pull/4024
- Adds `storage_path` and fixed `artifact.files` by @vanpelt in https://github.com/wandb/wandb/pull/3969
- Fixes performance issue syncing runs with a large number of media files by @vanpelt in https://github.com/wandb/wandb/pull/3941

#### :broom: Cleanup

- Adds an escape hatch logic to disable service by @kptkin in https://github.com/wandb/wandb/pull/3829
- Annotates `wandb/docker` and reverts change in the docker fixture by @dmitryduev in https://github.com/wandb/wandb/pull/3871
- Fixes GFLOPS to GFLOPs in the Keras `WandbCallback` by @ayulockin in https://github.com/wandb/wandb/pull/3913
- Adds type-annotate for `file_stream.py` by @dmitryduev in https://github.com/wandb/wandb/pull/3907
- Renames repository from `client` to `wandb` by @dmitryduev in https://github.com/wandb/wandb/pull/3977
- Updates documentation: adding `--report_to wandb` for HuggingFace Trainer by @ayulockin in https://github.com/wandb/wandb/pull/3959
- Makes aliases optional in link_artifact by @vwrj in https://github.com/wandb/wandb/pull/3986
- Renames `wandb local` to `wandb server` by @jsbroks in https://github.com/wandb/wandb/pull/3793
- Updates README badges by @raubitsj in https://github.com/wandb/wandb/pull/4023

## New Contributors

- @bcsherma made their first contribution in https://github.com/wandb/wandb/pull/3250
- @cameron-martin made their first contribution in https://github.com/wandb/wandb/pull/3897

**Full Changelog**: https://github.com/wandb/wandb/compare/v0.12.21...v0.13.0

## 0.12.21 (July 5, 2022)

#### :nail_care: Enhancement

- Fixes config not showing up until the run finish by @KyleGoyette in https://github.com/wandb/wandb/pull/3734
- Adds new types to the TypeRegistry to handling artifact objects in jobs and run configs by @KyleGoyette in https://github.com/wandb/wandb/pull/3806
- Adds new query to the the internal api getting the state of the run by @hu-po in https://github.com/wandb/wandb/pull/3799
- Replaces unsafe yaml loaders with yaml.safe_load by @zythosec in https://github.com/wandb/wandb/pull/3753
- Improves testing tooling by allowing to specify shards in manual testing by @dmitryduev in https://github.com/wandb/wandb/pull/3826
- Fixes ROC and PR curves in the sklearn integration by stratifying sampling by @tylerganter in https://github.com/wandb/wandb/pull/3757
- Fixes input box in notebooks exceeding cell space by @dmitryduev in https://github.com/wandb/wandb/pull/3849
- Allows string to be passed as alias to link_model by @tssweeney in https://github.com/wandb/wandb/pull/3834
- Adds Support for FLOPS Calculation in `keras`'s `WandbCallback` by @dmitryduev in https://github.com/wandb/wandb/pull/3869
- Extends python report editing by @andrewtruong in https://github.com/wandb/wandb/pull/3732

#### :bug: Bug Fix

- Fixes stats logger so it can find all the correct GPUs in child processes by @raubitsj in https://github.com/wandb/wandb/pull/3727
- Fixes regression in s3 reference upload for folders by @jlzhao27 in https://github.com/wandb/wandb/pull/3825
- Fixes artifact commit logic to handle collision in the backend by @speezepearson in https://github.com/wandb/wandb/pull/3843
- Checks for `None` response in the retry logic (safety check) by @raubitsj in https://github.com/wandb/wandb/pull/3863
- Adds sweeps on top of launch (currently in MVP) by @hu-po in https://github.com/wandb/wandb/pull/3669
- Renames functional tests dir and files by @raubitsj in https://github.com/wandb/wandb/pull/3879

#### :broom: Cleanup

- Fixes conditions order of `_to_dict` helper by @dmitryduev in https://github.com/wandb/wandb/pull/3772
- Fixes changelog broken link to PR 3709 by @janosh in https://github.com/wandb/wandb/pull/3786
- Fixes public api query (QueuedJob Api ) by @KyleGoyette in https://github.com/wandb/wandb/pull/3798
- Renames local runners to local-container and local-process by @hu-po in https://github.com/wandb/wandb/pull/3800
- Adds type annotations to files in the wandb/filesync directory by @speezepearson in https://github.com/wandb/wandb/pull/3774
- Re-organizes all the testing directories to have common root dir by @dmitryduev in https://github.com/wandb/wandb/pull/3740
- Fixes testing configuration and add bigger machine on `CircleCi` by @dmitryduev in https://github.com/wandb/wandb/pull/3836
- Fixes typo in the `wandb-service-user` readme file by @Co1lin in https://github.com/wandb/wandb/pull/3847
- Fixes broken artifact test for regression by @dmitryduev in https://github.com/wandb/wandb/pull/3857
- Removes unused files (relating to `py27`) and empty `submodules` declaration by @dmitryduev in https://github.com/wandb/wandb/pull/3850
- Adds extra for model reg dependency on cloudpickle by @tssweeney in https://github.com/wandb/wandb/pull/3866
- Replaces deprecated threading aliases by @hugovk in https://github.com/wandb/wandb/pull/3794
- Updates the `sdk` readme to the renamed (local -> server) commands by @sephmard in https://github.com/wandb/wandb/pull/3771

## New Contributors

- @janosh made their first contribution in https://github.com/wandb/wandb/pull/3786
- @Co1lin made their first contribution in https://github.com/wandb/wandb/pull/3847
- @tylerganter made their first contribution in https://github.com/wandb/wandb/pull/3757

**Full Changelog**: https://github.com/wandb/wandb/compare/v0.12.20...v0.12.21

## 0.12.20 (June 29, 2022)

#### :bug: Bug Fix

- Retry `commit_artifact` on conflict-error by @speezepearson in https://github.com/wandb/wandb/pull/3843

**Full Changelog**: https://github.com/wandb/wandb/compare/v0.12.19...v0.12.20

## 0.12.19 (June 22, 2022)

#### :bug: Bug Fix

- Fix regression in s3 reference upload for folders by @jlzhao27 in https://github.com/wandb/wandb/pull/3825

**Full Changelog**: https://github.com/wandb/wandb/compare/v0.12.18...v0.12.19

## 0.12.18 (June 9, 2022)

#### :nail_care: Enhancement

- Launch: BareRunner based on LocalRunner by @hu-po in https://github.com/wandb/wandb/pull/3577
- Add ability to specify api key to public api by @dannygoldstein in https://github.com/wandb/wandb/pull/3657
- Add support in artifacts for files with unicode on windows by @kptkin in https://github.com/wandb/wandb/pull/3650
- Added telemetry for new packages by @manangoel99 in https://github.com/wandb/wandb/pull/3713
- Improve API key management by @vanpelt in https://github.com/wandb/wandb/pull/3718
- Add information about `wandb server` during login by @raubitsj in https://github.com/wandb/wandb/pull/3754

#### :bug: Bug Fix

- fix(weave): Natively support timestamps in Python Table Types by @dannygoldstein in https://github.com/wandb/wandb/pull/3606
- Add support for magic with service by @kptkin in https://github.com/wandb/wandb/pull/3623
- Add unit tests for DirWatcher and supporting classes by @speezepearson in https://github.com/wandb/wandb/pull/3589
- Improve `DirWatcher.update_policy` O(1) instead of O(num files uploaded) by @speezepearson in https://github.com/wandb/wandb/pull/3613
- Add argument to control what to log in SB3 callback by @astariul in https://github.com/wandb/wandb/pull/3643
- Improve parameter naming in sb3 integration by @dmitryduev in https://github.com/wandb/wandb/pull/3647
- Adjust the requirements for the dev environment setup on an M1 Mac by @dmitryduev in https://github.com/wandb/wandb/pull/3627
- Launch: Fix NVIDIA base image Linux keys by @KyleGoyette in https://github.com/wandb/wandb/pull/3637
- Fix launch run queue handling from config file by @KyleGoyette in https://github.com/wandb/wandb/pull/3636
- Fix issue where tfevents were not always consumed by @minyoung in https://github.com/wandb/wandb/pull/3673
- [Snyk] Fix for 8 vulnerabilities by @snyk-bot in https://github.com/wandb/wandb/pull/3695
- Fix s3 storage handler to upload folders when key names collide by @jlzhao27 in https://github.com/wandb/wandb/pull/3699
- Correctly load timestamps from tables in artifacts by @dannygoldstein in https://github.com/wandb/wandb/pull/3691
- Require `protobuf<4` by @dmitryduev in https://github.com/wandb/wandb/pull/3709
- Make Containers created through launch re-runnable as container jobs by @KyleGoyette in https://github.com/wandb/wandb/pull/3642
- Fix tensorboard integration skipping steps at finish() by @KyleGoyette in https://github.com/wandb/wandb/pull/3626
- Rename `wandb local` to `wandb server` by @jsbroks in https://github.com/wandb/wandb/pull/3716
- Fix busted docker inspect command by @vanpelt in https://github.com/wandb/wandb/pull/3742
- Add dedicated sentry wandb by @dmitryduev in https://github.com/wandb/wandb/pull/3724
- Image Type should gracefully handle older type params by @tssweeney in https://github.com/wandb/wandb/pull/3731

#### :broom: Cleanup

- Inline FileEventHandler.synced into the only method where it's used by @speezepearson in https://github.com/wandb/wandb/pull/3594
- Use passed size argument to make `PolicyLive.min_wait_for_size` a classmethod by @speezepearson in https://github.com/wandb/wandb/pull/3593
- Make FileEventHandler an ABC, remove some "default" method impls which were only used once by @speezepearson in https://github.com/wandb/wandb/pull/3595
- Remove unused field from DirWatcher by @speezepearson in https://github.com/wandb/wandb/pull/3592
- Make sweeps an extra instead of vendoring by @dmitryduev in https://github.com/wandb/wandb/pull/3628
- Add nightly CI testing by @dmitryduev in https://github.com/wandb/wandb/pull/3580
- Improve keras and data type Reference Docs by @ramit-wandb in https://github.com/wandb/wandb/pull/3676
- Update `pytorch` version requirements in dev environments by @dmitryduev in https://github.com/wandb/wandb/pull/3683
- Clean up CircleCI config by @dmitryduev in https://github.com/wandb/wandb/pull/3722
- Add `py310` testing in CI by @dmitryduev in https://github.com/wandb/wandb/pull/3730
- Ditch `dateutil` from the requirements by @dmitryduev in https://github.com/wandb/wandb/pull/3738
- Add deprecated string to `Table.add_row` by @nate-wandb in https://github.com/wandb/wandb/pull/3739

## New Contributors

- @sephmard made their first contribution in https://github.com/wandb/wandb/pull/3610
- @astariul made their first contribution in https://github.com/wandb/wandb/pull/3643
- @manangoel99 made their first contribution in https://github.com/wandb/wandb/pull/3713
- @nate-wandb made their first contribution in https://github.com/wandb/wandb/pull/3739

**Full Changelog**: https://github.com/wandb/wandb/compare/v0.12.17...v0.12.18

## 0.12.17 (May 26, 2022)

#### :bug: Bug Fix

- Update requirements to fix incompatibility with protobuf >= 4 by @dmitryduev in https://github.com/wandb/wandb/pull/3709

**Full Changelog**: https://github.com/wandb/wandb/compare/v0.12.16...v0.12.17

## 0.12.16 (May 3, 2022)

#### :nail_care: Enhancement

- Improve W&B footer by aligning summary/history in notebook env by @kptkin in https://github.com/wandb/wandb/pull/3479
- Enable experimental history step logging in artifacts by @raubitsj in https://github.com/wandb/wandb/pull/3502
- Add `args_no_boolean_flags` macro to sweep configuration by @hu-po in https://github.com/wandb/wandb/pull/3489
- Add logging support for `jax.bfloat.bfloat16` by @dmitryduev in https://github.com/wandb/wandb/pull/3528
- Raise exception when Table size exceeds limit by @dannygoldstein in https://github.com/wandb/wandb/pull/3511
- Add kaniko k8s builder for wandb launch by @KyleGoyette in https://github.com/wandb/wandb/pull/3492
- Add wandb.init() timeout setting by @kptkin in https://github.com/wandb/wandb/pull/3579
- Do not assume executable for given entrypoints with wandb launch by @KyleGoyette in https://github.com/wandb/wandb/pull/3461
- Jupyter environments no longer collect command arguments by @KyleGoyette in https://github.com/wandb/wandb/pull/3456
- Add support for TensorFlow/Keras SavedModel format by @ayulockin in https://github.com/wandb/wandb/pull/3276

#### :bug: Bug Fix

- Support version IDs in artifact refs, fix s3/gcs references in Windows by @annirudh in https://github.com/wandb/wandb/pull/3529
- Fix support for multiple finish for single run using wandb-service by @kptkin in https://github.com/wandb/wandb/pull/3560
- Fix duplicate backtrace when using wandb-service by @kptkin in https://github.com/wandb/wandb/pull/3575
- Fix wrong entity displayed in login message by @kptkin in https://github.com/wandb/wandb/pull/3490
- Fix hang when `wandb.init` is interrupted mid setup using wandb-service by @kptkin in https://github.com/wandb/wandb/pull/3569
- Fix handling keyboard interrupt to avoid hangs with wandb-service enabled by @kptkin in https://github.com/wandb/wandb/pull/3566
- Fix console logging with very long print out when using wandb-service by @kptkin in https://github.com/wandb/wandb/pull/3574
- Fix broken artifact string in launch init config by @KyleGoyette in https://github.com/wandb/wandb/pull/3582

#### :broom: Cleanup

- Fix typo in wandb.log() docstring by @RobRomijnders in https://github.com/wandb/wandb/pull/3520
- Cleanup custom chart code and add type annotations to plot functions by @kptkin in https://github.com/wandb/wandb/pull/3407
- Improve `wandb.init(settings=)` to handle `Settings` object similarly to `dict` parameter by @dmitryduev in https://github.com/wandb/wandb/pull/3510
- Add documentation note about api.viewer in api.user() and api.users() by @ramit-wandb in https://github.com/wandb/wandb/pull/3552
- Be explicit about us being py3+ only in setup.py by @dmitryduev in https://github.com/wandb/wandb/pull/3549
- Add type annotations to DirWatcher by @speezepearson in https://github.com/wandb/wandb/pull/3557
- Improve wandb.log() docstring to use the correct argument name by @idaho777 in https://github.com/wandb/wandb/pull/3585

## New Contributors

- @RobRomijnders made their first contribution in https://github.com/wandb/wandb/pull/3520
- @ramit-wandb made their first contribution in https://github.com/wandb/wandb/pull/3552
- @idaho777 made their first contribution in https://github.com/wandb/wandb/pull/3585

**Full Changelog**: https://github.com/wandb/wandb/compare/v0.12.15...v0.12.16

## 0.12.15 (April 21, 2022)

#### :nail_care: Enhancement

- Optimize wandb.Image logging when linked to an artifact by @tssweeney in https://github.com/wandb/wandb/pull/3418

**Full Changelog**: https://github.com/wandb/wandb/compare/v0.12.14...v0.12.15

## 0.12.14 (April 8, 2022)

#### :bug: Bug Fix

- Fix regression: disable saving history step in artifacts by @vwrj in https://github.com/wandb/wandb/pull/3495

**Full Changelog**: https://github.com/wandb/wandb/compare/v0.12.13...v0.12.14

## 0.12.13 (April 7, 2022)

#### :bug: Bug Fix

- Revert strictened api_key validation by @dmitryduev in https://github.com/wandb/wandb/pull/3485

**Full Changelog**: https://github.com/wandb/wandb/compare/v0.12.12...v0.12.13

## 0.12.12 (April 5, 2022)

#### :nail_care: Enhancement

- Allow run objects to be passed to other processes when using wandb-service by @kptkin in https://github.com/wandb/wandb/pull/3308
- Add create user to public api by @vanpelt in https://github.com/wandb/wandb/pull/3438
- Support logging from multiple processes with wandb-service by @kptkin in https://github.com/wandb/wandb/pull/3285
- Add gpus flag for local launch runner with cuda by @KyleGoyette in https://github.com/wandb/wandb/pull/3417
- Improve Launch deployable agent by @KyleGoyette in https://github.com/wandb/wandb/pull/3388
- Add Launch kubernetes integration by @KyleGoyette in https://github.com/wandb/wandb/pull/3393
- KFP: Add wandb visualization helper by @andrewtruong in https://github.com/wandb/wandb/pull/3439
- KFP: Link back to Kubeflow UI by @andrewtruong in https://github.com/wandb/wandb/pull/3427
- Add boolean flag arg macro by @hugo.ponte in https://github.com/wandb/wandb/pull/3489

#### :bug: Bug Fix

- Improve host / WANDB_BASE_URL validation by @dmitryduev in https://github.com/wandb/wandb/pull/3314
- Fix/insecure tempfile by @dmitryduev in https://github.com/wandb/wandb/pull/3360
- Fix excess warning span if requested WANDB_DIR/root_dir is not writable by @dmitryduev in https://github.com/wandb/wandb/pull/3304
- Fix line_series to plot array of strings by @kptkin in https://github.com/wandb/wandb/pull/3385
- Properly handle command line args with service by @kptkin in https://github.com/wandb/wandb/pull/3371
- Improve api_key validation by @dmitryduev in https://github.com/wandb/wandb/pull/3384
- Fix multiple performance issues caused by not using defaultdict by @dmitryduev in https://github.com/wandb/wandb/pull/3406
- Enable inf max jobs on launch agent by @stephchen in https://github.com/wandb/wandb/pull/3412
- fix colab command to work with launch by @stephchen in https://github.com/wandb/wandb/pull/3422
- fix typo in Config docstring by @hu-po in https://github.com/wandb/wandb/pull/3416
- Make code saving not a policy, keep previous custom logic by @dmitryduev in https://github.com/wandb/wandb/pull/3395
- Fix logging sequence images with service by @kptkin in https://github.com/wandb/wandb/pull/3339
- Add username to debug-cli log file to prevent conflicts of multiple users by @zythosec in https://github.com/wandb/wandb/pull/3301
- Fix python sweep agent for users of wandb service / pytorch-lightning by @raubitsj in https://github.com/wandb/wandb/pull/3465
- Remove unnecessary launch reqs checks by @KyleGoyette in https://github.com/wandb/wandb/pull/3457
- Workaround for MoviePy's Unclosed Writer by @tssweeney in https://github.com/wandb/wandb/pull/3471
- Improve handling of Run objects when service is not enabled by @kptkin in https://github.com/wandb/wandb/pull/3362

## New Contributors

- @hu-po made their first contribution in https://github.com/wandb/wandb/pull/3416
- @zythosec made their first contribution in https://github.com/wandb/wandb/pull/3301

**Full Changelog**: https://github.com/wandb/wandb/compare/v0.12.11...v0.12.12

## 0.12.11 (March 1, 2022)

#### :nail_care: Enhancement

- Add captions to Molecules by @dmitryduev in https://github.com/wandb/wandb/pull/3173
- Add CatBoost Integration by @ayulockin in https://github.com/wandb/wandb/pull/2975
- Launch: AWS Sagemaker integration by @KyleGoyette in https://github.com/wandb/wandb/pull/3007
- Launch: Remove repo2docker and add gpu support by @stephchen in https://github.com/wandb/wandb/pull/3161
- Adds Timestamp inference from Python for Weave by @tssweeney in https://github.com/wandb/wandb/pull/3212
- Launch GCP vertex integration by @stephchen in https://github.com/wandb/wandb/pull/3040
- Use Artifacts when put into run config. Accept a string to represent an artifact in the run config by @KyleGoyette in https://github.com/wandb/wandb/pull/3203
- Improve xgboost `wandb_callback` (#2929) by @ayulockin in https://github.com/wandb/wandb/pull/3025
- Add initial kubeflow pipeline support by @andrewtruong in https://github.com/wandb/wandb/pull/3206

#### :bug: Bug Fix

- Fix logging of images with special characters in the key by @speezepearson in https://github.com/wandb/wandb/pull/3187
- Fix azure blob upload retry logic by @vanpelt in https://github.com/wandb/wandb/pull/3218
- Fix program field for scripts run as a python module by @dmitryduev in https://github.com/wandb/wandb/pull/3228
- Fix issue where `sync_tensorboard` could die on large histograms by @KyleGoyette in https://github.com/wandb/wandb/pull/3019
- Fix wandb service performance issue during run shutdown by @raubitsj in https://github.com/wandb/wandb/pull/3262
- Fix vendoring of gql and graphql by @raubitsj in https://github.com/wandb/wandb/pull/3266
- Flush log data without finish with service by @kptkin in https://github.com/wandb/wandb/pull/3137
- Fix wandb service hang when the service crashes by @raubitsj in https://github.com/wandb/wandb/pull/3280
- Fix issue logging images with "/" on Windows by @KyleGoyette in https://github.com/wandb/wandb/pull/3146
- Add image filenames to images/separated media by @KyleGoyette in https://github.com/wandb/wandb/pull/3041
- Add setproctitle to requirements.txt by @raubitsj in https://github.com/wandb/wandb/pull/3289
- Fix issue where sagemaker run ids break run queues by @KyleGoyette in https://github.com/wandb/wandb/pull/3290
- Fix encoding exception when using %%capture magic by @raubitsj in https://github.com/wandb/wandb/pull/3310

## New Contributors

- @speezepearson made their first contribution in https://github.com/wandb/wandb/pull/3188

**Full Changelog**: https://github.com/wandb/wandb/compare/v0.12.10...v0.12.11

## 0.12.10 (February 1, 2022)

#### :nail_care: Enhancement

- Improve validation when creating Tables with invalid columns from dataframes by @tssweeney in https://github.com/wandb/wandb/pull/3113
- Enable digest deduplication for `use_artifact()` calls by @annirudh in https://github.com/wandb/wandb/pull/3109
- Initial prototype of azure blob upload support by @vanpelt in https://github.com/wandb/wandb/pull/3089

#### :bug: Bug Fix

- Fix wandb launch using python dev versions by @stephchen in https://github.com/wandb/wandb/pull/3036
- Fix loading table saved with mixed types by @vwrj in https://github.com/wandb/wandb/pull/3120
- Fix ResourceWarning when calling wandb.log by @vwrj in https://github.com/wandb/wandb/pull/3130
- Fix missing cursor in ProjectArtifactCollections by @KyleGoyette in https://github.com/wandb/wandb/pull/3108
- Fix windows table logging classes issue by @vwrj in https://github.com/wandb/wandb/pull/3145
- Gracefully handle string labels in wandb.sklearn.plot.classifier.calibration_curve by @acrellin in https://github.com/wandb/wandb/pull/3159
- Do not display login warning when calling wandb.sweep() by @acrellin in https://github.com/wandb/wandb/pull/3162

#### :broom: Cleanup

- Drop python2 backport deps (enum34, subprocess32, configparser) by @jbylund in https://github.com/wandb/wandb/pull/3004
- Settings refactor by @dmitryduev in https://github.com/wandb/wandb/pull/3083

## New Contributors

- @jbylund made their first contribution in https://github.com/wandb/wandb/pull/3004
- @acrellin made their first contribution in https://github.com/wandb/wandb/pull/3159

**Full Changelog**: https://github.com/wandb/wandb/compare/v0.12.9...v0.12.10

## 0.12.9 (December 16, 2021)

#### :bug: Bug Fix

- Fix regression in `upload_file()` exception handler by @raubitsj in https://github.com/wandb/wandb/pull/3059

**Full Changelog**: https://github.com/wandb/wandb/compare/v0.12.8...v0.12.9

## 0.12.8 (December 16, 2021)

#### :nail_care: Enhancement

- Update contributing guide and dev env setup tool by @dmitryduev in https://github.com/wandb/wandb/pull/2968
- Improve `wandb_callback` for LightGBM (#2945) by @ayulockin in https://github.com/wandb/wandb/pull/3024

#### :bug: Bug Fix

- Reduce GPU memory usage when generating histogram of model weights by @TOsborn in https://github.com/wandb/wandb/pull/2927
- Support mixed classes in bounding box and image mask annotation layers by @tssweeney in https://github.com/wandb/wandb/pull/2914
- Add max-jobs and launch async args by @stephchen in https://github.com/wandb/wandb/pull/2925
- Support lists of Summary objects encoded as strings to wandb.tensorboard.log by @dmitryduev in https://github.com/wandb/wandb/pull/2934
- Fix handling of 0 dim np arrays by @rpitonak in https://github.com/wandb/wandb/pull/2954
- Fix handling of empty default config file by @vwrj in https://github.com/wandb/wandb/pull/2957
- Add service backend using sockets (support fork) by @raubitsj in https://github.com/wandb/wandb/pull/2892
- Send git port along with url when sending git repo by @KyleGoyette in https://github.com/wandb/wandb/pull/2959
- Add support raw ip addresses for launch by @KyleGoyette in https://github.com/wandb/wandb/pull/2950
- Tables no longer serialize and hide 1d NDArrays by @tssweeney in https://github.com/wandb/wandb/pull/2976
- Fix artifact file uploads to S3 stores by @annirudh in https://github.com/wandb/wandb/pull/2999
- Send uploaded file list on file stream heartbeats by @annirudh in https://github.com/wandb/wandb/pull/2978
- Add support for keras experimental layers by @KyleGoyette in https://github.com/wandb/wandb/pull/2776
- Fix `from wandb import magic` to not require tensorflow by @raubitsj in https://github.com/wandb/wandb/pull/3021
- Fix launch permission error by @KyleGoyette in https://github.com/wandb/wandb/pull/3038

**Full Changelog**: https://github.com/wandb/wandb/compare/v0.12.7...v0.12.8

## 0.12.7 (November 18, 2021)

#### :bug: Bug Fix

- Fix issue where console log streaming was causing excessive network traffic by @vwrj in https://github.com/wandb/wandb/pull/2786
- Metaflow: Make optional dependencies actually optional by @andrewtruong in https://github.com/wandb/wandb/pull/2842
- Fix docstrings for wandb.watch and ValidationDataLogger by @charlesfrye in https://github.com/wandb/wandb/pull/2849
- Prevent launch agent from sending runs to a different project or entity by @KyleGoyette in https://github.com/wandb/wandb/pull/2872
- Fix logging pr_curves through tensorboard by @KyleGoyette in https://github.com/wandb/wandb/pull/2876
- Prevent TPU monitoring from reporting invalid metrics when not available by @kptkin in https://github.com/wandb/wandb/pull/2753
- Make import order dependencies for WandbCallback more robust by @kptkin in https://github.com/wandb/wandb/pull/2807
- Fix a bug in feature importance plotting to handle matrices of different shapes by @dannygoldstein in https://github.com/wandb/wandb/pull/2811
- Fix base url handling to allow trailing / by @kptkin in https://github.com/wandb/wandb/pull/2910
- Prevent wandb.agent() from sending too many heartbeats impacting rate limits by @dannygoldstein in https://github.com/wandb/wandb/pull/2923
- Redact sensitive information from debug logs by @raubitsj in https://github.com/wandb/wandb/pull/2931

#### :nail_care: Enhancement

- Add wandb.Molecule support for rdkit supported formats by @dmitryduev in https://github.com/wandb/wandb/pull/2902
- Add module-level docstrings for reference doc modules. by @charlesfrye in https://github.com/wandb/wandb/pull/2847
- Store launch metadata in file by @KyleGoyette in https://github.com/wandb/wandb/pull/2582
- Add Project.sweeps() public API call to view all sweeps in a project by @stephchen in https://github.com/wandb/wandb/pull/2729
- Ensures API key prompt remains captive when user enters nothing by @dannygoldstein in https://github.com/wandb/wandb/pull/2721
- Refactors wandb.sklearn into submodules by @charlesfrye in https://github.com/wandb/wandb/pull/2869
- Support code artifacts in wandb launch by @KyleGoyette in https://github.com/wandb/wandb/pull/2860
- Improve launch agent (async, stop, heartbeat updates) by @stephchen in https://github.com/wandb/wandb/pull/2871
- Improve usage and error messages for anonymous mode by @kimjyhello in https://github.com/wandb/wandb/pull/2823
- Add example on how to find runs with wandb.Api().runs(...) matching a regex by @dmitryduev in https://github.com/wandb/wandb/pull/2926

**Full Changelog**: https://github.com/wandb/wandb/compare/v0.12.6...v0.12.7

## 0.12.6 (October 27, 2021)

#### :bug: Bug Fix

- Fix sklearn `plot_calibration_curve()` issue breaking the provided model by @vwrj in https://github.com/wandb/wandb/pull/2791
- Fix CondaEnvExportError by redirecting stderr by @charlesfrye in https://github.com/wandb/wandb/pull/2814
- Fix `use_artifact()` when specifying an artifact from a different project by @KyleGoyette in https://github.com/wandb/wandb/pull/2832

#### :nail_care: Enhancement

- Add metric names to pr curve charts in tensorboard by @vanpelt in https://github.com/wandb/wandb/pull/2822

**Full Changelog**: https://github.com/wandb/wandb/compare/v0.12.5...v0.12.6

## 0.12.5 (October 19, 2021)

#### :bug: Bug Fix

- Report errors for invalid characters in logged media keys on windows
- Handle errors when probing for TPUs in unsupported environments
- Fixed bug where `%%wandb` followed by wandb.init() does not display run links
- Fixed api.runs() to correctly return all runs for the current entity/project

#### :nail_care: Enhancement

- Add `wandb.require(experiment="service")` to improve multiprocessing support
- Add support for swappable artifacts in launch context
- Add `wandb.login(timeout=)` support for jupyter environments
- Add ability to disable git ref saving with `WANDB_DISABLE_GIT`
- Support newer versions of pytest-mock and PyYAML
- Add ability to delete artifacts with aliases: `artifact.delete(delete_aliases=True)`
- Add `unwatch()` method to the Run object

## 0.12.4 (October 5, 2021)

#### :bug: Bug Fix

- Fix regression introduced in 0.12.2 causing network access when `WANDB_MODE=offline`

## 0.12.3 (September 30, 2021)

#### :bug: Bug Fix

- Fixes the grid search stopping condition in the local controller

#### :nail_care: Enhancement

- New jupyter magic for displaying runs, sweeps, and projects `%wandb path/to/run -h 1024`
- We no longer display run iframe by default in jupyter, add `%%wandb` to a cell to display a run
- Makes api key prompting retry indefinitely on malformed input
- Invite users to teams via the api `api.team("team_name").invite("username_or_email")`
- Remove users from a team via the api `api.team("team_name").members[0].delete()`
- Create service accounts via the api `api.team("team_name").create_service_account("Description")`
- Manage api keys via the api `api.user("username_or_email").generate_api_key()`
- Add pytorch profiling trace support with `wandb.profiler.torch_trace_handler()`

## 0.12.2 (September 15, 2021)

#### :bug: Bug Fix

- Fix tensorboard_sync to handle ephemeral Sagemaker tfevents files
- Fix Reports query from the public api (broken pagination and report path)
- Fix `wandb.login()` when relogin is specified (only force login once)

#### :nail_care: Enhancement

- Clean up footer output of summary and history metrics
- Clean up error message from `wandb sweep --update`
- Add warning for `wandb local` users to update their docker
- Add optional argument log_learning_curve to wandb.sklearn.plot_classifier()
- Restore frozen pip package versions when using `wandb launch`
- Add support for jupyter notebooks in launch
- Add `wandb.login()` timeout option

## 0.12.1 (August 26, 2021)

#### :bug: Bug Fix

- Fix tensorflow/keras 2.6 not logging validation examples
- Fix metrics logged through tensorboard not supporting time on x-axis
- Fix `WANDB_IGNORE_GLOBS` environment variable handling
- Fix handling when sys.stdout is configured to a custom logger
- Fix sklearn feature importance plots not matching feature names properly
- Fix an issue where colab urls were not being captured
- Save program commandline if run executable was outside cwd

#### :nail_care: Enhancement

- Add Prodigy integration to upload annotated datasets to W&B Tables
- Add initial Metaflow support
- Add experimental wandb launch support
- Add warnings that public API requests are timing out and allow override
- Improve error handling in local controller sweeps engine

## 0.12.0 (August 10, 2021)

#### :hourglass: No Longer Supported

- Remove Python 3.5 support

#### :bug: Bug Fix

- Fix issue that could cause artifact uploads to fail if artifact files are being modified
- Fix issue where `wandb.restore()` wouldn't work with runs from a sweep

#### :nail_care: Enhancement

- Improve run execution time calculation

## 0.11.2 (August 2, 2021)

#### :bug: Bug Fix

- Restore vendored graphql-core library because of network regression

## 0.11.1 (July 29, 2021)

#### :hourglass: Deprecated

- Python 3.5 will not be supported as of `wandb==0.12.0`

#### :bug: Bug Fix

- Reduce Memory Footprint of Images In Tables
- Added a dependency on graphql-core>=2.3.0
- Removed urllib3 pin to avoid conflicts, if you see urllib3 related errors run `pip install --upgrade urllib3`
- Improved Public API HTTP error messages
- Set run.dir to the generated directory name in disabled mode

#### :nail_care: Enhancement

- Adds support for native Jax array logging
- Tables now support Molecule data type
- Improve Stable-Baselines3 API by auto log model's name and always upload models at the end of training
- Implements the sweep local controller using wandb/sweeps

## 0.11.0 (July 15, 2021)

#### :hourglass: No Longer Supported

- Remove Python 2.7 support

#### :bug: Bug Fix

- Fix issue where `wandb.watch()` broke model saving in pytorch
- Fix issue where uniform sweep parameters were parsed as int_uniform
- Fix issue where file_stream thread was killed on 4xx errors

#### :nail_care: Enhancement

- Improve performance of artifact logging by making it non-blocking
- Add wandb integration for Stable-Baselines3
- Improve keras callback validation logging inference logic
- Expose sweep state via the public API
- Improve performance of sweep run fetches via the API

## 0.10.33 (June 28, 2021)

#### :bug: Bug Fix

- Fix issue where wandb restore 404ed if the run did not have a diff.patch file
- Fix issue where wandb.log raised an Exception after trying to log a pandas dataframe
- Fix issue where runs could be marked finished before files were finished uploading

#### :nail_care: Enhancement

- Disable reloading of run metadata (such as command) in resumed runs
- Allow logging of pandas dataframes by automatically converting them to W&B tables
- Fix up `log_code()` exclude fn to handle .wandb dir
- Improve handling of PyTorch model topology
- Increase config debounce interval to 30s to reduce load on WB/backend
- Improve reliability of CLI in generating sweeps with names, programs, and settings

## 0.10.32 (June 10, 2021)

#### :bug: Bug Fix

- Make `log_artifact()` more resilient to network errors
- Removed Duplicate Artifact Dependencies
- Workaround urlib3 issue on windows
- Fix regression where ipython was hanging
- Allow logging of numpy high precision floating point values
- Reduce liklyhood of collisions for file backed media or artifact objects
- Fix wandb.watch() regression when logging pytorch graphs

#### :nail_care: Enhancement

- Add support for logging joined and partitioned table
- Handle schema validation warnings for sweep configs
- Improve wandb sync to handle errors
- Add ability to label scripts and repositories who use wandb

## 0.10.31 (May 27, 2021)

#### :bug: Bug Fix

- wandb.login() did not properly persist the host parameter
- Fix issue where step information was not synced properly when syncing tensorboard directories
- Fix some unicode issues with python2.7
- Fixed bug in `plot_calibration_curve` for ComplementNB
- Fall back to not using SendFile on some linux systems
- Fix console issues where lines were truncated
- Fix console issues where console logging could block

#### :nail_care: Enhancement

- Add support for preemptible sweeps
- Add command line for sweep control
- Add support to load artifact collection properties

## 0.10.30 (May 7, 2021)

#### :bug: Bug Fix

- Found and fixed the remaining issues causing runs to be marked crashed during outages
- Improved performance for users of `define_metric`, pytorch-lightning, and aggressive config saving
- Fix issue when trying to log a cuda tensor to config or summary
- Remove dependency on torch `backward_hooks` to compute graph
- Fix an issue preventing the ability to resume runs on sagemaker
- Fix issues preventing pdb from working reliably with wandb
- Fix deprecation warning in vendored library (user submission)
- Fix logging behavior where the library was accidently outputting logs to the console
- Fix disabled mode to not create wandb dir and log files
- Renamed types to prep for Tables launch

#### :nail_care: Enhancement

- Allow renaming groups with public api

## 0.10.29 (May 3, 2021)

#### :bug: Bug Fix

- Fix more network handling issues causing runs to be marked crashed (wandb sync to recover)
- Improve logging and exception handling to improve reporting and logging of crashed processes

## 0.10.28 (April 28, 2021)

#### :bug: Bug Fix

- Fix network handling issue causing runs to be marked crashed (wandb sync to recover)
- Use `register_full_backward_hook` to support models with Dict outputs
- Allow periods in table columns
- Fix artifact cache collisions when using forked processes
- Fix issue where custom charts do not display properly with pytorch-lightning

#### :nail_care: Enhancement

- Add experimental incremental artifact support
- Improve warnings when logging is being rate limited

## 0.10.27 (April 19, 2021)

#### :bug: Bug Fix

- Fix tensorboard_sync condition where metrics at end of short run are dropped
- Fix `wandb sync` when tensorboard files are detected
- Fix api key prompt in databricks notebook

#### :nail_care: Enhancement

- Integrate DSViz into Keras WandbCallback
- Add support for conda dependencies (user submit)

## 0.10.26 (April 13, 2021)

#### :bug: Bug Fix

- Fix network handling issue where syncing stopped (use wandb sync to recover)
- Fix auth problem when using sagemaker and hugginface integrations together
- Fix handling of NaN values in tables with non floats
- Lazy load API object to prevent unnecessary file access on module load

#### :nail_care: Enhancement

- Improve error messages when using public api history accessors

## 0.10.25 (April 5, 2021)

#### :bug: Bug Fix

- Fix possible artifact cache race when using parallel artifact reads
- Fix artifact reference when `checksum=False`

#### :nail_care: Enhancement

- Release `run.define_metric()` to simplify custom x-axis and more
- Add column operators `add_column`, `get_column`, `get_index` to `wandb.Table()`

## 0.10.24 (March 30, 2021)

#### :bug: Bug Fix

- Significant fixes to stdout/stderr console logging
- Prevent excessive network when saving files with policy=`live`
- Fix errors when trying to send large updates (most common with `wandb sync`)

#### :nail_care: Enhancement

- Automatically generate `run_table` artifact for logged tables
- Add bracket notation to artifacts
- Improve URL validation when specifying server url to `wandb login`

## 0.10.23 (March 22, 2021)

#### :bug: Bug Fix

- Fix logged artifacts to be accessible after wait()
- Fix spell.run integration
- Performance fix syncing console logs with carriage returns
- Fix confusion matrix with class names and unlabeled data

#### :nail_care: Enhancement

- Add the ability to save artifacts without creating a run
- Add Foreign Table References to wandb.Table
- Allow the same runtime object to be logged to multiple artifacts
- Add experimental `run._define_metric()` support
- Warn and ignore unsupported multiprocess `wandb.log()` calls

## 0.10.22 (March 9, 2021)

#### :bug: Bug Fix

- Fix system metric logging rate in 0.10.x
- Fix Audio external reference issue
- Fix short runs with tensorboard_sync
- Ignore `wandb.init(id=)` when running a sweep
- Sanitize artifact metadata if needed

#### :nail_care: Enhancement

- Allow syncing of tfevents with `wandb sync --sync-tensorboard`

## 0.10.21 (March 2, 2021)

#### :bug: Bug Fix

- Fix artifact.get() regression since 0.10.18
- Allow 0 byte artifacts
- Fix codesaving and program name reporting

#### :nail_care: Enhancement

- Added support for glb files for `wandb.Object3D()`
- Added support for external references for `wandb.Audio()`
- Custom chart support tensorboard `pr_curves` plugin
- Support saving entire code directory in an artifact

## 0.10.20 (February 22, 2021)

#### :bug: Bug Fix

- wandb.login() now respects disabled mode
- handle exception when trying to log TPUs in colab

#### :nail_care: Enhancement

- Add `WANDB_START_METHOD=thread` to support non-multiprocessing
- Add `group` and `job_type` to Run object in the export API
- Improve artifact docstrings

## 0.10.19 (February 14, 2021)

#### :bug: Bug Fix

- Fix artifact manifest files incorrectly named with patch suffix

## 0.10.18 (February 8, 2021)

#### :nail_care: Enhancement

- Add run delete and file delete to the public API
- Align steps between `tensorboard_sync` and wandb.log() history
- Add `WANDB_START_METHOD` to allow POSIX systems to use fork
- Support mixed types in wandb.Table() with `allow_mixed_types`

#### :bug: Bug Fix

- Fix potential leaked file due to log not being closed properly
- Improve `wandb verify` to better handle network issues and report errors
- Made file downloads more deterministic with respect to filesystem caches

## 0.10.17 (February 1, 2021)

#### :bug: Bug Fix

- Fix regression seen with python 3.5
- Silence vendored watchdog warnings on mac

## 0.10.16 (February 1, 2021)

#### :nail_care: Enhancement

- Artifacts now support parallel writers for large distributed workflows.
- Artifacts support distributed tables for dataset visualization.
- Improvements to PR templates
- Added more type annotations
- Vendored watchdog 0.9.0 removing it as a dependency
- New documentation generator
- Public api now has `file.direct_url` to avoid redirects for signed urls.

#### :bug: Bug Fix

- Allow `config-defaults.yaml` to be overwritten when running sweeps
- General bug fixes and improvements to `wandb verify`
- Disabled widgets in Spyder IDE
- Fixed WANDB_SILENT in Spyder IDE
- Reference file:// artifacts respect the `name` attribute.

## 0.10.15 (January 24, 2021)

#### :nail_care: Enhancement

- Add `wandb verify` to troubleshoot local installs

#### :bug: Bug Fix

- Fix tensorboard_sync issue writing to s3
- Prevent git secrets from being stored
- Disable verbose console messages when using moviepy
- Fix artifacts with checkpoints to be more robust when overwriting files
- Fix artifacts recycled id issue

## 0.10.14 (January 15, 2021)

#### :nail_care: Enhancement

- Add wandb.Audio support to Artifacts

#### :bug: Bug Fix

- Fix wandb config regressions introduced in 0.10.13
- Rollback changes supporting media with slashes in keys

## 0.10.13 (January 11, 2021)

#### :nail_care: Enhancement

- Add support for Mac M1 GPU monitoring
- Add support for TPU monitoring
- Add setting to disable sagemaker integration

#### :bug: Bug Fix

- Fix tensorboard_sync with tensorboardX and tf1
- Fix issues logging images with slashes
- Fix custom charts issues
- Improve error messages using `wandb pull`
- Improve error messages with `wandb.Table()`
- Make sure silent mode is silent
- Fix `wandb online` to renable logging
- Multiple artifact fixes

## 0.10.12 (December 3, 2020)

#### :nail_care: Enhancement

- Add Artifact.used_by and Artifact.logged_by
- Validate type consistency when logging Artifacts
- Enhance JoinedTable to not require downloaded assets
- Add ability to recursively download dependent artifacts
- Enable gradient logging with keras and tf2+
- Validate pytorch models are passed to wandb.watch()
- Improved docstrings for public methods / objects
- Warn when image sequences are logged with different sizes

#### :bug: Bug Fix

- Fix incorrectly generated filenames in summary
- Fix anonymous mode to include the api key in URLs
- Fix pickle issue with disabled mode
- Fix artifact from_id query
- Fix handling of Tables with different image paths

## 0.10.11 (November 18, 2020)

#### :nail_care: Enhancement

- Disable wandb logging with `wandb disabled` or `wandb.init(mode="disabled")`
- Support cloning an artifact when logging wandb.Image()

#### :bug: Bug Fix

- Multiple media artifact improvements and internal refactor
- Improve handling of artifact errors
- Fix issue where notebook name was ignored
- Extend silent mode for jupyter logging
- Fix issue where vendored libraries interfered with python path
- Fix various exceptions (divide by zero, int conversion, TypeError)

## 0.10.10 (November 9, 2020)

#### :nail_care: Enhancement

- Added confusion matrix plot
- Better jupyter messages with wandb.init()/reinit/finish

#### :bug: Bug Fix

- Fix for fastai 2.1.5 (removed log_args)
- Fixed media logging when directories are changed

## 0.10.9 (November 4, 2020)

#### :nail_care: Enhancement

- Added artifact media logging (alpha)
- Add scriptable alerts
- Add url attribute for sweep public api
- Update docstrings for wandb sdk functions

#### :bug: Bug Fix

- Fix cases where offline mode was making network connections
- Fix issues with python sweeps and run stopping
- Fix logging issue where we could accidently display an api key
- Fix wandb login issues with malformed hosts
- Allow wandb.restore() to be called without wandb.init()
- Fix resuming (reusing run_id) with empty summary
- Fix artitifact download issue
- Add missing wandb.unwatch() function
- Avoid creating spurious wandb directories
- Fix collections import issue when using an old version of six

## 0.10.8 (October 22, 2020)

#### :nail_care: Enhancement

- Allow callables to be serialized

#### :bug: Bug Fix

- Fix compatibility issue with python 3.9
- Fix `wandb sync` failure introduced in 0.10.6
- Improve python agent handling of failing runs
- Fix rare condition where resuming runs does not work
- Improve symlink handling when called in thread context
- Fix issues when changing directories before calling wandb.init()

## 0.10.7 (October 15, 2020)

#### :bug: Bug Fix

- Fix issue when checking for updated releases on pypi

## 0.10.6 (October 15, 2020)

#### :bug: Bug Fix

- Make sure code saving is enabled in jupyter environments after login
- Sweep agents have extended timeout for large sweep configs
- Support WANDB_SILENT environment variable
- Warn about missing python package when logging images
- Fix wandb.restore() to apply diff patch
- Improve artifact error messages
- Fix loading of config-defaults.yaml and specified list of yaml config files

## 0.10.5 (October 7, 2020)

#### :nail_care: Enhancement

- Add new custom plots: `wandb.plot.*`
- Add new python based sweep agent: `wandb.agent()`

#### :bug: Bug Fix

- Console log fixes (tqdm on windows, fix close exceptions)
- Add more attributes to the Run object (group, job_type, urls)
- Fix sagemaker login issues
- Fix issue where plots were not uploaded until the end of run

## 0.10.4 (September 29, 2020)

#### :bug: Bug Fix

- Fix an issue where wandb.init(allow_val_change=) throws exception

## 0.10.3 (September 29, 2020)

#### :nail_care: Enhancement

- Added warning when trying to sync pre 0.10.0 run dirs
- Improved jupyter support for wandb run syncing information

#### :bug: Bug Fix

- Fix artifact download issues
- Fix multiple issues with tensorboard_sync
- Fix multiple issues with juypter/python sweeps
- Fix issue where login was timing out
- Fix issue where config was overwritten when resuming runs
- Ported sacred observer to 0.10.x release
- Fix predicted bounding boxes overwritten by ground truth boxes
- Add missing save_code parameter to wandb.init()

## 0.10.2 (September 20, 2020)

#### :nail_care: Enhancement

- Added upload_file to API
- wandb.finish() can be called without matching wandb.init()

#### :bug: Bug Fix

- Fix issue where files were being logged to wrong parallel runs
- Fix missing properties/methods -- as_dict(), sweep_id
- Fix wandb.summary.update() not updating all keys
- Code saving was not properly enabled based on UI settings
- Tensorboard now logging images before end of program
- Fix resume issues dealing with config and summary metrics

## 0.10.1 (September 16, 2020)

#### :nail_care: Enhancement

- Added sync_tensorboard ability to handle S3 and GCS files
- Added ability to specify host with login
- Improved artifact API to allow modifying attributes

#### :bug: Bug Fix

- Fix codesaving to respect the server settings
- Fix issue running wandb.init() on restricted networks
- Fix issue where we were ignoring settings changes
- Fix artifact download issues

## 0.10.0 (September 11, 2020)

#### :nail_care: Enhancement

- Added history sparklines at end of run
- Artifact improvements and API for linking
- Improved offline support and syncing
- Basic noop mode support to simplify testing
- Improved windows/pycharm support
- Run object has more modifiable properties
- Public API supports attaching artifacts to historic runs

#### :bug: Bug Fix

- Many bugs fixed due to simplifying logic

## 0.9.7 (September 8, 2020)

#### :nail_care: Enhancement

- New sacred observer available at wandb.sacred.WandbObserver
- Improved artifact reference tracking for HTTP urls

#### :bug: Bug Fix

- Print meaningful error message when runs are queried with `summary` instead of `summary_metrics`

## 0.9.6 (August 28, 2020)

#### :nail_care: Enhancement

- Sub paths of artifacts now expose an optional root directory argument to download()
- Artifact.new_file accepts an optional mode argument
- Removed legacy fastai docs as we're now packaged with fastai v2!

#### :bug: Bug Fix

- Fix yaml parsing error handling logic
- Bad spelling in torch docstring, thanks @mkkb473

## 0.9.5 (August 17, 2020)

#### :nail_care: Enhancement

- Remove unused y_probas in sklearn plots, thanks @dreamflasher
- New deletion apis for artifacts

#### :bug: Bug Fix

- Fix `wandb restore` when not logged in
- Fix artifact download paths on Windows
- Retry 408 errors on upload
- Fix mask numeric types, thanks @numpee
- Fix artifact reference naming mixup

## 0.9.4 (July 24, 2020)

#### :nail_care: Enhancement

- Default pytorch histogram logging frequency from 100 -> 1000 steps

#### :bug: Bug Fix

- Fix multiple prompts for login when using the command line
- Fix "no method rename_file" error
- Fixed edgecase histogram calculation in PyTorch
- Fix error in jupyter when saving session history
- Correctly return artifact metadata in public api
- Fix matplotlib / plotly rendering error

## 0.9.3 (July 10, 2020)

#### :nail_care: Enhancement

- New artifact cli commands!

```shell
wandb artifact put path_file_or_ref
wandb artifact get artifact:version
wandb artifact ls project_name
```

- New artifact api commands!

```python
wandb.log_artifact()
wandb.use_artifact()
wandb.Api().artifact_versions()
wandb.Api().run.used_artifacts()
wandb.Api().run.logged_artifacts()
wandb.Api().Artifact().file()
```

- Improved syncing of large wandb-history.jsonl files for wandb sync
- New Artifact.verify method to ensure the integrity of local artifacts
- Better testing harness for api commands
- Run directory now store local time instead of utc time in the name, thanks @aiyolo!
- Improvements to our doc strings across the board.
- wandb.Table now supports a `dataframe` argument for logging dataframes as tables!

#### :bug: Bug Fix

- Artifacts work in python2
- Artifacts default download locations work in Windows
- GCS references now properly cache / download, thanks @yoks!
- Fix encoding of numpy arrays to JSON
- Fix string comparison error message

## 0.9.2 (June 29, 2020)

#### :nail_care: Enhancement

- Major overhaul of artifact caching
- Configurable cache directory for artifacts
- Configurable download directory for artifacts
- New Artifact.verify method to ensure the integrity of local artifacts
- use_artifact no longer requires `type`
- Deleted artifacts can now be be recommitted
- Lidar scenes now support vectors

#### :bug: Bug Fix

- Fix issue with artifact downloads returning errors.
- Segmentation masks now handle non-unint8 data
- Fixed path parsing logic in `api.runs()`

## 0.9.1 (June 9, 2020)

#### :bug: Bug Fix

- Fix issue where files were always logged to latest run in a project.
- Fix issue where url was not display url on first call to wandb.init

## 0.9.0 (June 5, 2020)

#### :bug: Bug Fix

- Handle multiple inits in Jupyter
- Handle ValueError's when capturing signals, thanks @jsbroks
- wandb agent handles rate limiting properly

#### :nail_care: Enhancement

- wandb.Artifact is now generally available!
- feature_importances now supports CatBoost, thanks @neomatrix369

## 0.8.36 (May 11, 2020)

#### :bug: Bug Fix

- Catch all exceptions when saving Jupyter sessions
- validation_data automatically set in TF >= 2.2
- _implements_\* hooks now implemented in keras callback for TF >= 2.2

#### :nail_care: Enhancement

- Raw source code saving now disabled by default
- We now support global settings on boot to enable code saving on the server
- New `code_save=True` argument to wandb.init to enable code saving manually

## 0.8.35 (May 1, 2020)

#### :bug: Bug Fix

- Ensure cells don't hang on completion
- Fixed jupyter integration in PyCharm shells
- Made session history saving handle None metadata in outputs

## 0.8.34 (Apr 28, 2020)

#### :nail_care: Enhancement

- Save session history in jupyter notebooks
- Kaggle internet enable notification
- Extend wandb.plots.feature_importances to work with more model types, thanks @neomatrix369!

#### :bug: Bug Fix

- Code saving for jupyter notebooks restored
- Fixed thread errors in jupyter
- Ensure final history rows aren't dropped in jupyter

## 0.8.33 (Apr 24, 2020)

#### :nail_care: Enhancement

- Add default class labels for semantic segmentation
- Enhance bounding box API to be similar to semantic segmentation API

#### :bug: Bug Fix

- Increase media table rows to improve ROC/PR curve logging
- Fix issue where pre binned histograms were not being handled properly
- Handle nan values in pytorch histograms
- Fix handling of binary image masks

## 0.8.32 (Apr 14, 2020)

#### :nail_care: Enhancement

- Improve semantic segmentation image mask logging

## 0.8.31 (Mar 19, 2020)

#### :nail_care: Enhancement

- Close all open files to avoice ResourceWarnings, thanks @CrafterKolyan!

#### :bug: Bug Fix

- Parse "tensor" protobufs, fixing issues with tensorboard syncing in 2.1

## 0.8.30 (Mar 19, 2020)

#### :nail_care: Enhancement

- Add ROC, precision_recall, HeatMap, explainText, POS, and NER to wandb.plots
- Add wandb.Molecule() logging
- Capture kaggle runs for metrics
- Add ability to watch from run object

#### :bug: Bug Fix

- Avoid accidently picking up global debugging logs

## 0.8.29 (Mar 5, 2020)

#### :nail_care: Enhancement

- Improve bounding box annotations
- Log active GPU system metrics
- Only writing wandb/settings file if wandb init is called
- Improvements to wandb local command

#### :bug: Bug Fix

- Fix GPU logging on some devices without power metrics
- Fix sweep config command handling
- Fix tensorflow string logging

## 0.8.28 (Feb 21, 2020)

#### :nail_care: Enhancement

- Added code saving of main python module
- Added ability to specify metadata for bounding boxes and segmentation masks

#### :bug: Bug Fix

- Fix situations where uncommitted data from wandb.log() is not persisted

## 0.8.27 (Feb 11, 2020)

#### :bug: Bug Fix

- Fix dependency conflict with new versions of six package

## 0.8.26 (Feb 10, 2020)

#### :nail_care: Enhancement

- Add best metric and epoch to run summary with Keras callback
- Added wandb.run.config_static for environments required pickled config

#### :bug: Bug Fix

- Fixed regression causing failures with wandb.watch() and DataParallel
- Improved compatibility with python 3.8
- Fix model logging under windows

## 0.8.25 (Feb 4, 2020)

#### :bug: Bug Fix

- Fix exception when using wandb.watch() in a notebook
- Improve support for sparse tensor gradient logging on GPUs

## 0.8.24 (Feb 3, 2020)

#### :bug: Bug Fix

- Relax version dependency for PyYAML for users with old environments

## 0.8.23 (Feb 3, 2020)

#### :nail_care: Enhancement

- Added scikit-learn support
- Added ability to specify/exclude specific keys when building wandb.config

#### :bug: Bug Fix

- Fix wandb.watch() on sparse tensors
- Fix incompatibilty with ray 0.8.1
- Fix missing pyyaml requirement
- Fix "W&B process failed to launch" problems
- Improved ability to log large model graphs and plots

## 0.8.22 (Jan 24, 2020)

#### :nail_care: Enhancement

- Added ability to configure agent commandline from sweep config

#### :bug: Bug Fix

- Fix fast.ai prediction logging
- Fix logging of eager tensorflow tensors
- Fix jupyter issues with logging notebook name and wandb.watch()

## 0.8.21 (Jan 15, 2020)

#### :nail_care: Enhancement

- Ignore wandb.init() specified project and entity when running a sweep

#### :bug: Bug Fix

- Fix agent "flapping" detection
- Fix local controller not starting when sweep is pending

## 0.8.20 (Jan 10, 2020)

#### :nail_care: Enhancement

- Added support for LightGBM
- Added local board support (Experimental)
- Added ability to modify sweep configuration
- Added GPU power logging to system metrics

#### :bug: Bug Fix

- Prevent sweep agent from failing continuously when misconfigured

## 0.8.19 (Dec 18, 2019)

#### :nail_care: Enhancement

- Added beta support for ray/tune hyperopt search strategy
- Added ability to specify max runs per agent
- Improve experience starting a sweep without a project already created

#### :bug: Bug Fix

- Fix repeated wandb.Api().Run(id).scan_history() calls get updated data
- Fix early_terminate/hyperband in notebook/python environments

## 0.8.18 (Dec 4, 2019)

#### :nail_care: Enhancement

- Added min_step and max_step to run.scan_history for grabbing sub-sections of metrics
- wandb.init(reinit=True) now automatically calls wandb.join() to better support multiple runs per process

#### :bug: Bug Fix

- wandb.init(sync_tensorboard=True) works again for TensorFlow 2.0

## 0.8.17 (Dec 2, 2019)

#### :nail_care: Enhancement

- Handle tags being passed in as a string

#### :bug: Bug Fix

- Pin graphql-core < 3.0.0 to fix install errors
- TQDM progress bars update logs properly
- Oversized summary or history logs are now dropped which prevents retry hanging

## 0.8.16 (Nov 21, 2019)

#### :bug: Bug Fix

- Fix regression syncing some versions of Tensorboard since 0.8.13
- Fix network error in Jupyter

## 0.8.15 (Nov 5, 2019)

#### :bug: Bug Fix

- Fix calling wandb.init with sync_tensorboard multiple times in Jupyter
- Fix RuntimeError race when using threads and calling wandb.log
- Don't initialize Sentry when error reporting is disabled

#### :nail_care: Enhancement

- Added best_run() to wandb.sweep() public Api objects
- Remove internal tracking keys from wandb.config objects in the public Api

## 0.8.14 (Nov 1, 2019)

#### :bug: Bug Fix

- Improve large object warning when values reach maximum size
- Warn when wandb.save isn't passed a string
- Run stopping from the UI works since regressing in 0.8.12
- Restoring a file that already exists locally works
- Fixed TensorBoard incorrectly placing some keys in the wrong step since 0.8.10
- wandb.Video only accepts uint8 instead of incorrectly converting to floats
- SageMaker environment detection is now more robust
- Resuming correctly populates config
- wandb.restore respects root when run.dir is set #658
- Calling wandb.watch multiple times properly namespaces histograms and graphs

#### :nail_care: Enhancement

- Sweeps now work in Windows!
- Added sweep attribute to Run in the public api
- Added sweep link to Jupyter and terminal output
- TensorBoard logging now stores proper timestamps when importing historic results
- TensorBoard logging now supports configuring rate_limits and filtering event types
- Use simple output mirroring stdout doesn't have a file descriptor
- Write wandb meta files to the system temp directory if the local directory isn't writable
- Added beta api.reports to the public API
- Added wandb.unwatch to remove hooks from pytorch models
- Store the framework used in config.\_wandb

## 0.8.13 (Oct 15, 2019)

#### :bug: Bug Fix

- Create nested directory when videos are logged from tensorboard namespaces
- Fix race when using wandb.log `async=True`
- run.summary acts like a proper dictionary
- run.summary sub dictionaries properly render
- handle None when passing class_colors for segmentation masks
- handle tensorflow2 not having a SessionHook
- properly escape args in windows
- fix hanging login when in anonymode
- tf2 keras patch now handles missing callbacks args

#### :nail_care: Enhancement

- Updates documentation autogenerated from docstrings in /docs
- wandb.init(config=config_dict) does not update sweep specified parameters
- wandb.config object now has a setdefaults method enabling improved sweep support
- Improved terminal and jupyter message incorporating :rocket: emojii!
- Allow wandb.watch to be called multiple times on different models
- Improved support for watching multiple tfevent files
- Windows no longer requires `wandb run` simply run `python script_name.py`
- `wandb agent` now works on windows.
- Nice error message when wandb.log is called without a dict
- Keras callback has a new `log_batch_frequency` for logging metrics every N batches

## 0.8.12 (Sep 20, 2019)

#### :bug: Bug Fix

- Fix compatibility issue with python 2.7 and old pip dependencies

#### :nail_care: Enhancement

- Improved onboarding flow when creating new accounts and entering api_key

## 0.8.11 (Sep 19, 2019)

#### :bug: Bug Fix

- Fix public api returning incorrect data when config value is 0 or False
- Resumed runs no longer overwrite run names with run id

#### :nail_care: Enhancement

- Added recording of spell.run id in config

## 0.8.10 (Sep 13, 2019)

#### :bug: Bug Fix

- wandb magic handles the case of tf.keras and keras being loaded
- tensorboard logging won't drop steps if multiple loggers have different global_steps
- keras gradient logging works in the latest tf.keras
- keras validation_data is properly set in tensorflow 2
- wandb pull command creates directories if they don't exist, thanks @chmod644
- file upload batching now asserts a minimum size
- sweeps works in python2 again
- scan_history now iterates the full set of points
- jupyter will run local mode if credentials can't be obtained

#### :nail_care: Enhancement

- Sweeps can now be run from within jupyter / directly from python! https://docs.wandb.com/sweeps/python
- New openai gym integration will automatically log videos, enabled with the monitor_gym keyword argument to wandb.init
- Ray Tune logging callback in wandb.ray.WandbLogger
- New global config file in ~/.config/wandb for global settings
- Added tests for fastai, thanks @borisdayma
- Public api performance enhancements
- Deprecated username in favor of entity in the public api for consistency
- Anonymous login support enabled by default
- New wandb.login method to be used in jupyter enabling anonymous logins
- Better dependency error messages for data frames
- Initial integration with spell.run
- All images are now rendered as PNG to avoid JPEG artifacts
- Public api now has a projects field

## 0.8.9 (Aug 19, 2019)

#### :bug: Bug Fix

- run.summary updates work in jupyter before log is called
- don't require numpy to be installed
- Setting nested keys in summary works
- notebooks in nested directories are properly saved
- Don't retry 404's / better error messaging from the server
- Strip leading slashes when loading paths in the public api

#### :nail_care: Enhancement

- Small files are batch uploaded as gzipped tarballs
- TensorBoardX gifs are logged to wandb

## 0.8.8 (Aug 13, 2019)

#### :bug: Bug Fix

- wandb.init properly handles network failures on startup
- Keras callback only logs examples if data_type or input_type is set
- Fix edge case PyTorch model logging bug
- Handle patching tensorboard multiple times in jupyter
- Sweep picks up config.yaml from the run directory
- Dataframes handle integer labels
- Handle invalid JSON when querying jupyter servers

#### :nail_care: Enhancement

- fastai uses a fixed seed for example logging
- increased the max number of images for fastai callback
- new wandb.Video tag for logging video
- sync=False argument to wandb.log moves logging to a thread
- New local sweep controller for custom search logic
- Anonymous login support for easier onboarding
- Calling wandb.init multiple times in jupyter doesn't error out

## 0.8.7 (Aug 7, 2019)

#### :bug: Bug Fix

- keras callback no longer guesses input_type for 2D data
- wandb.Image handles images with 1px height

#### :nail_care: Enhancement

- wandb Public API now has `run.scan_history` to return all history rows
- wandb.config prints helpful errors if used before calling init
- wandb.summary prints helpful errors if used before calling init
- filestream api points to new url on the backend

## 0.8.6 (July 31, 2019)

#### :bug: Bug Fix

- fastai callback uses the default monitor instead of assuming val_loss
- notebook introspections handles error cases and doesn't print stacktrace on failure
- Don't print description warning when setting name
- Fixed dataframe logging error with the keras callback
- Fixed line offsets in logs when resuming runs
- wandb.config casts non-builtins before writing to yaml
- vendored backports.tempfile to address missing package on install

#### :nail_care: Enhancement

- Added `api.sweep` to the python export api for querying sweeps
- Added `WANDB_NOTEBOOK_NAME` for specifying the notebook name in cases we can't infer it
- Added `WANDB_HOST` to override hostnames
- Store if a run was run within jupyter
- wandb now supports stopping runs from the web ui
- Handle floats passed as step to `wandb.log`
- wandb.config has full unicode support
- sync the main file to wandb if code saving is enabled and it's untracked by git
- XGBoost callback: wandb.xgboost.wandb_callback()

## 0.8.5 (July 12, 2019)

#### :bug: Bug Fix

- Fixed plotly charts with large numpy arrays not rendering
- `wandb docker` works when nvidia is present
- Better error when non string keys are sent to log
- Relaxed pyyaml dependency to fix AMI installs
- Magic works in jupyter notebooks.

#### :nail_care: Enhancement

- New preview release of auto-dataframes for Keras
- Added input_type and output_type to the Keras callback for simpler config
- public api supports retrieving specific keys and custom xaxis

## 0.8.4 (July 8, 2019)

#### :bug: Bug Fix

- WANDB_IGNORE_GLOBS is respected on the final scan of files
- Unified run.id, run.name, and run.notes across all apis
- Handle funky terminal sizes when setting up our pseudo tty
- Fixed Jupyter notebook introspection logic
- run.summary.update() persists changes to the server
- tensorboard syncing is robust to invalid histograms and truncated files

#### :nail_care: Enhancement

- preview release of magic, calling wandb.init(magic=True) should automatically track config and metrics when possible
- cli now supports local installs of the backend
- fastai callback supports logging example images

## 0.8.3 (June 26, 2019)

#### :bug: Bug Fix

- image logging works in Windows
- wandb sync handles tfevents with a single timestep
- fix incorrect command in overview page for running runs
- handle histograms with > 512 bins when streaming tensorboard
- better error message when calling wandb sync on a file instead of a directory

#### :nail_care: Enhancement

- new helper function for handling hyperparameters in sweeps `wandb.config.user_items()`
- better mocking for improved testing

## 0.8.2 (June 20, 2019)

#### :bug: Bug Fix

- entity is persisted on wandb.run when queried from the server
- tmp files always use the temporary directory to avoid syncing
- raise error if file shrinks while uploading
- images log properly in windows
- upgraded pyyaml requirement to address CVE
- no longer store a history of rows to prevent memory leak

#### :nail_care: Enhancement

- summary now supports new dataframe format
- WANDB_SILENT environment variable writes all wandb messages to debug.log
- Improved error messages for windows and tensorboard logging
- output.log is uploaded at the end of each run
- metadata, requirements, and patches are uploaded at the beginning of a run
- when not running from a git repository, store the main python file
- added WANDB_DISABLE_CODE to prevent diffing and code saving
- when running in jupyter store the name of the notebook
- auto-login support for colab
- store url to colab notebook
- store the version of this library in config
- store sys.executable in metadata
- fastai callback no longer requires path
- wandb.init now accepts a notes argument
- The cli replaced the message argument with notes and name

## 0.8.1 (May 23, 2019)

#### :bug: Bug Fix

- wandb sync handles tensorboard embeddings
- wandb sync correctly handles images in tensorboard
- tf.keras correctly handles single input functional models
- wandb.Api().runs returns an iterator that's reusable
- WANDB_DIR within a hidden directory doesn't prevent syncing
- run.files() iterates over all files
- pytorch recursion too deep error

#### :nail_care: Enhancement

- wandb sync accepts an --ignore argument with globs to skip files
- run.summary now has an items() method for iterating over all keys

## 0.8.0 (May 17, 2019)

#### :bug: Bug Fix

- Better error messages on access denied
- Better error messages when optional packages aren't installed
- Urls printed to the terminal are url-escaped
- Namespaced tensorboard events work with histograms
- Public API now retries on failures and re-uses connection pool
- Catch git errors when remotes aren't pushed to origin
- Moved keras graph collection to on_train_begin to handle unbuilt models
- Handle more cases of not being able to save weights
- Updates to summary after resuming are persisted
- PyTorch histc logging fixed in 0.4.1
- Fixed `wandb sync` tensorboard import

#### :nail_care: Enhancement

- wandb.init(tensorboard=True) works with Tensorflow 2 and Eager Execution
- wandb.init(tensorboard=True) now works with tb-nightly and PyTorch
- Automatically log examples with tf.keras by adding missing validation_data
- Socket only binds to localhost for improved security and prevents firewall warnings in OSX
- Added user object to public api for getting the source user
- Added run.display_name to the public api
- Show display name in console output
- Added --tags, --job_group, and --job_type to `wandb run`
- Added environment variable for minimum time to run before considering crashed
- Added flake8 tests to CI, thanks @cclauss!

## 0.7.3 (April 15, 2019)

#### :bug: Bug Fix

- wandb-docker-run accepts image digests
- keras callback works in tensorflow2-alpha0
- keras model graph now puts input layer first

#### :nail_care: Enhancement

- PyTorch log frequency added for gradients and weights
- PyTorch logging performance enhancements
- wandb.init now accepts a name parameter for naming runs
- wandb.run.name reflects custom display names
- Improvements to nested summary values
- Deprecated wandb.Table.add_row in favor of wandb.Table.add_data
- Initial support for a fast.ai callback thanks to @borisdayma!

## 0.7.2 (March 19, 2019)

#### :bug: Bug Fix

- run.get_url resolves the default entity if one wasn't specified
- wandb restore accepts run paths with only slashes
- Fixed PyYaml deprecation warnings
- Added entrypoint shell script to manifest
- Strip newlines from cuda version

## 0.7.1 (March 14, 2019)

#### :bug: Bug Fix

- handle case insensitive docker credentials
- fix app_url for private cloud login flow
- don't retry 404's when starting sweep agents

## 0.7.0 (February 28, 2019)

#### :bug: Bug Fix

- ensure DNS lookup failures can't prevent startup
- centralized debug logging
- wandb agent waits longer to send a SIGKILL after sending SIGINT

#### :nail_care: Enhancement

- support for logging docker images with the WANDB_DOCKER env var
- WANDB_DOCKER automatically set when run in kubernetes
- new wandb-docker-run command to automatically set env vars and mount code
- wandb.restore supports launching docker for runs that ran with it
- python packages are now recorded and saved in a requirements.txt file
- cpu_count, gpu_count, gpu, os, and python version stored in wandb-metadata.json
- the export api now supports docker-like paths, i.e. username/project:run_id
- better first time user messages and login info

## 0.6.35 (January 29, 2019)

#### :bug: Bug Fix

- Improve error reporting for sweeps

## 0.6.34 (January 23, 2019)

#### :bug: Bug Fix

- fixed Jupyter logging, don't change logger level
- fixed resuming in Jupyter

#### :nail_care: Enhancement

- wandb.init now degrades gracefully if a user hasn't logged in to wandb
- added a **force** flag to wandb.init to require a machine to be logged in
- Tensorboard and TensorboardX logging is now automatically instrumented when enabled
- added a **tensorboard** to wandb.init which patches tensorboard for logging
- wandb.save handles now accepts a base path to files in sub directories
- wandb.tensorflow and wandb.tensorboard can now be accessed without directly importing
- `wandb sync` will now traverse a wandb run directory and sync all runs

## 0.6.33 (January 22, 2019)

#### :bug: Bug Fix

- Fixed race where wandb process could hang at the end of a run

## 0.6.32 (December 22, 2018)

#### :bug: Bug Fix

- Fix resuming in Jupyter on kernel restart
- wandb.save ensures files are pushed regardless of growth

#### :nail_care: Enhancement

- Added replace=True keyword to init for auto-resuming
- New run.resumed property that can be used to detect if we're resuming
- New run.step property to use for setting an initial epoch on resuming
- Made Keras callback save the best model as it improves

## 0.6.31 (December 20, 2018)

#### :bug: Bug Fix

- Really don't require numpy
- Better error message if wandb.log is called before wandb.init
- Prevent calling wandb.watch multiple times
- Handle datetime attributes in logs / plotly

#### :nail_care: Enhancement

- Add environment to sweeps
- Enable tagging in the public API and in wandb.init
- New media type wandb.Html for logging arbitrary html
- Add Public api.create_run method for custom integrations
- Added glob support to wandb.save, files save as they're written to
- Added wandb.restore for pulling files on resume

## 0.6.30 (December 6, 2018)

#### :bug: Bug Fix

- Added a timeout for generating diffs on large repos
- Fixed edge case where file syncing could hang
- Ensure all file changes are captured before exit
- Handle cases of sys.exit where code isn't passed
- Don't require numpy

#### :nail_care: Enhancement

- New `wandb sync` command that pushes a local directory to the cloud
- Support for syncing tfevents file during training
- Detect when running as TFJob and auto group
- New Kubeflow module with initial helpers for pipelines

## 0.6.29 (November 26, 2018)

#### :bug: Bug Fix

- Fixed history / summary bug

## 0.6.28 (November 24, 2018)

#### :nail_care: Enhancement

- Initial support for AWS SageMaker
- `hook_torch` renamed to `watch` with a deprecation warning
- Projects are automatically created if they don't exist
- Additional GPU memory_allocated metric added
- Keras Graph stores edges

#### :bug: Bug Fix

- PyTorch graph parsing is more robust
- Fixed PyTorch 0.3 support
- File download API supports WANDB_API_KEY authentication

## 0.6.27 (November 13, 2018)

#### :nail_care: Enhancement

- Sweeps work with new backend (early release).
- Summary tracks all history metrics unless they're overridden by directly writing
  to summary.
- Files support in data API.

#### :bug: Bug Fix

- Show ongoing media file uploads in final upload progress.

## 0.6.26 (November 9, 2018)

#### :nail_care: Enhancement

- wandb.Audio supports duration

#### :bug: Bug Fix

- Pass username header in filestream API

## 0.6.25 (November 8, 2018)

#### :nail_care: Enhancement

- New wandb.Audio data type.
- New step keyword argument when logging metrics
- Ability to specify run group and job type when calling wandb.init() or via
  environment variables. This enables automatic grouping of distributed training runs
  in the UI
- Ability to override username when using a service account API key

#### :bug: Bug Fix

- Handle non-tty environments in Python2
- Handle non-existing git binary
- Fix issue where sometimes the same image was logged twice during a Keras step

## 0.6.23 (October 19, 2018)

#### :nail_care: Enhancement

- PyTorch
  - Added a new `wandb.hook_torch` method which records the graph and logs gradients & parameters of pytorch models
  - `wandb.Image` detects pytorch tensors and uses **torchvision.utils.make_grid** to render the image.

#### :bug: Bug Fix

- `wandb restore` handles the case of not being run from within a git repo.

## 0.6.22 (October 18, 2018)

#### :bug: Bug Fix

- We now open stdout and stderr in raw mode in Python 2 ensuring tools like bpdb work.

## 0.6.21 (October 12, 2018)

#### :nail_care: Enhancement

- Catastrophic errors are now reported to Sentry unless WANDB_ERROR_REPORTING is set to false
- Improved error handling and messaging on startup

## 0.6.20 (October 5, 2018)

#### :bug: Bug Fix

- The first image when calling wandb.log was not being written, now it is
- `wandb.log` and `run.summary` now remove whitespace from keys

## 0.6.19 (October 5, 2018)

#### :bug: Bug Fix

- Vendored prompt_toolkit < 1.0.15 because the latest ipython is pinned > 2.0
- Lazy load wandb.h5 only if `summary` is accessed to improve Data API performance

#### :nail_care: Enhancement

- Jupyter
  - Deprecated `wandb.monitor` in favor of automatically starting system metrics after the first wandb.log call
  - Added new **%%wandb** jupyter magic method to display live results
  - Removed jupyter description iframe
- The Data API now supports `per_page` and `order` options to the `api.runs` method
- Initial support for wandb.Table logging
- Initial support for matplotlib logging<|MERGE_RESOLUTION|>--- conflicted
+++ resolved
@@ -11,15 +11,13 @@
 
 ## Unreleased
 
-<<<<<<< HEAD
 ### Added
 
 - Add support for artifact tags, via `Artifact.tags` and `Run.log_artifact()` (@tonyyli-wandb in https://github.com/wandb/wandb/pull/8085)
-=======
+
 ### Fixed
 
 - Detect the notebook name in VS Code's built-in jupyter server (@dmitryduev in https://github.com/wandb/wandb/pull/8311)
->>>>>>> b8ca94fc
 
 ## [0.17.9] - 2024-09-05
 
