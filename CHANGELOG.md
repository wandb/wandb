# Changelog

All notable changes to this project will be documented in this file.

This project adheres to [Semantic Versioning](https://semver.org/spec/v2.0.0.html).

Starting with the 0.16.4 release on March 5, 2024, the format is based on
[Keep a Changelog](https://keepachangelog.com/en/1.1.0/).

Please add to the relevant subsections under Unreleased below on every PR where this is applicable.

## Unreleased

<<<<<<< HEAD
### Added

- Add support for `Artifact.tags` and assigning tags via `Run.log_artifact()` (@tonyyli-wandb in https://github.com/wandb/wandb/pull/8085)
=======
## [0.17.7] - 2024-08-15
>>>>>>> 2f122d93

### Fixed

- Ensure Nvidia GPU metrics are captured if `libnvidia-ml.so` is unavailable when using core (@dmitryduev in https://github.com/wandb/wandb/pull/8138)
- Allow `define_metric("x", step_metric="x")` when using core (@timoffex in https://github.com/wandb/wandb/pull/8107)
- Correctly upload empty files when using core (@timoffex in https://github.com/wandb/wandb/pull/8109)
- Fix occasional "send on closed channel" panic when finishing a run using core (@timoffex in https://github.com/wandb/wandb/pull/8140)

## [0.17.6] - 2024-08-08

### Added

- Specify job input schemas when calling manage_config_file or manage_wandb_config to create a nicer UI when launching the job (@TimH98 in https://github.com/wandb/wandb/pull/7907, https://github.com/wandb/wandb/pull/7924, https://github.com/wandb/wandb/pull/7971)
- Use the filesystem rather than protobuf messages to transport manifests with more than 100k entries to the core process (@moredatarequired in https://github.com/wandb/wandb/pull/7992)
- Adds the `box3d` constructor for `Box3D` (@timoffex in https://github.com/wandb/wandb/pull/8086)

### Changed

- `run.define_metric()` raises an error when given extraneous arguments (@timoffex in https://github.com/wandb/wandb/pull/8040)
- In disabled mode, use the `wandb.sdk.wandb_run.Run` class instead of `wandb.sdk.wandb_run.RunDisabled`, which has been removed (@dmitryduev in https://github.com/wandb/wandb/pull/8037)
- When `WANDB_MODE = offline` calling `artifact.download()` now throws an error instead of stalling (@trane293 in https://github.com/wandb/wandb/pull/8009)

### Fixed

- Correctly handle directory stubs when logging external artifact in azure storage account with Hierarchical Namespace enabled (@marijncv in https://github.com/wandb/wandb/pull/7876)
- Docstring in `api.runs()` regarding default sort order, missed in https://github.com/wandb/wandb/pull/7675 (@fellhorn in https://github.com/wandb/wandb/pull/8063)

## [0.17.5] - 2024-07-19

### Added

- When using wandb-core, support multipart uploads to S3 (@moredatarequired in https://github.com/wandb/wandb/pull/7659)

### Changed

- `run.finish()` may raise an exception in cases where previously it would `os._exit()` (@timoffex in https://github.com/wandb/wandb/pull/7921)
- `run.link_artifact()` can now surface server errors. (@ibindlish in https://github.com/wandb/wandb/pull/6941)

### Fixed

- Handle `path_prefix`es that don't correspond to directory names when downloading artifacts (@moredatarequired in https://github.com/wandb/wandb/pull/7721)
- Fix creating or updating an artifact with the `incremental=True` flag (@amusipatla-wandb in https://github.com/wandb/wandb/pull/7939)
- Use filled resource_arg macros when submitting W&B Launch jobs to AmazonSageMaker (@KyleGoyette in https://github.com/wandb/wandb/pull/7993)

## [0.17.4] - 2024-07-03

### Added

- Support queue template variables in launch sweep scheduler jobs (@KyleGoyette in https://github.com/wandb/wandb/pull/7787)

### Fixed

- Use `sys.exit()` instead of `os._exit()` if an internal subprocess exits with a non-zero code (@timoffex in https://github.com/wandb/wandb/pull/7866)
- Fix an occasional race condition when using `core` that could affect run logs (@timoffex in https://github.com/wandb/wandb/pull/7889)
- Fix OSError on `Artifact.download(skip_cache=True)` when encountering different filesystems (@tonyyli-wandb in https://github.com/wandb/wandb/pull/7835)

## [0.17.3] - 2024-06-24

### Fixed

- Correctly name the netrc file on Windows as `_netrc` (@dmitryduev in https://github.com/wandb/wandb/pull/7844)
- With core enabled, nested `tqdm` bars show up correctly in the Logs tab (@timoffex in https://github.com/wandb/wandb/pull/7825)
- Fix W&B Launch registry ECR regex separating tag on forward slash and period (@KyleGoyette in https://github.com/wandb/wandb/pull/7837)

## [0.17.2] - 2024-06-17

### Added

- Add prior runs when creating a sweep from the CLI by @TimH98 in https://github.com/wandb/wandb/pull/7803

### Fixed

- Fix issues with `numpy>=2` support by @dmitryduev in https://github.com/wandb/wandb/pull/7816
- Fix "UnicodeDecodeError: 'charmap'" when opening HTML files on Windows by specifying UTF-8 encoding by @KilnOfTheSecondFlame in https://github.com/wandb/wandb/pull/7730
- Ensure `Artifact.delete()` on linked artifacts only removes link, not source artifact by @tonyyli-wandb in https://github.com/wandb/wandb/pull/7742
- Sweep runs no longer appear to be resumed when they are not by @TimH98 https://github.com/wandb/wandb/pull/7684

### Changed

- Upgrade github.com/vektah/gqlparser/v2 from 2.5.11 to 2.5.16 by @wandb-kc in https://github.com/wandb/wandb/pull/7828

## [0.17.1] - 2024-06-07

### Added

- Added `api.runs().histories()` to fetch history metrics for runs that meet specified conditions by @thanos-wandb in https://github.com/wandb/wandb/pull/7690
- Display warning when Kubernetes pod fails to schedule by @TimH98 in https://github.com/wandb/wandb/pull/7576
- Added `ArtifactCollection.save()` to allow persisting changes by @amusipatla-wandb in https://github.com/wandb/wandb/pull/7555
- Added the ability to overwrite history of previous runs at an arbitrary step and continue logging from that step by @dannygoldstein in https://github.com/wandb/wandb/pull/7711
- Added new Workspace API for programatically editing W&B Workspaces by @andrewtruong in https://github.com/wandb/wandb/pull/7728
- Added `Artifact.unlink()` to allow programmatic unlinking of artifacts by @tonyyli-wandb in https://github.com/wandb/wandb/pull/7735
- Added basic TensorBoard support when running with `wandb.require("core")` by @timoffex in https://github.com/wandb/wandb/pull/7725
  - The TensorBoard tab in W&B will work.
  - Charts show up in W&B, possibly better than when running without core.
  - Not all types of data are supported yet. Unsupported data is not shown in charts.

### Fixed

- Fix `define_metric` behavior for multiple metrics in `shared` mode by @dmitryduev in https://github.com/wandb/wandb/pull/7715
- Correctly pass in project name to internal api from run while calling run.use_artifact() by @ibindlish in https://github.com/wandb/wandb/pull/7701
- Correctly upload console output log files when resuming runs enabled with `console_multipart` setting by @kptkin in https://github.com/wandb/wandb/pull/7694 and @dmitryduev in https://github.com/wandb/wandb/pull/7697
- Interpret non-octal strings with leading zeros as strings and not integers in sweep configs by @KyleGoyette https://github.com/wandb/wandb/pull/7649
- Support Azure repo URI format in Launch @KyleGoyette https://github.com/wandb/wandb/pull/7664
- Fix path parsing for artifacts with aliases containing forward slashes by @amusipatla-wandb in https://github.com/wandb/wandb/pull/7676
- Add missing docstrings for any public methods in `Api` class by @tonyyli-wandb in https://github.com/wandb/wandb/pull/7713
- Correctly add latest alias to jobs built by the job builder @KyleGoyette https://github.com/wandb/wandb/pull/7727

### Changed

- Option to change naming scheme for console output logs from `output.log` to `logs/YYYYMMDD_HHmmss.ms_output.log` by @kptkin in https://github.com/wandb/wandb/pull/7694
- Require `unsafe=True` in `use_model` calls that could potentially load and deserialize unsafe pickle files by @anandwandb https://github.com/wandb/wandb/pull/7663
- Update order in api.runs() to ascending to prevent duplicate responses by @thanos-wandb https://github.com/wandb/wandb/pull/7675
- Eliminate signed URL timeout errors during artifact file uploads in core by @moredatarequired in https://github.com/wandb/wandb/pull/7586

### Deprecated

- Deprecated `ArtifactCollection.change_type()` in favor of `ArtifactCollection.save()` by @amusipatla-wandb in https://github.com/wandb/wandb/pull/7555

## [0.17.0] - 2024-05-07

### Added

- The `wandb` package now includes the `wandb-core` binary by @timoffex in https://github.com/wandb/wandb/pull/7381
  - `wandb-core` is a new and improved backend for the W&B SDK that focuses on performance, versatility, and robustness.
  - Currently, it is opt-in. To start using the new backend, add `wandb.require("core")` to your script after importing `wandb`.
- `wandb-core` now supports Artifact file caching by @moredatarequired in https://github.com/wandb/wandb/pull/7364 and https://github.com/wandb/wandb/pull/7366
- Added artifact_exists() and artifact_collection_exists() methods to Api to check if an artifact or collection exists by @amusipatla-wandb in https://github.com/wandb/wandb/pull/7483
- `wandb launch -u <git-uri | local-path> ` creates and launches a job from the given source code by @bcsherma in https://github.com/wandb/wandb/pull/7485

### Fixed

- Prevent crash on `run.summary` for finished runs by @dmitryduev in https://github.com/wandb/wandb/pull/7440
- Correctly report file upload errors when using wandb-core by @moredatarequired in https://github.com/wandb/wandb/pull/7196
- Implemented a stricter check for AMD GPU availability by @dmitryduev in https://github.com/wandb/wandb/pull/7322
- Fixed `run.save()` on Windows by @timoffex in https://github.com/wandb/wandb/pull/7412
- Show a warning instead of failing when using registries other than ECR and GAR with the Kaniko builder by @TimH98 in https://github.com/wandb/wandb/pull/7461
- Fixed `wandb.init()` type signature including `None` by @timoffex in https://github.com/wandb/wandb/pull/7563

### Changed

- When using `wandb-core` need to specify a required flag (`wandb.require("core")`) to enable it, before it was picked up automatically by @kptkin in https://github.com/wandb/wandb/pull/7228
- Use ETags instead of MD5 hashes for GCS reference artifacts by @moredatarequired in https://github.com/wandb/wandb/pull/7337

### Removed

- Removed the deprecated `wandb.plots.*` functions and top-level third-party integrations `wandb.[catboost,fastai,keras,lightgbm,sacred,xgboost]`. Please use `wandb.plot` instead of `wandb.plots` and `wandb.integration.[catboost,fastai,keras,lightgbm,sacred,xgboost]` instead of `wandb.[catboost,fastai,keras,lightgbm,sacred,xgboost]`. By @dmitryduev in https://github.com/wandb/wandb/pull/7552
- Removed the `[async]` extra and the `_async_upload_concurrency_limit` setting by @moredatarequired in https://github.com/wandb/wandb/pull/7416
- Removed undocumented settings: `_except_exit` and `problem` by @timoffex in https://github.com/wandb/wandb/pull/7563

## [0.16.6] - 2024-04-03

### Added

- Added support for overriding kaniko builder settings in the agent config by @TimH98 in https://github.com/wandb/wandb/pull/7191
- Added link to the project workspace of a run in the footer by @kptkin in https://github.com/wandb/wandb/pull/7276
- Added support for overriding stopped run grace period in the agent config by @TimH98 in https://github.com/wandb/wandb/pull/7281
- Added setting (`_disable_update_check`) to disable version checks during init by @kptkin in https://github.com/wandb/wandb/pull/7287
- `WandbLogger.sync` in the OpenAI Fine-Tuning integration gets a new `log_datasets` boolean argument to turn off automatic logging of datasets to Artifacts by @morganmcg1 in https://github.com/wandb/wandb/pull/7150
- Reduced default status print frequency of launch agent. Added verbosity controls to allow for increased status print frequency and printing debug information to stdout by @TimH98 in https://github.com/wandb/wandb/pull/7126

### Changed

- Limit policy option on artifact cli's put() to choices, ["mutable", "immutable"] by @ibindish in https://github.com/wandb/wandb/pull/7172
- Updated artifact public api methods to handle nullable Project field on the ArtifactSequence/ArtifactCollection type, based on gorilla server changes by @ibindlish in https://github.com/wandb/wandb/pull/7201

### Fixed

- Fixed `run.save()` not working with files inside `run.dir`, introduced in previous release
- Fixed rare panic during large artifact uploads by @moredatarequire in https://github.com/wandb/wandb/pull/7272
- Fixed wandb.login causing runs not to be associated with launch queue by @KyleGoyette in https://github.com/wandb/wandb/pull/7280
- Fixed job artifact download failing silently and causing run crash when using W&B Launch by @KyleGoyette https://github.com/wandb/wandb/pull/7285
- Fix handling of saving training files to Artifacts in the OpenAI Fine-Tuning integration by @morganmcg1 in https://github.com/wandb/wandb/pull/7150

## [0.16.5] - 2024-03-25

### Added

- Added feature to move staging files to cache (instead of copying) for mutable artifact file uploads when caching is enabled by @ibindlish in https://github.com/wandb/wandb/pull/7143
- Added support to skip caching files to the local filesystem while uploading files to artifacts by @ibindlish in https://github.com/wandb/wandb/pull/7098
- Added support to skip staging artifact files during upload by selecting a storage policy by @ibindlish in https://github.com/wandb/wandb/pull/7142
- Preliminary support for forking a run using `wandb.init(fork_from=...)` by @dannygoldstein in https://github.com/wandb/wandb/pull/7078
- `run.save()` accepts `pathlib.Path` values; by @timoffex in https://github.com/wandb/wandb/pull/7146

### Changed

- When printing the run link point to the workspace explicitly by @kptkin in https://github.com/wandb/wandb/pull/7132

### Fixed

- In case of transient server issues when creating the wandb API key kubernetes secret, we'll retry up to 5 times by @TimH98 in https://github.com/wandb/wandb/pull/7108

### Removed

- When printing run's information in the terminal remove links to jobs by @kptkin in https://github.com/wandb/wandb/pull/7132

## [0.16.4] - 2024-03-05

### Added

- Added ability to change artifact collection types by @biaslucas in https://github.com/wandb/wandb/pull/6971
- Add support for installing deps from pyproject.toml by @bcsherma in https://github.com/wandb/wandb/pull/6964
- Support kaniko build with user-provided pvc and docker config by @bcsherma in https://github.com/wandb/wandb/pull/7059
- Added ability to import runs between W&B instances by @andrewtruong in https://github.com/wandb/wandb/pull/6897

### Changed

- wandb-core rate-limits requests to the backend and respects RateLimit-\* headers
  by @timoffex in https://github.com/wandb/wandb/pull/7065

### Fixed

- Fix passing of template variables in the sweeps-on-launch scheduler by @dannygoldstein in https://github.com/wandb/wandb/pull/6959
- Link job artifact to a run to be specified as input by @kptkin in https://github.com/wandb/wandb/pull/6940
- Fix sagemaker entrypoint to use given entrypoint by @KyleGoyette in https://github.com/wandb/wandb/pull/6969
- Parse upload headers correctly by @kptkin in https://github.com/wandb/wandb/pull/6983
- Properly propagate server errors by @kptkin in https://github.com/wandb/wandb/pull/6944
- Make file upload faster by using parallelism by @kptkin in https://github.com/wandb/wandb/pull/6975
- Don't send git data if it's not populated by @kptkin in https://github.com/wandb/wandb/pull/6984
- Fix console logging resumption, avoid overwrite by @kptkin in https://github.com/wandb/wandb/pull/6963
- Remove hostname validation when using --host on wandb login by @Jamil in https://github.com/wandb/wandb/pull/6999
- Don't discard past visualizations when resuming a run by @timoffex in https://github.com/wandb/wandb/pull/7005
- Avoid retrying on conflict status code by @kptkin in https://github.com/wandb/wandb/pull/7011
- Fix visualization config merging for resumed runs in wandb-core by @timoffex in https://github.com/wandb/wandb/pull/7012
- Replace usage of standard library's json with `segmentio`'s by @kptkin in https://github.com/wandb/wandb/pull/7027
- Remove stderr as writer for the logs by @kptkin in https://github.com/wandb/wandb/pull/7022
- Disable negative steps from initialization by @kptkin in https://github.com/wandb/wandb/pull/7030
- Fix report loading in pydantic26 by @andrewtruong in https://github.com/wandb/wandb/pull/6988
- Revert "make upload request async to support progress reporting (#6497)" by @jlzhao27 in https://github.com/wandb/wandb/pull/7049
- Fix entrypoint specification when using a Dockerfile.wandb by @KyleGoyette in https://github.com/wandb/wandb/pull/7080
- Fix stream releasing probe handle too early by @jlzhao27 in https://github.com/wandb/wandb/pull/7056
- Always attempt to pull latest image for local container by @KyleGoyette in https://github.com/wandb/wandb/pull/7079

### New Contributors

- @Jamil made their first contribution in https://github.com/wandb/wandb/pull/6999

# 0.16.3 (Feb 6, 2024)

### :magic_wand: Enhancements

- feat(core): generate data type info in core by @dmitryduev in https://github.com/wandb/wandb/pull/6827
- feat(core): add support for Launch 🚀 by @kptkin in https://github.com/wandb/wandb/pull/6822
- feat(public-api): Added option to control number of grouped sampled runs in reports by @thanos-wandb in https://github.com/wandb/wandb/pull/6840
- feat(sdk): add shared mode to enable multiple independent writers to the same run by @dmitryduev in https://github.com/wandb/wandb/pull/6882
- perf(artifacts): Reduce artifact download latency via optional cache copy + threads by @biaslucas in https://github.com/wandb/wandb/pull/6878
- feat(artifacts): Add partial file downloads, via directory prefix by @biaslucas in https://github.com/wandb/wandb/pull/6911
- feat(integrations): Update the Diffusers Integration by @soumik12345 in https://github.com/wandb/wandb/pull/6804
- feat(integrations): Update Ultralytics Integration by @soumik12345 in https://github.com/wandb/wandb/pull/6796
- feat(integrations): Add Pytorch Lightning Fabric Logger by @ash0ts in https://github.com/wandb/wandb/pull/6919
- feat(core): update go packages by @kptkin in https://github.com/wandb/wandb/pull/6908

### :hammer: Fixes

- fix(launch): Remove project and runner fields from agent config by @KyleGoyette in https://github.com/wandb/wandb/pull/6818
- fix(launch): recognize deleted k8s jobs as failed by @bcsherma in https://github.com/wandb/wandb/pull/6824
- fix(launch): warn of extra fields in environment block instead of erroring by @bcsherma in https://github.com/wandb/wandb/pull/6833
- fix(sdk): entity override bug where ENVVAR is prioritized over kwargs by @biaslucas in https://github.com/wandb/wandb/pull/6843
- fix(launch): Local container runner doesn't ignore override args by @TimH98 in https://github.com/wandb/wandb/pull/6844
- fix(sdk): merge-update config with sweep/launch config by @dannygoldstein in https://github.com/wandb/wandb/pull/6841
- fix(sdk): fix retry logic in wandb-core and system_tests conftest by @dmitryduev in https://github.com/wandb/wandb/pull/6847
- fix(core): use RW locks in system monitor's assets management by @dmitryduev in https://github.com/wandb/wandb/pull/6852
- fix(launch): set build context to entrypoint dir if it contains Dockerfile.wandb by @bcsherma in https://github.com/wandb/wandb/pull/6855
- security(launch): Mount wandb api key in launch job pods from a k8s secret by @TimH98 in https://github.com/wandb/wandb/pull/6722
- fix(launch): wandb job create should not look for requirements.txt if Dockerfile.wandb is next to entrypoint by @bcsherma in https://github.com/wandb/wandb/pull/6861
- fix(sdk): fix \_parse_path when only id is passed to wandb.Api().run() by @luisbergua in https://github.com/wandb/wandb/pull/6858
- fix(media): Update video.py: Fix fps bug by @stellargo in https://github.com/wandb/wandb/pull/6887
- fix(sdk): clean up temp folders by @dmitryduev in https://github.com/wandb/wandb/pull/6891
- fix(artifacts): fix long artifact paths on Windows by @ArtsiomWB in https://github.com/wandb/wandb/pull/6846
- fix(sdk): Update Report API to work with pydantic2.6 by @andrewtruong in https://github.com/wandb/wandb/pull/6925
- fix(launch): fetch all commits to enable checking out by sha by @bcsherma in https://github.com/wandb/wandb/pull/6926
- fix(sweeps): dont swallow exceptions in pyagent by @dannygoldstein in https://github.com/wandb/wandb/pull/6927
- fix(artifacts): artifact file upload progress in nexus by @ibindlish in https://github.com/wandb/wandb/pull/6939
- fix(sdk): exercise caution in system monitor when rocm-smi is installed on a system with no amd gpus by @dmitryduev in https://github.com/wandb/wandb/pull/6938
- fix(cli): typo in cli.py by @eltociear in https://github.com/wandb/wandb/pull/6892
- fix(launch): remove deadsnakes from accelerator build step by @bcsherma in https://github.com/wandb/wandb/pull/6933

### :books: Docs

- docs(sdk): update sweep `docstrings` by @ngrayluna in https://github.com/wandb/wandb/pull/6830
- docs(sdk): Updates the Tables reference docs. by @katjacksonWB in https://github.com/wandb/wandb/pull/6880
- docs(sdk): Artifact docstrings PR by @ngrayluna in https://github.com/wandb/wandb/pull/6825

## New Contributors

- @biaslucas made their first contribution in https://github.com/wandb/wandb/pull/6843
- @stellargo made their first contribution in https://github.com/wandb/wandb/pull/6887
- @timoffex made their first contribution in https://github.com/wandb/wandb/pull/6916

**Full Changelog**: https://github.com/wandb/wandb/compare/v0.16.2...v0.16.3

# 0.16.2 (Jan 9, 2024)

### :magic_wand: Enhancements

- feat(nexus): refactor store logic and add store writer by @kptkin in https://github.com/wandb/wandb/pull/6678
- feat(nexus): add AMD GPU monitoring by @dmitryduev in https://github.com/wandb/wandb/pull/6606
- feat(nexus): add console log file upload by @kptkin in https://github.com/wandb/wandb/pull/6669
- feat(launch): add registry uri field to builders by @bcsherma in https://github.com/wandb/wandb/pull/6626
- feat(core): add `wandb beta sync` feature to upload runs to W&B by @kptkin in https://github.com/wandb/wandb/pull/6620
- feat(launch): CLI supports allow-listed queue parameters by @TimH98 in https://github.com/wandb/wandb/pull/6679
- feat(core): add support for requirements and patch.diff by @kptkin in https://github.com/wandb/wandb/pull/6721
- feat(core): capture SLURM-related env vars in metadata by @dmitryduev in https://github.com/wandb/wandb/pull/6710
- feat(launch): --priority flag on `wandb launch` command to specify priority when enqueuing jobs. by @nickpenaranda in https://github.com/wandb/wandb/pull/6705
- feat(sdk): add verify feature to wandb login by @dmitryduev in https://github.com/wandb/wandb/pull/6747
- feat(launch): Sweeps on Launch honors selected job priority for sweep runs by @nickpenaranda in https://github.com/wandb/wandb/pull/6756
- feat(core): 🦀 commence operation SDKrab 🦀 by @dmitryduev in https://github.com/wandb/wandb/pull/6000
- feat(artifacts): make upload request async to support progress reporting by @jlzhao27 in https://github.com/wandb/wandb/pull/6497
- feat(core): add TensorBoard log dir watcher by @kptkin in https://github.com/wandb/wandb/pull/6769
- feat(core): upload wandb-summary.json and config.yaml files by @kptkin in https://github.com/wandb/wandb/pull/6781

### :hammer: Fixes

- fix(nexus): update error message and remove extra by @kptkin in https://github.com/wandb/wandb/pull/6667
- fix(nexus): clean up issues with file sending by @kptkin in https://github.com/wandb/wandb/pull/6677
- fix(core): add jitter to retry clients' backoff strategy by @dmitryduev in https://github.com/wandb/wandb/pull/6706
- fix(artifacts): only skip file download if digest matches by @szymon-piechowicz-wandb in https://github.com/wandb/wandb/pull/6694
- fix(core): fix resume and add tests by @dmitryduev in https://github.com/wandb/wandb/pull/6714
- fix(launch): capture errors from the creation of k8s job from yaml by @bcsherma in https://github.com/wandb/wandb/pull/6730
- fix(launch): Get default entity before checking template vars by @TimH98 in https://github.com/wandb/wandb/pull/6745
- fix(artifacts): remove run creation for artifact downloads if not using core by @ibindlish in https://github.com/wandb/wandb/pull/6746
- fix(artifacts): Retrieve ETag for ObjectVersion instead of Object for versioned buckets by @ibindlish in https://github.com/wandb/wandb/pull/6759
- fix(artifacts): revert #6759 and read object version etag in place by @ibindlish in https://github.com/wandb/wandb/pull/6774
- fix(core): put back the upload file count by @kptkin in https://github.com/wandb/wandb/pull/6767
- fix(core): add send cancel request to sender by @dmitryduev in https://github.com/wandb/wandb/pull/6787
- fix(core): check errors in memory monitoring by @dmitryduev in https://github.com/wandb/wandb/pull/6790
- fix(sdk): add job_type flag in CLI to allow override of job_type by @umakrishnaswamy in https://github.com/wandb/wandb/pull/6523
- fix(integrations): Handle ultralytics utils import refactor by @jthetzel in https://github.com/wandb/wandb/pull/6741
- fix(core): download artifacts with wandb-core without an active run by @dmitryduev in https://github.com/wandb/wandb/pull/6798
- fix(sdk): fix error logging matplotlib scatter plot if the minimum version of plotly library is not met by @walkingmug in https://github.com/wandb/wandb/pull/6724
- fix(sdk): allow overriding the default .netrc location with NETRC env var by @dmitryduev in https://github.com/wandb/wandb/pull/6708

### :books: Docs

- docs(sdk): Corrected description for email field by @ngrayluna in https://github.com/wandb/wandb/pull/6716
- docs(core): update the `README-libwandb-cpp.md` doc by @NinoRisteski in https://github.com/wandb/wandb/pull/6794

## New Contributors

- @jthetzel made their first contribution in https://github.com/wandb/wandb/pull/6741
- @walkingmug made their first contribution in https://github.com/wandb/wandb/pull/6724

**Full Changelog**: https://github.com/wandb/wandb/compare/v0.16.1...v0.16.2

# 0.16.1 (Dec 5, 2023)

### :magic_wand: Enhancements

- perf(artifacts): remove recursive download by @szymon-piechowicz-wandb in https://github.com/wandb/wandb/pull/6544
- feat(nexus): add debounce summary in handler by @kptkin in https://github.com/wandb/wandb/pull/6570
- feat(integrations): fix bug in ultralytics import and version pinning by @soumik12345 in https://github.com/wandb/wandb/pull/6605
- feat(launch): Support template variables when queueing launch runs by @KyleGoyette in https://github.com/wandb/wandb/pull/6602
- feat(cli): add --skip-console option to offline sync cli command by @kptkin in https://github.com/wandb/wandb/pull/6557
- feat(nexus): add basic graphql versioning mechanism by @dmitryduev in https://github.com/wandb/wandb/pull/6624
- feat(nexus): add Apple M\* GPU stats monitoring by @dmitryduev in https://github.com/wandb/wandb/pull/6619
- feat(launch): add helper to load wandb.Config from env vars by @bcsherma in https://github.com/wandb/wandb/pull/6644
- feat(integrations): port OpenAI WandbLogger for openai-python v1.0 by @ayulockin in https://github.com/wandb/wandb/pull/6498
- feat(integrations): fix version check for openAI WandbLogger by @ayulockin in https://github.com/wandb/wandb/pull/6648
- feat(integrations): Diffusers autologger by @soumik12345 in https://github.com/wandb/wandb/pull/6561
- feat(sdk): Adding parameter to image to specify file type jpg, png, bmp, gif by @fdsig in https://github.com/wandb/wandb/pull/6280

### :hammer: Fixes

- fix(nexus): make offline sync work properly by @dmitryduev in https://github.com/wandb/wandb/pull/6569
- fix(launch): Fix run existence check to not depend on files being uploaded in the run by @KyleGoyette in https://github.com/wandb/wandb/pull/6548
- fix(launch): gcp storage uri verifaction failed due to improper async wrapping by @bcsherma in https://github.com/wandb/wandb/pull/6581
- fix(sdk): updating summary with nested dicts now doesn't throw an error by @ArtsiomWB in https://github.com/wandb/wandb/pull/6578
- fix(launch): Add prioritization mode to RunQueue create by @TimH98 in https://github.com/wandb/wandb/pull/6610
- fix(nexus): create symlink to the server logs in the runs folder by @kptkin in https://github.com/wandb/wandb/pull/6628
- fix(integrations): single value problem in wandb/wandb_torch.py::log_tensor_stats by @gmongaras in https://github.com/wandb/wandb/pull/6640
- fix(integrations): tmin vs tmax in wandb/wandb_torch.py::log_tensor_stats by @dmitryduev in https://github.com/wandb/wandb/pull/6641
- fix(nexus): minor fix up for non server cases by @kptkin in https://github.com/wandb/wandb/pull/6645
- fix(sdk): make old settings more robust by @dmitryduev in https://github.com/wandb/wandb/pull/6654
- fix(sdk): handle tags when resuming a run by @dmitryduev in https://github.com/wandb/wandb/pull/6660

### :books: Docs

- docs(integrations): fix doc-string typo in a keras callback by @evilpegasus in https://github.com/wandb/wandb/pull/6586

## New Contributors

- @evilpegasus made their first contribution in https://github.com/wandb/wandb/pull/6586
- @yogeshg made their first contribution in https://github.com/wandb/wandb/pull/6573
- @gmongaras made their first contribution in https://github.com/wandb/wandb/pull/6640

**Full Changelog**: https://github.com/wandb/wandb/compare/v0.16.0...v0.16.1

# 0.16.0 (Nov 7, 2023)

### :magic_wand: Enhancements

- feat(nexus): add nested config support by @kptkin in https://github.com/wandb/wandb/pull/6417
- feat(nexus): finish artifact saver by @szymon-piechowicz-wandb in https://github.com/wandb/wandb/pull/6296
- feat(nexus): add sync file counts in the footer by @dmitryduev in https://github.com/wandb/wandb/pull/6371
- feat(nexus): implement directory watcher and related functionality by @kptkin in https://github.com/wandb/wandb/pull/6257
- feat(launch): run agent on an event loop by @bcsherma in https://github.com/wandb/wandb/pull/6384
- feat(nexus): add sampled history by @kptkin in https://github.com/wandb/wandb/pull/6492
- feat(artifacts): prototype for models api by @ibindlish in https://github.com/wandb/wandb/pull/6205
- perf(launch): register sweep scheduler virtual agents async by @bcsherma in https://github.com/wandb/wandb/pull/6488
- feat(nexus): make file uploads work with local by @dmitryduev in https://github.com/wandb/wandb/pull/6509
- feat(sdk): allow users to log custom chart tables in a different section by @luisbergua in https://github.com/wandb/wandb/pull/6422
- feat(nexus): generalize uploader to filemanager to allow downloads by @ibindlish in https://github.com/wandb/wandb/pull/6445
- feat(sdk): drop python 3.6 support by @dmitryduev in https://github.com/wandb/wandb/pull/6493
- feat(artifacts): delete staging files in Nexus by @szymon-piechowicz-wandb in https://github.com/wandb/wandb/pull/6529
- feat(artifacts): set up artifact downloads to use sdk nexus core by @estellazx in https://github.com/wandb/wandb/pull/6275
- feat(nexus): add file upload progress and make completion callback a list of callbacks by @kptkin in https://github.com/wandb/wandb/pull/6518
- feat(launch): add wandb.ai/run-id label to jobs by @bcsherma in https://github.com/wandb/wandb/pull/6543

### :hammer: Fixes

- fix(sdk): ensures that complete run.config is captured in SageMaker by @fdsig in https://github.com/wandb/wandb/pull/6260
- fix(sdk): Improve error handling for gitlib for FileNotFoundErrors by @j316chuck in https://github.com/wandb/wandb/pull/6410
- fix(sdk): increase max message size, handle errors by @szymon-piechowicz-wandb in https://github.com/wandb/wandb/pull/6398
- fix(launch): Agent better balances multiple queues by @TimH98 in https://github.com/wandb/wandb/pull/6418
- fix(artifacts): remove versioning enabled check in GCS reference handler by @szymon-piechowicz-wandb in https://github.com/wandb/wandb/pull/6430
- fix(launch): add google-cloud-aiplatform to launch shard by @bcsherma in https://github.com/wandb/wandb/pull/6440
- fix(nexus): add use_artifact as passthrough messages by @kptkin in https://github.com/wandb/wandb/pull/6447
- fix(launch): adjust vertex environment variables by @Hojland in https://github.com/wandb/wandb/pull/6443
- fix(artifacts): update artifacts cache file permissions for NamedTemporaryFile by @ibindlish in https://github.com/wandb/wandb/pull/6437
- fix(nexus): fix a number of issues by @dmitryduev in https://github.com/wandb/wandb/pull/6491
- fix(media): saving mlp figure to buffer and reading with PIL should specify format by @mova in https://github.com/wandb/wandb/pull/6465
- fix(nexus): send content-length, check response status code in uploader by @szymon-piechowicz-wandb in https://github.com/wandb/wandb/pull/6401
- fix(sdk): fix step logic when resuming runs with no metrics logged by @luisbergua in https://github.com/wandb/wandb/pull/6480
- fix(sdk): hook_handle being set to list instead of dict on unhook by @vatsalaggarwal in https://github.com/wandb/wandb/pull/6503
- fix(launch): verify gcp credentials before creating vertex job by @bcsherma in https://github.com/wandb/wandb/pull/6537
- fix(launch): add load option to docker buildx by @KyleGoyette in https://github.com/wandb/wandb/pull/6508
- fix(artifacts): fix perf regressions in artifact downloads and fix file download location by @ibindlish in https://github.com/wandb/wandb/pull/6535
- fix(sdk): add warning when `log_code` can't locate any files by @umakrishnaswamy in https://github.com/wandb/wandb/pull/6532
- fix(sdk): adjust ipython hooks for v8.17 by @dmitryduev in https://github.com/wandb/wandb/pull/6563

### :books: Docs

- docs(media): fix `Graph` docstring by @harupy in https://github.com/wandb/wandb/pull/6458
- docs(public-api): Fix suggested command for uploading artifacts by @geke-mir in https://github.com/wandb/wandb/pull/6513

## New Contributors

- @j316chuck made their first contribution in https://github.com/wandb/wandb/pull/6410
- @harupy made their first contribution in https://github.com/wandb/wandb/pull/6458
- @Hojland made their first contribution in https://github.com/wandb/wandb/pull/6443
- @mova made their first contribution in https://github.com/wandb/wandb/pull/6465
- @geke-mir made their first contribution in https://github.com/wandb/wandb/pull/6513
- @luisbergua made their first contribution in https://github.com/wandb/wandb/pull/6422
- @vatsalaggarwal made their first contribution in https://github.com/wandb/wandb/pull/6503

**Full Changelog**: https://github.com/wandb/wandb/compare/v0.15.12...v0.16.0

# 0.15.12 (Oct 3, 2023)

### :magic_wand: Enhancements

- feat(nexus): implement config debouncing mechanism by @kptkin in https://github.com/wandb/wandb/pull/6331
- feat(integrations): fix channel swapping on ultrlytics classification task by @soumik12345 in https://github.com/wandb/wandb/pull/6382
- feat(nexus): implement nexus alpha cpp interface by @raubitsj in https://github.com/wandb/wandb/pull/6358
- feat(nexus): expose system metrics in the run object (PoC) by @dmitryduev in https://github.com/wandb/wandb/pull/6238
- feat(integrations): Pin ultralytics version support to `v8.0.186` by @soumik12345 in https://github.com/wandb/wandb/pull/6391

### :hammer: Fixes

- fix(launch): get logs from failed k8s pods by @bcsherma in https://github.com/wandb/wandb/pull/6339
- fix(artifacts): Allow adding s3 bucket as reference artifact by @ibindlish in https://github.com/wandb/wandb/pull/6346
- fix(launch): Fix race condition in agent thread clean up by @KyleGoyette in https://github.com/wandb/wandb/pull/6352
- fix(artifacts): don't assume run and its i/o artifacts are in the same project by @szymon-piechowicz-wandb in https://github.com/wandb/wandb/pull/6363
- fix(artifacts): fix wandb.Api().run(run_name).log_artifact(artifact) by @szymon-piechowicz-wandb in https://github.com/wandb/wandb/pull/6362
- fix(sweeps): ValueError with None value in sweep by @gtarpenning in https://github.com/wandb/wandb/pull/6364
- fix(artifacts): fix typo in s3 handler by @ibindlish in https://github.com/wandb/wandb/pull/6368
- fix(artifacts): fix the argument order for new argument target_fraction by @moredatarequired in https://github.com/wandb/wandb/pull/6377
- fix(nexus): fix potential race in config debouncer by @dmitryduev in https://github.com/wandb/wandb/pull/6385
- fix(sdk): fix graphql type mapping by @szymon-piechowicz-wandb in https://github.com/wandb/wandb/pull/6396
- fix(sdk): fix concurrency limit in uploader by @szymon-piechowicz-wandb in https://github.com/wandb/wandb/pull/6399

### :books: Docs

- docs(sdk): fix reference docs GH action by @dmitryduev in https://github.com/wandb/wandb/pull/6350
- docs(sdk): Update generate-docodile-documentation.yml by @ngrayluna in https://github.com/wandb/wandb/pull/6351

**Full Changelog**: https://github.com/wandb/wandb/compare/v0.15.11...v0.15.12

# 0.15.11 (Sep 21, 2023)

### :magic_wand: Enhancements

- feat(nexus): add support for code saving in script mode by @kptkin in https://github.com/wandb/wandb/pull/6243
- feat(nexus): add support for `policy=end` in `wandb.save` by @kptkin in https://github.com/wandb/wandb/pull/6267
- feat(nexus): add system info to metadata by @dmitryduev in https://github.com/wandb/wandb/pull/6244
- feat(nexus): add nvidia gpu system info to metadata by @dmitryduev in https://github.com/wandb/wandb/pull/6270
- feat(launch): delete run queues with public api by @bcsherma in https://github.com/wandb/wandb/pull/6317
- feat(sdk): introduce custom proxy support for wandb http(s) traffic by @kptkin in https://github.com/wandb/wandb/pull/6300

### :hammer: Fixes

- fix(sdk): Fix logger when logging filestream exception by @KyleGoyette in https://github.com/wandb/wandb/pull/6246
- fix(launch): use watch api to monitor launched CRDs by @bcsherma in https://github.com/wandb/wandb/pull/6226
- fix(launch): forbid enqueuing docker images without target project by @bcsherma in https://github.com/wandb/wandb/pull/6248
- fix(sdk): add missing Twitter import for API users by @fdsig in https://github.com/wandb/wandb/pull/6261
- fix(artifacts): get S3 versionIDs from directory references by @moredatarequired in https://github.com/wandb/wandb/pull/6255
- fix(launch): make watch streams recover from connection reset by @bcsherma in https://github.com/wandb/wandb/pull/6272
- fix(public-api): use json.loads(..., strict=False) to ignore invalid utf-8 and control characters in api.Run.load by @dmitryduev in https://github.com/wandb/wandb/pull/6299
- fix(sdk): correctly identify colab as a jupyter-like env in settings by @dmitryduev in https://github.com/wandb/wandb/pull/6308
- fix(sdk): improve memory management for summary updates by @dmitryduev in https://github.com/wandb/wandb/pull/5569
- fix(artifacts): Add environment variable to configure batch size for download urls by @ibindlish in https://github.com/wandb/wandb/pull/6323
- fix(launch): fail rqis if no run is created by @bcsherma in https://github.com/wandb/wandb/pull/6324

### :books: Docs

- docs(sdk): fixes a broken link in Image docs. by @katjacksonWB in https://github.com/wandb/wandb/pull/6252
- docs(nexus): add docs on running nexus-related system tests locally by @dmitryduev in https://github.com/wandb/wandb/pull/6191
- docs(nexus): add user-facing Nexus docs for Beta release by @dmitryduev in https://github.com/wandb/wandb/pull/6276
- docs(nexus): fix pip install nexus instruction by @dmitryduev in https://github.com/wandb/wandb/pull/6309

### :nail_care: Cleanup

- Update README.md by @NinoRisteski in https://github.com/wandb/wandb/pull/6325

## New Contributors

- @katjacksonWB made their first contribution in https://github.com/wandb/wandb/pull/6252
- @NinoRisteski made their first contribution in https://github.com/wandb/wandb/pull/6325

**Full Changelog**: https://github.com/wandb/wandb/compare/v0.15.10...v0.15.11

# 0.15.10 (Sep 6, 2023)

### :magic_wand: Enhancements

- feat(integrations): add async support to `Autologger` API and enable it for Openai by @parambharat in https://github.com/wandb/wandb/pull/5960
- feat(sdk): add official support for python 3.11 and drop support for python 3.6 by @dmitryduev in https://github.com/wandb/wandb/pull/4386
- feat(sdk): implement network logging and file pusher timeout for debugging by @dmitryduev in https://github.com/wandb/wandb/pull/5894
- feat(artifacts): set ttl(time to live) for artifact versions by @estellazx in https://github.com/wandb/wandb/pull/5859
- feat(nexus): add support for define metric by @kptkin in https://github.com/wandb/wandb/pull/6036
- feat(launch): Include agent version when creating launch agent by @TimH98 in https://github.com/wandb/wandb/pull/5970
- feat(launch): Runless git jobs can use requirements.txt in parent directories by @TimH98 in https://github.com/wandb/wandb/pull/6008
- feat(artifacts): retrieve the parent collection from an Artifact by @moredatarequired in https://github.com/wandb/wandb/pull/6019
- feat(nexus): improve file uploads by @dmitryduev in https://github.com/wandb/wandb/pull/6052
- feat(artifacts): Add run id option to artifact put method to log artifacts to existing runs by @ibindlish in https://github.com/wandb/wandb/pull/6074
- feat(public-api): add metadata property to Run object by @dmitryduev in https://github.com/wandb/wandb/pull/6100
- feat(launch): Support setting a custom Dockerfile in launch overrides by @TimH98 in https://github.com/wandb/wandb/pull/6104
- feat(nexus): add Nvidia GPU asset to system monitor by @dmitryduev in https://github.com/wandb/wandb/pull/6081
- feat(artifacts): enable deleting artifact collections from SDK by @moredatarequired in https://github.com/wandb/wandb/pull/6020
- feat(launch): Add dockerfile CLI param & use Dockerfile.wandb by default if present by @TimH98 in https://github.com/wandb/wandb/pull/6122
- feat(artifacts): extend cache cleanup to allow specifying a target fraction by @moredatarequired in https://github.com/wandb/wandb/pull/6152
- feat(artifacts): add an eval-able repr to ArtifactManifestEntry by @moredatarequired in https://github.com/wandb/wandb/pull/6132
- feat(nexus): enable docker-based wheel building for nexus by @dmitryduev in https://github.com/wandb/wandb/pull/6118
- feat(nexus): add Nvidia GPU asset to system monitor by @dmitryduev in https://github.com/wandb/wandb/pull/6131
- feat(artifacts): clear the cache on add to prevent overflow by @moredatarequired in https://github.com/wandb/wandb/pull/6149
- feat(sdk): capture disk i/o utilization in system metrics by @umakrishnaswamy in https://github.com/wandb/wandb/pull/6106
- feat(sdk): add disk io counters to monitor metrics by @dmitryduev in https://github.com/wandb/wandb/pull/6170
- feat(sdk): make paths for disk usage monitoring configurable by @dmitryduev in https://github.com/wandb/wandb/pull/6196
- feat(sweeps): Use `WANDB_SWEEP_ID` to include a run in an existing sweep by @gtarpenning in https://github.com/wandb/wandb/pull/6198
- feat(artifacts): Handle LinkArtifact calls made to Nexus Core by @ibindlish in https://github.com/wandb/wandb/pull/6160
- feat(nexus): fix retry logic for http clients and allow user customization by @kptkin in https://github.com/wandb/wandb/pull/6182
- feat(nexus): support user defined headers in the gql client transport by @kptkin in https://github.com/wandb/wandb/pull/6208
- feat(sdk): enable set types in wandb.Config by @fdsig in https://github.com/wandb/wandb/pull/6219
- feat(integrations): visualize images with bbox overlays for `ultralytics` by @soumik12345 in https://github.com/wandb/wandb/pull/5867
- feat(sdk): add exponential decay sampling utility for line_plot by @dmitryduev in https://github.com/wandb/wandb/pull/6228
- feat(sdk): always print the traceback inside of the `wandb.init` context manager by @kptkin in https://github.com/wandb/wandb/pull/4603
- feat(sdk): add setting to disable automatic machine info capture by @kptkin in https://github.com/wandb/wandb/pull/6230

### :hammer: Fixes

- fix(launch): Extend try in agent loop to cover all job handling by @KyleGoyette in https://github.com/wandb/wandb/pull/5923
- fix(sdk): guard against undefined filestream timeout by @dmitryduev in https://github.com/wandb/wandb/pull/5997
- fix(launch): error if code artifact underlying job has been deleted by @bcsherma in https://github.com/wandb/wandb/pull/5959
- fix(artifacts): use a unique name for the artifact created by `verify` by @moredatarequired in https://github.com/wandb/wandb/pull/5929
- fix(launch): Use resume=allow when auto requeuing by @TimH98 in https://github.com/wandb/wandb/pull/6002
- fix(launch): correct entrypoint path from disabled git repo subir by @gtarpenning in https://github.com/wandb/wandb/pull/5903
- fix(sweeps): override individual job resource_args by @gtarpenning in https://github.com/wandb/wandb/pull/5985
- fix(sdk): fix import issue to support python 3.6 by @kptkin in https://github.com/wandb/wandb/pull/6018
- fix(launch): Fix override entrypoint when using sweeps on launch without a scheduler job by @KyleGoyette in https://github.com/wandb/wandb/pull/6033
- fix(nexus): fix resume reference when nil by @kptkin in https://github.com/wandb/wandb/pull/6055
- fix(sdk): further speed up import time by @hauntsaninja in https://github.com/wandb/wandb/pull/6032
- fix(launch): Fix sample kubernetes agent manifest secret mount by @KyleGoyette in https://github.com/wandb/wandb/pull/6057
- fix(nexus): rm unused import by @dmitryduev in https://github.com/wandb/wandb/pull/6085
- fix(launch): watch to get kubernetes run statuses by @bcsherma in https://github.com/wandb/wandb/pull/6022
- fix(artifacts): prohibit saving artifacts to a different project than their base artifact by @moredatarequired in https://github.com/wandb/wandb/pull/6042
- fix(artifacts): require existing artifacts to save to their source entity/project by @moredatarequired in https://github.com/wandb/wandb/pull/6034
- fix(nexus): adjust system monitor start and stop functionality by @dmitryduev in https://github.com/wandb/wandb/pull/6087
- fix(artifacts): remove suspect characters when directory creation fails by @moredatarequired in https://github.com/wandb/wandb/pull/6094
- fix(launch): Default log_code exclusion behavior now correctly handles `wandb` in the root path prefix. by @nickpenaranda in https://github.com/wandb/wandb/pull/6095
- fix(launch): disallow project queue creation by @bcsherma in https://github.com/wandb/wandb/pull/6011
- fix(launch): catch all sweep set state errors by @gtarpenning in https://github.com/wandb/wandb/pull/6091
- fix(launch): create_job now works from jupyter notebook by @gtarpenning in https://github.com/wandb/wandb/pull/6068
- fix(nexus): fix race condition for defer and update control by @kptkin in https://github.com/wandb/wandb/pull/6125
- fix(sdk): improved handling and logging of tensor types by @kptkin in https://github.com/wandb/wandb/pull/6086
- fix(launch): launch cli command should exit with non-zero status if underlying launched run exits with non-zero status by @KyleGoyette in https://github.com/wandb/wandb/pull/6078
- fix(nexus): fix correctness for offline mode by @kptkin in https://github.com/wandb/wandb/pull/6166
- fix(sdk): reports api - fix media_keys json path by @laxels in https://github.com/wandb/wandb/pull/6167
- fix(sdk): Allow uint8 images to be logged as wandb.Image() by @nate-wandb in https://github.com/wandb/wandb/pull/6043
- fix(sdk): fall back to /tmp/username/.config/wandb in old settings by @dmitryduev in https://github.com/wandb/wandb/pull/6175
- fix(nexus): use UpsertBucketRetryPolicy in all gql.UpsertBucket calls by @dmitryduev in https://github.com/wandb/wandb/pull/6207
- fix(sdk): update report id validation and encoding by @jo-fang in https://github.com/wandb/wandb/pull/6203
- fix(sdk): add support for propagating messages from the internal process by @kptkin in https://github.com/wandb/wandb/pull/5803

### :books: Docs

- docs(nexus): add package level docstrings for filestream by @raubitsj in https://github.com/wandb/wandb/pull/6061
- docs(nexus): add basic developer guide by @kptkin in https://github.com/wandb/wandb/pull/6119
- docs(cli): Added more context for launch job describe description. by @ngrayluna in https://github.com/wandb/wandb/pull/6193

### :nail_care: Cleanup

- style(sdk): fix to new ruff rule E721 additions by @nickpenaranda in https://github.com/wandb/wandb/pull/6102

## New Contributors

- @geoffrey-g-delhomme made their first contribution in https://github.com/wandb/wandb/pull/5867
- @kooshi made their first contribution in https://github.com/wandb/wandb/pull/6086
- @umakrishnaswamy made their first contribution in https://github.com/wandb/wandb/pull/6106
- @jo-fang made their first contribution in https://github.com/wandb/wandb/pull/6203
- @wwzeng1 made their first contribution in https://github.com/wandb/wandb/pull/6228

**Full Changelog**: https://github.com/wandb/wandb/compare/v0.15.9...v0.15.10

# 0.15.9 (Aug 28, 2023)

### :magic_wand: Enhancements

- feat(sweeps): launch sweep schedulers to team queues from UI by @gtarpenning in https://github.com/wandb/wandb/pull/6112
- feat(launch): make vertex launcher more customizable by @bcsherma in https://github.com/wandb/wandb/pull/6088
- feat(launch): default to noop builder if docker not installed by @bcsherma in https://github.com/wandb/wandb/pull/6137

### :hammer: Fixes

- fix(launch): Use built in entrypoint and args commands for sagemaker by @KyleGoyette in https://github.com/wandb/wandb/pull/5897
- fix(artifacts): copy parent source project info to new draft artifact by @moredatarequired in https://github.com/wandb/wandb/pull/6062
- fix(sdk): avoid error at end of run with bigints by @raubitsj in https://github.com/wandb/wandb/pull/6134
- fix(launch): manually created image jobs can rerun correctly by @gtarpenning in https://github.com/wandb/wandb/pull/6148

**Full Changelog**: https://github.com/wandb/wandb/compare/v0.15.8...v0.15.9

# 0.15.8 (Aug 01, 2023)

### :magic_wand: Enhancements

- perf(sdk): use mutation createRunFiles to get uploadUrls by @harukatab in https://github.com/wandb/wandb/pull/5731
- feat(launch): add create_run_queue to public API by @nickpenaranda in https://github.com/wandb/wandb/pull/5874
- perf(sdk): add hidden option to use orjson instead of json by @dmitryduev in https://github.com/wandb/wandb/pull/5911
- feat(launch): Improve error message when building with noop builder by @TimH98 in https://github.com/wandb/wandb/pull/5925
- feat(launch): create launch agent includes agent config if present by @TimH98 in https://github.com/wandb/wandb/pull/5893
- feat(launch): Check if job ingredients exist before making job by @TimH98 in https://github.com/wandb/wandb/pull/5942
- feat(launch): Gracefully handle Kubernetes 404 error by @TimH98 in https://github.com/wandb/wandb/pull/5945

### :hammer: Fixes

- fix(sdk): only creating new project if it doesn't already exist by @mbarrramsey in https://github.com/wandb/wandb/pull/5814
- fix(launch): Support namespace in metadata key of resource args by @KyleGoyette in https://github.com/wandb/wandb/pull/5639
- fix(launch): use "" instead of None for project kwarg when no project given by @bcsherma in https://github.com/wandb/wandb/pull/5839
- fix(launch): add + to torch cpu regex + tests by @bcsherma in https://github.com/wandb/wandb/pull/5833
- fix(sdk): implement timeout for file_stream and add debug logs by @kptkin in https://github.com/wandb/wandb/pull/5812
- fix(artifacts): fix collection filtering when getting aliases by @szymon-piechowicz-wandb in https://github.com/wandb/wandb/pull/5810
- fix(sdk): replace `dir_watcher` settings with SettingsStatic by @kptkin in https://github.com/wandb/wandb/pull/5863
- fix(artifacts): set correct base for incremental artifacts by @szymon-piechowicz-wandb in https://github.com/wandb/wandb/pull/5870
- fix(launch): drop https from azure registries to ensure compatibility with ${image_uri} macro by @bcsherma in https://github.com/wandb/wandb/pull/5880
- fix(artifacts): handle None description correctly by @szymon-piechowicz-wandb in https://github.com/wandb/wandb/pull/5910
- fix(launch): Don't create k8s secret if it already exists by @TimH98 in https://github.com/wandb/wandb/pull/5900
- fix(artifacts): drop S3 bucket versioning check by @moredatarequired in https://github.com/wandb/wandb/pull/5927
- fix(sdk): speed up import time and fix `pkg_resources` DeprecationWarning by @hauntsaninja in https://github.com/wandb/wandb/pull/5899

### :books: Docs

- docs(sdk): Add introspection section to CONTRIBUTING.md by @nickpenaranda in https://github.com/wandb/wandb/pull/5887
- docs(sdk): update GH action to generate reference docs and clean up docstrings by @dmitryduev in https://github.com/wandb/wandb/pull/5947
- docs(sdk): update `README.md` to unify the spelling of `Hugging Face` by @eltociear in https://github.com/wandb/wandb/pull/5891

### :nail_care: Cleanup

- revert(launch): revert job re-queuing implementation on pod disconnect by @KyleGoyette in https://github.com/wandb/wandb/pull/5811

## New Contributors

- @mbarrramsey made their first contribution in https://github.com/wandb/wandb/pull/5814
- @hauntsaninja made their first contribution in https://github.com/wandb/wandb/pull/5899
- @eltociear made their first contribution in https://github.com/wandb/wandb/pull/5891

**Full Changelog**: https://github.com/wandb/wandb/compare/v0.15.7...v0.15.8

# 0.15.7 (July 25, 2023)

### :hammer: Fixes

- fix(sdk): images not syncing until the end run (revert #5777) by @raubitsj in https://github.com/wandb/wandb/pull/5951

**Full Changelog**: https://github.com/wandb/wandb/compare/v0.15.6...v0.15.7

# 0.15.6 (July 24, 2023)

### :magic_wand: Enhancements

- feat(launch): add job link to wandb footer by @bcsherma in https://github.com/wandb/wandb/pull/5767
- feat(launch): re-implement job requeueing, fixed cancel behavior by @TimH98 in https://github.com/wandb/wandb/pull/5822
- feat(launch): manually create jobs from cli by @gtarpenning in https://github.com/wandb/wandb/pull/5661
- feat(launch): allow users to specify job name via the `job_name` setting by @bcsherma in https://github.com/wandb/wandb/pull/5791
- feat(sdk): Add an simplified trace API to log prompt traces by @parambharat in https://github.com/wandb/wandb/pull/5794
- feat(integrations): support `.keras` model format with `WandbModelCheckpoint` and TF 2.13.0 compatible by @soumik12345 in https://github.com/wandb/wandb/pull/5720
- feat(sdk): Initial support for migrating W&B runs and reports between instances by @andrewtruong in https://github.com/wandb/wandb/pull/5777

### :hammer: Fixes

- fix(integrations): make LightGBM callback compatible with 4.0.0 by @ayulockin in https://github.com/wandb/wandb/pull/5906
- fix(sdk): use default settings for project retrieval if available by @KyleGoyette in https://github.com/wandb/wandb/pull/5917

### :books: Docs

- docs(sdk): Add introspection section to CONTRIBUTING.md by @nickpenaranda in https://github.com/wandb/wandb/pull/5887

### :nail_care: Cleanup

- revert(launch): revert job re-queuing implementation on pod disconnect by @KyleGoyette in https://github.com/wandb/wandb/pull/5811

**Full Changelog**: https://github.com/wandb/wandb/compare/v0.15.5...v0.15.6

## 0.15.5 (July 5, 2023)

### :magic_wand: Enhancements

- feat(launch): improve handling of docker image job names and tags by @gtarpenning in https://github.com/wandb/wandb/pull/5718
- feat(launch): support kaniko builds on AKS by @bcsherma in https://github.com/wandb/wandb/pull/5706
- feat(launch): allow kaniko builds to run in other namespaces by @bcsherma in https://github.com/wandb/wandb/pull/5637
- feat(artifacts): support access key for Azure references by @szymon-piechowicz-wandb in https://github.com/wandb/wandb/pull/5729
- feat(launch): add information to failed run queue items, support warnings for run queue items by @KyleGoyette in https://github.com/wandb/wandb/pull/5612
- feat(launch): allow direct configuration of registry uri for all registries by @bcsherma in https://github.com/wandb/wandb/pull/5760
- perf(artifacts): enhance download URL fetching process with batch and retry logic by @szymon-piechowicz-wandb in https://github.com/wandb/wandb/pull/5692
- feat(artifacts): add flag to skip missing S3 references in `Artifact.download` by @moredatarequired in https://github.com/wandb/wandb/pull/5778
- feat(launch): implement job requeueing when pod disconnects by @TimH98 in https://github.com/wandb/wandb/pull/5770
- feat(sdk): add setting to disable setproctitle by @raubitsj in https://github.com/wandb/wandb/pull/5805

### :hammer: Fixes

- fix(sdk): handle uri schemes in LogicalPath by @dmitryduev in https://github.com/wandb/wandb/pull/5670
- fix(artifacts): update object storage to include reference and prevent id reuse by @szymon-piechowicz-wandb in https://github.com/wandb/wandb/pull/5722
- fix(sweeps): update click package version requirements by @gtarpenning in https://github.com/wandb/wandb/pull/5738
- fix(sdk): improve lazy import to be thread-safe by @szymon-piechowicz-wandb in https://github.com/wandb/wandb/pull/5727
- fix(launch): change typo in kaniko image name by @bcsherma in https://github.com/wandb/wandb/pull/5743
- fix(integrations): correct date parsing in SageMaker configuration by @rymc in https://github.com/wandb/wandb/pull/5759
- fix(launch): make docker build non interactive to prevent region based questions by @KyleGoyette in https://github.com/wandb/wandb/pull/5736
- fix(launch): update "cuda" base image path to "accelerator" base image path by @KyleGoyette in https://github.com/wandb/wandb/pull/5737
- fix(artifacts): replace artifact name with placeholder to skip validation by @szymon-piechowicz-wandb in https://github.com/wandb/wandb/pull/5724
- fix(launch): prevent jobs with large outputs from hanging on local-container by @KyleGoyette in https://github.com/wandb/wandb/pull/5774
- fix(launch): Ensure resume does not push sensitive info by @KyleGoyette in https://github.com/wandb/wandb/pull/5807
- fix(artifacts): fix handling of references when downloading by @szymon-piechowicz-wandb in https://github.com/wandb/wandb/pull/5808
- fix(sweeps): correct launch sweep author to personal username by @gtarpenning in https://github.com/wandb/wandb/pull/5806
- refactor(artifacts): change artifact methods and attributes to private by @szymon-piechowicz-wandb in https://github.com/wandb/wandb/pull/5790

### :books: Docs

- docs(sdk): update the product icons in README.md by @ngrayluna in https://github.com/wandb/wandb/pull/5713
- docs(artifacts): update docs by @szymon-piechowicz-wandb in https://github.com/wandb/wandb/pull/5701
- docs(artifacts): fix comment about total retry time by @szymon-piechowicz-wandb in https://github.com/wandb/wandb/pull/5751
- docs(sdk): expose WBTraceTree as data_types.WBTraceTree by @szymon-piechowicz-wandb in https://github.com/wandb/wandb/pull/5788

## New Contributors

- @HipHoff made their first contribution in https://github.com/wandb/wandb/pull/5691
- @rymc made their first contribution in https://github.com/wandb/wandb/pull/5759

**Full Changelog**: https://github.com/wandb/wandb/compare/v0.15.4...v0.15.5

## 0.15.4 (June 6, 2023)

### :magic_wand: Enhancements

- feat(sdk): set job source in settings by @TimH98 in https://github.com/wandb/wandb/pull/5442
- feat(sweeps): launch sweeps controlled by wandb run by @gtarpenning in https://github.com/wandb/wandb/pull/5456
- feat(integrations): add autolog for Cohere python SDK by @dmitryduev in https://github.com/wandb/wandb/pull/5474
- feat(launch): support launching custom k8s objects by @bcsherma in https://github.com/wandb/wandb/pull/5486
- perf(artifacts): conserve memory when hashing files by @moredatarequired in https://github.com/wandb/wandb/pull/5513
- feat(artifacts): add new_draft method to modify and log saved artifacts as new version by @szymon-piechowicz-wandb in https://github.com/wandb/wandb/pull/5524
- feat(launch): don't install frozen reqs if there is a reqs file by @bcsherma in https://github.com/wandb/wandb/pull/5548
- feat(artifacts): don't remove temp files from artifacts cache by default by @moredatarequired in https://github.com/wandb/wandb/pull/5596
- feat(artifacts): add source_entity and update sequenceName handling by @szymon-piechowicz-wandb in https://github.com/wandb/wandb/pull/5546
- feat(artifacts): add 'remove' to Artifacts API by @moredatarequired in https://github.com/wandb/wandb/pull/5370
- feat(sweeps): optuna scheduler for sweeps on launch by @gtarpenning in https://github.com/wandb/wandb/pull/4900
- feat(launch): support notebook job creation by @KyleGoyette in https://github.com/wandb/wandb/pull/5462
- feat(launch): enable launch macros for all runners by @bcsherma in https://github.com/wandb/wandb/pull/5624
- feat(integrations): add autologging for supported huggingface pipelines by @ash0ts in https://github.com/wandb/wandb/pull/5579
- feat(integrations): add usage metrics and table logging to OpenAI autologger by @parambharat in https://github.com/wandb/wandb/pull/5521
- feat(sdk): add support for monitoring AMD GPU system metrics by @dmitryduev in https://github.com/wandb/wandb/pull/5449
- feat(sdk): capture absolute GPU memory allocation by @dmitryduev in https://github.com/wandb/wandb/pull/5643

### :hammer: Fixes

- fix(integrations): ensure wandb can be used in AWS lambda by @dmitryduev in https://github.com/wandb/wandb/pull/5083
- fix(sdk): permit `LogicalPath` to strip trailing slashes by @moredatarequired in https://github.com/wandb/wandb/pull/5473
- fix(sdk): exercise caution when creating ~/.config/wandb/settings file by @dmitryduev in https://github.com/wandb/wandb/pull/5478
- fix(sdk): update custom chart query handling and add alternate constructor for table-based charts by @andrewtruong in https://github.com/wandb/wandb/pull/4852
- fix(artifacts): add s3 multipart uploading for artifact files by @estellazx in https://github.com/wandb/wandb/pull/5377
- fix(artifacts): handle incompatible artifact name strings by @andrewtruong in https://github.com/wandb/wandb/pull/5416
- fix(launch): docker runner always pull for image sourced jobs by @bcsherma in https://github.com/wandb/wandb/pull/5531
- fix(launch): improve error handling for package installation by @TimH98 in https://github.com/wandb/wandb/pull/5509
- fix(launch): custom k8s objects respect command/args overrides by @bcsherma in https://github.com/wandb/wandb/pull/5538
- fix(artifacts): remove entity, project from valid properties and adjust name handling by @szymon-piechowicz-wandb in https://github.com/wandb/wandb/pull/5533
- fix(launch): use env var for launch agent base url by @KyleGoyette in https://github.com/wandb/wandb/pull/5482
- fix(artifacts): write to the cache defensively (catch OSError) by @moredatarequired in https://github.com/wandb/wandb/pull/5597
- fix(launch): handle exception in finish_thread_id and fail run queue items by @KyleGoyette in https://github.com/wandb/wandb/pull/5610
- fix(launch): add pull secrets for pre made images when registry is specified by @bcsherma in https://github.com/wandb/wandb/pull/5602
- fix(launch): read kaniko pod sa name from env var by @bcsherma in https://github.com/wandb/wandb/pull/5619
- fix(launch): misc gcp fixes by @bcsherma in https://github.com/wandb/wandb/pull/5626
- fix(launch): support local environment and registry declaration by @KyleGoyette in https://github.com/wandb/wandb/pull/5630
- fix(launch): support ssh git urls and submodules in agent by @KyleGoyette in https://github.com/wandb/wandb/pull/5635
- fix(sdk): update git repo handling for failure cases and rename to gitlib by @kptkin in https://github.com/wandb/wandb/pull/5437
- fix(sdk): unify offline and online mode during init and fix multiprocess attach by @kptkin in https://github.com/wandb/wandb/pull/5296
- fix(integrations): prevent errors by checking for `wandb.run` in Gym integration by @ash0ts in https://github.com/wandb/wandb/pull/5649
- fix(sdk): fix wandb tfevent sync issue by @eohomegrownapps in https://github.com/wandb/wandb/pull/5261

### :books: Docs

- docs(sdk): update contrib for yea-wandb changes by @kptkin in https://github.com/wandb/wandb/pull/5614

## New Contributors

- @eohomegrownapps made their first contribution in https://github.com/wandb/wandb/pull/5261

**Full Changelog**: https://github.com/wandb/wandb/compare/v0.15.3...v0.15.4

## 0.15.3 (May 17, 2023)

### :hammer: Fixes

- fix(sdk): allow SDK to work if SA token can't be read by @wandb-zacharyblasczyk in https://github.com/wandb/wandb/pull/5472
- fix(sdk): clean up the k8s token discovery logic in util.py::image_id_from_k8s by @dmitryduev in https://github.com/wandb/wandb/pull/5518
- fix(integrations): Update `WandbTracer` to work with new langchain version by @parambharat in https://github.com/wandb/wandb/pull/5558
- revert(sdk): update summary for changed keys only by @dmitryduev in https://github.com/wandb/wandb/pull/5562

## New Contributors

- @wandb-zacharyblasczyk made their first contribution in https://github.com/wandb/wandb/pull/5472

**Full Changelog**: https://github.com/wandb/wandb/compare/v0.15.2...v0.15.3

## 0.15.2 (May 5, 2023)

### :hammer: Fixes

- fix(integrations): update WandbTracer for new langchain release by @parambharat @tssweeney in https://github.com/wandb/wandb/pull/5467
- fix(integrations): fix error message in langchain wandb_tracer version check by @dmitryduev in https://github.com/wandb/wandb/pull/5490

**Full Changelog**: https://github.com/wandb/wandb/compare/v0.15.1...v0.15.2

## 0.15.1 (May 2, 2023)

### :magic_wand: Enhancements

- feat(launch): implement new Kubernetes runner config schema by @TimH98 in https://github.com/wandb/wandb/pull/5231
- feat(launch): allow platform override for docker builder by @TimH98 in https://github.com/wandb/wandb/pull/5330
- feat(artifacts): get full name of artifact for easier artifact retrieval by @estellazx in https://github.com/wandb/wandb/pull/5314
- feat(artifacts): make default root for artifacts download configurable by @moredatarequired in https://github.com/wandb/wandb/pull/5366
- feat(artifacts): add Azure storage handler in SDK by @szymon-piechowicz-wandb in https://github.com/wandb/wandb/pull/5317
- feat(media): add method to convert wandb.Table to pandas.DataFrame by @brunnelu in https://github.com/wandb/wandb/pull/5301
- feat(launch): sweeps on launch command args passed as params by @gtarpenning in https://github.com/wandb/wandb/pull/5315

### :hammer: Fixes

- fix(launch): don't assume keys in args and config refer to the same thing by @szymon-piechowicz-wandb in https://github.com/wandb/wandb/pull/5183
- fix(launch): make ElasticContainerRegistry environment handle "ImageNotFoundException" gracefully by @bcsherma in https://github.com/wandb/wandb/pull/5159
- fix(launch): disable kaniko builder retry by @TimH98 in https://github.com/wandb/wandb/pull/5318
- fix(sdk): refine error message for auth error by @kptkin in https://github.com/wandb/wandb/pull/5341
- fix(launch): kubernetes runner does not respect override args by @KyleGoyette in https://github.com/wandb/wandb/pull/5303
- fix(sweeps): allow attr-dicts as sweeps configs by @moredatarequired in https://github.com/wandb/wandb/pull/5268
- fix(artifacts): checksum the read-only staging copy instead of the original file by @moredatarequired in https://github.com/wandb/wandb/pull/5346
- fix(launch): skip getting run info if run completes successfully or is from a different entity by @TimH98 in https://github.com/wandb/wandb/pull/5379
- fix(artifacts): default to project "uncategorized" instead of "None" when fetching artifacts by @szymon-piechowicz-wandb in https://github.com/wandb/wandb/pull/5375
- fix(integrations): add enabled check to gym VideoRecorder by @younik in https://github.com/wandb/wandb/pull/5230
- fix(artifacts): fix handling of default project and entity by @dmitryduev in https://github.com/wandb/wandb/pull/5395
- fix(sdk): update import_hook.py with latest changes in the wrapt repository by @kptkin in https://github.com/wandb/wandb/pull/5321
- fix(launch): fix support for local urls in k8s launch agent by @KyleGoyette in https://github.com/wandb/wandb/pull/5413
- fix(sdk): improve notebook environment detection and testing by @dmitryduev in https://github.com/wandb/wandb/pull/4982
- fix(sdk): implement recursive isinstance check utility for the Settings object by @dmitryduev in https://github.com/wandb/wandb/pull/5436
- fix(sdk): correctly parse edge cases in OpenMetrics filter definitions in System Monitor by @dmitryduev in https://github.com/wandb/wandb/pull/5329
- fix(sdk): update debug logs to include SDK's version by @kptkin in https://github.com/wandb/wandb/pull/5344
- fix(sdk): filter AWS Trainium metrics by local rank if executed with torchrun by @dmitryduev in https://github.com/wandb/wandb/pull/5142
- fix(integrations): inform users about WandbTracer incompatibility with LangChain > 0.0.153 by @hwchase17 in https://github.com/wandb/wandb/pull/5453

### :books: Docs

- docs(sdk): update README.md by @thanos-wandb in https://github.com/wandb/wandb/pull/5386
- docs(integrations): update docstrings of the Keras callbacks by @ayulockin in https://github.com/wandb/wandb/pull/5198
- docs(sdk): update the images in `README.md` by @ngrayluna in https://github.com/wandb/wandb/pull/5399

## New Contributors

- @szymon-piechowicz-wandb made their first contribution in https://github.com/wandb/wandb/pull/5183
- @thanos-wandb made their first contribution in https://github.com/wandb/wandb/pull/5386
- @brunnelu made their first contribution in https://github.com/wandb/wandb/pull/5301
- @younik made their first contribution in https://github.com/wandb/wandb/pull/5230
- @hwchase17 made their first contribution in https://github.com/wandb/wandb/pull/5453

**Full Changelog**: https://github.com/wandb/wandb/compare/v0.15.0...v0.15.1

## 0.15.0 (April 19, 2023)

### :magic_wand: Enhancements

- feat(media): add support for LangChain media type by @tssweeney in https://github.com/wandb/wandb/pull/5288
- feat(integrations): add autolog for OpenAI's python library by @dmitryduev @parambharat @kptkin @raubitsj in https://github.com/wandb/wandb/pull/5362

### :hammer: Fixes

- fix(integrations): add function signature wrapper to the patched openai methods by @parambharat in https://github.com/wandb/wandb/pull/5369
- fix(integrations): adjust OpenAI autolog public API to improve user experience by @dmitryduev @kptkin @raubitsj in https://github.com/wandb/wandb/pull/5381

**Full Changelog**: https://github.com/wandb/wandb/compare/v0.14.2...v0.15.0

## 0.14.2 (April 7, 2023)

### :hammer: Fixes

- fix(sdk): fix `wandb sync` regression by @kptkin in https://github.com/wandb/wandb/pull/5306

**Full Changelog**: https://github.com/wandb/wandb/compare/v0.14.1...v0.14.2

## 0.14.1 (April 5, 2023)

### :magic_wand: Enhancements

- feat(artifacts): improve run.log_artifact() with default type and path references by @moredatarequired in https://github.com/wandb/wandb/pull/5131
- feat(artifacts): add opt-in support for async artifact upload by @speezepearson in https://github.com/wandb/wandb/pull/4864
- perf(sdk): update summary for changed keys only by @dmitryduev in https://github.com/wandb/wandb/pull/5150
- feat(sdk): use a persistent session object for GraphQL requests by @moredatarequired in https://github.com/wandb/wandb/pull/5075
- feat(sdk): allow setting of extra headers for the gql client by @dmitryduev in https://github.com/wandb/wandb/pull/5237
- feat(sdk): allow filtering metrics based on OpenMetrics endpoints by @dmitryduev in https://github.com/wandb/wandb/pull/5282

### :hammer: Fixes

- fix(artifacts): more informative message when failing to create staging artifact directory by @moredatarequired in https://github.com/wandb/wandb/pull/5067
- fix(launch): set default value for Kubernetes backoffLimit to 0 by @KyleGoyette in https://github.com/wandb/wandb/pull/5072
- fix(sdk): remove default sorting when dumping config into a yaml file by @kptkin in https://github.com/wandb/wandb/pull/5127
- fix(media): fix encoding for html types on windows by @kptkin in https://github.com/wandb/wandb/pull/5180
- fix(sdk): clean up auto resume state when initializing a new run by @kptkin in https://github.com/wandb/wandb/pull/5184
- fix(sdk): harden `wandb.init()` error handling for backend errors by @kptkin in https://github.com/wandb/wandb/pull/5023
- fix(sdk): fix system monitor shutdown logic by @dmitryduev in https://github.com/wandb/wandb/pull/5227
- fix(launch): allow users to specify pinned versions in requirements.txt by @KyleGoyette in https://github.com/wandb/wandb/pull/5226
- fix(sdk): make `wandb.log()` handle empty string values properly by @dannygoldstein in https://github.com/wandb/wandb/pull/5275
- fix(sdk): raise exception when accessing methods and attributes of a finished run by @kptkin in https://github.com/wandb/wandb/pull/5013

### :books: Docs

- docs(launch): add documentation for launch by @iveksl2 in https://github.com/wandb/wandb/pull/4596
- docs(sdk): add documentation for Object3D media type by @ssisk in https://github.com/wandb/wandb/pull/4810
- docs(sdk): remove duplicate docstring in keras integration by @Gladiator07 in https://github.com/wandb/wandb/pull/5289
- docs(artifacts): convert docstrings to Google convention by @moredatarequired in https://github.com/wandb/wandb/pull/5276

### :nail_care: Cleanup

- refactor(artifacts): use 'secrets' module instead of custom random token generator by @moredatarequired in https://github.com/wandb/wandb/pull/5050
- refactor(artifacts): move \_manifest_json_from_proto to sender.py by @moredatarequired in https://github.com/wandb/wandb/pull/5178

## New Contributors

- @iveksl2 made their first contribution in https://github.com/wandb/wandb/pull/4596
- @Gladiator07 made their first contribution in https://github.com/wandb/wandb/pull/5289

**Full Changelog**: https://github.com/wandb/wandb/compare/v0.14.0...v0.14.1

## 0.14.0 (March 14, 2023)

### :magic_wand: Enhancements

- feat(launch): support cuda base image for launch runs by @KyleGoyette in https://github.com/wandb/wandb/pull/5044
- feat(launch): warn users of which packages failed to install during build process by @KyleGoyette in https://github.com/wandb/wandb/pull/5109
- feat(sdk): add support for importing runs from MLFlow by @andrewtruong in https://github.com/wandb/wandb/pull/4950
- feat(launch): mark queued runs that fail to launch as `FAILED` by @KyleGoyette in https://github.com/wandb/wandb/pull/5129

### :hammer: Fixes

- fix(sdk): temporarily remove local api key validation by @dmitryduev in https://github.com/wandb/wandb/pull/5095
- fix(launch): launch agent gracefully removes thread when it has an exception by @TimH98 in https://github.com/wandb/wandb/pull/5105
- fix(launch): give clear error message when cannot connect to Docker daemon by @TimH98 in https://github.com/wandb/wandb/pull/5092
- fix(launch): launch support for EKS instance roles by @bcsherma in https://github.com/wandb/wandb/pull/5112
- fix(launch): cleaner error messages when launch encounters docker errors and graceful fail by @TimH98 in https://github.com/wandb/wandb/pull/5124
- fix(launch): hash docker images based on job version and dockerfile contents by @KyleGoyette in https://github.com/wandb/wandb/pull/4996
- security(launch): warn when agent is started polling on a team queue by @TimH98 in https://github.com/wandb/wandb/pull/5126
- fix(sdk): add telemetry when syncing tfevents files by @raubitsj in https://github.com/wandb/wandb/pull/5141
- fix(sdk): fix regression preventing run stopping from working by @raubitsj in https://github.com/wandb/wandb/pull/5139
- fix(launch): instruct user how to handle missing kubernetes import when using kubernetes runner or kaniko builder by @TimH98 in https://github.com/wandb/wandb/pull/5138
- fix(launch): hide unsupported launch CLI options by @KyleGoyette in https://github.com/wandb/wandb/pull/5153
- fix(launch): make launch image builder install Pytorch properly with dependencies on different hardware by @bcsherma in https://github.com/wandb/wandb/pull/5147

**Full Changelog**: https://github.com/wandb/wandb/compare/v0.13.11...v0.14.0

## 0.13.11 (March 7, 2023)

### :magic_wand: Enhancements

- feat(launch): improve launch agent logging by @TimH98 in https://github.com/wandb/wandb/pull/4944
- feat(sweeps): sweep run_cap now works for launch sweeps by @gtarpenning in https://github.com/wandb/wandb/pull/4937
- feat(sweeps): launch sweep jobs from image_uri by @gtarpenning in https://github.com/wandb/wandb/pull/4976
- feat(launch): add `num_workers` param to scheduler section in `launch_config` by @gtarpenning in https://github.com/wandb/wandb/pull/5035
- feat(artifacts): raise ArtifactNotLoggedError instead of ValueError by @moredatarequired in https://github.com/wandb/wandb/pull/5026
- feat(launch): launch agent uses thread pool to run jobs by @TimH98 in https://github.com/wandb/wandb/pull/5033
- feat(launch): make runners and builders use Environment & Registry classes by @bcsherma in https://github.com/wandb/wandb/pull/5011
- feat(sdk): add OpenMetrics support for System Metrics by @dmitryduev in https://github.com/wandb/wandb/pull/4899
- feat(sdk): add ability to filter system metrics consumed from OpenMetrics endpoints by @dmitryduev in https://github.com/wandb/wandb/pull/5034
- feat(sdk): add support for gymnasium env monitoring, in addition to gym by @dmitryduev in https://github.com/wandb/wandb/pull/5008
- feat(launch): add `max_scheduler` key to launch agent config by @gtarpenning in https://github.com/wandb/wandb/pull/5057
- feat(integrations): add an integration with `ultralytics` library for YOLOv8 by @parambharat in https://github.com/wandb/wandb/pull/5037

### :hammer: Fixes

- fix(sdk): clean up IPython's widget deprecation warning by @kptkin in https://github.com/wandb/wandb/pull/4912
- fix(sdk): add special Exceptions for the manager logic, when trying to connect to a gone service by @kptkin in https://github.com/wandb/wandb/pull/4890
- fix(sdk): fix issue where global config directory had to be writable to use Api by @KyleGoyette in https://github.com/wandb/wandb/pull/4689
- fix(sdk): make error message during run initialization more actionable and fix uncaught exception by @kptkin in https://github.com/wandb/wandb/pull/4909
- fix(sdk): add deepcopy dunder method to the Run class by @kptkin in https://github.com/wandb/wandb/pull/4891
- fix(launch): remove default to project always in sweep by @gtarpenning in https://github.com/wandb/wandb/pull/4927
- fix(sweeps): error out when trying to create a launch sweep without a job specified by @gtarpenning in https://github.com/wandb/wandb/pull/4938
- fix(launch): mkdir_exists_ok now (again) checks permission on existence by @gtarpenning in https://github.com/wandb/wandb/pull/4936
- fix(launch): only log the received job when launching something sourced from a job by @KyleGoyette in https://github.com/wandb/wandb/pull/4886
- fix(launch): fix issue where queued runs sourced from images would vanish in URI by @KyleGoyette in https://github.com/wandb/wandb/pull/4701
- fix(artifacts): add write permissions to copied artifacts by @moredatarequired in https://github.com/wandb/wandb/pull/4641
- fix(sweeps): improve `queue` argument parsing in `sweep` cli command by @gtarpenning in https://github.com/wandb/wandb/pull/4941
- fix(sdk): when in disable mode don't spin up service by @kptkin in https://github.com/wandb/wandb/pull/4817
- fix(launch): fix support for docker images with user specified entrypoint in local container by @KyleGoyette in https://github.com/wandb/wandb/pull/4887
- fix(artifacts): API - ArtifactFiles no longer errors when accessing an item by @vwrj in https://github.com/wandb/wandb/pull/4896
- fix(sweeps): verify job exists before starting the sweeps scheduler by @gtarpenning in https://github.com/wandb/wandb/pull/4943
- fix(sdk): handle system metrics requiring extra setup and teardown steps by @dmitryduev in https://github.com/wandb/wandb/pull/4964
- fix(sdk): fix a typo in `CONTRIBUTING.md` by @fdsig in https://github.com/wandb/wandb/pull/4984
- fix(sdk): correctly detect notebook name and fix code saving in Colab by @dmitryduev in https://github.com/wandb/wandb/pull/4987
- fix(artifacts): allow up to max_artifacts (fix off by 1 error) by @moredatarequired in https://github.com/wandb/wandb/pull/4991
- fix(sdk): exercise extra caution when starting asset monitoring threads by @dmitryduev in https://github.com/wandb/wandb/pull/5007
- fix(sdk): fix bug where boto3 dependency crashes on import when downl… by @fdsig in https://github.com/wandb/wandb/pull/5018
- fix(sweeps): verify `num_workers` cli arg is valid and default to 8 if not by @gtarpenning in https://github.com/wandb/wandb/pull/5025
- fix(artifacts): fix the file reference added to the verification artifact by @moredatarequired in https://github.com/wandb/wandb/pull/4858
- fix(launch): special handling for sweeps scheduler in agent by @gtarpenning in https://github.com/wandb/wandb/pull/4961
- fix(artifacts): only re-download or overwrite files when there are changes by @moredatarequired in https://github.com/wandb/wandb/pull/5056
- fix(sdk): avoid introspection in offline mode by @kptkin in https://github.com/wandb/wandb/pull/5002
- fix(sdk): topological ordering of `wandb.Settings` by @dmitryduev in https://github.com/wandb/wandb/pull/4022
- fix(sdk): avoid lazy loading for tensorboard patching by @kptkin in https://github.com/wandb/wandb/pull/5079

### :books: Docs

- docs(cli): formatted wandb.apis.public.Run.history docstring by @ngrayluna in https://github.com/wandb/wandb/pull/4973
- docs(sdk): update references to test file locations in documentation by @moredatarequired in https://github.com/wandb/wandb/pull/4875
- docs(sdk): fix docstrings to enable project-wide pydocstyle checks by @moredatarequired in https://github.com/wandb/wandb/pull/5036
- docs(sdk): fix missed docstring lint errors reported by ruff by @moredatarequired in https://github.com/wandb/wandb/pull/5047
- docs(sdk): update links for new docs by @laxels in https://github.com/wandb/wandb/pull/4894
- docs(artifacts): raise ArtifactFinalizedError instead of ValueError by @moredatarequired in https://github.com/wandb/wandb/pull/5061

### :nail_care: Cleanup

- style(sdk): fix bugbear B028 add stacklevel by @kptkin in https://github.com/wandb/wandb/pull/4960
- style(launch): move launch errors closer to the code by @kptkin in https://github.com/wandb/wandb/pull/4995
- style(sdk): move mailbox error closer to the code by @kptkin in https://github.com/wandb/wandb/pull/4997
- style(sdk): add unsupported error type by @kptkin in https://github.com/wandb/wandb/pull/4999
- style(sdk): add support for the ruff linter by @moredatarequired in https://github.com/wandb/wandb/pull/4945
- refactor(sweeps): cosmetic changes for readability by @gtarpenning in https://github.com/wandb/wandb/pull/5021
- refactor(launch): introduce environment and registry abstract classes by @bcsherma in https://github.com/wandb/wandb/pull/4916
- style(launch): fix unused union type in launch agent by @KyleGoyette in https://github.com/wandb/wandb/pull/5041
- refactor(artifacts): remove the artifact from the manifest by @moredatarequired in https://github.com/wandb/wandb/pull/5049
- style(artifacts): enable typechecking for interface.artifacts and add type hints / casts by @moredatarequired in https://github.com/wandb/wandb/pull/5052
- style(sdk): type-annotate `wandb_setup.py` by @dmitryduev in https://github.com/wandb/wandb/pull/4824
- style(sdk): remove unused #noqa directives by @moredatarequired in https://github.com/wandb/wandb/pull/5058
- chore(sdk): disable sentry tracking when testing by @kptkin in https://github.com/wandb/wandb/pull/5019

## New Contributors

- @fdsig made their first contribution in https://github.com/wandb/wandb/pull/4984
- @mrb113 made their first contribution in https://github.com/wandb/wandb/pull/4967
- @parambharat made their first contribution in https://github.com/wandb/wandb/pull/5037

**Full Changelog**: https://github.com/wandb/wandb/compare/v0.13.10...v0.13.11

## 0.13.10 (February 7, 2023)

### :magic_wand: Enhancements

- perf(artifacts): reuse session for file upload requests by @speezepearson in https://github.com/wandb/wandb/pull/4708
- feat(artifacts): expose aliases list endpoint for artifact collections by @ibindlish in https://github.com/wandb/wandb/pull/4809
- feat(launch): include the username of the run's author in the environment variables by @TimH98 in https://github.com/wandb/wandb/pull/4851
- feat(launch): add support for local-container resource args by @KyleGoyette in https://github.com/wandb/wandb/pull/4846
- feat(sdk): add the ability to append to a run with `wandb sync --append` by @raubitsj in https://github.com/wandb/wandb/pull/4848
- feat(launch): add an escape hatch (`disable_job_creation`) to disable automatic job creation by @KyleGoyette in https://github.com/wandb/wandb/pull/4901

### :hammer: Fixes

- fix(launch): remove underscores from generated job name in kubernetes runner by @TimH98 in https://github.com/wandb/wandb/pull/4752
- fix(sweeps): sweep command args can once again be int type by @gtarpenning in https://github.com/wandb/wandb/pull/4728
- fix(artifacts): ensure prepared artifacts have the `latest` alias by @moredatarequired in https://github.com/wandb/wandb/pull/4828
- fix(artifacts): catch FileNotFoundError and PermissionError during cache.cleanup() by @moredatarequired in https://github.com/wandb/wandb/pull/4868
- fix(sdk): fix order of python executable resolves by @kptkin in https://github.com/wandb/wandb/pull/4839
- fix(sdk): fix console handling when forking and setting stdout==stderr by @raubitsj in https://github.com/wandb/wandb/pull/4877
- fix(launch): Fix issue where job artifacts are being logged without latest alias by @KyleGoyette in https://github.com/wandb/wandb/pull/4884
- fix(launch): Ensure job names do not exceed maximum allowable for artifacts by @KyleGoyette in https://github.com/wandb/wandb/pull/4889

### :books: Docs

- docs(sdk): fix broken reference link to W&B Settings page in Sweeps by @ngrayluna in https://github.com/wandb/wandb/pull/4820
- docs(sdk): Docodoile autogen docs by @ngrayluna in https://github.com/wandb/wandb/pull/4734

### :gear: Dev

- test(artifacts): ensure manifest version is verified by @moredatarequired in https://github.com/wandb/wandb/pull/4691
- test(sdk): add tests for custom SSL certs and disabling SSL by @speezepearson in https://github.com/wandb/wandb/pull/4692
- test(sdk): fix nightly docker builds by @dmitryduev in https://github.com/wandb/wandb/pull/4787
- chore(sdk): dont create universal py2/py3 package by @raubitsj in https://github.com/wandb/wandb/pull/4797
- chore(sdk): fix flake8-bugbear B028 and ignore B017 by @kptkin in https://github.com/wandb/wandb/pull/4799
- test(sdk): fix gcloud sdk version requested in nightly tests by @dmitryduev in https://github.com/wandb/wandb/pull/4802
- chore(artifacts): remove unused parameters in StorageHandler.load\_{path,file,reference} by @moredatarequired in https://github.com/wandb/wandb/pull/4678
- chore(sdk): split unit tests to system tests and proper unit tests by @kptkin in https://github.com/wandb/wandb/pull/4811
- test(sdk): address fixture server move from port 9010 to 9015 in local-testcontainer by @dmitryduev in https://github.com/wandb/wandb/pull/4814
- chore(sdk): add aliases to ac query response by @ibindlish in https://github.com/wandb/wandb/pull/4813
- test(sdk): run regression suite nightly by @dmitryduev in https://github.com/wandb/wandb/pull/4788
- test(sdk): fix broken lightning test by @kptkin in https://github.com/wandb/wandb/pull/4823
- chore(sdk): enable type checking for wandb_init.py by @dmitryduev in https://github.com/wandb/wandb/pull/4784
- chore(launch): deprecate defaulting to default queue in launch-agent command by @gtarpenning in https://github.com/wandb/wandb/pull/4801
- test(launch): add unit test for kubernetes runner with annotations by @TimH98 in https://github.com/wandb/wandb/pull/4800
- test(integrations): fix train_gpu_ddp test by @dmitryduev in https://github.com/wandb/wandb/pull/4831
- chore(sdk): fix docker testimage to pull amd64 version by @raubitsj in https://github.com/wandb/wandb/pull/4838
- chore(sdk): fix codeowners after test restructure by @raubitsj in https://github.com/wandb/wandb/pull/4843
- test(sdk): fix md5 test failures on Windows by @moredatarequired in https://github.com/wandb/wandb/pull/4840
- chore(sdk): split out relay server so it can be shared with yea-wandb by @raubitsj in https://github.com/wandb/wandb/pull/4837
- chore(sdk): fix a flake8 complaint in a test by @speezepearson in https://github.com/wandb/wandb/pull/4806
- test(integrations): fix several import tests by @dmitryduev in https://github.com/wandb/wandb/pull/4849
- test(sdk): don't use symlinks for SSL test assets, because Windows by @speezepearson in https://github.com/wandb/wandb/pull/4847
- test(sdk): add unit tests for filesync.Stats by @speezepearson in https://github.com/wandb/wandb/pull/4855
- chore(sdk): add async retry logic by @speezepearson in https://github.com/wandb/wandb/pull/4738
- test(artifacts): strengthen tests for ArtifactSaver, StepUpload by @speezepearson in https://github.com/wandb/wandb/pull/4808
- chore(launch): Agent logs full stack trace when catching exception by @TimH98 in https://github.com/wandb/wandb/pull/4861
- chore(sdk): swallow warning printed by neuron-ls by @dmitryduev in https://github.com/wandb/wandb/pull/4835
- build(sdk): pin pip and tox in development environments by @moredatarequired in https://github.com/wandb/wandb/pull/4871

### :nail_care: Cleanup

- refactor(sdk): strengthen StepUpload tests; make exception-handling more thorough in upload/commit by @speezepearson in https://github.com/wandb/wandb/pull/4677
- refactor(artifacts): refactor Artifact query to fetch entity and project by @vwrj in https://github.com/wandb/wandb/pull/4775
- refactor(sdk): replace more communicate calls with deliver by @raubitsj in https://github.com/wandb/wandb/pull/4841
- refactor(artifacts): internally use Future to communicate success/failure of commit, not threading.Event by @speezepearson in https://github.com/wandb/wandb/pull/4859
- refactor(sdk): use stdlib ThreadPoolExecutor in StepUpload instead of managing our own by @speezepearson in https://github.com/wandb/wandb/pull/4860

**Full Changelog**: https://github.com/wandb/wandb/compare/v0.13.9...v0.13.10

## 0.13.9 (January 11, 2023)

### :hammer: Fixes

- fix(sdk): exercise extra caution when checking if AWS Trainium is available in the system by @dmitryduev in https://github.com/wandb/wandb/pull/4769
- fix(sdk): restore 'util.generate_id' for legacy / user code by @moredatarequired in https://github.com/wandb/wandb/pull/4776
- fix(sdk): replace `release` with `abandon` when releasing mailbox handle during init by @kptkin in https://github.com/wandb/wandb/pull/4766

**Full Changelog**: https://github.com/wandb/wandb/compare/v0.13.8...v0.13.9

## 0.13.8 (January 10, 2023)

### :magic_wand: Enhancements

- feat(artifacts): keep uncommitted uploads in separate staging area by @moredatarequired in https://github.com/wandb/wandb/pull/4505
- perf(sdk): improve file descriptor management by @dmitryduev in https://github.com/wandb/wandb/pull/4617
- feat(launch): default to using model-registry project for agent and launch_add by @KyleGoyette in https://github.com/wandb/wandb/pull/4613
- feat(sdk): add `exist_ok=False` to `file.download()` by @janosh in https://github.com/wandb/wandb/pull/4564
- feat(launch): auto create job artifacts from runs with required ingredients by @KyleGoyette in https://github.com/wandb/wandb/pull/4660
- feat(sdk): add generalized response injection pattern for tests by @kptkin in https://github.com/wandb/wandb/pull/4729
- perf(sdk): replace multiprocessing.Queue's with queue.Queue's by @dmitryduev in https://github.com/wandb/wandb/pull/4672
- feat(sdk): use transaction log to cap memory usage by @raubitsj in https://github.com/wandb/wandb/pull/4724
- feat(integrations): support system metrics for AWS Trainium by @dmitryduev in https://github.com/wandb/wandb/pull/4671

### :hammer: Fixes

- fix(sdk): correct the type hint for wandb.run by @edwag in https://github.com/wandb/wandb/pull/4585
- fix(sdk): resume collecting system metrics on object restart by @dmitryduev in https://github.com/wandb/wandb/pull/4572
- fix(launch): fix env handling and node_selector handling by @KyleGoyette in https://github.com/wandb/wandb/pull/4555
- fix(public-api): fix Job.call() using the wrong keyword (queue vs queue_name) when calling launch_add. by @TimH98 in https://github.com/wandb/wandb/pull/4625
- fix(sweeps): sweeps schedulers handles multi word parameters by @gtarpenning in https://github.com/wandb/wandb/pull/4640
- fix(launch): allow spaces in requirements file, remove duplicate wandb bootstrap file by @TimH98 in https://github.com/wandb/wandb/pull/4647
- fix(artifacts): correctly handle url-encoded local file references. by @moredatarequired in https://github.com/wandb/wandb/pull/4665
- fix(artifacts): get digest directly instead of from the manifests' manifest by @moredatarequired in https://github.com/wandb/wandb/pull/4681
- fix(artifacts): artifact.version should be the version index from the associated collection by @vwrj in https://github.com/wandb/wandb/pull/4486
- fix(sdk): remove duplicate generate_id functions, replace shortuuid with secrets by @moredatarequired in https://github.com/wandb/wandb/pull/4676
- fix(integrations): fix type check for jax.Array introduced in jax==0.4.1 by @dmitryduev in https://github.com/wandb/wandb/pull/4718
- fix(sdk): fix hang after failed wandb.init (add cancel) by @raubitsj in https://github.com/wandb/wandb/pull/4405
- fix(sdk): allow users to provide path to custom executables by @kptkin in https://github.com/wandb/wandb/pull/4604
- fix(sdk): fix TypeError when trying to slice a Paginator object by @janosh in https://github.com/wandb/wandb/pull/4575
- fix(integrations): add `AttributeError` to the list of handled exceptions when saving a keras model by @froody in https://github.com/wandb/wandb/pull/4732
- fix(launch): remove args from jobs by @KyleGoyette in https://github.com/wandb/wandb/pull/4750

### :books: Docs

- docs(sweeps): fix typo in docs by @gtarpenning in https://github.com/wandb/wandb/pull/4627
- docs(sdk): fix typo in docstring for data_types.Objects3D by @ngrayluna in https://github.com/wandb/wandb/pull/4543
- docs(sdk): remove less than, greater than characters from dosctrings… by @ngrayluna in https://github.com/wandb/wandb/pull/4687
- docs(sdk): update SECURITY.md by @dmitryduev in https://github.com/wandb/wandb/pull/4616
- docs(sdk): Update README.md by @ngrayluna in https://github.com/wandb/wandb/pull/4468

### :gear: Dev

- test(sdk): update t2_fix_error_cond_feature_importances to install scikit-learn by @dmitryduev in https://github.com/wandb/wandb/pull/4573
- chore(sdk): update base Docker images for nightly testing by @dmitryduev in https://github.com/wandb/wandb/pull/4566
- chore(sdk): change sklearn to scikit-learn in functional sacred test by @dmitryduev in https://github.com/wandb/wandb/pull/4577
- chore(launch): add error check for `--build` when resource=local-process by @gtarpenning in https://github.com/wandb/wandb/pull/4513
- chore(sweeps): update scheduler and agent resource handling to allow DRC override by @gtarpenning in https://github.com/wandb/wandb/pull/4480
- chore(sdk): require sdk-team review for adding or removing high-level… by @dmitryduev in https://github.com/wandb/wandb/pull/4594
- chore(launch): remove requirement to make target project match queue by @KyleGoyette in https://github.com/wandb/wandb/pull/4612
- chore(sdk): enhance nightly cloud testing process by @dmitryduev in https://github.com/wandb/wandb/pull/4602
- chore(sdk): update pull request template by @raubitsj in https://github.com/wandb/wandb/pull/4633
- chore(launch): return updated runSpec after pushToRunQueue query by @gtarpenning in https://github.com/wandb/wandb/pull/4516
- chore(launch): fix for run spec handling in sdk by @gtarpenning in https://github.com/wandb/wandb/pull/4636
- chore(sdk): remove test dependency on old fastparquet package by @raubitsj in https://github.com/wandb/wandb/pull/4656
- test(artifacts): fix dtype np.float (does not exist), set to python float by @moredatarequired in https://github.com/wandb/wandb/pull/4661
- chore(sdk): correct 'exclude' to 'ignore-paths' in .pylintrc by @moredatarequired in https://github.com/wandb/wandb/pull/4659
- chore(sdk): use pytest tmp_path so we can inspect failures by @raubitsj in https://github.com/wandb/wandb/pull/4664
- chore(launch): reset build command after building by @gtarpenning in https://github.com/wandb/wandb/pull/4626
- ci(sdk): rerun flaking tests in CI with pytest-rerunfailures by @dmitryduev in https://github.com/wandb/wandb/pull/4430
- chore(sdk): remove dead code from filesync logic by @speezepearson in https://github.com/wandb/wandb/pull/4638
- chore(sdk): remove unused fields from a filesync message by @speezepearson in https://github.com/wandb/wandb/pull/4662
- chore(sdk): refactor retry logic to use globals instead of dependency-injecting them by @speezepearson in https://github.com/wandb/wandb/pull/4588
- test(sdk): add unit tests for filesync.StepUpload by @speezepearson in https://github.com/wandb/wandb/pull/4652
- test(sdk): add tests for Api.upload_file_retry by @speezepearson in https://github.com/wandb/wandb/pull/4639
- chore(launch): remove fallback resource when not specified for a queue by @gtarpenning in https://github.com/wandb/wandb/pull/4637
- test(artifacts): improve storage handler test coverage by @moredatarequired in https://github.com/wandb/wandb/pull/4674
- test(integrations): fix import tests by @dmitryduev in https://github.com/wandb/wandb/pull/4690
- chore(sdk): make MetricsMonitor less verbose on errors by @dmitryduev in https://github.com/wandb/wandb/pull/4618
- test(sdk): address fixture server move from port 9003 to 9010 in local-testcontainer by @dmitryduev in https://github.com/wandb/wandb/pull/4716
- chore(sdk): vendor promise==2.3.0 to unequivocally rm six dependency by @dmitryduev in https://github.com/wandb/wandb/pull/4622
- chore(artifacts): allow setting artifact cache dir in wandb.init(...) by @dmitryduev in https://github.com/wandb/wandb/pull/3644
- test(sdk): temporary lower network buffer for testing by @raubitsj in https://github.com/wandb/wandb/pull/4737
- chore(sdk): add telemetry if the user running in pex environment by @kptkin in https://github.com/wandb/wandb/pull/4747
- chore(sdk): add more flow control telemetry by @raubitsj in https://github.com/wandb/wandb/pull/4739
- chore(sdk): add settings and debug for service startup issues (wait_for_ports) by @raubitsj in https://github.com/wandb/wandb/pull/4749
- test(sdk): fix AWS Trainium test by @dmitryduev in https://github.com/wandb/wandb/pull/4753
- chore(sdk): fix status checker thread issue when user process exits without finish() by @raubitsj in https://github.com/wandb/wandb/pull/4761
- chore(sdk): add telemetry for service disabled usage by @kptkin in https://github.com/wandb/wandb/pull/4762

### :nail_care: Cleanup

- style(sdk): use the same syntax whenever raising exceptions by @moredatarequired in https://github.com/wandb/wandb/pull/4559
- refactor(sdk): combine \_safe_mkdirs with mkdir_exist_ok by @moredatarequired in https://github.com/wandb/wandb/pull/4650
- refactor(artifacts): use a pytest fixture for the artifact cache by @moredatarequired in https://github.com/wandb/wandb/pull/4648
- refactor(artifacts): use ArtifactEntry directly instead of subclassing by @moredatarequired in https://github.com/wandb/wandb/pull/4649
- refactor(artifacts): consolidate hash utilities into lib.hashutil by @moredatarequired in https://github.com/wandb/wandb/pull/4525
- style(public-api): format public file with proper formatting by @kptkin in https://github.com/wandb/wandb/pull/4697
- chore(sdk): install tox into proper env in dev env setup tool by @dmitryduev in https://github.com/wandb/wandb/pull/4318
- refactor(sdk): clean up the init and run logic by @kptkin in https://github.com/wandb/wandb/pull/4730

## New Contributors

- @edwag made their first contribution in https://github.com/wandb/wandb/pull/4585
- @TimH98 made their first contribution in https://github.com/wandb/wandb/pull/4625
- @froody made their first contribution in https://github.com/wandb/wandb/pull/4732

**Full Changelog**: https://github.com/wandb/wandb/compare/v0.13.7...v0.13.8

## 0.13.7 (December 14, 2022)

### :hammer: Fixes

- revert(artifacts): revert `Circular reference detected` change to resolve `Object of type Tensor is not JSON serializable` by @raubitsj in https://github.com/wandb/wandb/pull/4629

**Full Changelog**: https://github.com/wandb/wandb/compare/v0.13.6...v0.13.7

## 0.13.6 (December 6, 2022)

### :magic_wand: Enhancements

- feat(sweeps): add `Sweep.expected_run_count` to public Api by @gtarpenning in https://github.com/wandb/wandb/pull/4434
- feat(launch): support volume mounts and security contexts in kubernetes runner by @KyleGoyette in https://github.com/wandb/wandb/pull/4475
- feat(launch): add a new `--build` flag for building and then pushing the image to a queue by @gtarpenning in https://github.com/wandb/wandb/pull/4061
- feat(integrations): add ability to log learning rate using WandbMetricsLogger by @soumik12345 in https://github.com/wandb/wandb/pull/4391
- feat(sdk): improve Report API in preparation for GA by @andrewtruong in https://github.com/wandb/wandb/pull/4499

### :hammer: Fixes

- fix(artifacts): add filter for `artifact_version` to only retrieve committed artifacts by @estellazx in https://github.com/wandb/wandb/pull/4401
- fix(cli): deflake `wandb verify` by @vanpelt in https://github.com/wandb/wandb/pull/4438
- fix(launch): fix the type of the override args passed through to a LaunchProject from a Job by @KyleGoyette in https://github.com/wandb/wandb/pull/4416
- fix(launch): remove extra colon from log prefix by @jamie-rasmussen in https://github.com/wandb/wandb/pull/4450
- fix(sdk): add support for service running in a pex based environment by @kptkin in https://github.com/wandb/wandb/pull/4440
- fix(sdk): fix probing static IPU info by @dmitryduev in https://github.com/wandb/wandb/pull/4464
- fix(public-api): change `artifactSequence` to `artifactCollection` in public GQL requests by @tssweeney in https://github.com/wandb/wandb/pull/4531
- fix(integrations): fix TF compatibility issues with `WandbModelCheckpoint` by @soumik12345 in https://github.com/wandb/wandb/pull/4432
- fix(integrations): make Keras WandbCallback compatible with TF version >= 2.11.0 by @ayulockin in https://github.com/wandb/wandb/pull/4533
- fix(integrations): update gym integration to match last version by @younik in https://github.com/wandb/wandb/pull/4571
- fix(sdk): harden internal thread management in SystemMetrics by @dmitryduev in https://github.com/wandb/wandb/pull/4439

### :books: Docs

- docs(sdk): remove non-existent argument `table_key` from `plot_table()` doc string by @janosh in https://github.com/wandb/wandb/pull/4495
- docs(artifacts): correct parameter name in docstring example by @ngrayluna in https://github.com/wandb/wandb/pull/4528

### :gear: Dev

- chore(launch): improved git fetch time by specifying a `refspec` and `depth=1` by @gtarpenning in https://github.com/wandb/wandb/pull/4459
- chore(sdk): fix linguist rule to ignore grpc generated files by @raubitsj in https://github.com/wandb/wandb/pull/4470
- chore(launch): new shard for launch tests by @gtarpenning in https://github.com/wandb/wandb/pull/4427
- chore(public-api): upgrade Node 12 based GitHub Actions by @moredatarequired in https://github.com/wandb/wandb/pull/4506
- test(artifacts): skip flaky `artifact_metadata_save` test by @speezepearson in https://github.com/wandb/wandb/pull/4463
- test(artifacts): replace sleeps with flush when waiting on a file to write by @moredatarequired in https://github.com/wandb/wandb/pull/4523
- test(artifacts): use `tmp_path` fixture instead of writing local files during tests by @moredatarequired in https://github.com/wandb/wandb/pull/4521
- chore(launch): fix broken queue test by @gtarpenning in https://github.com/wandb/wandb/pull/4548
- test(artifacts): `skip` instead of `xfail` for test `test_artifact_metadata_save` by @speezepearson in https://github.com/wandb/wandb/pull/4550
- test(sdk): add many tests for InternalApi.upload_file by @speezepearson in https://github.com/wandb/wandb/pull/4539
- chore(artifacts): add artifact Sequence fallback for older servers by @tssweeney in https://github.com/wandb/wandb/pull/4565
- test(sdk): make protobuf version requirements more granular by @dmitryduev in https://github.com/wandb/wandb/pull/4479

### :nail_care: Cleanup

- fix(artifacts): when committing artifacts, don't retry 409 Conflict errors by @speezepearson in https://github.com/wandb/wandb/pull/4260
- refactor(artifacts): add programmatic alias addition/removal from SDK on artifacts by @vwrj in https://github.com/wandb/wandb/pull/4429
- fix(integrations): remove `wandb.sklearn.plot_decision_boundaries` that contains dead logic by @kptkin in https://github.com/wandb/wandb/pull/4348
- chore(sdk): adds an option to force pull the latest version of a test dev-container image by @kptkin in https://github.com/wandb/wandb/pull/4352
- feat(launch): noop builder by @KyleGoyette in https://github.com/wandb/wandb/pull/4275
- refactor(launch): remove unused attribute by @jamie-rasmussen in https://github.com/wandb/wandb/pull/4497
- style(sdk): update `mypy` to 0.991 by @dmitryduev in https://github.com/wandb/wandb/pull/4546
- refactor(launch): add more robust uri parsing by @jamie-rasmussen in https://github.com/wandb/wandb/pull/4498
- style(sdk): turn on linting for internal_api.py by @speezepearson in https://github.com/wandb/wandb/pull/4545
- build(sdk): remove dependency on six by modifying vendored libs by @dmitryduev in https://github.com/wandb/wandb/pull/4280

## New Contributors

- @moredatarequired made their first contribution in https://github.com/wandb/wandb/pull/4508
- @soumik12345 made their first contribution in https://github.com/wandb/wandb/pull/4391
- @younik made their first contribution in https://github.com/wandb/wandb/pull/4571

**Full Changelog**: https://github.com/wandb/wandb/compare/v0.13.5...v0.13.6

## 0.13.5 (November 3, 2022)

### :magic_wand: Enhancements

- feat(artifacts): add an option to upload image references by @estellazx in https://github.com/wandb/wandb/pull/4303

### :hammer: Fixes

- fix(launch): generate more readable image names by @jamie-rasmussen in https://github.com/wandb/wandb/pull/4379
- fix(artifacts): use hash(`etag`+`url`) instead of just `etag`, as key, in artifacts cache by @speezepearson in https://github.com/wandb/wandb/pull/4371
- fix(artifacts): wait for artifact to commit before telling the user it's ready when using `wandb artifact put` by @speezepearson in https://github.com/wandb/wandb/pull/4381
- fix(sdk): prefix vendor watchdog library by @raubitsj in https://github.com/wandb/wandb/pull/4389
- fix(artifacts): fix `Circular reference detected` error, when updating metadata with numpy array longer than 32 elements by @estellazx in https://github.com/wandb/wandb/pull/4221
- fix(integrations): add a random string to run_id on SageMaker not to break DDP mode by @dmitryduev in https://github.com/wandb/wandb/pull/4276

### :gear: Dev

- ci(sdk): make sure we dont shutdown test cluster before grabbing results by @raubitsj in https://github.com/wandb/wandb/pull/4361
- test(artifacts): add standalone artifact test to nightly cpu suite by @raubitsj in https://github.com/wandb/wandb/pull/4360
- chore(sdk): rename default branch to `main` by @raubitsj in https://github.com/wandb/wandb/pull/4374
- build(sdk): update mypy extension for protobuf type checking by @dmitryduev in https://github.com/wandb/wandb/pull/4392
- chore(sdk): update codeql-analysis.yml branch name by @zythosec in https://github.com/wandb/wandb/pull/4393
- ci(sdk): move functional import tests to nightly and expand python version coverage by @dmitryduev in https://github.com/wandb/wandb/pull/4395
- ci(sdk): add Slack notification for failed nightly import tests by @dmitryduev in https://github.com/wandb/wandb/pull/4403
- test(cli): fix broken CLI tests that attempt uploading non-existent artifacts by @dmitryduev in https://github.com/wandb/wandb/pull/4426

### :nail_care: Cleanup

- fix(launch): job creation through use_artifact instead of log_artifact by @KyleGoyette in https://github.com/wandb/wandb/pull/4337
- ci(sdk): add a GH action to automate parts of the release process by @dmitryduev in https://github.com/wandb/wandb/pull/4355
- fix(media): 3D Point Clouds now viewable in UI in all situations by @ssisk in https://github.com/wandb/wandb/pull/4353
- fix(launch): Git URLs were failing if fsmonitor is enabled by @jamie-rasmussen in https://github.com/wandb/wandb/pull/4333
- style(sdk): ignore new proto generated file directories by @raubitsj in https://github.com/wandb/wandb/pull/4354
- chore(launch): fix a bug preventing Run Queue deletion in the SDK by @gtarpenning in https://github.com/wandb/wandb/pull/4321
- chore(launch): add support for `pushToRunQueueByName` mutation by @gtarpenning in https://github.com/wandb/wandb/pull/4292
- refactor(sdk): refactor system metrics monitoring and probing by @dmitryduev in https://github.com/wandb/wandb/pull/4213
- style(sdk): fix gitattribute for protobuf generated files by @raubitsj in https://github.com/wandb/wandb/pull/4400

## New Contributors

- @ssisk made their first contribution in https://github.com/wandb/wandb/pull/4353

**Full Changelog**: https://github.com/wandb/wandb/compare/v0.13.4...v0.13.5

## 0.13.4 (October 5, 2022)

### :magic_wand: Enhancements

- feat(launch): show entity and project in k8s job names by @KyleGoyette in https://github.com/wandb/wandb/pull/4216
- feat(sweeps): add environment variable sweep command macro by @hu-po in https://github.com/wandb/wandb/pull/4200
- feat(media): add `from_*` constructors and scene camera and bounding box confidence scores to `Object3D` data type by @dmitryduev in https://github.com/wandb/wandb/pull/4319
- feat(artifacts): add simple progress indicator for artifact downloads by @speezepearson in https://github.com/wandb/wandb/pull/4255
- feat(integrations): add `WandbMetricsLogger` callback - a `Keras` dedicated metrics logger callback by @ayulockin in https://github.com/wandb/wandb/pull/4244
- feat(integrations): add `WandbModelCheckpoint` callback - a `Keras` model checkpointing callback by @ayulockin in https://github.com/wandb/wandb/pull/4245
- feat(integrations): add `WandbEvalCallback` callback - a `Keras` callback for logging model predictions as W&B tables by @ayulockin in https://github.com/wandb/wandb/pull/4302

### :hammer: Fixes

- fix(launch): cast agent's config max_jobs attribute to integer by @KyleGoyette in https://github.com/wandb/wandb/pull/4262
- fix(cli): correct the displayed path to the `debug-cli.log` (debug log) by @jamie-rasmussen in https://github.com/wandb/wandb/pull/4271
- fix(artifacts): catch retry-able request timeout when uploading artifacts to AWS by @nickpenaranda in https://github.com/wandb/wandb/pull/4304
- fix(sdk): improve user feedback for long running calls: summary, finish by @raubitsj in https://github.com/wandb/wandb/pull/4169
- fix(integrations): fix RuntimeError when using `keras.WandbCallback` with `tf.MirroredStrategy` by @ayulockin in https://github.com/wandb/wandb/pull/4310

### :gear: Dev

- ci(sdk): add code analysis/scanning with `codeql` by @dmitryduev in https://github.com/wandb/wandb/pull/4250
- ci(sdk): validate PR titles to ensure compliance with Conventional Commits guidelines by @dmitryduev in https://github.com/wandb/wandb/pull/4268
- chore(launch): harden launch by pining the build versions of `kaniko` and `launch-agent-dev` by @KyleGoyette in https://github.com/wandb/wandb/pull/4194
- test(sdk): add telemetry for the `mmengine` package by @manangoel99 in https://github.com/wandb/wandb/pull/4273
- chore(sdk): add the `build` type to our conventional commits setup by @dmitryduev in https://github.com/wandb/wandb/pull/4282
- test(sdk): add `tensorflow_datasets` requirement to `imports12` shard by @dmitryduev in https://github.com/wandb/wandb/pull/4316
- test(integrations): fix sb3 test by pinning upstream requirement by @dmitryduev in https://github.com/wandb/wandb/pull/4346
- build(sdk): make the SDK compatible with protobuf v4 by @dmitryduev in https://github.com/wandb/wandb/pull/4279
- chore(sdk): fix flake8 output coloring by @dmitryduev in https://github.com/wandb/wandb/pull/4347
- test(artifacts): fix artifact reference test asset directory by @raubitsj in https://github.com/wandb/wandb/pull/4350

### :nail_care: Cleanup

- style(sdk): fix type hint for `filters` argument in `public_api.runs` by @epwalsh in https://github.com/wandb/wandb/pull/4256
- style(artifacts): improve type annotations around artifact-file-creation by @speezepearson in https://github.com/wandb/wandb/pull/4259
- style(sdk): improve type annotations and VSCode config for public API by @speezepearson in https://github.com/wandb/wandb/pull/4252
- style(sdk): make type annotations more easily navigable in VSCode by @speezepearson in https://github.com/wandb/wandb/pull/4005
- style(artifacts): introduce str NewTypes and use them for various Artifact fields by @speezepearson in https://github.com/wandb/wandb/pull/4326
- style(artifacts): add type annotations to get better IDE hints for boto3 usage by @speezepearson in https://github.com/wandb/wandb/pull/4338

## New Contributors

- @epwalsh made their first contribution in https://github.com/wandb/wandb/pull/4256
- @mjvanderboon made their first contribution in https://github.com/wandb/wandb/pull/4309
- @jamie-rasmussen made their first contribution in https://github.com/wandb/wandb/pull/4271
- @nickpenaranda made their first contribution in https://github.com/wandb/wandb/pull/4304

**Full Changelog**: https://github.com/wandb/wandb/compare/v0.13.3...v0.13.4

## 0.13.3 (September 8, 2022)

#### :nail_care: Enhancement

- Adds `raytune` examples / tests by @raubitsj in https://github.com/wandb/wandb/pull/4053
- Refactors `pytest` unit tests to run against real `wandb server` by @kptkin in https://github.com/wandb/wandb/pull/4066
- Adds Launch `kubernetes` support of taints and tolerations by @KyleGoyette in https://github.com/wandb/wandb/pull/4086
- Adds Sweeps on Launch on Kubernetes by @hu-po in https://github.com/wandb/wandb/pull/4035
- Adds parallelism to functional testing by @raubitsj in https://github.com/wandb/wandb/pull/4096
- Upgrades `mypy` to version `0.971` by @dmitryduev in https://github.com/wandb/wandb/pull/3952
- Adds Mailbox async internal process communication by @raubitsj in https://github.com/wandb/wandb/pull/3568
- Implements searching launch job in sweep config by @hu-po in https://github.com/wandb/wandb/pull/4120
- Improves performance when sending large messages by @raubitsj in https://github.com/wandb/wandb/pull/4119
- Vendors the latest `nvidia-ml-py-11.515.48` by @dmitryduev in https://github.com/wandb/wandb/pull/4109
- Improves performance by increase recv size on service socket by @raubitsj in https://github.com/wandb/wandb/pull/4122
- Adds isort support with black profile by @kptkin in https://github.com/wandb/wandb/pull/4136
- Implements pushing test-results to CircleCI for nightly tests by @raubitsj in https://github.com/wandb/wandb/pull/4153
- Adds debug mode for `pytest` unit tests by @dmitryduev in https://github.com/wandb/wandb/pull/4145
- Adds support for arguments in Launch Jobs by @KyleGoyette in https://github.com/wandb/wandb/pull/4129
- Adds FetchRunQueueItemById query by @gtarpenning in https://github.com/wandb/wandb/pull/4106
- Adds telemetry for keras-cv by @manangoel99 in https://github.com/wandb/wandb/pull/4196
- Adds sentry session tracking by @raubitsj in https://github.com/wandb/wandb/pull/4157
- Adds the ability to log artifact while linking to registered model by @ibindlish in https://github.com/wandb/wandb/pull/4233

#### :broom: Cleanup

- Breaks gradient and parameters hooks by @kptkin in https://github.com/wandb/wandb/pull/3509
- Adds explicit error message for double uri/docker-image by @gtarpenning in https://github.com/wandb/wandb/pull/4069
- Tests that the wandb_init fixture args are in sync with wandb.init() by @dmitryduev in https://github.com/wandb/wandb/pull/4079
- Upgrades the GKE cluster used for nightly tests to `n1-standard-8` by @dmitryduev in https://github.com/wandb/wandb/pull/4065
- Moves service teardown to the end of tests by @kptkin in https://github.com/wandb/wandb/pull/4083
- Reduce the `pytest` job parallelism from 10 to 6 by @kptkin in https://github.com/wandb/wandb/pull/4085
- Removes service user doc by @kptkin in https://github.com/wandb/wandb/pull/4088
- Move `_timestamp` logic to the internal process by @kptkin in https://github.com/wandb/wandb/pull/4087
- Adds Launch `gitversion` error message by @gtarpenning in https://github.com/wandb/wandb/pull/4028
- Updates KFP machine VM image in CircleCI by @dmitryduev in https://github.com/wandb/wandb/pull/4094
- Upgrades sweeps to latest version by @hu-po in https://github.com/wandb/wandb/pull/4104
- Implements Sweep scheduler cleanup and better tests by @hu-po in https://github.com/wandb/wandb/pull/4100
- Adds a requirement for the sdk-team to approve API changes by @raubitsj in https://github.com/wandb/wandb/pull/4128
- Adds additional time for artifact commit by @raubitsj in https://github.com/wandb/wandb/pull/4133
- Implements tox configuration with dynamic resolution by @kptkin in https://github.com/wandb/wandb/pull/4138
- Removes `buildx` version pin for nightly builds by @dmitryduev in https://github.com/wandb/wandb/pull/4144
- Moves Launch run configs from entrypoint into params by @hu-po in https://github.com/wandb/wandb/pull/4164
- Removes Slack orb usage from Win job on CircleCI by @dmitryduev in https://github.com/wandb/wandb/pull/4171
- Adds heartbeat parsing for Launch run args using legacy agent by @hu-po in https://github.com/wandb/wandb/pull/4180
- Add better error handling when tearing down service by @kptkin in https://github.com/wandb/wandb/pull/4161
- Cleans up Launch job creation pipeline by @KyleGoyette in https://github.com/wandb/wandb/pull/4183
- Adds detail to error message when uploading an artifact with the wrong type by @speezepearson in https://github.com/wandb/wandb/pull/4184
- Adds optional timeout parameter to artifacts wait() by @estellazx in https://github.com/wandb/wandb/pull/4181
- Sanitizes numpy generics in keys by @raubitsj in https://github.com/wandb/wandb/pull/4146
- Removes reassignment of run function in public api by @martinabeleda in https://github.com/wandb/wandb/pull/4115
- Makes pulling sweeps optional when using public api to query for runs by @kptkin in https://github.com/wandb/wandb/pull/4186
- Updates ref docs for `wandb.init` to give more info on special characters by @scottire in https://github.com/wandb/wandb/pull/4191

#### :bug: Bug Fix

- Fixes Sweeps on Launch Jobs requirement by @hu-po in https://github.com/wandb/wandb/pull/3947
- Fixes Artifact metadata JSON-encoding to accept more types by @speezepearson in https://github.com/wandb/wandb/pull/4038
- Adjusts `root_dir` setting processing logic by @dmitryduev in https://github.com/wandb/wandb/pull/4049
- Prevents run.log() from mutating passed in arguments by @kptkin in https://github.com/wandb/wandb/pull/4058
- Fixes `05-batch5.py` test by @dmitryduev in https://github.com/wandb/wandb/pull/4074
- Allows users to control the `run_id` through the launch spec by @gtarpenning in https://github.com/wandb/wandb/pull/4070
- Fixes accidental overwrite in `config.yml` by @dmitryduev in https://github.com/wandb/wandb/pull/4081
- Ensures propagating overridden `base_url` when initializing public API by @dmitryduev in https://github.com/wandb/wandb/pull/4026
- Fixes Sweeps on Launch CLI launch config, relpath by @hu-po in https://github.com/wandb/wandb/pull/4073
- Fixes broken Launch apikey error message by @gtarpenning in https://github.com/wandb/wandb/pull/4071
- Marks flakey sweeps test xfail by @hu-po in https://github.com/wandb/wandb/pull/4095
- Fixes Launch `gitversion` error message by @gtarpenning in https://github.com/wandb/wandb/pull/4103
- Fixes `yea-wandb` dev release -> release by @raubitsj in https://github.com/wandb/wandb/pull/4098
- Cleans up outstanding issues after the client->wandb rename by @kptkin in https://github.com/wandb/wandb/pull/4105
- Fixes test precision recall by @kptkin in https://github.com/wandb/wandb/pull/4108
- Fixes functional sklearn test by @raubitsj in https://github.com/wandb/wandb/pull/4107
- Fixes hang caused by keyboard interrupt on windows by @kptkin in https://github.com/wandb/wandb/pull/4116
- Fixes default test container tag by @kptkin in https://github.com/wandb/wandb/pull/4137
- Fixes summary handling in conftest.py by @dmitryduev in https://github.com/wandb/wandb/pull/4140
- Fixes some small typos in cli output by @lukas in https://github.com/wandb/wandb/pull/4126
- Fixes issue triggered by colab update by using default file and catching exceptions by @raubitsj in https://github.com/wandb/wandb/pull/4156
- Fixes mailbox locking issue by @raubitsj in https://github.com/wandb/wandb/pull/4214
- Fixes variable inclusion in log string by @klieret in https://github.com/wandb/wandb/pull/4219
- Corrects `wandb.Artifacts.artifact.version` attribute by @ngrayluna in https://github.com/wandb/wandb/pull/4199
- Fixes piping of docker args by Launch Agent by @KyleGoyette in https://github.com/wandb/wandb/pull/4215
- Fixes RecursionError when printing public API User object without email fetched by @speezepearson in https://github.com/wandb/wandb/pull/4193
- Fixes deserialization of numeric column names by @tssweeney in https://github.com/wandb/wandb/pull/4241

## New Contributors

- @gtarpenning made their first contribution in https://github.com/wandb/wandb/pull/4069
- @estellazx made their first contribution in https://github.com/wandb/wandb/pull/4181
- @klieret made their first contribution in https://github.com/wandb/wandb/pull/4219
- @ngrayluna made their first contribution in https://github.com/wandb/wandb/pull/4199
- @martinabeleda made their first contribution in https://github.com/wandb/wandb/pull/4115
- @ibindlish made their first contribution in https://github.com/wandb/wandb/pull/4233
- @scottire made their first contribution in https://github.com/wandb/wandb/pull/4191

**Full Changelog**: https://github.com/wandb/wandb/compare/v0.13.2...v0.13.3

## 0.13.2 (August 22, 2022)

#### :bug: Bug Fix

- Fix issue triggered by colab update by using default file and catching exceptions by @raubitsj in https://github.com/wandb/wandb/pull/4156

**Full Changelog**: https://github.com/wandb/wandb/compare/v0.13.1...v0.13.2

## 0.13.1 (August 5, 2022)

#### :bug: Bug Fix

- Prevents run.log() from mutating passed in arguments by @kptkin in https://github.com/wandb/wandb/pull/4058

**Full Changelog**: https://github.com/wandb/wandb/compare/v0.13.0...v0.13.1

## 0.13.0 (August 4, 2022)

#### :nail_care: Enhancement

- Turns service on by default by @kptkin in https://github.com/wandb/wandb/pull/3895
- Adds support logic for handling server provided messages by @kptkin in https://github.com/wandb/wandb/pull/3706
- Allows runs to produce jobs on finish by @KyleGoyette in https://github.com/wandb/wandb/pull/3810
- Adds Job, QueuedRun and job handling in launch by @KyleGoyette in https://github.com/wandb/wandb/pull/3809
- Supports in launch agent of instance roles in ec2 and eks by @KyleGoyette in https://github.com/wandb/wandb/pull/3596
- Adds default behavior to the Keras Callback: always save model checkpoints as artifacts by @vwrj in https://github.com/wandb/wandb/pull/3909
- Sanitizes the artifact name in the KerasCallback for model artifact saving by @vwrj in https://github.com/wandb/wandb/pull/3927
- Improves console logging by moving emulator to the service process by @raubitsj in https://github.com/wandb/wandb/pull/3828
- Fixes data corruption issue when logging large sizes of data by @kptkin in https://github.com/wandb/wandb/pull/3920
- Adds the state to the Sweep repr in the Public API by @hu-po in https://github.com/wandb/wandb/pull/3948
- Adds an option to specify different root dir for git using settings or environment variables by @bcsherma in https://github.com/wandb/wandb/pull/3250
- Adds an option to pass `remote url` and `commit hash` as arguments to settings or as environment variables by @kptkin in https://github.com/wandb/wandb/pull/3934
- Improves time resolution for tracked metrics and for system metrics by @raubitsj in https://github.com/wandb/wandb/pull/3918
- Defaults to project name from the sweep config when project is not specified in the `wandb.sweep()` call by @hu-po in https://github.com/wandb/wandb/pull/3919
- Adds support to use namespace set user by the the launch agent by @KyleGoyette in https://github.com/wandb/wandb/pull/3950
- Adds telemetry to track when a run might be overwritten by @raubitsj in https://github.com/wandb/wandb/pull/3998
- Adds a tool to export `wandb`'s history into `sqlite` by @raubitsj in https://github.com/wandb/wandb/pull/3999
- Replaces some `Mapping[str, ...]` types with `NamedTuples` by @speezepearson in https://github.com/wandb/wandb/pull/3996
- Adds import hook for run telemetry by @kptkin in https://github.com/wandb/wandb/pull/3988
- Implements profiling support for IPUs by @cameron-martin in https://github.com/wandb/wandb/pull/3897

#### :bug: Bug Fix

- Fixes sweep agent with service by @raubitsj in https://github.com/wandb/wandb/pull/3899
- Fixes an empty type equals invalid type and how artifact dictionaries are handled by @KyleGoyette in https://github.com/wandb/wandb/pull/3904
- Fixes `wandb.Config` object to support default values when getting an attribute by @farizrahman4u in https://github.com/wandb/wandb/pull/3820
- Removes default config from jobs by @KyleGoyette in https://github.com/wandb/wandb/pull/3973
- Fixes an issue where patch is `None` by @KyleGoyette in https://github.com/wandb/wandb/pull/4003
- Fixes requirements.txt parsing in nightly SDK installation checks by @dmitryduev in https://github.com/wandb/wandb/pull/4012
- Fixes 409 Conflict handling when GraphQL requests timeout by @raubitsj in https://github.com/wandb/wandb/pull/4000
- Fixes service teardown handling if user process has been terminated by @raubitsj in https://github.com/wandb/wandb/pull/4024
- Adds `storage_path` and fixed `artifact.files` by @vanpelt in https://github.com/wandb/wandb/pull/3969
- Fixes performance issue syncing runs with a large number of media files by @vanpelt in https://github.com/wandb/wandb/pull/3941

#### :broom: Cleanup

- Adds an escape hatch logic to disable service by @kptkin in https://github.com/wandb/wandb/pull/3829
- Annotates `wandb/docker` and reverts change in the docker fixture by @dmitryduev in https://github.com/wandb/wandb/pull/3871
- Fixes GFLOPS to GFLOPs in the Keras `WandbCallback` by @ayulockin in https://github.com/wandb/wandb/pull/3913
- Adds type-annotate for `file_stream.py` by @dmitryduev in https://github.com/wandb/wandb/pull/3907
- Renames repository from `client` to `wandb` by @dmitryduev in https://github.com/wandb/wandb/pull/3977
- Updates documentation: adding `--report_to wandb` for HuggingFace Trainer by @ayulockin in https://github.com/wandb/wandb/pull/3959
- Makes aliases optional in link_artifact by @vwrj in https://github.com/wandb/wandb/pull/3986
- Renames `wandb local` to `wandb server` by @jsbroks in https://github.com/wandb/wandb/pull/3793
- Updates README badges by @raubitsj in https://github.com/wandb/wandb/pull/4023

## New Contributors

- @bcsherma made their first contribution in https://github.com/wandb/wandb/pull/3250
- @cameron-martin made their first contribution in https://github.com/wandb/wandb/pull/3897

**Full Changelog**: https://github.com/wandb/wandb/compare/v0.12.21...v0.13.0

## 0.12.21 (July 5, 2022)

#### :nail_care: Enhancement

- Fixes config not showing up until the run finish by @KyleGoyette in https://github.com/wandb/wandb/pull/3734
- Adds new types to the TypeRegistry to handling artifact objects in jobs and run configs by @KyleGoyette in https://github.com/wandb/wandb/pull/3806
- Adds new query to the the internal api getting the state of the run by @hu-po in https://github.com/wandb/wandb/pull/3799
- Replaces unsafe yaml loaders with yaml.safe_load by @zythosec in https://github.com/wandb/wandb/pull/3753
- Improves testing tooling by allowing to specify shards in manual testing by @dmitryduev in https://github.com/wandb/wandb/pull/3826
- Fixes ROC and PR curves in the sklearn integration by stratifying sampling by @tylerganter in https://github.com/wandb/wandb/pull/3757
- Fixes input box in notebooks exceeding cell space by @dmitryduev in https://github.com/wandb/wandb/pull/3849
- Allows string to be passed as alias to link_model by @tssweeney in https://github.com/wandb/wandb/pull/3834
- Adds Support for FLOPS Calculation in `keras`'s `WandbCallback` by @dmitryduev in https://github.com/wandb/wandb/pull/3869
- Extends python report editing by @andrewtruong in https://github.com/wandb/wandb/pull/3732

#### :bug: Bug Fix

- Fixes stats logger so it can find all the correct GPUs in child processes by @raubitsj in https://github.com/wandb/wandb/pull/3727
- Fixes regression in s3 reference upload for folders by @jlzhao27 in https://github.com/wandb/wandb/pull/3825
- Fixes artifact commit logic to handle collision in the backend by @speezepearson in https://github.com/wandb/wandb/pull/3843
- Checks for `None` response in the retry logic (safety check) by @raubitsj in https://github.com/wandb/wandb/pull/3863
- Adds sweeps on top of launch (currently in MVP) by @hu-po in https://github.com/wandb/wandb/pull/3669
- Renames functional tests dir and files by @raubitsj in https://github.com/wandb/wandb/pull/3879

#### :broom: Cleanup

- Fixes conditions order of `_to_dict` helper by @dmitryduev in https://github.com/wandb/wandb/pull/3772
- Fixes changelog broken link to PR 3709 by @janosh in https://github.com/wandb/wandb/pull/3786
- Fixes public api query (QueuedJob Api ) by @KyleGoyette in https://github.com/wandb/wandb/pull/3798
- Renames local runners to local-container and local-process by @hu-po in https://github.com/wandb/wandb/pull/3800
- Adds type annotations to files in the wandb/filesync directory by @speezepearson in https://github.com/wandb/wandb/pull/3774
- Re-organizes all the testing directories to have common root dir by @dmitryduev in https://github.com/wandb/wandb/pull/3740
- Fixes testing configuration and add bigger machine on `CircleCi` by @dmitryduev in https://github.com/wandb/wandb/pull/3836
- Fixes typo in the `wandb-service-user` readme file by @Co1lin in https://github.com/wandb/wandb/pull/3847
- Fixes broken artifact test for regression by @dmitryduev in https://github.com/wandb/wandb/pull/3857
- Removes unused files (relating to `py27`) and empty `submodules` declaration by @dmitryduev in https://github.com/wandb/wandb/pull/3850
- Adds extra for model reg dependency on cloudpickle by @tssweeney in https://github.com/wandb/wandb/pull/3866
- Replaces deprecated threading aliases by @hugovk in https://github.com/wandb/wandb/pull/3794
- Updates the `sdk` readme to the renamed (local -> server) commands by @sephmard in https://github.com/wandb/wandb/pull/3771

## New Contributors

- @janosh made their first contribution in https://github.com/wandb/wandb/pull/3786
- @Co1lin made their first contribution in https://github.com/wandb/wandb/pull/3847
- @tylerganter made their first contribution in https://github.com/wandb/wandb/pull/3757

**Full Changelog**: https://github.com/wandb/wandb/compare/v0.12.20...v0.12.21

## 0.12.20 (June 29, 2022)

#### :bug: Bug Fix

- Retry `commit_artifact` on conflict-error by @speezepearson in https://github.com/wandb/wandb/pull/3843

**Full Changelog**: https://github.com/wandb/wandb/compare/v0.12.19...v0.12.20

## 0.12.19 (June 22, 2022)

#### :bug: Bug Fix

- Fix regression in s3 reference upload for folders by @jlzhao27 in https://github.com/wandb/wandb/pull/3825

**Full Changelog**: https://github.com/wandb/wandb/compare/v0.12.18...v0.12.19

## 0.12.18 (June 9, 2022)

#### :nail_care: Enhancement

- Launch: BareRunner based on LocalRunner by @hu-po in https://github.com/wandb/wandb/pull/3577
- Add ability to specify api key to public api by @dannygoldstein in https://github.com/wandb/wandb/pull/3657
- Add support in artifacts for files with unicode on windows by @kptkin in https://github.com/wandb/wandb/pull/3650
- Added telemetry for new packages by @manangoel99 in https://github.com/wandb/wandb/pull/3713
- Improve API key management by @vanpelt in https://github.com/wandb/wandb/pull/3718
- Add information about `wandb server` during login by @raubitsj in https://github.com/wandb/wandb/pull/3754

#### :bug: Bug Fix

- fix(weave): Natively support timestamps in Python Table Types by @dannygoldstein in https://github.com/wandb/wandb/pull/3606
- Add support for magic with service by @kptkin in https://github.com/wandb/wandb/pull/3623
- Add unit tests for DirWatcher and supporting classes by @speezepearson in https://github.com/wandb/wandb/pull/3589
- Improve `DirWatcher.update_policy` O(1) instead of O(num files uploaded) by @speezepearson in https://github.com/wandb/wandb/pull/3613
- Add argument to control what to log in SB3 callback by @astariul in https://github.com/wandb/wandb/pull/3643
- Improve parameter naming in sb3 integration by @dmitryduev in https://github.com/wandb/wandb/pull/3647
- Adjust the requirements for the dev environment setup on an M1 Mac by @dmitryduev in https://github.com/wandb/wandb/pull/3627
- Launch: Fix NVIDIA base image Linux keys by @KyleGoyette in https://github.com/wandb/wandb/pull/3637
- Fix launch run queue handling from config file by @KyleGoyette in https://github.com/wandb/wandb/pull/3636
- Fix issue where tfevents were not always consumed by @minyoung in https://github.com/wandb/wandb/pull/3673
- [Snyk] Fix for 8 vulnerabilities by @snyk-bot in https://github.com/wandb/wandb/pull/3695
- Fix s3 storage handler to upload folders when key names collide by @jlzhao27 in https://github.com/wandb/wandb/pull/3699
- Correctly load timestamps from tables in artifacts by @dannygoldstein in https://github.com/wandb/wandb/pull/3691
- Require `protobuf<4` by @dmitryduev in https://github.com/wandb/wandb/pull/3709
- Make Containers created through launch re-runnable as container jobs by @KyleGoyette in https://github.com/wandb/wandb/pull/3642
- Fix tensorboard integration skipping steps at finish() by @KyleGoyette in https://github.com/wandb/wandb/pull/3626
- Rename `wandb local` to `wandb server` by @jsbroks in https://github.com/wandb/wandb/pull/3716
- Fix busted docker inspect command by @vanpelt in https://github.com/wandb/wandb/pull/3742
- Add dedicated sentry wandb by @dmitryduev in https://github.com/wandb/wandb/pull/3724
- Image Type should gracefully handle older type params by @tssweeney in https://github.com/wandb/wandb/pull/3731

#### :broom: Cleanup

- Inline FileEventHandler.synced into the only method where it's used by @speezepearson in https://github.com/wandb/wandb/pull/3594
- Use passed size argument to make `PolicyLive.min_wait_for_size` a classmethod by @speezepearson in https://github.com/wandb/wandb/pull/3593
- Make FileEventHandler an ABC, remove some "default" method impls which were only used once by @speezepearson in https://github.com/wandb/wandb/pull/3595
- Remove unused field from DirWatcher by @speezepearson in https://github.com/wandb/wandb/pull/3592
- Make sweeps an extra instead of vendoring by @dmitryduev in https://github.com/wandb/wandb/pull/3628
- Add nightly CI testing by @dmitryduev in https://github.com/wandb/wandb/pull/3580
- Improve keras and data type Reference Docs by @ramit-wandb in https://github.com/wandb/wandb/pull/3676
- Update `pytorch` version requirements in dev environments by @dmitryduev in https://github.com/wandb/wandb/pull/3683
- Clean up CircleCI config by @dmitryduev in https://github.com/wandb/wandb/pull/3722
- Add `py310` testing in CI by @dmitryduev in https://github.com/wandb/wandb/pull/3730
- Ditch `dateutil` from the requirements by @dmitryduev in https://github.com/wandb/wandb/pull/3738
- Add deprecated string to `Table.add_row` by @nate-wandb in https://github.com/wandb/wandb/pull/3739

## New Contributors

- @sephmard made their first contribution in https://github.com/wandb/wandb/pull/3610
- @astariul made their first contribution in https://github.com/wandb/wandb/pull/3643
- @manangoel99 made their first contribution in https://github.com/wandb/wandb/pull/3713
- @nate-wandb made their first contribution in https://github.com/wandb/wandb/pull/3739

**Full Changelog**: https://github.com/wandb/wandb/compare/v0.12.17...v0.12.18

## 0.12.17 (May 26, 2022)

#### :bug: Bug Fix

- Update requirements to fix incompatibility with protobuf >= 4 by @dmitryduev in https://github.com/wandb/wandb/pull/3709

**Full Changelog**: https://github.com/wandb/wandb/compare/v0.12.16...v0.12.17

## 0.12.16 (May 3, 2022)

#### :nail_care: Enhancement

- Improve W&B footer by aligning summary/history in notebook env by @kptkin in https://github.com/wandb/wandb/pull/3479
- Enable experimental history step logging in artifacts by @raubitsj in https://github.com/wandb/wandb/pull/3502
- Add `args_no_boolean_flags` macro to sweep configuration by @hu-po in https://github.com/wandb/wandb/pull/3489
- Add logging support for `jax.bfloat.bfloat16` by @dmitryduev in https://github.com/wandb/wandb/pull/3528
- Raise exception when Table size exceeds limit by @dannygoldstein in https://github.com/wandb/wandb/pull/3511
- Add kaniko k8s builder for wandb launch by @KyleGoyette in https://github.com/wandb/wandb/pull/3492
- Add wandb.init() timeout setting by @kptkin in https://github.com/wandb/wandb/pull/3579
- Do not assume executable for given entrypoints with wandb launch by @KyleGoyette in https://github.com/wandb/wandb/pull/3461
- Jupyter environments no longer collect command arguments by @KyleGoyette in https://github.com/wandb/wandb/pull/3456
- Add support for TensorFlow/Keras SavedModel format by @ayulockin in https://github.com/wandb/wandb/pull/3276

#### :bug: Bug Fix

- Support version IDs in artifact refs, fix s3/gcs references in Windows by @annirudh in https://github.com/wandb/wandb/pull/3529
- Fix support for multiple finish for single run using wandb-service by @kptkin in https://github.com/wandb/wandb/pull/3560
- Fix duplicate backtrace when using wandb-service by @kptkin in https://github.com/wandb/wandb/pull/3575
- Fix wrong entity displayed in login message by @kptkin in https://github.com/wandb/wandb/pull/3490
- Fix hang when `wandb.init` is interrupted mid setup using wandb-service by @kptkin in https://github.com/wandb/wandb/pull/3569
- Fix handling keyboard interrupt to avoid hangs with wandb-service enabled by @kptkin in https://github.com/wandb/wandb/pull/3566
- Fix console logging with very long print out when using wandb-service by @kptkin in https://github.com/wandb/wandb/pull/3574
- Fix broken artifact string in launch init config by @KyleGoyette in https://github.com/wandb/wandb/pull/3582

#### :broom: Cleanup

- Fix typo in wandb.log() docstring by @RobRomijnders in https://github.com/wandb/wandb/pull/3520
- Cleanup custom chart code and add type annotations to plot functions by @kptkin in https://github.com/wandb/wandb/pull/3407
- Improve `wandb.init(settings=)` to handle `Settings` object similarly to `dict` parameter by @dmitryduev in https://github.com/wandb/wandb/pull/3510
- Add documentation note about api.viewer in api.user() and api.users() by @ramit-wandb in https://github.com/wandb/wandb/pull/3552
- Be explicit about us being py3+ only in setup.py by @dmitryduev in https://github.com/wandb/wandb/pull/3549
- Add type annotations to DirWatcher by @speezepearson in https://github.com/wandb/wandb/pull/3557
- Improve wandb.log() docstring to use the correct argument name by @idaho777 in https://github.com/wandb/wandb/pull/3585

## New Contributors

- @RobRomijnders made their first contribution in https://github.com/wandb/wandb/pull/3520
- @ramit-wandb made their first contribution in https://github.com/wandb/wandb/pull/3552
- @idaho777 made their first contribution in https://github.com/wandb/wandb/pull/3585

**Full Changelog**: https://github.com/wandb/wandb/compare/v0.12.15...v0.12.16

## 0.12.15 (April 21, 2022)

#### :nail_care: Enhancement

- Optimize wandb.Image logging when linked to an artifact by @tssweeney in https://github.com/wandb/wandb/pull/3418

**Full Changelog**: https://github.com/wandb/wandb/compare/v0.12.14...v0.12.15

## 0.12.14 (April 8, 2022)

#### :bug: Bug Fix

- Fix regression: disable saving history step in artifacts by @vwrj in https://github.com/wandb/wandb/pull/3495

**Full Changelog**: https://github.com/wandb/wandb/compare/v0.12.13...v0.12.14

## 0.12.13 (April 7, 2022)

#### :bug: Bug Fix

- Revert strictened api_key validation by @dmitryduev in https://github.com/wandb/wandb/pull/3485

**Full Changelog**: https://github.com/wandb/wandb/compare/v0.12.12...v0.12.13

## 0.12.12 (April 5, 2022)

#### :nail_care: Enhancement

- Allow run objects to be passed to other processes when using wandb-service by @kptkin in https://github.com/wandb/wandb/pull/3308
- Add create user to public api by @vanpelt in https://github.com/wandb/wandb/pull/3438
- Support logging from multiple processes with wandb-service by @kptkin in https://github.com/wandb/wandb/pull/3285
- Add gpus flag for local launch runner with cuda by @KyleGoyette in https://github.com/wandb/wandb/pull/3417
- Improve Launch deployable agent by @KyleGoyette in https://github.com/wandb/wandb/pull/3388
- Add Launch kubernetes integration by @KyleGoyette in https://github.com/wandb/wandb/pull/3393
- KFP: Add wandb visualization helper by @andrewtruong in https://github.com/wandb/wandb/pull/3439
- KFP: Link back to Kubeflow UI by @andrewtruong in https://github.com/wandb/wandb/pull/3427
- Add boolean flag arg macro by @hugo.ponte in https://github.com/wandb/wandb/pull/3489

#### :bug: Bug Fix

- Improve host / WANDB_BASE_URL validation by @dmitryduev in https://github.com/wandb/wandb/pull/3314
- Fix/insecure tempfile by @dmitryduev in https://github.com/wandb/wandb/pull/3360
- Fix excess warning span if requested WANDB_DIR/root_dir is not writable by @dmitryduev in https://github.com/wandb/wandb/pull/3304
- Fix line_series to plot array of strings by @kptkin in https://github.com/wandb/wandb/pull/3385
- Properly handle command line args with service by @kptkin in https://github.com/wandb/wandb/pull/3371
- Improve api_key validation by @dmitryduev in https://github.com/wandb/wandb/pull/3384
- Fix multiple performance issues caused by not using defaultdict by @dmitryduev in https://github.com/wandb/wandb/pull/3406
- Enable inf max jobs on launch agent by @stephchen in https://github.com/wandb/wandb/pull/3412
- fix colab command to work with launch by @stephchen in https://github.com/wandb/wandb/pull/3422
- fix typo in Config docstring by @hu-po in https://github.com/wandb/wandb/pull/3416
- Make code saving not a policy, keep previous custom logic by @dmitryduev in https://github.com/wandb/wandb/pull/3395
- Fix logging sequence images with service by @kptkin in https://github.com/wandb/wandb/pull/3339
- Add username to debug-cli log file to prevent conflicts of multiple users by @zythosec in https://github.com/wandb/wandb/pull/3301
- Fix python sweep agent for users of wandb service / pytorch-lightning by @raubitsj in https://github.com/wandb/wandb/pull/3465
- Remove unnecessary launch reqs checks by @KyleGoyette in https://github.com/wandb/wandb/pull/3457
- Workaround for MoviePy's Unclosed Writer by @tssweeney in https://github.com/wandb/wandb/pull/3471
- Improve handling of Run objects when service is not enabled by @kptkin in https://github.com/wandb/wandb/pull/3362

## New Contributors

- @hu-po made their first contribution in https://github.com/wandb/wandb/pull/3416
- @zythosec made their first contribution in https://github.com/wandb/wandb/pull/3301

**Full Changelog**: https://github.com/wandb/wandb/compare/v0.12.11...v0.12.12

## 0.12.11 (March 1, 2022)

#### :nail_care: Enhancement

- Add captions to Molecules by @dmitryduev in https://github.com/wandb/wandb/pull/3173
- Add CatBoost Integration by @ayulockin in https://github.com/wandb/wandb/pull/2975
- Launch: AWS Sagemaker integration by @KyleGoyette in https://github.com/wandb/wandb/pull/3007
- Launch: Remove repo2docker and add gpu support by @stephchen in https://github.com/wandb/wandb/pull/3161
- Adds Timestamp inference from Python for Weave by @tssweeney in https://github.com/wandb/wandb/pull/3212
- Launch GCP vertex integration by @stephchen in https://github.com/wandb/wandb/pull/3040
- Use Artifacts when put into run config. Accept a string to represent an artifact in the run config by @KyleGoyette in https://github.com/wandb/wandb/pull/3203
- Improve xgboost `wandb_callback` (#2929) by @ayulockin in https://github.com/wandb/wandb/pull/3025
- Add initial kubeflow pipeline support by @andrewtruong in https://github.com/wandb/wandb/pull/3206

#### :bug: Bug Fix

- Fix logging of images with special characters in the key by @speezepearson in https://github.com/wandb/wandb/pull/3187
- Fix azure blob upload retry logic by @vanpelt in https://github.com/wandb/wandb/pull/3218
- Fix program field for scripts run as a python module by @dmitryduev in https://github.com/wandb/wandb/pull/3228
- Fix issue where `sync_tensorboard` could die on large histograms by @KyleGoyette in https://github.com/wandb/wandb/pull/3019
- Fix wandb service performance issue during run shutdown by @raubitsj in https://github.com/wandb/wandb/pull/3262
- Fix vendoring of gql and graphql by @raubitsj in https://github.com/wandb/wandb/pull/3266
- Flush log data without finish with service by @kptkin in https://github.com/wandb/wandb/pull/3137
- Fix wandb service hang when the service crashes by @raubitsj in https://github.com/wandb/wandb/pull/3280
- Fix issue logging images with "/" on Windows by @KyleGoyette in https://github.com/wandb/wandb/pull/3146
- Add image filenames to images/separated media by @KyleGoyette in https://github.com/wandb/wandb/pull/3041
- Add setproctitle to requirements.txt by @raubitsj in https://github.com/wandb/wandb/pull/3289
- Fix issue where sagemaker run ids break run queues by @KyleGoyette in https://github.com/wandb/wandb/pull/3290
- Fix encoding exception when using %%capture magic by @raubitsj in https://github.com/wandb/wandb/pull/3310

## New Contributors

- @speezepearson made their first contribution in https://github.com/wandb/wandb/pull/3188

**Full Changelog**: https://github.com/wandb/wandb/compare/v0.12.10...v0.12.11

## 0.12.10 (February 1, 2022)

#### :nail_care: Enhancement

- Improve validation when creating Tables with invalid columns from dataframes by @tssweeney in https://github.com/wandb/wandb/pull/3113
- Enable digest deduplication for `use_artifact()` calls by @annirudh in https://github.com/wandb/wandb/pull/3109
- Initial prototype of azure blob upload support by @vanpelt in https://github.com/wandb/wandb/pull/3089

#### :bug: Bug Fix

- Fix wandb launch using python dev versions by @stephchen in https://github.com/wandb/wandb/pull/3036
- Fix loading table saved with mixed types by @vwrj in https://github.com/wandb/wandb/pull/3120
- Fix ResourceWarning when calling wandb.log by @vwrj in https://github.com/wandb/wandb/pull/3130
- Fix missing cursor in ProjectArtifactCollections by @KyleGoyette in https://github.com/wandb/wandb/pull/3108
- Fix windows table logging classes issue by @vwrj in https://github.com/wandb/wandb/pull/3145
- Gracefully handle string labels in wandb.sklearn.plot.classifier.calibration_curve by @acrellin in https://github.com/wandb/wandb/pull/3159
- Do not display login warning when calling wandb.sweep() by @acrellin in https://github.com/wandb/wandb/pull/3162

#### :broom: Cleanup

- Drop python2 backport deps (enum34, subprocess32, configparser) by @jbylund in https://github.com/wandb/wandb/pull/3004
- Settings refactor by @dmitryduev in https://github.com/wandb/wandb/pull/3083

## New Contributors

- @jbylund made their first contribution in https://github.com/wandb/wandb/pull/3004
- @acrellin made their first contribution in https://github.com/wandb/wandb/pull/3159

**Full Changelog**: https://github.com/wandb/wandb/compare/v0.12.9...v0.12.10

## 0.12.9 (December 16, 2021)

#### :bug: Bug Fix

- Fix regression in `upload_file()` exception handler by @raubitsj in https://github.com/wandb/wandb/pull/3059

**Full Changelog**: https://github.com/wandb/wandb/compare/v0.12.8...v0.12.9

## 0.12.8 (December 16, 2021)

#### :nail_care: Enhancement

- Update contributing guide and dev env setup tool by @dmitryduev in https://github.com/wandb/wandb/pull/2968
- Improve `wandb_callback` for LightGBM (#2945) by @ayulockin in https://github.com/wandb/wandb/pull/3024

#### :bug: Bug Fix

- Reduce GPU memory usage when generating histogram of model weights by @TOsborn in https://github.com/wandb/wandb/pull/2927
- Support mixed classes in bounding box and image mask annotation layers by @tssweeney in https://github.com/wandb/wandb/pull/2914
- Add max-jobs and launch async args by @stephchen in https://github.com/wandb/wandb/pull/2925
- Support lists of Summary objects encoded as strings to wandb.tensorboard.log by @dmitryduev in https://github.com/wandb/wandb/pull/2934
- Fix handling of 0 dim np arrays by @rpitonak in https://github.com/wandb/wandb/pull/2954
- Fix handling of empty default config file by @vwrj in https://github.com/wandb/wandb/pull/2957
- Add service backend using sockets (support fork) by @raubitsj in https://github.com/wandb/wandb/pull/2892
- Send git port along with url when sending git repo by @KyleGoyette in https://github.com/wandb/wandb/pull/2959
- Add support raw ip addresses for launch by @KyleGoyette in https://github.com/wandb/wandb/pull/2950
- Tables no longer serialize and hide 1d NDArrays by @tssweeney in https://github.com/wandb/wandb/pull/2976
- Fix artifact file uploads to S3 stores by @annirudh in https://github.com/wandb/wandb/pull/2999
- Send uploaded file list on file stream heartbeats by @annirudh in https://github.com/wandb/wandb/pull/2978
- Add support for keras experimental layers by @KyleGoyette in https://github.com/wandb/wandb/pull/2776
- Fix `from wandb import magic` to not require tensorflow by @raubitsj in https://github.com/wandb/wandb/pull/3021
- Fix launch permission error by @KyleGoyette in https://github.com/wandb/wandb/pull/3038

**Full Changelog**: https://github.com/wandb/wandb/compare/v0.12.7...v0.12.8

## 0.12.7 (November 18, 2021)

#### :bug: Bug Fix

- Fix issue where console log streaming was causing excessive network traffic by @vwrj in https://github.com/wandb/wandb/pull/2786
- Metaflow: Make optional dependencies actually optional by @andrewtruong in https://github.com/wandb/wandb/pull/2842
- Fix docstrings for wandb.watch and ValidationDataLogger by @charlesfrye in https://github.com/wandb/wandb/pull/2849
- Prevent launch agent from sending runs to a different project or entity by @KyleGoyette in https://github.com/wandb/wandb/pull/2872
- Fix logging pr_curves through tensorboard by @KyleGoyette in https://github.com/wandb/wandb/pull/2876
- Prevent TPU monitoring from reporting invalid metrics when not available by @kptkin in https://github.com/wandb/wandb/pull/2753
- Make import order dependencies for WandbCallback more robust by @kptkin in https://github.com/wandb/wandb/pull/2807
- Fix a bug in feature importance plotting to handle matrices of different shapes by @dannygoldstein in https://github.com/wandb/wandb/pull/2811
- Fix base url handling to allow trailing / by @kptkin in https://github.com/wandb/wandb/pull/2910
- Prevent wandb.agent() from sending too many heartbeats impacting rate limits by @dannygoldstein in https://github.com/wandb/wandb/pull/2923
- Redact sensitive information from debug logs by @raubitsj in https://github.com/wandb/wandb/pull/2931

#### :nail_care: Enhancement

- Add wandb.Molecule support for rdkit supported formats by @dmitryduev in https://github.com/wandb/wandb/pull/2902
- Add module-level docstrings for reference doc modules. by @charlesfrye in https://github.com/wandb/wandb/pull/2847
- Store launch metadata in file by @KyleGoyette in https://github.com/wandb/wandb/pull/2582
- Add Project.sweeps() public API call to view all sweeps in a project by @stephchen in https://github.com/wandb/wandb/pull/2729
- Ensures API key prompt remains captive when user enters nothing by @dannygoldstein in https://github.com/wandb/wandb/pull/2721
- Refactors wandb.sklearn into submodules by @charlesfrye in https://github.com/wandb/wandb/pull/2869
- Support code artifacts in wandb launch by @KyleGoyette in https://github.com/wandb/wandb/pull/2860
- Improve launch agent (async, stop, heartbeat updates) by @stephchen in https://github.com/wandb/wandb/pull/2871
- Improve usage and error messages for anonymous mode by @kimjyhello in https://github.com/wandb/wandb/pull/2823
- Add example on how to find runs with wandb.Api().runs(...) matching a regex by @dmitryduev in https://github.com/wandb/wandb/pull/2926

**Full Changelog**: https://github.com/wandb/wandb/compare/v0.12.6...v0.12.7

## 0.12.6 (October 27, 2021)

#### :bug: Bug Fix

- Fix sklearn `plot_calibration_curve()` issue breaking the provided model by @vwrj in https://github.com/wandb/wandb/pull/2791
- Fix CondaEnvExportError by redirecting stderr by @charlesfrye in https://github.com/wandb/wandb/pull/2814
- Fix `use_artifact()` when specifying an artifact from a different project by @KyleGoyette in https://github.com/wandb/wandb/pull/2832

#### :nail_care: Enhancement

- Add metric names to pr curve charts in tensorboard by @vanpelt in https://github.com/wandb/wandb/pull/2822

**Full Changelog**: https://github.com/wandb/wandb/compare/v0.12.5...v0.12.6

## 0.12.5 (October 19, 2021)

#### :bug: Bug Fix

- Report errors for invalid characters in logged media keys on windows
- Handle errors when probing for TPUs in unsupported environments
- Fixed bug where `%%wandb` followed by wandb.init() does not display run links
- Fixed api.runs() to correctly return all runs for the current entity/project

#### :nail_care: Enhancement

- Add `wandb.require(experiment="service")` to improve multiprocessing support
- Add support for swappable artifacts in launch context
- Add `wandb.login(timeout=)` support for jupyter environments
- Add ability to disable git ref saving with `WANDB_DISABLE_GIT`
- Support newer versions of pytest-mock and PyYAML
- Add ability to delete artifacts with aliases: `artifact.delete(delete_aliases=True)`
- Add `unwatch()` method to the Run object

## 0.12.4 (October 5, 2021)

#### :bug: Bug Fix

- Fix regression introduced in 0.12.2 causing network access when `WANDB_MODE=offline`

## 0.12.3 (September 30, 2021)

#### :bug: Bug Fix

- Fixes the grid search stopping condition in the local controller

#### :nail_care: Enhancement

- New jupyter magic for displaying runs, sweeps, and projects `%wandb path/to/run -h 1024`
- We no longer display run iframe by default in jupyter, add `%%wandb` to a cell to display a run
- Makes api key prompting retry indefinitely on malformed input
- Invite users to teams via the api `api.team("team_name").invite("username_or_email")`
- Remove users from a team via the api `api.team("team_name").members[0].delete()`
- Create service accounts via the api `api.team("team_name").create_service_account("Description")`
- Manage api keys via the api `api.user("username_or_email").generate_api_key()`
- Add pytorch profiling trace support with `wandb.profiler.torch_trace_handler()`

## 0.12.2 (September 15, 2021)

#### :bug: Bug Fix

- Fix tensorboard_sync to handle ephemeral Sagemaker tfevents files
- Fix Reports query from the public api (broken pagination and report path)
- Fix `wandb.login()` when relogin is specified (only force login once)

#### :nail_care: Enhancement

- Clean up footer output of summary and history metrics
- Clean up error message from `wandb sweep --update`
- Add warning for `wandb local` users to update their docker
- Add optional argument log_learning_curve to wandb.sklearn.plot_classifier()
- Restore frozen pip package versions when using `wandb launch`
- Add support for jupyter notebooks in launch
- Add `wandb.login()` timeout option

## 0.12.1 (August 26, 2021)

#### :bug: Bug Fix

- Fix tensorflow/keras 2.6 not logging validation examples
- Fix metrics logged through tensorboard not supporting time on x-axis
- Fix `WANDB_IGNORE_GLOBS` environment variable handling
- Fix handling when sys.stdout is configured to a custom logger
- Fix sklearn feature importance plots not matching feature names properly
- Fix an issue where colab urls were not being captured
- Save program commandline if run executable was outside cwd

#### :nail_care: Enhancement

- Add Prodigy integration to upload annotated datasets to W&B Tables
- Add initial Metaflow support
- Add experimental wandb launch support
- Add warnings that public API requests are timing out and allow override
- Improve error handling in local controller sweeps engine

## 0.12.0 (August 10, 2021)

#### :hourglass: No Longer Supported

- Remove Python 3.5 support

#### :bug: Bug Fix

- Fix issue that could cause artifact uploads to fail if artifact files are being modified
- Fix issue where `wandb.restore()` wouldn't work with runs from a sweep

#### :nail_care: Enhancement

- Improve run execution time calculation

## 0.11.2 (August 2, 2021)

#### :bug: Bug Fix

- Restore vendored graphql-core library because of network regression

## 0.11.1 (July 29, 2021)

#### :hourglass: Deprecated

- Python 3.5 will not be supported as of `wandb==0.12.0`

#### :bug: Bug Fix

- Reduce Memory Footprint of Images In Tables
- Added a dependency on graphql-core>=2.3.0
- Removed urllib3 pin to avoid conflicts, if you see urllib3 related errors run `pip install --upgrade urllib3`
- Improved Public API HTTP error messages
- Set run.dir to the generated directory name in disabled mode

#### :nail_care: Enhancement

- Adds support for native Jax array logging
- Tables now support Molecule data type
- Improve Stable-Baselines3 API by auto log model's name and always upload models at the end of training
- Implements the sweep local controller using wandb/sweeps

## 0.11.0 (July 15, 2021)

#### :hourglass: No Longer Supported

- Remove Python 2.7 support

#### :bug: Bug Fix

- Fix issue where `wandb.watch()` broke model saving in pytorch
- Fix issue where uniform sweep parameters were parsed as int_uniform
- Fix issue where file_stream thread was killed on 4xx errors

#### :nail_care: Enhancement

- Improve performance of artifact logging by making it non-blocking
- Add wandb integration for Stable-Baselines3
- Improve keras callback validation logging inference logic
- Expose sweep state via the public API
- Improve performance of sweep run fetches via the API

## 0.10.33 (June 28, 2021)

#### :bug: Bug Fix

- Fix issue where wandb restore 404ed if the run did not have a diff.patch file
- Fix issue where wandb.log raised an Exception after trying to log a pandas dataframe
- Fix issue where runs could be marked finished before files were finished uploading

#### :nail_care: Enhancement

- Disable reloading of run metadata (such as command) in resumed runs
- Allow logging of pandas dataframes by automatically converting them to W&B tables
- Fix up `log_code()` exclude fn to handle .wandb dir
- Improve handling of PyTorch model topology
- Increase config debounce interval to 30s to reduce load on WB/backend
- Improve reliability of CLI in generating sweeps with names, programs, and settings

## 0.10.32 (June 10, 2021)

#### :bug: Bug Fix

- Make `log_artifact()` more resilient to network errors
- Removed Duplicate Artifact Dependencies
- Workaround urlib3 issue on windows
- Fix regression where ipython was hanging
- Allow logging of numpy high precision floating point values
- Reduce liklyhood of collisions for file backed media or artifact objects
- Fix wandb.watch() regression when logging pytorch graphs

#### :nail_care: Enhancement

- Add support for logging joined and partitioned table
- Handle schema validation warnings for sweep configs
- Improve wandb sync to handle errors
- Add ability to label scripts and repositories who use wandb

## 0.10.31 (May 27, 2021)

#### :bug: Bug Fix

- wandb.login() did not properly persist the host parameter
- Fix issue where step information was not synced properly when syncing tensorboard directories
- Fix some unicode issues with python2.7
- Fixed bug in `plot_calibration_curve` for ComplementNB
- Fall back to not using SendFile on some linux systems
- Fix console issues where lines were truncated
- Fix console issues where console logging could block

#### :nail_care: Enhancement

- Add support for preemptible sweeps
- Add command line for sweep control
- Add support to load artifact collection properties

## 0.10.30 (May 7, 2021)

#### :bug: Bug Fix

- Found and fixed the remaining issues causing runs to be marked crashed during outages
- Improved performance for users of `define_metric`, pytorch-lightning, and aggressive config saving
- Fix issue when trying to log a cuda tensor to config or summary
- Remove dependency on torch `backward_hooks` to compute graph
- Fix an issue preventing the ability to resume runs on sagemaker
- Fix issues preventing pdb from working reliably with wandb
- Fix deprecation warning in vendored library (user submission)
- Fix logging behavior where the library was accidently outputting logs to the console
- Fix disabled mode to not create wandb dir and log files
- Renamed types to prep for Tables launch

#### :nail_care: Enhancement

- Allow renaming groups with public api

## 0.10.29 (May 3, 2021)

#### :bug: Bug Fix

- Fix more network handling issues causing runs to be marked crashed (wandb sync to recover)
- Improve logging and exception handling to improve reporting and logging of crashed processes

## 0.10.28 (April 28, 2021)

#### :bug: Bug Fix

- Fix network handling issue causing runs to be marked crashed (wandb sync to recover)
- Use `register_full_backward_hook` to support models with Dict outputs
- Allow periods in table columns
- Fix artifact cache collisions when using forked processes
- Fix issue where custom charts do not display properly with pytorch-lightning

#### :nail_care: Enhancement

- Add experimental incremental artifact support
- Improve warnings when logging is being rate limited

## 0.10.27 (April 19, 2021)

#### :bug: Bug Fix

- Fix tensorboard_sync condition where metrics at end of short run are dropped
- Fix `wandb sync` when tensorboard files are detected
- Fix api key prompt in databricks notebook

#### :nail_care: Enhancement

- Integrate DSViz into Keras WandbCallback
- Add support for conda dependencies (user submit)

## 0.10.26 (April 13, 2021)

#### :bug: Bug Fix

- Fix network handling issue where syncing stopped (use wandb sync to recover)
- Fix auth problem when using sagemaker and hugginface integrations together
- Fix handling of NaN values in tables with non floats
- Lazy load API object to prevent unnecessary file access on module load

#### :nail_care: Enhancement

- Improve error messages when using public api history accessors

## 0.10.25 (April 5, 2021)

#### :bug: Bug Fix

- Fix possible artifact cache race when using parallel artifact reads
- Fix artifact reference when `checksum=False`

#### :nail_care: Enhancement

- Release `run.define_metric()` to simplify custom x-axis and more
- Add column operators `add_column`, `get_column`, `get_index` to `wandb.Table()`

## 0.10.24 (March 30, 2021)

#### :bug: Bug Fix

- Significant fixes to stdout/stderr console logging
- Prevent excessive network when saving files with policy=`live`
- Fix errors when trying to send large updates (most common with `wandb sync`)

#### :nail_care: Enhancement

- Automatically generate `run_table` artifact for logged tables
- Add bracket notation to artifacts
- Improve URL validation when specifying server url to `wandb login`

## 0.10.23 (March 22, 2021)

#### :bug: Bug Fix

- Fix logged artifacts to be accessible after wait()
- Fix spell.run integration
- Performance fix syncing console logs with carriage returns
- Fix confusion matrix with class names and unlabeled data

#### :nail_care: Enhancement

- Add the ability to save artifacts without creating a run
- Add Foreign Table References to wandb.Table
- Allow the same runtime object to be logged to multiple artifacts
- Add experimental `run._define_metric()` support
- Warn and ignore unsupported multiprocess `wandb.log()` calls

## 0.10.22 (March 9, 2021)

#### :bug: Bug Fix

- Fix system metric logging rate in 0.10.x
- Fix Audio external reference issue
- Fix short runs with tensorboard_sync
- Ignore `wandb.init(id=)` when running a sweep
- Sanitize artifact metadata if needed

#### :nail_care: Enhancement

- Allow syncing of tfevents with `wandb sync --sync-tensorboard`

## 0.10.21 (March 2, 2021)

#### :bug: Bug Fix

- Fix artifact.get() regression since 0.10.18
- Allow 0 byte artifacts
- Fix codesaving and program name reporting

#### :nail_care: Enhancement

- Added support for glb files for `wandb.Object3D()`
- Added support for external references for `wandb.Audio()`
- Custom chart support tensorboard `pr_curves` plugin
- Support saving entire code directory in an artifact

## 0.10.20 (February 22, 2021)

#### :bug: Bug Fix

- wandb.login() now respects disabled mode
- handle exception when trying to log TPUs in colab

#### :nail_care: Enhancement

- Add `WANDB_START_METHOD=thread` to support non-multiprocessing
- Add `group` and `job_type` to Run object in the export API
- Improve artifact docstrings

## 0.10.19 (February 14, 2021)

#### :bug: Bug Fix

- Fix artifact manifest files incorrectly named with patch suffix

## 0.10.18 (February 8, 2021)

#### :nail_care: Enhancement

- Add run delete and file delete to the public API
- Align steps between `tensorboard_sync` and wandb.log() history
- Add `WANDB_START_METHOD` to allow POSIX systems to use fork
- Support mixed types in wandb.Table() with `allow_mixed_types`

#### :bug: Bug Fix

- Fix potential leaked file due to log not being closed properly
- Improve `wandb verify` to better handle network issues and report errors
- Made file downloads more deterministic with respect to filesystem caches

## 0.10.17 (February 1, 2021)

#### :bug: Bug Fix

- Fix regression seen with python 3.5
- Silence vendored watchdog warnings on mac

## 0.10.16 (February 1, 2021)

#### :nail_care: Enhancement

- Artifacts now support parallel writers for large distributed workflows.
- Artifacts support distributed tables for dataset visualization.
- Improvements to PR templates
- Added more type annotations
- Vendored watchdog 0.9.0 removing it as a dependency
- New documentation generator
- Public api now has `file.direct_url` to avoid redirects for signed urls.

#### :bug: Bug Fix

- Allow `config-defaults.yaml` to be overwritten when running sweeps
- General bug fixes and improvements to `wandb verify`
- Disabled widgets in Spyder IDE
- Fixed WANDB_SILENT in Spyder IDE
- Reference file:// artifacts respect the `name` attribute.

## 0.10.15 (January 24, 2021)

#### :nail_care: Enhancement

- Add `wandb verify` to troubleshoot local installs

#### :bug: Bug Fix

- Fix tensorboard_sync issue writing to s3
- Prevent git secrets from being stored
- Disable verbose console messages when using moviepy
- Fix artifacts with checkpoints to be more robust when overwriting files
- Fix artifacts recycled id issue

## 0.10.14 (January 15, 2021)

#### :nail_care: Enhancement

- Add wandb.Audio support to Artifacts

#### :bug: Bug Fix

- Fix wandb config regressions introduced in 0.10.13
- Rollback changes supporting media with slashes in keys

## 0.10.13 (January 11, 2021)

#### :nail_care: Enhancement

- Add support for Mac M1 GPU monitoring
- Add support for TPU monitoring
- Add setting to disable sagemaker integration

#### :bug: Bug Fix

- Fix tensorboard_sync with tensorboardX and tf1
- Fix issues logging images with slashes
- Fix custom charts issues
- Improve error messages using `wandb pull`
- Improve error messages with `wandb.Table()`
- Make sure silent mode is silent
- Fix `wandb online` to renable logging
- Multiple artifact fixes

## 0.10.12 (December 3, 2020)

#### :nail_care: Enhancement

- Add Artifact.used_by and Artifact.logged_by
- Validate type consistency when logging Artifacts
- Enhance JoinedTable to not require downloaded assets
- Add ability to recursively download dependent artifacts
- Enable gradient logging with keras and tf2+
- Validate pytorch models are passed to wandb.watch()
- Improved docstrings for public methods / objects
- Warn when image sequences are logged with different sizes

#### :bug: Bug Fix

- Fix incorrectly generated filenames in summary
- Fix anonymous mode to include the api key in URLs
- Fix pickle issue with disabled mode
- Fix artifact from_id query
- Fix handling of Tables with different image paths

## 0.10.11 (November 18, 2020)

#### :nail_care: Enhancement

- Disable wandb logging with `wandb disabled` or `wandb.init(mode="disabled")`
- Support cloning an artifact when logging wandb.Image()

#### :bug: Bug Fix

- Multiple media artifact improvements and internal refactor
- Improve handling of artifact errors
- Fix issue where notebook name was ignored
- Extend silent mode for jupyter logging
- Fix issue where vendored libraries interfered with python path
- Fix various exceptions (divide by zero, int conversion, TypeError)

## 0.10.10 (November 9, 2020)

#### :nail_care: Enhancement

- Added confusion matrix plot
- Better jupyter messages with wandb.init()/reinit/finish

#### :bug: Bug Fix

- Fix for fastai 2.1.5 (removed log_args)
- Fixed media logging when directories are changed

## 0.10.9 (November 4, 2020)

#### :nail_care: Enhancement

- Added artifact media logging (alpha)
- Add scriptable alerts
- Add url attribute for sweep public api
- Update docstrings for wandb sdk functions

#### :bug: Bug Fix

- Fix cases where offline mode was making network connections
- Fix issues with python sweeps and run stopping
- Fix logging issue where we could accidently display an api key
- Fix wandb login issues with malformed hosts
- Allow wandb.restore() to be called without wandb.init()
- Fix resuming (reusing run_id) with empty summary
- Fix artitifact download issue
- Add missing wandb.unwatch() function
- Avoid creating spurious wandb directories
- Fix collections import issue when using an old version of six

## 0.10.8 (October 22, 2020)

#### :nail_care: Enhancement

- Allow callables to be serialized

#### :bug: Bug Fix

- Fix compatibility issue with python 3.9
- Fix `wandb sync` failure introduced in 0.10.6
- Improve python agent handling of failing runs
- Fix rare condition where resuming runs does not work
- Improve symlink handling when called in thread context
- Fix issues when changing directories before calling wandb.init()

## 0.10.7 (October 15, 2020)

#### :bug: Bug Fix

- Fix issue when checking for updated releases on pypi

## 0.10.6 (October 15, 2020)

#### :bug: Bug Fix

- Make sure code saving is enabled in jupyter environments after login
- Sweep agents have extended timeout for large sweep configs
- Support WANDB_SILENT environment variable
- Warn about missing python package when logging images
- Fix wandb.restore() to apply diff patch
- Improve artifact error messages
- Fix loading of config-defaults.yaml and specified list of yaml config files

## 0.10.5 (October 7, 2020)

#### :nail_care: Enhancement

- Add new custom plots: `wandb.plot.*`
- Add new python based sweep agent: `wandb.agent()`

#### :bug: Bug Fix

- Console log fixes (tqdm on windows, fix close exceptions)
- Add more attributes to the Run object (group, job_type, urls)
- Fix sagemaker login issues
- Fix issue where plots were not uploaded until the end of run

## 0.10.4 (September 29, 2020)

#### :bug: Bug Fix

- Fix an issue where wandb.init(allow_val_change=) throws exception

## 0.10.3 (September 29, 2020)

#### :nail_care: Enhancement

- Added warning when trying to sync pre 0.10.0 run dirs
- Improved jupyter support for wandb run syncing information

#### :bug: Bug Fix

- Fix artifact download issues
- Fix multiple issues with tensorboard_sync
- Fix multiple issues with juypter/python sweeps
- Fix issue where login was timing out
- Fix issue where config was overwritten when resuming runs
- Ported sacred observer to 0.10.x release
- Fix predicted bounding boxes overwritten by ground truth boxes
- Add missing save_code parameter to wandb.init()

## 0.10.2 (September 20, 2020)

#### :nail_care: Enhancement

- Added upload_file to API
- wandb.finish() can be called without matching wandb.init()

#### :bug: Bug Fix

- Fix issue where files were being logged to wrong parallel runs
- Fix missing properties/methods -- as_dict(), sweep_id
- Fix wandb.summary.update() not updating all keys
- Code saving was not properly enabled based on UI settings
- Tensorboard now logging images before end of program
- Fix resume issues dealing with config and summary metrics

## 0.10.1 (September 16, 2020)

#### :nail_care: Enhancement

- Added sync_tensorboard ability to handle S3 and GCS files
- Added ability to specify host with login
- Improved artifact API to allow modifying attributes

#### :bug: Bug Fix

- Fix codesaving to respect the server settings
- Fix issue running wandb.init() on restricted networks
- Fix issue where we were ignoring settings changes
- Fix artifact download issues

## 0.10.0 (September 11, 2020)

#### :nail_care: Enhancement

- Added history sparklines at end of run
- Artifact improvements and API for linking
- Improved offline support and syncing
- Basic noop mode support to simplify testing
- Improved windows/pycharm support
- Run object has more modifiable properties
- Public API supports attaching artifacts to historic runs

#### :bug: Bug Fix

- Many bugs fixed due to simplifying logic

## 0.9.7 (September 8, 2020)

#### :nail_care: Enhancement

- New sacred observer available at wandb.sacred.WandbObserver
- Improved artifact reference tracking for HTTP urls

#### :bug: Bug Fix

- Print meaningful error message when runs are queried with `summary` instead of `summary_metrics`

## 0.9.6 (August 28, 2020)

#### :nail_care: Enhancement

- Sub paths of artifacts now expose an optional root directory argument to download()
- Artifact.new_file accepts an optional mode argument
- Removed legacy fastai docs as we're now packaged with fastai v2!

#### :bug: Bug Fix

- Fix yaml parsing error handling logic
- Bad spelling in torch docstring, thanks @mkkb473

## 0.9.5 (August 17, 2020)

#### :nail_care: Enhancement

- Remove unused y_probas in sklearn plots, thanks @dreamflasher
- New deletion apis for artifacts

#### :bug: Bug Fix

- Fix `wandb restore` when not logged in
- Fix artifact download paths on Windows
- Retry 408 errors on upload
- Fix mask numeric types, thanks @numpee
- Fix artifact reference naming mixup

## 0.9.4 (July 24, 2020)

#### :nail_care: Enhancement

- Default pytorch histogram logging frequency from 100 -> 1000 steps

#### :bug: Bug Fix

- Fix multiple prompts for login when using the command line
- Fix "no method rename_file" error
- Fixed edgecase histogram calculation in PyTorch
- Fix error in jupyter when saving session history
- Correctly return artifact metadata in public api
- Fix matplotlib / plotly rendering error

## 0.9.3 (July 10, 2020)

#### :nail_care: Enhancement

- New artifact cli commands!

```shell
wandb artifact put path_file_or_ref
wandb artifact get artifact:version
wandb artifact ls project_name
```

- New artifact api commands!

```python
wandb.log_artifact()
wandb.use_artifact()
wandb.Api().artifact_versions()
wandb.Api().run.used_artifacts()
wandb.Api().run.logged_artifacts()
wandb.Api().Artifact().file()
```

- Improved syncing of large wandb-history.jsonl files for wandb sync
- New Artifact.verify method to ensure the integrity of local artifacts
- Better testing harness for api commands
- Run directory now store local time instead of utc time in the name, thanks @aiyolo!
- Improvements to our doc strings across the board.
- wandb.Table now supports a `dataframe` argument for logging dataframes as tables!

#### :bug: Bug Fix

- Artifacts work in python2
- Artifacts default download locations work in Windows
- GCS references now properly cache / download, thanks @yoks!
- Fix encoding of numpy arrays to JSON
- Fix string comparison error message

## 0.9.2 (June 29, 2020)

#### :nail_care: Enhancement

- Major overhaul of artifact caching
- Configurable cache directory for artifacts
- Configurable download directory for artifacts
- New Artifact.verify method to ensure the integrity of local artifacts
- use_artifact no longer requires `type`
- Deleted artifacts can now be be recommitted
- Lidar scenes now support vectors

#### :bug: Bug Fix

- Fix issue with artifact downloads returning errors.
- Segmentation masks now handle non-unint8 data
- Fixed path parsing logic in `api.runs()`

## 0.9.1 (June 9, 2020)

#### :bug: Bug Fix

- Fix issue where files were always logged to latest run in a project.
- Fix issue where url was not display url on first call to wandb.init

## 0.9.0 (June 5, 2020)

#### :bug: Bug Fix

- Handle multiple inits in Jupyter
- Handle ValueError's when capturing signals, thanks @jsbroks
- wandb agent handles rate limiting properly

#### :nail_care: Enhancement

- wandb.Artifact is now generally available!
- feature_importances now supports CatBoost, thanks @neomatrix369

## 0.8.36 (May 11, 2020)

#### :bug: Bug Fix

- Catch all exceptions when saving Jupyter sessions
- validation_data automatically set in TF >= 2.2
- _implements_\* hooks now implemented in keras callback for TF >= 2.2

#### :nail_care: Enhancement

- Raw source code saving now disabled by default
- We now support global settings on boot to enable code saving on the server
- New `code_save=True` argument to wandb.init to enable code saving manually

## 0.8.35 (May 1, 2020)

#### :bug: Bug Fix

- Ensure cells don't hang on completion
- Fixed jupyter integration in PyCharm shells
- Made session history saving handle None metadata in outputs

## 0.8.34 (Apr 28, 2020)

#### :nail_care: Enhancement

- Save session history in jupyter notebooks
- Kaggle internet enable notification
- Extend wandb.plots.feature_importances to work with more model types, thanks @neomatrix369!

#### :bug: Bug Fix

- Code saving for jupyter notebooks restored
- Fixed thread errors in jupyter
- Ensure final history rows aren't dropped in jupyter

## 0.8.33 (Apr 24, 2020)

#### :nail_care: Enhancement

- Add default class labels for semantic segmentation
- Enhance bounding box API to be similar to semantic segmentation API

#### :bug: Bug Fix

- Increase media table rows to improve ROC/PR curve logging
- Fix issue where pre binned histograms were not being handled properly
- Handle nan values in pytorch histograms
- Fix handling of binary image masks

## 0.8.32 (Apr 14, 2020)

#### :nail_care: Enhancement

- Improve semantic segmentation image mask logging

## 0.8.31 (Mar 19, 2020)

#### :nail_care: Enhancement

- Close all open files to avoice ResourceWarnings, thanks @CrafterKolyan!

#### :bug: Bug Fix

- Parse "tensor" protobufs, fixing issues with tensorboard syncing in 2.1

## 0.8.30 (Mar 19, 2020)

#### :nail_care: Enhancement

- Add ROC, precision_recall, HeatMap, explainText, POS, and NER to wandb.plots
- Add wandb.Molecule() logging
- Capture kaggle runs for metrics
- Add ability to watch from run object

#### :bug: Bug Fix

- Avoid accidently picking up global debugging logs

## 0.8.29 (Mar 5, 2020)

#### :nail_care: Enhancement

- Improve bounding box annotations
- Log active GPU system metrics
- Only writing wandb/settings file if wandb init is called
- Improvements to wandb local command

#### :bug: Bug Fix

- Fix GPU logging on some devices without power metrics
- Fix sweep config command handling
- Fix tensorflow string logging

## 0.8.28 (Feb 21, 2020)

#### :nail_care: Enhancement

- Added code saving of main python module
- Added ability to specify metadata for bounding boxes and segmentation masks

#### :bug: Bug Fix

- Fix situations where uncommitted data from wandb.log() is not persisted

## 0.8.27 (Feb 11, 2020)

#### :bug: Bug Fix

- Fix dependency conflict with new versions of six package

## 0.8.26 (Feb 10, 2020)

#### :nail_care: Enhancement

- Add best metric and epoch to run summary with Keras callback
- Added wandb.run.config_static for environments required pickled config

#### :bug: Bug Fix

- Fixed regression causing failures with wandb.watch() and DataParallel
- Improved compatibility with python 3.8
- Fix model logging under windows

## 0.8.25 (Feb 4, 2020)

#### :bug: Bug Fix

- Fix exception when using wandb.watch() in a notebook
- Improve support for sparse tensor gradient logging on GPUs

## 0.8.24 (Feb 3, 2020)

#### :bug: Bug Fix

- Relax version dependency for PyYAML for users with old environments

## 0.8.23 (Feb 3, 2020)

#### :nail_care: Enhancement

- Added scikit-learn support
- Added ability to specify/exclude specific keys when building wandb.config

#### :bug: Bug Fix

- Fix wandb.watch() on sparse tensors
- Fix incompatibilty with ray 0.8.1
- Fix missing pyyaml requirement
- Fix "W&B process failed to launch" problems
- Improved ability to log large model graphs and plots

## 0.8.22 (Jan 24, 2020)

#### :nail_care: Enhancement

- Added ability to configure agent commandline from sweep config

#### :bug: Bug Fix

- Fix fast.ai prediction logging
- Fix logging of eager tensorflow tensors
- Fix jupyter issues with logging notebook name and wandb.watch()

## 0.8.21 (Jan 15, 2020)

#### :nail_care: Enhancement

- Ignore wandb.init() specified project and entity when running a sweep

#### :bug: Bug Fix

- Fix agent "flapping" detection
- Fix local controller not starting when sweep is pending

## 0.8.20 (Jan 10, 2020)

#### :nail_care: Enhancement

- Added support for LightGBM
- Added local board support (Experimental)
- Added ability to modify sweep configuration
- Added GPU power logging to system metrics

#### :bug: Bug Fix

- Prevent sweep agent from failing continuously when misconfigured

## 0.8.19 (Dec 18, 2019)

#### :nail_care: Enhancement

- Added beta support for ray/tune hyperopt search strategy
- Added ability to specify max runs per agent
- Improve experience starting a sweep without a project already created

#### :bug: Bug Fix

- Fix repeated wandb.Api().Run(id).scan_history() calls get updated data
- Fix early_terminate/hyperband in notebook/python environments

## 0.8.18 (Dec 4, 2019)

#### :nail_care: Enhancement

- Added min_step and max_step to run.scan_history for grabbing sub-sections of metrics
- wandb.init(reinit=True) now automatically calls wandb.join() to better support multiple runs per process

#### :bug: Bug Fix

- wandb.init(sync_tensorboard=True) works again for TensorFlow 2.0

## 0.8.17 (Dec 2, 2019)

#### :nail_care: Enhancement

- Handle tags being passed in as a string

#### :bug: Bug Fix

- Pin graphql-core < 3.0.0 to fix install errors
- TQDM progress bars update logs properly
- Oversized summary or history logs are now dropped which prevents retry hanging

## 0.8.16 (Nov 21, 2019)

#### :bug: Bug Fix

- Fix regression syncing some versions of Tensorboard since 0.8.13
- Fix network error in Jupyter

## 0.8.15 (Nov 5, 2019)

#### :bug: Bug Fix

- Fix calling wandb.init with sync_tensorboard multiple times in Jupyter
- Fix RuntimeError race when using threads and calling wandb.log
- Don't initialize Sentry when error reporting is disabled

#### :nail_care: Enhancement

- Added best_run() to wandb.sweep() public Api objects
- Remove internal tracking keys from wandb.config objects in the public Api

## 0.8.14 (Nov 1, 2019)

#### :bug: Bug Fix

- Improve large object warning when values reach maximum size
- Warn when wandb.save isn't passed a string
- Run stopping from the UI works since regressing in 0.8.12
- Restoring a file that already exists locally works
- Fixed TensorBoard incorrectly placing some keys in the wrong step since 0.8.10
- wandb.Video only accepts uint8 instead of incorrectly converting to floats
- SageMaker environment detection is now more robust
- Resuming correctly populates config
- wandb.restore respects root when run.dir is set #658
- Calling wandb.watch multiple times properly namespaces histograms and graphs

#### :nail_care: Enhancement

- Sweeps now work in Windows!
- Added sweep attribute to Run in the public api
- Added sweep link to Jupyter and terminal output
- TensorBoard logging now stores proper timestamps when importing historic results
- TensorBoard logging now supports configuring rate_limits and filtering event types
- Use simple output mirroring stdout doesn't have a file descriptor
- Write wandb meta files to the system temp directory if the local directory isn't writable
- Added beta api.reports to the public API
- Added wandb.unwatch to remove hooks from pytorch models
- Store the framework used in config.\_wandb

## 0.8.13 (Oct 15, 2019)

#### :bug: Bug Fix

- Create nested directory when videos are logged from tensorboard namespaces
- Fix race when using wandb.log `async=True`
- run.summary acts like a proper dictionary
- run.summary sub dictionaries properly render
- handle None when passing class_colors for segmentation masks
- handle tensorflow2 not having a SessionHook
- properly escape args in windows
- fix hanging login when in anonymode
- tf2 keras patch now handles missing callbacks args

#### :nail_care: Enhancement

- Updates documentation autogenerated from docstrings in /docs
- wandb.init(config=config_dict) does not update sweep specified parameters
- wandb.config object now has a setdefaults method enabling improved sweep support
- Improved terminal and jupyter message incorporating :rocket: emojii!
- Allow wandb.watch to be called multiple times on different models
- Improved support for watching multiple tfevent files
- Windows no longer requires `wandb run` simply run `python script_name.py`
- `wandb agent` now works on windows.
- Nice error message when wandb.log is called without a dict
- Keras callback has a new `log_batch_frequency` for logging metrics every N batches

## 0.8.12 (Sep 20, 2019)

#### :bug: Bug Fix

- Fix compatibility issue with python 2.7 and old pip dependencies

#### :nail_care: Enhancement

- Improved onboarding flow when creating new accounts and entering api_key

## 0.8.11 (Sep 19, 2019)

#### :bug: Bug Fix

- Fix public api returning incorrect data when config value is 0 or False
- Resumed runs no longer overwrite run names with run id

#### :nail_care: Enhancement

- Added recording of spell.run id in config

## 0.8.10 (Sep 13, 2019)

#### :bug: Bug Fix

- wandb magic handles the case of tf.keras and keras being loaded
- tensorboard logging won't drop steps if multiple loggers have different global_steps
- keras gradient logging works in the latest tf.keras
- keras validation_data is properly set in tensorflow 2
- wandb pull command creates directories if they don't exist, thanks @chmod644
- file upload batching now asserts a minimum size
- sweeps works in python2 again
- scan_history now iterates the full set of points
- jupyter will run local mode if credentials can't be obtained

#### :nail_care: Enhancement

- Sweeps can now be run from within jupyter / directly from python! https://docs.wandb.com/sweeps/python
- New openai gym integration will automatically log videos, enabled with the monitor_gym keyword argument to wandb.init
- Ray Tune logging callback in wandb.ray.WandbLogger
- New global config file in ~/.config/wandb for global settings
- Added tests for fastai, thanks @borisdayma
- Public api performance enhancements
- Deprecated username in favor of entity in the public api for consistency
- Anonymous login support enabled by default
- New wandb.login method to be used in jupyter enabling anonymous logins
- Better dependency error messages for data frames
- Initial integration with spell.run
- All images are now rendered as PNG to avoid JPEG artifacts
- Public api now has a projects field

## 0.8.9 (Aug 19, 2019)

#### :bug: Bug Fix

- run.summary updates work in jupyter before log is called
- don't require numpy to be installed
- Setting nested keys in summary works
- notebooks in nested directories are properly saved
- Don't retry 404's / better error messaging from the server
- Strip leading slashes when loading paths in the public api

#### :nail_care: Enhancement

- Small files are batch uploaded as gzipped tarballs
- TensorBoardX gifs are logged to wandb

## 0.8.8 (Aug 13, 2019)

#### :bug: Bug Fix

- wandb.init properly handles network failures on startup
- Keras callback only logs examples if data_type or input_type is set
- Fix edge case PyTorch model logging bug
- Handle patching tensorboard multiple times in jupyter
- Sweep picks up config.yaml from the run directory
- Dataframes handle integer labels
- Handle invalid JSON when querying jupyter servers

#### :nail_care: Enhancement

- fastai uses a fixed seed for example logging
- increased the max number of images for fastai callback
- new wandb.Video tag for logging video
- sync=False argument to wandb.log moves logging to a thread
- New local sweep controller for custom search logic
- Anonymous login support for easier onboarding
- Calling wandb.init multiple times in jupyter doesn't error out

## 0.8.7 (Aug 7, 2019)

#### :bug: Bug Fix

- keras callback no longer guesses input_type for 2D data
- wandb.Image handles images with 1px height

#### :nail_care: Enhancement

- wandb Public API now has `run.scan_history` to return all history rows
- wandb.config prints helpful errors if used before calling init
- wandb.summary prints helpful errors if used before calling init
- filestream api points to new url on the backend

## 0.8.6 (July 31, 2019)

#### :bug: Bug Fix

- fastai callback uses the default monitor instead of assuming val_loss
- notebook introspections handles error cases and doesn't print stacktrace on failure
- Don't print description warning when setting name
- Fixed dataframe logging error with the keras callback
- Fixed line offsets in logs when resuming runs
- wandb.config casts non-builtins before writing to yaml
- vendored backports.tempfile to address missing package on install

#### :nail_care: Enhancement

- Added `api.sweep` to the python export api for querying sweeps
- Added `WANDB_NOTEBOOK_NAME` for specifying the notebook name in cases we can't infer it
- Added `WANDB_HOST` to override hostnames
- Store if a run was run within jupyter
- wandb now supports stopping runs from the web ui
- Handle floats passed as step to `wandb.log`
- wandb.config has full unicode support
- sync the main file to wandb if code saving is enabled and it's untracked by git
- XGBoost callback: wandb.xgboost.wandb_callback()

## 0.8.5 (July 12, 2019)

#### :bug: Bug Fix

- Fixed plotly charts with large numpy arrays not rendering
- `wandb docker` works when nvidia is present
- Better error when non string keys are sent to log
- Relaxed pyyaml dependency to fix AMI installs
- Magic works in jupyter notebooks.

#### :nail_care: Enhancement

- New preview release of auto-dataframes for Keras
- Added input_type and output_type to the Keras callback for simpler config
- public api supports retrieving specific keys and custom xaxis

## 0.8.4 (July 8, 2019)

#### :bug: Bug Fix

- WANDB_IGNORE_GLOBS is respected on the final scan of files
- Unified run.id, run.name, and run.notes across all apis
- Handle funky terminal sizes when setting up our pseudo tty
- Fixed Jupyter notebook introspection logic
- run.summary.update() persists changes to the server
- tensorboard syncing is robust to invalid histograms and truncated files

#### :nail_care: Enhancement

- preview release of magic, calling wandb.init(magic=True) should automatically track config and metrics when possible
- cli now supports local installs of the backend
- fastai callback supports logging example images

## 0.8.3 (June 26, 2019)

#### :bug: Bug Fix

- image logging works in Windows
- wandb sync handles tfevents with a single timestep
- fix incorrect command in overview page for running runs
- handle histograms with > 512 bins when streaming tensorboard
- better error message when calling wandb sync on a file instead of a directory

#### :nail_care: Enhancement

- new helper function for handling hyperparameters in sweeps `wandb.config.user_items()`
- better mocking for improved testing

## 0.8.2 (June 20, 2019)

#### :bug: Bug Fix

- entity is persisted on wandb.run when queried from the server
- tmp files always use the temporary directory to avoid syncing
- raise error if file shrinks while uploading
- images log properly in windows
- upgraded pyyaml requirement to address CVE
- no longer store a history of rows to prevent memory leak

#### :nail_care: Enhancement

- summary now supports new dataframe format
- WANDB_SILENT environment variable writes all wandb messages to debug.log
- Improved error messages for windows and tensorboard logging
- output.log is uploaded at the end of each run
- metadata, requirements, and patches are uploaded at the beginning of a run
- when not running from a git repository, store the main python file
- added WANDB_DISABLE_CODE to prevent diffing and code saving
- when running in jupyter store the name of the notebook
- auto-login support for colab
- store url to colab notebook
- store the version of this library in config
- store sys.executable in metadata
- fastai callback no longer requires path
- wandb.init now accepts a notes argument
- The cli replaced the message argument with notes and name

## 0.8.1 (May 23, 2019)

#### :bug: Bug Fix

- wandb sync handles tensorboard embeddings
- wandb sync correctly handles images in tensorboard
- tf.keras correctly handles single input functional models
- wandb.Api().runs returns an iterator that's reusable
- WANDB_DIR within a hidden directory doesn't prevent syncing
- run.files() iterates over all files
- pytorch recursion too deep error

#### :nail_care: Enhancement

- wandb sync accepts an --ignore argument with globs to skip files
- run.summary now has an items() method for iterating over all keys

## 0.8.0 (May 17, 2019)

#### :bug: Bug Fix

- Better error messages on access denied
- Better error messages when optional packages aren't installed
- Urls printed to the terminal are url-escaped
- Namespaced tensorboard events work with histograms
- Public API now retries on failures and re-uses connection pool
- Catch git errors when remotes aren't pushed to origin
- Moved keras graph collection to on_train_begin to handle unbuilt models
- Handle more cases of not being able to save weights
- Updates to summary after resuming are persisted
- PyTorch histc logging fixed in 0.4.1
- Fixed `wandb sync` tensorboard import

#### :nail_care: Enhancement

- wandb.init(tensorboard=True) works with Tensorflow 2 and Eager Execution
- wandb.init(tensorboard=True) now works with tb-nightly and PyTorch
- Automatically log examples with tf.keras by adding missing validation_data
- Socket only binds to localhost for improved security and prevents firewall warnings in OSX
- Added user object to public api for getting the source user
- Added run.display_name to the public api
- Show display name in console output
- Added --tags, --job_group, and --job_type to `wandb run`
- Added environment variable for minimum time to run before considering crashed
- Added flake8 tests to CI, thanks @cclauss!

## 0.7.3 (April 15, 2019)

#### :bug: Bug Fix

- wandb-docker-run accepts image digests
- keras callback works in tensorflow2-alpha0
- keras model graph now puts input layer first

#### :nail_care: Enhancement

- PyTorch log frequency added for gradients and weights
- PyTorch logging performance enhancements
- wandb.init now accepts a name parameter for naming runs
- wandb.run.name reflects custom display names
- Improvements to nested summary values
- Deprecated wandb.Table.add_row in favor of wandb.Table.add_data
- Initial support for a fast.ai callback thanks to @borisdayma!

## 0.7.2 (March 19, 2019)

#### :bug: Bug Fix

- run.get_url resolves the default entity if one wasn't specified
- wandb restore accepts run paths with only slashes
- Fixed PyYaml deprecation warnings
- Added entrypoint shell script to manifest
- Strip newlines from cuda version

## 0.7.1 (March 14, 2019)

#### :bug: Bug Fix

- handle case insensitive docker credentials
- fix app_url for private cloud login flow
- don't retry 404's when starting sweep agents

## 0.7.0 (February 28, 2019)

#### :bug: Bug Fix

- ensure DNS lookup failures can't prevent startup
- centralized debug logging
- wandb agent waits longer to send a SIGKILL after sending SIGINT

#### :nail_care: Enhancement

- support for logging docker images with the WANDB_DOCKER env var
- WANDB_DOCKER automatically set when run in kubernetes
- new wandb-docker-run command to automatically set env vars and mount code
- wandb.restore supports launching docker for runs that ran with it
- python packages are now recorded and saved in a requirements.txt file
- cpu_count, gpu_count, gpu, os, and python version stored in wandb-metadata.json
- the export api now supports docker-like paths, i.e. username/project:run_id
- better first time user messages and login info

## 0.6.35 (January 29, 2019)

#### :bug: Bug Fix

- Improve error reporting for sweeps

## 0.6.34 (January 23, 2019)

#### :bug: Bug Fix

- fixed Jupyter logging, don't change logger level
- fixed resuming in Jupyter

#### :nail_care: Enhancement

- wandb.init now degrades gracefully if a user hasn't logged in to wandb
- added a **force** flag to wandb.init to require a machine to be logged in
- Tensorboard and TensorboardX logging is now automatically instrumented when enabled
- added a **tensorboard** to wandb.init which patches tensorboard for logging
- wandb.save handles now accepts a base path to files in sub directories
- wandb.tensorflow and wandb.tensorboard can now be accessed without directly importing
- `wandb sync` will now traverse a wandb run directory and sync all runs

## 0.6.33 (January 22, 2019)

#### :bug: Bug Fix

- Fixed race where wandb process could hang at the end of a run

## 0.6.32 (December 22, 2018)

#### :bug: Bug Fix

- Fix resuming in Jupyter on kernel restart
- wandb.save ensures files are pushed regardless of growth

#### :nail_care: Enhancement

- Added replace=True keyword to init for auto-resuming
- New run.resumed property that can be used to detect if we're resuming
- New run.step property to use for setting an initial epoch on resuming
- Made Keras callback save the best model as it improves

## 0.6.31 (December 20, 2018)

#### :bug: Bug Fix

- Really don't require numpy
- Better error message if wandb.log is called before wandb.init
- Prevent calling wandb.watch multiple times
- Handle datetime attributes in logs / plotly

#### :nail_care: Enhancement

- Add environment to sweeps
- Enable tagging in the public API and in wandb.init
- New media type wandb.Html for logging arbitrary html
- Add Public api.create_run method for custom integrations
- Added glob support to wandb.save, files save as they're written to
- Added wandb.restore for pulling files on resume

## 0.6.30 (December 6, 2018)

#### :bug: Bug Fix

- Added a timeout for generating diffs on large repos
- Fixed edge case where file syncing could hang
- Ensure all file changes are captured before exit
- Handle cases of sys.exit where code isn't passed
- Don't require numpy

#### :nail_care: Enhancement

- New `wandb sync` command that pushes a local directory to the cloud
- Support for syncing tfevents file during training
- Detect when running as TFJob and auto group
- New Kubeflow module with initial helpers for pipelines

## 0.6.29 (November 26, 2018)

#### :bug: Bug Fix

- Fixed history / summary bug

## 0.6.28 (November 24, 2018)

#### :nail_care: Enhancement

- Initial support for AWS SageMaker
- `hook_torch` renamed to `watch` with a deprecation warning
- Projects are automatically created if they don't exist
- Additional GPU memory_allocated metric added
- Keras Graph stores edges

#### :bug: Bug Fix

- PyTorch graph parsing is more robust
- Fixed PyTorch 0.3 support
- File download API supports WANDB_API_KEY authentication

## 0.6.27 (November 13, 2018)

#### :nail_care: Enhancement

- Sweeps work with new backend (early release).
- Summary tracks all history metrics unless they're overridden by directly writing
  to summary.
- Files support in data API.

#### :bug: Bug Fix

- Show ongoing media file uploads in final upload progress.

## 0.6.26 (November 9, 2018)

#### :nail_care: Enhancement

- wandb.Audio supports duration

#### :bug: Bug Fix

- Pass username header in filestream API

## 0.6.25 (November 8, 2018)

#### :nail_care: Enhancement

- New wandb.Audio data type.
- New step keyword argument when logging metrics
- Ability to specify run group and job type when calling wandb.init() or via
  environment variables. This enables automatic grouping of distributed training runs
  in the UI
- Ability to override username when using a service account API key

#### :bug: Bug Fix

- Handle non-tty environments in Python2
- Handle non-existing git binary
- Fix issue where sometimes the same image was logged twice during a Keras step

## 0.6.23 (October 19, 2018)

#### :nail_care: Enhancement

- PyTorch
  - Added a new `wandb.hook_torch` method which records the graph and logs gradients & parameters of pytorch models
  - `wandb.Image` detects pytorch tensors and uses **torchvision.utils.make_grid** to render the image.

#### :bug: Bug Fix

- `wandb restore` handles the case of not being run from within a git repo.

## 0.6.22 (October 18, 2018)

#### :bug: Bug Fix

- We now open stdout and stderr in raw mode in Python 2 ensuring tools like bpdb work.

## 0.6.21 (October 12, 2018)

#### :nail_care: Enhancement

- Catastrophic errors are now reported to Sentry unless WANDB_ERROR_REPORTING is set to false
- Improved error handling and messaging on startup

## 0.6.20 (October 5, 2018)

#### :bug: Bug Fix

- The first image when calling wandb.log was not being written, now it is
- `wandb.log` and `run.summary` now remove whitespace from keys

## 0.6.19 (October 5, 2018)

#### :bug: Bug Fix

- Vendored prompt_toolkit < 1.0.15 because the latest ipython is pinned > 2.0
- Lazy load wandb.h5 only if `summary` is accessed to improve Data API performance

#### :nail_care: Enhancement

- Jupyter
  - Deprecated `wandb.monitor` in favor of automatically starting system metrics after the first wandb.log call
  - Added new **%%wandb** jupyter magic method to display live results
  - Removed jupyter description iframe
- The Data API now supports `per_page` and `order` options to the `api.runs` method
- Initial support for wandb.Table logging
- Initial support for matplotlib logging<|MERGE_RESOLUTION|>--- conflicted
+++ resolved
@@ -11,13 +11,11 @@
 
 ## Unreleased
 
-<<<<<<< HEAD
 ### Added
 
 - Add support for `Artifact.tags` and assigning tags via `Run.log_artifact()` (@tonyyli-wandb in https://github.com/wandb/wandb/pull/8085)
-=======
+
 ## [0.17.7] - 2024-08-15
->>>>>>> 2f122d93
 
 ### Fixed
 
