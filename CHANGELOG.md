# Changelog

All notable changes to this project will be documented in this file.

This project adheres to [Semantic Versioning](https://semver.org/spec/v2.0.0.html).

Starting with the 0.16.4 release on March 5, 2024, the format is based on
[Keep a Changelog](https://keepachangelog.com/en/1.1.0/).

Please add to the relevant subsections under Unreleased below on every PR where this is applicable.

## Unreleased

<<<<<<< HEAD
### Fixed

- Fix `api.artifact()` to correctly pass the `enable_tracking` argument to the `Artifact._from_name()` method (@ibindlish in https://github.com/wandb/wandb/pull/8803)
=======
### Deprecated

- The `quiet` argument to `wandb.run.finish()` is deprecated, use `wandb.Settings(quiet=...)` to set this instead. (@kptkin in https://github.com/wandb/wandb/pull/8794)


## [0.18.6] - 2024-11-06
>>>>>>> 112c0fa3

### Added

- Add a boolean `overwrite` param to `Artifact.add()`/`Artifact.add_file()` to allow overwrite of previously-added artifact files (@tonyyli-wandb in https://github.com/wandb/wandb/pull/8553)

### Fixed

- Add missing type hints of the `wandb.plot` module in the package stub (@kptkin in https://github.com/wandb/wandb/pull/8667)
- Fix limiting azure reference artifact uploads to `max_objects` (@amusipatla-wandb in https://github.com/wandb/wandb/pull/8703)
- Fix downloading azure reference artifacts with `skip_cache=True` (@amusipatla-wandb in https://github.com/wandb/wandb/pull/8706)
- Fix multipart uploads for files with no content type defined in headers (@amusipatla-wandb in https://github.com/wandb/wandb/pull/8716)
- Fixed tensorboard failing to sync when logging batches of images. (@jacobromero in https://github.com/wandb/wandb/pull/8641)
- Fixed behavior of `mode='x'`/`mode='w'` in `Artifact.new_file()` to conform to Python's built-in file modes (@tonyyli-wandb in https://github.com/wandb/wandb/pull/8553)
- Do not ignore parameter `distribution` when configuring sweep parameters from SDK. (@temporaer in https://github.com/wandb/wandb/pull/8737)

### Changed
- Added internal method, api._artifact(), to fetch artifacts so that usage events are not created if not called by an external user. (@ibindlish in https://github.com/wandb/wandb/pull/8674)
- Changed default `mode` in `Artifact.new_file()` from `'w'` to `'x'` to accurately reflect existing default behavior (@tonyyli-wandb in https://github.com/wandb/wandb/pull/8553)

## [0.18.5] - 2024-10-17

### Fixed

- Import `Literal` from `typing_extensions` in Python 3.7; broken in 0.18.4 (@timoffex in https://github.com/wandb/wandb/pull/8656)

## [0.18.4] - 2024-10-17

### Added

- Track detailed metrics for Apple ARM systems including GPU, eCPU, and pCPU utilization, power consumption, and temperature, and memory/swap utilization (@dmitryduev in https://github.com/wandb/wandb/pull/8550)
- Allow users to link Registry artifacts without inputting the organization entity name (@estellazx in https://github.com/wandb/wandb/pull/8482)
- Added a warning message indicating that the `fps` argument will be ignored when creating a wandb.Video object from a file path string or a bytes object. (@jacobromero in https://github.com/wandb/wandb/pull/8585)
- Update docstrings for `logged_artifacts` and `used_artifacts` methods in `Run` class (@trane293 in https://github.com/wandb/wandb/pull/8624)
- The `_show_operation_stats` setting enables a preview of a better `run.finish()` UX (@timoffex in https://github.com/wandb/wandb/pull/8644)

### Fixed

- Log power on AMD MI300X series GPUs (@dmitryduev in https://github.com/wandb/wandb/pull/8630)
- Fixed typing issue of `wandb.Api` (@bdvllrs in https://github.com/wandb/wandb/pull/8548)
- Ensure artifact objects are fully updated on `Artifact.save()` (@tonyyli-wandb in https://github.com/wandb/wandb/pull/8575)

### Changed

- Updated minimum version of `sentry-sdk` to 2.0.0 to address deprecation warnings. (@jacobromero in https://github.com/wandb/wandb/compare/WB-20890)

## [0.18.3] - 2024-10-01

### Added

- Add the ability to monitor the utilization metrics of Google's Cloud TPU devices (@dmitryduev in https://github.com/wandb/wandb/pull/8504)

### Fixed

- Capture Nvidia GPU stats on Windows (@dmitryduev in https://github.com/wandb/wandb/pull/8524)
- Fixed a regression introduced in v0.18.2 that affected capturing the names of Nvidia GPU devices (@dmitryduev in https://github.com/wandb/wandb/pull/8503)
- `run.log_artifact()` no longer blocks other data uploads until the artifact upload finishes (@timoffex in https://github.com/wandb/wandb/pull/8466)
- Fixed media dependency for rdkit updated from `rdkit-pypi` to `rdkit` (@jacobromero in https://github.com/wandb/wandb/compare/WB-20894)
- Saving an artifact with many large files no longer exhausts OS threads (@timoffex in https://github.com/wandb/wandb/pull/8518)

### Changed

- After `artifact = run.log_artifact()`, you must use `artifact.wait()` before operations that rely on the artifact having been uploaded. Previously, this wasn't necessary in some cases because `run.log_artifact()` blocked other operations on the run (@timoffex in https://github.com/wandb/wandb/pull/8466)

## [0.18.2] - 2024-09-27

### Added

- Add `upsert_run_queue` method to `wandb.Api`. (@bcsherma in https://github.com/wandb/wandb/pull/8348)
- Add `tags` parameter to `wandb.Api.artifacts()` to filter artifacts by tag. (@moredatarequired in https://github.com/wandb/wandb/pull/8441)

### Fixed

- Update the signature and docstring of `wandb.api.public.runs.Run.log_artifact()` to support artifact tags like `Run` instances returned by `wandb.init()`. (@tonyyli-wandb in https://github.com/wandb/wandb/pull/8414)
- Add docstring for `wandb.watch` to support auto-complete (@kptkin in https://github.com/wandb/wandb/pull/8425)
- Fix glob matching in define metric to work with logged keys containing `/` (@KyleGoyette in https://github.com/wandb/wandb/pull/8434)
- Allow `a\.b` syntax in run.define_metric to refer to a dotted metric name (@jacobromero in https://github.com/wandb/wandb/pull/8445)
  - NOTE: Not fixed if using `wandb.require("legacy-service")`
- Fix Unknown image format error when uploading a gif through tensorboard. (@jacobromero in https://github.com/wandb/wandb/pull/8476)
- Fix `OSError` from calling `Artifact.add_file` with file paths on mounted filesystems (@tonyyli-wandb in https://github.com/wandb/wandb/pull/8473)
- Restored compatibility for macOS versions <= 10.15 for wandb-core. (@dmitryduev in https://github.com/wandb/wandb/pull/8487)

## [0.18.1] - 2024-09-16

### Fixed

- Allow all users to read cache files when core is enabled (@moredatarequired in https://github.com/wandb/wandb/pull/8362)
- Infinite scalars logged in TensorBoard are uploaded successfully rather than skipped (@timoffex in https://github.com/wandb/wandb/pull/8380)
- Properly respect `WANDB_ERROR_REPORTING=false`.  This fixes a regression introduced in 0.18.0 (@kptkin in https://github.com/wandb/wandb/pull/8379)

### Changed

- Remove sentry logging for sendLinkArtifact (@ibindlish in https://github.com/wandb/wandb/pull/8422)
- Default to capturing requirements.txt in Run.log_code (@KyleGoyette in https://github.com/wandb/wandb/pull/7864)

## [0.18.0] - 2024-09-11

### Added

- Add support for artifact tags, via `Artifact.tags` and `Run.log_artifact()` (@tonyyli-wandb in https://github.com/wandb/wandb/pull/8085)

### Fixed

- Detect the notebook name in VS Code's built-in jupyter server (@dmitryduev in https://github.com/wandb/wandb/pull/8311)

### Changed

- The new "core" backend, previously activated using wandb.require("core"), is now used by default. To revert to the legacy behavior,
add `wandb.require("legacy-service")` at the beginning of your script. Note: In the upcoming minor release, the option
to disable this new behavior will be removed (@kptkin in https://github.com/wandb/wandb/pull/7777)

## [0.17.9] - 2024-09-05

### Changed

- Changed the default system metrics sampling interval to 10 seconds without averaging, while allowing custom intervals via `wandb.init(settings=wandb.Settings(_stats_sampling_interval=...))` (@dmitryduev in https://github.com/wandb/wandb/pull/8208)

### Deprecated

- `define_metric(summary='best', goal=...)` is deprecated and soon will be removed, use `define_metric(summary='min')` or `define_metric(summary='min')` instead (@kptkin in https://github.com/wandb/wandb/pull/8219)

## [0.17.8] - 2024-08-28

### Added

- Capture SM (Streaming Multiprocessor), memory, and graphics clock speed (MHz), (un)corrected error counts, fan speed (%), and encoder utilization for Nvidia GPU devices when using core (@dmitryduev in https://github.com/wandb/wandb/pull/8144)
- Allow iterating over `wandb.Config` like a dictionary (@fsherry in https://github.com/wandb/wandb/pull/8129)
- PR curves, images and histograms are supported when using TensorBoard with core enabled (@timoffex in https://github.com/wandb/wandb/pull/8181, https://github.com/wandb/wandb/pull/8188, https://github.com/wandb/wandb/pull/8189)
- Added `wandb.require("legacy-service")` as the opt-out analog of `wandb.require("core")` (@timoffex in https://github.com/wandb/wandb/pull/8201)

### Fixed

- Avoid leaving behind wandb-core process if user hits Ctrl+C twice (@timoffex in https://github.com/wandb/wandb/pull/8153)
- Fix deprecation warnings arising from NumPy >= 2.1 by removing `newshape` argument from `numpy.reshape` by @phinate in https://github.com/wandb/wandb/pull/8167
- Skip uploading/downloading GCS reference artifact manifest entries corresponding to folders (@amusipatla-wandb in https://github.com/wandb/wandb/pull/8084)

### Deprecated

- Ability to disable the service process (`WANDB__DISABLE_SERVICE`) is deprecated and will be removed in the next minor release (@kptkin in https://github.com/wandb/wandb/pull/8193)

## [0.17.7] - 2024-08-15

### Fixed

- Ensure Nvidia GPU metrics are captured if `libnvidia-ml.so` is unavailable when using core (@dmitryduev in https://github.com/wandb/wandb/pull/8138)
- Allow `define_metric("x", step_metric="x")` when using core (@timoffex in https://github.com/wandb/wandb/pull/8107)
- Correctly upload empty files when using core (@timoffex in https://github.com/wandb/wandb/pull/8109)
- Fix occasional "send on closed channel" panic when finishing a run using core (@timoffex in https://github.com/wandb/wandb/pull/8140)

## [0.17.6] - 2024-08-08

### Added

- Specify job input schemas when calling manage_config_file or manage_wandb_config to create a nicer UI when launching the job (@TimH98 in https://github.com/wandb/wandb/pull/7907, https://github.com/wandb/wandb/pull/7924, https://github.com/wandb/wandb/pull/7971)
- Use the filesystem rather than protobuf messages to transport manifests with more than 100k entries to the core process (@moredatarequired in https://github.com/wandb/wandb/pull/7992)
- Adds the `box3d` constructor for `Box3D` (@timoffex in https://github.com/wandb/wandb/pull/8086)

### Changed

- `run.define_metric()` raises an error when given extraneous arguments (@timoffex in https://github.com/wandb/wandb/pull/8040)
- In disabled mode, use the `wandb.sdk.wandb_run.Run` class instead of `wandb.sdk.wandb_run.RunDisabled`, which has been removed (@dmitryduev in https://github.com/wandb/wandb/pull/8037)
- When `WANDB_MODE = offline` calling `artifact.download()` now throws an error instead of stalling (@trane293 in https://github.com/wandb/wandb/pull/8009)

### Fixed

- Correctly handle directory stubs when logging external artifact in azure storage account with Hierarchical Namespace enabled (@marijncv in https://github.com/wandb/wandb/pull/7876)
- Docstring in `api.runs()` regarding default sort order, missed in https://github.com/wandb/wandb/pull/7675 (@fellhorn in https://github.com/wandb/wandb/pull/8063)

## [0.17.5] - 2024-07-19

### Added

- When using wandb-core, support multipart uploads to S3 (@moredatarequired in https://github.com/wandb/wandb/pull/7659)

### Changed

- `run.finish()` may raise an exception in cases where previously it would `os._exit()` (@timoffex in https://github.com/wandb/wandb/pull/7921)
- `run.link_artifact()` can now surface server errors. (@ibindlish in https://github.com/wandb/wandb/pull/6941)

### Fixed

- Handle `path_prefix`es that don't correspond to directory names when downloading artifacts (@moredatarequired in https://github.com/wandb/wandb/pull/7721)
- Fix creating or updating an artifact with the `incremental=True` flag (@amusipatla-wandb in https://github.com/wandb/wandb/pull/7939)
- Use filled resource_arg macros when submitting W&B Launch jobs to AmazonSageMaker (@KyleGoyette in https://github.com/wandb/wandb/pull/7993)

## [0.17.4] - 2024-07-03

### Added

- Support queue template variables in launch sweep scheduler jobs (@KyleGoyette in https://github.com/wandb/wandb/pull/7787)

### Fixed

- Use `sys.exit()` instead of `os._exit()` if an internal subprocess exits with a non-zero code (@timoffex in https://github.com/wandb/wandb/pull/7866)
- Fix an occasional race condition when using `core` that could affect run logs (@timoffex in https://github.com/wandb/wandb/pull/7889)
- Fix OSError on `Artifact.download(skip_cache=True)` when encountering different filesystems (@tonyyli-wandb in https://github.com/wandb/wandb/pull/7835)

## [0.17.3] - 2024-06-24

### Fixed

- Correctly name the netrc file on Windows as `_netrc` (@dmitryduev in https://github.com/wandb/wandb/pull/7844)
- With core enabled, nested `tqdm` bars show up correctly in the Logs tab (@timoffex in https://github.com/wandb/wandb/pull/7825)
- Fix W&B Launch registry ECR regex separating tag on forward slash and period (@KyleGoyette in https://github.com/wandb/wandb/pull/7837)

## [0.17.2] - 2024-06-17

### Added

- Add prior runs when creating a sweep from the CLI by @TimH98 in https://github.com/wandb/wandb/pull/7803

### Fixed

- Fix issues with `numpy>=2` support by @dmitryduev in https://github.com/wandb/wandb/pull/7816
- Fix "UnicodeDecodeError: 'charmap'" when opening HTML files on Windows by specifying UTF-8 encoding by @KilnOfTheSecondFlame in https://github.com/wandb/wandb/pull/7730
- Ensure `Artifact.delete()` on linked artifacts only removes link, not source artifact by @tonyyli-wandb in https://github.com/wandb/wandb/pull/7742
- Sweep runs no longer appear to be resumed when they are not by @TimH98 https://github.com/wandb/wandb/pull/7684

### Changed

- Upgrade github.com/vektah/gqlparser/v2 from 2.5.11 to 2.5.16 by @wandb-kc in https://github.com/wandb/wandb/pull/7828

## [0.17.1] - 2024-06-07

### Added

- Added `api.runs().histories()` to fetch history metrics for runs that meet specified conditions by @thanos-wandb in https://github.com/wandb/wandb/pull/7690
- Display warning when Kubernetes pod fails to schedule by @TimH98 in https://github.com/wandb/wandb/pull/7576
- Added `ArtifactCollection.save()` to allow persisting changes by @amusipatla-wandb in https://github.com/wandb/wandb/pull/7555
- Added the ability to overwrite history of previous runs at an arbitrary step and continue logging from that step by @dannygoldstein in https://github.com/wandb/wandb/pull/7711
- Added new Workspace API for programatically editing W&B Workspaces by @andrewtruong in https://github.com/wandb/wandb/pull/7728
- Added `Artifact.unlink()` to allow programmatic unlinking of artifacts by @tonyyli-wandb in https://github.com/wandb/wandb/pull/7735
- Added basic TensorBoard support when running with `wandb.require("core")` by @timoffex in https://github.com/wandb/wandb/pull/7725
  - The TensorBoard tab in W&B will work.
  - Charts show up in W&B, possibly better than when running without core.
  - Not all types of data are supported yet. Unsupported data is not shown in charts.

### Fixed

- Fix `define_metric` behavior for multiple metrics in `shared` mode by @dmitryduev in https://github.com/wandb/wandb/pull/7715
- Correctly pass in project name to internal api from run while calling run.use_artifact() by @ibindlish in https://github.com/wandb/wandb/pull/7701
- Correctly upload console output log files when resuming runs enabled with `console_multipart` setting by @kptkin in https://github.com/wandb/wandb/pull/7694 and @dmitryduev in https://github.com/wandb/wandb/pull/7697
- Interpret non-octal strings with leading zeros as strings and not integers in sweep configs by @KyleGoyette https://github.com/wandb/wandb/pull/7649
- Support Azure repo URI format in Launch @KyleGoyette https://github.com/wandb/wandb/pull/7664
- Fix path parsing for artifacts with aliases containing forward slashes by @amusipatla-wandb in https://github.com/wandb/wandb/pull/7676
- Add missing docstrings for any public methods in `Api` class by @tonyyli-wandb in https://github.com/wandb/wandb/pull/7713
- Correctly add latest alias to jobs built by the job builder @KyleGoyette https://github.com/wandb/wandb/pull/7727

### Changed

- Option to change naming scheme for console output logs from `output.log` to `logs/YYYYMMDD_HHmmss.ms_output.log` by @kptkin in https://github.com/wandb/wandb/pull/7694
- Require `unsafe=True` in `use_model` calls that could potentially load and deserialize unsafe pickle files by @anandwandb https://github.com/wandb/wandb/pull/7663
- Update order in api.runs() to ascending to prevent duplicate responses by @thanos-wandb https://github.com/wandb/wandb/pull/7675
- Eliminate signed URL timeout errors during artifact file uploads in core by @moredatarequired in https://github.com/wandb/wandb/pull/7586

### Deprecated

- Deprecated `ArtifactCollection.change_type()` in favor of `ArtifactCollection.save()` by @amusipatla-wandb in https://github.com/wandb/wandb/pull/7555

## [0.17.0] - 2024-05-07

### Added

- The `wandb` package now includes the `wandb-core` binary by @timoffex in https://github.com/wandb/wandb/pull/7381
  - `wandb-core` is a new and improved backend for the W&B SDK that focuses on performance, versatility, and robustness.
  - Currently, it is opt-in. To start using the new backend, add `wandb.require("core")` to your script after importing `wandb`.
- `wandb-core` now supports Artifact file caching by @moredatarequired in https://github.com/wandb/wandb/pull/7364 and https://github.com/wandb/wandb/pull/7366
- Added artifact_exists() and artifact_collection_exists() methods to Api to check if an artifact or collection exists by @amusipatla-wandb in https://github.com/wandb/wandb/pull/7483
- `wandb launch -u <git-uri | local-path> ` creates and launches a job from the given source code by @bcsherma in https://github.com/wandb/wandb/pull/7485

### Fixed

- Prevent crash on `run.summary` for finished runs by @dmitryduev in https://github.com/wandb/wandb/pull/7440
- Correctly report file upload errors when using wandb-core by @moredatarequired in https://github.com/wandb/wandb/pull/7196
- Implemented a stricter check for AMD GPU availability by @dmitryduev in https://github.com/wandb/wandb/pull/7322
- Fixed `run.save()` on Windows by @timoffex in https://github.com/wandb/wandb/pull/7412
- Show a warning instead of failing when using registries other than ECR and GAR with the Kaniko builder by @TimH98 in https://github.com/wandb/wandb/pull/7461
- Fixed `wandb.init()` type signature including `None` by @timoffex in https://github.com/wandb/wandb/pull/7563

### Changed

- When using `wandb-core` need to specify a required flag (`wandb.require("core")`) to enable it, before it was picked up automatically by @kptkin in https://github.com/wandb/wandb/pull/7228
- Use ETags instead of MD5 hashes for GCS reference artifacts by @moredatarequired in https://github.com/wandb/wandb/pull/7337

### Removed

- Removed the deprecated `wandb.plots.*` functions and top-level third-party integrations `wandb.[catboost,fastai,keras,lightgbm,sacred,xgboost]`. Please use `wandb.plot` instead of `wandb.plots` and `wandb.integration.[catboost,fastai,keras,lightgbm,sacred,xgboost]` instead of `wandb.[catboost,fastai,keras,lightgbm,sacred,xgboost]`. By @dmitryduev in https://github.com/wandb/wandb/pull/7552
- Removed the `[async]` extra and the `_async_upload_concurrency_limit` setting by @moredatarequired in https://github.com/wandb/wandb/pull/7416
- Removed undocumented settings: `_except_exit` and `problem` by @timoffex in https://github.com/wandb/wandb/pull/7563

## [0.16.6] - 2024-04-03

### Added

- Added support for overriding kaniko builder settings in the agent config by @TimH98 in https://github.com/wandb/wandb/pull/7191
- Added link to the project workspace of a run in the footer by @kptkin in https://github.com/wandb/wandb/pull/7276
- Added support for overriding stopped run grace period in the agent config by @TimH98 in https://github.com/wandb/wandb/pull/7281
- Added setting (`_disable_update_check`) to disable version checks during init by @kptkin in https://github.com/wandb/wandb/pull/7287
- `WandbLogger.sync` in the OpenAI Fine-Tuning integration gets a new `log_datasets` boolean argument to turn off automatic logging of datasets to Artifacts by @morganmcg1 in https://github.com/wandb/wandb/pull/7150
- Reduced default status print frequency of launch agent. Added verbosity controls to allow for increased status print frequency and printing debug information to stdout by @TimH98 in https://github.com/wandb/wandb/pull/7126

### Changed

- Limit policy option on artifact cli's put() to choices, ["mutable", "immutable"] by @ibindish in https://github.com/wandb/wandb/pull/7172
- Updated artifact public api methods to handle nullable Project field on the ArtifactSequence/ArtifactCollection type, based on gorilla server changes by @ibindlish in https://github.com/wandb/wandb/pull/7201

### Fixed

- Fixed `run.save()` not working with files inside `run.dir`, introduced in previous release
- Fixed rare panic during large artifact uploads by @moredatarequire in https://github.com/wandb/wandb/pull/7272
- Fixed wandb.login causing runs not to be associated with launch queue by @KyleGoyette in https://github.com/wandb/wandb/pull/7280
- Fixed job artifact download failing silently and causing run crash when using W&B Launch by @KyleGoyette https://github.com/wandb/wandb/pull/7285
- Fix handling of saving training files to Artifacts in the OpenAI Fine-Tuning integration by @morganmcg1 in https://github.com/wandb/wandb/pull/7150

## [0.16.5] - 2024-03-25

### Added

- Added feature to move staging files to cache (instead of copying) for mutable artifact file uploads when caching is enabled by @ibindlish in https://github.com/wandb/wandb/pull/7143
- Added support to skip caching files to the local filesystem while uploading files to artifacts by @ibindlish in https://github.com/wandb/wandb/pull/7098
- Added support to skip staging artifact files during upload by selecting a storage policy by @ibindlish in https://github.com/wandb/wandb/pull/7142
- Preliminary support for forking a run using `wandb.init(fork_from=...)` by @dannygoldstein in https://github.com/wandb/wandb/pull/7078
- `run.save()` accepts `pathlib.Path` values; by @timoffex in https://github.com/wandb/wandb/pull/7146

### Changed

- When printing the run link point to the workspace explicitly by @kptkin in https://github.com/wandb/wandb/pull/7132

### Fixed

- In case of transient server issues when creating the wandb API key kubernetes secret, we'll retry up to 5 times by @TimH98 in https://github.com/wandb/wandb/pull/7108

### Removed

- When printing run's information in the terminal remove links to jobs by @kptkin in https://github.com/wandb/wandb/pull/7132

## [0.16.4] - 2024-03-05

### Added

- Added ability to change artifact collection types by @biaslucas in https://github.com/wandb/wandb/pull/6971
- Add support for installing deps from pyproject.toml by @bcsherma in https://github.com/wandb/wandb/pull/6964
- Support kaniko build with user-provided pvc and docker config by @bcsherma in https://github.com/wandb/wandb/pull/7059
- Added ability to import runs between W&B instances by @andrewtruong in https://github.com/wandb/wandb/pull/6897

### Changed

- wandb-core rate-limits requests to the backend and respects RateLimit-\* headers
  by @timoffex in https://github.com/wandb/wandb/pull/7065

### Fixed

- Fix passing of template variables in the sweeps-on-launch scheduler by @dannygoldstein in https://github.com/wandb/wandb/pull/6959
- Link job artifact to a run to be specified as input by @kptkin in https://github.com/wandb/wandb/pull/6940
- Fix sagemaker entrypoint to use given entrypoint by @KyleGoyette in https://github.com/wandb/wandb/pull/6969
- Parse upload headers correctly by @kptkin in https://github.com/wandb/wandb/pull/6983
- Properly propagate server errors by @kptkin in https://github.com/wandb/wandb/pull/6944
- Make file upload faster by using parallelism by @kptkin in https://github.com/wandb/wandb/pull/6975
- Don't send git data if it's not populated by @kptkin in https://github.com/wandb/wandb/pull/6984
- Fix console logging resumption, avoid overwrite by @kptkin in https://github.com/wandb/wandb/pull/6963
- Remove hostname validation when using --host on wandb login by @Jamil in https://github.com/wandb/wandb/pull/6999
- Don't discard past visualizations when resuming a run by @timoffex in https://github.com/wandb/wandb/pull/7005
- Avoid retrying on conflict status code by @kptkin in https://github.com/wandb/wandb/pull/7011
- Fix visualization config merging for resumed runs in wandb-core by @timoffex in https://github.com/wandb/wandb/pull/7012
- Replace usage of standard library's json with `segmentio`'s by @kptkin in https://github.com/wandb/wandb/pull/7027
- Remove stderr as writer for the logs by @kptkin in https://github.com/wandb/wandb/pull/7022
- Disable negative steps from initialization by @kptkin in https://github.com/wandb/wandb/pull/7030
- Fix report loading in pydantic26 by @andrewtruong in https://github.com/wandb/wandb/pull/6988
- Revert "make upload request async to support progress reporting (#6497)" by @jlzhao27 in https://github.com/wandb/wandb/pull/7049
- Fix entrypoint specification when using a Dockerfile.wandb by @KyleGoyette in https://github.com/wandb/wandb/pull/7080
- Fix stream releasing probe handle too early by @jlzhao27 in https://github.com/wandb/wandb/pull/7056
- Always attempt to pull latest image for local container by @KyleGoyette in https://github.com/wandb/wandb/pull/7079

### New Contributors

- @Jamil made their first contribution in https://github.com/wandb/wandb/pull/6999

# 0.16.3 (Feb 6, 2024)

### :magic_wand: Enhancements

- feat(core): generate data type info in core by @dmitryduev in https://github.com/wandb/wandb/pull/6827
- feat(core): add support for Launch 🚀 by @kptkin in https://github.com/wandb/wandb/pull/6822
- feat(public-api): Added option to control number of grouped sampled runs in reports by @thanos-wandb in https://github.com/wandb/wandb/pull/6840
- feat(sdk): add shared mode to enable multiple independent writers to the same run by @dmitryduev in https://github.com/wandb/wandb/pull/6882
- perf(artifacts): Reduce artifact download latency via optional cache copy + threads by @biaslucas in https://github.com/wandb/wandb/pull/6878
- feat(artifacts): Add partial file downloads, via directory prefix by @biaslucas in https://github.com/wandb/wandb/pull/6911
- feat(integrations): Update the Diffusers Integration by @soumik12345 in https://github.com/wandb/wandb/pull/6804
- feat(integrations): Update Ultralytics Integration by @soumik12345 in https://github.com/wandb/wandb/pull/6796
- feat(integrations): Add Pytorch Lightning Fabric Logger by @ash0ts in https://github.com/wandb/wandb/pull/6919
- feat(core): update go packages by @kptkin in https://github.com/wandb/wandb/pull/6908

### :hammer: Fixes

- fix(launch): Remove project and runner fields from agent config by @KyleGoyette in https://github.com/wandb/wandb/pull/6818
- fix(launch): recognize deleted k8s jobs as failed by @bcsherma in https://github.com/wandb/wandb/pull/6824
- fix(launch): warn of extra fields in environment block instead of erroring by @bcsherma in https://github.com/wandb/wandb/pull/6833
- fix(sdk): entity override bug where ENVVAR is prioritized over kwargs by @biaslucas in https://github.com/wandb/wandb/pull/6843
- fix(launch): Local container runner doesn't ignore override args by @TimH98 in https://github.com/wandb/wandb/pull/6844
- fix(sdk): merge-update config with sweep/launch config by @dannygoldstein in https://github.com/wandb/wandb/pull/6841
- fix(sdk): fix retry logic in wandb-core and system_tests conftest by @dmitryduev in https://github.com/wandb/wandb/pull/6847
- fix(core): use RW locks in system monitor's assets management by @dmitryduev in https://github.com/wandb/wandb/pull/6852
- fix(launch): set build context to entrypoint dir if it contains Dockerfile.wandb by @bcsherma in https://github.com/wandb/wandb/pull/6855
- security(launch): Mount wandb api key in launch job pods from a k8s secret by @TimH98 in https://github.com/wandb/wandb/pull/6722
- fix(launch): wandb job create should not look for requirements.txt if Dockerfile.wandb is next to entrypoint by @bcsherma in https://github.com/wandb/wandb/pull/6861
- fix(sdk): fix \_parse_path when only id is passed to wandb.Api().run() by @luisbergua in https://github.com/wandb/wandb/pull/6858
- fix(media): Update video.py: Fix fps bug by @stellargo in https://github.com/wandb/wandb/pull/6887
- fix(sdk): clean up temp folders by @dmitryduev in https://github.com/wandb/wandb/pull/6891
- fix(artifacts): fix long artifact paths on Windows by @ArtsiomWB in https://github.com/wandb/wandb/pull/6846
- fix(sdk): Update Report API to work with pydantic2.6 by @andrewtruong in https://github.com/wandb/wandb/pull/6925
- fix(launch): fetch all commits to enable checking out by sha by @bcsherma in https://github.com/wandb/wandb/pull/6926
- fix(sweeps): dont swallow exceptions in pyagent by @dannygoldstein in https://github.com/wandb/wandb/pull/6927
- fix(artifacts): artifact file upload progress in nexus by @ibindlish in https://github.com/wandb/wandb/pull/6939
- fix(sdk): exercise caution in system monitor when rocm-smi is installed on a system with no amd gpus by @dmitryduev in https://github.com/wandb/wandb/pull/6938
- fix(cli): typo in cli.py by @eltociear in https://github.com/wandb/wandb/pull/6892
- fix(launch): remove deadsnakes from accelerator build step by @bcsherma in https://github.com/wandb/wandb/pull/6933

### :books: Docs

- docs(sdk): update sweep `docstrings` by @ngrayluna in https://github.com/wandb/wandb/pull/6830
- docs(sdk): Updates the Tables reference docs. by @katjacksonWB in https://github.com/wandb/wandb/pull/6880
- docs(sdk): Artifact docstrings PR by @ngrayluna in https://github.com/wandb/wandb/pull/6825

## New Contributors

- @biaslucas made their first contribution in https://github.com/wandb/wandb/pull/6843
- @stellargo made their first contribution in https://github.com/wandb/wandb/pull/6887
- @timoffex made their first contribution in https://github.com/wandb/wandb/pull/6916

**Full Changelog**: https://github.com/wandb/wandb/compare/v0.16.2...v0.16.3

# 0.16.2 (Jan 9, 2024)

### :magic_wand: Enhancements

- feat(nexus): refactor store logic and add store writer by @kptkin in https://github.com/wandb/wandb/pull/6678
- feat(nexus): add AMD GPU monitoring by @dmitryduev in https://github.com/wandb/wandb/pull/6606
- feat(nexus): add console log file upload by @kptkin in https://github.com/wandb/wandb/pull/6669
- feat(launch): add registry uri field to builders by @bcsherma in https://github.com/wandb/wandb/pull/6626
- feat(core): add `wandb beta sync` feature to upload runs to W&B by @kptkin in https://github.com/wandb/wandb/pull/6620
- feat(launch): CLI supports allow-listed queue parameters by @TimH98 in https://github.com/wandb/wandb/pull/6679
- feat(core): add support for requirements and patch.diff by @kptkin in https://github.com/wandb/wandb/pull/6721
- feat(core): capture SLURM-related env vars in metadata by @dmitryduev in https://github.com/wandb/wandb/pull/6710
- feat(launch): --priority flag on `wandb launch` command to specify priority when enqueuing jobs. by @nickpenaranda in https://github.com/wandb/wandb/pull/6705
- feat(sdk): add verify feature to wandb login by @dmitryduev in https://github.com/wandb/wandb/pull/6747
- feat(launch): Sweeps on Launch honors selected job priority for sweep runs by @nickpenaranda in https://github.com/wandb/wandb/pull/6756
- feat(core): 🦀 commence operation SDKrab 🦀 by @dmitryduev in https://github.com/wandb/wandb/pull/6000
- feat(artifacts): make upload request async to support progress reporting by @jlzhao27 in https://github.com/wandb/wandb/pull/6497
- feat(core): add TensorBoard log dir watcher by @kptkin in https://github.com/wandb/wandb/pull/6769
- feat(core): upload wandb-summary.json and config.yaml files by @kptkin in https://github.com/wandb/wandb/pull/6781

### :hammer: Fixes

- fix(nexus): update error message and remove extra by @kptkin in https://github.com/wandb/wandb/pull/6667
- fix(nexus): clean up issues with file sending by @kptkin in https://github.com/wandb/wandb/pull/6677
- fix(core): add jitter to retry clients' backoff strategy by @dmitryduev in https://github.com/wandb/wandb/pull/6706
- fix(artifacts): only skip file download if digest matches by @szymon-piechowicz-wandb in https://github.com/wandb/wandb/pull/6694
- fix(core): fix resume and add tests by @dmitryduev in https://github.com/wandb/wandb/pull/6714
- fix(launch): capture errors from the creation of k8s job from yaml by @bcsherma in https://github.com/wandb/wandb/pull/6730
- fix(launch): Get default entity before checking template vars by @TimH98 in https://github.com/wandb/wandb/pull/6745
- fix(artifacts): remove run creation for artifact downloads if not using core by @ibindlish in https://github.com/wandb/wandb/pull/6746
- fix(artifacts): Retrieve ETag for ObjectVersion instead of Object for versioned buckets by @ibindlish in https://github.com/wandb/wandb/pull/6759
- fix(artifacts): revert #6759 and read object version etag in place by @ibindlish in https://github.com/wandb/wandb/pull/6774
- fix(core): put back the upload file count by @kptkin in https://github.com/wandb/wandb/pull/6767
- fix(core): add send cancel request to sender by @dmitryduev in https://github.com/wandb/wandb/pull/6787
- fix(core): check errors in memory monitoring by @dmitryduev in https://github.com/wandb/wandb/pull/6790
- fix(sdk): add job_type flag in CLI to allow override of job_type by @umakrishnaswamy in https://github.com/wandb/wandb/pull/6523
- fix(integrations): Handle ultralytics utils import refactor by @jthetzel in https://github.com/wandb/wandb/pull/6741
- fix(core): download artifacts with wandb-core without an active run by @dmitryduev in https://github.com/wandb/wandb/pull/6798
- fix(sdk): fix error logging matplotlib scatter plot if the minimum version of plotly library is not met by @walkingmug in https://github.com/wandb/wandb/pull/6724
- fix(sdk): allow overriding the default .netrc location with NETRC env var by @dmitryduev in https://github.com/wandb/wandb/pull/6708

### :books: Docs

- docs(sdk): Corrected description for email field by @ngrayluna in https://github.com/wandb/wandb/pull/6716
- docs(core): update the `README-libwandb-cpp.md` doc by @NinoRisteski in https://github.com/wandb/wandb/pull/6794

## New Contributors

- @jthetzel made their first contribution in https://github.com/wandb/wandb/pull/6741
- @walkingmug made their first contribution in https://github.com/wandb/wandb/pull/6724

**Full Changelog**: https://github.com/wandb/wandb/compare/v0.16.1...v0.16.2

# 0.16.1 (Dec 5, 2023)

### :magic_wand: Enhancements

- perf(artifacts): remove recursive download by @szymon-piechowicz-wandb in https://github.com/wandb/wandb/pull/6544
- feat(nexus): add debounce summary in handler by @kptkin in https://github.com/wandb/wandb/pull/6570
- feat(integrations): fix bug in ultralytics import and version pinning by @soumik12345 in https://github.com/wandb/wandb/pull/6605
- feat(launch): Support template variables when queueing launch runs by @KyleGoyette in https://github.com/wandb/wandb/pull/6602
- feat(cli): add --skip-console option to offline sync cli command by @kptkin in https://github.com/wandb/wandb/pull/6557
- feat(nexus): add basic graphql versioning mechanism by @dmitryduev in https://github.com/wandb/wandb/pull/6624
- feat(nexus): add Apple M\* GPU stats monitoring by @dmitryduev in https://github.com/wandb/wandb/pull/6619
- feat(launch): add helper to load wandb.Config from env vars by @bcsherma in https://github.com/wandb/wandb/pull/6644
- feat(integrations): port OpenAI WandbLogger for openai-python v1.0 by @ayulockin in https://github.com/wandb/wandb/pull/6498
- feat(integrations): fix version check for openAI WandbLogger by @ayulockin in https://github.com/wandb/wandb/pull/6648
- feat(integrations): Diffusers autologger by @soumik12345 in https://github.com/wandb/wandb/pull/6561
- feat(sdk): Adding parameter to image to specify file type jpg, png, bmp, gif by @fdsig in https://github.com/wandb/wandb/pull/6280

### :hammer: Fixes

- fix(nexus): make offline sync work properly by @dmitryduev in https://github.com/wandb/wandb/pull/6569
- fix(launch): Fix run existence check to not depend on files being uploaded in the run by @KyleGoyette in https://github.com/wandb/wandb/pull/6548
- fix(launch): gcp storage uri verifaction failed due to improper async wrapping by @bcsherma in https://github.com/wandb/wandb/pull/6581
- fix(sdk): updating summary with nested dicts now doesn't throw an error by @ArtsiomWB in https://github.com/wandb/wandb/pull/6578
- fix(launch): Add prioritization mode to RunQueue create by @TimH98 in https://github.com/wandb/wandb/pull/6610
- fix(nexus): create symlink to the server logs in the runs folder by @kptkin in https://github.com/wandb/wandb/pull/6628
- fix(integrations): single value problem in wandb/wandb_torch.py::log_tensor_stats by @gmongaras in https://github.com/wandb/wandb/pull/6640
- fix(integrations): tmin vs tmax in wandb/wandb_torch.py::log_tensor_stats by @dmitryduev in https://github.com/wandb/wandb/pull/6641
- fix(nexus): minor fix up for non server cases by @kptkin in https://github.com/wandb/wandb/pull/6645
- fix(sdk): make old settings more robust by @dmitryduev in https://github.com/wandb/wandb/pull/6654
- fix(sdk): handle tags when resuming a run by @dmitryduev in https://github.com/wandb/wandb/pull/6660

### :books: Docs

- docs(integrations): fix doc-string typo in a keras callback by @evilpegasus in https://github.com/wandb/wandb/pull/6586

## New Contributors

- @evilpegasus made their first contribution in https://github.com/wandb/wandb/pull/6586
- @yogeshg made their first contribution in https://github.com/wandb/wandb/pull/6573
- @gmongaras made their first contribution in https://github.com/wandb/wandb/pull/6640

**Full Changelog**: https://github.com/wandb/wandb/compare/v0.16.0...v0.16.1

# 0.16.0 (Nov 7, 2023)

### :magic_wand: Enhancements

- feat(nexus): add nested config support by @kptkin in https://github.com/wandb/wandb/pull/6417
- feat(nexus): finish artifact saver by @szymon-piechowicz-wandb in https://github.com/wandb/wandb/pull/6296
- feat(nexus): add sync file counts in the footer by @dmitryduev in https://github.com/wandb/wandb/pull/6371
- feat(nexus): implement directory watcher and related functionality by @kptkin in https://github.com/wandb/wandb/pull/6257
- feat(launch): run agent on an event loop by @bcsherma in https://github.com/wandb/wandb/pull/6384
- feat(nexus): add sampled history by @kptkin in https://github.com/wandb/wandb/pull/6492
- feat(artifacts): prototype for models api by @ibindlish in https://github.com/wandb/wandb/pull/6205
- perf(launch): register sweep scheduler virtual agents async by @bcsherma in https://github.com/wandb/wandb/pull/6488
- feat(nexus): make file uploads work with local by @dmitryduev in https://github.com/wandb/wandb/pull/6509
- feat(sdk): allow users to log custom chart tables in a different section by @luisbergua in https://github.com/wandb/wandb/pull/6422
- feat(nexus): generalize uploader to filemanager to allow downloads by @ibindlish in https://github.com/wandb/wandb/pull/6445
- feat(sdk): drop python 3.6 support by @dmitryduev in https://github.com/wandb/wandb/pull/6493
- feat(artifacts): delete staging files in Nexus by @szymon-piechowicz-wandb in https://github.com/wandb/wandb/pull/6529
- feat(artifacts): set up artifact downloads to use sdk nexus core by @estellazx in https://github.com/wandb/wandb/pull/6275
- feat(nexus): add file upload progress and make completion callback a list of callbacks by @kptkin in https://github.com/wandb/wandb/pull/6518
- feat(launch): add wandb.ai/run-id label to jobs by @bcsherma in https://github.com/wandb/wandb/pull/6543

### :hammer: Fixes

- fix(sdk): ensures that complete run.config is captured in SageMaker by @fdsig in https://github.com/wandb/wandb/pull/6260
- fix(sdk): Improve error handling for gitlib for FileNotFoundErrors by @j316chuck in https://github.com/wandb/wandb/pull/6410
- fix(sdk): increase max message size, handle errors by @szymon-piechowicz-wandb in https://github.com/wandb/wandb/pull/6398
- fix(launch): Agent better balances multiple queues by @TimH98 in https://github.com/wandb/wandb/pull/6418
- fix(artifacts): remove versioning enabled check in GCS reference handler by @szymon-piechowicz-wandb in https://github.com/wandb/wandb/pull/6430
- fix(launch): add google-cloud-aiplatform to launch shard by @bcsherma in https://github.com/wandb/wandb/pull/6440
- fix(nexus): add use_artifact as passthrough messages by @kptkin in https://github.com/wandb/wandb/pull/6447
- fix(launch): adjust vertex environment variables by @Hojland in https://github.com/wandb/wandb/pull/6443
- fix(artifacts): update artifacts cache file permissions for NamedTemporaryFile by @ibindlish in https://github.com/wandb/wandb/pull/6437
- fix(nexus): fix a number of issues by @dmitryduev in https://github.com/wandb/wandb/pull/6491
- fix(media): saving mlp figure to buffer and reading with PIL should specify format by @mova in https://github.com/wandb/wandb/pull/6465
- fix(nexus): send content-length, check response status code in uploader by @szymon-piechowicz-wandb in https://github.com/wandb/wandb/pull/6401
- fix(sdk): fix step logic when resuming runs with no metrics logged by @luisbergua in https://github.com/wandb/wandb/pull/6480
- fix(sdk): hook_handle being set to list instead of dict on unhook by @vatsalaggarwal in https://github.com/wandb/wandb/pull/6503
- fix(launch): verify gcp credentials before creating vertex job by @bcsherma in https://github.com/wandb/wandb/pull/6537
- fix(launch): add load option to docker buildx by @KyleGoyette in https://github.com/wandb/wandb/pull/6508
- fix(artifacts): fix perf regressions in artifact downloads and fix file download location by @ibindlish in https://github.com/wandb/wandb/pull/6535
- fix(sdk): add warning when `log_code` can't locate any files by @umakrishnaswamy in https://github.com/wandb/wandb/pull/6532
- fix(sdk): adjust ipython hooks for v8.17 by @dmitryduev in https://github.com/wandb/wandb/pull/6563

### :books: Docs

- docs(media): fix `Graph` docstring by @harupy in https://github.com/wandb/wandb/pull/6458
- docs(public-api): Fix suggested command for uploading artifacts by @geke-mir in https://github.com/wandb/wandb/pull/6513

## New Contributors

- @j316chuck made their first contribution in https://github.com/wandb/wandb/pull/6410
- @harupy made their first contribution in https://github.com/wandb/wandb/pull/6458
- @Hojland made their first contribution in https://github.com/wandb/wandb/pull/6443
- @mova made their first contribution in https://github.com/wandb/wandb/pull/6465
- @geke-mir made their first contribution in https://github.com/wandb/wandb/pull/6513
- @luisbergua made their first contribution in https://github.com/wandb/wandb/pull/6422
- @vatsalaggarwal made their first contribution in https://github.com/wandb/wandb/pull/6503

**Full Changelog**: https://github.com/wandb/wandb/compare/v0.15.12...v0.16.0

# 0.15.12 (Oct 3, 2023)

### :magic_wand: Enhancements

- feat(nexus): implement config debouncing mechanism by @kptkin in https://github.com/wandb/wandb/pull/6331
- feat(integrations): fix channel swapping on ultrlytics classification task by @soumik12345 in https://github.com/wandb/wandb/pull/6382
- feat(nexus): implement nexus alpha cpp interface by @raubitsj in https://github.com/wandb/wandb/pull/6358
- feat(nexus): expose system metrics in the run object (PoC) by @dmitryduev in https://github.com/wandb/wandb/pull/6238
- feat(integrations): Pin ultralytics version support to `v8.0.186` by @soumik12345 in https://github.com/wandb/wandb/pull/6391

### :hammer: Fixes

- fix(launch): get logs from failed k8s pods by @bcsherma in https://github.com/wandb/wandb/pull/6339
- fix(artifacts): Allow adding s3 bucket as reference artifact by @ibindlish in https://github.com/wandb/wandb/pull/6346
- fix(launch): Fix race condition in agent thread clean up by @KyleGoyette in https://github.com/wandb/wandb/pull/6352
- fix(artifacts): don't assume run and its i/o artifacts are in the same project by @szymon-piechowicz-wandb in https://github.com/wandb/wandb/pull/6363
- fix(artifacts): fix wandb.Api().run(run_name).log_artifact(artifact) by @szymon-piechowicz-wandb in https://github.com/wandb/wandb/pull/6362
- fix(sweeps): ValueError with None value in sweep by @gtarpenning in https://github.com/wandb/wandb/pull/6364
- fix(artifacts): fix typo in s3 handler by @ibindlish in https://github.com/wandb/wandb/pull/6368
- fix(artifacts): fix the argument order for new argument target_fraction by @moredatarequired in https://github.com/wandb/wandb/pull/6377
- fix(nexus): fix potential race in config debouncer by @dmitryduev in https://github.com/wandb/wandb/pull/6385
- fix(sdk): fix graphql type mapping by @szymon-piechowicz-wandb in https://github.com/wandb/wandb/pull/6396
- fix(sdk): fix concurrency limit in uploader by @szymon-piechowicz-wandb in https://github.com/wandb/wandb/pull/6399

### :books: Docs

- docs(sdk): fix reference docs GH action by @dmitryduev in https://github.com/wandb/wandb/pull/6350
- docs(sdk): Update generate-docodile-documentation.yml by @ngrayluna in https://github.com/wandb/wandb/pull/6351

**Full Changelog**: https://github.com/wandb/wandb/compare/v0.15.11...v0.15.12

# 0.15.11 (Sep 21, 2023)

### :magic_wand: Enhancements

- feat(nexus): add support for code saving in script mode by @kptkin in https://github.com/wandb/wandb/pull/6243
- feat(nexus): add support for `policy=end` in `wandb.save` by @kptkin in https://github.com/wandb/wandb/pull/6267
- feat(nexus): add system info to metadata by @dmitryduev in https://github.com/wandb/wandb/pull/6244
- feat(nexus): add nvidia gpu system info to metadata by @dmitryduev in https://github.com/wandb/wandb/pull/6270
- feat(launch): delete run queues with public api by @bcsherma in https://github.com/wandb/wandb/pull/6317
- feat(sdk): introduce custom proxy support for wandb http(s) traffic by @kptkin in https://github.com/wandb/wandb/pull/6300

### :hammer: Fixes

- fix(sdk): Fix logger when logging filestream exception by @KyleGoyette in https://github.com/wandb/wandb/pull/6246
- fix(launch): use watch api to monitor launched CRDs by @bcsherma in https://github.com/wandb/wandb/pull/6226
- fix(launch): forbid enqueuing docker images without target project by @bcsherma in https://github.com/wandb/wandb/pull/6248
- fix(sdk): add missing Twitter import for API users by @fdsig in https://github.com/wandb/wandb/pull/6261
- fix(artifacts): get S3 versionIDs from directory references by @moredatarequired in https://github.com/wandb/wandb/pull/6255
- fix(launch): make watch streams recover from connection reset by @bcsherma in https://github.com/wandb/wandb/pull/6272
- fix(public-api): use json.loads(..., strict=False) to ignore invalid utf-8 and control characters in api.Run.load by @dmitryduev in https://github.com/wandb/wandb/pull/6299
- fix(sdk): correctly identify colab as a jupyter-like env in settings by @dmitryduev in https://github.com/wandb/wandb/pull/6308
- fix(sdk): improve memory management for summary updates by @dmitryduev in https://github.com/wandb/wandb/pull/5569
- fix(artifacts): Add environment variable to configure batch size for download urls by @ibindlish in https://github.com/wandb/wandb/pull/6323
- fix(launch): fail rqis if no run is created by @bcsherma in https://github.com/wandb/wandb/pull/6324

### :books: Docs

- docs(sdk): fixes a broken link in Image docs. by @katjacksonWB in https://github.com/wandb/wandb/pull/6252
- docs(nexus): add docs on running nexus-related system tests locally by @dmitryduev in https://github.com/wandb/wandb/pull/6191
- docs(nexus): add user-facing Nexus docs for Beta release by @dmitryduev in https://github.com/wandb/wandb/pull/6276
- docs(nexus): fix pip install nexus instruction by @dmitryduev in https://github.com/wandb/wandb/pull/6309

### :nail_care: Cleanup

- Update README.md by @NinoRisteski in https://github.com/wandb/wandb/pull/6325

## New Contributors

- @katjacksonWB made their first contribution in https://github.com/wandb/wandb/pull/6252
- @NinoRisteski made their first contribution in https://github.com/wandb/wandb/pull/6325

**Full Changelog**: https://github.com/wandb/wandb/compare/v0.15.10...v0.15.11

# 0.15.10 (Sep 6, 2023)

### :magic_wand: Enhancements

- feat(integrations): add async support to `Autologger` API and enable it for Openai by @parambharat in https://github.com/wandb/wandb/pull/5960
- feat(sdk): add official support for python 3.11 and drop support for python 3.6 by @dmitryduev in https://github.com/wandb/wandb/pull/4386
- feat(sdk): implement network logging and file pusher timeout for debugging by @dmitryduev in https://github.com/wandb/wandb/pull/5894
- feat(artifacts): set ttl(time to live) for artifact versions by @estellazx in https://github.com/wandb/wandb/pull/5859
- feat(nexus): add support for define metric by @kptkin in https://github.com/wandb/wandb/pull/6036
- feat(launch): Include agent version when creating launch agent by @TimH98 in https://github.com/wandb/wandb/pull/5970
- feat(launch): Runless git jobs can use requirements.txt in parent directories by @TimH98 in https://github.com/wandb/wandb/pull/6008
- feat(artifacts): retrieve the parent collection from an Artifact by @moredatarequired in https://github.com/wandb/wandb/pull/6019
- feat(nexus): improve file uploads by @dmitryduev in https://github.com/wandb/wandb/pull/6052
- feat(artifacts): Add run id option to artifact put method to log artifacts to existing runs by @ibindlish in https://github.com/wandb/wandb/pull/6074
- feat(public-api): add metadata property to Run object by @dmitryduev in https://github.com/wandb/wandb/pull/6100
- feat(launch): Support setting a custom Dockerfile in launch overrides by @TimH98 in https://github.com/wandb/wandb/pull/6104
- feat(nexus): add Nvidia GPU asset to system monitor by @dmitryduev in https://github.com/wandb/wandb/pull/6081
- feat(artifacts): enable deleting artifact collections from SDK by @moredatarequired in https://github.com/wandb/wandb/pull/6020
- feat(launch): Add dockerfile CLI param & use Dockerfile.wandb by default if present by @TimH98 in https://github.com/wandb/wandb/pull/6122
- feat(artifacts): extend cache cleanup to allow specifying a target fraction by @moredatarequired in https://github.com/wandb/wandb/pull/6152
- feat(artifacts): add an eval-able repr to ArtifactManifestEntry by @moredatarequired in https://github.com/wandb/wandb/pull/6132
- feat(nexus): enable docker-based wheel building for nexus by @dmitryduev in https://github.com/wandb/wandb/pull/6118
- feat(nexus): add Nvidia GPU asset to system monitor by @dmitryduev in https://github.com/wandb/wandb/pull/6131
- feat(artifacts): clear the cache on add to prevent overflow by @moredatarequired in https://github.com/wandb/wandb/pull/6149
- feat(sdk): capture disk i/o utilization in system metrics by @umakrishnaswamy in https://github.com/wandb/wandb/pull/6106
- feat(sdk): add disk io counters to monitor metrics by @dmitryduev in https://github.com/wandb/wandb/pull/6170
- feat(sdk): make paths for disk usage monitoring configurable by @dmitryduev in https://github.com/wandb/wandb/pull/6196
- feat(sweeps): Use `WANDB_SWEEP_ID` to include a run in an existing sweep by @gtarpenning in https://github.com/wandb/wandb/pull/6198
- feat(artifacts): Handle LinkArtifact calls made to Nexus Core by @ibindlish in https://github.com/wandb/wandb/pull/6160
- feat(nexus): fix retry logic for http clients and allow user customization by @kptkin in https://github.com/wandb/wandb/pull/6182
- feat(nexus): support user defined headers in the gql client transport by @kptkin in https://github.com/wandb/wandb/pull/6208
- feat(sdk): enable set types in wandb.Config by @fdsig in https://github.com/wandb/wandb/pull/6219
- feat(integrations): visualize images with bbox overlays for `ultralytics` by @soumik12345 in https://github.com/wandb/wandb/pull/5867
- feat(sdk): add exponential decay sampling utility for line_plot by @dmitryduev in https://github.com/wandb/wandb/pull/6228
- feat(sdk): always print the traceback inside of the `wandb.init` context manager by @kptkin in https://github.com/wandb/wandb/pull/4603
- feat(sdk): add setting to disable automatic machine info capture by @kptkin in https://github.com/wandb/wandb/pull/6230

### :hammer: Fixes

- fix(launch): Extend try in agent loop to cover all job handling by @KyleGoyette in https://github.com/wandb/wandb/pull/5923
- fix(sdk): guard against undefined filestream timeout by @dmitryduev in https://github.com/wandb/wandb/pull/5997
- fix(launch): error if code artifact underlying job has been deleted by @bcsherma in https://github.com/wandb/wandb/pull/5959
- fix(artifacts): use a unique name for the artifact created by `verify` by @moredatarequired in https://github.com/wandb/wandb/pull/5929
- fix(launch): Use resume=allow when auto requeuing by @TimH98 in https://github.com/wandb/wandb/pull/6002
- fix(launch): correct entrypoint path from disabled git repo subir by @gtarpenning in https://github.com/wandb/wandb/pull/5903
- fix(sweeps): override individual job resource_args by @gtarpenning in https://github.com/wandb/wandb/pull/5985
- fix(sdk): fix import issue to support python 3.6 by @kptkin in https://github.com/wandb/wandb/pull/6018
- fix(launch): Fix override entrypoint when using sweeps on launch without a scheduler job by @KyleGoyette in https://github.com/wandb/wandb/pull/6033
- fix(nexus): fix resume reference when nil by @kptkin in https://github.com/wandb/wandb/pull/6055
- fix(sdk): further speed up import time by @hauntsaninja in https://github.com/wandb/wandb/pull/6032
- fix(launch): Fix sample kubernetes agent manifest secret mount by @KyleGoyette in https://github.com/wandb/wandb/pull/6057
- fix(nexus): rm unused import by @dmitryduev in https://github.com/wandb/wandb/pull/6085
- fix(launch): watch to get kubernetes run statuses by @bcsherma in https://github.com/wandb/wandb/pull/6022
- fix(artifacts): prohibit saving artifacts to a different project than their base artifact by @moredatarequired in https://github.com/wandb/wandb/pull/6042
- fix(artifacts): require existing artifacts to save to their source entity/project by @moredatarequired in https://github.com/wandb/wandb/pull/6034
- fix(nexus): adjust system monitor start and stop functionality by @dmitryduev in https://github.com/wandb/wandb/pull/6087
- fix(artifacts): remove suspect characters when directory creation fails by @moredatarequired in https://github.com/wandb/wandb/pull/6094
- fix(launch): Default log_code exclusion behavior now correctly handles `wandb` in the root path prefix. by @nickpenaranda in https://github.com/wandb/wandb/pull/6095
- fix(launch): disallow project queue creation by @bcsherma in https://github.com/wandb/wandb/pull/6011
- fix(launch): catch all sweep set state errors by @gtarpenning in https://github.com/wandb/wandb/pull/6091
- fix(launch): create_job now works from jupyter notebook by @gtarpenning in https://github.com/wandb/wandb/pull/6068
- fix(nexus): fix race condition for defer and update control by @kptkin in https://github.com/wandb/wandb/pull/6125
- fix(sdk): improved handling and logging of tensor types by @kptkin in https://github.com/wandb/wandb/pull/6086
- fix(launch): launch cli command should exit with non-zero status if underlying launched run exits with non-zero status by @KyleGoyette in https://github.com/wandb/wandb/pull/6078
- fix(nexus): fix correctness for offline mode by @kptkin in https://github.com/wandb/wandb/pull/6166
- fix(sdk): reports api - fix media_keys json path by @laxels in https://github.com/wandb/wandb/pull/6167
- fix(sdk): Allow uint8 images to be logged as wandb.Image() by @nate-wandb in https://github.com/wandb/wandb/pull/6043
- fix(sdk): fall back to /tmp/username/.config/wandb in old settings by @dmitryduev in https://github.com/wandb/wandb/pull/6175
- fix(nexus): use UpsertBucketRetryPolicy in all gql.UpsertBucket calls by @dmitryduev in https://github.com/wandb/wandb/pull/6207
- fix(sdk): update report id validation and encoding by @jo-fang in https://github.com/wandb/wandb/pull/6203
- fix(sdk): add support for propagating messages from the internal process by @kptkin in https://github.com/wandb/wandb/pull/5803

### :books: Docs

- docs(nexus): add package level docstrings for filestream by @raubitsj in https://github.com/wandb/wandb/pull/6061
- docs(nexus): add basic developer guide by @kptkin in https://github.com/wandb/wandb/pull/6119
- docs(cli): Added more context for launch job describe description. by @ngrayluna in https://github.com/wandb/wandb/pull/6193

### :nail_care: Cleanup

- style(sdk): fix to new ruff rule E721 additions by @nickpenaranda in https://github.com/wandb/wandb/pull/6102

## New Contributors

- @geoffrey-g-delhomme made their first contribution in https://github.com/wandb/wandb/pull/5867
- @kooshi made their first contribution in https://github.com/wandb/wandb/pull/6086
- @umakrishnaswamy made their first contribution in https://github.com/wandb/wandb/pull/6106
- @jo-fang made their first contribution in https://github.com/wandb/wandb/pull/6203
- @wwzeng1 made their first contribution in https://github.com/wandb/wandb/pull/6228

**Full Changelog**: https://github.com/wandb/wandb/compare/v0.15.9...v0.15.10

# 0.15.9 (Aug 28, 2023)

### :magic_wand: Enhancements

- feat(sweeps): launch sweep schedulers to team queues from UI by @gtarpenning in https://github.com/wandb/wandb/pull/6112
- feat(launch): make vertex launcher more customizable by @bcsherma in https://github.com/wandb/wandb/pull/6088
- feat(launch): default to noop builder if docker not installed by @bcsherma in https://github.com/wandb/wandb/pull/6137

### :hammer: Fixes

- fix(launch): Use built in entrypoint and args commands for sagemaker by @KyleGoyette in https://github.com/wandb/wandb/pull/5897
- fix(artifacts): copy parent source project info to new draft artifact by @moredatarequired in https://github.com/wandb/wandb/pull/6062
- fix(sdk): avoid error at end of run with bigints by @raubitsj in https://github.com/wandb/wandb/pull/6134
- fix(launch): manually created image jobs can rerun correctly by @gtarpenning in https://github.com/wandb/wandb/pull/6148

**Full Changelog**: https://github.com/wandb/wandb/compare/v0.15.8...v0.15.9

# 0.15.8 (Aug 01, 2023)

### :magic_wand: Enhancements

- perf(sdk): use mutation createRunFiles to get uploadUrls by @harukatab in https://github.com/wandb/wandb/pull/5731
- feat(launch): add create_run_queue to public API by @nickpenaranda in https://github.com/wandb/wandb/pull/5874
- perf(sdk): add hidden option to use orjson instead of json by @dmitryduev in https://github.com/wandb/wandb/pull/5911
- feat(launch): Improve error message when building with noop builder by @TimH98 in https://github.com/wandb/wandb/pull/5925
- feat(launch): create launch agent includes agent config if present by @TimH98 in https://github.com/wandb/wandb/pull/5893
- feat(launch): Check if job ingredients exist before making job by @TimH98 in https://github.com/wandb/wandb/pull/5942
- feat(launch): Gracefully handle Kubernetes 404 error by @TimH98 in https://github.com/wandb/wandb/pull/5945

### :hammer: Fixes

- fix(sdk): only creating new project if it doesn't already exist by @mbarrramsey in https://github.com/wandb/wandb/pull/5814
- fix(launch): Support namespace in metadata key of resource args by @KyleGoyette in https://github.com/wandb/wandb/pull/5639
- fix(launch): use "" instead of None for project kwarg when no project given by @bcsherma in https://github.com/wandb/wandb/pull/5839
- fix(launch): add + to torch cpu regex + tests by @bcsherma in https://github.com/wandb/wandb/pull/5833
- fix(sdk): implement timeout for file_stream and add debug logs by @kptkin in https://github.com/wandb/wandb/pull/5812
- fix(artifacts): fix collection filtering when getting aliases by @szymon-piechowicz-wandb in https://github.com/wandb/wandb/pull/5810
- fix(sdk): replace `dir_watcher` settings with SettingsStatic by @kptkin in https://github.com/wandb/wandb/pull/5863
- fix(artifacts): set correct base for incremental artifacts by @szymon-piechowicz-wandb in https://github.com/wandb/wandb/pull/5870
- fix(launch): drop https from azure registries to ensure compatibility with ${image_uri} macro by @bcsherma in https://github.com/wandb/wandb/pull/5880
- fix(artifacts): handle None description correctly by @szymon-piechowicz-wandb in https://github.com/wandb/wandb/pull/5910
- fix(launch): Don't create k8s secret if it already exists by @TimH98 in https://github.com/wandb/wandb/pull/5900
- fix(artifacts): drop S3 bucket versioning check by @moredatarequired in https://github.com/wandb/wandb/pull/5927
- fix(sdk): speed up import time and fix `pkg_resources` DeprecationWarning by @hauntsaninja in https://github.com/wandb/wandb/pull/5899

### :books: Docs

- docs(sdk): Add introspection section to CONTRIBUTING.md by @nickpenaranda in https://github.com/wandb/wandb/pull/5887
- docs(sdk): update GH action to generate reference docs and clean up docstrings by @dmitryduev in https://github.com/wandb/wandb/pull/5947
- docs(sdk): update `README.md` to unify the spelling of `Hugging Face` by @eltociear in https://github.com/wandb/wandb/pull/5891

### :nail_care: Cleanup

- revert(launch): revert job re-queuing implementation on pod disconnect by @KyleGoyette in https://github.com/wandb/wandb/pull/5811

## New Contributors

- @mbarrramsey made their first contribution in https://github.com/wandb/wandb/pull/5814
- @hauntsaninja made their first contribution in https://github.com/wandb/wandb/pull/5899
- @eltociear made their first contribution in https://github.com/wandb/wandb/pull/5891

**Full Changelog**: https://github.com/wandb/wandb/compare/v0.15.7...v0.15.8

# 0.15.7 (July 25, 2023)

### :hammer: Fixes

- fix(sdk): images not syncing until the end run (revert #5777) by @raubitsj in https://github.com/wandb/wandb/pull/5951

**Full Changelog**: https://github.com/wandb/wandb/compare/v0.15.6...v0.15.7

# 0.15.6 (July 24, 2023)

### :magic_wand: Enhancements

- feat(launch): add job link to wandb footer by @bcsherma in https://github.com/wandb/wandb/pull/5767
- feat(launch): re-implement job requeueing, fixed cancel behavior by @TimH98 in https://github.com/wandb/wandb/pull/5822
- feat(launch): manually create jobs from cli by @gtarpenning in https://github.com/wandb/wandb/pull/5661
- feat(launch): allow users to specify job name via the `job_name` setting by @bcsherma in https://github.com/wandb/wandb/pull/5791
- feat(sdk): Add an simplified trace API to log prompt traces by @parambharat in https://github.com/wandb/wandb/pull/5794
- feat(integrations): support `.keras` model format with `WandbModelCheckpoint` and TF 2.13.0 compatible by @soumik12345 in https://github.com/wandb/wandb/pull/5720
- feat(sdk): Initial support for migrating W&B runs and reports between instances by @andrewtruong in https://github.com/wandb/wandb/pull/5777

### :hammer: Fixes

- fix(integrations): make LightGBM callback compatible with 4.0.0 by @ayulockin in https://github.com/wandb/wandb/pull/5906
- fix(sdk): use default settings for project retrieval if available by @KyleGoyette in https://github.com/wandb/wandb/pull/5917

### :books: Docs

- docs(sdk): Add introspection section to CONTRIBUTING.md by @nickpenaranda in https://github.com/wandb/wandb/pull/5887

### :nail_care: Cleanup

- revert(launch): revert job re-queuing implementation on pod disconnect by @KyleGoyette in https://github.com/wandb/wandb/pull/5811

**Full Changelog**: https://github.com/wandb/wandb/compare/v0.15.5...v0.15.6

## 0.15.5 (July 5, 2023)

### :magic_wand: Enhancements

- feat(launch): improve handling of docker image job names and tags by @gtarpenning in https://github.com/wandb/wandb/pull/5718
- feat(launch): support kaniko builds on AKS by @bcsherma in https://github.com/wandb/wandb/pull/5706
- feat(launch): allow kaniko builds to run in other namespaces by @bcsherma in https://github.com/wandb/wandb/pull/5637
- feat(artifacts): support access key for Azure references by @szymon-piechowicz-wandb in https://github.com/wandb/wandb/pull/5729
- feat(launch): add information to failed run queue items, support warnings for run queue items by @KyleGoyette in https://github.com/wandb/wandb/pull/5612
- feat(launch): allow direct configuration of registry uri for all registries by @bcsherma in https://github.com/wandb/wandb/pull/5760
- perf(artifacts): enhance download URL fetching process with batch and retry logic by @szymon-piechowicz-wandb in https://github.com/wandb/wandb/pull/5692
- feat(artifacts): add flag to skip missing S3 references in `Artifact.download` by @moredatarequired in https://github.com/wandb/wandb/pull/5778
- feat(launch): implement job requeueing when pod disconnects by @TimH98 in https://github.com/wandb/wandb/pull/5770
- feat(sdk): add setting to disable setproctitle by @raubitsj in https://github.com/wandb/wandb/pull/5805

### :hammer: Fixes

- fix(sdk): handle uri schemes in LogicalPath by @dmitryduev in https://github.com/wandb/wandb/pull/5670
- fix(artifacts): update object storage to include reference and prevent id reuse by @szymon-piechowicz-wandb in https://github.com/wandb/wandb/pull/5722
- fix(sweeps): update click package version requirements by @gtarpenning in https://github.com/wandb/wandb/pull/5738
- fix(sdk): improve lazy import to be thread-safe by @szymon-piechowicz-wandb in https://github.com/wandb/wandb/pull/5727
- fix(launch): change typo in kaniko image name by @bcsherma in https://github.com/wandb/wandb/pull/5743
- fix(integrations): correct date parsing in SageMaker configuration by @rymc in https://github.com/wandb/wandb/pull/5759
- fix(launch): make docker build non interactive to prevent region based questions by @KyleGoyette in https://github.com/wandb/wandb/pull/5736
- fix(launch): update "cuda" base image path to "accelerator" base image path by @KyleGoyette in https://github.com/wandb/wandb/pull/5737
- fix(artifacts): replace artifact name with placeholder to skip validation by @szymon-piechowicz-wandb in https://github.com/wandb/wandb/pull/5724
- fix(launch): prevent jobs with large outputs from hanging on local-container by @KyleGoyette in https://github.com/wandb/wandb/pull/5774
- fix(launch): Ensure resume does not push sensitive info by @KyleGoyette in https://github.com/wandb/wandb/pull/5807
- fix(artifacts): fix handling of references when downloading by @szymon-piechowicz-wandb in https://github.com/wandb/wandb/pull/5808
- fix(sweeps): correct launch sweep author to personal username by @gtarpenning in https://github.com/wandb/wandb/pull/5806
- refactor(artifacts): change artifact methods and attributes to private by @szymon-piechowicz-wandb in https://github.com/wandb/wandb/pull/5790

### :books: Docs

- docs(sdk): update the product icons in README.md by @ngrayluna in https://github.com/wandb/wandb/pull/5713
- docs(artifacts): update docs by @szymon-piechowicz-wandb in https://github.com/wandb/wandb/pull/5701
- docs(artifacts): fix comment about total retry time by @szymon-piechowicz-wandb in https://github.com/wandb/wandb/pull/5751
- docs(sdk): expose WBTraceTree as data_types.WBTraceTree by @szymon-piechowicz-wandb in https://github.com/wandb/wandb/pull/5788

## New Contributors

- @HipHoff made their first contribution in https://github.com/wandb/wandb/pull/5691
- @rymc made their first contribution in https://github.com/wandb/wandb/pull/5759

**Full Changelog**: https://github.com/wandb/wandb/compare/v0.15.4...v0.15.5

## 0.15.4 (June 6, 2023)

### :magic_wand: Enhancements

- feat(sdk): set job source in settings by @TimH98 in https://github.com/wandb/wandb/pull/5442
- feat(sweeps): launch sweeps controlled by wandb run by @gtarpenning in https://github.com/wandb/wandb/pull/5456
- feat(integrations): add autolog for Cohere python SDK by @dmitryduev in https://github.com/wandb/wandb/pull/5474
- feat(launch): support launching custom k8s objects by @bcsherma in https://github.com/wandb/wandb/pull/5486
- perf(artifacts): conserve memory when hashing files by @moredatarequired in https://github.com/wandb/wandb/pull/5513
- feat(artifacts): add new_draft method to modify and log saved artifacts as new version by @szymon-piechowicz-wandb in https://github.com/wandb/wandb/pull/5524
- feat(launch): don't install frozen reqs if there is a reqs file by @bcsherma in https://github.com/wandb/wandb/pull/5548
- feat(artifacts): don't remove temp files from artifacts cache by default by @moredatarequired in https://github.com/wandb/wandb/pull/5596
- feat(artifacts): add source_entity and update sequenceName handling by @szymon-piechowicz-wandb in https://github.com/wandb/wandb/pull/5546
- feat(artifacts): add 'remove' to Artifacts API by @moredatarequired in https://github.com/wandb/wandb/pull/5370
- feat(sweeps): optuna scheduler for sweeps on launch by @gtarpenning in https://github.com/wandb/wandb/pull/4900
- feat(launch): support notebook job creation by @KyleGoyette in https://github.com/wandb/wandb/pull/5462
- feat(launch): enable launch macros for all runners by @bcsherma in https://github.com/wandb/wandb/pull/5624
- feat(integrations): add autologging for supported huggingface pipelines by @ash0ts in https://github.com/wandb/wandb/pull/5579
- feat(integrations): add usage metrics and table logging to OpenAI autologger by @parambharat in https://github.com/wandb/wandb/pull/5521
- feat(sdk): add support for monitoring AMD GPU system metrics by @dmitryduev in https://github.com/wandb/wandb/pull/5449
- feat(sdk): capture absolute GPU memory allocation by @dmitryduev in https://github.com/wandb/wandb/pull/5643

### :hammer: Fixes

- fix(integrations): ensure wandb can be used in AWS lambda by @dmitryduev in https://github.com/wandb/wandb/pull/5083
- fix(sdk): permit `LogicalPath` to strip trailing slashes by @moredatarequired in https://github.com/wandb/wandb/pull/5473
- fix(sdk): exercise caution when creating ~/.config/wandb/settings file by @dmitryduev in https://github.com/wandb/wandb/pull/5478
- fix(sdk): update custom chart query handling and add alternate constructor for table-based charts by @andrewtruong in https://github.com/wandb/wandb/pull/4852
- fix(artifacts): add s3 multipart uploading for artifact files by @estellazx in https://github.com/wandb/wandb/pull/5377
- fix(artifacts): handle incompatible artifact name strings by @andrewtruong in https://github.com/wandb/wandb/pull/5416
- fix(launch): docker runner always pull for image sourced jobs by @bcsherma in https://github.com/wandb/wandb/pull/5531
- fix(launch): improve error handling for package installation by @TimH98 in https://github.com/wandb/wandb/pull/5509
- fix(launch): custom k8s objects respect command/args overrides by @bcsherma in https://github.com/wandb/wandb/pull/5538
- fix(artifacts): remove entity, project from valid properties and adjust name handling by @szymon-piechowicz-wandb in https://github.com/wandb/wandb/pull/5533
- fix(launch): use env var for launch agent base url by @KyleGoyette in https://github.com/wandb/wandb/pull/5482
- fix(artifacts): write to the cache defensively (catch OSError) by @moredatarequired in https://github.com/wandb/wandb/pull/5597
- fix(launch): handle exception in finish_thread_id and fail run queue items by @KyleGoyette in https://github.com/wandb/wandb/pull/5610
- fix(launch): add pull secrets for pre made images when registry is specified by @bcsherma in https://github.com/wandb/wandb/pull/5602
- fix(launch): read kaniko pod sa name from env var by @bcsherma in https://github.com/wandb/wandb/pull/5619
- fix(launch): misc gcp fixes by @bcsherma in https://github.com/wandb/wandb/pull/5626
- fix(launch): support local environment and registry declaration by @KyleGoyette in https://github.com/wandb/wandb/pull/5630
- fix(launch): support ssh git urls and submodules in agent by @KyleGoyette in https://github.com/wandb/wandb/pull/5635
- fix(sdk): update git repo handling for failure cases and rename to gitlib by @kptkin in https://github.com/wandb/wandb/pull/5437
- fix(sdk): unify offline and online mode during init and fix multiprocess attach by @kptkin in https://github.com/wandb/wandb/pull/5296
- fix(integrations): prevent errors by checking for `wandb.run` in Gym integration by @ash0ts in https://github.com/wandb/wandb/pull/5649
- fix(sdk): fix wandb tfevent sync issue by @eohomegrownapps in https://github.com/wandb/wandb/pull/5261

### :books: Docs

- docs(sdk): update contrib for yea-wandb changes by @kptkin in https://github.com/wandb/wandb/pull/5614

## New Contributors

- @eohomegrownapps made their first contribution in https://github.com/wandb/wandb/pull/5261

**Full Changelog**: https://github.com/wandb/wandb/compare/v0.15.3...v0.15.4

## 0.15.3 (May 17, 2023)

### :hammer: Fixes

- fix(sdk): allow SDK to work if SA token can't be read by @wandb-zacharyblasczyk in https://github.com/wandb/wandb/pull/5472
- fix(sdk): clean up the k8s token discovery logic in util.py::image_id_from_k8s by @dmitryduev in https://github.com/wandb/wandb/pull/5518
- fix(integrations): Update `WandbTracer` to work with new langchain version by @parambharat in https://github.com/wandb/wandb/pull/5558
- revert(sdk): update summary for changed keys only by @dmitryduev in https://github.com/wandb/wandb/pull/5562

## New Contributors

- @wandb-zacharyblasczyk made their first contribution in https://github.com/wandb/wandb/pull/5472

**Full Changelog**: https://github.com/wandb/wandb/compare/v0.15.2...v0.15.3

## 0.15.2 (May 5, 2023)

### :hammer: Fixes

- fix(integrations): update WandbTracer for new langchain release by @parambharat @tssweeney in https://github.com/wandb/wandb/pull/5467
- fix(integrations): fix error message in langchain wandb_tracer version check by @dmitryduev in https://github.com/wandb/wandb/pull/5490

**Full Changelog**: https://github.com/wandb/wandb/compare/v0.15.1...v0.15.2

## 0.15.1 (May 2, 2023)

### :magic_wand: Enhancements

- feat(launch): implement new Kubernetes runner config schema by @TimH98 in https://github.com/wandb/wandb/pull/5231
- feat(launch): allow platform override for docker builder by @TimH98 in https://github.com/wandb/wandb/pull/5330
- feat(artifacts): get full name of artifact for easier artifact retrieval by @estellazx in https://github.com/wandb/wandb/pull/5314
- feat(artifacts): make default root for artifacts download configurable by @moredatarequired in https://github.com/wandb/wandb/pull/5366
- feat(artifacts): add Azure storage handler in SDK by @szymon-piechowicz-wandb in https://github.com/wandb/wandb/pull/5317
- feat(media): add method to convert wandb.Table to pandas.DataFrame by @brunnelu in https://github.com/wandb/wandb/pull/5301
- feat(launch): sweeps on launch command args passed as params by @gtarpenning in https://github.com/wandb/wandb/pull/5315

### :hammer: Fixes

- fix(launch): don't assume keys in args and config refer to the same thing by @szymon-piechowicz-wandb in https://github.com/wandb/wandb/pull/5183
- fix(launch): make ElasticContainerRegistry environment handle "ImageNotFoundException" gracefully by @bcsherma in https://github.com/wandb/wandb/pull/5159
- fix(launch): disable kaniko builder retry by @TimH98 in https://github.com/wandb/wandb/pull/5318
- fix(sdk): refine error message for auth error by @kptkin in https://github.com/wandb/wandb/pull/5341
- fix(launch): kubernetes runner does not respect override args by @KyleGoyette in https://github.com/wandb/wandb/pull/5303
- fix(sweeps): allow attr-dicts as sweeps configs by @moredatarequired in https://github.com/wandb/wandb/pull/5268
- fix(artifacts): checksum the read-only staging copy instead of the original file by @moredatarequired in https://github.com/wandb/wandb/pull/5346
- fix(launch): skip getting run info if run completes successfully or is from a different entity by @TimH98 in https://github.com/wandb/wandb/pull/5379
- fix(artifacts): default to project "uncategorized" instead of "None" when fetching artifacts by @szymon-piechowicz-wandb in https://github.com/wandb/wandb/pull/5375
- fix(integrations): add enabled check to gym VideoRecorder by @younik in https://github.com/wandb/wandb/pull/5230
- fix(artifacts): fix handling of default project and entity by @dmitryduev in https://github.com/wandb/wandb/pull/5395
- fix(sdk): update import_hook.py with latest changes in the wrapt repository by @kptkin in https://github.com/wandb/wandb/pull/5321
- fix(launch): fix support for local urls in k8s launch agent by @KyleGoyette in https://github.com/wandb/wandb/pull/5413
- fix(sdk): improve notebook environment detection and testing by @dmitryduev in https://github.com/wandb/wandb/pull/4982
- fix(sdk): implement recursive isinstance check utility for the Settings object by @dmitryduev in https://github.com/wandb/wandb/pull/5436
- fix(sdk): correctly parse edge cases in OpenMetrics filter definitions in System Monitor by @dmitryduev in https://github.com/wandb/wandb/pull/5329
- fix(sdk): update debug logs to include SDK's version by @kptkin in https://github.com/wandb/wandb/pull/5344
- fix(sdk): filter AWS Trainium metrics by local rank if executed with torchrun by @dmitryduev in https://github.com/wandb/wandb/pull/5142
- fix(integrations): inform users about WandbTracer incompatibility with LangChain > 0.0.153 by @hwchase17 in https://github.com/wandb/wandb/pull/5453

### :books: Docs

- docs(sdk): update README.md by @thanos-wandb in https://github.com/wandb/wandb/pull/5386
- docs(integrations): update docstrings of the Keras callbacks by @ayulockin in https://github.com/wandb/wandb/pull/5198
- docs(sdk): update the images in `README.md` by @ngrayluna in https://github.com/wandb/wandb/pull/5399

## New Contributors

- @szymon-piechowicz-wandb made their first contribution in https://github.com/wandb/wandb/pull/5183
- @thanos-wandb made their first contribution in https://github.com/wandb/wandb/pull/5386
- @brunnelu made their first contribution in https://github.com/wandb/wandb/pull/5301
- @younik made their first contribution in https://github.com/wandb/wandb/pull/5230
- @hwchase17 made their first contribution in https://github.com/wandb/wandb/pull/5453

**Full Changelog**: https://github.com/wandb/wandb/compare/v0.15.0...v0.15.1

## 0.15.0 (April 19, 2023)

### :magic_wand: Enhancements

- feat(media): add support for LangChain media type by @tssweeney in https://github.com/wandb/wandb/pull/5288
- feat(integrations): add autolog for OpenAI's python library by @dmitryduev @parambharat @kptkin @raubitsj in https://github.com/wandb/wandb/pull/5362

### :hammer: Fixes

- fix(integrations): add function signature wrapper to the patched openai methods by @parambharat in https://github.com/wandb/wandb/pull/5369
- fix(integrations): adjust OpenAI autolog public API to improve user experience by @dmitryduev @kptkin @raubitsj in https://github.com/wandb/wandb/pull/5381

**Full Changelog**: https://github.com/wandb/wandb/compare/v0.14.2...v0.15.0

## 0.14.2 (April 7, 2023)

### :hammer: Fixes

- fix(sdk): fix `wandb sync` regression by @kptkin in https://github.com/wandb/wandb/pull/5306

**Full Changelog**: https://github.com/wandb/wandb/compare/v0.14.1...v0.14.2

## 0.14.1 (April 5, 2023)

### :magic_wand: Enhancements

- feat(artifacts): improve run.log_artifact() with default type and path references by @moredatarequired in https://github.com/wandb/wandb/pull/5131
- feat(artifacts): add opt-in support for async artifact upload by @speezepearson in https://github.com/wandb/wandb/pull/4864
- perf(sdk): update summary for changed keys only by @dmitryduev in https://github.com/wandb/wandb/pull/5150
- feat(sdk): use a persistent session object for GraphQL requests by @moredatarequired in https://github.com/wandb/wandb/pull/5075
- feat(sdk): allow setting of extra headers for the gql client by @dmitryduev in https://github.com/wandb/wandb/pull/5237
- feat(sdk): allow filtering metrics based on OpenMetrics endpoints by @dmitryduev in https://github.com/wandb/wandb/pull/5282

### :hammer: Fixes

- fix(artifacts): more informative message when failing to create staging artifact directory by @moredatarequired in https://github.com/wandb/wandb/pull/5067
- fix(launch): set default value for Kubernetes backoffLimit to 0 by @KyleGoyette in https://github.com/wandb/wandb/pull/5072
- fix(sdk): remove default sorting when dumping config into a yaml file by @kptkin in https://github.com/wandb/wandb/pull/5127
- fix(media): fix encoding for html types on windows by @kptkin in https://github.com/wandb/wandb/pull/5180
- fix(sdk): clean up auto resume state when initializing a new run by @kptkin in https://github.com/wandb/wandb/pull/5184
- fix(sdk): harden `wandb.init()` error handling for backend errors by @kptkin in https://github.com/wandb/wandb/pull/5023
- fix(sdk): fix system monitor shutdown logic by @dmitryduev in https://github.com/wandb/wandb/pull/5227
- fix(launch): allow users to specify pinned versions in requirements.txt by @KyleGoyette in https://github.com/wandb/wandb/pull/5226
- fix(sdk): make `wandb.log()` handle empty string values properly by @dannygoldstein in https://github.com/wandb/wandb/pull/5275
- fix(sdk): raise exception when accessing methods and attributes of a finished run by @kptkin in https://github.com/wandb/wandb/pull/5013

### :books: Docs

- docs(launch): add documentation for launch by @iveksl2 in https://github.com/wandb/wandb/pull/4596
- docs(sdk): add documentation for Object3D media type by @ssisk in https://github.com/wandb/wandb/pull/4810
- docs(sdk): remove duplicate docstring in keras integration by @Gladiator07 in https://github.com/wandb/wandb/pull/5289
- docs(artifacts): convert docstrings to Google convention by @moredatarequired in https://github.com/wandb/wandb/pull/5276

### :nail_care: Cleanup

- refactor(artifacts): use 'secrets' module instead of custom random token generator by @moredatarequired in https://github.com/wandb/wandb/pull/5050
- refactor(artifacts): move \_manifest_json_from_proto to sender.py by @moredatarequired in https://github.com/wandb/wandb/pull/5178

## New Contributors

- @iveksl2 made their first contribution in https://github.com/wandb/wandb/pull/4596
- @Gladiator07 made their first contribution in https://github.com/wandb/wandb/pull/5289

**Full Changelog**: https://github.com/wandb/wandb/compare/v0.14.0...v0.14.1

## 0.14.0 (March 14, 2023)

### :magic_wand: Enhancements

- feat(launch): support cuda base image for launch runs by @KyleGoyette in https://github.com/wandb/wandb/pull/5044
- feat(launch): warn users of which packages failed to install during build process by @KyleGoyette in https://github.com/wandb/wandb/pull/5109
- feat(sdk): add support for importing runs from MLFlow by @andrewtruong in https://github.com/wandb/wandb/pull/4950
- feat(launch): mark queued runs that fail to launch as `FAILED` by @KyleGoyette in https://github.com/wandb/wandb/pull/5129

### :hammer: Fixes

- fix(sdk): temporarily remove local api key validation by @dmitryduev in https://github.com/wandb/wandb/pull/5095
- fix(launch): launch agent gracefully removes thread when it has an exception by @TimH98 in https://github.com/wandb/wandb/pull/5105
- fix(launch): give clear error message when cannot connect to Docker daemon by @TimH98 in https://github.com/wandb/wandb/pull/5092
- fix(launch): launch support for EKS instance roles by @bcsherma in https://github.com/wandb/wandb/pull/5112
- fix(launch): cleaner error messages when launch encounters docker errors and graceful fail by @TimH98 in https://github.com/wandb/wandb/pull/5124
- fix(launch): hash docker images based on job version and dockerfile contents by @KyleGoyette in https://github.com/wandb/wandb/pull/4996
- security(launch): warn when agent is started polling on a team queue by @TimH98 in https://github.com/wandb/wandb/pull/5126
- fix(sdk): add telemetry when syncing tfevents files by @raubitsj in https://github.com/wandb/wandb/pull/5141
- fix(sdk): fix regression preventing run stopping from working by @raubitsj in https://github.com/wandb/wandb/pull/5139
- fix(launch): instruct user how to handle missing kubernetes import when using kubernetes runner or kaniko builder by @TimH98 in https://github.com/wandb/wandb/pull/5138
- fix(launch): hide unsupported launch CLI options by @KyleGoyette in https://github.com/wandb/wandb/pull/5153
- fix(launch): make launch image builder install Pytorch properly with dependencies on different hardware by @bcsherma in https://github.com/wandb/wandb/pull/5147

**Full Changelog**: https://github.com/wandb/wandb/compare/v0.13.11...v0.14.0

## 0.13.11 (March 7, 2023)

### :magic_wand: Enhancements

- feat(launch): improve launch agent logging by @TimH98 in https://github.com/wandb/wandb/pull/4944
- feat(sweeps): sweep run_cap now works for launch sweeps by @gtarpenning in https://github.com/wandb/wandb/pull/4937
- feat(sweeps): launch sweep jobs from image_uri by @gtarpenning in https://github.com/wandb/wandb/pull/4976
- feat(launch): add `num_workers` param to scheduler section in `launch_config` by @gtarpenning in https://github.com/wandb/wandb/pull/5035
- feat(artifacts): raise ArtifactNotLoggedError instead of ValueError by @moredatarequired in https://github.com/wandb/wandb/pull/5026
- feat(launch): launch agent uses thread pool to run jobs by @TimH98 in https://github.com/wandb/wandb/pull/5033
- feat(launch): make runners and builders use Environment & Registry classes by @bcsherma in https://github.com/wandb/wandb/pull/5011
- feat(sdk): add OpenMetrics support for System Metrics by @dmitryduev in https://github.com/wandb/wandb/pull/4899
- feat(sdk): add ability to filter system metrics consumed from OpenMetrics endpoints by @dmitryduev in https://github.com/wandb/wandb/pull/5034
- feat(sdk): add support for gymnasium env monitoring, in addition to gym by @dmitryduev in https://github.com/wandb/wandb/pull/5008
- feat(launch): add `max_scheduler` key to launch agent config by @gtarpenning in https://github.com/wandb/wandb/pull/5057
- feat(integrations): add an integration with `ultralytics` library for YOLOv8 by @parambharat in https://github.com/wandb/wandb/pull/5037

### :hammer: Fixes

- fix(sdk): clean up IPython's widget deprecation warning by @kptkin in https://github.com/wandb/wandb/pull/4912
- fix(sdk): add special Exceptions for the manager logic, when trying to connect to a gone service by @kptkin in https://github.com/wandb/wandb/pull/4890
- fix(sdk): fix issue where global config directory had to be writable to use Api by @KyleGoyette in https://github.com/wandb/wandb/pull/4689
- fix(sdk): make error message during run initialization more actionable and fix uncaught exception by @kptkin in https://github.com/wandb/wandb/pull/4909
- fix(sdk): add deepcopy dunder method to the Run class by @kptkin in https://github.com/wandb/wandb/pull/4891
- fix(launch): remove default to project always in sweep by @gtarpenning in https://github.com/wandb/wandb/pull/4927
- fix(sweeps): error out when trying to create a launch sweep without a job specified by @gtarpenning in https://github.com/wandb/wandb/pull/4938
- fix(launch): mkdir_exists_ok now (again) checks permission on existence by @gtarpenning in https://github.com/wandb/wandb/pull/4936
- fix(launch): only log the received job when launching something sourced from a job by @KyleGoyette in https://github.com/wandb/wandb/pull/4886
- fix(launch): fix issue where queued runs sourced from images would vanish in URI by @KyleGoyette in https://github.com/wandb/wandb/pull/4701
- fix(artifacts): add write permissions to copied artifacts by @moredatarequired in https://github.com/wandb/wandb/pull/4641
- fix(sweeps): improve `queue` argument parsing in `sweep` cli command by @gtarpenning in https://github.com/wandb/wandb/pull/4941
- fix(sdk): when in disable mode don't spin up service by @kptkin in https://github.com/wandb/wandb/pull/4817
- fix(launch): fix support for docker images with user specified entrypoint in local container by @KyleGoyette in https://github.com/wandb/wandb/pull/4887
- fix(artifacts): API - ArtifactFiles no longer errors when accessing an item by @vwrj in https://github.com/wandb/wandb/pull/4896
- fix(sweeps): verify job exists before starting the sweeps scheduler by @gtarpenning in https://github.com/wandb/wandb/pull/4943
- fix(sdk): handle system metrics requiring extra setup and teardown steps by @dmitryduev in https://github.com/wandb/wandb/pull/4964
- fix(sdk): fix a typo in `CONTRIBUTING.md` by @fdsig in https://github.com/wandb/wandb/pull/4984
- fix(sdk): correctly detect notebook name and fix code saving in Colab by @dmitryduev in https://github.com/wandb/wandb/pull/4987
- fix(artifacts): allow up to max_artifacts (fix off by 1 error) by @moredatarequired in https://github.com/wandb/wandb/pull/4991
- fix(sdk): exercise extra caution when starting asset monitoring threads by @dmitryduev in https://github.com/wandb/wandb/pull/5007
- fix(sdk): fix bug where boto3 dependency crashes on import when downl… by @fdsig in https://github.com/wandb/wandb/pull/5018
- fix(sweeps): verify `num_workers` cli arg is valid and default to 8 if not by @gtarpenning in https://github.com/wandb/wandb/pull/5025
- fix(artifacts): fix the file reference added to the verification artifact by @moredatarequired in https://github.com/wandb/wandb/pull/4858
- fix(launch): special handling for sweeps scheduler in agent by @gtarpenning in https://github.com/wandb/wandb/pull/4961
- fix(artifacts): only re-download or overwrite files when there are changes by @moredatarequired in https://github.com/wandb/wandb/pull/5056
- fix(sdk): avoid introspection in offline mode by @kptkin in https://github.com/wandb/wandb/pull/5002
- fix(sdk): topological ordering of `wandb.Settings` by @dmitryduev in https://github.com/wandb/wandb/pull/4022
- fix(sdk): avoid lazy loading for tensorboard patching by @kptkin in https://github.com/wandb/wandb/pull/5079

### :books: Docs

- docs(cli): formatted wandb.apis.public.Run.history docstring by @ngrayluna in https://github.com/wandb/wandb/pull/4973
- docs(sdk): update references to test file locations in documentation by @moredatarequired in https://github.com/wandb/wandb/pull/4875
- docs(sdk): fix docstrings to enable project-wide pydocstyle checks by @moredatarequired in https://github.com/wandb/wandb/pull/5036
- docs(sdk): fix missed docstring lint errors reported by ruff by @moredatarequired in https://github.com/wandb/wandb/pull/5047
- docs(sdk): update links for new docs by @laxels in https://github.com/wandb/wandb/pull/4894
- docs(artifacts): raise ArtifactFinalizedError instead of ValueError by @moredatarequired in https://github.com/wandb/wandb/pull/5061

### :nail_care: Cleanup

- style(sdk): fix bugbear B028 add stacklevel by @kptkin in https://github.com/wandb/wandb/pull/4960
- style(launch): move launch errors closer to the code by @kptkin in https://github.com/wandb/wandb/pull/4995
- style(sdk): move mailbox error closer to the code by @kptkin in https://github.com/wandb/wandb/pull/4997
- style(sdk): add unsupported error type by @kptkin in https://github.com/wandb/wandb/pull/4999
- style(sdk): add support for the ruff linter by @moredatarequired in https://github.com/wandb/wandb/pull/4945
- refactor(sweeps): cosmetic changes for readability by @gtarpenning in https://github.com/wandb/wandb/pull/5021
- refactor(launch): introduce environment and registry abstract classes by @bcsherma in https://github.com/wandb/wandb/pull/4916
- style(launch): fix unused union type in launch agent by @KyleGoyette in https://github.com/wandb/wandb/pull/5041
- refactor(artifacts): remove the artifact from the manifest by @moredatarequired in https://github.com/wandb/wandb/pull/5049
- style(artifacts): enable typechecking for interface.artifacts and add type hints / casts by @moredatarequired in https://github.com/wandb/wandb/pull/5052
- style(sdk): type-annotate `wandb_setup.py` by @dmitryduev in https://github.com/wandb/wandb/pull/4824
- style(sdk): remove unused #noqa directives by @moredatarequired in https://github.com/wandb/wandb/pull/5058
- chore(sdk): disable sentry tracking when testing by @kptkin in https://github.com/wandb/wandb/pull/5019

## New Contributors

- @fdsig made their first contribution in https://github.com/wandb/wandb/pull/4984
- @mrb113 made their first contribution in https://github.com/wandb/wandb/pull/4967
- @parambharat made their first contribution in https://github.com/wandb/wandb/pull/5037

**Full Changelog**: https://github.com/wandb/wandb/compare/v0.13.10...v0.13.11

## 0.13.10 (February 7, 2023)

### :magic_wand: Enhancements

- perf(artifacts): reuse session for file upload requests by @speezepearson in https://github.com/wandb/wandb/pull/4708
- feat(artifacts): expose aliases list endpoint for artifact collections by @ibindlish in https://github.com/wandb/wandb/pull/4809
- feat(launch): include the username of the run's author in the environment variables by @TimH98 in https://github.com/wandb/wandb/pull/4851
- feat(launch): add support for local-container resource args by @KyleGoyette in https://github.com/wandb/wandb/pull/4846
- feat(sdk): add the ability to append to a run with `wandb sync --append` by @raubitsj in https://github.com/wandb/wandb/pull/4848
- feat(launch): add an escape hatch (`disable_job_creation`) to disable automatic job creation by @KyleGoyette in https://github.com/wandb/wandb/pull/4901

### :hammer: Fixes

- fix(launch): remove underscores from generated job name in kubernetes runner by @TimH98 in https://github.com/wandb/wandb/pull/4752
- fix(sweeps): sweep command args can once again be int type by @gtarpenning in https://github.com/wandb/wandb/pull/4728
- fix(artifacts): ensure prepared artifacts have the `latest` alias by @moredatarequired in https://github.com/wandb/wandb/pull/4828
- fix(artifacts): catch FileNotFoundError and PermissionError during cache.cleanup() by @moredatarequired in https://github.com/wandb/wandb/pull/4868
- fix(sdk): fix order of python executable resolves by @kptkin in https://github.com/wandb/wandb/pull/4839
- fix(sdk): fix console handling when forking and setting stdout==stderr by @raubitsj in https://github.com/wandb/wandb/pull/4877
- fix(launch): Fix issue where job artifacts are being logged without latest alias by @KyleGoyette in https://github.com/wandb/wandb/pull/4884
- fix(launch): Ensure job names do not exceed maximum allowable for artifacts by @KyleGoyette in https://github.com/wandb/wandb/pull/4889

### :books: Docs

- docs(sdk): fix broken reference link to W&B Settings page in Sweeps by @ngrayluna in https://github.com/wandb/wandb/pull/4820
- docs(sdk): Docodoile autogen docs by @ngrayluna in https://github.com/wandb/wandb/pull/4734

### :gear: Dev

- test(artifacts): ensure manifest version is verified by @moredatarequired in https://github.com/wandb/wandb/pull/4691
- test(sdk): add tests for custom SSL certs and disabling SSL by @speezepearson in https://github.com/wandb/wandb/pull/4692
- test(sdk): fix nightly docker builds by @dmitryduev in https://github.com/wandb/wandb/pull/4787
- chore(sdk): dont create universal py2/py3 package by @raubitsj in https://github.com/wandb/wandb/pull/4797
- chore(sdk): fix flake8-bugbear B028 and ignore B017 by @kptkin in https://github.com/wandb/wandb/pull/4799
- test(sdk): fix gcloud sdk version requested in nightly tests by @dmitryduev in https://github.com/wandb/wandb/pull/4802
- chore(artifacts): remove unused parameters in StorageHandler.load\_{path,file,reference} by @moredatarequired in https://github.com/wandb/wandb/pull/4678
- chore(sdk): split unit tests to system tests and proper unit tests by @kptkin in https://github.com/wandb/wandb/pull/4811
- test(sdk): address fixture server move from port 9010 to 9015 in local-testcontainer by @dmitryduev in https://github.com/wandb/wandb/pull/4814
- chore(sdk): add aliases to ac query response by @ibindlish in https://github.com/wandb/wandb/pull/4813
- test(sdk): run regression suite nightly by @dmitryduev in https://github.com/wandb/wandb/pull/4788
- test(sdk): fix broken lightning test by @kptkin in https://github.com/wandb/wandb/pull/4823
- chore(sdk): enable type checking for wandb_init.py by @dmitryduev in https://github.com/wandb/wandb/pull/4784
- chore(launch): deprecate defaulting to default queue in launch-agent command by @gtarpenning in https://github.com/wandb/wandb/pull/4801
- test(launch): add unit test for kubernetes runner with annotations by @TimH98 in https://github.com/wandb/wandb/pull/4800
- test(integrations): fix train_gpu_ddp test by @dmitryduev in https://github.com/wandb/wandb/pull/4831
- chore(sdk): fix docker testimage to pull amd64 version by @raubitsj in https://github.com/wandb/wandb/pull/4838
- chore(sdk): fix codeowners after test restructure by @raubitsj in https://github.com/wandb/wandb/pull/4843
- test(sdk): fix md5 test failures on Windows by @moredatarequired in https://github.com/wandb/wandb/pull/4840
- chore(sdk): split out relay server so it can be shared with yea-wandb by @raubitsj in https://github.com/wandb/wandb/pull/4837
- chore(sdk): fix a flake8 complaint in a test by @speezepearson in https://github.com/wandb/wandb/pull/4806
- test(integrations): fix several import tests by @dmitryduev in https://github.com/wandb/wandb/pull/4849
- test(sdk): don't use symlinks for SSL test assets, because Windows by @speezepearson in https://github.com/wandb/wandb/pull/4847
- test(sdk): add unit tests for filesync.Stats by @speezepearson in https://github.com/wandb/wandb/pull/4855
- chore(sdk): add async retry logic by @speezepearson in https://github.com/wandb/wandb/pull/4738
- test(artifacts): strengthen tests for ArtifactSaver, StepUpload by @speezepearson in https://github.com/wandb/wandb/pull/4808
- chore(launch): Agent logs full stack trace when catching exception by @TimH98 in https://github.com/wandb/wandb/pull/4861
- chore(sdk): swallow warning printed by neuron-ls by @dmitryduev in https://github.com/wandb/wandb/pull/4835
- build(sdk): pin pip and tox in development environments by @moredatarequired in https://github.com/wandb/wandb/pull/4871

### :nail_care: Cleanup

- refactor(sdk): strengthen StepUpload tests; make exception-handling more thorough in upload/commit by @speezepearson in https://github.com/wandb/wandb/pull/4677
- refactor(artifacts): refactor Artifact query to fetch entity and project by @vwrj in https://github.com/wandb/wandb/pull/4775
- refactor(sdk): replace more communicate calls with deliver by @raubitsj in https://github.com/wandb/wandb/pull/4841
- refactor(artifacts): internally use Future to communicate success/failure of commit, not threading.Event by @speezepearson in https://github.com/wandb/wandb/pull/4859
- refactor(sdk): use stdlib ThreadPoolExecutor in StepUpload instead of managing our own by @speezepearson in https://github.com/wandb/wandb/pull/4860

**Full Changelog**: https://github.com/wandb/wandb/compare/v0.13.9...v0.13.10

## 0.13.9 (January 11, 2023)

### :hammer: Fixes

- fix(sdk): exercise extra caution when checking if AWS Trainium is available in the system by @dmitryduev in https://github.com/wandb/wandb/pull/4769
- fix(sdk): restore 'util.generate_id' for legacy / user code by @moredatarequired in https://github.com/wandb/wandb/pull/4776
- fix(sdk): replace `release` with `abandon` when releasing mailbox handle during init by @kptkin in https://github.com/wandb/wandb/pull/4766

**Full Changelog**: https://github.com/wandb/wandb/compare/v0.13.8...v0.13.9

## 0.13.8 (January 10, 2023)

### :magic_wand: Enhancements

- feat(artifacts): keep uncommitted uploads in separate staging area by @moredatarequired in https://github.com/wandb/wandb/pull/4505
- perf(sdk): improve file descriptor management by @dmitryduev in https://github.com/wandb/wandb/pull/4617
- feat(launch): default to using model-registry project for agent and launch_add by @KyleGoyette in https://github.com/wandb/wandb/pull/4613
- feat(sdk): add `exist_ok=False` to `file.download()` by @janosh in https://github.com/wandb/wandb/pull/4564
- feat(launch): auto create job artifacts from runs with required ingredients by @KyleGoyette in https://github.com/wandb/wandb/pull/4660
- feat(sdk): add generalized response injection pattern for tests by @kptkin in https://github.com/wandb/wandb/pull/4729
- perf(sdk): replace multiprocessing.Queue's with queue.Queue's by @dmitryduev in https://github.com/wandb/wandb/pull/4672
- feat(sdk): use transaction log to cap memory usage by @raubitsj in https://github.com/wandb/wandb/pull/4724
- feat(integrations): support system metrics for AWS Trainium by @dmitryduev in https://github.com/wandb/wandb/pull/4671

### :hammer: Fixes

- fix(sdk): correct the type hint for wandb.run by @edwag in https://github.com/wandb/wandb/pull/4585
- fix(sdk): resume collecting system metrics on object restart by @dmitryduev in https://github.com/wandb/wandb/pull/4572
- fix(launch): fix env handling and node_selector handling by @KyleGoyette in https://github.com/wandb/wandb/pull/4555
- fix(public-api): fix Job.call() using the wrong keyword (queue vs queue_name) when calling launch_add. by @TimH98 in https://github.com/wandb/wandb/pull/4625
- fix(sweeps): sweeps schedulers handles multi word parameters by @gtarpenning in https://github.com/wandb/wandb/pull/4640
- fix(launch): allow spaces in requirements file, remove duplicate wandb bootstrap file by @TimH98 in https://github.com/wandb/wandb/pull/4647
- fix(artifacts): correctly handle url-encoded local file references. by @moredatarequired in https://github.com/wandb/wandb/pull/4665
- fix(artifacts): get digest directly instead of from the manifests' manifest by @moredatarequired in https://github.com/wandb/wandb/pull/4681
- fix(artifacts): artifact.version should be the version index from the associated collection by @vwrj in https://github.com/wandb/wandb/pull/4486
- fix(sdk): remove duplicate generate_id functions, replace shortuuid with secrets by @moredatarequired in https://github.com/wandb/wandb/pull/4676
- fix(integrations): fix type check for jax.Array introduced in jax==0.4.1 by @dmitryduev in https://github.com/wandb/wandb/pull/4718
- fix(sdk): fix hang after failed wandb.init (add cancel) by @raubitsj in https://github.com/wandb/wandb/pull/4405
- fix(sdk): allow users to provide path to custom executables by @kptkin in https://github.com/wandb/wandb/pull/4604
- fix(sdk): fix TypeError when trying to slice a Paginator object by @janosh in https://github.com/wandb/wandb/pull/4575
- fix(integrations): add `AttributeError` to the list of handled exceptions when saving a keras model by @froody in https://github.com/wandb/wandb/pull/4732
- fix(launch): remove args from jobs by @KyleGoyette in https://github.com/wandb/wandb/pull/4750

### :books: Docs

- docs(sweeps): fix typo in docs by @gtarpenning in https://github.com/wandb/wandb/pull/4627
- docs(sdk): fix typo in docstring for data_types.Objects3D by @ngrayluna in https://github.com/wandb/wandb/pull/4543
- docs(sdk): remove less than, greater than characters from dosctrings… by @ngrayluna in https://github.com/wandb/wandb/pull/4687
- docs(sdk): update SECURITY.md by @dmitryduev in https://github.com/wandb/wandb/pull/4616
- docs(sdk): Update README.md by @ngrayluna in https://github.com/wandb/wandb/pull/4468

### :gear: Dev

- test(sdk): update t2_fix_error_cond_feature_importances to install scikit-learn by @dmitryduev in https://github.com/wandb/wandb/pull/4573
- chore(sdk): update base Docker images for nightly testing by @dmitryduev in https://github.com/wandb/wandb/pull/4566
- chore(sdk): change sklearn to scikit-learn in functional sacred test by @dmitryduev in https://github.com/wandb/wandb/pull/4577
- chore(launch): add error check for `--build` when resource=local-process by @gtarpenning in https://github.com/wandb/wandb/pull/4513
- chore(sweeps): update scheduler and agent resource handling to allow DRC override by @gtarpenning in https://github.com/wandb/wandb/pull/4480
- chore(sdk): require sdk-team review for adding or removing high-level… by @dmitryduev in https://github.com/wandb/wandb/pull/4594
- chore(launch): remove requirement to make target project match queue by @KyleGoyette in https://github.com/wandb/wandb/pull/4612
- chore(sdk): enhance nightly cloud testing process by @dmitryduev in https://github.com/wandb/wandb/pull/4602
- chore(sdk): update pull request template by @raubitsj in https://github.com/wandb/wandb/pull/4633
- chore(launch): return updated runSpec after pushToRunQueue query by @gtarpenning in https://github.com/wandb/wandb/pull/4516
- chore(launch): fix for run spec handling in sdk by @gtarpenning in https://github.com/wandb/wandb/pull/4636
- chore(sdk): remove test dependency on old fastparquet package by @raubitsj in https://github.com/wandb/wandb/pull/4656
- test(artifacts): fix dtype np.float (does not exist), set to python float by @moredatarequired in https://github.com/wandb/wandb/pull/4661
- chore(sdk): correct 'exclude' to 'ignore-paths' in .pylintrc by @moredatarequired in https://github.com/wandb/wandb/pull/4659
- chore(sdk): use pytest tmp_path so we can inspect failures by @raubitsj in https://github.com/wandb/wandb/pull/4664
- chore(launch): reset build command after building by @gtarpenning in https://github.com/wandb/wandb/pull/4626
- ci(sdk): rerun flaking tests in CI with pytest-rerunfailures by @dmitryduev in https://github.com/wandb/wandb/pull/4430
- chore(sdk): remove dead code from filesync logic by @speezepearson in https://github.com/wandb/wandb/pull/4638
- chore(sdk): remove unused fields from a filesync message by @speezepearson in https://github.com/wandb/wandb/pull/4662
- chore(sdk): refactor retry logic to use globals instead of dependency-injecting them by @speezepearson in https://github.com/wandb/wandb/pull/4588
- test(sdk): add unit tests for filesync.StepUpload by @speezepearson in https://github.com/wandb/wandb/pull/4652
- test(sdk): add tests for Api.upload_file_retry by @speezepearson in https://github.com/wandb/wandb/pull/4639
- chore(launch): remove fallback resource when not specified for a queue by @gtarpenning in https://github.com/wandb/wandb/pull/4637
- test(artifacts): improve storage handler test coverage by @moredatarequired in https://github.com/wandb/wandb/pull/4674
- test(integrations): fix import tests by @dmitryduev in https://github.com/wandb/wandb/pull/4690
- chore(sdk): make MetricsMonitor less verbose on errors by @dmitryduev in https://github.com/wandb/wandb/pull/4618
- test(sdk): address fixture server move from port 9003 to 9010 in local-testcontainer by @dmitryduev in https://github.com/wandb/wandb/pull/4716
- chore(sdk): vendor promise==2.3.0 to unequivocally rm six dependency by @dmitryduev in https://github.com/wandb/wandb/pull/4622
- chore(artifacts): allow setting artifact cache dir in wandb.init(...) by @dmitryduev in https://github.com/wandb/wandb/pull/3644
- test(sdk): temporary lower network buffer for testing by @raubitsj in https://github.com/wandb/wandb/pull/4737
- chore(sdk): add telemetry if the user running in pex environment by @kptkin in https://github.com/wandb/wandb/pull/4747
- chore(sdk): add more flow control telemetry by @raubitsj in https://github.com/wandb/wandb/pull/4739
- chore(sdk): add settings and debug for service startup issues (wait_for_ports) by @raubitsj in https://github.com/wandb/wandb/pull/4749
- test(sdk): fix AWS Trainium test by @dmitryduev in https://github.com/wandb/wandb/pull/4753
- chore(sdk): fix status checker thread issue when user process exits without finish() by @raubitsj in https://github.com/wandb/wandb/pull/4761
- chore(sdk): add telemetry for service disabled usage by @kptkin in https://github.com/wandb/wandb/pull/4762

### :nail_care: Cleanup

- style(sdk): use the same syntax whenever raising exceptions by @moredatarequired in https://github.com/wandb/wandb/pull/4559
- refactor(sdk): combine \_safe_mkdirs with mkdir_exist_ok by @moredatarequired in https://github.com/wandb/wandb/pull/4650
- refactor(artifacts): use a pytest fixture for the artifact cache by @moredatarequired in https://github.com/wandb/wandb/pull/4648
- refactor(artifacts): use ArtifactEntry directly instead of subclassing by @moredatarequired in https://github.com/wandb/wandb/pull/4649
- refactor(artifacts): consolidate hash utilities into lib.hashutil by @moredatarequired in https://github.com/wandb/wandb/pull/4525
- style(public-api): format public file with proper formatting by @kptkin in https://github.com/wandb/wandb/pull/4697
- chore(sdk): install tox into proper env in dev env setup tool by @dmitryduev in https://github.com/wandb/wandb/pull/4318
- refactor(sdk): clean up the init and run logic by @kptkin in https://github.com/wandb/wandb/pull/4730

## New Contributors

- @edwag made their first contribution in https://github.com/wandb/wandb/pull/4585
- @TimH98 made their first contribution in https://github.com/wandb/wandb/pull/4625
- @froody made their first contribution in https://github.com/wandb/wandb/pull/4732

**Full Changelog**: https://github.com/wandb/wandb/compare/v0.13.7...v0.13.8

## 0.13.7 (December 14, 2022)

### :hammer: Fixes

- revert(artifacts): revert `Circular reference detected` change to resolve `Object of type Tensor is not JSON serializable` by @raubitsj in https://github.com/wandb/wandb/pull/4629

**Full Changelog**: https://github.com/wandb/wandb/compare/v0.13.6...v0.13.7

## 0.13.6 (December 6, 2022)

### :magic_wand: Enhancements

- feat(sweeps): add `Sweep.expected_run_count` to public Api by @gtarpenning in https://github.com/wandb/wandb/pull/4434
- feat(launch): support volume mounts and security contexts in kubernetes runner by @KyleGoyette in https://github.com/wandb/wandb/pull/4475
- feat(launch): add a new `--build` flag for building and then pushing the image to a queue by @gtarpenning in https://github.com/wandb/wandb/pull/4061
- feat(integrations): add ability to log learning rate using WandbMetricsLogger by @soumik12345 in https://github.com/wandb/wandb/pull/4391
- feat(sdk): improve Report API in preparation for GA by @andrewtruong in https://github.com/wandb/wandb/pull/4499

### :hammer: Fixes

- fix(artifacts): add filter for `artifact_version` to only retrieve committed artifacts by @estellazx in https://github.com/wandb/wandb/pull/4401
- fix(cli): deflake `wandb verify` by @vanpelt in https://github.com/wandb/wandb/pull/4438
- fix(launch): fix the type of the override args passed through to a LaunchProject from a Job by @KyleGoyette in https://github.com/wandb/wandb/pull/4416
- fix(launch): remove extra colon from log prefix by @jamie-rasmussen in https://github.com/wandb/wandb/pull/4450
- fix(sdk): add support for service running in a pex based environment by @kptkin in https://github.com/wandb/wandb/pull/4440
- fix(sdk): fix probing static IPU info by @dmitryduev in https://github.com/wandb/wandb/pull/4464
- fix(public-api): change `artifactSequence` to `artifactCollection` in public GQL requests by @tssweeney in https://github.com/wandb/wandb/pull/4531
- fix(integrations): fix TF compatibility issues with `WandbModelCheckpoint` by @soumik12345 in https://github.com/wandb/wandb/pull/4432
- fix(integrations): make Keras WandbCallback compatible with TF version >= 2.11.0 by @ayulockin in https://github.com/wandb/wandb/pull/4533
- fix(integrations): update gym integration to match last version by @younik in https://github.com/wandb/wandb/pull/4571
- fix(sdk): harden internal thread management in SystemMetrics by @dmitryduev in https://github.com/wandb/wandb/pull/4439

### :books: Docs

- docs(sdk): remove non-existent argument `table_key` from `plot_table()` doc string by @janosh in https://github.com/wandb/wandb/pull/4495
- docs(artifacts): correct parameter name in docstring example by @ngrayluna in https://github.com/wandb/wandb/pull/4528

### :gear: Dev

- chore(launch): improved git fetch time by specifying a `refspec` and `depth=1` by @gtarpenning in https://github.com/wandb/wandb/pull/4459
- chore(sdk): fix linguist rule to ignore grpc generated files by @raubitsj in https://github.com/wandb/wandb/pull/4470
- chore(launch): new shard for launch tests by @gtarpenning in https://github.com/wandb/wandb/pull/4427
- chore(public-api): upgrade Node 12 based GitHub Actions by @moredatarequired in https://github.com/wandb/wandb/pull/4506
- test(artifacts): skip flaky `artifact_metadata_save` test by @speezepearson in https://github.com/wandb/wandb/pull/4463
- test(artifacts): replace sleeps with flush when waiting on a file to write by @moredatarequired in https://github.com/wandb/wandb/pull/4523
- test(artifacts): use `tmp_path` fixture instead of writing local files during tests by @moredatarequired in https://github.com/wandb/wandb/pull/4521
- chore(launch): fix broken queue test by @gtarpenning in https://github.com/wandb/wandb/pull/4548
- test(artifacts): `skip` instead of `xfail` for test `test_artifact_metadata_save` by @speezepearson in https://github.com/wandb/wandb/pull/4550
- test(sdk): add many tests for InternalApi.upload_file by @speezepearson in https://github.com/wandb/wandb/pull/4539
- chore(artifacts): add artifact Sequence fallback for older servers by @tssweeney in https://github.com/wandb/wandb/pull/4565
- test(sdk): make protobuf version requirements more granular by @dmitryduev in https://github.com/wandb/wandb/pull/4479

### :nail_care: Cleanup

- fix(artifacts): when committing artifacts, don't retry 409 Conflict errors by @speezepearson in https://github.com/wandb/wandb/pull/4260
- refactor(artifacts): add programmatic alias addition/removal from SDK on artifacts by @vwrj in https://github.com/wandb/wandb/pull/4429
- fix(integrations): remove `wandb.sklearn.plot_decision_boundaries` that contains dead logic by @kptkin in https://github.com/wandb/wandb/pull/4348
- chore(sdk): adds an option to force pull the latest version of a test dev-container image by @kptkin in https://github.com/wandb/wandb/pull/4352
- feat(launch): noop builder by @KyleGoyette in https://github.com/wandb/wandb/pull/4275
- refactor(launch): remove unused attribute by @jamie-rasmussen in https://github.com/wandb/wandb/pull/4497
- style(sdk): update `mypy` to 0.991 by @dmitryduev in https://github.com/wandb/wandb/pull/4546
- refactor(launch): add more robust uri parsing by @jamie-rasmussen in https://github.com/wandb/wandb/pull/4498
- style(sdk): turn on linting for internal_api.py by @speezepearson in https://github.com/wandb/wandb/pull/4545
- build(sdk): remove dependency on six by modifying vendored libs by @dmitryduev in https://github.com/wandb/wandb/pull/4280

## New Contributors

- @moredatarequired made their first contribution in https://github.com/wandb/wandb/pull/4508
- @soumik12345 made their first contribution in https://github.com/wandb/wandb/pull/4391
- @younik made their first contribution in https://github.com/wandb/wandb/pull/4571

**Full Changelog**: https://github.com/wandb/wandb/compare/v0.13.5...v0.13.6

## 0.13.5 (November 3, 2022)

### :magic_wand: Enhancements

- feat(artifacts): add an option to upload image references by @estellazx in https://github.com/wandb/wandb/pull/4303

### :hammer: Fixes

- fix(launch): generate more readable image names by @jamie-rasmussen in https://github.com/wandb/wandb/pull/4379
- fix(artifacts): use hash(`etag`+`url`) instead of just `etag`, as key, in artifacts cache by @speezepearson in https://github.com/wandb/wandb/pull/4371
- fix(artifacts): wait for artifact to commit before telling the user it's ready when using `wandb artifact put` by @speezepearson in https://github.com/wandb/wandb/pull/4381
- fix(sdk): prefix vendor watchdog library by @raubitsj in https://github.com/wandb/wandb/pull/4389
- fix(artifacts): fix `Circular reference detected` error, when updating metadata with numpy array longer than 32 elements by @estellazx in https://github.com/wandb/wandb/pull/4221
- fix(integrations): add a random string to run_id on SageMaker not to break DDP mode by @dmitryduev in https://github.com/wandb/wandb/pull/4276

### :gear: Dev

- ci(sdk): make sure we dont shutdown test cluster before grabbing results by @raubitsj in https://github.com/wandb/wandb/pull/4361
- test(artifacts): add standalone artifact test to nightly cpu suite by @raubitsj in https://github.com/wandb/wandb/pull/4360
- chore(sdk): rename default branch to `main` by @raubitsj in https://github.com/wandb/wandb/pull/4374
- build(sdk): update mypy extension for protobuf type checking by @dmitryduev in https://github.com/wandb/wandb/pull/4392
- chore(sdk): update codeql-analysis.yml branch name by @zythosec in https://github.com/wandb/wandb/pull/4393
- ci(sdk): move functional import tests to nightly and expand python version coverage by @dmitryduev in https://github.com/wandb/wandb/pull/4395
- ci(sdk): add Slack notification for failed nightly import tests by @dmitryduev in https://github.com/wandb/wandb/pull/4403
- test(cli): fix broken CLI tests that attempt uploading non-existent artifacts by @dmitryduev in https://github.com/wandb/wandb/pull/4426

### :nail_care: Cleanup

- fix(launch): job creation through use_artifact instead of log_artifact by @KyleGoyette in https://github.com/wandb/wandb/pull/4337
- ci(sdk): add a GH action to automate parts of the release process by @dmitryduev in https://github.com/wandb/wandb/pull/4355
- fix(media): 3D Point Clouds now viewable in UI in all situations by @ssisk in https://github.com/wandb/wandb/pull/4353
- fix(launch): Git URLs were failing if fsmonitor is enabled by @jamie-rasmussen in https://github.com/wandb/wandb/pull/4333
- style(sdk): ignore new proto generated file directories by @raubitsj in https://github.com/wandb/wandb/pull/4354
- chore(launch): fix a bug preventing Run Queue deletion in the SDK by @gtarpenning in https://github.com/wandb/wandb/pull/4321
- chore(launch): add support for `pushToRunQueueByName` mutation by @gtarpenning in https://github.com/wandb/wandb/pull/4292
- refactor(sdk): refactor system metrics monitoring and probing by @dmitryduev in https://github.com/wandb/wandb/pull/4213
- style(sdk): fix gitattribute for protobuf generated files by @raubitsj in https://github.com/wandb/wandb/pull/4400

## New Contributors

- @ssisk made their first contribution in https://github.com/wandb/wandb/pull/4353

**Full Changelog**: https://github.com/wandb/wandb/compare/v0.13.4...v0.13.5

## 0.13.4 (October 5, 2022)

### :magic_wand: Enhancements

- feat(launch): show entity and project in k8s job names by @KyleGoyette in https://github.com/wandb/wandb/pull/4216
- feat(sweeps): add environment variable sweep command macro by @hu-po in https://github.com/wandb/wandb/pull/4200
- feat(media): add `from_*` constructors and scene camera and bounding box confidence scores to `Object3D` data type by @dmitryduev in https://github.com/wandb/wandb/pull/4319
- feat(artifacts): add simple progress indicator for artifact downloads by @speezepearson in https://github.com/wandb/wandb/pull/4255
- feat(integrations): add `WandbMetricsLogger` callback - a `Keras` dedicated metrics logger callback by @ayulockin in https://github.com/wandb/wandb/pull/4244
- feat(integrations): add `WandbModelCheckpoint` callback - a `Keras` model checkpointing callback by @ayulockin in https://github.com/wandb/wandb/pull/4245
- feat(integrations): add `WandbEvalCallback` callback - a `Keras` callback for logging model predictions as W&B tables by @ayulockin in https://github.com/wandb/wandb/pull/4302

### :hammer: Fixes

- fix(launch): cast agent's config max_jobs attribute to integer by @KyleGoyette in https://github.com/wandb/wandb/pull/4262
- fix(cli): correct the displayed path to the `debug-cli.log` (debug log) by @jamie-rasmussen in https://github.com/wandb/wandb/pull/4271
- fix(artifacts): catch retry-able request timeout when uploading artifacts to AWS by @nickpenaranda in https://github.com/wandb/wandb/pull/4304
- fix(sdk): improve user feedback for long running calls: summary, finish by @raubitsj in https://github.com/wandb/wandb/pull/4169
- fix(integrations): fix RuntimeError when using `keras.WandbCallback` with `tf.MirroredStrategy` by @ayulockin in https://github.com/wandb/wandb/pull/4310

### :gear: Dev

- ci(sdk): add code analysis/scanning with `codeql` by @dmitryduev in https://github.com/wandb/wandb/pull/4250
- ci(sdk): validate PR titles to ensure compliance with Conventional Commits guidelines by @dmitryduev in https://github.com/wandb/wandb/pull/4268
- chore(launch): harden launch by pining the build versions of `kaniko` and `launch-agent-dev` by @KyleGoyette in https://github.com/wandb/wandb/pull/4194
- test(sdk): add telemetry for the `mmengine` package by @manangoel99 in https://github.com/wandb/wandb/pull/4273
- chore(sdk): add the `build` type to our conventional commits setup by @dmitryduev in https://github.com/wandb/wandb/pull/4282
- test(sdk): add `tensorflow_datasets` requirement to `imports12` shard by @dmitryduev in https://github.com/wandb/wandb/pull/4316
- test(integrations): fix sb3 test by pinning upstream requirement by @dmitryduev in https://github.com/wandb/wandb/pull/4346
- build(sdk): make the SDK compatible with protobuf v4 by @dmitryduev in https://github.com/wandb/wandb/pull/4279
- chore(sdk): fix flake8 output coloring by @dmitryduev in https://github.com/wandb/wandb/pull/4347
- test(artifacts): fix artifact reference test asset directory by @raubitsj in https://github.com/wandb/wandb/pull/4350

### :nail_care: Cleanup

- style(sdk): fix type hint for `filters` argument in `public_api.runs` by @epwalsh in https://github.com/wandb/wandb/pull/4256
- style(artifacts): improve type annotations around artifact-file-creation by @speezepearson in https://github.com/wandb/wandb/pull/4259
- style(sdk): improve type annotations and VSCode config for public API by @speezepearson in https://github.com/wandb/wandb/pull/4252
- style(sdk): make type annotations more easily navigable in VSCode by @speezepearson in https://github.com/wandb/wandb/pull/4005
- style(artifacts): introduce str NewTypes and use them for various Artifact fields by @speezepearson in https://github.com/wandb/wandb/pull/4326
- style(artifacts): add type annotations to get better IDE hints for boto3 usage by @speezepearson in https://github.com/wandb/wandb/pull/4338

## New Contributors

- @epwalsh made their first contribution in https://github.com/wandb/wandb/pull/4256
- @mjvanderboon made their first contribution in https://github.com/wandb/wandb/pull/4309
- @jamie-rasmussen made their first contribution in https://github.com/wandb/wandb/pull/4271
- @nickpenaranda made their first contribution in https://github.com/wandb/wandb/pull/4304

**Full Changelog**: https://github.com/wandb/wandb/compare/v0.13.3...v0.13.4

## 0.13.3 (September 8, 2022)

#### :nail_care: Enhancement

- Adds `raytune` examples / tests by @raubitsj in https://github.com/wandb/wandb/pull/4053
- Refactors `pytest` unit tests to run against real `wandb server` by @kptkin in https://github.com/wandb/wandb/pull/4066
- Adds Launch `kubernetes` support of taints and tolerations by @KyleGoyette in https://github.com/wandb/wandb/pull/4086
- Adds Sweeps on Launch on Kubernetes by @hu-po in https://github.com/wandb/wandb/pull/4035
- Adds parallelism to functional testing by @raubitsj in https://github.com/wandb/wandb/pull/4096
- Upgrades `mypy` to version `0.971` by @dmitryduev in https://github.com/wandb/wandb/pull/3952
- Adds Mailbox async internal process communication by @raubitsj in https://github.com/wandb/wandb/pull/3568
- Implements searching launch job in sweep config by @hu-po in https://github.com/wandb/wandb/pull/4120
- Improves performance when sending large messages by @raubitsj in https://github.com/wandb/wandb/pull/4119
- Vendors the latest `nvidia-ml-py-11.515.48` by @dmitryduev in https://github.com/wandb/wandb/pull/4109
- Improves performance by increase recv size on service socket by @raubitsj in https://github.com/wandb/wandb/pull/4122
- Adds isort support with black profile by @kptkin in https://github.com/wandb/wandb/pull/4136
- Implements pushing test-results to CircleCI for nightly tests by @raubitsj in https://github.com/wandb/wandb/pull/4153
- Adds debug mode for `pytest` unit tests by @dmitryduev in https://github.com/wandb/wandb/pull/4145
- Adds support for arguments in Launch Jobs by @KyleGoyette in https://github.com/wandb/wandb/pull/4129
- Adds FetchRunQueueItemById query by @gtarpenning in https://github.com/wandb/wandb/pull/4106
- Adds telemetry for keras-cv by @manangoel99 in https://github.com/wandb/wandb/pull/4196
- Adds sentry session tracking by @raubitsj in https://github.com/wandb/wandb/pull/4157
- Adds the ability to log artifact while linking to registered model by @ibindlish in https://github.com/wandb/wandb/pull/4233

#### :broom: Cleanup

- Breaks gradient and parameters hooks by @kptkin in https://github.com/wandb/wandb/pull/3509
- Adds explicit error message for double uri/docker-image by @gtarpenning in https://github.com/wandb/wandb/pull/4069
- Tests that the wandb_init fixture args are in sync with wandb.init() by @dmitryduev in https://github.com/wandb/wandb/pull/4079
- Upgrades the GKE cluster used for nightly tests to `n1-standard-8` by @dmitryduev in https://github.com/wandb/wandb/pull/4065
- Moves service teardown to the end of tests by @kptkin in https://github.com/wandb/wandb/pull/4083
- Reduce the `pytest` job parallelism from 10 to 6 by @kptkin in https://github.com/wandb/wandb/pull/4085
- Removes service user doc by @kptkin in https://github.com/wandb/wandb/pull/4088
- Move `_timestamp` logic to the internal process by @kptkin in https://github.com/wandb/wandb/pull/4087
- Adds Launch `gitversion` error message by @gtarpenning in https://github.com/wandb/wandb/pull/4028
- Updates KFP machine VM image in CircleCI by @dmitryduev in https://github.com/wandb/wandb/pull/4094
- Upgrades sweeps to latest version by @hu-po in https://github.com/wandb/wandb/pull/4104
- Implements Sweep scheduler cleanup and better tests by @hu-po in https://github.com/wandb/wandb/pull/4100
- Adds a requirement for the sdk-team to approve API changes by @raubitsj in https://github.com/wandb/wandb/pull/4128
- Adds additional time for artifact commit by @raubitsj in https://github.com/wandb/wandb/pull/4133
- Implements tox configuration with dynamic resolution by @kptkin in https://github.com/wandb/wandb/pull/4138
- Removes `buildx` version pin for nightly builds by @dmitryduev in https://github.com/wandb/wandb/pull/4144
- Moves Launch run configs from entrypoint into params by @hu-po in https://github.com/wandb/wandb/pull/4164
- Removes Slack orb usage from Win job on CircleCI by @dmitryduev in https://github.com/wandb/wandb/pull/4171
- Adds heartbeat parsing for Launch run args using legacy agent by @hu-po in https://github.com/wandb/wandb/pull/4180
- Add better error handling when tearing down service by @kptkin in https://github.com/wandb/wandb/pull/4161
- Cleans up Launch job creation pipeline by @KyleGoyette in https://github.com/wandb/wandb/pull/4183
- Adds detail to error message when uploading an artifact with the wrong type by @speezepearson in https://github.com/wandb/wandb/pull/4184
- Adds optional timeout parameter to artifacts wait() by @estellazx in https://github.com/wandb/wandb/pull/4181
- Sanitizes numpy generics in keys by @raubitsj in https://github.com/wandb/wandb/pull/4146
- Removes reassignment of run function in public api by @martinabeleda in https://github.com/wandb/wandb/pull/4115
- Makes pulling sweeps optional when using public api to query for runs by @kptkin in https://github.com/wandb/wandb/pull/4186
- Updates ref docs for `wandb.init` to give more info on special characters by @scottire in https://github.com/wandb/wandb/pull/4191

#### :bug: Bug Fix

- Fixes Sweeps on Launch Jobs requirement by @hu-po in https://github.com/wandb/wandb/pull/3947
- Fixes Artifact metadata JSON-encoding to accept more types by @speezepearson in https://github.com/wandb/wandb/pull/4038
- Adjusts `root_dir` setting processing logic by @dmitryduev in https://github.com/wandb/wandb/pull/4049
- Prevents run.log() from mutating passed in arguments by @kptkin in https://github.com/wandb/wandb/pull/4058
- Fixes `05-batch5.py` test by @dmitryduev in https://github.com/wandb/wandb/pull/4074
- Allows users to control the `run_id` through the launch spec by @gtarpenning in https://github.com/wandb/wandb/pull/4070
- Fixes accidental overwrite in `config.yml` by @dmitryduev in https://github.com/wandb/wandb/pull/4081
- Ensures propagating overridden `base_url` when initializing public API by @dmitryduev in https://github.com/wandb/wandb/pull/4026
- Fixes Sweeps on Launch CLI launch config, relpath by @hu-po in https://github.com/wandb/wandb/pull/4073
- Fixes broken Launch apikey error message by @gtarpenning in https://github.com/wandb/wandb/pull/4071
- Marks flakey sweeps test xfail by @hu-po in https://github.com/wandb/wandb/pull/4095
- Fixes Launch `gitversion` error message by @gtarpenning in https://github.com/wandb/wandb/pull/4103
- Fixes `yea-wandb` dev release -> release by @raubitsj in https://github.com/wandb/wandb/pull/4098
- Cleans up outstanding issues after the client->wandb rename by @kptkin in https://github.com/wandb/wandb/pull/4105
- Fixes test precision recall by @kptkin in https://github.com/wandb/wandb/pull/4108
- Fixes functional sklearn test by @raubitsj in https://github.com/wandb/wandb/pull/4107
- Fixes hang caused by keyboard interrupt on windows by @kptkin in https://github.com/wandb/wandb/pull/4116
- Fixes default test container tag by @kptkin in https://github.com/wandb/wandb/pull/4137
- Fixes summary handling in conftest.py by @dmitryduev in https://github.com/wandb/wandb/pull/4140
- Fixes some small typos in cli output by @lukas in https://github.com/wandb/wandb/pull/4126
- Fixes issue triggered by colab update by using default file and catching exceptions by @raubitsj in https://github.com/wandb/wandb/pull/4156
- Fixes mailbox locking issue by @raubitsj in https://github.com/wandb/wandb/pull/4214
- Fixes variable inclusion in log string by @klieret in https://github.com/wandb/wandb/pull/4219
- Corrects `wandb.Artifacts.artifact.version` attribute by @ngrayluna in https://github.com/wandb/wandb/pull/4199
- Fixes piping of docker args by Launch Agent by @KyleGoyette in https://github.com/wandb/wandb/pull/4215
- Fixes RecursionError when printing public API User object without email fetched by @speezepearson in https://github.com/wandb/wandb/pull/4193
- Fixes deserialization of numeric column names by @tssweeney in https://github.com/wandb/wandb/pull/4241

## New Contributors

- @gtarpenning made their first contribution in https://github.com/wandb/wandb/pull/4069
- @estellazx made their first contribution in https://github.com/wandb/wandb/pull/4181
- @klieret made their first contribution in https://github.com/wandb/wandb/pull/4219
- @ngrayluna made their first contribution in https://github.com/wandb/wandb/pull/4199
- @martinabeleda made their first contribution in https://github.com/wandb/wandb/pull/4115
- @ibindlish made their first contribution in https://github.com/wandb/wandb/pull/4233
- @scottire made their first contribution in https://github.com/wandb/wandb/pull/4191

**Full Changelog**: https://github.com/wandb/wandb/compare/v0.13.2...v0.13.3

## 0.13.2 (August 22, 2022)

#### :bug: Bug Fix

- Fix issue triggered by colab update by using default file and catching exceptions by @raubitsj in https://github.com/wandb/wandb/pull/4156

**Full Changelog**: https://github.com/wandb/wandb/compare/v0.13.1...v0.13.2

## 0.13.1 (August 5, 2022)

#### :bug: Bug Fix

- Prevents run.log() from mutating passed in arguments by @kptkin in https://github.com/wandb/wandb/pull/4058

**Full Changelog**: https://github.com/wandb/wandb/compare/v0.13.0...v0.13.1

## 0.13.0 (August 4, 2022)

#### :nail_care: Enhancement

- Turns service on by default by @kptkin in https://github.com/wandb/wandb/pull/3895
- Adds support logic for handling server provided messages by @kptkin in https://github.com/wandb/wandb/pull/3706
- Allows runs to produce jobs on finish by @KyleGoyette in https://github.com/wandb/wandb/pull/3810
- Adds Job, QueuedRun and job handling in launch by @KyleGoyette in https://github.com/wandb/wandb/pull/3809
- Supports in launch agent of instance roles in ec2 and eks by @KyleGoyette in https://github.com/wandb/wandb/pull/3596
- Adds default behavior to the Keras Callback: always save model checkpoints as artifacts by @vwrj in https://github.com/wandb/wandb/pull/3909
- Sanitizes the artifact name in the KerasCallback for model artifact saving by @vwrj in https://github.com/wandb/wandb/pull/3927
- Improves console logging by moving emulator to the service process by @raubitsj in https://github.com/wandb/wandb/pull/3828
- Fixes data corruption issue when logging large sizes of data by @kptkin in https://github.com/wandb/wandb/pull/3920
- Adds the state to the Sweep repr in the Public API by @hu-po in https://github.com/wandb/wandb/pull/3948
- Adds an option to specify different root dir for git using settings or environment variables by @bcsherma in https://github.com/wandb/wandb/pull/3250
- Adds an option to pass `remote url` and `commit hash` as arguments to settings or as environment variables by @kptkin in https://github.com/wandb/wandb/pull/3934
- Improves time resolution for tracked metrics and for system metrics by @raubitsj in https://github.com/wandb/wandb/pull/3918
- Defaults to project name from the sweep config when project is not specified in the `wandb.sweep()` call by @hu-po in https://github.com/wandb/wandb/pull/3919
- Adds support to use namespace set user by the the launch agent by @KyleGoyette in https://github.com/wandb/wandb/pull/3950
- Adds telemetry to track when a run might be overwritten by @raubitsj in https://github.com/wandb/wandb/pull/3998
- Adds a tool to export `wandb`'s history into `sqlite` by @raubitsj in https://github.com/wandb/wandb/pull/3999
- Replaces some `Mapping[str, ...]` types with `NamedTuples` by @speezepearson in https://github.com/wandb/wandb/pull/3996
- Adds import hook for run telemetry by @kptkin in https://github.com/wandb/wandb/pull/3988
- Implements profiling support for IPUs by @cameron-martin in https://github.com/wandb/wandb/pull/3897

#### :bug: Bug Fix

- Fixes sweep agent with service by @raubitsj in https://github.com/wandb/wandb/pull/3899
- Fixes an empty type equals invalid type and how artifact dictionaries are handled by @KyleGoyette in https://github.com/wandb/wandb/pull/3904
- Fixes `wandb.Config` object to support default values when getting an attribute by @farizrahman4u in https://github.com/wandb/wandb/pull/3820
- Removes default config from jobs by @KyleGoyette in https://github.com/wandb/wandb/pull/3973
- Fixes an issue where patch is `None` by @KyleGoyette in https://github.com/wandb/wandb/pull/4003
- Fixes requirements.txt parsing in nightly SDK installation checks by @dmitryduev in https://github.com/wandb/wandb/pull/4012
- Fixes 409 Conflict handling when GraphQL requests timeout by @raubitsj in https://github.com/wandb/wandb/pull/4000
- Fixes service teardown handling if user process has been terminated by @raubitsj in https://github.com/wandb/wandb/pull/4024
- Adds `storage_path` and fixed `artifact.files` by @vanpelt in https://github.com/wandb/wandb/pull/3969
- Fixes performance issue syncing runs with a large number of media files by @vanpelt in https://github.com/wandb/wandb/pull/3941

#### :broom: Cleanup

- Adds an escape hatch logic to disable service by @kptkin in https://github.com/wandb/wandb/pull/3829
- Annotates `wandb/docker` and reverts change in the docker fixture by @dmitryduev in https://github.com/wandb/wandb/pull/3871
- Fixes GFLOPS to GFLOPs in the Keras `WandbCallback` by @ayulockin in https://github.com/wandb/wandb/pull/3913
- Adds type-annotate for `file_stream.py` by @dmitryduev in https://github.com/wandb/wandb/pull/3907
- Renames repository from `client` to `wandb` by @dmitryduev in https://github.com/wandb/wandb/pull/3977
- Updates documentation: adding `--report_to wandb` for HuggingFace Trainer by @ayulockin in https://github.com/wandb/wandb/pull/3959
- Makes aliases optional in link_artifact by @vwrj in https://github.com/wandb/wandb/pull/3986
- Renames `wandb local` to `wandb server` by @jsbroks in https://github.com/wandb/wandb/pull/3793
- Updates README badges by @raubitsj in https://github.com/wandb/wandb/pull/4023

## New Contributors

- @bcsherma made their first contribution in https://github.com/wandb/wandb/pull/3250
- @cameron-martin made their first contribution in https://github.com/wandb/wandb/pull/3897

**Full Changelog**: https://github.com/wandb/wandb/compare/v0.12.21...v0.13.0

## 0.12.21 (July 5, 2022)

#### :nail_care: Enhancement

- Fixes config not showing up until the run finish by @KyleGoyette in https://github.com/wandb/wandb/pull/3734
- Adds new types to the TypeRegistry to handling artifact objects in jobs and run configs by @KyleGoyette in https://github.com/wandb/wandb/pull/3806
- Adds new query to the the internal api getting the state of the run by @hu-po in https://github.com/wandb/wandb/pull/3799
- Replaces unsafe yaml loaders with yaml.safe_load by @zythosec in https://github.com/wandb/wandb/pull/3753
- Improves testing tooling by allowing to specify shards in manual testing by @dmitryduev in https://github.com/wandb/wandb/pull/3826
- Fixes ROC and PR curves in the sklearn integration by stratifying sampling by @tylerganter in https://github.com/wandb/wandb/pull/3757
- Fixes input box in notebooks exceeding cell space by @dmitryduev in https://github.com/wandb/wandb/pull/3849
- Allows string to be passed as alias to link_model by @tssweeney in https://github.com/wandb/wandb/pull/3834
- Adds Support for FLOPS Calculation in `keras`'s `WandbCallback` by @dmitryduev in https://github.com/wandb/wandb/pull/3869
- Extends python report editing by @andrewtruong in https://github.com/wandb/wandb/pull/3732

#### :bug: Bug Fix

- Fixes stats logger so it can find all the correct GPUs in child processes by @raubitsj in https://github.com/wandb/wandb/pull/3727
- Fixes regression in s3 reference upload for folders by @jlzhao27 in https://github.com/wandb/wandb/pull/3825
- Fixes artifact commit logic to handle collision in the backend by @speezepearson in https://github.com/wandb/wandb/pull/3843
- Checks for `None` response in the retry logic (safety check) by @raubitsj in https://github.com/wandb/wandb/pull/3863
- Adds sweeps on top of launch (currently in MVP) by @hu-po in https://github.com/wandb/wandb/pull/3669
- Renames functional tests dir and files by @raubitsj in https://github.com/wandb/wandb/pull/3879

#### :broom: Cleanup

- Fixes conditions order of `_to_dict` helper by @dmitryduev in https://github.com/wandb/wandb/pull/3772
- Fixes changelog broken link to PR 3709 by @janosh in https://github.com/wandb/wandb/pull/3786
- Fixes public api query (QueuedJob Api ) by @KyleGoyette in https://github.com/wandb/wandb/pull/3798
- Renames local runners to local-container and local-process by @hu-po in https://github.com/wandb/wandb/pull/3800
- Adds type annotations to files in the wandb/filesync directory by @speezepearson in https://github.com/wandb/wandb/pull/3774
- Re-organizes all the testing directories to have common root dir by @dmitryduev in https://github.com/wandb/wandb/pull/3740
- Fixes testing configuration and add bigger machine on `CircleCi` by @dmitryduev in https://github.com/wandb/wandb/pull/3836
- Fixes typo in the `wandb-service-user` readme file by @Co1lin in https://github.com/wandb/wandb/pull/3847
- Fixes broken artifact test for regression by @dmitryduev in https://github.com/wandb/wandb/pull/3857
- Removes unused files (relating to `py27`) and empty `submodules` declaration by @dmitryduev in https://github.com/wandb/wandb/pull/3850
- Adds extra for model reg dependency on cloudpickle by @tssweeney in https://github.com/wandb/wandb/pull/3866
- Replaces deprecated threading aliases by @hugovk in https://github.com/wandb/wandb/pull/3794
- Updates the `sdk` readme to the renamed (local -> server) commands by @sephmard in https://github.com/wandb/wandb/pull/3771

## New Contributors

- @janosh made their first contribution in https://github.com/wandb/wandb/pull/3786
- @Co1lin made their first contribution in https://github.com/wandb/wandb/pull/3847
- @tylerganter made their first contribution in https://github.com/wandb/wandb/pull/3757

**Full Changelog**: https://github.com/wandb/wandb/compare/v0.12.20...v0.12.21

## 0.12.20 (June 29, 2022)

#### :bug: Bug Fix

- Retry `commit_artifact` on conflict-error by @speezepearson in https://github.com/wandb/wandb/pull/3843

**Full Changelog**: https://github.com/wandb/wandb/compare/v0.12.19...v0.12.20

## 0.12.19 (June 22, 2022)

#### :bug: Bug Fix

- Fix regression in s3 reference upload for folders by @jlzhao27 in https://github.com/wandb/wandb/pull/3825

**Full Changelog**: https://github.com/wandb/wandb/compare/v0.12.18...v0.12.19

## 0.12.18 (June 9, 2022)

#### :nail_care: Enhancement

- Launch: BareRunner based on LocalRunner by @hu-po in https://github.com/wandb/wandb/pull/3577
- Add ability to specify api key to public api by @dannygoldstein in https://github.com/wandb/wandb/pull/3657
- Add support in artifacts for files with unicode on windows by @kptkin in https://github.com/wandb/wandb/pull/3650
- Added telemetry for new packages by @manangoel99 in https://github.com/wandb/wandb/pull/3713
- Improve API key management by @vanpelt in https://github.com/wandb/wandb/pull/3718
- Add information about `wandb server` during login by @raubitsj in https://github.com/wandb/wandb/pull/3754

#### :bug: Bug Fix

- fix(weave): Natively support timestamps in Python Table Types by @dannygoldstein in https://github.com/wandb/wandb/pull/3606
- Add support for magic with service by @kptkin in https://github.com/wandb/wandb/pull/3623
- Add unit tests for DirWatcher and supporting classes by @speezepearson in https://github.com/wandb/wandb/pull/3589
- Improve `DirWatcher.update_policy` O(1) instead of O(num files uploaded) by @speezepearson in https://github.com/wandb/wandb/pull/3613
- Add argument to control what to log in SB3 callback by @astariul in https://github.com/wandb/wandb/pull/3643
- Improve parameter naming in sb3 integration by @dmitryduev in https://github.com/wandb/wandb/pull/3647
- Adjust the requirements for the dev environment setup on an M1 Mac by @dmitryduev in https://github.com/wandb/wandb/pull/3627
- Launch: Fix NVIDIA base image Linux keys by @KyleGoyette in https://github.com/wandb/wandb/pull/3637
- Fix launch run queue handling from config file by @KyleGoyette in https://github.com/wandb/wandb/pull/3636
- Fix issue where tfevents were not always consumed by @minyoung in https://github.com/wandb/wandb/pull/3673
- [Snyk] Fix for 8 vulnerabilities by @snyk-bot in https://github.com/wandb/wandb/pull/3695
- Fix s3 storage handler to upload folders when key names collide by @jlzhao27 in https://github.com/wandb/wandb/pull/3699
- Correctly load timestamps from tables in artifacts by @dannygoldstein in https://github.com/wandb/wandb/pull/3691
- Require `protobuf<4` by @dmitryduev in https://github.com/wandb/wandb/pull/3709
- Make Containers created through launch re-runnable as container jobs by @KyleGoyette in https://github.com/wandb/wandb/pull/3642
- Fix tensorboard integration skipping steps at finish() by @KyleGoyette in https://github.com/wandb/wandb/pull/3626
- Rename `wandb local` to `wandb server` by @jsbroks in https://github.com/wandb/wandb/pull/3716
- Fix busted docker inspect command by @vanpelt in https://github.com/wandb/wandb/pull/3742
- Add dedicated sentry wandb by @dmitryduev in https://github.com/wandb/wandb/pull/3724
- Image Type should gracefully handle older type params by @tssweeney in https://github.com/wandb/wandb/pull/3731

#### :broom: Cleanup

- Inline FileEventHandler.synced into the only method where it's used by @speezepearson in https://github.com/wandb/wandb/pull/3594
- Use passed size argument to make `PolicyLive.min_wait_for_size` a classmethod by @speezepearson in https://github.com/wandb/wandb/pull/3593
- Make FileEventHandler an ABC, remove some "default" method impls which were only used once by @speezepearson in https://github.com/wandb/wandb/pull/3595
- Remove unused field from DirWatcher by @speezepearson in https://github.com/wandb/wandb/pull/3592
- Make sweeps an extra instead of vendoring by @dmitryduev in https://github.com/wandb/wandb/pull/3628
- Add nightly CI testing by @dmitryduev in https://github.com/wandb/wandb/pull/3580
- Improve keras and data type Reference Docs by @ramit-wandb in https://github.com/wandb/wandb/pull/3676
- Update `pytorch` version requirements in dev environments by @dmitryduev in https://github.com/wandb/wandb/pull/3683
- Clean up CircleCI config by @dmitryduev in https://github.com/wandb/wandb/pull/3722
- Add `py310` testing in CI by @dmitryduev in https://github.com/wandb/wandb/pull/3730
- Ditch `dateutil` from the requirements by @dmitryduev in https://github.com/wandb/wandb/pull/3738
- Add deprecated string to `Table.add_row` by @nate-wandb in https://github.com/wandb/wandb/pull/3739

## New Contributors

- @sephmard made their first contribution in https://github.com/wandb/wandb/pull/3610
- @astariul made their first contribution in https://github.com/wandb/wandb/pull/3643
- @manangoel99 made their first contribution in https://github.com/wandb/wandb/pull/3713
- @nate-wandb made their first contribution in https://github.com/wandb/wandb/pull/3739

**Full Changelog**: https://github.com/wandb/wandb/compare/v0.12.17...v0.12.18

## 0.12.17 (May 26, 2022)

#### :bug: Bug Fix

- Update requirements to fix incompatibility with protobuf >= 4 by @dmitryduev in https://github.com/wandb/wandb/pull/3709

**Full Changelog**: https://github.com/wandb/wandb/compare/v0.12.16...v0.12.17

## 0.12.16 (May 3, 2022)

#### :nail_care: Enhancement

- Improve W&B footer by aligning summary/history in notebook env by @kptkin in https://github.com/wandb/wandb/pull/3479
- Enable experimental history step logging in artifacts by @raubitsj in https://github.com/wandb/wandb/pull/3502
- Add `args_no_boolean_flags` macro to sweep configuration by @hu-po in https://github.com/wandb/wandb/pull/3489
- Add logging support for `jax.bfloat.bfloat16` by @dmitryduev in https://github.com/wandb/wandb/pull/3528
- Raise exception when Table size exceeds limit by @dannygoldstein in https://github.com/wandb/wandb/pull/3511
- Add kaniko k8s builder for wandb launch by @KyleGoyette in https://github.com/wandb/wandb/pull/3492
- Add wandb.init() timeout setting by @kptkin in https://github.com/wandb/wandb/pull/3579
- Do not assume executable for given entrypoints with wandb launch by @KyleGoyette in https://github.com/wandb/wandb/pull/3461
- Jupyter environments no longer collect command arguments by @KyleGoyette in https://github.com/wandb/wandb/pull/3456
- Add support for TensorFlow/Keras SavedModel format by @ayulockin in https://github.com/wandb/wandb/pull/3276

#### :bug: Bug Fix

- Support version IDs in artifact refs, fix s3/gcs references in Windows by @annirudh in https://github.com/wandb/wandb/pull/3529
- Fix support for multiple finish for single run using wandb-service by @kptkin in https://github.com/wandb/wandb/pull/3560
- Fix duplicate backtrace when using wandb-service by @kptkin in https://github.com/wandb/wandb/pull/3575
- Fix wrong entity displayed in login message by @kptkin in https://github.com/wandb/wandb/pull/3490
- Fix hang when `wandb.init` is interrupted mid setup using wandb-service by @kptkin in https://github.com/wandb/wandb/pull/3569
- Fix handling keyboard interrupt to avoid hangs with wandb-service enabled by @kptkin in https://github.com/wandb/wandb/pull/3566
- Fix console logging with very long print out when using wandb-service by @kptkin in https://github.com/wandb/wandb/pull/3574
- Fix broken artifact string in launch init config by @KyleGoyette in https://github.com/wandb/wandb/pull/3582

#### :broom: Cleanup

- Fix typo in wandb.log() docstring by @RobRomijnders in https://github.com/wandb/wandb/pull/3520
- Cleanup custom chart code and add type annotations to plot functions by @kptkin in https://github.com/wandb/wandb/pull/3407
- Improve `wandb.init(settings=)` to handle `Settings` object similarly to `dict` parameter by @dmitryduev in https://github.com/wandb/wandb/pull/3510
- Add documentation note about api.viewer in api.user() and api.users() by @ramit-wandb in https://github.com/wandb/wandb/pull/3552
- Be explicit about us being py3+ only in setup.py by @dmitryduev in https://github.com/wandb/wandb/pull/3549
- Add type annotations to DirWatcher by @speezepearson in https://github.com/wandb/wandb/pull/3557
- Improve wandb.log() docstring to use the correct argument name by @idaho777 in https://github.com/wandb/wandb/pull/3585

## New Contributors

- @RobRomijnders made their first contribution in https://github.com/wandb/wandb/pull/3520
- @ramit-wandb made their first contribution in https://github.com/wandb/wandb/pull/3552
- @idaho777 made their first contribution in https://github.com/wandb/wandb/pull/3585

**Full Changelog**: https://github.com/wandb/wandb/compare/v0.12.15...v0.12.16

## 0.12.15 (April 21, 2022)

#### :nail_care: Enhancement

- Optimize wandb.Image logging when linked to an artifact by @tssweeney in https://github.com/wandb/wandb/pull/3418

**Full Changelog**: https://github.com/wandb/wandb/compare/v0.12.14...v0.12.15

## 0.12.14 (April 8, 2022)

#### :bug: Bug Fix

- Fix regression: disable saving history step in artifacts by @vwrj in https://github.com/wandb/wandb/pull/3495

**Full Changelog**: https://github.com/wandb/wandb/compare/v0.12.13...v0.12.14

## 0.12.13 (April 7, 2022)

#### :bug: Bug Fix

- Revert strictened api_key validation by @dmitryduev in https://github.com/wandb/wandb/pull/3485

**Full Changelog**: https://github.com/wandb/wandb/compare/v0.12.12...v0.12.13

## 0.12.12 (April 5, 2022)

#### :nail_care: Enhancement

- Allow run objects to be passed to other processes when using wandb-service by @kptkin in https://github.com/wandb/wandb/pull/3308
- Add create user to public api by @vanpelt in https://github.com/wandb/wandb/pull/3438
- Support logging from multiple processes with wandb-service by @kptkin in https://github.com/wandb/wandb/pull/3285
- Add gpus flag for local launch runner with cuda by @KyleGoyette in https://github.com/wandb/wandb/pull/3417
- Improve Launch deployable agent by @KyleGoyette in https://github.com/wandb/wandb/pull/3388
- Add Launch kubernetes integration by @KyleGoyette in https://github.com/wandb/wandb/pull/3393
- KFP: Add wandb visualization helper by @andrewtruong in https://github.com/wandb/wandb/pull/3439
- KFP: Link back to Kubeflow UI by @andrewtruong in https://github.com/wandb/wandb/pull/3427
- Add boolean flag arg macro by @hugo.ponte in https://github.com/wandb/wandb/pull/3489

#### :bug: Bug Fix

- Improve host / WANDB_BASE_URL validation by @dmitryduev in https://github.com/wandb/wandb/pull/3314
- Fix/insecure tempfile by @dmitryduev in https://github.com/wandb/wandb/pull/3360
- Fix excess warning span if requested WANDB_DIR/root_dir is not writable by @dmitryduev in https://github.com/wandb/wandb/pull/3304
- Fix line_series to plot array of strings by @kptkin in https://github.com/wandb/wandb/pull/3385
- Properly handle command line args with service by @kptkin in https://github.com/wandb/wandb/pull/3371
- Improve api_key validation by @dmitryduev in https://github.com/wandb/wandb/pull/3384
- Fix multiple performance issues caused by not using defaultdict by @dmitryduev in https://github.com/wandb/wandb/pull/3406
- Enable inf max jobs on launch agent by @stephchen in https://github.com/wandb/wandb/pull/3412
- fix colab command to work with launch by @stephchen in https://github.com/wandb/wandb/pull/3422
- fix typo in Config docstring by @hu-po in https://github.com/wandb/wandb/pull/3416
- Make code saving not a policy, keep previous custom logic by @dmitryduev in https://github.com/wandb/wandb/pull/3395
- Fix logging sequence images with service by @kptkin in https://github.com/wandb/wandb/pull/3339
- Add username to debug-cli log file to prevent conflicts of multiple users by @zythosec in https://github.com/wandb/wandb/pull/3301
- Fix python sweep agent for users of wandb service / pytorch-lightning by @raubitsj in https://github.com/wandb/wandb/pull/3465
- Remove unnecessary launch reqs checks by @KyleGoyette in https://github.com/wandb/wandb/pull/3457
- Workaround for MoviePy's Unclosed Writer by @tssweeney in https://github.com/wandb/wandb/pull/3471
- Improve handling of Run objects when service is not enabled by @kptkin in https://github.com/wandb/wandb/pull/3362

## New Contributors

- @hu-po made their first contribution in https://github.com/wandb/wandb/pull/3416
- @zythosec made their first contribution in https://github.com/wandb/wandb/pull/3301

**Full Changelog**: https://github.com/wandb/wandb/compare/v0.12.11...v0.12.12

## 0.12.11 (March 1, 2022)

#### :nail_care: Enhancement

- Add captions to Molecules by @dmitryduev in https://github.com/wandb/wandb/pull/3173
- Add CatBoost Integration by @ayulockin in https://github.com/wandb/wandb/pull/2975
- Launch: AWS Sagemaker integration by @KyleGoyette in https://github.com/wandb/wandb/pull/3007
- Launch: Remove repo2docker and add gpu support by @stephchen in https://github.com/wandb/wandb/pull/3161
- Adds Timestamp inference from Python for Weave by @tssweeney in https://github.com/wandb/wandb/pull/3212
- Launch GCP vertex integration by @stephchen in https://github.com/wandb/wandb/pull/3040
- Use Artifacts when put into run config. Accept a string to represent an artifact in the run config by @KyleGoyette in https://github.com/wandb/wandb/pull/3203
- Improve xgboost `wandb_callback` (#2929) by @ayulockin in https://github.com/wandb/wandb/pull/3025
- Add initial kubeflow pipeline support by @andrewtruong in https://github.com/wandb/wandb/pull/3206

#### :bug: Bug Fix

- Fix logging of images with special characters in the key by @speezepearson in https://github.com/wandb/wandb/pull/3187
- Fix azure blob upload retry logic by @vanpelt in https://github.com/wandb/wandb/pull/3218
- Fix program field for scripts run as a python module by @dmitryduev in https://github.com/wandb/wandb/pull/3228
- Fix issue where `sync_tensorboard` could die on large histograms by @KyleGoyette in https://github.com/wandb/wandb/pull/3019
- Fix wandb service performance issue during run shutdown by @raubitsj in https://github.com/wandb/wandb/pull/3262
- Fix vendoring of gql and graphql by @raubitsj in https://github.com/wandb/wandb/pull/3266
- Flush log data without finish with service by @kptkin in https://github.com/wandb/wandb/pull/3137
- Fix wandb service hang when the service crashes by @raubitsj in https://github.com/wandb/wandb/pull/3280
- Fix issue logging images with "/" on Windows by @KyleGoyette in https://github.com/wandb/wandb/pull/3146
- Add image filenames to images/separated media by @KyleGoyette in https://github.com/wandb/wandb/pull/3041
- Add setproctitle to requirements.txt by @raubitsj in https://github.com/wandb/wandb/pull/3289
- Fix issue where sagemaker run ids break run queues by @KyleGoyette in https://github.com/wandb/wandb/pull/3290
- Fix encoding exception when using %%capture magic by @raubitsj in https://github.com/wandb/wandb/pull/3310

## New Contributors

- @speezepearson made their first contribution in https://github.com/wandb/wandb/pull/3188

**Full Changelog**: https://github.com/wandb/wandb/compare/v0.12.10...v0.12.11

## 0.12.10 (February 1, 2022)

#### :nail_care: Enhancement

- Improve validation when creating Tables with invalid columns from dataframes by @tssweeney in https://github.com/wandb/wandb/pull/3113
- Enable digest deduplication for `use_artifact()` calls by @annirudh in https://github.com/wandb/wandb/pull/3109
- Initial prototype of azure blob upload support by @vanpelt in https://github.com/wandb/wandb/pull/3089

#### :bug: Bug Fix

- Fix wandb launch using python dev versions by @stephchen in https://github.com/wandb/wandb/pull/3036
- Fix loading table saved with mixed types by @vwrj in https://github.com/wandb/wandb/pull/3120
- Fix ResourceWarning when calling wandb.log by @vwrj in https://github.com/wandb/wandb/pull/3130
- Fix missing cursor in ProjectArtifactCollections by @KyleGoyette in https://github.com/wandb/wandb/pull/3108
- Fix windows table logging classes issue by @vwrj in https://github.com/wandb/wandb/pull/3145
- Gracefully handle string labels in wandb.sklearn.plot.classifier.calibration_curve by @acrellin in https://github.com/wandb/wandb/pull/3159
- Do not display login warning when calling wandb.sweep() by @acrellin in https://github.com/wandb/wandb/pull/3162

#### :broom: Cleanup

- Drop python2 backport deps (enum34, subprocess32, configparser) by @jbylund in https://github.com/wandb/wandb/pull/3004
- Settings refactor by @dmitryduev in https://github.com/wandb/wandb/pull/3083

## New Contributors

- @jbylund made their first contribution in https://github.com/wandb/wandb/pull/3004
- @acrellin made their first contribution in https://github.com/wandb/wandb/pull/3159

**Full Changelog**: https://github.com/wandb/wandb/compare/v0.12.9...v0.12.10

## 0.12.9 (December 16, 2021)

#### :bug: Bug Fix

- Fix regression in `upload_file()` exception handler by @raubitsj in https://github.com/wandb/wandb/pull/3059

**Full Changelog**: https://github.com/wandb/wandb/compare/v0.12.8...v0.12.9

## 0.12.8 (December 16, 2021)

#### :nail_care: Enhancement

- Update contributing guide and dev env setup tool by @dmitryduev in https://github.com/wandb/wandb/pull/2968
- Improve `wandb_callback` for LightGBM (#2945) by @ayulockin in https://github.com/wandb/wandb/pull/3024

#### :bug: Bug Fix

- Reduce GPU memory usage when generating histogram of model weights by @TOsborn in https://github.com/wandb/wandb/pull/2927
- Support mixed classes in bounding box and image mask annotation layers by @tssweeney in https://github.com/wandb/wandb/pull/2914
- Add max-jobs and launch async args by @stephchen in https://github.com/wandb/wandb/pull/2925
- Support lists of Summary objects encoded as strings to wandb.tensorboard.log by @dmitryduev in https://github.com/wandb/wandb/pull/2934
- Fix handling of 0 dim np arrays by @rpitonak in https://github.com/wandb/wandb/pull/2954
- Fix handling of empty default config file by @vwrj in https://github.com/wandb/wandb/pull/2957
- Add service backend using sockets (support fork) by @raubitsj in https://github.com/wandb/wandb/pull/2892
- Send git port along with url when sending git repo by @KyleGoyette in https://github.com/wandb/wandb/pull/2959
- Add support raw ip addresses for launch by @KyleGoyette in https://github.com/wandb/wandb/pull/2950
- Tables no longer serialize and hide 1d NDArrays by @tssweeney in https://github.com/wandb/wandb/pull/2976
- Fix artifact file uploads to S3 stores by @annirudh in https://github.com/wandb/wandb/pull/2999
- Send uploaded file list on file stream heartbeats by @annirudh in https://github.com/wandb/wandb/pull/2978
- Add support for keras experimental layers by @KyleGoyette in https://github.com/wandb/wandb/pull/2776
- Fix `from wandb import magic` to not require tensorflow by @raubitsj in https://github.com/wandb/wandb/pull/3021
- Fix launch permission error by @KyleGoyette in https://github.com/wandb/wandb/pull/3038

**Full Changelog**: https://github.com/wandb/wandb/compare/v0.12.7...v0.12.8

## 0.12.7 (November 18, 2021)

#### :bug: Bug Fix

- Fix issue where console log streaming was causing excessive network traffic by @vwrj in https://github.com/wandb/wandb/pull/2786
- Metaflow: Make optional dependencies actually optional by @andrewtruong in https://github.com/wandb/wandb/pull/2842
- Fix docstrings for wandb.watch and ValidationDataLogger by @charlesfrye in https://github.com/wandb/wandb/pull/2849
- Prevent launch agent from sending runs to a different project or entity by @KyleGoyette in https://github.com/wandb/wandb/pull/2872
- Fix logging pr_curves through tensorboard by @KyleGoyette in https://github.com/wandb/wandb/pull/2876
- Prevent TPU monitoring from reporting invalid metrics when not available by @kptkin in https://github.com/wandb/wandb/pull/2753
- Make import order dependencies for WandbCallback more robust by @kptkin in https://github.com/wandb/wandb/pull/2807
- Fix a bug in feature importance plotting to handle matrices of different shapes by @dannygoldstein in https://github.com/wandb/wandb/pull/2811
- Fix base url handling to allow trailing / by @kptkin in https://github.com/wandb/wandb/pull/2910
- Prevent wandb.agent() from sending too many heartbeats impacting rate limits by @dannygoldstein in https://github.com/wandb/wandb/pull/2923
- Redact sensitive information from debug logs by @raubitsj in https://github.com/wandb/wandb/pull/2931

#### :nail_care: Enhancement

- Add wandb.Molecule support for rdkit supported formats by @dmitryduev in https://github.com/wandb/wandb/pull/2902
- Add module-level docstrings for reference doc modules. by @charlesfrye in https://github.com/wandb/wandb/pull/2847
- Store launch metadata in file by @KyleGoyette in https://github.com/wandb/wandb/pull/2582
- Add Project.sweeps() public API call to view all sweeps in a project by @stephchen in https://github.com/wandb/wandb/pull/2729
- Ensures API key prompt remains captive when user enters nothing by @dannygoldstein in https://github.com/wandb/wandb/pull/2721
- Refactors wandb.sklearn into submodules by @charlesfrye in https://github.com/wandb/wandb/pull/2869
- Support code artifacts in wandb launch by @KyleGoyette in https://github.com/wandb/wandb/pull/2860
- Improve launch agent (async, stop, heartbeat updates) by @stephchen in https://github.com/wandb/wandb/pull/2871
- Improve usage and error messages for anonymous mode by @kimjyhello in https://github.com/wandb/wandb/pull/2823
- Add example on how to find runs with wandb.Api().runs(...) matching a regex by @dmitryduev in https://github.com/wandb/wandb/pull/2926

**Full Changelog**: https://github.com/wandb/wandb/compare/v0.12.6...v0.12.7

## 0.12.6 (October 27, 2021)

#### :bug: Bug Fix

- Fix sklearn `plot_calibration_curve()` issue breaking the provided model by @vwrj in https://github.com/wandb/wandb/pull/2791
- Fix CondaEnvExportError by redirecting stderr by @charlesfrye in https://github.com/wandb/wandb/pull/2814
- Fix `use_artifact()` when specifying an artifact from a different project by @KyleGoyette in https://github.com/wandb/wandb/pull/2832

#### :nail_care: Enhancement

- Add metric names to pr curve charts in tensorboard by @vanpelt in https://github.com/wandb/wandb/pull/2822

**Full Changelog**: https://github.com/wandb/wandb/compare/v0.12.5...v0.12.6

## 0.12.5 (October 19, 2021)

#### :bug: Bug Fix

- Report errors for invalid characters in logged media keys on windows
- Handle errors when probing for TPUs in unsupported environments
- Fixed bug where `%%wandb` followed by wandb.init() does not display run links
- Fixed api.runs() to correctly return all runs for the current entity/project

#### :nail_care: Enhancement

- Add `wandb.require(experiment="service")` to improve multiprocessing support
- Add support for swappable artifacts in launch context
- Add `wandb.login(timeout=)` support for jupyter environments
- Add ability to disable git ref saving with `WANDB_DISABLE_GIT`
- Support newer versions of pytest-mock and PyYAML
- Add ability to delete artifacts with aliases: `artifact.delete(delete_aliases=True)`
- Add `unwatch()` method to the Run object

## 0.12.4 (October 5, 2021)

#### :bug: Bug Fix

- Fix regression introduced in 0.12.2 causing network access when `WANDB_MODE=offline`

## 0.12.3 (September 30, 2021)

#### :bug: Bug Fix

- Fixes the grid search stopping condition in the local controller

#### :nail_care: Enhancement

- New jupyter magic for displaying runs, sweeps, and projects `%wandb path/to/run -h 1024`
- We no longer display run iframe by default in jupyter, add `%%wandb` to a cell to display a run
- Makes api key prompting retry indefinitely on malformed input
- Invite users to teams via the api `api.team("team_name").invite("username_or_email")`
- Remove users from a team via the api `api.team("team_name").members[0].delete()`
- Create service accounts via the api `api.team("team_name").create_service_account("Description")`
- Manage api keys via the api `api.user("username_or_email").generate_api_key()`
- Add pytorch profiling trace support with `wandb.profiler.torch_trace_handler()`

## 0.12.2 (September 15, 2021)

#### :bug: Bug Fix

- Fix tensorboard_sync to handle ephemeral Sagemaker tfevents files
- Fix Reports query from the public api (broken pagination and report path)
- Fix `wandb.login()` when relogin is specified (only force login once)

#### :nail_care: Enhancement

- Clean up footer output of summary and history metrics
- Clean up error message from `wandb sweep --update`
- Add warning for `wandb local` users to update their docker
- Add optional argument log_learning_curve to wandb.sklearn.plot_classifier()
- Restore frozen pip package versions when using `wandb launch`
- Add support for jupyter notebooks in launch
- Add `wandb.login()` timeout option

## 0.12.1 (August 26, 2021)

#### :bug: Bug Fix

- Fix tensorflow/keras 2.6 not logging validation examples
- Fix metrics logged through tensorboard not supporting time on x-axis
- Fix `WANDB_IGNORE_GLOBS` environment variable handling
- Fix handling when sys.stdout is configured to a custom logger
- Fix sklearn feature importance plots not matching feature names properly
- Fix an issue where colab urls were not being captured
- Save program commandline if run executable was outside cwd

#### :nail_care: Enhancement

- Add Prodigy integration to upload annotated datasets to W&B Tables
- Add initial Metaflow support
- Add experimental wandb launch support
- Add warnings that public API requests are timing out and allow override
- Improve error handling in local controller sweeps engine

## 0.12.0 (August 10, 2021)

#### :hourglass: No Longer Supported

- Remove Python 3.5 support

#### :bug: Bug Fix

- Fix issue that could cause artifact uploads to fail if artifact files are being modified
- Fix issue where `wandb.restore()` wouldn't work with runs from a sweep

#### :nail_care: Enhancement

- Improve run execution time calculation

## 0.11.2 (August 2, 2021)

#### :bug: Bug Fix

- Restore vendored graphql-core library because of network regression

## 0.11.1 (July 29, 2021)

#### :hourglass: Deprecated

- Python 3.5 will not be supported as of `wandb==0.12.0`

#### :bug: Bug Fix

- Reduce Memory Footprint of Images In Tables
- Added a dependency on graphql-core>=2.3.0
- Removed urllib3 pin to avoid conflicts, if you see urllib3 related errors run `pip install --upgrade urllib3`
- Improved Public API HTTP error messages
- Set run.dir to the generated directory name in disabled mode

#### :nail_care: Enhancement

- Adds support for native Jax array logging
- Tables now support Molecule data type
- Improve Stable-Baselines3 API by auto log model's name and always upload models at the end of training
- Implements the sweep local controller using wandb/sweeps

## 0.11.0 (July 15, 2021)

#### :hourglass: No Longer Supported

- Remove Python 2.7 support

#### :bug: Bug Fix

- Fix issue where `wandb.watch()` broke model saving in pytorch
- Fix issue where uniform sweep parameters were parsed as int_uniform
- Fix issue where file_stream thread was killed on 4xx errors

#### :nail_care: Enhancement

- Improve performance of artifact logging by making it non-blocking
- Add wandb integration for Stable-Baselines3
- Improve keras callback validation logging inference logic
- Expose sweep state via the public API
- Improve performance of sweep run fetches via the API

## 0.10.33 (June 28, 2021)

#### :bug: Bug Fix

- Fix issue where wandb restore 404ed if the run did not have a diff.patch file
- Fix issue where wandb.log raised an Exception after trying to log a pandas dataframe
- Fix issue where runs could be marked finished before files were finished uploading

#### :nail_care: Enhancement

- Disable reloading of run metadata (such as command) in resumed runs
- Allow logging of pandas dataframes by automatically converting them to W&B tables
- Fix up `log_code()` exclude fn to handle .wandb dir
- Improve handling of PyTorch model topology
- Increase config debounce interval to 30s to reduce load on WB/backend
- Improve reliability of CLI in generating sweeps with names, programs, and settings

## 0.10.32 (June 10, 2021)

#### :bug: Bug Fix

- Make `log_artifact()` more resilient to network errors
- Removed Duplicate Artifact Dependencies
- Workaround urlib3 issue on windows
- Fix regression where ipython was hanging
- Allow logging of numpy high precision floating point values
- Reduce liklyhood of collisions for file backed media or artifact objects
- Fix wandb.watch() regression when logging pytorch graphs

#### :nail_care: Enhancement

- Add support for logging joined and partitioned table
- Handle schema validation warnings for sweep configs
- Improve wandb sync to handle errors
- Add ability to label scripts and repositories who use wandb

## 0.10.31 (May 27, 2021)

#### :bug: Bug Fix

- wandb.login() did not properly persist the host parameter
- Fix issue where step information was not synced properly when syncing tensorboard directories
- Fix some unicode issues with python2.7
- Fixed bug in `plot_calibration_curve` for ComplementNB
- Fall back to not using SendFile on some linux systems
- Fix console issues where lines were truncated
- Fix console issues where console logging could block

#### :nail_care: Enhancement

- Add support for preemptible sweeps
- Add command line for sweep control
- Add support to load artifact collection properties

## 0.10.30 (May 7, 2021)

#### :bug: Bug Fix

- Found and fixed the remaining issues causing runs to be marked crashed during outages
- Improved performance for users of `define_metric`, pytorch-lightning, and aggressive config saving
- Fix issue when trying to log a cuda tensor to config or summary
- Remove dependency on torch `backward_hooks` to compute graph
- Fix an issue preventing the ability to resume runs on sagemaker
- Fix issues preventing pdb from working reliably with wandb
- Fix deprecation warning in vendored library (user submission)
- Fix logging behavior where the library was accidently outputting logs to the console
- Fix disabled mode to not create wandb dir and log files
- Renamed types to prep for Tables launch

#### :nail_care: Enhancement

- Allow renaming groups with public api

## 0.10.29 (May 3, 2021)

#### :bug: Bug Fix

- Fix more network handling issues causing runs to be marked crashed (wandb sync to recover)
- Improve logging and exception handling to improve reporting and logging of crashed processes

## 0.10.28 (April 28, 2021)

#### :bug: Bug Fix

- Fix network handling issue causing runs to be marked crashed (wandb sync to recover)
- Use `register_full_backward_hook` to support models with Dict outputs
- Allow periods in table columns
- Fix artifact cache collisions when using forked processes
- Fix issue where custom charts do not display properly with pytorch-lightning

#### :nail_care: Enhancement

- Add experimental incremental artifact support
- Improve warnings when logging is being rate limited

## 0.10.27 (April 19, 2021)

#### :bug: Bug Fix

- Fix tensorboard_sync condition where metrics at end of short run are dropped
- Fix `wandb sync` when tensorboard files are detected
- Fix api key prompt in databricks notebook

#### :nail_care: Enhancement

- Integrate DSViz into Keras WandbCallback
- Add support for conda dependencies (user submit)

## 0.10.26 (April 13, 2021)

#### :bug: Bug Fix

- Fix network handling issue where syncing stopped (use wandb sync to recover)
- Fix auth problem when using sagemaker and hugginface integrations together
- Fix handling of NaN values in tables with non floats
- Lazy load API object to prevent unnecessary file access on module load

#### :nail_care: Enhancement

- Improve error messages when using public api history accessors

## 0.10.25 (April 5, 2021)

#### :bug: Bug Fix

- Fix possible artifact cache race when using parallel artifact reads
- Fix artifact reference when `checksum=False`

#### :nail_care: Enhancement

- Release `run.define_metric()` to simplify custom x-axis and more
- Add column operators `add_column`, `get_column`, `get_index` to `wandb.Table()`

## 0.10.24 (March 30, 2021)

#### :bug: Bug Fix

- Significant fixes to stdout/stderr console logging
- Prevent excessive network when saving files with policy=`live`
- Fix errors when trying to send large updates (most common with `wandb sync`)

#### :nail_care: Enhancement

- Automatically generate `run_table` artifact for logged tables
- Add bracket notation to artifacts
- Improve URL validation when specifying server url to `wandb login`

## 0.10.23 (March 22, 2021)

#### :bug: Bug Fix

- Fix logged artifacts to be accessible after wait()
- Fix spell.run integration
- Performance fix syncing console logs with carriage returns
- Fix confusion matrix with class names and unlabeled data

#### :nail_care: Enhancement

- Add the ability to save artifacts without creating a run
- Add Foreign Table References to wandb.Table
- Allow the same runtime object to be logged to multiple artifacts
- Add experimental `run._define_metric()` support
- Warn and ignore unsupported multiprocess `wandb.log()` calls

## 0.10.22 (March 9, 2021)

#### :bug: Bug Fix

- Fix system metric logging rate in 0.10.x
- Fix Audio external reference issue
- Fix short runs with tensorboard_sync
- Ignore `wandb.init(id=)` when running a sweep
- Sanitize artifact metadata if needed

#### :nail_care: Enhancement

- Allow syncing of tfevents with `wandb sync --sync-tensorboard`

## 0.10.21 (March 2, 2021)

#### :bug: Bug Fix

- Fix artifact.get() regression since 0.10.18
- Allow 0 byte artifacts
- Fix codesaving and program name reporting

#### :nail_care: Enhancement

- Added support for glb files for `wandb.Object3D()`
- Added support for external references for `wandb.Audio()`
- Custom chart support tensorboard `pr_curves` plugin
- Support saving entire code directory in an artifact

## 0.10.20 (February 22, 2021)

#### :bug: Bug Fix

- wandb.login() now respects disabled mode
- handle exception when trying to log TPUs in colab

#### :nail_care: Enhancement

- Add `WANDB_START_METHOD=thread` to support non-multiprocessing
- Add `group` and `job_type` to Run object in the export API
- Improve artifact docstrings

## 0.10.19 (February 14, 2021)

#### :bug: Bug Fix

- Fix artifact manifest files incorrectly named with patch suffix

## 0.10.18 (February 8, 2021)

#### :nail_care: Enhancement

- Add run delete and file delete to the public API
- Align steps between `tensorboard_sync` and wandb.log() history
- Add `WANDB_START_METHOD` to allow POSIX systems to use fork
- Support mixed types in wandb.Table() with `allow_mixed_types`

#### :bug: Bug Fix

- Fix potential leaked file due to log not being closed properly
- Improve `wandb verify` to better handle network issues and report errors
- Made file downloads more deterministic with respect to filesystem caches

## 0.10.17 (February 1, 2021)

#### :bug: Bug Fix

- Fix regression seen with python 3.5
- Silence vendored watchdog warnings on mac

## 0.10.16 (February 1, 2021)

#### :nail_care: Enhancement

- Artifacts now support parallel writers for large distributed workflows.
- Artifacts support distributed tables for dataset visualization.
- Improvements to PR templates
- Added more type annotations
- Vendored watchdog 0.9.0 removing it as a dependency
- New documentation generator
- Public api now has `file.direct_url` to avoid redirects for signed urls.

#### :bug: Bug Fix

- Allow `config-defaults.yaml` to be overwritten when running sweeps
- General bug fixes and improvements to `wandb verify`
- Disabled widgets in Spyder IDE
- Fixed WANDB_SILENT in Spyder IDE
- Reference file:// artifacts respect the `name` attribute.

## 0.10.15 (January 24, 2021)

#### :nail_care: Enhancement

- Add `wandb verify` to troubleshoot local installs

#### :bug: Bug Fix

- Fix tensorboard_sync issue writing to s3
- Prevent git secrets from being stored
- Disable verbose console messages when using moviepy
- Fix artifacts with checkpoints to be more robust when overwriting files
- Fix artifacts recycled id issue

## 0.10.14 (January 15, 2021)

#### :nail_care: Enhancement

- Add wandb.Audio support to Artifacts

#### :bug: Bug Fix

- Fix wandb config regressions introduced in 0.10.13
- Rollback changes supporting media with slashes in keys

## 0.10.13 (January 11, 2021)

#### :nail_care: Enhancement

- Add support for Mac M1 GPU monitoring
- Add support for TPU monitoring
- Add setting to disable sagemaker integration

#### :bug: Bug Fix

- Fix tensorboard_sync with tensorboardX and tf1
- Fix issues logging images with slashes
- Fix custom charts issues
- Improve error messages using `wandb pull`
- Improve error messages with `wandb.Table()`
- Make sure silent mode is silent
- Fix `wandb online` to renable logging
- Multiple artifact fixes

## 0.10.12 (December 3, 2020)

#### :nail_care: Enhancement

- Add Artifact.used_by and Artifact.logged_by
- Validate type consistency when logging Artifacts
- Enhance JoinedTable to not require downloaded assets
- Add ability to recursively download dependent artifacts
- Enable gradient logging with keras and tf2+
- Validate pytorch models are passed to wandb.watch()
- Improved docstrings for public methods / objects
- Warn when image sequences are logged with different sizes

#### :bug: Bug Fix

- Fix incorrectly generated filenames in summary
- Fix anonymous mode to include the api key in URLs
- Fix pickle issue with disabled mode
- Fix artifact from_id query
- Fix handling of Tables with different image paths

## 0.10.11 (November 18, 2020)

#### :nail_care: Enhancement

- Disable wandb logging with `wandb disabled` or `wandb.init(mode="disabled")`
- Support cloning an artifact when logging wandb.Image()

#### :bug: Bug Fix

- Multiple media artifact improvements and internal refactor
- Improve handling of artifact errors
- Fix issue where notebook name was ignored
- Extend silent mode for jupyter logging
- Fix issue where vendored libraries interfered with python path
- Fix various exceptions (divide by zero, int conversion, TypeError)

## 0.10.10 (November 9, 2020)

#### :nail_care: Enhancement

- Added confusion matrix plot
- Better jupyter messages with wandb.init()/reinit/finish

#### :bug: Bug Fix

- Fix for fastai 2.1.5 (removed log_args)
- Fixed media logging when directories are changed

## 0.10.9 (November 4, 2020)

#### :nail_care: Enhancement

- Added artifact media logging (alpha)
- Add scriptable alerts
- Add url attribute for sweep public api
- Update docstrings for wandb sdk functions

#### :bug: Bug Fix

- Fix cases where offline mode was making network connections
- Fix issues with python sweeps and run stopping
- Fix logging issue where we could accidently display an api key
- Fix wandb login issues with malformed hosts
- Allow wandb.restore() to be called without wandb.init()
- Fix resuming (reusing run_id) with empty summary
- Fix artitifact download issue
- Add missing wandb.unwatch() function
- Avoid creating spurious wandb directories
- Fix collections import issue when using an old version of six

## 0.10.8 (October 22, 2020)

#### :nail_care: Enhancement

- Allow callables to be serialized

#### :bug: Bug Fix

- Fix compatibility issue with python 3.9
- Fix `wandb sync` failure introduced in 0.10.6
- Improve python agent handling of failing runs
- Fix rare condition where resuming runs does not work
- Improve symlink handling when called in thread context
- Fix issues when changing directories before calling wandb.init()

## 0.10.7 (October 15, 2020)

#### :bug: Bug Fix

- Fix issue when checking for updated releases on pypi

## 0.10.6 (October 15, 2020)

#### :bug: Bug Fix

- Make sure code saving is enabled in jupyter environments after login
- Sweep agents have extended timeout for large sweep configs
- Support WANDB_SILENT environment variable
- Warn about missing python package when logging images
- Fix wandb.restore() to apply diff patch
- Improve artifact error messages
- Fix loading of config-defaults.yaml and specified list of yaml config files

## 0.10.5 (October 7, 2020)

#### :nail_care: Enhancement

- Add new custom plots: `wandb.plot.*`
- Add new python based sweep agent: `wandb.agent()`

#### :bug: Bug Fix

- Console log fixes (tqdm on windows, fix close exceptions)
- Add more attributes to the Run object (group, job_type, urls)
- Fix sagemaker login issues
- Fix issue where plots were not uploaded until the end of run

## 0.10.4 (September 29, 2020)

#### :bug: Bug Fix

- Fix an issue where wandb.init(allow_val_change=) throws exception

## 0.10.3 (September 29, 2020)

#### :nail_care: Enhancement

- Added warning when trying to sync pre 0.10.0 run dirs
- Improved jupyter support for wandb run syncing information

#### :bug: Bug Fix

- Fix artifact download issues
- Fix multiple issues with tensorboard_sync
- Fix multiple issues with juypter/python sweeps
- Fix issue where login was timing out
- Fix issue where config was overwritten when resuming runs
- Ported sacred observer to 0.10.x release
- Fix predicted bounding boxes overwritten by ground truth boxes
- Add missing save_code parameter to wandb.init()

## 0.10.2 (September 20, 2020)

#### :nail_care: Enhancement

- Added upload_file to API
- wandb.finish() can be called without matching wandb.init()

#### :bug: Bug Fix

- Fix issue where files were being logged to wrong parallel runs
- Fix missing properties/methods -- as_dict(), sweep_id
- Fix wandb.summary.update() not updating all keys
- Code saving was not properly enabled based on UI settings
- Tensorboard now logging images before end of program
- Fix resume issues dealing with config and summary metrics

## 0.10.1 (September 16, 2020)

#### :nail_care: Enhancement

- Added sync_tensorboard ability to handle S3 and GCS files
- Added ability to specify host with login
- Improved artifact API to allow modifying attributes

#### :bug: Bug Fix

- Fix codesaving to respect the server settings
- Fix issue running wandb.init() on restricted networks
- Fix issue where we were ignoring settings changes
- Fix artifact download issues

## 0.10.0 (September 11, 2020)

#### :nail_care: Enhancement

- Added history sparklines at end of run
- Artifact improvements and API for linking
- Improved offline support and syncing
- Basic noop mode support to simplify testing
- Improved windows/pycharm support
- Run object has more modifiable properties
- Public API supports attaching artifacts to historic runs

#### :bug: Bug Fix

- Many bugs fixed due to simplifying logic

## 0.9.7 (September 8, 2020)

#### :nail_care: Enhancement

- New sacred observer available at wandb.sacred.WandbObserver
- Improved artifact reference tracking for HTTP urls

#### :bug: Bug Fix

- Print meaningful error message when runs are queried with `summary` instead of `summary_metrics`

## 0.9.6 (August 28, 2020)

#### :nail_care: Enhancement

- Sub paths of artifacts now expose an optional root directory argument to download()
- Artifact.new_file accepts an optional mode argument
- Removed legacy fastai docs as we're now packaged with fastai v2!

#### :bug: Bug Fix

- Fix yaml parsing error handling logic
- Bad spelling in torch docstring, thanks @mkkb473

## 0.9.5 (August 17, 2020)

#### :nail_care: Enhancement

- Remove unused y_probas in sklearn plots, thanks @dreamflasher
- New deletion apis for artifacts

#### :bug: Bug Fix

- Fix `wandb restore` when not logged in
- Fix artifact download paths on Windows
- Retry 408 errors on upload
- Fix mask numeric types, thanks @numpee
- Fix artifact reference naming mixup

## 0.9.4 (July 24, 2020)

#### :nail_care: Enhancement

- Default pytorch histogram logging frequency from 100 -> 1000 steps

#### :bug: Bug Fix

- Fix multiple prompts for login when using the command line
- Fix "no method rename_file" error
- Fixed edgecase histogram calculation in PyTorch
- Fix error in jupyter when saving session history
- Correctly return artifact metadata in public api
- Fix matplotlib / plotly rendering error

## 0.9.3 (July 10, 2020)

#### :nail_care: Enhancement

- New artifact cli commands!

```shell
wandb artifact put path_file_or_ref
wandb artifact get artifact:version
wandb artifact ls project_name
```

- New artifact api commands!

```python
wandb.log_artifact()
wandb.use_artifact()
wandb.Api().artifact_versions()
wandb.Api().run.used_artifacts()
wandb.Api().run.logged_artifacts()
wandb.Api().Artifact().file()
```

- Improved syncing of large wandb-history.jsonl files for wandb sync
- New Artifact.verify method to ensure the integrity of local artifacts
- Better testing harness for api commands
- Run directory now store local time instead of utc time in the name, thanks @aiyolo!
- Improvements to our doc strings across the board.
- wandb.Table now supports a `dataframe` argument for logging dataframes as tables!

#### :bug: Bug Fix

- Artifacts work in python2
- Artifacts default download locations work in Windows
- GCS references now properly cache / download, thanks @yoks!
- Fix encoding of numpy arrays to JSON
- Fix string comparison error message

## 0.9.2 (June 29, 2020)

#### :nail_care: Enhancement

- Major overhaul of artifact caching
- Configurable cache directory for artifacts
- Configurable download directory for artifacts
- New Artifact.verify method to ensure the integrity of local artifacts
- use_artifact no longer requires `type`
- Deleted artifacts can now be be recommitted
- Lidar scenes now support vectors

#### :bug: Bug Fix

- Fix issue with artifact downloads returning errors.
- Segmentation masks now handle non-unint8 data
- Fixed path parsing logic in `api.runs()`

## 0.9.1 (June 9, 2020)

#### :bug: Bug Fix

- Fix issue where files were always logged to latest run in a project.
- Fix issue where url was not display url on first call to wandb.init

## 0.9.0 (June 5, 2020)

#### :bug: Bug Fix

- Handle multiple inits in Jupyter
- Handle ValueError's when capturing signals, thanks @jsbroks
- wandb agent handles rate limiting properly

#### :nail_care: Enhancement

- wandb.Artifact is now generally available!
- feature_importances now supports CatBoost, thanks @neomatrix369

## 0.8.36 (May 11, 2020)

#### :bug: Bug Fix

- Catch all exceptions when saving Jupyter sessions
- validation_data automatically set in TF >= 2.2
- _implements_\* hooks now implemented in keras callback for TF >= 2.2

#### :nail_care: Enhancement

- Raw source code saving now disabled by default
- We now support global settings on boot to enable code saving on the server
- New `code_save=True` argument to wandb.init to enable code saving manually

## 0.8.35 (May 1, 2020)

#### :bug: Bug Fix

- Ensure cells don't hang on completion
- Fixed jupyter integration in PyCharm shells
- Made session history saving handle None metadata in outputs

## 0.8.34 (Apr 28, 2020)

#### :nail_care: Enhancement

- Save session history in jupyter notebooks
- Kaggle internet enable notification
- Extend wandb.plots.feature_importances to work with more model types, thanks @neomatrix369!

#### :bug: Bug Fix

- Code saving for jupyter notebooks restored
- Fixed thread errors in jupyter
- Ensure final history rows aren't dropped in jupyter

## 0.8.33 (Apr 24, 2020)

#### :nail_care: Enhancement

- Add default class labels for semantic segmentation
- Enhance bounding box API to be similar to semantic segmentation API

#### :bug: Bug Fix

- Increase media table rows to improve ROC/PR curve logging
- Fix issue where pre binned histograms were not being handled properly
- Handle nan values in pytorch histograms
- Fix handling of binary image masks

## 0.8.32 (Apr 14, 2020)

#### :nail_care: Enhancement

- Improve semantic segmentation image mask logging

## 0.8.31 (Mar 19, 2020)

#### :nail_care: Enhancement

- Close all open files to avoice ResourceWarnings, thanks @CrafterKolyan!

#### :bug: Bug Fix

- Parse "tensor" protobufs, fixing issues with tensorboard syncing in 2.1

## 0.8.30 (Mar 19, 2020)

#### :nail_care: Enhancement

- Add ROC, precision_recall, HeatMap, explainText, POS, and NER to wandb.plots
- Add wandb.Molecule() logging
- Capture kaggle runs for metrics
- Add ability to watch from run object

#### :bug: Bug Fix

- Avoid accidently picking up global debugging logs

## 0.8.29 (Mar 5, 2020)

#### :nail_care: Enhancement

- Improve bounding box annotations
- Log active GPU system metrics
- Only writing wandb/settings file if wandb init is called
- Improvements to wandb local command

#### :bug: Bug Fix

- Fix GPU logging on some devices without power metrics
- Fix sweep config command handling
- Fix tensorflow string logging

## 0.8.28 (Feb 21, 2020)

#### :nail_care: Enhancement

- Added code saving of main python module
- Added ability to specify metadata for bounding boxes and segmentation masks

#### :bug: Bug Fix

- Fix situations where uncommitted data from wandb.log() is not persisted

## 0.8.27 (Feb 11, 2020)

#### :bug: Bug Fix

- Fix dependency conflict with new versions of six package

## 0.8.26 (Feb 10, 2020)

#### :nail_care: Enhancement

- Add best metric and epoch to run summary with Keras callback
- Added wandb.run.config_static for environments required pickled config

#### :bug: Bug Fix

- Fixed regression causing failures with wandb.watch() and DataParallel
- Improved compatibility with python 3.8
- Fix model logging under windows

## 0.8.25 (Feb 4, 2020)

#### :bug: Bug Fix

- Fix exception when using wandb.watch() in a notebook
- Improve support for sparse tensor gradient logging on GPUs

## 0.8.24 (Feb 3, 2020)

#### :bug: Bug Fix

- Relax version dependency for PyYAML for users with old environments

## 0.8.23 (Feb 3, 2020)

#### :nail_care: Enhancement

- Added scikit-learn support
- Added ability to specify/exclude specific keys when building wandb.config

#### :bug: Bug Fix

- Fix wandb.watch() on sparse tensors
- Fix incompatibilty with ray 0.8.1
- Fix missing pyyaml requirement
- Fix "W&B process failed to launch" problems
- Improved ability to log large model graphs and plots

## 0.8.22 (Jan 24, 2020)

#### :nail_care: Enhancement

- Added ability to configure agent commandline from sweep config

#### :bug: Bug Fix

- Fix fast.ai prediction logging
- Fix logging of eager tensorflow tensors
- Fix jupyter issues with logging notebook name and wandb.watch()

## 0.8.21 (Jan 15, 2020)

#### :nail_care: Enhancement

- Ignore wandb.init() specified project and entity when running a sweep

#### :bug: Bug Fix

- Fix agent "flapping" detection
- Fix local controller not starting when sweep is pending

## 0.8.20 (Jan 10, 2020)

#### :nail_care: Enhancement

- Added support for LightGBM
- Added local board support (Experimental)
- Added ability to modify sweep configuration
- Added GPU power logging to system metrics

#### :bug: Bug Fix

- Prevent sweep agent from failing continuously when misconfigured

## 0.8.19 (Dec 18, 2019)

#### :nail_care: Enhancement

- Added beta support for ray/tune hyperopt search strategy
- Added ability to specify max runs per agent
- Improve experience starting a sweep without a project already created

#### :bug: Bug Fix

- Fix repeated wandb.Api().Run(id).scan_history() calls get updated data
- Fix early_terminate/hyperband in notebook/python environments

## 0.8.18 (Dec 4, 2019)

#### :nail_care: Enhancement

- Added min_step and max_step to run.scan_history for grabbing sub-sections of metrics
- wandb.init(reinit=True) now automatically calls wandb.join() to better support multiple runs per process

#### :bug: Bug Fix

- wandb.init(sync_tensorboard=True) works again for TensorFlow 2.0

## 0.8.17 (Dec 2, 2019)

#### :nail_care: Enhancement

- Handle tags being passed in as a string

#### :bug: Bug Fix

- Pin graphql-core < 3.0.0 to fix install errors
- TQDM progress bars update logs properly
- Oversized summary or history logs are now dropped which prevents retry hanging

## 0.8.16 (Nov 21, 2019)

#### :bug: Bug Fix

- Fix regression syncing some versions of Tensorboard since 0.8.13
- Fix network error in Jupyter

## 0.8.15 (Nov 5, 2019)

#### :bug: Bug Fix

- Fix calling wandb.init with sync_tensorboard multiple times in Jupyter
- Fix RuntimeError race when using threads and calling wandb.log
- Don't initialize Sentry when error reporting is disabled

#### :nail_care: Enhancement

- Added best_run() to wandb.sweep() public Api objects
- Remove internal tracking keys from wandb.config objects in the public Api

## 0.8.14 (Nov 1, 2019)

#### :bug: Bug Fix

- Improve large object warning when values reach maximum size
- Warn when wandb.save isn't passed a string
- Run stopping from the UI works since regressing in 0.8.12
- Restoring a file that already exists locally works
- Fixed TensorBoard incorrectly placing some keys in the wrong step since 0.8.10
- wandb.Video only accepts uint8 instead of incorrectly converting to floats
- SageMaker environment detection is now more robust
- Resuming correctly populates config
- wandb.restore respects root when run.dir is set #658
- Calling wandb.watch multiple times properly namespaces histograms and graphs

#### :nail_care: Enhancement

- Sweeps now work in Windows!
- Added sweep attribute to Run in the public api
- Added sweep link to Jupyter and terminal output
- TensorBoard logging now stores proper timestamps when importing historic results
- TensorBoard logging now supports configuring rate_limits and filtering event types
- Use simple output mirroring stdout doesn't have a file descriptor
- Write wandb meta files to the system temp directory if the local directory isn't writable
- Added beta api.reports to the public API
- Added wandb.unwatch to remove hooks from pytorch models
- Store the framework used in config.\_wandb

## 0.8.13 (Oct 15, 2019)

#### :bug: Bug Fix

- Create nested directory when videos are logged from tensorboard namespaces
- Fix race when using wandb.log `async=True`
- run.summary acts like a proper dictionary
- run.summary sub dictionaries properly render
- handle None when passing class_colors for segmentation masks
- handle tensorflow2 not having a SessionHook
- properly escape args in windows
- fix hanging login when in anonymode
- tf2 keras patch now handles missing callbacks args

#### :nail_care: Enhancement

- Updates documentation autogenerated from docstrings in /docs
- wandb.init(config=config_dict) does not update sweep specified parameters
- wandb.config object now has a setdefaults method enabling improved sweep support
- Improved terminal and jupyter message incorporating :rocket: emojii!
- Allow wandb.watch to be called multiple times on different models
- Improved support for watching multiple tfevent files
- Windows no longer requires `wandb run` simply run `python script_name.py`
- `wandb agent` now works on windows.
- Nice error message when wandb.log is called without a dict
- Keras callback has a new `log_batch_frequency` for logging metrics every N batches

## 0.8.12 (Sep 20, 2019)

#### :bug: Bug Fix

- Fix compatibility issue with python 2.7 and old pip dependencies

#### :nail_care: Enhancement

- Improved onboarding flow when creating new accounts and entering api_key

## 0.8.11 (Sep 19, 2019)

#### :bug: Bug Fix

- Fix public api returning incorrect data when config value is 0 or False
- Resumed runs no longer overwrite run names with run id

#### :nail_care: Enhancement

- Added recording of spell.run id in config

## 0.8.10 (Sep 13, 2019)

#### :bug: Bug Fix

- wandb magic handles the case of tf.keras and keras being loaded
- tensorboard logging won't drop steps if multiple loggers have different global_steps
- keras gradient logging works in the latest tf.keras
- keras validation_data is properly set in tensorflow 2
- wandb pull command creates directories if they don't exist, thanks @chmod644
- file upload batching now asserts a minimum size
- sweeps works in python2 again
- scan_history now iterates the full set of points
- jupyter will run local mode if credentials can't be obtained

#### :nail_care: Enhancement

- Sweeps can now be run from within jupyter / directly from python! https://docs.wandb.com/sweeps/python
- New openai gym integration will automatically log videos, enabled with the monitor_gym keyword argument to wandb.init
- Ray Tune logging callback in wandb.ray.WandbLogger
- New global config file in ~/.config/wandb for global settings
- Added tests for fastai, thanks @borisdayma
- Public api performance enhancements
- Deprecated username in favor of entity in the public api for consistency
- Anonymous login support enabled by default
- New wandb.login method to be used in jupyter enabling anonymous logins
- Better dependency error messages for data frames
- Initial integration with spell.run
- All images are now rendered as PNG to avoid JPEG artifacts
- Public api now has a projects field

## 0.8.9 (Aug 19, 2019)

#### :bug: Bug Fix

- run.summary updates work in jupyter before log is called
- don't require numpy to be installed
- Setting nested keys in summary works
- notebooks in nested directories are properly saved
- Don't retry 404's / better error messaging from the server
- Strip leading slashes when loading paths in the public api

#### :nail_care: Enhancement

- Small files are batch uploaded as gzipped tarballs
- TensorBoardX gifs are logged to wandb

## 0.8.8 (Aug 13, 2019)

#### :bug: Bug Fix

- wandb.init properly handles network failures on startup
- Keras callback only logs examples if data_type or input_type is set
- Fix edge case PyTorch model logging bug
- Handle patching tensorboard multiple times in jupyter
- Sweep picks up config.yaml from the run directory
- Dataframes handle integer labels
- Handle invalid JSON when querying jupyter servers

#### :nail_care: Enhancement

- fastai uses a fixed seed for example logging
- increased the max number of images for fastai callback
- new wandb.Video tag for logging video
- sync=False argument to wandb.log moves logging to a thread
- New local sweep controller for custom search logic
- Anonymous login support for easier onboarding
- Calling wandb.init multiple times in jupyter doesn't error out

## 0.8.7 (Aug 7, 2019)

#### :bug: Bug Fix

- keras callback no longer guesses input_type for 2D data
- wandb.Image handles images with 1px height

#### :nail_care: Enhancement

- wandb Public API now has `run.scan_history` to return all history rows
- wandb.config prints helpful errors if used before calling init
- wandb.summary prints helpful errors if used before calling init
- filestream api points to new url on the backend

## 0.8.6 (July 31, 2019)

#### :bug: Bug Fix

- fastai callback uses the default monitor instead of assuming val_loss
- notebook introspections handles error cases and doesn't print stacktrace on failure
- Don't print description warning when setting name
- Fixed dataframe logging error with the keras callback
- Fixed line offsets in logs when resuming runs
- wandb.config casts non-builtins before writing to yaml
- vendored backports.tempfile to address missing package on install

#### :nail_care: Enhancement

- Added `api.sweep` to the python export api for querying sweeps
- Added `WANDB_NOTEBOOK_NAME` for specifying the notebook name in cases we can't infer it
- Added `WANDB_HOST` to override hostnames
- Store if a run was run within jupyter
- wandb now supports stopping runs from the web ui
- Handle floats passed as step to `wandb.log`
- wandb.config has full unicode support
- sync the main file to wandb if code saving is enabled and it's untracked by git
- XGBoost callback: wandb.xgboost.wandb_callback()

## 0.8.5 (July 12, 2019)

#### :bug: Bug Fix

- Fixed plotly charts with large numpy arrays not rendering
- `wandb docker` works when nvidia is present
- Better error when non string keys are sent to log
- Relaxed pyyaml dependency to fix AMI installs
- Magic works in jupyter notebooks.

#### :nail_care: Enhancement

- New preview release of auto-dataframes for Keras
- Added input_type and output_type to the Keras callback for simpler config
- public api supports retrieving specific keys and custom xaxis

## 0.8.4 (July 8, 2019)

#### :bug: Bug Fix

- WANDB_IGNORE_GLOBS is respected on the final scan of files
- Unified run.id, run.name, and run.notes across all apis
- Handle funky terminal sizes when setting up our pseudo tty
- Fixed Jupyter notebook introspection logic
- run.summary.update() persists changes to the server
- tensorboard syncing is robust to invalid histograms and truncated files

#### :nail_care: Enhancement

- preview release of magic, calling wandb.init(magic=True) should automatically track config and metrics when possible
- cli now supports local installs of the backend
- fastai callback supports logging example images

## 0.8.3 (June 26, 2019)

#### :bug: Bug Fix

- image logging works in Windows
- wandb sync handles tfevents with a single timestep
- fix incorrect command in overview page for running runs
- handle histograms with > 512 bins when streaming tensorboard
- better error message when calling wandb sync on a file instead of a directory

#### :nail_care: Enhancement

- new helper function for handling hyperparameters in sweeps `wandb.config.user_items()`
- better mocking for improved testing

## 0.8.2 (June 20, 2019)

#### :bug: Bug Fix

- entity is persisted on wandb.run when queried from the server
- tmp files always use the temporary directory to avoid syncing
- raise error if file shrinks while uploading
- images log properly in windows
- upgraded pyyaml requirement to address CVE
- no longer store a history of rows to prevent memory leak

#### :nail_care: Enhancement

- summary now supports new dataframe format
- WANDB_SILENT environment variable writes all wandb messages to debug.log
- Improved error messages for windows and tensorboard logging
- output.log is uploaded at the end of each run
- metadata, requirements, and patches are uploaded at the beginning of a run
- when not running from a git repository, store the main python file
- added WANDB_DISABLE_CODE to prevent diffing and code saving
- when running in jupyter store the name of the notebook
- auto-login support for colab
- store url to colab notebook
- store the version of this library in config
- store sys.executable in metadata
- fastai callback no longer requires path
- wandb.init now accepts a notes argument
- The cli replaced the message argument with notes and name

## 0.8.1 (May 23, 2019)

#### :bug: Bug Fix

- wandb sync handles tensorboard embeddings
- wandb sync correctly handles images in tensorboard
- tf.keras correctly handles single input functional models
- wandb.Api().runs returns an iterator that's reusable
- WANDB_DIR within a hidden directory doesn't prevent syncing
- run.files() iterates over all files
- pytorch recursion too deep error

#### :nail_care: Enhancement

- wandb sync accepts an --ignore argument with globs to skip files
- run.summary now has an items() method for iterating over all keys

## 0.8.0 (May 17, 2019)

#### :bug: Bug Fix

- Better error messages on access denied
- Better error messages when optional packages aren't installed
- Urls printed to the terminal are url-escaped
- Namespaced tensorboard events work with histograms
- Public API now retries on failures and re-uses connection pool
- Catch git errors when remotes aren't pushed to origin
- Moved keras graph collection to on_train_begin to handle unbuilt models
- Handle more cases of not being able to save weights
- Updates to summary after resuming are persisted
- PyTorch histc logging fixed in 0.4.1
- Fixed `wandb sync` tensorboard import

#### :nail_care: Enhancement

- wandb.init(tensorboard=True) works with Tensorflow 2 and Eager Execution
- wandb.init(tensorboard=True) now works with tb-nightly and PyTorch
- Automatically log examples with tf.keras by adding missing validation_data
- Socket only binds to localhost for improved security and prevents firewall warnings in OSX
- Added user object to public api for getting the source user
- Added run.display_name to the public api
- Show display name in console output
- Added --tags, --job_group, and --job_type to `wandb run`
- Added environment variable for minimum time to run before considering crashed
- Added flake8 tests to CI, thanks @cclauss!

## 0.7.3 (April 15, 2019)

#### :bug: Bug Fix

- wandb-docker-run accepts image digests
- keras callback works in tensorflow2-alpha0
- keras model graph now puts input layer first

#### :nail_care: Enhancement

- PyTorch log frequency added for gradients and weights
- PyTorch logging performance enhancements
- wandb.init now accepts a name parameter for naming runs
- wandb.run.name reflects custom display names
- Improvements to nested summary values
- Deprecated wandb.Table.add_row in favor of wandb.Table.add_data
- Initial support for a fast.ai callback thanks to @borisdayma!

## 0.7.2 (March 19, 2019)

#### :bug: Bug Fix

- run.get_url resolves the default entity if one wasn't specified
- wandb restore accepts run paths with only slashes
- Fixed PyYaml deprecation warnings
- Added entrypoint shell script to manifest
- Strip newlines from cuda version

## 0.7.1 (March 14, 2019)

#### :bug: Bug Fix

- handle case insensitive docker credentials
- fix app_url for private cloud login flow
- don't retry 404's when starting sweep agents

## 0.7.0 (February 28, 2019)

#### :bug: Bug Fix

- ensure DNS lookup failures can't prevent startup
- centralized debug logging
- wandb agent waits longer to send a SIGKILL after sending SIGINT

#### :nail_care: Enhancement

- support for logging docker images with the WANDB_DOCKER env var
- WANDB_DOCKER automatically set when run in kubernetes
- new wandb-docker-run command to automatically set env vars and mount code
- wandb.restore supports launching docker for runs that ran with it
- python packages are now recorded and saved in a requirements.txt file
- cpu_count, gpu_count, gpu, os, and python version stored in wandb-metadata.json
- the export api now supports docker-like paths, i.e. username/project:run_id
- better first time user messages and login info

## 0.6.35 (January 29, 2019)

#### :bug: Bug Fix

- Improve error reporting for sweeps

## 0.6.34 (January 23, 2019)

#### :bug: Bug Fix

- fixed Jupyter logging, don't change logger level
- fixed resuming in Jupyter

#### :nail_care: Enhancement

- wandb.init now degrades gracefully if a user hasn't logged in to wandb
- added a **force** flag to wandb.init to require a machine to be logged in
- Tensorboard and TensorboardX logging is now automatically instrumented when enabled
- added a **tensorboard** to wandb.init which patches tensorboard for logging
- wandb.save handles now accepts a base path to files in sub directories
- wandb.tensorflow and wandb.tensorboard can now be accessed without directly importing
- `wandb sync` will now traverse a wandb run directory and sync all runs

## 0.6.33 (January 22, 2019)

#### :bug: Bug Fix

- Fixed race where wandb process could hang at the end of a run

## 0.6.32 (December 22, 2018)

#### :bug: Bug Fix

- Fix resuming in Jupyter on kernel restart
- wandb.save ensures files are pushed regardless of growth

#### :nail_care: Enhancement

- Added replace=True keyword to init for auto-resuming
- New run.resumed property that can be used to detect if we're resuming
- New run.step property to use for setting an initial epoch on resuming
- Made Keras callback save the best model as it improves

## 0.6.31 (December 20, 2018)

#### :bug: Bug Fix

- Really don't require numpy
- Better error message if wandb.log is called before wandb.init
- Prevent calling wandb.watch multiple times
- Handle datetime attributes in logs / plotly

#### :nail_care: Enhancement

- Add environment to sweeps
- Enable tagging in the public API and in wandb.init
- New media type wandb.Html for logging arbitrary html
- Add Public api.create_run method for custom integrations
- Added glob support to wandb.save, files save as they're written to
- Added wandb.restore for pulling files on resume

## 0.6.30 (December 6, 2018)

#### :bug: Bug Fix

- Added a timeout for generating diffs on large repos
- Fixed edge case where file syncing could hang
- Ensure all file changes are captured before exit
- Handle cases of sys.exit where code isn't passed
- Don't require numpy

#### :nail_care: Enhancement

- New `wandb sync` command that pushes a local directory to the cloud
- Support for syncing tfevents file during training
- Detect when running as TFJob and auto group
- New Kubeflow module with initial helpers for pipelines

## 0.6.29 (November 26, 2018)

#### :bug: Bug Fix

- Fixed history / summary bug

## 0.6.28 (November 24, 2018)

#### :nail_care: Enhancement

- Initial support for AWS SageMaker
- `hook_torch` renamed to `watch` with a deprecation warning
- Projects are automatically created if they don't exist
- Additional GPU memory_allocated metric added
- Keras Graph stores edges

#### :bug: Bug Fix

- PyTorch graph parsing is more robust
- Fixed PyTorch 0.3 support
- File download API supports WANDB_API_KEY authentication

## 0.6.27 (November 13, 2018)

#### :nail_care: Enhancement

- Sweeps work with new backend (early release).
- Summary tracks all history metrics unless they're overridden by directly writing
  to summary.
- Files support in data API.

#### :bug: Bug Fix

- Show ongoing media file uploads in final upload progress.

## 0.6.26 (November 9, 2018)

#### :nail_care: Enhancement

- wandb.Audio supports duration

#### :bug: Bug Fix

- Pass username header in filestream API

## 0.6.25 (November 8, 2018)

#### :nail_care: Enhancement

- New wandb.Audio data type.
- New step keyword argument when logging metrics
- Ability to specify run group and job type when calling wandb.init() or via
  environment variables. This enables automatic grouping of distributed training runs
  in the UI
- Ability to override username when using a service account API key

#### :bug: Bug Fix

- Handle non-tty environments in Python2
- Handle non-existing git binary
- Fix issue where sometimes the same image was logged twice during a Keras step

## 0.6.23 (October 19, 2018)

#### :nail_care: Enhancement

- PyTorch
  - Added a new `wandb.hook_torch` method which records the graph and logs gradients & parameters of pytorch models
  - `wandb.Image` detects pytorch tensors and uses **torchvision.utils.make_grid** to render the image.

#### :bug: Bug Fix

- `wandb restore` handles the case of not being run from within a git repo.

## 0.6.22 (October 18, 2018)

#### :bug: Bug Fix

- We now open stdout and stderr in raw mode in Python 2 ensuring tools like bpdb work.

## 0.6.21 (October 12, 2018)

#### :nail_care: Enhancement

- Catastrophic errors are now reported to Sentry unless WANDB_ERROR_REPORTING is set to false
- Improved error handling and messaging on startup

## 0.6.20 (October 5, 2018)

#### :bug: Bug Fix

- The first image when calling wandb.log was not being written, now it is
- `wandb.log` and `run.summary` now remove whitespace from keys

## 0.6.19 (October 5, 2018)

#### :bug: Bug Fix

- Vendored prompt_toolkit < 1.0.15 because the latest ipython is pinned > 2.0
- Lazy load wandb.h5 only if `summary` is accessed to improve Data API performance

#### :nail_care: Enhancement

- Jupyter
  - Deprecated `wandb.monitor` in favor of automatically starting system metrics after the first wandb.log call
  - Added new **%%wandb** jupyter magic method to display live results
  - Removed jupyter description iframe
- The Data API now supports `per_page` and `order` options to the `api.runs` method
- Initial support for wandb.Table logging
- Initial support for matplotlib logging<|MERGE_RESOLUTION|>--- conflicted
+++ resolved
@@ -11,18 +11,16 @@
 
 ## Unreleased
 
-<<<<<<< HEAD
 ### Fixed
 
 - Fix `api.artifact()` to correctly pass the `enable_tracking` argument to the `Artifact._from_name()` method (@ibindlish in https://github.com/wandb/wandb/pull/8803)
-=======
+
 ### Deprecated
 
 - The `quiet` argument to `wandb.run.finish()` is deprecated, use `wandb.Settings(quiet=...)` to set this instead. (@kptkin in https://github.com/wandb/wandb/pull/8794)
 
 
 ## [0.18.6] - 2024-11-06
->>>>>>> 112c0fa3
 
 ### Added
 
