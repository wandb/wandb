--- conflicted
+++ resolved
@@ -13,20 +13,16 @@
 
 ### Added
 
-<<<<<<< HEAD
-* Display warning when Kubernetes pod fails to schedule by @TimH98 in https://github.com/wandb/wandb/pull/7576
-* Added `ArtifactCollection.save()` by @amusipatla-wandb in https://github.com/wandb/wandb/pull/7555
+- Display warning when Kubernetes pod fails to schedule by @TimH98 in https://github.com/wandb/wandb/pull/7576
+- Added `ArtifactCollection.save()` by @amusipatla-wandb in https://github.com/wandb/wandb/pull/7555
+
+### Fixed
+
+- Interpret non-octal strings with leading zeros as strings and not integers in sweep configs by @KyleGoyette https://github.com/wandb/wandb/pull/7649
 
 ### Deprecated
 
-* Deprecated `ArtifactCollection.change_type()` in favor of `ArtifactCollection.save()` by @amusipatla-wandb in https://github.com/wandb/wandb/pull/7555
-=======
-- Display warning when Kubernetes pod fails to schedule by @TimH98 in https://github.com/wandb/wandb/pull/7576
-
-### Fixed
-
-- Interpret non-octal strings with leading zeros as strings and not integers in sweep configs by @KyleGoyette https://github.com/wandb/wandb/pull/7649
->>>>>>> fc7b2b56
+- Deprecated `ArtifactCollection.change_type()` in favor of `ArtifactCollection.save()` by @amusipatla-wandb in https://github.com/wandb/wandb/pull/7555
 
 ## [0.17.0] - 2024-05-07
 
