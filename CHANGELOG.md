--- conflicted
+++ resolved
@@ -13,13 +13,10 @@
 
 ### Fixed
 
-<<<<<<< HEAD
-- Fixed tensorboard failing to sync when logging batches of images. (@jacobromero in https://github.com/wandb/wandb/pull/8641)
-=======
 - Add missing type hints of the `wandb.plot` module in the package stub (@kptkin in https://github.com/wandb/wandb/pull/8667)
 - Fix limiting azure reference artifact uploads to `max_objects` (@amusipatla-wandb in https://github.com/wandb/wandb/pull/8703)
 - Fix downloading azure reference artifacts with `skip_cache=True` (@amusipatla-wandb in https://github.com/wandb/wandb/pull/8706)
->>>>>>> adb77e54
+- Fixed tensorboard failing to sync when logging batches of images. (@jacobromero in https://github.com/wandb/wandb/pull/8641)
 
 ## [0.18.5] - 2024-10-17
 
