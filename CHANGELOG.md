# Changelog

All notable changes to this project will be documented in this file.

This project adheres to [Semantic Versioning](https://semver.org/spec/v2.0.0.html).

Starting with the 0.16.4 release on March 5, 2024, the format is based on
[Keep a Changelog](https://keepachangelog.com/en/1.1.0/).

Please add to the relevant subsections under Unreleased below on every PR where this is applicable.

## Unreleased

<<<<<<< HEAD
### Added

- Support queue template variables in launch sweep scheduelr jobs @KyleGoyette https://github.com/wandb/wandb/pull/7787
=======
### Fixed

- With core enabled, nested `tqdm` bars show up correctly in the Logs tab (@timoffex in https://github.com/wandb/wandb/pull/7825)
- Fix W&B Launch registry ECR regex separating tag on forward slash and period @KyleGoyette https://github.com/wandb/wandb/pull/7837
>>>>>>> cfe348d4

## [0.17.2] - 2024-06-17

### Added

- Add prior runs when creating a sweep from the CLI by @TimH98 in https://github.com/wandb/wandb/pull/7803

### Fixed

- Fix issues with `numpy>=2` support by @dmitryduev in https://github.com/wandb/wandb/pull/7816
- Fix "UnicodeDecodeError: 'charmap'" when opening HTML files on Windows by specifying UTF-8 encoding by @KilnOfTheSecondFlame in https://github.com/wandb/wandb/pull/7730
- Ensure `Artifact.delete()` on linked artifacts only removes link, not source artifact by @tonyyli-wandb in https://github.com/wandb/wandb/pull/7742
- Sweep runs no longer appear to be resumed when they are not by @TimH98 https://github.com/wandb/wandb/pull/7684

### Changed

- Upgrade github.com/vektah/gqlparser/v2 from 2.5.11 to 2.5.16 by @wandb-kc in https://github.com/wandb/wandb/pull/7828

## [0.17.1] - 2024-06-07

### Added

- Added `api.runs().histories()` to fetch history metrics for runs that meet specified conditions by @thanos-wandb in https://github.com/wandb/wandb/pull/7690
- Display warning when Kubernetes pod fails to schedule by @TimH98 in https://github.com/wandb/wandb/pull/7576
- Added `ArtifactCollection.save()` to allow persisting changes by @amusipatla-wandb in https://github.com/wandb/wandb/pull/7555
- Added the ability to overwrite history of previous runs at an arbitrary step and continue logging from that step by @dannygoldstein in https://github.com/wandb/wandb/pull/7711
- Added new Workspace API for programatically editing W&B Workspaces by @andrewtruong in https://github.com/wandb/wandb/pull/7728
- Added `Artifact.unlink()` to allow programmatic unlinking of artifacts by @tonyyli-wandb in https://github.com/wandb/wandb/pull/7735
- Added basic TensorBoard support when running with `wandb.require("core")` by @timoffex in https://github.com/wandb/wandb/pull/7725
  - The TensorBoard tab in W&B will work.
  - Charts show up in W&B, possibly better than when running without core.
  - Not all types of data are supported yet. Unsupported data is not shown in charts.

### Fixed

- Fix `define_metric` behavior for multiple metrics in `shared` mode by @dmitryduev in https://github.com/wandb/wandb/pull/7715
- Correctly pass in project name to internal api from run while calling run.use_artifact() by @ibindlish in https://github.com/wandb/wandb/pull/7701
- Correctly upload console output log files when resuming runs enabled with `console_multipart` setting by @kptkin in https://github.com/wandb/wandb/pull/7694 and @dmitryduev in https://github.com/wandb/wandb/pull/7697
- Interpret non-octal strings with leading zeros as strings and not integers in sweep configs by @KyleGoyette https://github.com/wandb/wandb/pull/7649
- Support Azure repo URI format in Launch @KyleGoyette https://github.com/wandb/wandb/pull/7664
- Fix path parsing for artifacts with aliases containing forward slashes by @amusipatla-wandb in https://github.com/wandb/wandb/pull/7676
- Add missing docstrings for any public methods in `Api` class by @tonyyli-wandb in https://github.com/wandb/wandb/pull/7713
- Correctly add latest alias to jobs built by the job builder @KyleGoyette https://github.com/wandb/wandb/pull/7727

### Changed

- Option to change naming scheme for console output logs from `output.log` to `logs/YYYYMMDD_HHmmss.ms_output.log` by @kptkin in https://github.com/wandb/wandb/pull/7694
- Require `unsafe=True` in `use_model` calls that could potentially load and deserialize unsafe pickle files by @anandwandb https://github.com/wandb/wandb/pull/7663
- Update order in api.runs() to ascending to prevent duplicate responses by @thanos-wandb https://github.com/wandb/wandb/pull/7675
- Eliminate signed URL timeout errors during artifact file uploads in core by @moredatarequired in https://github.com/wandb/wandb/pull/7586

### Deprecated

- Deprecated `ArtifactCollection.change_type()` in favor of `ArtifactCollection.save()` by @amusipatla-wandb in https://github.com/wandb/wandb/pull/7555

## [0.17.0] - 2024-05-07

### Added

- The `wandb` package now includes the `wandb-core` binary by @timoffex in https://github.com/wandb/wandb/pull/7381
  - `wandb-core` is a new and improved backend for the W&B SDK that focuses on performance, versatility, and robustness.
  - Currently, it is opt-in. To start using the new backend, add `wandb.require("core")` to your script after importing `wandb`.
- `wandb-core` now supports Artifact file caching by @moredatarequired in https://github.com/wandb/wandb/pull/7364 and https://github.com/wandb/wandb/pull/7366
- Added artifact_exists() and artifact_collection_exists() methods to Api to check if an artifact or collection exists by @amusipatla-wandb in https://github.com/wandb/wandb/pull/7483
- `wandb launch -u <git-uri | local-path> ` creates and launches a job from the given source code by @bcsherma in https://github.com/wandb/wandb/pull/7485

### Fixed

- Prevent crash on `run.summary` for finished runs by @dmitryduev in https://github.com/wandb/wandb/pull/7440
- Correctly report file upload errors when using wandb-core by @moredatarequired in https://github.com/wandb/wandb/pull/7196
- Implemented a stricter check for AMD GPU availability by @dmitryduev in https://github.com/wandb/wandb/pull/7322
- Fixed `run.save()` on Windows by @timoffex in https://github.com/wandb/wandb/pull/7412
- Show a warning instead of failing when using registries other than ECR and GAR with the Kaniko builder by @TimH98 in https://github.com/wandb/wandb/pull/7461
- Fixed `wandb.init()` type signature including `None` by @timoffex in https://github.com/wandb/wandb/pull/7563

### Changed

- When using `wandb-core` need to specify a required flag (`wandb.require("core")`) to enable it, before it was picked up automatically by @kptkin in https://github.com/wandb/wandb/pull/7228
- Use ETags instead of MD5 hashes for GCS reference artifacts by @moredatarequired in https://github.com/wandb/wandb/pull/7337

### Removed

- Removed the deprecated `wandb.plots.*` functions and top-level third-party integrations `wandb.[catboost,fastai,keras,lightgbm,sacred,xgboost]`. Please use `wandb.plot` instead of `wandb.plots` and `wandb.integration.[catboost,fastai,keras,lightgbm,sacred,xgboost]` instead of `wandb.[catboost,fastai,keras,lightgbm,sacred,xgboost]`. By @dmitryduev in https://github.com/wandb/wandb/pull/7552
- Removed the `[async]` extra and the `_async_upload_concurrency_limit` setting by @moredatarequired in https://github.com/wandb/wandb/pull/7416
- Removed undocumented settings: `_except_exit` and `problem` by @timoffex in https://github.com/wandb/wandb/pull/7563

## [0.16.6] - 2024-04-03

### Added

- Added support for overriding kaniko builder settings in the agent config by @TimH98 in https://github.com/wandb/wandb/pull/7191
- Added link to the project workspace of a run in the footer by @kptkin in https://github.com/wandb/wandb/pull/7276
- Added support for overriding stopped run grace period in the agent config by @TimH98 in https://github.com/wandb/wandb/pull/7281
- Added setting (`_disable_update_check`) to disable version checks during init by @kptkin in https://github.com/wandb/wandb/pull/7287
- `WandbLogger.sync` in the OpenAI Fine-Tuning integration gets a new `log_datasets` boolean argument to turn off automatic logging of datasets to Artifacts by @morganmcg1 in https://github.com/wandb/wandb/pull/7150
- Reduced default status print frequency of launch agent. Added verbosity controls to allow for increased status print frequency and printing debug information to stdout by @TimH98 in https://github.com/wandb/wandb/pull/7126

### Changed

- Limit policy option on artifact cli's put() to choices, ["mutable", "immutable"] by @ibindish in https://github.com/wandb/wandb/pull/7172
- Updated artifact public api methods to handle nullable Project field on the ArtifactSequence/ArtifactCollection type, based on gorilla server changes by @ibindlish in https://github.com/wandb/wandb/pull/7201

### Fixed

- Fixed `run.save()` not working with files inside `run.dir`, introduced in previous release
- Fixed rare panic during large artifact uploads by @moredatarequire in https://github.com/wandb/wandb/pull/7272
- Fixed wandb.login causing runs not to be associated with launch queue by @KyleGoyette in https://github.com/wandb/wandb/pull/7280
- Fixed job artifact download failing silently and causing run crash when using W&B Launch by @KyleGoyette https://github.com/wandb/wandb/pull/7285
- Fix handling of saving training files to Artifacts in the OpenAI Fine-Tuning integration by @morganmcg1 in https://github.com/wandb/wandb/pull/7150

## [0.16.5] - 2024-03-25

### Added

- Added feature to move staging files to cache (instead of copying) for mutable artifact file uploads when caching is enabled by @ibindlish in https://github.com/wandb/wandb/pull/7143
- Added support to skip caching files to the local filesystem while uploading files to artifacts by @ibindlish in https://github.com/wandb/wandb/pull/7098
- Added support to skip staging artifact files during upload by selecting a storage policy by @ibindlish in https://github.com/wandb/wandb/pull/7142
- Preliminary support for forking a run using `wandb.init(fork_from=...)` by @dannygoldstein in https://github.com/wandb/wandb/pull/7078
- `run.save()` accepts `pathlib.Path` values; by @timoffex in https://github.com/wandb/wandb/pull/7146

### Changed

- When printing the run link point to the workspace explicitly by @kptkin in https://github.com/wandb/wandb/pull/7132

### Fixed

- In case of transient server issues when creating the wandb API key kubernetes secret, we'll retry up to 5 times by @TimH98 in https://github.com/wandb/wandb/pull/7108

### Removed

- When printing run's information in the terminal remove links to jobs by @kptkin in https://github.com/wandb/wandb/pull/7132

## [0.16.4] - 2024-03-05

### Added

- Added ability to change artifact collection types by @biaslucas in https://github.com/wandb/wandb/pull/6971
- Add support for installing deps from pyproject.toml by @bcsherma in https://github.com/wandb/wandb/pull/6964
- Support kaniko build with user-provided pvc and docker config by @bcsherma in https://github.com/wandb/wandb/pull/7059
- Added ability to import runs between W&B instances by @andrewtruong in https://github.com/wandb/wandb/pull/6897

### Changed

- wandb-core rate-limits requests to the backend and respects RateLimit-\* headers
  by @timoffex in https://github.com/wandb/wandb/pull/7065

### Fixed

- Fix passing of template variables in the sweeps-on-launch scheduler by @dannygoldstein in https://github.com/wandb/wandb/pull/6959
- Link job artifact to a run to be specified as input by @kptkin in https://github.com/wandb/wandb/pull/6940
- Fix sagemaker entrypoint to use given entrypoint by @KyleGoyette in https://github.com/wandb/wandb/pull/6969
- Parse upload headers correctly by @kptkin in https://github.com/wandb/wandb/pull/6983
- Properly propagate server errors by @kptkin in https://github.com/wandb/wandb/pull/6944
- Make file upload faster by using parallelism by @kptkin in https://github.com/wandb/wandb/pull/6975
- Don't send git data if it's not populated by @kptkin in https://github.com/wandb/wandb/pull/6984
- Fix console logging resumption, avoid overwrite by @kptkin in https://github.com/wandb/wandb/pull/6963
- Remove hostname validation when using --host on wandb login by @Jamil in https://github.com/wandb/wandb/pull/6999
- Don't discard past visualizations when resuming a run by @timoffex in https://github.com/wandb/wandb/pull/7005
- Avoid retrying on conflict status code by @kptkin in https://github.com/wandb/wandb/pull/7011
- Fix visualization config merging for resumed runs in wandb-core by @timoffex in https://github.com/wandb/wandb/pull/7012
- Replace usage of standard library's json with `segmentio`'s by @kptkin in https://github.com/wandb/wandb/pull/7027
- Remove stderr as writer for the logs by @kptkin in https://github.com/wandb/wandb/pull/7022
- Disable negative steps from initialization by @kptkin in https://github.com/wandb/wandb/pull/7030
- Fix report loading in pydantic26 by @andrewtruong in https://github.com/wandb/wandb/pull/6988
- Revert "make upload request async to support progress reporting (#6497)" by @jlzhao27 in https://github.com/wandb/wandb/pull/7049
- Fix entrypoint specification when using a Dockerfile.wandb by @KyleGoyette in https://github.com/wandb/wandb/pull/7080
- Fix stream releasing probe handle too early by @jlzhao27 in https://github.com/wandb/wandb/pull/7056
- Always attempt to pull latest image for local container by @KyleGoyette in https://github.com/wandb/wandb/pull/7079

### New Contributors

- @Jamil made their first contribution in https://github.com/wandb/wandb/pull/6999

# 0.16.3 (Feb 6, 2024)

### :magic_wand: Enhancements

- feat(core): generate data type info in core by @dmitryduev in https://github.com/wandb/wandb/pull/6827
- feat(core): add support for Launch 🚀 by @kptkin in https://github.com/wandb/wandb/pull/6822
- feat(public-api): Added option to control number of grouped sampled runs in reports by @thanos-wandb in https://github.com/wandb/wandb/pull/6840
- feat(sdk): add shared mode to enable multiple independent writers to the same run by @dmitryduev in https://github.com/wandb/wandb/pull/6882
- perf(artifacts): Reduce artifact download latency via optional cache copy + threads by @biaslucas in https://github.com/wandb/wandb/pull/6878
- feat(artifacts): Add partial file downloads, via directory prefix by @biaslucas in https://github.com/wandb/wandb/pull/6911
- feat(integrations): Update the Diffusers Integration by @soumik12345 in https://github.com/wandb/wandb/pull/6804
- feat(integrations): Update Ultralytics Integration by @soumik12345 in https://github.com/wandb/wandb/pull/6796
- feat(integrations): Add Pytorch Lightning Fabric Logger by @ash0ts in https://github.com/wandb/wandb/pull/6919
- feat(core): update go packages by @kptkin in https://github.com/wandb/wandb/pull/6908

### :hammer: Fixes

- fix(launch): Remove project and runner fields from agent config by @KyleGoyette in https://github.com/wandb/wandb/pull/6818
- fix(launch): recognize deleted k8s jobs as failed by @bcsherma in https://github.com/wandb/wandb/pull/6824
- fix(launch): warn of extra fields in environment block instead of erroring by @bcsherma in https://github.com/wandb/wandb/pull/6833
- fix(sdk): entity override bug where ENVVAR is prioritized over kwargs by @biaslucas in https://github.com/wandb/wandb/pull/6843
- fix(launch): Local container runner doesn't ignore override args by @TimH98 in https://github.com/wandb/wandb/pull/6844
- fix(sdk): merge-update config with sweep/launch config by @dannygoldstein in https://github.com/wandb/wandb/pull/6841
- fix(sdk): fix retry logic in wandb-core and system_tests conftest by @dmitryduev in https://github.com/wandb/wandb/pull/6847
- fix(core): use RW locks in system monitor's assets management by @dmitryduev in https://github.com/wandb/wandb/pull/6852
- fix(launch): set build context to entrypoint dir if it contains Dockerfile.wandb by @bcsherma in https://github.com/wandb/wandb/pull/6855
- security(launch): Mount wandb api key in launch job pods from a k8s secret by @TimH98 in https://github.com/wandb/wandb/pull/6722
- fix(launch): wandb job create should not look for requirements.txt if Dockerfile.wandb is next to entrypoint by @bcsherma in https://github.com/wandb/wandb/pull/6861
- fix(sdk): fix \_parse_path when only id is passed to wandb.Api().run() by @luisbergua in https://github.com/wandb/wandb/pull/6858
- fix(media): Update video.py: Fix fps bug by @stellargo in https://github.com/wandb/wandb/pull/6887
- fix(sdk): clean up temp folders by @dmitryduev in https://github.com/wandb/wandb/pull/6891
- fix(artifacts): fix long artifact paths on Windows by @ArtsiomWB in https://github.com/wandb/wandb/pull/6846
- fix(sdk): Update Report API to work with pydantic2.6 by @andrewtruong in https://github.com/wandb/wandb/pull/6925
- fix(launch): fetch all commits to enable checking out by sha by @bcsherma in https://github.com/wandb/wandb/pull/6926
- fix(sweeps): dont swallow exceptions in pyagent by @dannygoldstein in https://github.com/wandb/wandb/pull/6927
- fix(artifacts): artifact file upload progress in nexus by @ibindlish in https://github.com/wandb/wandb/pull/6939
- fix(sdk): exercise caution in system monitor when rocm-smi is installed on a system with no amd gpus by @dmitryduev in https://github.com/wandb/wandb/pull/6938
- fix(cli): typo in cli.py by @eltociear in https://github.com/wandb/wandb/pull/6892
- fix(launch): remove deadsnakes from accelerator build step by @bcsherma in https://github.com/wandb/wandb/pull/6933

### :books: Docs

- docs(sdk): update sweep `docstrings` by @ngrayluna in https://github.com/wandb/wandb/pull/6830
- docs(sdk): Updates the Tables reference docs. by @katjacksonWB in https://github.com/wandb/wandb/pull/6880
- docs(sdk): Artifact docstrings PR by @ngrayluna in https://github.com/wandb/wandb/pull/6825

## New Contributors

- @biaslucas made their first contribution in https://github.com/wandb/wandb/pull/6843
- @stellargo made their first contribution in https://github.com/wandb/wandb/pull/6887
- @timoffex made their first contribution in https://github.com/wandb/wandb/pull/6916

**Full Changelog**: https://github.com/wandb/wandb/compare/v0.16.2...v0.16.3

# 0.16.2 (Jan 9, 2024)

### :magic_wand: Enhancements

- feat(nexus): refactor store logic and add store writer by @kptkin in https://github.com/wandb/wandb/pull/6678
- feat(nexus): add AMD GPU monitoring by @dmitryduev in https://github.com/wandb/wandb/pull/6606
- feat(nexus): add console log file upload by @kptkin in https://github.com/wandb/wandb/pull/6669
- feat(launch): add registry uri field to builders by @bcsherma in https://github.com/wandb/wandb/pull/6626
- feat(core): add `wandb beta sync` feature to upload runs to W&B by @kptkin in https://github.com/wandb/wandb/pull/6620
- feat(launch): CLI supports allow-listed queue parameters by @TimH98 in https://github.com/wandb/wandb/pull/6679
- feat(core): add support for requirements and patch.diff by @kptkin in https://github.com/wandb/wandb/pull/6721
- feat(core): capture SLURM-related env vars in metadata by @dmitryduev in https://github.com/wandb/wandb/pull/6710
- feat(launch): --priority flag on `wandb launch` command to specify priority when enqueuing jobs. by @nickpenaranda in https://github.com/wandb/wandb/pull/6705
- feat(sdk): add verify feature to wandb login by @dmitryduev in https://github.com/wandb/wandb/pull/6747
- feat(launch): Sweeps on Launch honors selected job priority for sweep runs by @nickpenaranda in https://github.com/wandb/wandb/pull/6756
- feat(core): 🦀 commence operation SDKrab 🦀 by @dmitryduev in https://github.com/wandb/wandb/pull/6000
- feat(artifacts): make upload request async to support progress reporting by @jlzhao27 in https://github.com/wandb/wandb/pull/6497
- feat(core): add TensorBoard log dir watcher by @kptkin in https://github.com/wandb/wandb/pull/6769
- feat(core): upload wandb-summary.json and config.yaml files by @kptkin in https://github.com/wandb/wandb/pull/6781

### :hammer: Fixes

- fix(nexus): update error message and remove extra by @kptkin in https://github.com/wandb/wandb/pull/6667
- fix(nexus): clean up issues with file sending by @kptkin in https://github.com/wandb/wandb/pull/6677
- fix(core): add jitter to retry clients' backoff strategy by @dmitryduev in https://github.com/wandb/wandb/pull/6706
- fix(artifacts): only skip file download if digest matches by @szymon-piechowicz-wandb in https://github.com/wandb/wandb/pull/6694
- fix(core): fix resume and add tests by @dmitryduev in https://github.com/wandb/wandb/pull/6714
- fix(launch): capture errors from the creation of k8s job from yaml by @bcsherma in https://github.com/wandb/wandb/pull/6730
- fix(launch): Get default entity before checking template vars by @TimH98 in https://github.com/wandb/wandb/pull/6745
- fix(artifacts): remove run creation for artifact downloads if not using core by @ibindlish in https://github.com/wandb/wandb/pull/6746
- fix(artifacts): Retrieve ETag for ObjectVersion instead of Object for versioned buckets by @ibindlish in https://github.com/wandb/wandb/pull/6759
- fix(artifacts): revert #6759 and read object version etag in place by @ibindlish in https://github.com/wandb/wandb/pull/6774
- fix(core): put back the upload file count by @kptkin in https://github.com/wandb/wandb/pull/6767
- fix(core): add send cancel request to sender by @dmitryduev in https://github.com/wandb/wandb/pull/6787
- fix(core): check errors in memory monitoring by @dmitryduev in https://github.com/wandb/wandb/pull/6790
- fix(sdk): add job_type flag in CLI to allow override of job_type by @umakrishnaswamy in https://github.com/wandb/wandb/pull/6523
- fix(integrations): Handle ultralytics utils import refactor by @jthetzel in https://github.com/wandb/wandb/pull/6741
- fix(core): download artifacts with wandb-core without an active run by @dmitryduev in https://github.com/wandb/wandb/pull/6798
- fix(sdk): fix error logging matplotlib scatter plot if the minimum version of plotly library is not met by @walkingmug in https://github.com/wandb/wandb/pull/6724
- fix(sdk): allow overriding the default .netrc location with NETRC env var by @dmitryduev in https://github.com/wandb/wandb/pull/6708

### :books: Docs

- docs(sdk): Corrected description for email field by @ngrayluna in https://github.com/wandb/wandb/pull/6716
- docs(core): update the `README-libwandb-cpp.md` doc by @NinoRisteski in https://github.com/wandb/wandb/pull/6794

## New Contributors

- @jthetzel made their first contribution in https://github.com/wandb/wandb/pull/6741
- @walkingmug made their first contribution in https://github.com/wandb/wandb/pull/6724

**Full Changelog**: https://github.com/wandb/wandb/compare/v0.16.1...v0.16.2

# 0.16.1 (Dec 5, 2023)

### :magic_wand: Enhancements

- perf(artifacts): remove recursive download by @szymon-piechowicz-wandb in https://github.com/wandb/wandb/pull/6544
- feat(nexus): add debounce summary in handler by @kptkin in https://github.com/wandb/wandb/pull/6570
- feat(integrations): fix bug in ultralytics import and version pinning by @soumik12345 in https://github.com/wandb/wandb/pull/6605
- feat(launch): Support template variables when queueing launch runs by @KyleGoyette in https://github.com/wandb/wandb/pull/6602
- feat(cli): add --skip-console option to offline sync cli command by @kptkin in https://github.com/wandb/wandb/pull/6557
- feat(nexus): add basic graphql versioning mechanism by @dmitryduev in https://github.com/wandb/wandb/pull/6624
- feat(nexus): add Apple M\* GPU stats monitoring by @dmitryduev in https://github.com/wandb/wandb/pull/6619
- feat(launch): add helper to load wandb.Config from env vars by @bcsherma in https://github.com/wandb/wandb/pull/6644
- feat(integrations): port OpenAI WandbLogger for openai-python v1.0 by @ayulockin in https://github.com/wandb/wandb/pull/6498
- feat(integrations): fix version check for openAI WandbLogger by @ayulockin in https://github.com/wandb/wandb/pull/6648
- feat(integrations): Diffusers autologger by @soumik12345 in https://github.com/wandb/wandb/pull/6561
- feat(sdk): Adding parameter to image to specify file type jpg, png, bmp, gif by @fdsig in https://github.com/wandb/wandb/pull/6280

### :hammer: Fixes

- fix(nexus): make offline sync work properly by @dmitryduev in https://github.com/wandb/wandb/pull/6569
- fix(launch): Fix run existence check to not depend on files being uploaded in the run by @KyleGoyette in https://github.com/wandb/wandb/pull/6548
- fix(launch): gcp storage uri verifaction failed due to improper async wrapping by @bcsherma in https://github.com/wandb/wandb/pull/6581
- fix(sdk): updating summary with nested dicts now doesn't throw an error by @ArtsiomWB in https://github.com/wandb/wandb/pull/6578
- fix(launch): Add prioritization mode to RunQueue create by @TimH98 in https://github.com/wandb/wandb/pull/6610
- fix(nexus): create symlink to the server logs in the runs folder by @kptkin in https://github.com/wandb/wandb/pull/6628
- fix(integrations): single value problem in wandb/wandb_torch.py::log_tensor_stats by @gmongaras in https://github.com/wandb/wandb/pull/6640
- fix(integrations): tmin vs tmax in wandb/wandb_torch.py::log_tensor_stats by @dmitryduev in https://github.com/wandb/wandb/pull/6641
- fix(nexus): minor fix up for non server cases by @kptkin in https://github.com/wandb/wandb/pull/6645
- fix(sdk): make old settings more robust by @dmitryduev in https://github.com/wandb/wandb/pull/6654
- fix(sdk): handle tags when resuming a run by @dmitryduev in https://github.com/wandb/wandb/pull/6660

### :books: Docs

- docs(integrations): fix doc-string typo in a keras callback by @evilpegasus in https://github.com/wandb/wandb/pull/6586

## New Contributors

- @evilpegasus made their first contribution in https://github.com/wandb/wandb/pull/6586
- @yogeshg made their first contribution in https://github.com/wandb/wandb/pull/6573
- @gmongaras made their first contribution in https://github.com/wandb/wandb/pull/6640

**Full Changelog**: https://github.com/wandb/wandb/compare/v0.16.0...v0.16.1

# 0.16.0 (Nov 7, 2023)

### :magic_wand: Enhancements

- feat(nexus): add nested config support by @kptkin in https://github.com/wandb/wandb/pull/6417
- feat(nexus): finish artifact saver by @szymon-piechowicz-wandb in https://github.com/wandb/wandb/pull/6296
- feat(nexus): add sync file counts in the footer by @dmitryduev in https://github.com/wandb/wandb/pull/6371
- feat(nexus): implement directory watcher and related functionality by @kptkin in https://github.com/wandb/wandb/pull/6257
- feat(launch): run agent on an event loop by @bcsherma in https://github.com/wandb/wandb/pull/6384
- feat(nexus): add sampled history by @kptkin in https://github.com/wandb/wandb/pull/6492
- feat(artifacts): prototype for models api by @ibindlish in https://github.com/wandb/wandb/pull/6205
- perf(launch): register sweep scheduler virtual agents async by @bcsherma in https://github.com/wandb/wandb/pull/6488
- feat(nexus): make file uploads work with local by @dmitryduev in https://github.com/wandb/wandb/pull/6509
- feat(sdk): allow users to log custom chart tables in a different section by @luisbergua in https://github.com/wandb/wandb/pull/6422
- feat(nexus): generalize uploader to filemanager to allow downloads by @ibindlish in https://github.com/wandb/wandb/pull/6445
- feat(sdk): drop python 3.6 support by @dmitryduev in https://github.com/wandb/wandb/pull/6493
- feat(artifacts): delete staging files in Nexus by @szymon-piechowicz-wandb in https://github.com/wandb/wandb/pull/6529
- feat(artifacts): set up artifact downloads to use sdk nexus core by @estellazx in https://github.com/wandb/wandb/pull/6275
- feat(nexus): add file upload progress and make completion callback a list of callbacks by @kptkin in https://github.com/wandb/wandb/pull/6518
- feat(launch): add wandb.ai/run-id label to jobs by @bcsherma in https://github.com/wandb/wandb/pull/6543

### :hammer: Fixes

- fix(sdk): ensures that complete run.config is captured in SageMaker by @fdsig in https://github.com/wandb/wandb/pull/6260
- fix(sdk): Improve error handling for gitlib for FileNotFoundErrors by @j316chuck in https://github.com/wandb/wandb/pull/6410
- fix(sdk): increase max message size, handle errors by @szymon-piechowicz-wandb in https://github.com/wandb/wandb/pull/6398
- fix(launch): Agent better balances multiple queues by @TimH98 in https://github.com/wandb/wandb/pull/6418
- fix(artifacts): remove versioning enabled check in GCS reference handler by @szymon-piechowicz-wandb in https://github.com/wandb/wandb/pull/6430
- fix(launch): add google-cloud-aiplatform to launch shard by @bcsherma in https://github.com/wandb/wandb/pull/6440
- fix(nexus): add use_artifact as passthrough messages by @kptkin in https://github.com/wandb/wandb/pull/6447
- fix(launch): adjust vertex environment variables by @Hojland in https://github.com/wandb/wandb/pull/6443
- fix(artifacts): update artifacts cache file permissions for NamedTemporaryFile by @ibindlish in https://github.com/wandb/wandb/pull/6437
- fix(nexus): fix a number of issues by @dmitryduev in https://github.com/wandb/wandb/pull/6491
- fix(media): saving mlp figure to buffer and reading with PIL should specify format by @mova in https://github.com/wandb/wandb/pull/6465
- fix(nexus): send content-length, check response status code in uploader by @szymon-piechowicz-wandb in https://github.com/wandb/wandb/pull/6401
- fix(sdk): fix step logic when resuming runs with no metrics logged by @luisbergua in https://github.com/wandb/wandb/pull/6480
- fix(sdk): hook_handle being set to list instead of dict on unhook by @vatsalaggarwal in https://github.com/wandb/wandb/pull/6503
- fix(launch): verify gcp credentials before creating vertex job by @bcsherma in https://github.com/wandb/wandb/pull/6537
- fix(launch): add load option to docker buildx by @KyleGoyette in https://github.com/wandb/wandb/pull/6508
- fix(artifacts): fix perf regressions in artifact downloads and fix file download location by @ibindlish in https://github.com/wandb/wandb/pull/6535
- fix(sdk): add warning when `log_code` can't locate any files by @umakrishnaswamy in https://github.com/wandb/wandb/pull/6532
- fix(sdk): adjust ipython hooks for v8.17 by @dmitryduev in https://github.com/wandb/wandb/pull/6563

### :books: Docs

- docs(media): fix `Graph` docstring by @harupy in https://github.com/wandb/wandb/pull/6458
- docs(public-api): Fix suggested command for uploading artifacts by @geke-mir in https://github.com/wandb/wandb/pull/6513

## New Contributors

- @j316chuck made their first contribution in https://github.com/wandb/wandb/pull/6410
- @harupy made their first contribution in https://github.com/wandb/wandb/pull/6458
- @Hojland made their first contribution in https://github.com/wandb/wandb/pull/6443
- @mova made their first contribution in https://github.com/wandb/wandb/pull/6465
- @geke-mir made their first contribution in https://github.com/wandb/wandb/pull/6513
- @luisbergua made their first contribution in https://github.com/wandb/wandb/pull/6422
- @vatsalaggarwal made their first contribution in https://github.com/wandb/wandb/pull/6503

**Full Changelog**: https://github.com/wandb/wandb/compare/v0.15.12...v0.16.0

# 0.15.12 (Oct 3, 2023)

### :magic_wand: Enhancements

- feat(nexus): implement config debouncing mechanism by @kptkin in https://github.com/wandb/wandb/pull/6331
- feat(integrations): fix channel swapping on ultrlytics classification task by @soumik12345 in https://github.com/wandb/wandb/pull/6382
- feat(nexus): implement nexus alpha cpp interface by @raubitsj in https://github.com/wandb/wandb/pull/6358
- feat(nexus): expose system metrics in the run object (PoC) by @dmitryduev in https://github.com/wandb/wandb/pull/6238
- feat(integrations): Pin ultralytics version support to `v8.0.186` by @soumik12345 in https://github.com/wandb/wandb/pull/6391

### :hammer: Fixes

- fix(launch): get logs from failed k8s pods by @bcsherma in https://github.com/wandb/wandb/pull/6339
- fix(artifacts): Allow adding s3 bucket as reference artifact by @ibindlish in https://github.com/wandb/wandb/pull/6346
- fix(launch): Fix race condition in agent thread clean up by @KyleGoyette in https://github.com/wandb/wandb/pull/6352
- fix(artifacts): don't assume run and its i/o artifacts are in the same project by @szymon-piechowicz-wandb in https://github.com/wandb/wandb/pull/6363
- fix(artifacts): fix wandb.Api().run(run_name).log_artifact(artifact) by @szymon-piechowicz-wandb in https://github.com/wandb/wandb/pull/6362
- fix(sweeps): ValueError with None value in sweep by @gtarpenning in https://github.com/wandb/wandb/pull/6364
- fix(artifacts): fix typo in s3 handler by @ibindlish in https://github.com/wandb/wandb/pull/6368
- fix(artifacts): fix the argument order for new argument target_fraction by @moredatarequired in https://github.com/wandb/wandb/pull/6377
- fix(nexus): fix potential race in config debouncer by @dmitryduev in https://github.com/wandb/wandb/pull/6385
- fix(sdk): fix graphql type mapping by @szymon-piechowicz-wandb in https://github.com/wandb/wandb/pull/6396
- fix(sdk): fix concurrency limit in uploader by @szymon-piechowicz-wandb in https://github.com/wandb/wandb/pull/6399

### :books: Docs

- docs(sdk): fix reference docs GH action by @dmitryduev in https://github.com/wandb/wandb/pull/6350
- docs(sdk): Update generate-docodile-documentation.yml by @ngrayluna in https://github.com/wandb/wandb/pull/6351

**Full Changelog**: https://github.com/wandb/wandb/compare/v0.15.11...v0.15.12

# 0.15.11 (Sep 21, 2023)

### :magic_wand: Enhancements

- feat(nexus): add support for code saving in script mode by @kptkin in https://github.com/wandb/wandb/pull/6243
- feat(nexus): add support for `policy=end` in `wandb.save` by @kptkin in https://github.com/wandb/wandb/pull/6267
- feat(nexus): add system info to metadata by @dmitryduev in https://github.com/wandb/wandb/pull/6244
- feat(nexus): add nvidia gpu system info to metadata by @dmitryduev in https://github.com/wandb/wandb/pull/6270
- feat(launch): delete run queues with public api by @bcsherma in https://github.com/wandb/wandb/pull/6317
- feat(sdk): introduce custom proxy support for wandb http(s) traffic by @kptkin in https://github.com/wandb/wandb/pull/6300

### :hammer: Fixes

- fix(sdk): Fix logger when logging filestream exception by @KyleGoyette in https://github.com/wandb/wandb/pull/6246
- fix(launch): use watch api to monitor launched CRDs by @bcsherma in https://github.com/wandb/wandb/pull/6226
- fix(launch): forbid enqueuing docker images without target project by @bcsherma in https://github.com/wandb/wandb/pull/6248
- fix(sdk): add missing Twitter import for API users by @fdsig in https://github.com/wandb/wandb/pull/6261
- fix(artifacts): get S3 versionIDs from directory references by @moredatarequired in https://github.com/wandb/wandb/pull/6255
- fix(launch): make watch streams recover from connection reset by @bcsherma in https://github.com/wandb/wandb/pull/6272
- fix(public-api): use json.loads(..., strict=False) to ignore invalid utf-8 and control characters in api.Run.load by @dmitryduev in https://github.com/wandb/wandb/pull/6299
- fix(sdk): correctly identify colab as a jupyter-like env in settings by @dmitryduev in https://github.com/wandb/wandb/pull/6308
- fix(sdk): improve memory management for summary updates by @dmitryduev in https://github.com/wandb/wandb/pull/5569
- fix(artifacts): Add environment variable to configure batch size for download urls by @ibindlish in https://github.com/wandb/wandb/pull/6323
- fix(launch): fail rqis if no run is created by @bcsherma in https://github.com/wandb/wandb/pull/6324

### :books: Docs

- docs(sdk): fixes a broken link in Image docs. by @katjacksonWB in https://github.com/wandb/wandb/pull/6252
- docs(nexus): add docs on running nexus-related system tests locally by @dmitryduev in https://github.com/wandb/wandb/pull/6191
- docs(nexus): add user-facing Nexus docs for Beta release by @dmitryduev in https://github.com/wandb/wandb/pull/6276
- docs(nexus): fix pip install nexus instruction by @dmitryduev in https://github.com/wandb/wandb/pull/6309

### :nail_care: Cleanup

- Update README.md by @NinoRisteski in https://github.com/wandb/wandb/pull/6325

## New Contributors

- @katjacksonWB made their first contribution in https://github.com/wandb/wandb/pull/6252
- @NinoRisteski made their first contribution in https://github.com/wandb/wandb/pull/6325

**Full Changelog**: https://github.com/wandb/wandb/compare/v0.15.10...v0.15.11

# 0.15.10 (Sep 6, 2023)

### :magic_wand: Enhancements

- feat(integrations): add async support to `Autologger` API and enable it for Openai by @parambharat in https://github.com/wandb/wandb/pull/5960
- feat(sdk): add official support for python 3.11 and drop support for python 3.6 by @dmitryduev in https://github.com/wandb/wandb/pull/4386
- feat(sdk): implement network logging and file pusher timeout for debugging by @dmitryduev in https://github.com/wandb/wandb/pull/5894
- feat(artifacts): set ttl(time to live) for artifact versions by @estellazx in https://github.com/wandb/wandb/pull/5859
- feat(nexus): add support for define metric by @kptkin in https://github.com/wandb/wandb/pull/6036
- feat(launch): Include agent version when creating launch agent by @TimH98 in https://github.com/wandb/wandb/pull/5970
- feat(launch): Runless git jobs can use requirements.txt in parent directories by @TimH98 in https://github.com/wandb/wandb/pull/6008
- feat(artifacts): retrieve the parent collection from an Artifact by @moredatarequired in https://github.com/wandb/wandb/pull/6019
- feat(nexus): improve file uploads by @dmitryduev in https://github.com/wandb/wandb/pull/6052
- feat(artifacts): Add run id option to artifact put method to log artifacts to existing runs by @ibindlish in https://github.com/wandb/wandb/pull/6074
- feat(public-api): add metadata property to Run object by @dmitryduev in https://github.com/wandb/wandb/pull/6100
- feat(launch): Support setting a custom Dockerfile in launch overrides by @TimH98 in https://github.com/wandb/wandb/pull/6104
- feat(nexus): add Nvidia GPU asset to system monitor by @dmitryduev in https://github.com/wandb/wandb/pull/6081
- feat(artifacts): enable deleting artifact collections from SDK by @moredatarequired in https://github.com/wandb/wandb/pull/6020
- feat(launch): Add dockerfile CLI param & use Dockerfile.wandb by default if present by @TimH98 in https://github.com/wandb/wandb/pull/6122
- feat(artifacts): extend cache cleanup to allow specifying a target fraction by @moredatarequired in https://github.com/wandb/wandb/pull/6152
- feat(artifacts): add an eval-able repr to ArtifactManifestEntry by @moredatarequired in https://github.com/wandb/wandb/pull/6132
- feat(nexus): enable docker-based wheel building for nexus by @dmitryduev in https://github.com/wandb/wandb/pull/6118
- feat(nexus): add Nvidia GPU asset to system monitor by @dmitryduev in https://github.com/wandb/wandb/pull/6131
- feat(artifacts): clear the cache on add to prevent overflow by @moredatarequired in https://github.com/wandb/wandb/pull/6149
- feat(sdk): capture disk i/o utilization in system metrics by @umakrishnaswamy in https://github.com/wandb/wandb/pull/6106
- feat(sdk): add disk io counters to monitor metrics by @dmitryduev in https://github.com/wandb/wandb/pull/6170
- feat(sdk): make paths for disk usage monitoring configurable by @dmitryduev in https://github.com/wandb/wandb/pull/6196
- feat(sweeps): Use `WANDB_SWEEP_ID` to include a run in an existing sweep by @gtarpenning in https://github.com/wandb/wandb/pull/6198
- feat(artifacts): Handle LinkArtifact calls made to Nexus Core by @ibindlish in https://github.com/wandb/wandb/pull/6160
- feat(nexus): fix retry logic for http clients and allow user customization by @kptkin in https://github.com/wandb/wandb/pull/6182
- feat(nexus): support user defined headers in the gql client transport by @kptkin in https://github.com/wandb/wandb/pull/6208
- feat(sdk): enable set types in wandb.Config by @fdsig in https://github.com/wandb/wandb/pull/6219
- feat(integrations): visualize images with bbox overlays for `ultralytics` by @soumik12345 in https://github.com/wandb/wandb/pull/5867
- feat(sdk): add exponential decay sampling utility for line_plot by @dmitryduev in https://github.com/wandb/wandb/pull/6228
- feat(sdk): always print the traceback inside of the `wandb.init` context manager by @kptkin in https://github.com/wandb/wandb/pull/4603
- feat(sdk): add setting to disable automatic machine info capture by @kptkin in https://github.com/wandb/wandb/pull/6230

### :hammer: Fixes

- fix(launch): Extend try in agent loop to cover all job handling by @KyleGoyette in https://github.com/wandb/wandb/pull/5923
- fix(sdk): guard against undefined filestream timeout by @dmitryduev in https://github.com/wandb/wandb/pull/5997
- fix(launch): error if code artifact underlying job has been deleted by @bcsherma in https://github.com/wandb/wandb/pull/5959
- fix(artifacts): use a unique name for the artifact created by `verify` by @moredatarequired in https://github.com/wandb/wandb/pull/5929
- fix(launch): Use resume=allow when auto requeuing by @TimH98 in https://github.com/wandb/wandb/pull/6002
- fix(launch): correct entrypoint path from disabled git repo subir by @gtarpenning in https://github.com/wandb/wandb/pull/5903
- fix(sweeps): override individual job resource_args by @gtarpenning in https://github.com/wandb/wandb/pull/5985
- fix(sdk): fix import issue to support python 3.6 by @kptkin in https://github.com/wandb/wandb/pull/6018
- fix(launch): Fix override entrypoint when using sweeps on launch without a scheduler job by @KyleGoyette in https://github.com/wandb/wandb/pull/6033
- fix(nexus): fix resume reference when nil by @kptkin in https://github.com/wandb/wandb/pull/6055
- fix(sdk): further speed up import time by @hauntsaninja in https://github.com/wandb/wandb/pull/6032
- fix(launch): Fix sample kubernetes agent manifest secret mount by @KyleGoyette in https://github.com/wandb/wandb/pull/6057
- fix(nexus): rm unused import by @dmitryduev in https://github.com/wandb/wandb/pull/6085
- fix(launch): watch to get kubernetes run statuses by @bcsherma in https://github.com/wandb/wandb/pull/6022
- fix(artifacts): prohibit saving artifacts to a different project than their base artifact by @moredatarequired in https://github.com/wandb/wandb/pull/6042
- fix(artifacts): require existing artifacts to save to their source entity/project by @moredatarequired in https://github.com/wandb/wandb/pull/6034
- fix(nexus): adjust system monitor start and stop functionality by @dmitryduev in https://github.com/wandb/wandb/pull/6087
- fix(artifacts): remove suspect characters when directory creation fails by @moredatarequired in https://github.com/wandb/wandb/pull/6094
- fix(launch): Default log_code exclusion behavior now correctly handles `wandb` in the root path prefix. by @nickpenaranda in https://github.com/wandb/wandb/pull/6095
- fix(launch): disallow project queue creation by @bcsherma in https://github.com/wandb/wandb/pull/6011
- fix(launch): catch all sweep set state errors by @gtarpenning in https://github.com/wandb/wandb/pull/6091
- fix(launch): create_job now works from jupyter notebook by @gtarpenning in https://github.com/wandb/wandb/pull/6068
- fix(nexus): fix race condition for defer and update control by @kptkin in https://github.com/wandb/wandb/pull/6125
- fix(sdk): improved handling and logging of tensor types by @kptkin in https://github.com/wandb/wandb/pull/6086
- fix(launch): launch cli command should exit with non-zero status if underlying launched run exits with non-zero status by @KyleGoyette in https://github.com/wandb/wandb/pull/6078
- fix(nexus): fix correctness for offline mode by @kptkin in https://github.com/wandb/wandb/pull/6166
- fix(sdk): reports api - fix media_keys json path by @laxels in https://github.com/wandb/wandb/pull/6167
- fix(sdk): Allow uint8 images to be logged as wandb.Image() by @nate-wandb in https://github.com/wandb/wandb/pull/6043
- fix(sdk): fall back to /tmp/username/.config/wandb in old settings by @dmitryduev in https://github.com/wandb/wandb/pull/6175
- fix(nexus): use UpsertBucketRetryPolicy in all gql.UpsertBucket calls by @dmitryduev in https://github.com/wandb/wandb/pull/6207
- fix(sdk): update report id validation and encoding by @jo-fang in https://github.com/wandb/wandb/pull/6203
- fix(sdk): add support for propagating messages from the internal process by @kptkin in https://github.com/wandb/wandb/pull/5803

### :books: Docs

- docs(nexus): add package level docstrings for filestream by @raubitsj in https://github.com/wandb/wandb/pull/6061
- docs(nexus): add basic developer guide by @kptkin in https://github.com/wandb/wandb/pull/6119
- docs(cli): Added more context for launch job describe description. by @ngrayluna in https://github.com/wandb/wandb/pull/6193

### :nail_care: Cleanup

- style(sdk): fix to new ruff rule E721 additions by @nickpenaranda in https://github.com/wandb/wandb/pull/6102

## New Contributors

- @geoffrey-g-delhomme made their first contribution in https://github.com/wandb/wandb/pull/5867
- @kooshi made their first contribution in https://github.com/wandb/wandb/pull/6086
- @umakrishnaswamy made their first contribution in https://github.com/wandb/wandb/pull/6106
- @jo-fang made their first contribution in https://github.com/wandb/wandb/pull/6203
- @wwzeng1 made their first contribution in https://github.com/wandb/wandb/pull/6228

**Full Changelog**: https://github.com/wandb/wandb/compare/v0.15.9...v0.15.10

# 0.15.9 (Aug 28, 2023)

### :magic_wand: Enhancements

- feat(sweeps): launch sweep schedulers to team queues from UI by @gtarpenning in https://github.com/wandb/wandb/pull/6112
- feat(launch): make vertex launcher more customizable by @bcsherma in https://github.com/wandb/wandb/pull/6088
- feat(launch): default to noop builder if docker not installed by @bcsherma in https://github.com/wandb/wandb/pull/6137

### :hammer: Fixes

- fix(launch): Use built in entrypoint and args commands for sagemaker by @KyleGoyette in https://github.com/wandb/wandb/pull/5897
- fix(artifacts): copy parent source project info to new draft artifact by @moredatarequired in https://github.com/wandb/wandb/pull/6062
- fix(sdk): avoid error at end of run with bigints by @raubitsj in https://github.com/wandb/wandb/pull/6134
- fix(launch): manually created image jobs can rerun correctly by @gtarpenning in https://github.com/wandb/wandb/pull/6148

**Full Changelog**: https://github.com/wandb/wandb/compare/v0.15.8...v0.15.9

# 0.15.8 (Aug 01, 2023)

### :magic_wand: Enhancements

- perf(sdk): use mutation createRunFiles to get uploadUrls by @harukatab in https://github.com/wandb/wandb/pull/5731
- feat(launch): add create_run_queue to public API by @nickpenaranda in https://github.com/wandb/wandb/pull/5874
- perf(sdk): add hidden option to use orjson instead of json by @dmitryduev in https://github.com/wandb/wandb/pull/5911
- feat(launch): Improve error message when building with noop builder by @TimH98 in https://github.com/wandb/wandb/pull/5925
- feat(launch): create launch agent includes agent config if present by @TimH98 in https://github.com/wandb/wandb/pull/5893
- feat(launch): Check if job ingredients exist before making job by @TimH98 in https://github.com/wandb/wandb/pull/5942
- feat(launch): Gracefully handle Kubernetes 404 error by @TimH98 in https://github.com/wandb/wandb/pull/5945

### :hammer: Fixes

- fix(sdk): only creating new project if it doesn't already exist by @mbarrramsey in https://github.com/wandb/wandb/pull/5814
- fix(launch): Support namespace in metadata key of resource args by @KyleGoyette in https://github.com/wandb/wandb/pull/5639
- fix(launch): use "" instead of None for project kwarg when no project given by @bcsherma in https://github.com/wandb/wandb/pull/5839
- fix(launch): add + to torch cpu regex + tests by @bcsherma in https://github.com/wandb/wandb/pull/5833
- fix(sdk): implement timeout for file_stream and add debug logs by @kptkin in https://github.com/wandb/wandb/pull/5812
- fix(artifacts): fix collection filtering when getting aliases by @szymon-piechowicz-wandb in https://github.com/wandb/wandb/pull/5810
- fix(sdk): replace `dir_watcher` settings with SettingsStatic by @kptkin in https://github.com/wandb/wandb/pull/5863
- fix(artifacts): set correct base for incremental artifacts by @szymon-piechowicz-wandb in https://github.com/wandb/wandb/pull/5870
- fix(launch): drop https from azure registries to ensure compatibility with ${image_uri} macro by @bcsherma in https://github.com/wandb/wandb/pull/5880
- fix(artifacts): handle None description correctly by @szymon-piechowicz-wandb in https://github.com/wandb/wandb/pull/5910
- fix(launch): Don't create k8s secret if it already exists by @TimH98 in https://github.com/wandb/wandb/pull/5900
- fix(artifacts): drop S3 bucket versioning check by @moredatarequired in https://github.com/wandb/wandb/pull/5927
- fix(sdk): speed up import time and fix `pkg_resources` DeprecationWarning by @hauntsaninja in https://github.com/wandb/wandb/pull/5899

### :books: Docs

- docs(sdk): Add introspection section to CONTRIBUTING.md by @nickpenaranda in https://github.com/wandb/wandb/pull/5887
- docs(sdk): update GH action to generate reference docs and clean up docstrings by @dmitryduev in https://github.com/wandb/wandb/pull/5947
- docs(sdk): update `README.md` to unify the spelling of `Hugging Face` by @eltociear in https://github.com/wandb/wandb/pull/5891

### :nail_care: Cleanup

- revert(launch): revert job re-queuing implementation on pod disconnect by @KyleGoyette in https://github.com/wandb/wandb/pull/5811

## New Contributors

- @mbarrramsey made their first contribution in https://github.com/wandb/wandb/pull/5814
- @hauntsaninja made their first contribution in https://github.com/wandb/wandb/pull/5899
- @eltociear made their first contribution in https://github.com/wandb/wandb/pull/5891

**Full Changelog**: https://github.com/wandb/wandb/compare/v0.15.7...v0.15.8

# 0.15.7 (July 25, 2023)

### :hammer: Fixes

- fix(sdk): images not syncing until the end run (revert #5777) by @raubitsj in https://github.com/wandb/wandb/pull/5951

**Full Changelog**: https://github.com/wandb/wandb/compare/v0.15.6...v0.15.7

# 0.15.6 (July 24, 2023)

### :magic_wand: Enhancements

- feat(launch): add job link to wandb footer by @bcsherma in https://github.com/wandb/wandb/pull/5767
- feat(launch): re-implement job requeueing, fixed cancel behavior by @TimH98 in https://github.com/wandb/wandb/pull/5822
- feat(launch): manually create jobs from cli by @gtarpenning in https://github.com/wandb/wandb/pull/5661
- feat(launch): allow users to specify job name via the `job_name` setting by @bcsherma in https://github.com/wandb/wandb/pull/5791
- feat(sdk): Add an simplified trace API to log prompt traces by @parambharat in https://github.com/wandb/wandb/pull/5794
- feat(integrations): support `.keras` model format with `WandbModelCheckpoint` and TF 2.13.0 compatible by @soumik12345 in https://github.com/wandb/wandb/pull/5720
- feat(sdk): Initial support for migrating W&B runs and reports between instances by @andrewtruong in https://github.com/wandb/wandb/pull/5777

### :hammer: Fixes

- fix(integrations): make LightGBM callback compatible with 4.0.0 by @ayulockin in https://github.com/wandb/wandb/pull/5906
- fix(sdk): use default settings for project retrieval if available by @KyleGoyette in https://github.com/wandb/wandb/pull/5917

### :books: Docs

- docs(sdk): Add introspection section to CONTRIBUTING.md by @nickpenaranda in https://github.com/wandb/wandb/pull/5887

### :nail_care: Cleanup

- revert(launch): revert job re-queuing implementation on pod disconnect by @KyleGoyette in https://github.com/wandb/wandb/pull/5811

**Full Changelog**: https://github.com/wandb/wandb/compare/v0.15.5...v0.15.6

## 0.15.5 (July 5, 2023)

### :magic_wand: Enhancements

- feat(launch): improve handling of docker image job names and tags by @gtarpenning in https://github.com/wandb/wandb/pull/5718
- feat(launch): support kaniko builds on AKS by @bcsherma in https://github.com/wandb/wandb/pull/5706
- feat(launch): allow kaniko builds to run in other namespaces by @bcsherma in https://github.com/wandb/wandb/pull/5637
- feat(artifacts): support access key for Azure references by @szymon-piechowicz-wandb in https://github.com/wandb/wandb/pull/5729
- feat(launch): add information to failed run queue items, support warnings for run queue items by @KyleGoyette in https://github.com/wandb/wandb/pull/5612
- feat(launch): allow direct configuration of registry uri for all registries by @bcsherma in https://github.com/wandb/wandb/pull/5760
- perf(artifacts): enhance download URL fetching process with batch and retry logic by @szymon-piechowicz-wandb in https://github.com/wandb/wandb/pull/5692
- feat(artifacts): add flag to skip missing S3 references in `Artifact.download` by @moredatarequired in https://github.com/wandb/wandb/pull/5778
- feat(launch): implement job requeueing when pod disconnects by @TimH98 in https://github.com/wandb/wandb/pull/5770
- feat(sdk): add setting to disable setproctitle by @raubitsj in https://github.com/wandb/wandb/pull/5805

### :hammer: Fixes

- fix(sdk): handle uri schemes in LogicalPath by @dmitryduev in https://github.com/wandb/wandb/pull/5670
- fix(artifacts): update object storage to include reference and prevent id reuse by @szymon-piechowicz-wandb in https://github.com/wandb/wandb/pull/5722
- fix(sweeps): update click package version requirements by @gtarpenning in https://github.com/wandb/wandb/pull/5738
- fix(sdk): improve lazy import to be thread-safe by @szymon-piechowicz-wandb in https://github.com/wandb/wandb/pull/5727
- fix(launch): change typo in kaniko image name by @bcsherma in https://github.com/wandb/wandb/pull/5743
- fix(integrations): correct date parsing in SageMaker configuration by @rymc in https://github.com/wandb/wandb/pull/5759
- fix(launch): make docker build non interactive to prevent region based questions by @KyleGoyette in https://github.com/wandb/wandb/pull/5736
- fix(launch): update "cuda" base image path to "accelerator" base image path by @KyleGoyette in https://github.com/wandb/wandb/pull/5737
- fix(artifacts): replace artifact name with placeholder to skip validation by @szymon-piechowicz-wandb in https://github.com/wandb/wandb/pull/5724
- fix(launch): prevent jobs with large outputs from hanging on local-container by @KyleGoyette in https://github.com/wandb/wandb/pull/5774
- fix(launch): Ensure resume does not push sensitive info by @KyleGoyette in https://github.com/wandb/wandb/pull/5807
- fix(artifacts): fix handling of references when downloading by @szymon-piechowicz-wandb in https://github.com/wandb/wandb/pull/5808
- fix(sweeps): correct launch sweep author to personal username by @gtarpenning in https://github.com/wandb/wandb/pull/5806
- refactor(artifacts): change artifact methods and attributes to private by @szymon-piechowicz-wandb in https://github.com/wandb/wandb/pull/5790

### :books: Docs

- docs(sdk): update the product icons in README.md by @ngrayluna in https://github.com/wandb/wandb/pull/5713
- docs(artifacts): update docs by @szymon-piechowicz-wandb in https://github.com/wandb/wandb/pull/5701
- docs(artifacts): fix comment about total retry time by @szymon-piechowicz-wandb in https://github.com/wandb/wandb/pull/5751
- docs(sdk): expose WBTraceTree as data_types.WBTraceTree by @szymon-piechowicz-wandb in https://github.com/wandb/wandb/pull/5788

## New Contributors

- @HipHoff made their first contribution in https://github.com/wandb/wandb/pull/5691
- @rymc made their first contribution in https://github.com/wandb/wandb/pull/5759

**Full Changelog**: https://github.com/wandb/wandb/compare/v0.15.4...v0.15.5

## 0.15.4 (June 6, 2023)

### :magic_wand: Enhancements

- feat(sdk): set job source in settings by @TimH98 in https://github.com/wandb/wandb/pull/5442
- feat(sweeps): launch sweeps controlled by wandb run by @gtarpenning in https://github.com/wandb/wandb/pull/5456
- feat(integrations): add autolog for Cohere python SDK by @dmitryduev in https://github.com/wandb/wandb/pull/5474
- feat(launch): support launching custom k8s objects by @bcsherma in https://github.com/wandb/wandb/pull/5486
- perf(artifacts): conserve memory when hashing files by @moredatarequired in https://github.com/wandb/wandb/pull/5513
- feat(artifacts): add new_draft method to modify and log saved artifacts as new version by @szymon-piechowicz-wandb in https://github.com/wandb/wandb/pull/5524
- feat(launch): don't install frozen reqs if there is a reqs file by @bcsherma in https://github.com/wandb/wandb/pull/5548
- feat(artifacts): don't remove temp files from artifacts cache by default by @moredatarequired in https://github.com/wandb/wandb/pull/5596
- feat(artifacts): add source_entity and update sequenceName handling by @szymon-piechowicz-wandb in https://github.com/wandb/wandb/pull/5546
- feat(artifacts): add 'remove' to Artifacts API by @moredatarequired in https://github.com/wandb/wandb/pull/5370
- feat(sweeps): optuna scheduler for sweeps on launch by @gtarpenning in https://github.com/wandb/wandb/pull/4900
- feat(launch): support notebook job creation by @KyleGoyette in https://github.com/wandb/wandb/pull/5462
- feat(launch): enable launch macros for all runners by @bcsherma in https://github.com/wandb/wandb/pull/5624
- feat(integrations): add autologging for supported huggingface pipelines by @ash0ts in https://github.com/wandb/wandb/pull/5579
- feat(integrations): add usage metrics and table logging to OpenAI autologger by @parambharat in https://github.com/wandb/wandb/pull/5521
- feat(sdk): add support for monitoring AMD GPU system metrics by @dmitryduev in https://github.com/wandb/wandb/pull/5449
- feat(sdk): capture absolute GPU memory allocation by @dmitryduev in https://github.com/wandb/wandb/pull/5643

### :hammer: Fixes

- fix(integrations): ensure wandb can be used in AWS lambda by @dmitryduev in https://github.com/wandb/wandb/pull/5083
- fix(sdk): permit `LogicalPath` to strip trailing slashes by @moredatarequired in https://github.com/wandb/wandb/pull/5473
- fix(sdk): exercise caution when creating ~/.config/wandb/settings file by @dmitryduev in https://github.com/wandb/wandb/pull/5478
- fix(sdk): update custom chart query handling and add alternate constructor for table-based charts by @andrewtruong in https://github.com/wandb/wandb/pull/4852
- fix(artifacts): add s3 multipart uploading for artifact files by @estellazx in https://github.com/wandb/wandb/pull/5377
- fix(artifacts): handle incompatible artifact name strings by @andrewtruong in https://github.com/wandb/wandb/pull/5416
- fix(launch): docker runner always pull for image sourced jobs by @bcsherma in https://github.com/wandb/wandb/pull/5531
- fix(launch): improve error handling for package installation by @TimH98 in https://github.com/wandb/wandb/pull/5509
- fix(launch): custom k8s objects respect command/args overrides by @bcsherma in https://github.com/wandb/wandb/pull/5538
- fix(artifacts): remove entity, project from valid properties and adjust name handling by @szymon-piechowicz-wandb in https://github.com/wandb/wandb/pull/5533
- fix(launch): use env var for launch agent base url by @KyleGoyette in https://github.com/wandb/wandb/pull/5482
- fix(artifacts): write to the cache defensively (catch OSError) by @moredatarequired in https://github.com/wandb/wandb/pull/5597
- fix(launch): handle exception in finish_thread_id and fail run queue items by @KyleGoyette in https://github.com/wandb/wandb/pull/5610
- fix(launch): add pull secrets for pre made images when registry is specified by @bcsherma in https://github.com/wandb/wandb/pull/5602
- fix(launch): read kaniko pod sa name from env var by @bcsherma in https://github.com/wandb/wandb/pull/5619
- fix(launch): misc gcp fixes by @bcsherma in https://github.com/wandb/wandb/pull/5626
- fix(launch): support local environment and registry declaration by @KyleGoyette in https://github.com/wandb/wandb/pull/5630
- fix(launch): support ssh git urls and submodules in agent by @KyleGoyette in https://github.com/wandb/wandb/pull/5635
- fix(sdk): update git repo handling for failure cases and rename to gitlib by @kptkin in https://github.com/wandb/wandb/pull/5437
- fix(sdk): unify offline and online mode during init and fix multiprocess attach by @kptkin in https://github.com/wandb/wandb/pull/5296
- fix(integrations): prevent errors by checking for `wandb.run` in Gym integration by @ash0ts in https://github.com/wandb/wandb/pull/5649
- fix(sdk): fix wandb tfevent sync issue by @eohomegrownapps in https://github.com/wandb/wandb/pull/5261

### :books: Docs

- docs(sdk): update contrib for yea-wandb changes by @kptkin in https://github.com/wandb/wandb/pull/5614

## New Contributors

- @eohomegrownapps made their first contribution in https://github.com/wandb/wandb/pull/5261

**Full Changelog**: https://github.com/wandb/wandb/compare/v0.15.3...v0.15.4

## 0.15.3 (May 17, 2023)

### :hammer: Fixes

- fix(sdk): allow SDK to work if SA token can't be read by @wandb-zacharyblasczyk in https://github.com/wandb/wandb/pull/5472
- fix(sdk): clean up the k8s token discovery logic in util.py::image_id_from_k8s by @dmitryduev in https://github.com/wandb/wandb/pull/5518
- fix(integrations): Update `WandbTracer` to work with new langchain version by @parambharat in https://github.com/wandb/wandb/pull/5558
- revert(sdk): update summary for changed keys only by @dmitryduev in https://github.com/wandb/wandb/pull/5562

## New Contributors

- @wandb-zacharyblasczyk made their first contribution in https://github.com/wandb/wandb/pull/5472

**Full Changelog**: https://github.com/wandb/wandb/compare/v0.15.2...v0.15.3

## 0.15.2 (May 5, 2023)

### :hammer: Fixes

- fix(integrations): update WandbTracer for new langchain release by @parambharat @tssweeney in https://github.com/wandb/wandb/pull/5467
- fix(integrations): fix error message in langchain wandb_tracer version check by @dmitryduev in https://github.com/wandb/wandb/pull/5490

**Full Changelog**: https://github.com/wandb/wandb/compare/v0.15.1...v0.15.2

## 0.15.1 (May 2, 2023)

### :magic_wand: Enhancements

- feat(launch): implement new Kubernetes runner config schema by @TimH98 in https://github.com/wandb/wandb/pull/5231
- feat(launch): allow platform override for docker builder by @TimH98 in https://github.com/wandb/wandb/pull/5330
- feat(artifacts): get full name of artifact for easier artifact retrieval by @estellazx in https://github.com/wandb/wandb/pull/5314
- feat(artifacts): make default root for artifacts download configurable by @moredatarequired in https://github.com/wandb/wandb/pull/5366
- feat(artifacts): add Azure storage handler in SDK by @szymon-piechowicz-wandb in https://github.com/wandb/wandb/pull/5317
- feat(media): add method to convert wandb.Table to pandas.DataFrame by @brunnelu in https://github.com/wandb/wandb/pull/5301
- feat(launch): sweeps on launch command args passed as params by @gtarpenning in https://github.com/wandb/wandb/pull/5315

### :hammer: Fixes

- fix(launch): don't assume keys in args and config refer to the same thing by @szymon-piechowicz-wandb in https://github.com/wandb/wandb/pull/5183
- fix(launch): make ElasticContainerRegistry environment handle "ImageNotFoundException" gracefully by @bcsherma in https://github.com/wandb/wandb/pull/5159
- fix(launch): disable kaniko builder retry by @TimH98 in https://github.com/wandb/wandb/pull/5318
- fix(sdk): refine error message for auth error by @kptkin in https://github.com/wandb/wandb/pull/5341
- fix(launch): kubernetes runner does not respect override args by @KyleGoyette in https://github.com/wandb/wandb/pull/5303
- fix(sweeps): allow attr-dicts as sweeps configs by @moredatarequired in https://github.com/wandb/wandb/pull/5268
- fix(artifacts): checksum the read-only staging copy instead of the original file by @moredatarequired in https://github.com/wandb/wandb/pull/5346
- fix(launch): skip getting run info if run completes successfully or is from a different entity by @TimH98 in https://github.com/wandb/wandb/pull/5379
- fix(artifacts): default to project "uncategorized" instead of "None" when fetching artifacts by @szymon-piechowicz-wandb in https://github.com/wandb/wandb/pull/5375
- fix(integrations): add enabled check to gym VideoRecorder by @younik in https://github.com/wandb/wandb/pull/5230
- fix(artifacts): fix handling of default project and entity by @dmitryduev in https://github.com/wandb/wandb/pull/5395
- fix(sdk): update import_hook.py with latest changes in the wrapt repository by @kptkin in https://github.com/wandb/wandb/pull/5321
- fix(launch): fix support for local urls in k8s launch agent by @KyleGoyette in https://github.com/wandb/wandb/pull/5413
- fix(sdk): improve notebook environment detection and testing by @dmitryduev in https://github.com/wandb/wandb/pull/4982
- fix(sdk): implement recursive isinstance check utility for the Settings object by @dmitryduev in https://github.com/wandb/wandb/pull/5436
- fix(sdk): correctly parse edge cases in OpenMetrics filter definitions in System Monitor by @dmitryduev in https://github.com/wandb/wandb/pull/5329
- fix(sdk): update debug logs to include SDK's version by @kptkin in https://github.com/wandb/wandb/pull/5344
- fix(sdk): filter AWS Trainium metrics by local rank if executed with torchrun by @dmitryduev in https://github.com/wandb/wandb/pull/5142
- fix(integrations): inform users about WandbTracer incompatibility with LangChain > 0.0.153 by @hwchase17 in https://github.com/wandb/wandb/pull/5453

### :books: Docs

- docs(sdk): update README.md by @thanos-wandb in https://github.com/wandb/wandb/pull/5386
- docs(integrations): update docstrings of the Keras callbacks by @ayulockin in https://github.com/wandb/wandb/pull/5198
- docs(sdk): update the images in `README.md` by @ngrayluna in https://github.com/wandb/wandb/pull/5399

## New Contributors

- @szymon-piechowicz-wandb made their first contribution in https://github.com/wandb/wandb/pull/5183
- @thanos-wandb made their first contribution in https://github.com/wandb/wandb/pull/5386
- @brunnelu made their first contribution in https://github.com/wandb/wandb/pull/5301
- @younik made their first contribution in https://github.com/wandb/wandb/pull/5230
- @hwchase17 made their first contribution in https://github.com/wandb/wandb/pull/5453

**Full Changelog**: https://github.com/wandb/wandb/compare/v0.15.0...v0.15.1

## 0.15.0 (April 19, 2023)

### :magic_wand: Enhancements

- feat(media): add support for LangChain media type by @tssweeney in https://github.com/wandb/wandb/pull/5288
- feat(integrations): add autolog for OpenAI's python library by @dmitryduev @parambharat @kptkin @raubitsj in https://github.com/wandb/wandb/pull/5362

### :hammer: Fixes

- fix(integrations): add function signature wrapper to the patched openai methods by @parambharat in https://github.com/wandb/wandb/pull/5369
- fix(integrations): adjust OpenAI autolog public API to improve user experience by @dmitryduev @kptkin @raubitsj in https://github.com/wandb/wandb/pull/5381

**Full Changelog**: https://github.com/wandb/wandb/compare/v0.14.2...v0.15.0

## 0.14.2 (April 7, 2023)

### :hammer: Fixes

- fix(sdk): fix `wandb sync` regression by @kptkin in https://github.com/wandb/wandb/pull/5306

**Full Changelog**: https://github.com/wandb/wandb/compare/v0.14.1...v0.14.2

## 0.14.1 (April 5, 2023)

### :magic_wand: Enhancements

- feat(artifacts): improve run.log_artifact() with default type and path references by @moredatarequired in https://github.com/wandb/wandb/pull/5131
- feat(artifacts): add opt-in support for async artifact upload by @speezepearson in https://github.com/wandb/wandb/pull/4864
- perf(sdk): update summary for changed keys only by @dmitryduev in https://github.com/wandb/wandb/pull/5150
- feat(sdk): use a persistent session object for GraphQL requests by @moredatarequired in https://github.com/wandb/wandb/pull/5075
- feat(sdk): allow setting of extra headers for the gql client by @dmitryduev in https://github.com/wandb/wandb/pull/5237
- feat(sdk): allow filtering metrics based on OpenMetrics endpoints by @dmitryduev in https://github.com/wandb/wandb/pull/5282

### :hammer: Fixes

- fix(artifacts): more informative message when failing to create staging artifact directory by @moredatarequired in https://github.com/wandb/wandb/pull/5067
- fix(launch): set default value for Kubernetes backoffLimit to 0 by @KyleGoyette in https://github.com/wandb/wandb/pull/5072
- fix(sdk): remove default sorting when dumping config into a yaml file by @kptkin in https://github.com/wandb/wandb/pull/5127
- fix(media): fix encoding for html types on windows by @kptkin in https://github.com/wandb/wandb/pull/5180
- fix(sdk): clean up auto resume state when initializing a new run by @kptkin in https://github.com/wandb/wandb/pull/5184
- fix(sdk): harden `wandb.init()` error handling for backend errors by @kptkin in https://github.com/wandb/wandb/pull/5023
- fix(sdk): fix system monitor shutdown logic by @dmitryduev in https://github.com/wandb/wandb/pull/5227
- fix(launch): allow users to specify pinned versions in requirements.txt by @KyleGoyette in https://github.com/wandb/wandb/pull/5226
- fix(sdk): make `wandb.log()` handle empty string values properly by @dannygoldstein in https://github.com/wandb/wandb/pull/5275
- fix(sdk): raise exception when accessing methods and attributes of a finished run by @kptkin in https://github.com/wandb/wandb/pull/5013

### :books: Docs

- docs(launch): add documentation for launch by @iveksl2 in https://github.com/wandb/wandb/pull/4596
- docs(sdk): add documentation for Object3D media type by @ssisk in https://github.com/wandb/wandb/pull/4810
- docs(sdk): remove duplicate docstring in keras integration by @Gladiator07 in https://github.com/wandb/wandb/pull/5289
- docs(artifacts): convert docstrings to Google convention by @moredatarequired in https://github.com/wandb/wandb/pull/5276

### :nail_care: Cleanup

- refactor(artifacts): use 'secrets' module instead of custom random token generator by @moredatarequired in https://github.com/wandb/wandb/pull/5050
- refactor(artifacts): move \_manifest_json_from_proto to sender.py by @moredatarequired in https://github.com/wandb/wandb/pull/5178

## New Contributors

- @iveksl2 made their first contribution in https://github.com/wandb/wandb/pull/4596
- @Gladiator07 made their first contribution in https://github.com/wandb/wandb/pull/5289

**Full Changelog**: https://github.com/wandb/wandb/compare/v0.14.0...v0.14.1

## 0.14.0 (March 14, 2023)

### :magic_wand: Enhancements

- feat(launch): support cuda base image for launch runs by @KyleGoyette in https://github.com/wandb/wandb/pull/5044
- feat(launch): warn users of which packages failed to install during build process by @KyleGoyette in https://github.com/wandb/wandb/pull/5109
- feat(sdk): add support for importing runs from MLFlow by @andrewtruong in https://github.com/wandb/wandb/pull/4950
- feat(launch): mark queued runs that fail to launch as `FAILED` by @KyleGoyette in https://github.com/wandb/wandb/pull/5129

### :hammer: Fixes

- fix(sdk): temporarily remove local api key validation by @dmitryduev in https://github.com/wandb/wandb/pull/5095
- fix(launch): launch agent gracefully removes thread when it has an exception by @TimH98 in https://github.com/wandb/wandb/pull/5105
- fix(launch): give clear error message when cannot connect to Docker daemon by @TimH98 in https://github.com/wandb/wandb/pull/5092
- fix(launch): launch support for EKS instance roles by @bcsherma in https://github.com/wandb/wandb/pull/5112
- fix(launch): cleaner error messages when launch encounters docker errors and graceful fail by @TimH98 in https://github.com/wandb/wandb/pull/5124
- fix(launch): hash docker images based on job version and dockerfile contents by @KyleGoyette in https://github.com/wandb/wandb/pull/4996
- security(launch): warn when agent is started polling on a team queue by @TimH98 in https://github.com/wandb/wandb/pull/5126
- fix(sdk): add telemetry when syncing tfevents files by @raubitsj in https://github.com/wandb/wandb/pull/5141
- fix(sdk): fix regression preventing run stopping from working by @raubitsj in https://github.com/wandb/wandb/pull/5139
- fix(launch): instruct user how to handle missing kubernetes import when using kubernetes runner or kaniko builder by @TimH98 in https://github.com/wandb/wandb/pull/5138
- fix(launch): hide unsupported launch CLI options by @KyleGoyette in https://github.com/wandb/wandb/pull/5153
- fix(launch): make launch image builder install Pytorch properly with dependencies on different hardware by @bcsherma in https://github.com/wandb/wandb/pull/5147

**Full Changelog**: https://github.com/wandb/wandb/compare/v0.13.11...v0.14.0

## 0.13.11 (March 7, 2023)

### :magic_wand: Enhancements

- feat(launch): improve launch agent logging by @TimH98 in https://github.com/wandb/wandb/pull/4944
- feat(sweeps): sweep run_cap now works for launch sweeps by @gtarpenning in https://github.com/wandb/wandb/pull/4937
- feat(sweeps): launch sweep jobs from image_uri by @gtarpenning in https://github.com/wandb/wandb/pull/4976
- feat(launch): add `num_workers` param to scheduler section in `launch_config` by @gtarpenning in https://github.com/wandb/wandb/pull/5035
- feat(artifacts): raise ArtifactNotLoggedError instead of ValueError by @moredatarequired in https://github.com/wandb/wandb/pull/5026
- feat(launch): launch agent uses thread pool to run jobs by @TimH98 in https://github.com/wandb/wandb/pull/5033
- feat(launch): make runners and builders use Environment & Registry classes by @bcsherma in https://github.com/wandb/wandb/pull/5011
- feat(sdk): add OpenMetrics support for System Metrics by @dmitryduev in https://github.com/wandb/wandb/pull/4899
- feat(sdk): add ability to filter system metrics consumed from OpenMetrics endpoints by @dmitryduev in https://github.com/wandb/wandb/pull/5034
- feat(sdk): add support for gymnasium env monitoring, in addition to gym by @dmitryduev in https://github.com/wandb/wandb/pull/5008
- feat(launch): add `max_scheduler` key to launch agent config by @gtarpenning in https://github.com/wandb/wandb/pull/5057
- feat(integrations): add an integration with `ultralytics` library for YOLOv8 by @parambharat in https://github.com/wandb/wandb/pull/5037

### :hammer: Fixes

- fix(sdk): clean up IPython's widget deprecation warning by @kptkin in https://github.com/wandb/wandb/pull/4912
- fix(sdk): add special Exceptions for the manager logic, when trying to connect to a gone service by @kptkin in https://github.com/wandb/wandb/pull/4890
- fix(sdk): fix issue where global config directory had to be writable to use Api by @KyleGoyette in https://github.com/wandb/wandb/pull/4689
- fix(sdk): make error message during run initialization more actionable and fix uncaught exception by @kptkin in https://github.com/wandb/wandb/pull/4909
- fix(sdk): add deepcopy dunder method to the Run class by @kptkin in https://github.com/wandb/wandb/pull/4891
- fix(launch): remove default to project always in sweep by @gtarpenning in https://github.com/wandb/wandb/pull/4927
- fix(sweeps): error out when trying to create a launch sweep without a job specified by @gtarpenning in https://github.com/wandb/wandb/pull/4938
- fix(launch): mkdir_exists_ok now (again) checks permission on existence by @gtarpenning in https://github.com/wandb/wandb/pull/4936
- fix(launch): only log the received job when launching something sourced from a job by @KyleGoyette in https://github.com/wandb/wandb/pull/4886
- fix(launch): fix issue where queued runs sourced from images would vanish in URI by @KyleGoyette in https://github.com/wandb/wandb/pull/4701
- fix(artifacts): add write permissions to copied artifacts by @moredatarequired in https://github.com/wandb/wandb/pull/4641
- fix(sweeps): improve `queue` argument parsing in `sweep` cli command by @gtarpenning in https://github.com/wandb/wandb/pull/4941
- fix(sdk): when in disable mode don't spin up service by @kptkin in https://github.com/wandb/wandb/pull/4817
- fix(launch): fix support for docker images with user specified entrypoint in local container by @KyleGoyette in https://github.com/wandb/wandb/pull/4887
- fix(artifacts): API - ArtifactFiles no longer errors when accessing an item by @vwrj in https://github.com/wandb/wandb/pull/4896
- fix(sweeps): verify job exists before starting the sweeps scheduler by @gtarpenning in https://github.com/wandb/wandb/pull/4943
- fix(sdk): handle system metrics requiring extra setup and teardown steps by @dmitryduev in https://github.com/wandb/wandb/pull/4964
- fix(sdk): fix a typo in `CONTRIBUTING.md` by @fdsig in https://github.com/wandb/wandb/pull/4984
- fix(sdk): correctly detect notebook name and fix code saving in Colab by @dmitryduev in https://github.com/wandb/wandb/pull/4987
- fix(artifacts): allow up to max_artifacts (fix off by 1 error) by @moredatarequired in https://github.com/wandb/wandb/pull/4991
- fix(sdk): exercise extra caution when starting asset monitoring threads by @dmitryduev in https://github.com/wandb/wandb/pull/5007
- fix(sdk): fix bug where boto3 dependency crashes on import when downl… by @fdsig in https://github.com/wandb/wandb/pull/5018
- fix(sweeps): verify `num_workers` cli arg is valid and default to 8 if not by @gtarpenning in https://github.com/wandb/wandb/pull/5025
- fix(artifacts): fix the file reference added to the verification artifact by @moredatarequired in https://github.com/wandb/wandb/pull/4858
- fix(launch): special handling for sweeps scheduler in agent by @gtarpenning in https://github.com/wandb/wandb/pull/4961
- fix(artifacts): only re-download or overwrite files when there are changes by @moredatarequired in https://github.com/wandb/wandb/pull/5056
- fix(sdk): avoid introspection in offline mode by @kptkin in https://github.com/wandb/wandb/pull/5002
- fix(sdk): topological ordering of `wandb.Settings` by @dmitryduev in https://github.com/wandb/wandb/pull/4022
- fix(sdk): avoid lazy loading for tensorboard patching by @kptkin in https://github.com/wandb/wandb/pull/5079

### :books: Docs

- docs(cli): formatted wandb.apis.public.Run.history docstring by @ngrayluna in https://github.com/wandb/wandb/pull/4973
- docs(sdk): update references to test file locations in documentation by @moredatarequired in https://github.com/wandb/wandb/pull/4875
- docs(sdk): fix docstrings to enable project-wide pydocstyle checks by @moredatarequired in https://github.com/wandb/wandb/pull/5036
- docs(sdk): fix missed docstring lint errors reported by ruff by @moredatarequired in https://github.com/wandb/wandb/pull/5047
- docs(sdk): update links for new docs by @laxels in https://github.com/wandb/wandb/pull/4894
- docs(artifacts): raise ArtifactFinalizedError instead of ValueError by @moredatarequired in https://github.com/wandb/wandb/pull/5061

### :nail_care: Cleanup

- style(sdk): fix bugbear B028 add stacklevel by @kptkin in https://github.com/wandb/wandb/pull/4960
- style(launch): move launch errors closer to the code by @kptkin in https://github.com/wandb/wandb/pull/4995
- style(sdk): move mailbox error closer to the code by @kptkin in https://github.com/wandb/wandb/pull/4997
- style(sdk): add unsupported error type by @kptkin in https://github.com/wandb/wandb/pull/4999
- style(sdk): add support for the ruff linter by @moredatarequired in https://github.com/wandb/wandb/pull/4945
- refactor(sweeps): cosmetic changes for readability by @gtarpenning in https://github.com/wandb/wandb/pull/5021
- refactor(launch): introduce environment and registry abstract classes by @bcsherma in https://github.com/wandb/wandb/pull/4916
- style(launch): fix unused union type in launch agent by @KyleGoyette in https://github.com/wandb/wandb/pull/5041
- refactor(artifacts): remove the artifact from the manifest by @moredatarequired in https://github.com/wandb/wandb/pull/5049
- style(artifacts): enable typechecking for interface.artifacts and add type hints / casts by @moredatarequired in https://github.com/wandb/wandb/pull/5052
- style(sdk): type-annotate `wandb_setup.py` by @dmitryduev in https://github.com/wandb/wandb/pull/4824
- style(sdk): remove unused #noqa directives by @moredatarequired in https://github.com/wandb/wandb/pull/5058
- chore(sdk): disable sentry tracking when testing by @kptkin in https://github.com/wandb/wandb/pull/5019

## New Contributors

- @fdsig made their first contribution in https://github.com/wandb/wandb/pull/4984
- @mrb113 made their first contribution in https://github.com/wandb/wandb/pull/4967
- @parambharat made their first contribution in https://github.com/wandb/wandb/pull/5037

**Full Changelog**: https://github.com/wandb/wandb/compare/v0.13.10...v0.13.11

## 0.13.10 (February 7, 2023)

### :magic_wand: Enhancements

- perf(artifacts): reuse session for file upload requests by @speezepearson in https://github.com/wandb/wandb/pull/4708
- feat(artifacts): expose aliases list endpoint for artifact collections by @ibindlish in https://github.com/wandb/wandb/pull/4809
- feat(launch): include the username of the run's author in the environment variables by @TimH98 in https://github.com/wandb/wandb/pull/4851
- feat(launch): add support for local-container resource args by @KyleGoyette in https://github.com/wandb/wandb/pull/4846
- feat(sdk): add the ability to append to a run with `wandb sync --append` by @raubitsj in https://github.com/wandb/wandb/pull/4848
- feat(launch): add an escape hatch (`disable_job_creation`) to disable automatic job creation by @KyleGoyette in https://github.com/wandb/wandb/pull/4901

### :hammer: Fixes

- fix(launch): remove underscores from generated job name in kubernetes runner by @TimH98 in https://github.com/wandb/wandb/pull/4752
- fix(sweeps): sweep command args can once again be int type by @gtarpenning in https://github.com/wandb/wandb/pull/4728
- fix(artifacts): ensure prepared artifacts have the `latest` alias by @moredatarequired in https://github.com/wandb/wandb/pull/4828
- fix(artifacts): catch FileNotFoundError and PermissionError during cache.cleanup() by @moredatarequired in https://github.com/wandb/wandb/pull/4868
- fix(sdk): fix order of python executable resolves by @kptkin in https://github.com/wandb/wandb/pull/4839
- fix(sdk): fix console handling when forking and setting stdout==stderr by @raubitsj in https://github.com/wandb/wandb/pull/4877
- fix(launch): Fix issue where job artifacts are being logged without latest alias by @KyleGoyette in https://github.com/wandb/wandb/pull/4884
- fix(launch): Ensure job names do not exceed maximum allowable for artifacts by @KyleGoyette in https://github.com/wandb/wandb/pull/4889

### :books: Docs

- docs(sdk): fix broken reference link to W&B Settings page in Sweeps by @ngrayluna in https://github.com/wandb/wandb/pull/4820
- docs(sdk): Docodoile autogen docs by @ngrayluna in https://github.com/wandb/wandb/pull/4734

### :gear: Dev

- test(artifacts): ensure manifest version is verified by @moredatarequired in https://github.com/wandb/wandb/pull/4691
- test(sdk): add tests for custom SSL certs and disabling SSL by @speezepearson in https://github.com/wandb/wandb/pull/4692
- test(sdk): fix nightly docker builds by @dmitryduev in https://github.com/wandb/wandb/pull/4787
- chore(sdk): dont create universal py2/py3 package by @raubitsj in https://github.com/wandb/wandb/pull/4797
- chore(sdk): fix flake8-bugbear B028 and ignore B017 by @kptkin in https://github.com/wandb/wandb/pull/4799
- test(sdk): fix gcloud sdk version requested in nightly tests by @dmitryduev in https://github.com/wandb/wandb/pull/4802
- chore(artifacts): remove unused parameters in StorageHandler.load\_{path,file,reference} by @moredatarequired in https://github.com/wandb/wandb/pull/4678
- chore(sdk): split unit tests to system tests and proper unit tests by @kptkin in https://github.com/wandb/wandb/pull/4811
- test(sdk): address fixture server move from port 9010 to 9015 in local-testcontainer by @dmitryduev in https://github.com/wandb/wandb/pull/4814
- chore(sdk): add aliases to ac query response by @ibindlish in https://github.com/wandb/wandb/pull/4813
- test(sdk): run regression suite nightly by @dmitryduev in https://github.com/wandb/wandb/pull/4788
- test(sdk): fix broken lightning test by @kptkin in https://github.com/wandb/wandb/pull/4823
- chore(sdk): enable type checking for wandb_init.py by @dmitryduev in https://github.com/wandb/wandb/pull/4784
- chore(launch): deprecate defaulting to default queue in launch-agent command by @gtarpenning in https://github.com/wandb/wandb/pull/4801
- test(launch): add unit test for kubernetes runner with annotations by @TimH98 in https://github.com/wandb/wandb/pull/4800
- test(integrations): fix train_gpu_ddp test by @dmitryduev in https://github.com/wandb/wandb/pull/4831
- chore(sdk): fix docker testimage to pull amd64 version by @raubitsj in https://github.com/wandb/wandb/pull/4838
- chore(sdk): fix codeowners after test restructure by @raubitsj in https://github.com/wandb/wandb/pull/4843
- test(sdk): fix md5 test failures on Windows by @moredatarequired in https://github.com/wandb/wandb/pull/4840
- chore(sdk): split out relay server so it can be shared with yea-wandb by @raubitsj in https://github.com/wandb/wandb/pull/4837
- chore(sdk): fix a flake8 complaint in a test by @speezepearson in https://github.com/wandb/wandb/pull/4806
- test(integrations): fix several import tests by @dmitryduev in https://github.com/wandb/wandb/pull/4849
- test(sdk): don't use symlinks for SSL test assets, because Windows by @speezepearson in https://github.com/wandb/wandb/pull/4847
- test(sdk): add unit tests for filesync.Stats by @speezepearson in https://github.com/wandb/wandb/pull/4855
- chore(sdk): add async retry logic by @speezepearson in https://github.com/wandb/wandb/pull/4738
- test(artifacts): strengthen tests for ArtifactSaver, StepUpload by @speezepearson in https://github.com/wandb/wandb/pull/4808
- chore(launch): Agent logs full stack trace when catching exception by @TimH98 in https://github.com/wandb/wandb/pull/4861
- chore(sdk): swallow warning printed by neuron-ls by @dmitryduev in https://github.com/wandb/wandb/pull/4835
- build(sdk): pin pip and tox in development environments by @moredatarequired in https://github.com/wandb/wandb/pull/4871

### :nail_care: Cleanup

- refactor(sdk): strengthen StepUpload tests; make exception-handling more thorough in upload/commit by @speezepearson in https://github.com/wandb/wandb/pull/4677
- refactor(artifacts): refactor Artifact query to fetch entity and project by @vwrj in https://github.com/wandb/wandb/pull/4775
- refactor(sdk): replace more communicate calls with deliver by @raubitsj in https://github.com/wandb/wandb/pull/4841
- refactor(artifacts): internally use Future to communicate success/failure of commit, not threading.Event by @speezepearson in https://github.com/wandb/wandb/pull/4859
- refactor(sdk): use stdlib ThreadPoolExecutor in StepUpload instead of managing our own by @speezepearson in https://github.com/wandb/wandb/pull/4860

**Full Changelog**: https://github.com/wandb/wandb/compare/v0.13.9...v0.13.10

## 0.13.9 (January 11, 2023)

### :hammer: Fixes

- fix(sdk): exercise extra caution when checking if AWS Trainium is available in the system by @dmitryduev in https://github.com/wandb/wandb/pull/4769
- fix(sdk): restore 'util.generate_id' for legacy / user code by @moredatarequired in https://github.com/wandb/wandb/pull/4776
- fix(sdk): replace `release` with `abandon` when releasing mailbox handle during init by @kptkin in https://github.com/wandb/wandb/pull/4766

**Full Changelog**: https://github.com/wandb/wandb/compare/v0.13.8...v0.13.9

## 0.13.8 (January 10, 2023)

### :magic_wand: Enhancements

- feat(artifacts): keep uncommitted uploads in separate staging area by @moredatarequired in https://github.com/wandb/wandb/pull/4505
- perf(sdk): improve file descriptor management by @dmitryduev in https://github.com/wandb/wandb/pull/4617
- feat(launch): default to using model-registry project for agent and launch_add by @KyleGoyette in https://github.com/wandb/wandb/pull/4613
- feat(sdk): add `exist_ok=False` to `file.download()` by @janosh in https://github.com/wandb/wandb/pull/4564
- feat(launch): auto create job artifacts from runs with required ingredients by @KyleGoyette in https://github.com/wandb/wandb/pull/4660
- feat(sdk): add generalized response injection pattern for tests by @kptkin in https://github.com/wandb/wandb/pull/4729
- perf(sdk): replace multiprocessing.Queue's with queue.Queue's by @dmitryduev in https://github.com/wandb/wandb/pull/4672
- feat(sdk): use transaction log to cap memory usage by @raubitsj in https://github.com/wandb/wandb/pull/4724
- feat(integrations): support system metrics for AWS Trainium by @dmitryduev in https://github.com/wandb/wandb/pull/4671

### :hammer: Fixes

- fix(sdk): correct the type hint for wandb.run by @edwag in https://github.com/wandb/wandb/pull/4585
- fix(sdk): resume collecting system metrics on object restart by @dmitryduev in https://github.com/wandb/wandb/pull/4572
- fix(launch): fix env handling and node_selector handling by @KyleGoyette in https://github.com/wandb/wandb/pull/4555
- fix(public-api): fix Job.call() using the wrong keyword (queue vs queue_name) when calling launch_add. by @TimH98 in https://github.com/wandb/wandb/pull/4625
- fix(sweeps): sweeps schedulers handles multi word parameters by @gtarpenning in https://github.com/wandb/wandb/pull/4640
- fix(launch): allow spaces in requirements file, remove duplicate wandb bootstrap file by @TimH98 in https://github.com/wandb/wandb/pull/4647
- fix(artifacts): correctly handle url-encoded local file references. by @moredatarequired in https://github.com/wandb/wandb/pull/4665
- fix(artifacts): get digest directly instead of from the manifests' manifest by @moredatarequired in https://github.com/wandb/wandb/pull/4681
- fix(artifacts): artifact.version should be the version index from the associated collection by @vwrj in https://github.com/wandb/wandb/pull/4486
- fix(sdk): remove duplicate generate_id functions, replace shortuuid with secrets by @moredatarequired in https://github.com/wandb/wandb/pull/4676
- fix(integrations): fix type check for jax.Array introduced in jax==0.4.1 by @dmitryduev in https://github.com/wandb/wandb/pull/4718
- fix(sdk): fix hang after failed wandb.init (add cancel) by @raubitsj in https://github.com/wandb/wandb/pull/4405
- fix(sdk): allow users to provide path to custom executables by @kptkin in https://github.com/wandb/wandb/pull/4604
- fix(sdk): fix TypeError when trying to slice a Paginator object by @janosh in https://github.com/wandb/wandb/pull/4575
- fix(integrations): add `AttributeError` to the list of handled exceptions when saving a keras model by @froody in https://github.com/wandb/wandb/pull/4732
- fix(launch): remove args from jobs by @KyleGoyette in https://github.com/wandb/wandb/pull/4750

### :books: Docs

- docs(sweeps): fix typo in docs by @gtarpenning in https://github.com/wandb/wandb/pull/4627
- docs(sdk): fix typo in docstring for data_types.Objects3D by @ngrayluna in https://github.com/wandb/wandb/pull/4543
- docs(sdk): remove less than, greater than characters from dosctrings… by @ngrayluna in https://github.com/wandb/wandb/pull/4687
- docs(sdk): update SECURITY.md by @dmitryduev in https://github.com/wandb/wandb/pull/4616
- docs(sdk): Update README.md by @ngrayluna in https://github.com/wandb/wandb/pull/4468

### :gear: Dev

- test(sdk): update t2_fix_error_cond_feature_importances to install scikit-learn by @dmitryduev in https://github.com/wandb/wandb/pull/4573
- chore(sdk): update base Docker images for nightly testing by @dmitryduev in https://github.com/wandb/wandb/pull/4566
- chore(sdk): change sklearn to scikit-learn in functional sacred test by @dmitryduev in https://github.com/wandb/wandb/pull/4577
- chore(launch): add error check for `--build` when resource=local-process by @gtarpenning in https://github.com/wandb/wandb/pull/4513
- chore(sweeps): update scheduler and agent resource handling to allow DRC override by @gtarpenning in https://github.com/wandb/wandb/pull/4480
- chore(sdk): require sdk-team review for adding or removing high-level… by @dmitryduev in https://github.com/wandb/wandb/pull/4594
- chore(launch): remove requirement to make target project match queue by @KyleGoyette in https://github.com/wandb/wandb/pull/4612
- chore(sdk): enhance nightly cloud testing process by @dmitryduev in https://github.com/wandb/wandb/pull/4602
- chore(sdk): update pull request template by @raubitsj in https://github.com/wandb/wandb/pull/4633
- chore(launch): return updated runSpec after pushToRunQueue query by @gtarpenning in https://github.com/wandb/wandb/pull/4516
- chore(launch): fix for run spec handling in sdk by @gtarpenning in https://github.com/wandb/wandb/pull/4636
- chore(sdk): remove test dependency on old fastparquet package by @raubitsj in https://github.com/wandb/wandb/pull/4656
- test(artifacts): fix dtype np.float (does not exist), set to python float by @moredatarequired in https://github.com/wandb/wandb/pull/4661
- chore(sdk): correct 'exclude' to 'ignore-paths' in .pylintrc by @moredatarequired in https://github.com/wandb/wandb/pull/4659
- chore(sdk): use pytest tmp_path so we can inspect failures by @raubitsj in https://github.com/wandb/wandb/pull/4664
- chore(launch): reset build command after building by @gtarpenning in https://github.com/wandb/wandb/pull/4626
- ci(sdk): rerun flaking tests in CI with pytest-rerunfailures by @dmitryduev in https://github.com/wandb/wandb/pull/4430
- chore(sdk): remove dead code from filesync logic by @speezepearson in https://github.com/wandb/wandb/pull/4638
- chore(sdk): remove unused fields from a filesync message by @speezepearson in https://github.com/wandb/wandb/pull/4662
- chore(sdk): refactor retry logic to use globals instead of dependency-injecting them by @speezepearson in https://github.com/wandb/wandb/pull/4588
- test(sdk): add unit tests for filesync.StepUpload by @speezepearson in https://github.com/wandb/wandb/pull/4652
- test(sdk): add tests for Api.upload_file_retry by @speezepearson in https://github.com/wandb/wandb/pull/4639
- chore(launch): remove fallback resource when not specified for a queue by @gtarpenning in https://github.com/wandb/wandb/pull/4637
- test(artifacts): improve storage handler test coverage by @moredatarequired in https://github.com/wandb/wandb/pull/4674
- test(integrations): fix import tests by @dmitryduev in https://github.com/wandb/wandb/pull/4690
- chore(sdk): make MetricsMonitor less verbose on errors by @dmitryduev in https://github.com/wandb/wandb/pull/4618
- test(sdk): address fixture server move from port 9003 to 9010 in local-testcontainer by @dmitryduev in https://github.com/wandb/wandb/pull/4716
- chore(sdk): vendor promise==2.3.0 to unequivocally rm six dependency by @dmitryduev in https://github.com/wandb/wandb/pull/4622
- chore(artifacts): allow setting artifact cache dir in wandb.init(...) by @dmitryduev in https://github.com/wandb/wandb/pull/3644
- test(sdk): temporary lower network buffer for testing by @raubitsj in https://github.com/wandb/wandb/pull/4737
- chore(sdk): add telemetry if the user running in pex environment by @kptkin in https://github.com/wandb/wandb/pull/4747
- chore(sdk): add more flow control telemetry by @raubitsj in https://github.com/wandb/wandb/pull/4739
- chore(sdk): add settings and debug for service startup issues (wait_for_ports) by @raubitsj in https://github.com/wandb/wandb/pull/4749
- test(sdk): fix AWS Trainium test by @dmitryduev in https://github.com/wandb/wandb/pull/4753
- chore(sdk): fix status checker thread issue when user process exits without finish() by @raubitsj in https://github.com/wandb/wandb/pull/4761
- chore(sdk): add telemetry for service disabled usage by @kptkin in https://github.com/wandb/wandb/pull/4762

### :nail_care: Cleanup

- style(sdk): use the same syntax whenever raising exceptions by @moredatarequired in https://github.com/wandb/wandb/pull/4559
- refactor(sdk): combine \_safe_mkdirs with mkdir_exist_ok by @moredatarequired in https://github.com/wandb/wandb/pull/4650
- refactor(artifacts): use a pytest fixture for the artifact cache by @moredatarequired in https://github.com/wandb/wandb/pull/4648
- refactor(artifacts): use ArtifactEntry directly instead of subclassing by @moredatarequired in https://github.com/wandb/wandb/pull/4649
- refactor(artifacts): consolidate hash utilities into lib.hashutil by @moredatarequired in https://github.com/wandb/wandb/pull/4525
- style(public-api): format public file with proper formatting by @kptkin in https://github.com/wandb/wandb/pull/4697
- chore(sdk): install tox into proper env in dev env setup tool by @dmitryduev in https://github.com/wandb/wandb/pull/4318
- refactor(sdk): clean up the init and run logic by @kptkin in https://github.com/wandb/wandb/pull/4730

## New Contributors

- @edwag made their first contribution in https://github.com/wandb/wandb/pull/4585
- @TimH98 made their first contribution in https://github.com/wandb/wandb/pull/4625
- @froody made their first contribution in https://github.com/wandb/wandb/pull/4732

**Full Changelog**: https://github.com/wandb/wandb/compare/v0.13.7...v0.13.8

## 0.13.7 (December 14, 2022)

### :hammer: Fixes

- revert(artifacts): revert `Circular reference detected` change to resolve `Object of type Tensor is not JSON serializable` by @raubitsj in https://github.com/wandb/wandb/pull/4629

**Full Changelog**: https://github.com/wandb/wandb/compare/v0.13.6...v0.13.7

## 0.13.6 (December 6, 2022)

### :magic_wand: Enhancements

- feat(sweeps): add `Sweep.expected_run_count` to public Api by @gtarpenning in https://github.com/wandb/wandb/pull/4434
- feat(launch): support volume mounts and security contexts in kubernetes runner by @KyleGoyette in https://github.com/wandb/wandb/pull/4475
- feat(launch): add a new `--build` flag for building and then pushing the image to a queue by @gtarpenning in https://github.com/wandb/wandb/pull/4061
- feat(integrations): add ability to log learning rate using WandbMetricsLogger by @soumik12345 in https://github.com/wandb/wandb/pull/4391
- feat(sdk): improve Report API in preparation for GA by @andrewtruong in https://github.com/wandb/wandb/pull/4499

### :hammer: Fixes

- fix(artifacts): add filter for `artifact_version` to only retrieve committed artifacts by @estellazx in https://github.com/wandb/wandb/pull/4401
- fix(cli): deflake `wandb verify` by @vanpelt in https://github.com/wandb/wandb/pull/4438
- fix(launch): fix the type of the override args passed through to a LaunchProject from a Job by @KyleGoyette in https://github.com/wandb/wandb/pull/4416
- fix(launch): remove extra colon from log prefix by @jamie-rasmussen in https://github.com/wandb/wandb/pull/4450
- fix(sdk): add support for service running in a pex based environment by @kptkin in https://github.com/wandb/wandb/pull/4440
- fix(sdk): fix probing static IPU info by @dmitryduev in https://github.com/wandb/wandb/pull/4464
- fix(public-api): change `artifactSequence` to `artifactCollection` in public GQL requests by @tssweeney in https://github.com/wandb/wandb/pull/4531
- fix(integrations): fix TF compatibility issues with `WandbModelCheckpoint` by @soumik12345 in https://github.com/wandb/wandb/pull/4432
- fix(integrations): make Keras WandbCallback compatible with TF version >= 2.11.0 by @ayulockin in https://github.com/wandb/wandb/pull/4533
- fix(integrations): update gym integration to match last version by @younik in https://github.com/wandb/wandb/pull/4571
- fix(sdk): harden internal thread management in SystemMetrics by @dmitryduev in https://github.com/wandb/wandb/pull/4439

### :books: Docs

- docs(sdk): remove non-existent argument `table_key` from `plot_table()` doc string by @janosh in https://github.com/wandb/wandb/pull/4495
- docs(artifacts): correct parameter name in docstring example by @ngrayluna in https://github.com/wandb/wandb/pull/4528

### :gear: Dev

- chore(launch): improved git fetch time by specifying a `refspec` and `depth=1` by @gtarpenning in https://github.com/wandb/wandb/pull/4459
- chore(sdk): fix linguist rule to ignore grpc generated files by @raubitsj in https://github.com/wandb/wandb/pull/4470
- chore(launch): new shard for launch tests by @gtarpenning in https://github.com/wandb/wandb/pull/4427
- chore(public-api): upgrade Node 12 based GitHub Actions by @moredatarequired in https://github.com/wandb/wandb/pull/4506
- test(artifacts): skip flaky `artifact_metadata_save` test by @speezepearson in https://github.com/wandb/wandb/pull/4463
- test(artifacts): replace sleeps with flush when waiting on a file to write by @moredatarequired in https://github.com/wandb/wandb/pull/4523
- test(artifacts): use `tmp_path` fixture instead of writing local files during tests by @moredatarequired in https://github.com/wandb/wandb/pull/4521
- chore(launch): fix broken queue test by @gtarpenning in https://github.com/wandb/wandb/pull/4548
- test(artifacts): `skip` instead of `xfail` for test `test_artifact_metadata_save` by @speezepearson in https://github.com/wandb/wandb/pull/4550
- test(sdk): add many tests for InternalApi.upload_file by @speezepearson in https://github.com/wandb/wandb/pull/4539
- chore(artifacts): add artifact Sequence fallback for older servers by @tssweeney in https://github.com/wandb/wandb/pull/4565
- test(sdk): make protobuf version requirements more granular by @dmitryduev in https://github.com/wandb/wandb/pull/4479

### :nail_care: Cleanup

- fix(artifacts): when committing artifacts, don't retry 409 Conflict errors by @speezepearson in https://github.com/wandb/wandb/pull/4260
- refactor(artifacts): add programmatic alias addition/removal from SDK on artifacts by @vwrj in https://github.com/wandb/wandb/pull/4429
- fix(integrations): remove `wandb.sklearn.plot_decision_boundaries` that contains dead logic by @kptkin in https://github.com/wandb/wandb/pull/4348
- chore(sdk): adds an option to force pull the latest version of a test dev-container image by @kptkin in https://github.com/wandb/wandb/pull/4352
- feat(launch): noop builder by @KyleGoyette in https://github.com/wandb/wandb/pull/4275
- refactor(launch): remove unused attribute by @jamie-rasmussen in https://github.com/wandb/wandb/pull/4497
- style(sdk): update `mypy` to 0.991 by @dmitryduev in https://github.com/wandb/wandb/pull/4546
- refactor(launch): add more robust uri parsing by @jamie-rasmussen in https://github.com/wandb/wandb/pull/4498
- style(sdk): turn on linting for internal_api.py by @speezepearson in https://github.com/wandb/wandb/pull/4545
- build(sdk): remove dependency on six by modifying vendored libs by @dmitryduev in https://github.com/wandb/wandb/pull/4280

## New Contributors

- @moredatarequired made their first contribution in https://github.com/wandb/wandb/pull/4508
- @soumik12345 made their first contribution in https://github.com/wandb/wandb/pull/4391
- @younik made their first contribution in https://github.com/wandb/wandb/pull/4571

**Full Changelog**: https://github.com/wandb/wandb/compare/v0.13.5...v0.13.6

## 0.13.5 (November 3, 2022)

### :magic_wand: Enhancements

- feat(artifacts): add an option to upload image references by @estellazx in https://github.com/wandb/wandb/pull/4303

### :hammer: Fixes

- fix(launch): generate more readable image names by @jamie-rasmussen in https://github.com/wandb/wandb/pull/4379
- fix(artifacts): use hash(`etag`+`url`) instead of just `etag`, as key, in artifacts cache by @speezepearson in https://github.com/wandb/wandb/pull/4371
- fix(artifacts): wait for artifact to commit before telling the user it's ready when using `wandb artifact put` by @speezepearson in https://github.com/wandb/wandb/pull/4381
- fix(sdk): prefix vendor watchdog library by @raubitsj in https://github.com/wandb/wandb/pull/4389
- fix(artifacts): fix `Circular reference detected` error, when updating metadata with numpy array longer than 32 elements by @estellazx in https://github.com/wandb/wandb/pull/4221
- fix(integrations): add a random string to run_id on SageMaker not to break DDP mode by @dmitryduev in https://github.com/wandb/wandb/pull/4276

### :gear: Dev

- ci(sdk): make sure we dont shutdown test cluster before grabbing results by @raubitsj in https://github.com/wandb/wandb/pull/4361
- test(artifacts): add standalone artifact test to nightly cpu suite by @raubitsj in https://github.com/wandb/wandb/pull/4360
- chore(sdk): rename default branch to `main` by @raubitsj in https://github.com/wandb/wandb/pull/4374
- build(sdk): update mypy extension for protobuf type checking by @dmitryduev in https://github.com/wandb/wandb/pull/4392
- chore(sdk): update codeql-analysis.yml branch name by @zythosec in https://github.com/wandb/wandb/pull/4393
- ci(sdk): move functional import tests to nightly and expand python version coverage by @dmitryduev in https://github.com/wandb/wandb/pull/4395
- ci(sdk): add Slack notification for failed nightly import tests by @dmitryduev in https://github.com/wandb/wandb/pull/4403
- test(cli): fix broken CLI tests that attempt uploading non-existent artifacts by @dmitryduev in https://github.com/wandb/wandb/pull/4426

### :nail_care: Cleanup

- fix(launch): job creation through use_artifact instead of log_artifact by @KyleGoyette in https://github.com/wandb/wandb/pull/4337
- ci(sdk): add a GH action to automate parts of the release process by @dmitryduev in https://github.com/wandb/wandb/pull/4355
- fix(media): 3D Point Clouds now viewable in UI in all situations by @ssisk in https://github.com/wandb/wandb/pull/4353
- fix(launch): Git URLs were failing if fsmonitor is enabled by @jamie-rasmussen in https://github.com/wandb/wandb/pull/4333
- style(sdk): ignore new proto generated file directories by @raubitsj in https://github.com/wandb/wandb/pull/4354
- chore(launch): fix a bug preventing Run Queue deletion in the SDK by @gtarpenning in https://github.com/wandb/wandb/pull/4321
- chore(launch): add support for `pushToRunQueueByName` mutation by @gtarpenning in https://github.com/wandb/wandb/pull/4292
- refactor(sdk): refactor system metrics monitoring and probing by @dmitryduev in https://github.com/wandb/wandb/pull/4213
- style(sdk): fix gitattribute for protobuf generated files by @raubitsj in https://github.com/wandb/wandb/pull/4400

## New Contributors

- @ssisk made their first contribution in https://github.com/wandb/wandb/pull/4353

**Full Changelog**: https://github.com/wandb/wandb/compare/v0.13.4...v0.13.5

## 0.13.4 (October 5, 2022)

### :magic_wand: Enhancements

- feat(launch): show entity and project in k8s job names by @KyleGoyette in https://github.com/wandb/wandb/pull/4216
- feat(sweeps): add environment variable sweep command macro by @hu-po in https://github.com/wandb/wandb/pull/4200
- feat(media): add `from_*` constructors and scene camera and bounding box confidence scores to `Object3D` data type by @dmitryduev in https://github.com/wandb/wandb/pull/4319
- feat(artifacts): add simple progress indicator for artifact downloads by @speezepearson in https://github.com/wandb/wandb/pull/4255
- feat(integrations): add `WandbMetricsLogger` callback - a `Keras` dedicated metrics logger callback by @ayulockin in https://github.com/wandb/wandb/pull/4244
- feat(integrations): add `WandbModelCheckpoint` callback - a `Keras` model checkpointing callback by @ayulockin in https://github.com/wandb/wandb/pull/4245
- feat(integrations): add `WandbEvalCallback` callback - a `Keras` callback for logging model predictions as W&B tables by @ayulockin in https://github.com/wandb/wandb/pull/4302

### :hammer: Fixes

- fix(launch): cast agent's config max_jobs attribute to integer by @KyleGoyette in https://github.com/wandb/wandb/pull/4262
- fix(cli): correct the displayed path to the `debug-cli.log` (debug log) by @jamie-rasmussen in https://github.com/wandb/wandb/pull/4271
- fix(artifacts): catch retry-able request timeout when uploading artifacts to AWS by @nickpenaranda in https://github.com/wandb/wandb/pull/4304
- fix(sdk): improve user feedback for long running calls: summary, finish by @raubitsj in https://github.com/wandb/wandb/pull/4169
- fix(integrations): fix RuntimeError when using `keras.WandbCallback` with `tf.MirroredStrategy` by @ayulockin in https://github.com/wandb/wandb/pull/4310

### :gear: Dev

- ci(sdk): add code analysis/scanning with `codeql` by @dmitryduev in https://github.com/wandb/wandb/pull/4250
- ci(sdk): validate PR titles to ensure compliance with Conventional Commits guidelines by @dmitryduev in https://github.com/wandb/wandb/pull/4268
- chore(launch): harden launch by pining the build versions of `kaniko` and `launch-agent-dev` by @KyleGoyette in https://github.com/wandb/wandb/pull/4194
- test(sdk): add telemetry for the `mmengine` package by @manangoel99 in https://github.com/wandb/wandb/pull/4273
- chore(sdk): add the `build` type to our conventional commits setup by @dmitryduev in https://github.com/wandb/wandb/pull/4282
- test(sdk): add `tensorflow_datasets` requirement to `imports12` shard by @dmitryduev in https://github.com/wandb/wandb/pull/4316
- test(integrations): fix sb3 test by pinning upstream requirement by @dmitryduev in https://github.com/wandb/wandb/pull/4346
- build(sdk): make the SDK compatible with protobuf v4 by @dmitryduev in https://github.com/wandb/wandb/pull/4279
- chore(sdk): fix flake8 output coloring by @dmitryduev in https://github.com/wandb/wandb/pull/4347
- test(artifacts): fix artifact reference test asset directory by @raubitsj in https://github.com/wandb/wandb/pull/4350

### :nail_care: Cleanup

- style(sdk): fix type hint for `filters` argument in `public_api.runs` by @epwalsh in https://github.com/wandb/wandb/pull/4256
- style(artifacts): improve type annotations around artifact-file-creation by @speezepearson in https://github.com/wandb/wandb/pull/4259
- style(sdk): improve type annotations and VSCode config for public API by @speezepearson in https://github.com/wandb/wandb/pull/4252
- style(sdk): make type annotations more easily navigable in VSCode by @speezepearson in https://github.com/wandb/wandb/pull/4005
- style(artifacts): introduce str NewTypes and use them for various Artifact fields by @speezepearson in https://github.com/wandb/wandb/pull/4326
- style(artifacts): add type annotations to get better IDE hints for boto3 usage by @speezepearson in https://github.com/wandb/wandb/pull/4338

## New Contributors

- @epwalsh made their first contribution in https://github.com/wandb/wandb/pull/4256
- @mjvanderboon made their first contribution in https://github.com/wandb/wandb/pull/4309
- @jamie-rasmussen made their first contribution in https://github.com/wandb/wandb/pull/4271
- @nickpenaranda made their first contribution in https://github.com/wandb/wandb/pull/4304

**Full Changelog**: https://github.com/wandb/wandb/compare/v0.13.3...v0.13.4

## 0.13.3 (September 8, 2022)

#### :nail_care: Enhancement

- Adds `raytune` examples / tests by @raubitsj in https://github.com/wandb/wandb/pull/4053
- Refactors `pytest` unit tests to run against real `wandb server` by @kptkin in https://github.com/wandb/wandb/pull/4066
- Adds Launch `kubernetes` support of taints and tolerations by @KyleGoyette in https://github.com/wandb/wandb/pull/4086
- Adds Sweeps on Launch on Kubernetes by @hu-po in https://github.com/wandb/wandb/pull/4035
- Adds parallelism to functional testing by @raubitsj in https://github.com/wandb/wandb/pull/4096
- Upgrades `mypy` to version `0.971` by @dmitryduev in https://github.com/wandb/wandb/pull/3952
- Adds Mailbox async internal process communication by @raubitsj in https://github.com/wandb/wandb/pull/3568
- Implements searching launch job in sweep config by @hu-po in https://github.com/wandb/wandb/pull/4120
- Improves performance when sending large messages by @raubitsj in https://github.com/wandb/wandb/pull/4119
- Vendors the latest `nvidia-ml-py-11.515.48` by @dmitryduev in https://github.com/wandb/wandb/pull/4109
- Improves performance by increase recv size on service socket by @raubitsj in https://github.com/wandb/wandb/pull/4122
- Adds isort support with black profile by @kptkin in https://github.com/wandb/wandb/pull/4136
- Implements pushing test-results to CircleCI for nightly tests by @raubitsj in https://github.com/wandb/wandb/pull/4153
- Adds debug mode for `pytest` unit tests by @dmitryduev in https://github.com/wandb/wandb/pull/4145
- Adds support for arguments in Launch Jobs by @KyleGoyette in https://github.com/wandb/wandb/pull/4129
- Adds FetchRunQueueItemById query by @gtarpenning in https://github.com/wandb/wandb/pull/4106
- Adds telemetry for keras-cv by @manangoel99 in https://github.com/wandb/wandb/pull/4196
- Adds sentry session tracking by @raubitsj in https://github.com/wandb/wandb/pull/4157
- Adds the ability to log artifact while linking to registered model by @ibindlish in https://github.com/wandb/wandb/pull/4233

#### :broom: Cleanup

- Breaks gradient and parameters hooks by @kptkin in https://github.com/wandb/wandb/pull/3509
- Adds explicit error message for double uri/docker-image by @gtarpenning in https://github.com/wandb/wandb/pull/4069
- Tests that the wandb_init fixture args are in sync with wandb.init() by @dmitryduev in https://github.com/wandb/wandb/pull/4079
- Upgrades the GKE cluster used for nightly tests to `n1-standard-8` by @dmitryduev in https://github.com/wandb/wandb/pull/4065
- Moves service teardown to the end of tests by @kptkin in https://github.com/wandb/wandb/pull/4083
- Reduce the `pytest` job parallelism from 10 to 6 by @kptkin in https://github.com/wandb/wandb/pull/4085
- Removes service user doc by @kptkin in https://github.com/wandb/wandb/pull/4088
- Move `_timestamp` logic to the internal process by @kptkin in https://github.com/wandb/wandb/pull/4087
- Adds Launch `gitversion` error message by @gtarpenning in https://github.com/wandb/wandb/pull/4028
- Updates KFP machine VM image in CircleCI by @dmitryduev in https://github.com/wandb/wandb/pull/4094
- Upgrades sweeps to latest version by @hu-po in https://github.com/wandb/wandb/pull/4104
- Implements Sweep scheduler cleanup and better tests by @hu-po in https://github.com/wandb/wandb/pull/4100
- Adds a requirement for the sdk-team to approve API changes by @raubitsj in https://github.com/wandb/wandb/pull/4128
- Adds additional time for artifact commit by @raubitsj in https://github.com/wandb/wandb/pull/4133
- Implements tox configuration with dynamic resolution by @kptkin in https://github.com/wandb/wandb/pull/4138
- Removes `buildx` version pin for nightly builds by @dmitryduev in https://github.com/wandb/wandb/pull/4144
- Moves Launch run configs from entrypoint into params by @hu-po in https://github.com/wandb/wandb/pull/4164
- Removes Slack orb usage from Win job on CircleCI by @dmitryduev in https://github.com/wandb/wandb/pull/4171
- Adds heartbeat parsing for Launch run args using legacy agent by @hu-po in https://github.com/wandb/wandb/pull/4180
- Add better error handling when tearing down service by @kptkin in https://github.com/wandb/wandb/pull/4161
- Cleans up Launch job creation pipeline by @KyleGoyette in https://github.com/wandb/wandb/pull/4183
- Adds detail to error message when uploading an artifact with the wrong type by @speezepearson in https://github.com/wandb/wandb/pull/4184
- Adds optional timeout parameter to artifacts wait() by @estellazx in https://github.com/wandb/wandb/pull/4181
- Sanitizes numpy generics in keys by @raubitsj in https://github.com/wandb/wandb/pull/4146
- Removes reassignment of run function in public api by @martinabeleda in https://github.com/wandb/wandb/pull/4115
- Makes pulling sweeps optional when using public api to query for runs by @kptkin in https://github.com/wandb/wandb/pull/4186
- Updates ref docs for `wandb.init` to give more info on special characters by @scottire in https://github.com/wandb/wandb/pull/4191

#### :bug: Bug Fix

- Fixes Sweeps on Launch Jobs requirement by @hu-po in https://github.com/wandb/wandb/pull/3947
- Fixes Artifact metadata JSON-encoding to accept more types by @speezepearson in https://github.com/wandb/wandb/pull/4038
- Adjusts `root_dir` setting processing logic by @dmitryduev in https://github.com/wandb/wandb/pull/4049
- Prevents run.log() from mutating passed in arguments by @kptkin in https://github.com/wandb/wandb/pull/4058
- Fixes `05-batch5.py` test by @dmitryduev in https://github.com/wandb/wandb/pull/4074
- Allows users to control the `run_id` through the launch spec by @gtarpenning in https://github.com/wandb/wandb/pull/4070
- Fixes accidental overwrite in `config.yml` by @dmitryduev in https://github.com/wandb/wandb/pull/4081
- Ensures propagating overridden `base_url` when initializing public API by @dmitryduev in https://github.com/wandb/wandb/pull/4026
- Fixes Sweeps on Launch CLI launch config, relpath by @hu-po in https://github.com/wandb/wandb/pull/4073
- Fixes broken Launch apikey error message by @gtarpenning in https://github.com/wandb/wandb/pull/4071
- Marks flakey sweeps test xfail by @hu-po in https://github.com/wandb/wandb/pull/4095
- Fixes Launch `gitversion` error message by @gtarpenning in https://github.com/wandb/wandb/pull/4103
- Fixes `yea-wandb` dev release -> release by @raubitsj in https://github.com/wandb/wandb/pull/4098
- Cleans up outstanding issues after the client->wandb rename by @kptkin in https://github.com/wandb/wandb/pull/4105
- Fixes test precision recall by @kptkin in https://github.com/wandb/wandb/pull/4108
- Fixes functional sklearn test by @raubitsj in https://github.com/wandb/wandb/pull/4107
- Fixes hang caused by keyboard interrupt on windows by @kptkin in https://github.com/wandb/wandb/pull/4116
- Fixes default test container tag by @kptkin in https://github.com/wandb/wandb/pull/4137
- Fixes summary handling in conftest.py by @dmitryduev in https://github.com/wandb/wandb/pull/4140
- Fixes some small typos in cli output by @lukas in https://github.com/wandb/wandb/pull/4126
- Fixes issue triggered by colab update by using default file and catching exceptions by @raubitsj in https://github.com/wandb/wandb/pull/4156
- Fixes mailbox locking issue by @raubitsj in https://github.com/wandb/wandb/pull/4214
- Fixes variable inclusion in log string by @klieret in https://github.com/wandb/wandb/pull/4219
- Corrects `wandb.Artifacts.artifact.version` attribute by @ngrayluna in https://github.com/wandb/wandb/pull/4199
- Fixes piping of docker args by Launch Agent by @KyleGoyette in https://github.com/wandb/wandb/pull/4215
- Fixes RecursionError when printing public API User object without email fetched by @speezepearson in https://github.com/wandb/wandb/pull/4193
- Fixes deserialization of numeric column names by @tssweeney in https://github.com/wandb/wandb/pull/4241

## New Contributors

- @gtarpenning made their first contribution in https://github.com/wandb/wandb/pull/4069
- @estellazx made their first contribution in https://github.com/wandb/wandb/pull/4181
- @klieret made their first contribution in https://github.com/wandb/wandb/pull/4219
- @ngrayluna made their first contribution in https://github.com/wandb/wandb/pull/4199
- @martinabeleda made their first contribution in https://github.com/wandb/wandb/pull/4115
- @ibindlish made their first contribution in https://github.com/wandb/wandb/pull/4233
- @scottire made their first contribution in https://github.com/wandb/wandb/pull/4191

**Full Changelog**: https://github.com/wandb/wandb/compare/v0.13.2...v0.13.3

## 0.13.2 (August 22, 2022)

#### :bug: Bug Fix

- Fix issue triggered by colab update by using default file and catching exceptions by @raubitsj in https://github.com/wandb/wandb/pull/4156

**Full Changelog**: https://github.com/wandb/wandb/compare/v0.13.1...v0.13.2

## 0.13.1 (August 5, 2022)

#### :bug: Bug Fix

- Prevents run.log() from mutating passed in arguments by @kptkin in https://github.com/wandb/wandb/pull/4058

**Full Changelog**: https://github.com/wandb/wandb/compare/v0.13.0...v0.13.1

## 0.13.0 (August 4, 2022)

#### :nail_care: Enhancement

- Turns service on by default by @kptkin in https://github.com/wandb/wandb/pull/3895
- Adds support logic for handling server provided messages by @kptkin in https://github.com/wandb/wandb/pull/3706
- Allows runs to produce jobs on finish by @KyleGoyette in https://github.com/wandb/wandb/pull/3810
- Adds Job, QueuedRun and job handling in launch by @KyleGoyette in https://github.com/wandb/wandb/pull/3809
- Supports in launch agent of instance roles in ec2 and eks by @KyleGoyette in https://github.com/wandb/wandb/pull/3596
- Adds default behavior to the Keras Callback: always save model checkpoints as artifacts by @vwrj in https://github.com/wandb/wandb/pull/3909
- Sanitizes the artifact name in the KerasCallback for model artifact saving by @vwrj in https://github.com/wandb/wandb/pull/3927
- Improves console logging by moving emulator to the service process by @raubitsj in https://github.com/wandb/wandb/pull/3828
- Fixes data corruption issue when logging large sizes of data by @kptkin in https://github.com/wandb/wandb/pull/3920
- Adds the state to the Sweep repr in the Public API by @hu-po in https://github.com/wandb/wandb/pull/3948
- Adds an option to specify different root dir for git using settings or environment variables by @bcsherma in https://github.com/wandb/wandb/pull/3250
- Adds an option to pass `remote url` and `commit hash` as arguments to settings or as environment variables by @kptkin in https://github.com/wandb/wandb/pull/3934
- Improves time resolution for tracked metrics and for system metrics by @raubitsj in https://github.com/wandb/wandb/pull/3918
- Defaults to project name from the sweep config when project is not specified in the `wandb.sweep()` call by @hu-po in https://github.com/wandb/wandb/pull/3919
- Adds support to use namespace set user by the the launch agent by @KyleGoyette in https://github.com/wandb/wandb/pull/3950
- Adds telemetry to track when a run might be overwritten by @raubitsj in https://github.com/wandb/wandb/pull/3998
- Adds a tool to export `wandb`'s history into `sqlite` by @raubitsj in https://github.com/wandb/wandb/pull/3999
- Replaces some `Mapping[str, ...]` types with `NamedTuples` by @speezepearson in https://github.com/wandb/wandb/pull/3996
- Adds import hook for run telemetry by @kptkin in https://github.com/wandb/wandb/pull/3988
- Implements profiling support for IPUs by @cameron-martin in https://github.com/wandb/wandb/pull/3897

#### :bug: Bug Fix

- Fixes sweep agent with service by @raubitsj in https://github.com/wandb/wandb/pull/3899
- Fixes an empty type equals invalid type and how artifact dictionaries are handled by @KyleGoyette in https://github.com/wandb/wandb/pull/3904
- Fixes `wandb.Config` object to support default values when getting an attribute by @farizrahman4u in https://github.com/wandb/wandb/pull/3820
- Removes default config from jobs by @KyleGoyette in https://github.com/wandb/wandb/pull/3973
- Fixes an issue where patch is `None` by @KyleGoyette in https://github.com/wandb/wandb/pull/4003
- Fixes requirements.txt parsing in nightly SDK installation checks by @dmitryduev in https://github.com/wandb/wandb/pull/4012
- Fixes 409 Conflict handling when GraphQL requests timeout by @raubitsj in https://github.com/wandb/wandb/pull/4000
- Fixes service teardown handling if user process has been terminated by @raubitsj in https://github.com/wandb/wandb/pull/4024
- Adds `storage_path` and fixed `artifact.files` by @vanpelt in https://github.com/wandb/wandb/pull/3969
- Fixes performance issue syncing runs with a large number of media files by @vanpelt in https://github.com/wandb/wandb/pull/3941

#### :broom: Cleanup

- Adds an escape hatch logic to disable service by @kptkin in https://github.com/wandb/wandb/pull/3829
- Annotates `wandb/docker` and reverts change in the docker fixture by @dmitryduev in https://github.com/wandb/wandb/pull/3871
- Fixes GFLOPS to GFLOPs in the Keras `WandbCallback` by @ayulockin in https://github.com/wandb/wandb/pull/3913
- Adds type-annotate for `file_stream.py` by @dmitryduev in https://github.com/wandb/wandb/pull/3907
- Renames repository from `client` to `wandb` by @dmitryduev in https://github.com/wandb/wandb/pull/3977
- Updates documentation: adding `--report_to wandb` for HuggingFace Trainer by @ayulockin in https://github.com/wandb/wandb/pull/3959
- Makes aliases optional in link_artifact by @vwrj in https://github.com/wandb/wandb/pull/3986
- Renames `wandb local` to `wandb server` by @jsbroks in https://github.com/wandb/wandb/pull/3793
- Updates README badges by @raubitsj in https://github.com/wandb/wandb/pull/4023

## New Contributors

- @bcsherma made their first contribution in https://github.com/wandb/wandb/pull/3250
- @cameron-martin made their first contribution in https://github.com/wandb/wandb/pull/3897

**Full Changelog**: https://github.com/wandb/wandb/compare/v0.12.21...v0.13.0

## 0.12.21 (July 5, 2022)

#### :nail_care: Enhancement

- Fixes config not showing up until the run finish by @KyleGoyette in https://github.com/wandb/wandb/pull/3734
- Adds new types to the TypeRegistry to handling artifact objects in jobs and run configs by @KyleGoyette in https://github.com/wandb/wandb/pull/3806
- Adds new query to the the internal api getting the state of the run by @hu-po in https://github.com/wandb/wandb/pull/3799
- Replaces unsafe yaml loaders with yaml.safe_load by @zythosec in https://github.com/wandb/wandb/pull/3753
- Improves testing tooling by allowing to specify shards in manual testing by @dmitryduev in https://github.com/wandb/wandb/pull/3826
- Fixes ROC and PR curves in the sklearn integration by stratifying sampling by @tylerganter in https://github.com/wandb/wandb/pull/3757
- Fixes input box in notebooks exceeding cell space by @dmitryduev in https://github.com/wandb/wandb/pull/3849
- Allows string to be passed as alias to link_model by @tssweeney in https://github.com/wandb/wandb/pull/3834
- Adds Support for FLOPS Calculation in `keras`'s `WandbCallback` by @dmitryduev in https://github.com/wandb/wandb/pull/3869
- Extends python report editing by @andrewtruong in https://github.com/wandb/wandb/pull/3732

#### :bug: Bug Fix

- Fixes stats logger so it can find all the correct GPUs in child processes by @raubitsj in https://github.com/wandb/wandb/pull/3727
- Fixes regression in s3 reference upload for folders by @jlzhao27 in https://github.com/wandb/wandb/pull/3825
- Fixes artifact commit logic to handle collision in the backend by @speezepearson in https://github.com/wandb/wandb/pull/3843
- Checks for `None` response in the retry logic (safety check) by @raubitsj in https://github.com/wandb/wandb/pull/3863
- Adds sweeps on top of launch (currently in MVP) by @hu-po in https://github.com/wandb/wandb/pull/3669
- Renames functional tests dir and files by @raubitsj in https://github.com/wandb/wandb/pull/3879

#### :broom: Cleanup

- Fixes conditions order of `_to_dict` helper by @dmitryduev in https://github.com/wandb/wandb/pull/3772
- Fixes changelog broken link to PR 3709 by @janosh in https://github.com/wandb/wandb/pull/3786
- Fixes public api query (QueuedJob Api ) by @KyleGoyette in https://github.com/wandb/wandb/pull/3798
- Renames local runners to local-container and local-process by @hu-po in https://github.com/wandb/wandb/pull/3800
- Adds type annotations to files in the wandb/filesync directory by @speezepearson in https://github.com/wandb/wandb/pull/3774
- Re-organizes all the testing directories to have common root dir by @dmitryduev in https://github.com/wandb/wandb/pull/3740
- Fixes testing configuration and add bigger machine on `CircleCi` by @dmitryduev in https://github.com/wandb/wandb/pull/3836
- Fixes typo in the `wandb-service-user` readme file by @Co1lin in https://github.com/wandb/wandb/pull/3847
- Fixes broken artifact test for regression by @dmitryduev in https://github.com/wandb/wandb/pull/3857
- Removes unused files (relating to `py27`) and empty `submodules` declaration by @dmitryduev in https://github.com/wandb/wandb/pull/3850
- Adds extra for model reg dependency on cloudpickle by @tssweeney in https://github.com/wandb/wandb/pull/3866
- Replaces deprecated threading aliases by @hugovk in https://github.com/wandb/wandb/pull/3794
- Updates the `sdk` readme to the renamed (local -> server) commands by @sephmard in https://github.com/wandb/wandb/pull/3771

## New Contributors

- @janosh made their first contribution in https://github.com/wandb/wandb/pull/3786
- @Co1lin made their first contribution in https://github.com/wandb/wandb/pull/3847
- @tylerganter made their first contribution in https://github.com/wandb/wandb/pull/3757

**Full Changelog**: https://github.com/wandb/wandb/compare/v0.12.20...v0.12.21

## 0.12.20 (June 29, 2022)

#### :bug: Bug Fix

- Retry `commit_artifact` on conflict-error by @speezepearson in https://github.com/wandb/wandb/pull/3843

**Full Changelog**: https://github.com/wandb/wandb/compare/v0.12.19...v0.12.20

## 0.12.19 (June 22, 2022)

#### :bug: Bug Fix

- Fix regression in s3 reference upload for folders by @jlzhao27 in https://github.com/wandb/wandb/pull/3825

**Full Changelog**: https://github.com/wandb/wandb/compare/v0.12.18...v0.12.19

## 0.12.18 (June 9, 2022)

#### :nail_care: Enhancement

- Launch: BareRunner based on LocalRunner by @hu-po in https://github.com/wandb/wandb/pull/3577
- Add ability to specify api key to public api by @dannygoldstein in https://github.com/wandb/wandb/pull/3657
- Add support in artifacts for files with unicode on windows by @kptkin in https://github.com/wandb/wandb/pull/3650
- Added telemetry for new packages by @manangoel99 in https://github.com/wandb/wandb/pull/3713
- Improve API key management by @vanpelt in https://github.com/wandb/wandb/pull/3718
- Add information about `wandb server` during login by @raubitsj in https://github.com/wandb/wandb/pull/3754

#### :bug: Bug Fix

- fix(weave): Natively support timestamps in Python Table Types by @dannygoldstein in https://github.com/wandb/wandb/pull/3606
- Add support for magic with service by @kptkin in https://github.com/wandb/wandb/pull/3623
- Add unit tests for DirWatcher and supporting classes by @speezepearson in https://github.com/wandb/wandb/pull/3589
- Improve `DirWatcher.update_policy` O(1) instead of O(num files uploaded) by @speezepearson in https://github.com/wandb/wandb/pull/3613
- Add argument to control what to log in SB3 callback by @astariul in https://github.com/wandb/wandb/pull/3643
- Improve parameter naming in sb3 integration by @dmitryduev in https://github.com/wandb/wandb/pull/3647
- Adjust the requirements for the dev environment setup on an M1 Mac by @dmitryduev in https://github.com/wandb/wandb/pull/3627
- Launch: Fix NVIDIA base image Linux keys by @KyleGoyette in https://github.com/wandb/wandb/pull/3637
- Fix launch run queue handling from config file by @KyleGoyette in https://github.com/wandb/wandb/pull/3636
- Fix issue where tfevents were not always consumed by @minyoung in https://github.com/wandb/wandb/pull/3673
- [Snyk] Fix for 8 vulnerabilities by @snyk-bot in https://github.com/wandb/wandb/pull/3695
- Fix s3 storage handler to upload folders when key names collide by @jlzhao27 in https://github.com/wandb/wandb/pull/3699
- Correctly load timestamps from tables in artifacts by @dannygoldstein in https://github.com/wandb/wandb/pull/3691
- Require `protobuf<4` by @dmitryduev in https://github.com/wandb/wandb/pull/3709
- Make Containers created through launch re-runnable as container jobs by @KyleGoyette in https://github.com/wandb/wandb/pull/3642
- Fix tensorboard integration skipping steps at finish() by @KyleGoyette in https://github.com/wandb/wandb/pull/3626
- Rename `wandb local` to `wandb server` by @jsbroks in https://github.com/wandb/wandb/pull/3716
- Fix busted docker inspect command by @vanpelt in https://github.com/wandb/wandb/pull/3742
- Add dedicated sentry wandb by @dmitryduev in https://github.com/wandb/wandb/pull/3724
- Image Type should gracefully handle older type params by @tssweeney in https://github.com/wandb/wandb/pull/3731

#### :broom: Cleanup

- Inline FileEventHandler.synced into the only method where it's used by @speezepearson in https://github.com/wandb/wandb/pull/3594
- Use passed size argument to make `PolicyLive.min_wait_for_size` a classmethod by @speezepearson in https://github.com/wandb/wandb/pull/3593
- Make FileEventHandler an ABC, remove some "default" method impls which were only used once by @speezepearson in https://github.com/wandb/wandb/pull/3595
- Remove unused field from DirWatcher by @speezepearson in https://github.com/wandb/wandb/pull/3592
- Make sweeps an extra instead of vendoring by @dmitryduev in https://github.com/wandb/wandb/pull/3628
- Add nightly CI testing by @dmitryduev in https://github.com/wandb/wandb/pull/3580
- Improve keras and data type Reference Docs by @ramit-wandb in https://github.com/wandb/wandb/pull/3676
- Update `pytorch` version requirements in dev environments by @dmitryduev in https://github.com/wandb/wandb/pull/3683
- Clean up CircleCI config by @dmitryduev in https://github.com/wandb/wandb/pull/3722
- Add `py310` testing in CI by @dmitryduev in https://github.com/wandb/wandb/pull/3730
- Ditch `dateutil` from the requirements by @dmitryduev in https://github.com/wandb/wandb/pull/3738
- Add deprecated string to `Table.add_row` by @nate-wandb in https://github.com/wandb/wandb/pull/3739

## New Contributors

- @sephmard made their first contribution in https://github.com/wandb/wandb/pull/3610
- @astariul made their first contribution in https://github.com/wandb/wandb/pull/3643
- @manangoel99 made their first contribution in https://github.com/wandb/wandb/pull/3713
- @nate-wandb made their first contribution in https://github.com/wandb/wandb/pull/3739

**Full Changelog**: https://github.com/wandb/wandb/compare/v0.12.17...v0.12.18

## 0.12.17 (May 26, 2022)

#### :bug: Bug Fix

- Update requirements to fix incompatibility with protobuf >= 4 by @dmitryduev in https://github.com/wandb/wandb/pull/3709

**Full Changelog**: https://github.com/wandb/wandb/compare/v0.12.16...v0.12.17

## 0.12.16 (May 3, 2022)

#### :nail_care: Enhancement

- Improve W&B footer by aligning summary/history in notebook env by @kptkin in https://github.com/wandb/wandb/pull/3479
- Enable experimental history step logging in artifacts by @raubitsj in https://github.com/wandb/wandb/pull/3502
- Add `args_no_boolean_flags` macro to sweep configuration by @hu-po in https://github.com/wandb/wandb/pull/3489
- Add logging support for `jax.bfloat.bfloat16` by @dmitryduev in https://github.com/wandb/wandb/pull/3528
- Raise exception when Table size exceeds limit by @dannygoldstein in https://github.com/wandb/wandb/pull/3511
- Add kaniko k8s builder for wandb launch by @KyleGoyette in https://github.com/wandb/wandb/pull/3492
- Add wandb.init() timeout setting by @kptkin in https://github.com/wandb/wandb/pull/3579
- Do not assume executable for given entrypoints with wandb launch by @KyleGoyette in https://github.com/wandb/wandb/pull/3461
- Jupyter environments no longer collect command arguments by @KyleGoyette in https://github.com/wandb/wandb/pull/3456
- Add support for TensorFlow/Keras SavedModel format by @ayulockin in https://github.com/wandb/wandb/pull/3276

#### :bug: Bug Fix

- Support version IDs in artifact refs, fix s3/gcs references in Windows by @annirudh in https://github.com/wandb/wandb/pull/3529
- Fix support for multiple finish for single run using wandb-service by @kptkin in https://github.com/wandb/wandb/pull/3560
- Fix duplicate backtrace when using wandb-service by @kptkin in https://github.com/wandb/wandb/pull/3575
- Fix wrong entity displayed in login message by @kptkin in https://github.com/wandb/wandb/pull/3490
- Fix hang when `wandb.init` is interrupted mid setup using wandb-service by @kptkin in https://github.com/wandb/wandb/pull/3569
- Fix handling keyboard interrupt to avoid hangs with wandb-service enabled by @kptkin in https://github.com/wandb/wandb/pull/3566
- Fix console logging with very long print out when using wandb-service by @kptkin in https://github.com/wandb/wandb/pull/3574
- Fix broken artifact string in launch init config by @KyleGoyette in https://github.com/wandb/wandb/pull/3582

#### :broom: Cleanup

- Fix typo in wandb.log() docstring by @RobRomijnders in https://github.com/wandb/wandb/pull/3520
- Cleanup custom chart code and add type annotations to plot functions by @kptkin in https://github.com/wandb/wandb/pull/3407
- Improve `wandb.init(settings=)` to handle `Settings` object similarly to `dict` parameter by @dmitryduev in https://github.com/wandb/wandb/pull/3510
- Add documentation note about api.viewer in api.user() and api.users() by @ramit-wandb in https://github.com/wandb/wandb/pull/3552
- Be explicit about us being py3+ only in setup.py by @dmitryduev in https://github.com/wandb/wandb/pull/3549
- Add type annotations to DirWatcher by @speezepearson in https://github.com/wandb/wandb/pull/3557
- Improve wandb.log() docstring to use the correct argument name by @idaho777 in https://github.com/wandb/wandb/pull/3585

## New Contributors

- @RobRomijnders made their first contribution in https://github.com/wandb/wandb/pull/3520
- @ramit-wandb made their first contribution in https://github.com/wandb/wandb/pull/3552
- @idaho777 made their first contribution in https://github.com/wandb/wandb/pull/3585

**Full Changelog**: https://github.com/wandb/wandb/compare/v0.12.15...v0.12.16

## 0.12.15 (April 21, 2022)

#### :nail_care: Enhancement

- Optimize wandb.Image logging when linked to an artifact by @tssweeney in https://github.com/wandb/wandb/pull/3418

**Full Changelog**: https://github.com/wandb/wandb/compare/v0.12.14...v0.12.15

## 0.12.14 (April 8, 2022)

#### :bug: Bug Fix

- Fix regression: disable saving history step in artifacts by @vwrj in https://github.com/wandb/wandb/pull/3495

**Full Changelog**: https://github.com/wandb/wandb/compare/v0.12.13...v0.12.14

## 0.12.13 (April 7, 2022)

#### :bug: Bug Fix

- Revert strictened api_key validation by @dmitryduev in https://github.com/wandb/wandb/pull/3485

**Full Changelog**: https://github.com/wandb/wandb/compare/v0.12.12...v0.12.13

## 0.12.12 (April 5, 2022)

#### :nail_care: Enhancement

- Allow run objects to be passed to other processes when using wandb-service by @kptkin in https://github.com/wandb/wandb/pull/3308
- Add create user to public api by @vanpelt in https://github.com/wandb/wandb/pull/3438
- Support logging from multiple processes with wandb-service by @kptkin in https://github.com/wandb/wandb/pull/3285
- Add gpus flag for local launch runner with cuda by @KyleGoyette in https://github.com/wandb/wandb/pull/3417
- Improve Launch deployable agent by @KyleGoyette in https://github.com/wandb/wandb/pull/3388
- Add Launch kubernetes integration by @KyleGoyette in https://github.com/wandb/wandb/pull/3393
- KFP: Add wandb visualization helper by @andrewtruong in https://github.com/wandb/wandb/pull/3439
- KFP: Link back to Kubeflow UI by @andrewtruong in https://github.com/wandb/wandb/pull/3427
- Add boolean flag arg macro by @hugo.ponte in https://github.com/wandb/wandb/pull/3489

#### :bug: Bug Fix

- Improve host / WANDB_BASE_URL validation by @dmitryduev in https://github.com/wandb/wandb/pull/3314
- Fix/insecure tempfile by @dmitryduev in https://github.com/wandb/wandb/pull/3360
- Fix excess warning span if requested WANDB_DIR/root_dir is not writable by @dmitryduev in https://github.com/wandb/wandb/pull/3304
- Fix line_series to plot array of strings by @kptkin in https://github.com/wandb/wandb/pull/3385
- Properly handle command line args with service by @kptkin in https://github.com/wandb/wandb/pull/3371
- Improve api_key validation by @dmitryduev in https://github.com/wandb/wandb/pull/3384
- Fix multiple performance issues caused by not using defaultdict by @dmitryduev in https://github.com/wandb/wandb/pull/3406
- Enable inf max jobs on launch agent by @stephchen in https://github.com/wandb/wandb/pull/3412
- fix colab command to work with launch by @stephchen in https://github.com/wandb/wandb/pull/3422
- fix typo in Config docstring by @hu-po in https://github.com/wandb/wandb/pull/3416
- Make code saving not a policy, keep previous custom logic by @dmitryduev in https://github.com/wandb/wandb/pull/3395
- Fix logging sequence images with service by @kptkin in https://github.com/wandb/wandb/pull/3339
- Add username to debug-cli log file to prevent conflicts of multiple users by @zythosec in https://github.com/wandb/wandb/pull/3301
- Fix python sweep agent for users of wandb service / pytorch-lightning by @raubitsj in https://github.com/wandb/wandb/pull/3465
- Remove unnecessary launch reqs checks by @KyleGoyette in https://github.com/wandb/wandb/pull/3457
- Workaround for MoviePy's Unclosed Writer by @tssweeney in https://github.com/wandb/wandb/pull/3471
- Improve handling of Run objects when service is not enabled by @kptkin in https://github.com/wandb/wandb/pull/3362

## New Contributors

- @hu-po made their first contribution in https://github.com/wandb/wandb/pull/3416
- @zythosec made their first contribution in https://github.com/wandb/wandb/pull/3301

**Full Changelog**: https://github.com/wandb/wandb/compare/v0.12.11...v0.12.12

## 0.12.11 (March 1, 2022)

#### :nail_care: Enhancement

- Add captions to Molecules by @dmitryduev in https://github.com/wandb/wandb/pull/3173
- Add CatBoost Integration by @ayulockin in https://github.com/wandb/wandb/pull/2975
- Launch: AWS Sagemaker integration by @KyleGoyette in https://github.com/wandb/wandb/pull/3007
- Launch: Remove repo2docker and add gpu support by @stephchen in https://github.com/wandb/wandb/pull/3161
- Adds Timestamp inference from Python for Weave by @tssweeney in https://github.com/wandb/wandb/pull/3212
- Launch GCP vertex integration by @stephchen in https://github.com/wandb/wandb/pull/3040
- Use Artifacts when put into run config. Accept a string to represent an artifact in the run config by @KyleGoyette in https://github.com/wandb/wandb/pull/3203
- Improve xgboost `wandb_callback` (#2929) by @ayulockin in https://github.com/wandb/wandb/pull/3025
- Add initial kubeflow pipeline support by @andrewtruong in https://github.com/wandb/wandb/pull/3206

#### :bug: Bug Fix

- Fix logging of images with special characters in the key by @speezepearson in https://github.com/wandb/wandb/pull/3187
- Fix azure blob upload retry logic by @vanpelt in https://github.com/wandb/wandb/pull/3218
- Fix program field for scripts run as a python module by @dmitryduev in https://github.com/wandb/wandb/pull/3228
- Fix issue where `sync_tensorboard` could die on large histograms by @KyleGoyette in https://github.com/wandb/wandb/pull/3019
- Fix wandb service performance issue during run shutdown by @raubitsj in https://github.com/wandb/wandb/pull/3262
- Fix vendoring of gql and graphql by @raubitsj in https://github.com/wandb/wandb/pull/3266
- Flush log data without finish with service by @kptkin in https://github.com/wandb/wandb/pull/3137
- Fix wandb service hang when the service crashes by @raubitsj in https://github.com/wandb/wandb/pull/3280
- Fix issue logging images with "/" on Windows by @KyleGoyette in https://github.com/wandb/wandb/pull/3146
- Add image filenames to images/separated media by @KyleGoyette in https://github.com/wandb/wandb/pull/3041
- Add setproctitle to requirements.txt by @raubitsj in https://github.com/wandb/wandb/pull/3289
- Fix issue where sagemaker run ids break run queues by @KyleGoyette in https://github.com/wandb/wandb/pull/3290
- Fix encoding exception when using %%capture magic by @raubitsj in https://github.com/wandb/wandb/pull/3310

## New Contributors

- @speezepearson made their first contribution in https://github.com/wandb/wandb/pull/3188

**Full Changelog**: https://github.com/wandb/wandb/compare/v0.12.10...v0.12.11

## 0.12.10 (February 1, 2022)

#### :nail_care: Enhancement

- Improve validation when creating Tables with invalid columns from dataframes by @tssweeney in https://github.com/wandb/wandb/pull/3113
- Enable digest deduplication for `use_artifact()` calls by @annirudh in https://github.com/wandb/wandb/pull/3109
- Initial prototype of azure blob upload support by @vanpelt in https://github.com/wandb/wandb/pull/3089

#### :bug: Bug Fix

- Fix wandb launch using python dev versions by @stephchen in https://github.com/wandb/wandb/pull/3036
- Fix loading table saved with mixed types by @vwrj in https://github.com/wandb/wandb/pull/3120
- Fix ResourceWarning when calling wandb.log by @vwrj in https://github.com/wandb/wandb/pull/3130
- Fix missing cursor in ProjectArtifactCollections by @KyleGoyette in https://github.com/wandb/wandb/pull/3108
- Fix windows table logging classes issue by @vwrj in https://github.com/wandb/wandb/pull/3145
- Gracefully handle string labels in wandb.sklearn.plot.classifier.calibration_curve by @acrellin in https://github.com/wandb/wandb/pull/3159
- Do not display login warning when calling wandb.sweep() by @acrellin in https://github.com/wandb/wandb/pull/3162

#### :broom: Cleanup

- Drop python2 backport deps (enum34, subprocess32, configparser) by @jbylund in https://github.com/wandb/wandb/pull/3004
- Settings refactor by @dmitryduev in https://github.com/wandb/wandb/pull/3083

## New Contributors

- @jbylund made their first contribution in https://github.com/wandb/wandb/pull/3004
- @acrellin made their first contribution in https://github.com/wandb/wandb/pull/3159

**Full Changelog**: https://github.com/wandb/wandb/compare/v0.12.9...v0.12.10

## 0.12.9 (December 16, 2021)

#### :bug: Bug Fix

- Fix regression in `upload_file()` exception handler by @raubitsj in https://github.com/wandb/wandb/pull/3059

**Full Changelog**: https://github.com/wandb/wandb/compare/v0.12.8...v0.12.9

## 0.12.8 (December 16, 2021)

#### :nail_care: Enhancement

- Update contributing guide and dev env setup tool by @dmitryduev in https://github.com/wandb/wandb/pull/2968
- Improve `wandb_callback` for LightGBM (#2945) by @ayulockin in https://github.com/wandb/wandb/pull/3024

#### :bug: Bug Fix

- Reduce GPU memory usage when generating histogram of model weights by @TOsborn in https://github.com/wandb/wandb/pull/2927
- Support mixed classes in bounding box and image mask annotation layers by @tssweeney in https://github.com/wandb/wandb/pull/2914
- Add max-jobs and launch async args by @stephchen in https://github.com/wandb/wandb/pull/2925
- Support lists of Summary objects encoded as strings to wandb.tensorboard.log by @dmitryduev in https://github.com/wandb/wandb/pull/2934
- Fix handling of 0 dim np arrays by @rpitonak in https://github.com/wandb/wandb/pull/2954
- Fix handling of empty default config file by @vwrj in https://github.com/wandb/wandb/pull/2957
- Add service backend using sockets (support fork) by @raubitsj in https://github.com/wandb/wandb/pull/2892
- Send git port along with url when sending git repo by @KyleGoyette in https://github.com/wandb/wandb/pull/2959
- Add support raw ip addresses for launch by @KyleGoyette in https://github.com/wandb/wandb/pull/2950
- Tables no longer serialize and hide 1d NDArrays by @tssweeney in https://github.com/wandb/wandb/pull/2976
- Fix artifact file uploads to S3 stores by @annirudh in https://github.com/wandb/wandb/pull/2999
- Send uploaded file list on file stream heartbeats by @annirudh in https://github.com/wandb/wandb/pull/2978
- Add support for keras experimental layers by @KyleGoyette in https://github.com/wandb/wandb/pull/2776
- Fix `from wandb import magic` to not require tensorflow by @raubitsj in https://github.com/wandb/wandb/pull/3021
- Fix launch permission error by @KyleGoyette in https://github.com/wandb/wandb/pull/3038

**Full Changelog**: https://github.com/wandb/wandb/compare/v0.12.7...v0.12.8

## 0.12.7 (November 18, 2021)

#### :bug: Bug Fix

- Fix issue where console log streaming was causing excessive network traffic by @vwrj in https://github.com/wandb/wandb/pull/2786
- Metaflow: Make optional dependencies actually optional by @andrewtruong in https://github.com/wandb/wandb/pull/2842
- Fix docstrings for wandb.watch and ValidationDataLogger by @charlesfrye in https://github.com/wandb/wandb/pull/2849
- Prevent launch agent from sending runs to a different project or entity by @KyleGoyette in https://github.com/wandb/wandb/pull/2872
- Fix logging pr_curves through tensorboard by @KyleGoyette in https://github.com/wandb/wandb/pull/2876
- Prevent TPU monitoring from reporting invalid metrics when not available by @kptkin in https://github.com/wandb/wandb/pull/2753
- Make import order dependencies for WandbCallback more robust by @kptkin in https://github.com/wandb/wandb/pull/2807
- Fix a bug in feature importance plotting to handle matrices of different shapes by @dannygoldstein in https://github.com/wandb/wandb/pull/2811
- Fix base url handling to allow trailing / by @kptkin in https://github.com/wandb/wandb/pull/2910
- Prevent wandb.agent() from sending too many heartbeats impacting rate limits by @dannygoldstein in https://github.com/wandb/wandb/pull/2923
- Redact sensitive information from debug logs by @raubitsj in https://github.com/wandb/wandb/pull/2931

#### :nail_care: Enhancement

- Add wandb.Molecule support for rdkit supported formats by @dmitryduev in https://github.com/wandb/wandb/pull/2902
- Add module-level docstrings for reference doc modules. by @charlesfrye in https://github.com/wandb/wandb/pull/2847
- Store launch metadata in file by @KyleGoyette in https://github.com/wandb/wandb/pull/2582
- Add Project.sweeps() public API call to view all sweeps in a project by @stephchen in https://github.com/wandb/wandb/pull/2729
- Ensures API key prompt remains captive when user enters nothing by @dannygoldstein in https://github.com/wandb/wandb/pull/2721
- Refactors wandb.sklearn into submodules by @charlesfrye in https://github.com/wandb/wandb/pull/2869
- Support code artifacts in wandb launch by @KyleGoyette in https://github.com/wandb/wandb/pull/2860
- Improve launch agent (async, stop, heartbeat updates) by @stephchen in https://github.com/wandb/wandb/pull/2871
- Improve usage and error messages for anonymous mode by @kimjyhello in https://github.com/wandb/wandb/pull/2823
- Add example on how to find runs with wandb.Api().runs(...) matching a regex by @dmitryduev in https://github.com/wandb/wandb/pull/2926

**Full Changelog**: https://github.com/wandb/wandb/compare/v0.12.6...v0.12.7

## 0.12.6 (October 27, 2021)

#### :bug: Bug Fix

- Fix sklearn `plot_calibration_curve()` issue breaking the provided model by @vwrj in https://github.com/wandb/wandb/pull/2791
- Fix CondaEnvExportError by redirecting stderr by @charlesfrye in https://github.com/wandb/wandb/pull/2814
- Fix `use_artifact()` when specifying an artifact from a different project by @KyleGoyette in https://github.com/wandb/wandb/pull/2832

#### :nail_care: Enhancement

- Add metric names to pr curve charts in tensorboard by @vanpelt in https://github.com/wandb/wandb/pull/2822

**Full Changelog**: https://github.com/wandb/wandb/compare/v0.12.5...v0.12.6

## 0.12.5 (October 19, 2021)

#### :bug: Bug Fix

- Report errors for invalid characters in logged media keys on windows
- Handle errors when probing for TPUs in unsupported environments
- Fixed bug where `%%wandb` followed by wandb.init() does not display run links
- Fixed api.runs() to correctly return all runs for the current entity/project

#### :nail_care: Enhancement

- Add `wandb.require(experiment="service")` to improve multiprocessing support
- Add support for swappable artifacts in launch context
- Add `wandb.login(timeout=)` support for jupyter environments
- Add ability to disable git ref saving with `WANDB_DISABLE_GIT`
- Support newer versions of pytest-mock and PyYAML
- Add ability to delete artifacts with aliases: `artifact.delete(delete_aliases=True)`
- Add `unwatch()` method to the Run object

## 0.12.4 (October 5, 2021)

#### :bug: Bug Fix

- Fix regression introduced in 0.12.2 causing network access when `WANDB_MODE=offline`

## 0.12.3 (September 30, 2021)

#### :bug: Bug Fix

- Fixes the grid search stopping condition in the local controller

#### :nail_care: Enhancement

- New jupyter magic for displaying runs, sweeps, and projects `%wandb path/to/run -h 1024`
- We no longer display run iframe by default in jupyter, add `%%wandb` to a cell to display a run
- Makes api key prompting retry indefinitely on malformed input
- Invite users to teams via the api `api.team("team_name").invite("username_or_email")`
- Remove users from a team via the api `api.team("team_name").members[0].delete()`
- Create service accounts via the api `api.team("team_name").create_service_account("Description")`
- Manage api keys via the api `api.user("username_or_email").generate_api_key()`
- Add pytorch profiling trace support with `wandb.profiler.torch_trace_handler()`

## 0.12.2 (September 15, 2021)

#### :bug: Bug Fix

- Fix tensorboard_sync to handle ephemeral Sagemaker tfevents files
- Fix Reports query from the public api (broken pagination and report path)
- Fix `wandb.login()` when relogin is specified (only force login once)

#### :nail_care: Enhancement

- Clean up footer output of summary and history metrics
- Clean up error message from `wandb sweep --update`
- Add warning for `wandb local` users to update their docker
- Add optional argument log_learning_curve to wandb.sklearn.plot_classifier()
- Restore frozen pip package versions when using `wandb launch`
- Add support for jupyter notebooks in launch
- Add `wandb.login()` timeout option

## 0.12.1 (August 26, 2021)

#### :bug: Bug Fix

- Fix tensorflow/keras 2.6 not logging validation examples
- Fix metrics logged through tensorboard not supporting time on x-axis
- Fix `WANDB_IGNORE_GLOBS` environment variable handling
- Fix handling when sys.stdout is configured to a custom logger
- Fix sklearn feature importance plots not matching feature names properly
- Fix an issue where colab urls were not being captured
- Save program commandline if run executable was outside cwd

#### :nail_care: Enhancement

- Add Prodigy integration to upload annotated datasets to W&B Tables
- Add initial Metaflow support
- Add experimental wandb launch support
- Add warnings that public API requests are timing out and allow override
- Improve error handling in local controller sweeps engine

## 0.12.0 (August 10, 2021)

#### :hourglass: No Longer Supported

- Remove Python 3.5 support

#### :bug: Bug Fix

- Fix issue that could cause artifact uploads to fail if artifact files are being modified
- Fix issue where `wandb.restore()` wouldn't work with runs from a sweep

#### :nail_care: Enhancement

- Improve run execution time calculation

## 0.11.2 (August 2, 2021)

#### :bug: Bug Fix

- Restore vendored graphql-core library because of network regression

## 0.11.1 (July 29, 2021)

#### :hourglass: Deprecated

- Python 3.5 will not be supported as of `wandb==0.12.0`

#### :bug: Bug Fix

- Reduce Memory Footprint of Images In Tables
- Added a dependency on graphql-core>=2.3.0
- Removed urllib3 pin to avoid conflicts, if you see urllib3 related errors run `pip install --upgrade urllib3`
- Improved Public API HTTP error messages
- Set run.dir to the generated directory name in disabled mode

#### :nail_care: Enhancement

- Adds support for native Jax array logging
- Tables now support Molecule data type
- Improve Stable-Baselines3 API by auto log model's name and always upload models at the end of training
- Implements the sweep local controller using wandb/sweeps

## 0.11.0 (July 15, 2021)

#### :hourglass: No Longer Supported

- Remove Python 2.7 support

#### :bug: Bug Fix

- Fix issue where `wandb.watch()` broke model saving in pytorch
- Fix issue where uniform sweep parameters were parsed as int_uniform
- Fix issue where file_stream thread was killed on 4xx errors

#### :nail_care: Enhancement

- Improve performance of artifact logging by making it non-blocking
- Add wandb integration for Stable-Baselines3
- Improve keras callback validation logging inference logic
- Expose sweep state via the public API
- Improve performance of sweep run fetches via the API

## 0.10.33 (June 28, 2021)

#### :bug: Bug Fix

- Fix issue where wandb restore 404ed if the run did not have a diff.patch file
- Fix issue where wandb.log raised an Exception after trying to log a pandas dataframe
- Fix issue where runs could be marked finished before files were finished uploading

#### :nail_care: Enhancement

- Disable reloading of run metadata (such as command) in resumed runs
- Allow logging of pandas dataframes by automatically converting them to W&B tables
- Fix up `log_code()` exclude fn to handle .wandb dir
- Improve handling of PyTorch model topology
- Increase config debounce interval to 30s to reduce load on WB/backend
- Improve reliability of CLI in generating sweeps with names, programs, and settings

## 0.10.32 (June 10, 2021)

#### :bug: Bug Fix

- Make `log_artifact()` more resilient to network errors
- Removed Duplicate Artifact Dependencies
- Workaround urlib3 issue on windows
- Fix regression where ipython was hanging
- Allow logging of numpy high precision floating point values
- Reduce liklyhood of collisions for file backed media or artifact objects
- Fix wandb.watch() regression when logging pytorch graphs

#### :nail_care: Enhancement

- Add support for logging joined and partitioned table
- Handle schema validation warnings for sweep configs
- Improve wandb sync to handle errors
- Add ability to label scripts and repositories who use wandb

## 0.10.31 (May 27, 2021)

#### :bug: Bug Fix

- wandb.login() did not properly persist the host parameter
- Fix issue where step information was not synced properly when syncing tensorboard directories
- Fix some unicode issues with python2.7
- Fixed bug in `plot_calibration_curve` for ComplementNB
- Fall back to not using SendFile on some linux systems
- Fix console issues where lines were truncated
- Fix console issues where console logging could block

#### :nail_care: Enhancement

- Add support for preemptible sweeps
- Add command line for sweep control
- Add support to load artifact collection properties

## 0.10.30 (May 7, 2021)

#### :bug: Bug Fix

- Found and fixed the remaining issues causing runs to be marked crashed during outages
- Improved performance for users of `define_metric`, pytorch-lightning, and aggressive config saving
- Fix issue when trying to log a cuda tensor to config or summary
- Remove dependency on torch `backward_hooks` to compute graph
- Fix an issue preventing the ability to resume runs on sagemaker
- Fix issues preventing pdb from working reliably with wandb
- Fix deprecation warning in vendored library (user submission)
- Fix logging behavior where the library was accidently outputting logs to the console
- Fix disabled mode to not create wandb dir and log files
- Renamed types to prep for Tables launch

#### :nail_care: Enhancement

- Allow renaming groups with public api

## 0.10.29 (May 3, 2021)

#### :bug: Bug Fix

- Fix more network handling issues causing runs to be marked crashed (wandb sync to recover)
- Improve logging and exception handling to improve reporting and logging of crashed processes

## 0.10.28 (April 28, 2021)

#### :bug: Bug Fix

- Fix network handling issue causing runs to be marked crashed (wandb sync to recover)
- Use `register_full_backward_hook` to support models with Dict outputs
- Allow periods in table columns
- Fix artifact cache collisions when using forked processes
- Fix issue where custom charts do not display properly with pytorch-lightning

#### :nail_care: Enhancement

- Add experimental incremental artifact support
- Improve warnings when logging is being rate limited

## 0.10.27 (April 19, 2021)

#### :bug: Bug Fix

- Fix tensorboard_sync condition where metrics at end of short run are dropped
- Fix `wandb sync` when tensorboard files are detected
- Fix api key prompt in databricks notebook

#### :nail_care: Enhancement

- Integrate DSViz into Keras WandbCallback
- Add support for conda dependencies (user submit)

## 0.10.26 (April 13, 2021)

#### :bug: Bug Fix

- Fix network handling issue where syncing stopped (use wandb sync to recover)
- Fix auth problem when using sagemaker and hugginface integrations together
- Fix handling of NaN values in tables with non floats
- Lazy load API object to prevent unnecessary file access on module load

#### :nail_care: Enhancement

- Improve error messages when using public api history accessors

## 0.10.25 (April 5, 2021)

#### :bug: Bug Fix

- Fix possible artifact cache race when using parallel artifact reads
- Fix artifact reference when `checksum=False`

#### :nail_care: Enhancement

- Release `run.define_metric()` to simplify custom x-axis and more
- Add column operators `add_column`, `get_column`, `get_index` to `wandb.Table()`

## 0.10.24 (March 30, 2021)

#### :bug: Bug Fix

- Significant fixes to stdout/stderr console logging
- Prevent excessive network when saving files with policy=`live`
- Fix errors when trying to send large updates (most common with `wandb sync`)

#### :nail_care: Enhancement

- Automatically generate `run_table` artifact for logged tables
- Add bracket notation to artifacts
- Improve URL validation when specifying server url to `wandb login`

## 0.10.23 (March 22, 2021)

#### :bug: Bug Fix

- Fix logged artifacts to be accessible after wait()
- Fix spell.run integration
- Performance fix syncing console logs with carriage returns
- Fix confusion matrix with class names and unlabeled data

#### :nail_care: Enhancement

- Add the ability to save artifacts without creating a run
- Add Foreign Table References to wandb.Table
- Allow the same runtime object to be logged to multiple artifacts
- Add experimental `run._define_metric()` support
- Warn and ignore unsupported multiprocess `wandb.log()` calls

## 0.10.22 (March 9, 2021)

#### :bug: Bug Fix

- Fix system metric logging rate in 0.10.x
- Fix Audio external reference issue
- Fix short runs with tensorboard_sync
- Ignore `wandb.init(id=)` when running a sweep
- Sanitize artifact metadata if needed

#### :nail_care: Enhancement

- Allow syncing of tfevents with `wandb sync --sync-tensorboard`

## 0.10.21 (March 2, 2021)

#### :bug: Bug Fix

- Fix artifact.get() regression since 0.10.18
- Allow 0 byte artifacts
- Fix codesaving and program name reporting

#### :nail_care: Enhancement

- Added support for glb files for `wandb.Object3D()`
- Added support for external references for `wandb.Audio()`
- Custom chart support tensorboard `pr_curves` plugin
- Support saving entire code directory in an artifact

## 0.10.20 (February 22, 2021)

#### :bug: Bug Fix

- wandb.login() now respects disabled mode
- handle exception when trying to log TPUs in colab

#### :nail_care: Enhancement

- Add `WANDB_START_METHOD=thread` to support non-multiprocessing
- Add `group` and `job_type` to Run object in the export API
- Improve artifact docstrings

## 0.10.19 (February 14, 2021)

#### :bug: Bug Fix

- Fix artifact manifest files incorrectly named with patch suffix

## 0.10.18 (February 8, 2021)

#### :nail_care: Enhancement

- Add run delete and file delete to the public API
- Align steps between `tensorboard_sync` and wandb.log() history
- Add `WANDB_START_METHOD` to allow POSIX systems to use fork
- Support mixed types in wandb.Table() with `allow_mixed_types`

#### :bug: Bug Fix

- Fix potential leaked file due to log not being closed properly
- Improve `wandb verify` to better handle network issues and report errors
- Made file downloads more deterministic with respect to filesystem caches

## 0.10.17 (February 1, 2021)

#### :bug: Bug Fix

- Fix regression seen with python 3.5
- Silence vendored watchdog warnings on mac

## 0.10.16 (February 1, 2021)

#### :nail_care: Enhancement

- Artifacts now support parallel writers for large distributed workflows.
- Artifacts support distributed tables for dataset visualization.
- Improvements to PR templates
- Added more type annotations
- Vendored watchdog 0.9.0 removing it as a dependency
- New documentation generator
- Public api now has `file.direct_url` to avoid redirects for signed urls.

#### :bug: Bug Fix

- Allow `config-defaults.yaml` to be overwritten when running sweeps
- General bug fixes and improvements to `wandb verify`
- Disabled widgets in Spyder IDE
- Fixed WANDB_SILENT in Spyder IDE
- Reference file:// artifacts respect the `name` attribute.

## 0.10.15 (January 24, 2021)

#### :nail_care: Enhancement

- Add `wandb verify` to troubleshoot local installs

#### :bug: Bug Fix

- Fix tensorboard_sync issue writing to s3
- Prevent git secrets from being stored
- Disable verbose console messages when using moviepy
- Fix artifacts with checkpoints to be more robust when overwriting files
- Fix artifacts recycled id issue

## 0.10.14 (January 15, 2021)

#### :nail_care: Enhancement

- Add wandb.Audio support to Artifacts

#### :bug: Bug Fix

- Fix wandb config regressions introduced in 0.10.13
- Rollback changes supporting media with slashes in keys

## 0.10.13 (January 11, 2021)

#### :nail_care: Enhancement

- Add support for Mac M1 GPU monitoring
- Add support for TPU monitoring
- Add setting to disable sagemaker integration

#### :bug: Bug Fix

- Fix tensorboard_sync with tensorboardX and tf1
- Fix issues logging images with slashes
- Fix custom charts issues
- Improve error messages using `wandb pull`
- Improve error messages with `wandb.Table()`
- Make sure silent mode is silent
- Fix `wandb online` to renable logging
- Multiple artifact fixes

## 0.10.12 (December 3, 2020)

#### :nail_care: Enhancement

- Add Artifact.used_by and Artifact.logged_by
- Validate type consistency when logging Artifacts
- Enhance JoinedTable to not require downloaded assets
- Add ability to recursively download dependent artifacts
- Enable gradient logging with keras and tf2+
- Validate pytorch models are passed to wandb.watch()
- Improved docstrings for public methods / objects
- Warn when image sequences are logged with different sizes

#### :bug: Bug Fix

- Fix incorrectly generated filenames in summary
- Fix anonymous mode to include the api key in URLs
- Fix pickle issue with disabled mode
- Fix artifact from_id query
- Fix handling of Tables with different image paths

## 0.10.11 (November 18, 2020)

#### :nail_care: Enhancement

- Disable wandb logging with `wandb disabled` or `wandb.init(mode="disabled")`
- Support cloning an artifact when logging wandb.Image()

#### :bug: Bug Fix

- Multiple media artifact improvements and internal refactor
- Improve handling of artifact errors
- Fix issue where notebook name was ignored
- Extend silent mode for jupyter logging
- Fix issue where vendored libraries interfered with python path
- Fix various exceptions (divide by zero, int conversion, TypeError)

## 0.10.10 (November 9, 2020)

#### :nail_care: Enhancement

- Added confusion matrix plot
- Better jupyter messages with wandb.init()/reinit/finish

#### :bug: Bug Fix

- Fix for fastai 2.1.5 (removed log_args)
- Fixed media logging when directories are changed

## 0.10.9 (November 4, 2020)

#### :nail_care: Enhancement

- Added artifact media logging (alpha)
- Add scriptable alerts
- Add url attribute for sweep public api
- Update docstrings for wandb sdk functions

#### :bug: Bug Fix

- Fix cases where offline mode was making network connections
- Fix issues with python sweeps and run stopping
- Fix logging issue where we could accidently display an api key
- Fix wandb login issues with malformed hosts
- Allow wandb.restore() to be called without wandb.init()
- Fix resuming (reusing run_id) with empty summary
- Fix artitifact download issue
- Add missing wandb.unwatch() function
- Avoid creating spurious wandb directories
- Fix collections import issue when using an old version of six

## 0.10.8 (October 22, 2020)

#### :nail_care: Enhancement

- Allow callables to be serialized

#### :bug: Bug Fix

- Fix compatibility issue with python 3.9
- Fix `wandb sync` failure introduced in 0.10.6
- Improve python agent handling of failing runs
- Fix rare condition where resuming runs does not work
- Improve symlink handling when called in thread context
- Fix issues when changing directories before calling wandb.init()

## 0.10.7 (October 15, 2020)

#### :bug: Bug Fix

- Fix issue when checking for updated releases on pypi

## 0.10.6 (October 15, 2020)

#### :bug: Bug Fix

- Make sure code saving is enabled in jupyter environments after login
- Sweep agents have extended timeout for large sweep configs
- Support WANDB_SILENT environment variable
- Warn about missing python package when logging images
- Fix wandb.restore() to apply diff patch
- Improve artifact error messages
- Fix loading of config-defaults.yaml and specified list of yaml config files

## 0.10.5 (October 7, 2020)

#### :nail_care: Enhancement

- Add new custom plots: `wandb.plot.*`
- Add new python based sweep agent: `wandb.agent()`

#### :bug: Bug Fix

- Console log fixes (tqdm on windows, fix close exceptions)
- Add more attributes to the Run object (group, job_type, urls)
- Fix sagemaker login issues
- Fix issue where plots were not uploaded until the end of run

## 0.10.4 (September 29, 2020)

#### :bug: Bug Fix

- Fix an issue where wandb.init(allow_val_change=) throws exception

## 0.10.3 (September 29, 2020)

#### :nail_care: Enhancement

- Added warning when trying to sync pre 0.10.0 run dirs
- Improved jupyter support for wandb run syncing information

#### :bug: Bug Fix

- Fix artifact download issues
- Fix multiple issues with tensorboard_sync
- Fix multiple issues with juypter/python sweeps
- Fix issue where login was timing out
- Fix issue where config was overwritten when resuming runs
- Ported sacred observer to 0.10.x release
- Fix predicted bounding boxes overwritten by ground truth boxes
- Add missing save_code parameter to wandb.init()

## 0.10.2 (September 20, 2020)

#### :nail_care: Enhancement

- Added upload_file to API
- wandb.finish() can be called without matching wandb.init()

#### :bug: Bug Fix

- Fix issue where files were being logged to wrong parallel runs
- Fix missing properties/methods -- as_dict(), sweep_id
- Fix wandb.summary.update() not updating all keys
- Code saving was not properly enabled based on UI settings
- Tensorboard now logging images before end of program
- Fix resume issues dealing with config and summary metrics

## 0.10.1 (September 16, 2020)

#### :nail_care: Enhancement

- Added sync_tensorboard ability to handle S3 and GCS files
- Added ability to specify host with login
- Improved artifact API to allow modifying attributes

#### :bug: Bug Fix

- Fix codesaving to respect the server settings
- Fix issue running wandb.init() on restricted networks
- Fix issue where we were ignoring settings changes
- Fix artifact download issues

## 0.10.0 (September 11, 2020)

#### :nail_care: Enhancement

- Added history sparklines at end of run
- Artifact improvements and API for linking
- Improved offline support and syncing
- Basic noop mode support to simplify testing
- Improved windows/pycharm support
- Run object has more modifiable properties
- Public API supports attaching artifacts to historic runs

#### :bug: Bug Fix

- Many bugs fixed due to simplifying logic

## 0.9.7 (September 8, 2020)

#### :nail_care: Enhancement

- New sacred observer available at wandb.sacred.WandbObserver
- Improved artifact reference tracking for HTTP urls

#### :bug: Bug Fix

- Print meaningful error message when runs are queried with `summary` instead of `summary_metrics`

## 0.9.6 (August 28, 2020)

#### :nail_care: Enhancement

- Sub paths of artifacts now expose an optional root directory argument to download()
- Artifact.new_file accepts an optional mode argument
- Removed legacy fastai docs as we're now packaged with fastai v2!

#### :bug: Bug Fix

- Fix yaml parsing error handling logic
- Bad spelling in torch docstring, thanks @mkkb473

## 0.9.5 (August 17, 2020)

#### :nail_care: Enhancement

- Remove unused y_probas in sklearn plots, thanks @dreamflasher
- New deletion apis for artifacts

#### :bug: Bug Fix

- Fix `wandb restore` when not logged in
- Fix artifact download paths on Windows
- Retry 408 errors on upload
- Fix mask numeric types, thanks @numpee
- Fix artifact reference naming mixup

## 0.9.4 (July 24, 2020)

#### :nail_care: Enhancement

- Default pytorch histogram logging frequency from 100 -> 1000 steps

#### :bug: Bug Fix

- Fix multiple prompts for login when using the command line
- Fix "no method rename_file" error
- Fixed edgecase histogram calculation in PyTorch
- Fix error in jupyter when saving session history
- Correctly return artifact metadata in public api
- Fix matplotlib / plotly rendering error

## 0.9.3 (July 10, 2020)

#### :nail_care: Enhancement

- New artifact cli commands!

```shell
wandb artifact put path_file_or_ref
wandb artifact get artifact:version
wandb artifact ls project_name
```

- New artifact api commands!

```python
wandb.log_artifact()
wandb.use_artifact()
wandb.Api().artifact_versions()
wandb.Api().run.used_artifacts()
wandb.Api().run.logged_artifacts()
wandb.Api().Artifact().file()
```

- Improved syncing of large wandb-history.jsonl files for wandb sync
- New Artifact.verify method to ensure the integrity of local artifacts
- Better testing harness for api commands
- Run directory now store local time instead of utc time in the name, thanks @aiyolo!
- Improvements to our doc strings across the board.
- wandb.Table now supports a `dataframe` argument for logging dataframes as tables!

#### :bug: Bug Fix

- Artifacts work in python2
- Artifacts default download locations work in Windows
- GCS references now properly cache / download, thanks @yoks!
- Fix encoding of numpy arrays to JSON
- Fix string comparison error message

## 0.9.2 (June 29, 2020)

#### :nail_care: Enhancement

- Major overhaul of artifact caching
- Configurable cache directory for artifacts
- Configurable download directory for artifacts
- New Artifact.verify method to ensure the integrity of local artifacts
- use_artifact no longer requires `type`
- Deleted artifacts can now be be recommitted
- Lidar scenes now support vectors

#### :bug: Bug Fix

- Fix issue with artifact downloads returning errors.
- Segmentation masks now handle non-unint8 data
- Fixed path parsing logic in `api.runs()`

## 0.9.1 (June 9, 2020)

#### :bug: Bug Fix

- Fix issue where files were always logged to latest run in a project.
- Fix issue where url was not display url on first call to wandb.init

## 0.9.0 (June 5, 2020)

#### :bug: Bug Fix

- Handle multiple inits in Jupyter
- Handle ValueError's when capturing signals, thanks @jsbroks
- wandb agent handles rate limiting properly

#### :nail_care: Enhancement

- wandb.Artifact is now generally available!
- feature_importances now supports CatBoost, thanks @neomatrix369

## 0.8.36 (May 11, 2020)

#### :bug: Bug Fix

- Catch all exceptions when saving Jupyter sessions
- validation_data automatically set in TF >= 2.2
- _implements_\* hooks now implemented in keras callback for TF >= 2.2

#### :nail_care: Enhancement

- Raw source code saving now disabled by default
- We now support global settings on boot to enable code saving on the server
- New `code_save=True` argument to wandb.init to enable code saving manually

## 0.8.35 (May 1, 2020)

#### :bug: Bug Fix

- Ensure cells don't hang on completion
- Fixed jupyter integration in PyCharm shells
- Made session history saving handle None metadata in outputs

## 0.8.34 (Apr 28, 2020)

#### :nail_care: Enhancement

- Save session history in jupyter notebooks
- Kaggle internet enable notification
- Extend wandb.plots.feature_importances to work with more model types, thanks @neomatrix369!

#### :bug: Bug Fix

- Code saving for jupyter notebooks restored
- Fixed thread errors in jupyter
- Ensure final history rows aren't dropped in jupyter

## 0.8.33 (Apr 24, 2020)

#### :nail_care: Enhancement

- Add default class labels for semantic segmentation
- Enhance bounding box API to be similar to semantic segmentation API

#### :bug: Bug Fix

- Increase media table rows to improve ROC/PR curve logging
- Fix issue where pre binned histograms were not being handled properly
- Handle nan values in pytorch histograms
- Fix handling of binary image masks

## 0.8.32 (Apr 14, 2020)

#### :nail_care: Enhancement

- Improve semantic segmentation image mask logging

## 0.8.31 (Mar 19, 2020)

#### :nail_care: Enhancement

- Close all open files to avoice ResourceWarnings, thanks @CrafterKolyan!

#### :bug: Bug Fix

- Parse "tensor" protobufs, fixing issues with tensorboard syncing in 2.1

## 0.8.30 (Mar 19, 2020)

#### :nail_care: Enhancement

- Add ROC, precision_recall, HeatMap, explainText, POS, and NER to wandb.plots
- Add wandb.Molecule() logging
- Capture kaggle runs for metrics
- Add ability to watch from run object

#### :bug: Bug Fix

- Avoid accidently picking up global debugging logs

## 0.8.29 (Mar 5, 2020)

#### :nail_care: Enhancement

- Improve bounding box annotations
- Log active GPU system metrics
- Only writing wandb/settings file if wandb init is called
- Improvements to wandb local command

#### :bug: Bug Fix

- Fix GPU logging on some devices without power metrics
- Fix sweep config command handling
- Fix tensorflow string logging

## 0.8.28 (Feb 21, 2020)

#### :nail_care: Enhancement

- Added code saving of main python module
- Added ability to specify metadata for bounding boxes and segmentation masks

#### :bug: Bug Fix

- Fix situations where uncommitted data from wandb.log() is not persisted

## 0.8.27 (Feb 11, 2020)

#### :bug: Bug Fix

- Fix dependency conflict with new versions of six package

## 0.8.26 (Feb 10, 2020)

#### :nail_care: Enhancement

- Add best metric and epoch to run summary with Keras callback
- Added wandb.run.config_static for environments required pickled config

#### :bug: Bug Fix

- Fixed regression causing failures with wandb.watch() and DataParallel
- Improved compatibility with python 3.8
- Fix model logging under windows

## 0.8.25 (Feb 4, 2020)

#### :bug: Bug Fix

- Fix exception when using wandb.watch() in a notebook
- Improve support for sparse tensor gradient logging on GPUs

## 0.8.24 (Feb 3, 2020)

#### :bug: Bug Fix

- Relax version dependency for PyYAML for users with old environments

## 0.8.23 (Feb 3, 2020)

#### :nail_care: Enhancement

- Added scikit-learn support
- Added ability to specify/exclude specific keys when building wandb.config

#### :bug: Bug Fix

- Fix wandb.watch() on sparse tensors
- Fix incompatibilty with ray 0.8.1
- Fix missing pyyaml requirement
- Fix "W&B process failed to launch" problems
- Improved ability to log large model graphs and plots

## 0.8.22 (Jan 24, 2020)

#### :nail_care: Enhancement

- Added ability to configure agent commandline from sweep config

#### :bug: Bug Fix

- Fix fast.ai prediction logging
- Fix logging of eager tensorflow tensors
- Fix jupyter issues with logging notebook name and wandb.watch()

## 0.8.21 (Jan 15, 2020)

#### :nail_care: Enhancement

- Ignore wandb.init() specified project and entity when running a sweep

#### :bug: Bug Fix

- Fix agent "flapping" detection
- Fix local controller not starting when sweep is pending

## 0.8.20 (Jan 10, 2020)

#### :nail_care: Enhancement

- Added support for LightGBM
- Added local board support (Experimental)
- Added ability to modify sweep configuration
- Added GPU power logging to system metrics

#### :bug: Bug Fix

- Prevent sweep agent from failing continuously when misconfigured

## 0.8.19 (Dec 18, 2019)

#### :nail_care: Enhancement

- Added beta support for ray/tune hyperopt search strategy
- Added ability to specify max runs per agent
- Improve experience starting a sweep without a project already created

#### :bug: Bug Fix

- Fix repeated wandb.Api().Run(id).scan_history() calls get updated data
- Fix early_terminate/hyperband in notebook/python environments

## 0.8.18 (Dec 4, 2019)

#### :nail_care: Enhancement

- Added min_step and max_step to run.scan_history for grabbing sub-sections of metrics
- wandb.init(reinit=True) now automatically calls wandb.join() to better support multiple runs per process

#### :bug: Bug Fix

- wandb.init(sync_tensorboard=True) works again for TensorFlow 2.0

## 0.8.17 (Dec 2, 2019)

#### :nail_care: Enhancement

- Handle tags being passed in as a string

#### :bug: Bug Fix

- Pin graphql-core < 3.0.0 to fix install errors
- TQDM progress bars update logs properly
- Oversized summary or history logs are now dropped which prevents retry hanging

## 0.8.16 (Nov 21, 2019)

#### :bug: Bug Fix

- Fix regression syncing some versions of Tensorboard since 0.8.13
- Fix network error in Jupyter

## 0.8.15 (Nov 5, 2019)

#### :bug: Bug Fix

- Fix calling wandb.init with sync_tensorboard multiple times in Jupyter
- Fix RuntimeError race when using threads and calling wandb.log
- Don't initialize Sentry when error reporting is disabled

#### :nail_care: Enhancement

- Added best_run() to wandb.sweep() public Api objects
- Remove internal tracking keys from wandb.config objects in the public Api

## 0.8.14 (Nov 1, 2019)

#### :bug: Bug Fix

- Improve large object warning when values reach maximum size
- Warn when wandb.save isn't passed a string
- Run stopping from the UI works since regressing in 0.8.12
- Restoring a file that already exists locally works
- Fixed TensorBoard incorrectly placing some keys in the wrong step since 0.8.10
- wandb.Video only accepts uint8 instead of incorrectly converting to floats
- SageMaker environment detection is now more robust
- Resuming correctly populates config
- wandb.restore respects root when run.dir is set #658
- Calling wandb.watch multiple times properly namespaces histograms and graphs

#### :nail_care: Enhancement

- Sweeps now work in Windows!
- Added sweep attribute to Run in the public api
- Added sweep link to Jupyter and terminal output
- TensorBoard logging now stores proper timestamps when importing historic results
- TensorBoard logging now supports configuring rate_limits and filtering event types
- Use simple output mirroring stdout doesn't have a file descriptor
- Write wandb meta files to the system temp directory if the local directory isn't writable
- Added beta api.reports to the public API
- Added wandb.unwatch to remove hooks from pytorch models
- Store the framework used in config.\_wandb

## 0.8.13 (Oct 15, 2019)

#### :bug: Bug Fix

- Create nested directory when videos are logged from tensorboard namespaces
- Fix race when using wandb.log `async=True`
- run.summary acts like a proper dictionary
- run.summary sub dictionaries properly render
- handle None when passing class_colors for segmentation masks
- handle tensorflow2 not having a SessionHook
- properly escape args in windows
- fix hanging login when in anonymode
- tf2 keras patch now handles missing callbacks args

#### :nail_care: Enhancement

- Updates documentation autogenerated from docstrings in /docs
- wandb.init(config=config_dict) does not update sweep specified parameters
- wandb.config object now has a setdefaults method enabling improved sweep support
- Improved terminal and jupyter message incorporating :rocket: emojii!
- Allow wandb.watch to be called multiple times on different models
- Improved support for watching multiple tfevent files
- Windows no longer requires `wandb run` simply run `python script_name.py`
- `wandb agent` now works on windows.
- Nice error message when wandb.log is called without a dict
- Keras callback has a new `log_batch_frequency` for logging metrics every N batches

## 0.8.12 (Sep 20, 2019)

#### :bug: Bug Fix

- Fix compatibility issue with python 2.7 and old pip dependencies

#### :nail_care: Enhancement

- Improved onboarding flow when creating new accounts and entering api_key

## 0.8.11 (Sep 19, 2019)

#### :bug: Bug Fix

- Fix public api returning incorrect data when config value is 0 or False
- Resumed runs no longer overwrite run names with run id

#### :nail_care: Enhancement

- Added recording of spell.run id in config

## 0.8.10 (Sep 13, 2019)

#### :bug: Bug Fix

- wandb magic handles the case of tf.keras and keras being loaded
- tensorboard logging won't drop steps if multiple loggers have different global_steps
- keras gradient logging works in the latest tf.keras
- keras validation_data is properly set in tensorflow 2
- wandb pull command creates directories if they don't exist, thanks @chmod644
- file upload batching now asserts a minimum size
- sweeps works in python2 again
- scan_history now iterates the full set of points
- jupyter will run local mode if credentials can't be obtained

#### :nail_care: Enhancement

- Sweeps can now be run from within jupyter / directly from python! https://docs.wandb.com/sweeps/python
- New openai gym integration will automatically log videos, enabled with the monitor_gym keyword argument to wandb.init
- Ray Tune logging callback in wandb.ray.WandbLogger
- New global config file in ~/.config/wandb for global settings
- Added tests for fastai, thanks @borisdayma
- Public api performance enhancements
- Deprecated username in favor of entity in the public api for consistency
- Anonymous login support enabled by default
- New wandb.login method to be used in jupyter enabling anonymous logins
- Better dependency error messages for data frames
- Initial integration with spell.run
- All images are now rendered as PNG to avoid JPEG artifacts
- Public api now has a projects field

## 0.8.9 (Aug 19, 2019)

#### :bug: Bug Fix

- run.summary updates work in jupyter before log is called
- don't require numpy to be installed
- Setting nested keys in summary works
- notebooks in nested directories are properly saved
- Don't retry 404's / better error messaging from the server
- Strip leading slashes when loading paths in the public api

#### :nail_care: Enhancement

- Small files are batch uploaded as gzipped tarballs
- TensorBoardX gifs are logged to wandb

## 0.8.8 (Aug 13, 2019)

#### :bug: Bug Fix

- wandb.init properly handles network failures on startup
- Keras callback only logs examples if data_type or input_type is set
- Fix edge case PyTorch model logging bug
- Handle patching tensorboard multiple times in jupyter
- Sweep picks up config.yaml from the run directory
- Dataframes handle integer labels
- Handle invalid JSON when querying jupyter servers

#### :nail_care: Enhancement

- fastai uses a fixed seed for example logging
- increased the max number of images for fastai callback
- new wandb.Video tag for logging video
- sync=False argument to wandb.log moves logging to a thread
- New local sweep controller for custom search logic
- Anonymous login support for easier onboarding
- Calling wandb.init multiple times in jupyter doesn't error out

## 0.8.7 (Aug 7, 2019)

#### :bug: Bug Fix

- keras callback no longer guesses input_type for 2D data
- wandb.Image handles images with 1px height

#### :nail_care: Enhancement

- wandb Public API now has `run.scan_history` to return all history rows
- wandb.config prints helpful errors if used before calling init
- wandb.summary prints helpful errors if used before calling init
- filestream api points to new url on the backend

## 0.8.6 (July 31, 2019)

#### :bug: Bug Fix

- fastai callback uses the default monitor instead of assuming val_loss
- notebook introspections handles error cases and doesn't print stacktrace on failure
- Don't print description warning when setting name
- Fixed dataframe logging error with the keras callback
- Fixed line offsets in logs when resuming runs
- wandb.config casts non-builtins before writing to yaml
- vendored backports.tempfile to address missing package on install

#### :nail_care: Enhancement

- Added `api.sweep` to the python export api for querying sweeps
- Added `WANDB_NOTEBOOK_NAME` for specifying the notebook name in cases we can't infer it
- Added `WANDB_HOST` to override hostnames
- Store if a run was run within jupyter
- wandb now supports stopping runs from the web ui
- Handle floats passed as step to `wandb.log`
- wandb.config has full unicode support
- sync the main file to wandb if code saving is enabled and it's untracked by git
- XGBoost callback: wandb.xgboost.wandb_callback()

## 0.8.5 (July 12, 2019)

#### :bug: Bug Fix

- Fixed plotly charts with large numpy arrays not rendering
- `wandb docker` works when nvidia is present
- Better error when non string keys are sent to log
- Relaxed pyyaml dependency to fix AMI installs
- Magic works in jupyter notebooks.

#### :nail_care: Enhancement

- New preview release of auto-dataframes for Keras
- Added input_type and output_type to the Keras callback for simpler config
- public api supports retrieving specific keys and custom xaxis

## 0.8.4 (July 8, 2019)

#### :bug: Bug Fix

- WANDB_IGNORE_GLOBS is respected on the final scan of files
- Unified run.id, run.name, and run.notes across all apis
- Handle funky terminal sizes when setting up our pseudo tty
- Fixed Jupyter notebook introspection logic
- run.summary.update() persists changes to the server
- tensorboard syncing is robust to invalid histograms and truncated files

#### :nail_care: Enhancement

- preview release of magic, calling wandb.init(magic=True) should automatically track config and metrics when possible
- cli now supports local installs of the backend
- fastai callback supports logging example images

## 0.8.3 (June 26, 2019)

#### :bug: Bug Fix

- image logging works in Windows
- wandb sync handles tfevents with a single timestep
- fix incorrect command in overview page for running runs
- handle histograms with > 512 bins when streaming tensorboard
- better error message when calling wandb sync on a file instead of a directory

#### :nail_care: Enhancement

- new helper function for handling hyperparameters in sweeps `wandb.config.user_items()`
- better mocking for improved testing

## 0.8.2 (June 20, 2019)

#### :bug: Bug Fix

- entity is persisted on wandb.run when queried from the server
- tmp files always use the temporary directory to avoid syncing
- raise error if file shrinks while uploading
- images log properly in windows
- upgraded pyyaml requirement to address CVE
- no longer store a history of rows to prevent memory leak

#### :nail_care: Enhancement

- summary now supports new dataframe format
- WANDB_SILENT environment variable writes all wandb messages to debug.log
- Improved error messages for windows and tensorboard logging
- output.log is uploaded at the end of each run
- metadata, requirements, and patches are uploaded at the beginning of a run
- when not running from a git repository, store the main python file
- added WANDB_DISABLE_CODE to prevent diffing and code saving
- when running in jupyter store the name of the notebook
- auto-login support for colab
- store url to colab notebook
- store the version of this library in config
- store sys.executable in metadata
- fastai callback no longer requires path
- wandb.init now accepts a notes argument
- The cli replaced the message argument with notes and name

## 0.8.1 (May 23, 2019)

#### :bug: Bug Fix

- wandb sync handles tensorboard embeddings
- wandb sync correctly handles images in tensorboard
- tf.keras correctly handles single input functional models
- wandb.Api().runs returns an iterator that's reusable
- WANDB_DIR within a hidden directory doesn't prevent syncing
- run.files() iterates over all files
- pytorch recursion too deep error

#### :nail_care: Enhancement

- wandb sync accepts an --ignore argument with globs to skip files
- run.summary now has an items() method for iterating over all keys

## 0.8.0 (May 17, 2019)

#### :bug: Bug Fix

- Better error messages on access denied
- Better error messages when optional packages aren't installed
- Urls printed to the terminal are url-escaped
- Namespaced tensorboard events work with histograms
- Public API now retries on failures and re-uses connection pool
- Catch git errors when remotes aren't pushed to origin
- Moved keras graph collection to on_train_begin to handle unbuilt models
- Handle more cases of not being able to save weights
- Updates to summary after resuming are persisted
- PyTorch histc logging fixed in 0.4.1
- Fixed `wandb sync` tensorboard import

#### :nail_care: Enhancement

- wandb.init(tensorboard=True) works with Tensorflow 2 and Eager Execution
- wandb.init(tensorboard=True) now works with tb-nightly and PyTorch
- Automatically log examples with tf.keras by adding missing validation_data
- Socket only binds to localhost for improved security and prevents firewall warnings in OSX
- Added user object to public api for getting the source user
- Added run.display_name to the public api
- Show display name in console output
- Added --tags, --job_group, and --job_type to `wandb run`
- Added environment variable for minimum time to run before considering crashed
- Added flake8 tests to CI, thanks @cclauss!

## 0.7.3 (April 15, 2019)

#### :bug: Bug Fix

- wandb-docker-run accepts image digests
- keras callback works in tensorflow2-alpha0
- keras model graph now puts input layer first

#### :nail_care: Enhancement

- PyTorch log frequency added for gradients and weights
- PyTorch logging performance enhancements
- wandb.init now accepts a name parameter for naming runs
- wandb.run.name reflects custom display names
- Improvements to nested summary values
- Deprecated wandb.Table.add_row in favor of wandb.Table.add_data
- Initial support for a fast.ai callback thanks to @borisdayma!

## 0.7.2 (March 19, 2019)

#### :bug: Bug Fix

- run.get_url resolves the default entity if one wasn't specified
- wandb restore accepts run paths with only slashes
- Fixed PyYaml deprecation warnings
- Added entrypoint shell script to manifest
- Strip newlines from cuda version

## 0.7.1 (March 14, 2019)

#### :bug: Bug Fix

- handle case insensitive docker credentials
- fix app_url for private cloud login flow
- don't retry 404's when starting sweep agents

## 0.7.0 (February 28, 2019)

#### :bug: Bug Fix

- ensure DNS lookup failures can't prevent startup
- centralized debug logging
- wandb agent waits longer to send a SIGKILL after sending SIGINT

#### :nail_care: Enhancement

- support for logging docker images with the WANDB_DOCKER env var
- WANDB_DOCKER automatically set when run in kubernetes
- new wandb-docker-run command to automatically set env vars and mount code
- wandb.restore supports launching docker for runs that ran with it
- python packages are now recorded and saved in a requirements.txt file
- cpu_count, gpu_count, gpu, os, and python version stored in wandb-metadata.json
- the export api now supports docker-like paths, i.e. username/project:run_id
- better first time user messages and login info

## 0.6.35 (January 29, 2019)

#### :bug: Bug Fix

- Improve error reporting for sweeps

## 0.6.34 (January 23, 2019)

#### :bug: Bug Fix

- fixed Jupyter logging, don't change logger level
- fixed resuming in Jupyter

#### :nail_care: Enhancement

- wandb.init now degrades gracefully if a user hasn't logged in to wandb
- added a **force** flag to wandb.init to require a machine to be logged in
- Tensorboard and TensorboardX logging is now automatically instrumented when enabled
- added a **tensorboard** to wandb.init which patches tensorboard for logging
- wandb.save handles now accepts a base path to files in sub directories
- wandb.tensorflow and wandb.tensorboard can now be accessed without directly importing
- `wandb sync` will now traverse a wandb run directory and sync all runs

## 0.6.33 (January 22, 2019)

#### :bug: Bug Fix

- Fixed race where wandb process could hang at the end of a run

## 0.6.32 (December 22, 2018)

#### :bug: Bug Fix

- Fix resuming in Jupyter on kernel restart
- wandb.save ensures files are pushed regardless of growth

#### :nail_care: Enhancement

- Added replace=True keyword to init for auto-resuming
- New run.resumed property that can be used to detect if we're resuming
- New run.step property to use for setting an initial epoch on resuming
- Made Keras callback save the best model as it improves

## 0.6.31 (December 20, 2018)

#### :bug: Bug Fix

- Really don't require numpy
- Better error message if wandb.log is called before wandb.init
- Prevent calling wandb.watch multiple times
- Handle datetime attributes in logs / plotly

#### :nail_care: Enhancement

- Add environment to sweeps
- Enable tagging in the public API and in wandb.init
- New media type wandb.Html for logging arbitrary html
- Add Public api.create_run method for custom integrations
- Added glob support to wandb.save, files save as they're written to
- Added wandb.restore for pulling files on resume

## 0.6.30 (December 6, 2018)

#### :bug: Bug Fix

- Added a timeout for generating diffs on large repos
- Fixed edge case where file syncing could hang
- Ensure all file changes are captured before exit
- Handle cases of sys.exit where code isn't passed
- Don't require numpy

#### :nail_care: Enhancement

- New `wandb sync` command that pushes a local directory to the cloud
- Support for syncing tfevents file during training
- Detect when running as TFJob and auto group
- New Kubeflow module with initial helpers for pipelines

## 0.6.29 (November 26, 2018)

#### :bug: Bug Fix

- Fixed history / summary bug

## 0.6.28 (November 24, 2018)

#### :nail_care: Enhancement

- Initial support for AWS SageMaker
- `hook_torch` renamed to `watch` with a deprecation warning
- Projects are automatically created if they don't exist
- Additional GPU memory_allocated metric added
- Keras Graph stores edges

#### :bug: Bug Fix

- PyTorch graph parsing is more robust
- Fixed PyTorch 0.3 support
- File download API supports WANDB_API_KEY authentication

## 0.6.27 (November 13, 2018)

#### :nail_care: Enhancement

- Sweeps work with new backend (early release).
- Summary tracks all history metrics unless they're overridden by directly writing
  to summary.
- Files support in data API.

#### :bug: Bug Fix

- Show ongoing media file uploads in final upload progress.

## 0.6.26 (November 9, 2018)

#### :nail_care: Enhancement

- wandb.Audio supports duration

#### :bug: Bug Fix

- Pass username header in filestream API

## 0.6.25 (November 8, 2018)

#### :nail_care: Enhancement

- New wandb.Audio data type.
- New step keyword argument when logging metrics
- Ability to specify run group and job type when calling wandb.init() or via
  environment variables. This enables automatic grouping of distributed training runs
  in the UI
- Ability to override username when using a service account API key

#### :bug: Bug Fix

- Handle non-tty environments in Python2
- Handle non-existing git binary
- Fix issue where sometimes the same image was logged twice during a Keras step

## 0.6.23 (October 19, 2018)

#### :nail_care: Enhancement

- PyTorch
  - Added a new `wandb.hook_torch` method which records the graph and logs gradients & parameters of pytorch models
  - `wandb.Image` detects pytorch tensors and uses **torchvision.utils.make_grid** to render the image.

#### :bug: Bug Fix

- `wandb restore` handles the case of not being run from within a git repo.

## 0.6.22 (October 18, 2018)

#### :bug: Bug Fix

- We now open stdout and stderr in raw mode in Python 2 ensuring tools like bpdb work.

## 0.6.21 (October 12, 2018)

#### :nail_care: Enhancement

- Catastrophic errors are now reported to Sentry unless WANDB_ERROR_REPORTING is set to false
- Improved error handling and messaging on startup

## 0.6.20 (October 5, 2018)

#### :bug: Bug Fix

- The first image when calling wandb.log was not being written, now it is
- `wandb.log` and `run.summary` now remove whitespace from keys

## 0.6.19 (October 5, 2018)

#### :bug: Bug Fix

- Vendored prompt_toolkit < 1.0.15 because the latest ipython is pinned > 2.0
- Lazy load wandb.h5 only if `summary` is accessed to improve Data API performance

#### :nail_care: Enhancement

- Jupyter
  - Deprecated `wandb.monitor` in favor of automatically starting system metrics after the first wandb.log call
  - Added new **%%wandb** jupyter magic method to display live results
  - Removed jupyter description iframe
- The Data API now supports `per_page` and `order` options to the `api.runs` method
- Initial support for wandb.Table logging
- Initial support for matplotlib logging<|MERGE_RESOLUTION|>--- conflicted
+++ resolved
@@ -11,16 +11,14 @@
 
 ## Unreleased
 
-<<<<<<< HEAD
 ### Added
 
 - Support queue template variables in launch sweep scheduelr jobs @KyleGoyette https://github.com/wandb/wandb/pull/7787
-=======
+
 ### Fixed
 
 - With core enabled, nested `tqdm` bars show up correctly in the Logs tab (@timoffex in https://github.com/wandb/wandb/pull/7825)
 - Fix W&B Launch registry ECR regex separating tag on forward slash and period @KyleGoyette https://github.com/wandb/wandb/pull/7837
->>>>>>> cfe348d4
 
 ## [0.17.2] - 2024-06-17
 
