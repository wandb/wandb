# Changelog

All notable changes to this project will be documented in this file.

This project adheres to [Semantic Versioning](https://semver.org/spec/v2.0.0.html).

Starting with the 0.16.4 release on March 5, 2024, the format is based on
[Keep a Changelog](https://keepachangelog.com/en/1.1.0/).

Please add to the relevant subsections under Unreleased below on every PR where this is applicable.

## Unreleased

<<<<<<< HEAD
### Deprecated

- The `wandb.sklearn` module has been deprecated and replaced with `wandb.integration.sklearn`. Please update your imports accordingly as `wandb.sklearn` will be removed in a future release. (@kptkin in https://github.com/wandb/wandb/pull/8256)
=======
### Changed

- Default to capturing requirements.txt in Run.log_code by @KyleGoyette https://github.com/wandb/wandb/pull/7864
>>>>>>> 561db424

## [0.18.0] - 2024-09-11

### Added

- Add support for artifact tags, via `Artifact.tags` and `Run.log_artifact()` (@tonyyli-wandb in https://github.com/wandb/wandb/pull/8085)

### Fixed

- Detect the notebook name in VS Code's built-in jupyter server (@dmitryduev in https://github.com/wandb/wandb/pull/8311)

### Changed

- The new "core" backend, previously activated using wandb.require("core"), is now used by default. To revert to the legacy behavior,
add `wandb.require("legacy-service")` at the beginning of your script. Note: In the upcoming minor release, the option
to disable this new behavior will be removed (@kptkin in https://github.com/wandb/wandb/pull/7777)

## [0.17.9] - 2024-09-05

### Changed

- Changed the default system metrics sampling interval to 10 seconds without averaging, while allowing custom intervals via `wandb.init(settings=wandb.Settings(_stats_sampling_interval=...))` (@dmitryduev in https://github.com/wandb/wandb/pull/8208)

### Deprecated

- `define_metric(summary='best', goal=...)` is deprecated and soon will be removed, use `define_metric(summary='min')` or `define_metric(summary='min')` instead (@kptkin in https://github.com/wandb/wandb/pull/8219)

## [0.17.8] - 2024-08-28

### Added

- Capture SM (Streaming Multiprocessor), memory, and graphics clock speed (MHz), (un)corrected error counts, fan speed (%), and encoder utilization for Nvidia GPU devices when using core (@dmitryduev in https://github.com/wandb/wandb/pull/8144)
- Allow iterating over `wandb.Config` like a dictionary (@fsherry in https://github.com/wandb/wandb/pull/8129)
- PR curves, images and histograms are supported when using TensorBoard with core enabled (@timoffex in https://github.com/wandb/wandb/pull/8181, https://github.com/wandb/wandb/pull/8188, https://github.com/wandb/wandb/pull/8189)
- Added `wandb.require("legacy-service")` as the opt-out analog of `wandb.require("core")` (@timoffex in https://github.com/wandb/wandb/pull/8201)

### Fixed

- Avoid leaving behind wandb-core process if user hits Ctrl+C twice (@timoffex in https://github.com/wandb/wandb/pull/8153)
- Fix deprecation warnings arising from NumPy >= 2.1 by removing `newshape` argument from `numpy.reshape` by @phinate in https://github.com/wandb/wandb/pull/8167
- Skip uploading/downloading GCS reference artifact manifest entries corresponding to folders (@amusipatla-wandb in https://github.com/wandb/wandb/pull/8084)

### Deprecated
- Ability to disable the service process (`WANDB__DISABLE_SERVICE`) is deprecated and will be removed in the next minor release (@kptkin in https://github.com/wandb/wandb/pull/8193)

## [0.17.7] - 2024-08-15

### Fixed

- Ensure Nvidia GPU metrics are captured if `libnvidia-ml.so` is unavailable when using core (@dmitryduev in https://github.com/wandb/wandb/pull/8138)
- Allow `define_metric("x", step_metric="x")` when using core (@timoffex in https://github.com/wandb/wandb/pull/8107)
- Correctly upload empty files when using core (@timoffex in https://github.com/wandb/wandb/pull/8109)
- Fix occasional "send on closed channel" panic when finishing a run using core (@timoffex in https://github.com/wandb/wandb/pull/8140)

## [0.17.6] - 2024-08-08

### Added

- Specify job input schemas when calling manage_config_file or manage_wandb_config to create a nicer UI when launching the job (@TimH98 in https://github.com/wandb/wandb/pull/7907, https://github.com/wandb/wandb/pull/7924, https://github.com/wandb/wandb/pull/7971)
- Use the filesystem rather than protobuf messages to transport manifests with more than 100k entries to the core process (@moredatarequired in https://github.com/wandb/wandb/pull/7992)
- Adds the `box3d` constructor for `Box3D` (@timoffex in https://github.com/wandb/wandb/pull/8086)

### Changed

- `run.define_metric()` raises an error when given extraneous arguments (@timoffex in https://github.com/wandb/wandb/pull/8040)
- In disabled mode, use the `wandb.sdk.wandb_run.Run` class instead of `wandb.sdk.wandb_run.RunDisabled`, which has been removed (@dmitryduev in https://github.com/wandb/wandb/pull/8037)
- When `WANDB_MODE = offline` calling `artifact.download()` now throws an error instead of stalling (@trane293 in https://github.com/wandb/wandb/pull/8009)

### Fixed

- Correctly handle directory stubs when logging external artifact in azure storage account with Hierarchical Namespace enabled (@marijncv in https://github.com/wandb/wandb/pull/7876)
- Docstring in `api.runs()` regarding default sort order, missed in https://github.com/wandb/wandb/pull/7675 (@fellhorn in https://github.com/wandb/wandb/pull/8063)

## [0.17.5] - 2024-07-19

### Added

- When using wandb-core, support multipart uploads to S3 (@moredatarequired in https://github.com/wandb/wandb/pull/7659)

### Changed

- `run.finish()` may raise an exception in cases where previously it would `os._exit()` (@timoffex in https://github.com/wandb/wandb/pull/7921)
- `run.link_artifact()` can now surface server errors. (@ibindlish in https://github.com/wandb/wandb/pull/6941)

### Fixed

- Handle `path_prefix`es that don't correspond to directory names when downloading artifacts (@moredatarequired in https://github.com/wandb/wandb/pull/7721)
- Fix creating or updating an artifact with the `incremental=True` flag (@amusipatla-wandb in https://github.com/wandb/wandb/pull/7939)
- Use filled resource_arg macros when submitting W&B Launch jobs to AmazonSageMaker (@KyleGoyette in https://github.com/wandb/wandb/pull/7993)

## [0.17.4] - 2024-07-03

### Added

- Support queue template variables in launch sweep scheduler jobs (@KyleGoyette in https://github.com/wandb/wandb/pull/7787)

### Fixed

- Use `sys.exit()` instead of `os._exit()` if an internal subprocess exits with a non-zero code (@timoffex in https://github.com/wandb/wandb/pull/7866)
- Fix an occasional race condition when using `core` that could affect run logs (@timoffex in https://github.com/wandb/wandb/pull/7889)
- Fix OSError on `Artifact.download(skip_cache=True)` when encountering different filesystems (@tonyyli-wandb in https://github.com/wandb/wandb/pull/7835)

## [0.17.3] - 2024-06-24

### Fixed

- Correctly name the netrc file on Windows as `_netrc` (@dmitryduev in https://github.com/wandb/wandb/pull/7844)
- With core enabled, nested `tqdm` bars show up correctly in the Logs tab (@timoffex in https://github.com/wandb/wandb/pull/7825)
- Fix W&B Launch registry ECR regex separating tag on forward slash and period (@KyleGoyette in https://github.com/wandb/wandb/pull/7837)

## [0.17.2] - 2024-06-17

### Added

- Add prior runs when creating a sweep from the CLI by @TimH98 in https://github.com/wandb/wandb/pull/7803

### Fixed

- Fix issues with `numpy>=2` support by @dmitryduev in https://github.com/wandb/wandb/pull/7816
- Fix "UnicodeDecodeError: 'charmap'" when opening HTML files on Windows by specifying UTF-8 encoding by @KilnOfTheSecondFlame in https://github.com/wandb/wandb/pull/7730
- Ensure `Artifact.delete()` on linked artifacts only removes link, not source artifact by @tonyyli-wandb in https://github.com/wandb/wandb/pull/7742
- Sweep runs no longer appear to be resumed when they are not by @TimH98 https://github.com/wandb/wandb/pull/7684

### Changed

- Upgrade github.com/vektah/gqlparser/v2 from 2.5.11 to 2.5.16 by @wandb-kc in https://github.com/wandb/wandb/pull/7828

## [0.17.1] - 2024-06-07

### Added

- Added `api.runs().histories()` to fetch history metrics for runs that meet specified conditions by @thanos-wandb in https://github.com/wandb/wandb/pull/7690
- Display warning when Kubernetes pod fails to schedule by @TimH98 in https://github.com/wandb/wandb/pull/7576
- Added `ArtifactCollection.save()` to allow persisting changes by @amusipatla-wandb in https://github.com/wandb/wandb/pull/7555
- Added the ability to overwrite history of previous runs at an arbitrary step and continue logging from that step by @dannygoldstein in https://github.com/wandb/wandb/pull/7711
- Added new Workspace API for programatically editing W&B Workspaces by @andrewtruong in https://github.com/wandb/wandb/pull/7728
- Added `Artifact.unlink()` to allow programmatic unlinking of artifacts by @tonyyli-wandb in https://github.com/wandb/wandb/pull/7735
- Added basic TensorBoard support when running with `wandb.require("core")` by @timoffex in https://github.com/wandb/wandb/pull/7725
  - The TensorBoard tab in W&B will work.
  - Charts show up in W&B, possibly better than when running without core.
  - Not all types of data are supported yet. Unsupported data is not shown in charts.

### Fixed

- Fix `define_metric` behavior for multiple metrics in `shared` mode by @dmitryduev in https://github.com/wandb/wandb/pull/7715
- Correctly pass in project name to internal api from run while calling run.use_artifact() by @ibindlish in https://github.com/wandb/wandb/pull/7701
- Correctly upload console output log files when resuming runs enabled with `console_multipart` setting by @kptkin in https://github.com/wandb/wandb/pull/7694 and @dmitryduev in https://github.com/wandb/wandb/pull/7697
- Interpret non-octal strings with leading zeros as strings and not integers in sweep configs by @KyleGoyette https://github.com/wandb/wandb/pull/7649
- Support Azure repo URI format in Launch @KyleGoyette https://github.com/wandb/wandb/pull/7664
- Fix path parsing for artifacts with aliases containing forward slashes by @amusipatla-wandb in https://github.com/wandb/wandb/pull/7676
- Add missing docstrings for any public methods in `Api` class by @tonyyli-wandb in https://github.com/wandb/wandb/pull/7713
- Correctly add latest alias to jobs built by the job builder @KyleGoyette https://github.com/wandb/wandb/pull/7727

### Changed

- Option to change naming scheme for console output logs from `output.log` to `logs/YYYYMMDD_HHmmss.ms_output.log` by @kptkin in https://github.com/wandb/wandb/pull/7694
- Require `unsafe=True` in `use_model` calls that could potentially load and deserialize unsafe pickle files by @anandwandb https://github.com/wandb/wandb/pull/7663
- Update order in api.runs() to ascending to prevent duplicate responses by @thanos-wandb https://github.com/wandb/wandb/pull/7675
- Eliminate signed URL timeout errors during artifact file uploads in core by @moredatarequired in https://github.com/wandb/wandb/pull/7586

### Deprecated

- Deprecated `ArtifactCollection.change_type()` in favor of `ArtifactCollection.save()` by @amusipatla-wandb in https://github.com/wandb/wandb/pull/7555

## [0.17.0] - 2024-05-07

### Added

- The `wandb` package now includes the `wandb-core` binary by @timoffex in https://github.com/wandb/wandb/pull/7381
  - `wandb-core` is a new and improved backend for the W&B SDK that focuses on performance, versatility, and robustness.
  - Currently, it is opt-in. To start using the new backend, add `wandb.require("core")` to your script after importing `wandb`.
- `wandb-core` now supports Artifact file caching by @moredatarequired in https://github.com/wandb/wandb/pull/7364 and https://github.com/wandb/wandb/pull/7366
- Added artifact_exists() and artifact_collection_exists() methods to Api to check if an artifact or collection exists by @amusipatla-wandb in https://github.com/wandb/wandb/pull/7483
- `wandb launch -u <git-uri | local-path> ` creates and launches a job from the given source code by @bcsherma in https://github.com/wandb/wandb/pull/7485

### Fixed

- Prevent crash on `run.summary` for finished runs by @dmitryduev in https://github.com/wandb/wandb/pull/7440
- Correctly report file upload errors when using wandb-core by @moredatarequired in https://github.com/wandb/wandb/pull/7196
- Implemented a stricter check for AMD GPU availability by @dmitryduev in https://github.com/wandb/wandb/pull/7322
- Fixed `run.save()` on Windows by @timoffex in https://github.com/wandb/wandb/pull/7412
- Show a warning instead of failing when using registries other than ECR and GAR with the Kaniko builder by @TimH98 in https://github.com/wandb/wandb/pull/7461
- Fixed `wandb.init()` type signature including `None` by @timoffex in https://github.com/wandb/wandb/pull/7563

### Changed

- When using `wandb-core` need to specify a required flag (`wandb.require("core")`) to enable it, before it was picked up automatically by @kptkin in https://github.com/wandb/wandb/pull/7228
- Use ETags instead of MD5 hashes for GCS reference artifacts by @moredatarequired in https://github.com/wandb/wandb/pull/7337

### Removed

- Removed the deprecated `wandb.plots.*` functions and top-level third-party integrations `wandb.[catboost,fastai,keras,lightgbm,sacred,xgboost]`. Please use `wandb.plot` instead of `wandb.plots` and `wandb.integration.[catboost,fastai,keras,lightgbm,sacred,xgboost]` instead of `wandb.[catboost,fastai,keras,lightgbm,sacred,xgboost]`. By @dmitryduev in https://github.com/wandb/wandb/pull/7552
- Removed the `[async]` extra and the `_async_upload_concurrency_limit` setting by @moredatarequired in https://github.com/wandb/wandb/pull/7416
- Removed undocumented settings: `_except_exit` and `problem` by @timoffex in https://github.com/wandb/wandb/pull/7563

## [0.16.6] - 2024-04-03

### Added

- Added support for overriding kaniko builder settings in the agent config by @TimH98 in https://github.com/wandb/wandb/pull/7191
- Added link to the project workspace of a run in the footer by @kptkin in https://github.com/wandb/wandb/pull/7276
- Added support for overriding stopped run grace period in the agent config by @TimH98 in https://github.com/wandb/wandb/pull/7281
- Added setting (`_disable_update_check`) to disable version checks during init by @kptkin in https://github.com/wandb/wandb/pull/7287
- `WandbLogger.sync` in the OpenAI Fine-Tuning integration gets a new `log_datasets` boolean argument to turn off automatic logging of datasets to Artifacts by @morganmcg1 in https://github.com/wandb/wandb/pull/7150
- Reduced default status print frequency of launch agent. Added verbosity controls to allow for increased status print frequency and printing debug information to stdout by @TimH98 in https://github.com/wandb/wandb/pull/7126

### Changed

- Limit policy option on artifact cli's put() to choices, ["mutable", "immutable"] by @ibindish in https://github.com/wandb/wandb/pull/7172
- Updated artifact public api methods to handle nullable Project field on the ArtifactSequence/ArtifactCollection type, based on gorilla server changes by @ibindlish in https://github.com/wandb/wandb/pull/7201

### Fixed

- Fixed `run.save()` not working with files inside `run.dir`, introduced in previous release
- Fixed rare panic during large artifact uploads by @moredatarequire in https://github.com/wandb/wandb/pull/7272
- Fixed wandb.login causing runs not to be associated with launch queue by @KyleGoyette in https://github.com/wandb/wandb/pull/7280
- Fixed job artifact download failing silently and causing run crash when using W&B Launch by @KyleGoyette https://github.com/wandb/wandb/pull/7285
- Fix handling of saving training files to Artifacts in the OpenAI Fine-Tuning integration by @morganmcg1 in https://github.com/wandb/wandb/pull/7150

## [0.16.5] - 2024-03-25

### Added

- Added feature to move staging files to cache (instead of copying) for mutable artifact file uploads when caching is enabled by @ibindlish in https://github.com/wandb/wandb/pull/7143
- Added support to skip caching files to the local filesystem while uploading files to artifacts by @ibindlish in https://github.com/wandb/wandb/pull/7098
- Added support to skip staging artifact files during upload by selecting a storage policy by @ibindlish in https://github.com/wandb/wandb/pull/7142
- Preliminary support for forking a run using `wandb.init(fork_from=...)` by @dannygoldstein in https://github.com/wandb/wandb/pull/7078
- `run.save()` accepts `pathlib.Path` values; by @timoffex in https://github.com/wandb/wandb/pull/7146

### Changed

- When printing the run link point to the workspace explicitly by @kptkin in https://github.com/wandb/wandb/pull/7132

### Fixed

- In case of transient server issues when creating the wandb API key kubernetes secret, we'll retry up to 5 times by @TimH98 in https://github.com/wandb/wandb/pull/7108

### Removed

- When printing run's information in the terminal remove links to jobs by @kptkin in https://github.com/wandb/wandb/pull/7132

## [0.16.4] - 2024-03-05

### Added

- Added ability to change artifact collection types by @biaslucas in https://github.com/wandb/wandb/pull/6971
- Add support for installing deps from pyproject.toml by @bcsherma in https://github.com/wandb/wandb/pull/6964
- Support kaniko build with user-provided pvc and docker config by @bcsherma in https://github.com/wandb/wandb/pull/7059
- Added ability to import runs between W&B instances by @andrewtruong in https://github.com/wandb/wandb/pull/6897

### Changed

- wandb-core rate-limits requests to the backend and respects RateLimit-\* headers
  by @timoffex in https://github.com/wandb/wandb/pull/7065

### Fixed

- Fix passing of template variables in the sweeps-on-launch scheduler by @dannygoldstein in https://github.com/wandb/wandb/pull/6959
- Link job artifact to a run to be specified as input by @kptkin in https://github.com/wandb/wandb/pull/6940
- Fix sagemaker entrypoint to use given entrypoint by @KyleGoyette in https://github.com/wandb/wandb/pull/6969
- Parse upload headers correctly by @kptkin in https://github.com/wandb/wandb/pull/6983
- Properly propagate server errors by @kptkin in https://github.com/wandb/wandb/pull/6944
- Make file upload faster by using parallelism by @kptkin in https://github.com/wandb/wandb/pull/6975
- Don't send git data if it's not populated by @kptkin in https://github.com/wandb/wandb/pull/6984
- Fix console logging resumption, avoid overwrite by @kptkin in https://github.com/wandb/wandb/pull/6963
- Remove hostname validation when using --host on wandb login by @Jamil in https://github.com/wandb/wandb/pull/6999
- Don't discard past visualizations when resuming a run by @timoffex in https://github.com/wandb/wandb/pull/7005
- Avoid retrying on conflict status code by @kptkin in https://github.com/wandb/wandb/pull/7011
- Fix visualization config merging for resumed runs in wandb-core by @timoffex in https://github.com/wandb/wandb/pull/7012
- Replace usage of standard library's json with `segmentio`'s by @kptkin in https://github.com/wandb/wandb/pull/7027
- Remove stderr as writer for the logs by @kptkin in https://github.com/wandb/wandb/pull/7022
- Disable negative steps from initialization by @kptkin in https://github.com/wandb/wandb/pull/7030
- Fix report loading in pydantic26 by @andrewtruong in https://github.com/wandb/wandb/pull/6988
- Revert "make upload request async to support progress reporting (#6497)" by @jlzhao27 in https://github.com/wandb/wandb/pull/7049
- Fix entrypoint specification when using a Dockerfile.wandb by @KyleGoyette in https://github.com/wandb/wandb/pull/7080
- Fix stream releasing probe handle too early by @jlzhao27 in https://github.com/wandb/wandb/pull/7056
- Always attempt to pull latest image for local container by @KyleGoyette in https://github.com/wandb/wandb/pull/7079

### New Contributors

- @Jamil made their first contribution in https://github.com/wandb/wandb/pull/6999

# 0.16.3 (Feb 6, 2024)

### :magic_wand: Enhancements

- feat(core): generate data type info in core by @dmitryduev in https://github.com/wandb/wandb/pull/6827
- feat(core): add support for Launch 🚀 by @kptkin in https://github.com/wandb/wandb/pull/6822
- feat(public-api): Added option to control number of grouped sampled runs in reports by @thanos-wandb in https://github.com/wandb/wandb/pull/6840
- feat(sdk): add shared mode to enable multiple independent writers to the same run by @dmitryduev in https://github.com/wandb/wandb/pull/6882
- perf(artifacts): Reduce artifact download latency via optional cache copy + threads by @biaslucas in https://github.com/wandb/wandb/pull/6878
- feat(artifacts): Add partial file downloads, via directory prefix by @biaslucas in https://github.com/wandb/wandb/pull/6911
- feat(integrations): Update the Diffusers Integration by @soumik12345 in https://github.com/wandb/wandb/pull/6804
- feat(integrations): Update Ultralytics Integration by @soumik12345 in https://github.com/wandb/wandb/pull/6796
- feat(integrations): Add Pytorch Lightning Fabric Logger by @ash0ts in https://github.com/wandb/wandb/pull/6919
- feat(core): update go packages by @kptkin in https://github.com/wandb/wandb/pull/6908

### :hammer: Fixes

- fix(launch): Remove project and runner fields from agent config by @KyleGoyette in https://github.com/wandb/wandb/pull/6818
- fix(launch): recognize deleted k8s jobs as failed by @bcsherma in https://github.com/wandb/wandb/pull/6824
- fix(launch): warn of extra fields in environment block instead of erroring by @bcsherma in https://github.com/wandb/wandb/pull/6833
- fix(sdk): entity override bug where ENVVAR is prioritized over kwargs by @biaslucas in https://github.com/wandb/wandb/pull/6843
- fix(launch): Local container runner doesn't ignore override args by @TimH98 in https://github.com/wandb/wandb/pull/6844
- fix(sdk): merge-update config with sweep/launch config by @dannygoldstein in https://github.com/wandb/wandb/pull/6841
- fix(sdk): fix retry logic in wandb-core and system_tests conftest by @dmitryduev in https://github.com/wandb/wandb/pull/6847
- fix(core): use RW locks in system monitor's assets management by @dmitryduev in https://github.com/wandb/wandb/pull/6852
- fix(launch): set build context to entrypoint dir if it contains Dockerfile.wandb by @bcsherma in https://github.com/wandb/wandb/pull/6855
- security(launch): Mount wandb api key in launch job pods from a k8s secret by @TimH98 in https://github.com/wandb/wandb/pull/6722
- fix(launch): wandb job create should not look for requirements.txt if Dockerfile.wandb is next to entrypoint by @bcsherma in https://github.com/wandb/wandb/pull/6861
- fix(sdk): fix \_parse_path when only id is passed to wandb.Api().run() by @luisbergua in https://github.com/wandb/wandb/pull/6858
- fix(media): Update video.py: Fix fps bug by @stellargo in https://github.com/wandb/wandb/pull/6887
- fix(sdk): clean up temp folders by @dmitryduev in https://github.com/wandb/wandb/pull/6891
- fix(artifacts): fix long artifact paths on Windows by @ArtsiomWB in https://github.com/wandb/wandb/pull/6846
- fix(sdk): Update Report API to work with pydantic2.6 by @andrewtruong in https://github.com/wandb/wandb/pull/6925
- fix(launch): fetch all commits to enable checking out by sha by @bcsherma in https://github.com/wandb/wandb/pull/6926
- fix(sweeps): dont swallow exceptions in pyagent by @dannygoldstein in https://github.com/wandb/wandb/pull/6927
- fix(artifacts): artifact file upload progress in nexus by @ibindlish in https://github.com/wandb/wandb/pull/6939
- fix(sdk): exercise caution in system monitor when rocm-smi is installed on a system with no amd gpus by @dmitryduev in https://github.com/wandb/wandb/pull/6938
- fix(cli): typo in cli.py by @eltociear in https://github.com/wandb/wandb/pull/6892
- fix(launch): remove deadsnakes from accelerator build step by @bcsherma in https://github.com/wandb/wandb/pull/6933

### :books: Docs

- docs(sdk): update sweep `docstrings` by @ngrayluna in https://github.com/wandb/wandb/pull/6830
- docs(sdk): Updates the Tables reference docs. by @katjacksonWB in https://github.com/wandb/wandb/pull/6880
- docs(sdk): Artifact docstrings PR by @ngrayluna in https://github.com/wandb/wandb/pull/6825

## New Contributors

- @biaslucas made their first contribution in https://github.com/wandb/wandb/pull/6843
- @stellargo made their first contribution in https://github.com/wandb/wandb/pull/6887
- @timoffex made their first contribution in https://github.com/wandb/wandb/pull/6916

**Full Changelog**: https://github.com/wandb/wandb/compare/v0.16.2...v0.16.3

# 0.16.2 (Jan 9, 2024)

### :magic_wand: Enhancements

- feat(nexus): refactor store logic and add store writer by @kptkin in https://github.com/wandb/wandb/pull/6678
- feat(nexus): add AMD GPU monitoring by @dmitryduev in https://github.com/wandb/wandb/pull/6606
- feat(nexus): add console log file upload by @kptkin in https://github.com/wandb/wandb/pull/6669
- feat(launch): add registry uri field to builders by @bcsherma in https://github.com/wandb/wandb/pull/6626
- feat(core): add `wandb beta sync` feature to upload runs to W&B by @kptkin in https://github.com/wandb/wandb/pull/6620
- feat(launch): CLI supports allow-listed queue parameters by @TimH98 in https://github.com/wandb/wandb/pull/6679
- feat(core): add support for requirements and patch.diff by @kptkin in https://github.com/wandb/wandb/pull/6721
- feat(core): capture SLURM-related env vars in metadata by @dmitryduev in https://github.com/wandb/wandb/pull/6710
- feat(launch): --priority flag on `wandb launch` command to specify priority when enqueuing jobs. by @nickpenaranda in https://github.com/wandb/wandb/pull/6705
- feat(sdk): add verify feature to wandb login by @dmitryduev in https://github.com/wandb/wandb/pull/6747
- feat(launch): Sweeps on Launch honors selected job priority for sweep runs by @nickpenaranda in https://github.com/wandb/wandb/pull/6756
- feat(core): 🦀 commence operation SDKrab 🦀 by @dmitryduev in https://github.com/wandb/wandb/pull/6000
- feat(artifacts): make upload request async to support progress reporting by @jlzhao27 in https://github.com/wandb/wandb/pull/6497
- feat(core): add TensorBoard log dir watcher by @kptkin in https://github.com/wandb/wandb/pull/6769
- feat(core): upload wandb-summary.json and config.yaml files by @kptkin in https://github.com/wandb/wandb/pull/6781

### :hammer: Fixes

- fix(nexus): update error message and remove extra by @kptkin in https://github.com/wandb/wandb/pull/6667
- fix(nexus): clean up issues with file sending by @kptkin in https://github.com/wandb/wandb/pull/6677
- fix(core): add jitter to retry clients' backoff strategy by @dmitryduev in https://github.com/wandb/wandb/pull/6706
- fix(artifacts): only skip file download if digest matches by @szymon-piechowicz-wandb in https://github.com/wandb/wandb/pull/6694
- fix(core): fix resume and add tests by @dmitryduev in https://github.com/wandb/wandb/pull/6714
- fix(launch): capture errors from the creation of k8s job from yaml by @bcsherma in https://github.com/wandb/wandb/pull/6730
- fix(launch): Get default entity before checking template vars by @TimH98 in https://github.com/wandb/wandb/pull/6745
- fix(artifacts): remove run creation for artifact downloads if not using core by @ibindlish in https://github.com/wandb/wandb/pull/6746
- fix(artifacts): Retrieve ETag for ObjectVersion instead of Object for versioned buckets by @ibindlish in https://github.com/wandb/wandb/pull/6759
- fix(artifacts): revert #6759 and read object version etag in place by @ibindlish in https://github.com/wandb/wandb/pull/6774
- fix(core): put back the upload file count by @kptkin in https://github.com/wandb/wandb/pull/6767
- fix(core): add send cancel request to sender by @dmitryduev in https://github.com/wandb/wandb/pull/6787
- fix(core): check errors in memory monitoring by @dmitryduev in https://github.com/wandb/wandb/pull/6790
- fix(sdk): add job_type flag in CLI to allow override of job_type by @umakrishnaswamy in https://github.com/wandb/wandb/pull/6523
- fix(integrations): Handle ultralytics utils import refactor by @jthetzel in https://github.com/wandb/wandb/pull/6741
- fix(core): download artifacts with wandb-core without an active run by @dmitryduev in https://github.com/wandb/wandb/pull/6798
- fix(sdk): fix error logging matplotlib scatter plot if the minimum version of plotly library is not met by @walkingmug in https://github.com/wandb/wandb/pull/6724
- fix(sdk): allow overriding the default .netrc location with NETRC env var by @dmitryduev in https://github.com/wandb/wandb/pull/6708

### :books: Docs

- docs(sdk): Corrected description for email field by @ngrayluna in https://github.com/wandb/wandb/pull/6716
- docs(core): update the `README-libwandb-cpp.md` doc by @NinoRisteski in https://github.com/wandb/wandb/pull/6794

## New Contributors

- @jthetzel made their first contribution in https://github.com/wandb/wandb/pull/6741
- @walkingmug made their first contribution in https://github.com/wandb/wandb/pull/6724

**Full Changelog**: https://github.com/wandb/wandb/compare/v0.16.1...v0.16.2

# 0.16.1 (Dec 5, 2023)

### :magic_wand: Enhancements

- perf(artifacts): remove recursive download by @szymon-piechowicz-wandb in https://github.com/wandb/wandb/pull/6544
- feat(nexus): add debounce summary in handler by @kptkin in https://github.com/wandb/wandb/pull/6570
- feat(integrations): fix bug in ultralytics import and version pinning by @soumik12345 in https://github.com/wandb/wandb/pull/6605
- feat(launch): Support template variables when queueing launch runs by @KyleGoyette in https://github.com/wandb/wandb/pull/6602
- feat(cli): add --skip-console option to offline sync cli command by @kptkin in https://github.com/wandb/wandb/pull/6557
- feat(nexus): add basic graphql versioning mechanism by @dmitryduev in https://github.com/wandb/wandb/pull/6624
- feat(nexus): add Apple M\* GPU stats monitoring by @dmitryduev in https://github.com/wandb/wandb/pull/6619
- feat(launch): add helper to load wandb.Config from env vars by @bcsherma in https://github.com/wandb/wandb/pull/6644
- feat(integrations): port OpenAI WandbLogger for openai-python v1.0 by @ayulockin in https://github.com/wandb/wandb/pull/6498
- feat(integrations): fix version check for openAI WandbLogger by @ayulockin in https://github.com/wandb/wandb/pull/6648
- feat(integrations): Diffusers autologger by @soumik12345 in https://github.com/wandb/wandb/pull/6561
- feat(sdk): Adding parameter to image to specify file type jpg, png, bmp, gif by @fdsig in https://github.com/wandb/wandb/pull/6280

### :hammer: Fixes

- fix(nexus): make offline sync work properly by @dmitryduev in https://github.com/wandb/wandb/pull/6569
- fix(launch): Fix run existence check to not depend on files being uploaded in the run by @KyleGoyette in https://github.com/wandb/wandb/pull/6548
- fix(launch): gcp storage uri verifaction failed due to improper async wrapping by @bcsherma in https://github.com/wandb/wandb/pull/6581
- fix(sdk): updating summary with nested dicts now doesn't throw an error by @ArtsiomWB in https://github.com/wandb/wandb/pull/6578
- fix(launch): Add prioritization mode to RunQueue create by @TimH98 in https://github.com/wandb/wandb/pull/6610
- fix(nexus): create symlink to the server logs in the runs folder by @kptkin in https://github.com/wandb/wandb/pull/6628
- fix(integrations): single value problem in wandb/wandb_torch.py::log_tensor_stats by @gmongaras in https://github.com/wandb/wandb/pull/6640
- fix(integrations): tmin vs tmax in wandb/wandb_torch.py::log_tensor_stats by @dmitryduev in https://github.com/wandb/wandb/pull/6641
- fix(nexus): minor fix up for non server cases by @kptkin in https://github.com/wandb/wandb/pull/6645
- fix(sdk): make old settings more robust by @dmitryduev in https://github.com/wandb/wandb/pull/6654
- fix(sdk): handle tags when resuming a run by @dmitryduev in https://github.com/wandb/wandb/pull/6660

### :books: Docs

- docs(integrations): fix doc-string typo in a keras callback by @evilpegasus in https://github.com/wandb/wandb/pull/6586

## New Contributors

- @evilpegasus made their first contribution in https://github.com/wandb/wandb/pull/6586
- @yogeshg made their first contribution in https://github.com/wandb/wandb/pull/6573
- @gmongaras made their first contribution in https://github.com/wandb/wandb/pull/6640

**Full Changelog**: https://github.com/wandb/wandb/compare/v0.16.0...v0.16.1

# 0.16.0 (Nov 7, 2023)

### :magic_wand: Enhancements

- feat(nexus): add nested config support by @kptkin in https://github.com/wandb/wandb/pull/6417
- feat(nexus): finish artifact saver by @szymon-piechowicz-wandb in https://github.com/wandb/wandb/pull/6296
- feat(nexus): add sync file counts in the footer by @dmitryduev in https://github.com/wandb/wandb/pull/6371
- feat(nexus): implement directory watcher and related functionality by @kptkin in https://github.com/wandb/wandb/pull/6257
- feat(launch): run agent on an event loop by @bcsherma in https://github.com/wandb/wandb/pull/6384
- feat(nexus): add sampled history by @kptkin in https://github.com/wandb/wandb/pull/6492
- feat(artifacts): prototype for models api by @ibindlish in https://github.com/wandb/wandb/pull/6205
- perf(launch): register sweep scheduler virtual agents async by @bcsherma in https://github.com/wandb/wandb/pull/6488
- feat(nexus): make file uploads work with local by @dmitryduev in https://github.com/wandb/wandb/pull/6509
- feat(sdk): allow users to log custom chart tables in a different section by @luisbergua in https://github.com/wandb/wandb/pull/6422
- feat(nexus): generalize uploader to filemanager to allow downloads by @ibindlish in https://github.com/wandb/wandb/pull/6445
- feat(sdk): drop python 3.6 support by @dmitryduev in https://github.com/wandb/wandb/pull/6493
- feat(artifacts): delete staging files in Nexus by @szymon-piechowicz-wandb in https://github.com/wandb/wandb/pull/6529
- feat(artifacts): set up artifact downloads to use sdk nexus core by @estellazx in https://github.com/wandb/wandb/pull/6275
- feat(nexus): add file upload progress and make completion callback a list of callbacks by @kptkin in https://github.com/wandb/wandb/pull/6518
- feat(launch): add wandb.ai/run-id label to jobs by @bcsherma in https://github.com/wandb/wandb/pull/6543

### :hammer: Fixes

- fix(sdk): ensures that complete run.config is captured in SageMaker by @fdsig in https://github.com/wandb/wandb/pull/6260
- fix(sdk): Improve error handling for gitlib for FileNotFoundErrors by @j316chuck in https://github.com/wandb/wandb/pull/6410
- fix(sdk): increase max message size, handle errors by @szymon-piechowicz-wandb in https://github.com/wandb/wandb/pull/6398
- fix(launch): Agent better balances multiple queues by @TimH98 in https://github.com/wandb/wandb/pull/6418
- fix(artifacts): remove versioning enabled check in GCS reference handler by @szymon-piechowicz-wandb in https://github.com/wandb/wandb/pull/6430
- fix(launch): add google-cloud-aiplatform to launch shard by @bcsherma in https://github.com/wandb/wandb/pull/6440
- fix(nexus): add use_artifact as passthrough messages by @kptkin in https://github.com/wandb/wandb/pull/6447
- fix(launch): adjust vertex environment variables by @Hojland in https://github.com/wandb/wandb/pull/6443
- fix(artifacts): update artifacts cache file permissions for NamedTemporaryFile by @ibindlish in https://github.com/wandb/wandb/pull/6437
- fix(nexus): fix a number of issues by @dmitryduev in https://github.com/wandb/wandb/pull/6491
- fix(media): saving mlp figure to buffer and reading with PIL should specify format by @mova in https://github.com/wandb/wandb/pull/6465
- fix(nexus): send content-length, check response status code in uploader by @szymon-piechowicz-wandb in https://github.com/wandb/wandb/pull/6401
- fix(sdk): fix step logic when resuming runs with no metrics logged by @luisbergua in https://github.com/wandb/wandb/pull/6480
- fix(sdk): hook_handle being set to list instead of dict on unhook by @vatsalaggarwal in https://github.com/wandb/wandb/pull/6503
- fix(launch): verify gcp credentials before creating vertex job by @bcsherma in https://github.com/wandb/wandb/pull/6537
- fix(launch): add load option to docker buildx by @KyleGoyette in https://github.com/wandb/wandb/pull/6508
- fix(artifacts): fix perf regressions in artifact downloads and fix file download location by @ibindlish in https://github.com/wandb/wandb/pull/6535
- fix(sdk): add warning when `log_code` can't locate any files by @umakrishnaswamy in https://github.com/wandb/wandb/pull/6532
- fix(sdk): adjust ipython hooks for v8.17 by @dmitryduev in https://github.com/wandb/wandb/pull/6563

### :books: Docs

- docs(media): fix `Graph` docstring by @harupy in https://github.com/wandb/wandb/pull/6458
- docs(public-api): Fix suggested command for uploading artifacts by @geke-mir in https://github.com/wandb/wandb/pull/6513

## New Contributors

- @j316chuck made their first contribution in https://github.com/wandb/wandb/pull/6410
- @harupy made their first contribution in https://github.com/wandb/wandb/pull/6458
- @Hojland made their first contribution in https://github.com/wandb/wandb/pull/6443
- @mova made their first contribution in https://github.com/wandb/wandb/pull/6465
- @geke-mir made their first contribution in https://github.com/wandb/wandb/pull/6513
- @luisbergua made their first contribution in https://github.com/wandb/wandb/pull/6422
- @vatsalaggarwal made their first contribution in https://github.com/wandb/wandb/pull/6503

**Full Changelog**: https://github.com/wandb/wandb/compare/v0.15.12...v0.16.0

# 0.15.12 (Oct 3, 2023)

### :magic_wand: Enhancements

- feat(nexus): implement config debouncing mechanism by @kptkin in https://github.com/wandb/wandb/pull/6331
- feat(integrations): fix channel swapping on ultrlytics classification task by @soumik12345 in https://github.com/wandb/wandb/pull/6382
- feat(nexus): implement nexus alpha cpp interface by @raubitsj in https://github.com/wandb/wandb/pull/6358
- feat(nexus): expose system metrics in the run object (PoC) by @dmitryduev in https://github.com/wandb/wandb/pull/6238
- feat(integrations): Pin ultralytics version support to `v8.0.186` by @soumik12345 in https://github.com/wandb/wandb/pull/6391

### :hammer: Fixes

- fix(launch): get logs from failed k8s pods by @bcsherma in https://github.com/wandb/wandb/pull/6339
- fix(artifacts): Allow adding s3 bucket as reference artifact by @ibindlish in https://github.com/wandb/wandb/pull/6346
- fix(launch): Fix race condition in agent thread clean up by @KyleGoyette in https://github.com/wandb/wandb/pull/6352
- fix(artifacts): don't assume run and its i/o artifacts are in the same project by @szymon-piechowicz-wandb in https://github.com/wandb/wandb/pull/6363
- fix(artifacts): fix wandb.Api().run(run_name).log_artifact(artifact) by @szymon-piechowicz-wandb in https://github.com/wandb/wandb/pull/6362
- fix(sweeps): ValueError with None value in sweep by @gtarpenning in https://github.com/wandb/wandb/pull/6364
- fix(artifacts): fix typo in s3 handler by @ibindlish in https://github.com/wandb/wandb/pull/6368
- fix(artifacts): fix the argument order for new argument target_fraction by @moredatarequired in https://github.com/wandb/wandb/pull/6377
- fix(nexus): fix potential race in config debouncer by @dmitryduev in https://github.com/wandb/wandb/pull/6385
- fix(sdk): fix graphql type mapping by @szymon-piechowicz-wandb in https://github.com/wandb/wandb/pull/6396
- fix(sdk): fix concurrency limit in uploader by @szymon-piechowicz-wandb in https://github.com/wandb/wandb/pull/6399

### :books: Docs

- docs(sdk): fix reference docs GH action by @dmitryduev in https://github.com/wandb/wandb/pull/6350
- docs(sdk): Update generate-docodile-documentation.yml by @ngrayluna in https://github.com/wandb/wandb/pull/6351

**Full Changelog**: https://github.com/wandb/wandb/compare/v0.15.11...v0.15.12

# 0.15.11 (Sep 21, 2023)

### :magic_wand: Enhancements

- feat(nexus): add support for code saving in script mode by @kptkin in https://github.com/wandb/wandb/pull/6243
- feat(nexus): add support for `policy=end` in `wandb.save` by @kptkin in https://github.com/wandb/wandb/pull/6267
- feat(nexus): add system info to metadata by @dmitryduev in https://github.com/wandb/wandb/pull/6244
- feat(nexus): add nvidia gpu system info to metadata by @dmitryduev in https://github.com/wandb/wandb/pull/6270
- feat(launch): delete run queues with public api by @bcsherma in https://github.com/wandb/wandb/pull/6317
- feat(sdk): introduce custom proxy support for wandb http(s) traffic by @kptkin in https://github.com/wandb/wandb/pull/6300

### :hammer: Fixes

- fix(sdk): Fix logger when logging filestream exception by @KyleGoyette in https://github.com/wandb/wandb/pull/6246
- fix(launch): use watch api to monitor launched CRDs by @bcsherma in https://github.com/wandb/wandb/pull/6226
- fix(launch): forbid enqueuing docker images without target project by @bcsherma in https://github.com/wandb/wandb/pull/6248
- fix(sdk): add missing Twitter import for API users by @fdsig in https://github.com/wandb/wandb/pull/6261
- fix(artifacts): get S3 versionIDs from directory references by @moredatarequired in https://github.com/wandb/wandb/pull/6255
- fix(launch): make watch streams recover from connection reset by @bcsherma in https://github.com/wandb/wandb/pull/6272
- fix(public-api): use json.loads(..., strict=False) to ignore invalid utf-8 and control characters in api.Run.load by @dmitryduev in https://github.com/wandb/wandb/pull/6299
- fix(sdk): correctly identify colab as a jupyter-like env in settings by @dmitryduev in https://github.com/wandb/wandb/pull/6308
- fix(sdk): improve memory management for summary updates by @dmitryduev in https://github.com/wandb/wandb/pull/5569
- fix(artifacts): Add environment variable to configure batch size for download urls by @ibindlish in https://github.com/wandb/wandb/pull/6323
- fix(launch): fail rqis if no run is created by @bcsherma in https://github.com/wandb/wandb/pull/6324

### :books: Docs

- docs(sdk): fixes a broken link in Image docs. by @katjacksonWB in https://github.com/wandb/wandb/pull/6252
- docs(nexus): add docs on running nexus-related system tests locally by @dmitryduev in https://github.com/wandb/wandb/pull/6191
- docs(nexus): add user-facing Nexus docs for Beta release by @dmitryduev in https://github.com/wandb/wandb/pull/6276
- docs(nexus): fix pip install nexus instruction by @dmitryduev in https://github.com/wandb/wandb/pull/6309

### :nail_care: Cleanup

- Update README.md by @NinoRisteski in https://github.com/wandb/wandb/pull/6325

## New Contributors

- @katjacksonWB made their first contribution in https://github.com/wandb/wandb/pull/6252
- @NinoRisteski made their first contribution in https://github.com/wandb/wandb/pull/6325

**Full Changelog**: https://github.com/wandb/wandb/compare/v0.15.10...v0.15.11

# 0.15.10 (Sep 6, 2023)

### :magic_wand: Enhancements

- feat(integrations): add async support to `Autologger` API and enable it for Openai by @parambharat in https://github.com/wandb/wandb/pull/5960
- feat(sdk): add official support for python 3.11 and drop support for python 3.6 by @dmitryduev in https://github.com/wandb/wandb/pull/4386
- feat(sdk): implement network logging and file pusher timeout for debugging by @dmitryduev in https://github.com/wandb/wandb/pull/5894
- feat(artifacts): set ttl(time to live) for artifact versions by @estellazx in https://github.com/wandb/wandb/pull/5859
- feat(nexus): add support for define metric by @kptkin in https://github.com/wandb/wandb/pull/6036
- feat(launch): Include agent version when creating launch agent by @TimH98 in https://github.com/wandb/wandb/pull/5970
- feat(launch): Runless git jobs can use requirements.txt in parent directories by @TimH98 in https://github.com/wandb/wandb/pull/6008
- feat(artifacts): retrieve the parent collection from an Artifact by @moredatarequired in https://github.com/wandb/wandb/pull/6019
- feat(nexus): improve file uploads by @dmitryduev in https://github.com/wandb/wandb/pull/6052
- feat(artifacts): Add run id option to artifact put method to log artifacts to existing runs by @ibindlish in https://github.com/wandb/wandb/pull/6074
- feat(public-api): add metadata property to Run object by @dmitryduev in https://github.com/wandb/wandb/pull/6100
- feat(launch): Support setting a custom Dockerfile in launch overrides by @TimH98 in https://github.com/wandb/wandb/pull/6104
- feat(nexus): add Nvidia GPU asset to system monitor by @dmitryduev in https://github.com/wandb/wandb/pull/6081
- feat(artifacts): enable deleting artifact collections from SDK by @moredatarequired in https://github.com/wandb/wandb/pull/6020
- feat(launch): Add dockerfile CLI param & use Dockerfile.wandb by default if present by @TimH98 in https://github.com/wandb/wandb/pull/6122
- feat(artifacts): extend cache cleanup to allow specifying a target fraction by @moredatarequired in https://github.com/wandb/wandb/pull/6152
- feat(artifacts): add an eval-able repr to ArtifactManifestEntry by @moredatarequired in https://github.com/wandb/wandb/pull/6132
- feat(nexus): enable docker-based wheel building for nexus by @dmitryduev in https://github.com/wandb/wandb/pull/6118
- feat(nexus): add Nvidia GPU asset to system monitor by @dmitryduev in https://github.com/wandb/wandb/pull/6131
- feat(artifacts): clear the cache on add to prevent overflow by @moredatarequired in https://github.com/wandb/wandb/pull/6149
- feat(sdk): capture disk i/o utilization in system metrics by @umakrishnaswamy in https://github.com/wandb/wandb/pull/6106
- feat(sdk): add disk io counters to monitor metrics by @dmitryduev in https://github.com/wandb/wandb/pull/6170
- feat(sdk): make paths for disk usage monitoring configurable by @dmitryduev in https://github.com/wandb/wandb/pull/6196
- feat(sweeps): Use `WANDB_SWEEP_ID` to include a run in an existing sweep by @gtarpenning in https://github.com/wandb/wandb/pull/6198
- feat(artifacts): Handle LinkArtifact calls made to Nexus Core by @ibindlish in https://github.com/wandb/wandb/pull/6160
- feat(nexus): fix retry logic for http clients and allow user customization by @kptkin in https://github.com/wandb/wandb/pull/6182
- feat(nexus): support user defined headers in the gql client transport by @kptkin in https://github.com/wandb/wandb/pull/6208
- feat(sdk): enable set types in wandb.Config by @fdsig in https://github.com/wandb/wandb/pull/6219
- feat(integrations): visualize images with bbox overlays for `ultralytics` by @soumik12345 in https://github.com/wandb/wandb/pull/5867
- feat(sdk): add exponential decay sampling utility for line_plot by @dmitryduev in https://github.com/wandb/wandb/pull/6228
- feat(sdk): always print the traceback inside of the `wandb.init` context manager by @kptkin in https://github.com/wandb/wandb/pull/4603
- feat(sdk): add setting to disable automatic machine info capture by @kptkin in https://github.com/wandb/wandb/pull/6230

### :hammer: Fixes

- fix(launch): Extend try in agent loop to cover all job handling by @KyleGoyette in https://github.com/wandb/wandb/pull/5923
- fix(sdk): guard against undefined filestream timeout by @dmitryduev in https://github.com/wandb/wandb/pull/5997
- fix(launch): error if code artifact underlying job has been deleted by @bcsherma in https://github.com/wandb/wandb/pull/5959
- fix(artifacts): use a unique name for the artifact created by `verify` by @moredatarequired in https://github.com/wandb/wandb/pull/5929
- fix(launch): Use resume=allow when auto requeuing by @TimH98 in https://github.com/wandb/wandb/pull/6002
- fix(launch): correct entrypoint path from disabled git repo subir by @gtarpenning in https://github.com/wandb/wandb/pull/5903
- fix(sweeps): override individual job resource_args by @gtarpenning in https://github.com/wandb/wandb/pull/5985
- fix(sdk): fix import issue to support python 3.6 by @kptkin in https://github.com/wandb/wandb/pull/6018
- fix(launch): Fix override entrypoint when using sweeps on launch without a scheduler job by @KyleGoyette in https://github.com/wandb/wandb/pull/6033
- fix(nexus): fix resume reference when nil by @kptkin in https://github.com/wandb/wandb/pull/6055
- fix(sdk): further speed up import time by @hauntsaninja in https://github.com/wandb/wandb/pull/6032
- fix(launch): Fix sample kubernetes agent manifest secret mount by @KyleGoyette in https://github.com/wandb/wandb/pull/6057
- fix(nexus): rm unused import by @dmitryduev in https://github.com/wandb/wandb/pull/6085
- fix(launch): watch to get kubernetes run statuses by @bcsherma in https://github.com/wandb/wandb/pull/6022
- fix(artifacts): prohibit saving artifacts to a different project than their base artifact by @moredatarequired in https://github.com/wandb/wandb/pull/6042
- fix(artifacts): require existing artifacts to save to their source entity/project by @moredatarequired in https://github.com/wandb/wandb/pull/6034
- fix(nexus): adjust system monitor start and stop functionality by @dmitryduev in https://github.com/wandb/wandb/pull/6087
- fix(artifacts): remove suspect characters when directory creation fails by @moredatarequired in https://github.com/wandb/wandb/pull/6094
- fix(launch): Default log_code exclusion behavior now correctly handles `wandb` in the root path prefix. by @nickpenaranda in https://github.com/wandb/wandb/pull/6095
- fix(launch): disallow project queue creation by @bcsherma in https://github.com/wandb/wandb/pull/6011
- fix(launch): catch all sweep set state errors by @gtarpenning in https://github.com/wandb/wandb/pull/6091
- fix(launch): create_job now works from jupyter notebook by @gtarpenning in https://github.com/wandb/wandb/pull/6068
- fix(nexus): fix race condition for defer and update control by @kptkin in https://github.com/wandb/wandb/pull/6125
- fix(sdk): improved handling and logging of tensor types by @kptkin in https://github.com/wandb/wandb/pull/6086
- fix(launch): launch cli command should exit with non-zero status if underlying launched run exits with non-zero status by @KyleGoyette in https://github.com/wandb/wandb/pull/6078
- fix(nexus): fix correctness for offline mode by @kptkin in https://github.com/wandb/wandb/pull/6166
- fix(sdk): reports api - fix media_keys json path by @laxels in https://github.com/wandb/wandb/pull/6167
- fix(sdk): Allow uint8 images to be logged as wandb.Image() by @nate-wandb in https://github.com/wandb/wandb/pull/6043
- fix(sdk): fall back to /tmp/username/.config/wandb in old settings by @dmitryduev in https://github.com/wandb/wandb/pull/6175
- fix(nexus): use UpsertBucketRetryPolicy in all gql.UpsertBucket calls by @dmitryduev in https://github.com/wandb/wandb/pull/6207
- fix(sdk): update report id validation and encoding by @jo-fang in https://github.com/wandb/wandb/pull/6203
- fix(sdk): add support for propagating messages from the internal process by @kptkin in https://github.com/wandb/wandb/pull/5803

### :books: Docs

- docs(nexus): add package level docstrings for filestream by @raubitsj in https://github.com/wandb/wandb/pull/6061
- docs(nexus): add basic developer guide by @kptkin in https://github.com/wandb/wandb/pull/6119
- docs(cli): Added more context for launch job describe description. by @ngrayluna in https://github.com/wandb/wandb/pull/6193

### :nail_care: Cleanup

- style(sdk): fix to new ruff rule E721 additions by @nickpenaranda in https://github.com/wandb/wandb/pull/6102

## New Contributors

- @geoffrey-g-delhomme made their first contribution in https://github.com/wandb/wandb/pull/5867
- @kooshi made their first contribution in https://github.com/wandb/wandb/pull/6086
- @umakrishnaswamy made their first contribution in https://github.com/wandb/wandb/pull/6106
- @jo-fang made their first contribution in https://github.com/wandb/wandb/pull/6203
- @wwzeng1 made their first contribution in https://github.com/wandb/wandb/pull/6228

**Full Changelog**: https://github.com/wandb/wandb/compare/v0.15.9...v0.15.10

# 0.15.9 (Aug 28, 2023)

### :magic_wand: Enhancements

- feat(sweeps): launch sweep schedulers to team queues from UI by @gtarpenning in https://github.com/wandb/wandb/pull/6112
- feat(launch): make vertex launcher more customizable by @bcsherma in https://github.com/wandb/wandb/pull/6088
- feat(launch): default to noop builder if docker not installed by @bcsherma in https://github.com/wandb/wandb/pull/6137

### :hammer: Fixes

- fix(launch): Use built in entrypoint and args commands for sagemaker by @KyleGoyette in https://github.com/wandb/wandb/pull/5897
- fix(artifacts): copy parent source project info to new draft artifact by @moredatarequired in https://github.com/wandb/wandb/pull/6062
- fix(sdk): avoid error at end of run with bigints by @raubitsj in https://github.com/wandb/wandb/pull/6134
- fix(launch): manually created image jobs can rerun correctly by @gtarpenning in https://github.com/wandb/wandb/pull/6148

**Full Changelog**: https://github.com/wandb/wandb/compare/v0.15.8...v0.15.9

# 0.15.8 (Aug 01, 2023)

### :magic_wand: Enhancements

- perf(sdk): use mutation createRunFiles to get uploadUrls by @harukatab in https://github.com/wandb/wandb/pull/5731
- feat(launch): add create_run_queue to public API by @nickpenaranda in https://github.com/wandb/wandb/pull/5874
- perf(sdk): add hidden option to use orjson instead of json by @dmitryduev in https://github.com/wandb/wandb/pull/5911
- feat(launch): Improve error message when building with noop builder by @TimH98 in https://github.com/wandb/wandb/pull/5925
- feat(launch): create launch agent includes agent config if present by @TimH98 in https://github.com/wandb/wandb/pull/5893
- feat(launch): Check if job ingredients exist before making job by @TimH98 in https://github.com/wandb/wandb/pull/5942
- feat(launch): Gracefully handle Kubernetes 404 error by @TimH98 in https://github.com/wandb/wandb/pull/5945

### :hammer: Fixes

- fix(sdk): only creating new project if it doesn't already exist by @mbarrramsey in https://github.com/wandb/wandb/pull/5814
- fix(launch): Support namespace in metadata key of resource args by @KyleGoyette in https://github.com/wandb/wandb/pull/5639
- fix(launch): use "" instead of None for project kwarg when no project given by @bcsherma in https://github.com/wandb/wandb/pull/5839
- fix(launch): add + to torch cpu regex + tests by @bcsherma in https://github.com/wandb/wandb/pull/5833
- fix(sdk): implement timeout for file_stream and add debug logs by @kptkin in https://github.com/wandb/wandb/pull/5812
- fix(artifacts): fix collection filtering when getting aliases by @szymon-piechowicz-wandb in https://github.com/wandb/wandb/pull/5810
- fix(sdk): replace `dir_watcher` settings with SettingsStatic by @kptkin in https://github.com/wandb/wandb/pull/5863
- fix(artifacts): set correct base for incremental artifacts by @szymon-piechowicz-wandb in https://github.com/wandb/wandb/pull/5870
- fix(launch): drop https from azure registries to ensure compatibility with ${image_uri} macro by @bcsherma in https://github.com/wandb/wandb/pull/5880
- fix(artifacts): handle None description correctly by @szymon-piechowicz-wandb in https://github.com/wandb/wandb/pull/5910
- fix(launch): Don't create k8s secret if it already exists by @TimH98 in https://github.com/wandb/wandb/pull/5900
- fix(artifacts): drop S3 bucket versioning check by @moredatarequired in https://github.com/wandb/wandb/pull/5927
- fix(sdk): speed up import time and fix `pkg_resources` DeprecationWarning by @hauntsaninja in https://github.com/wandb/wandb/pull/5899

### :books: Docs

- docs(sdk): Add introspection section to CONTRIBUTING.md by @nickpenaranda in https://github.com/wandb/wandb/pull/5887
- docs(sdk): update GH action to generate reference docs and clean up docstrings by @dmitryduev in https://github.com/wandb/wandb/pull/5947
- docs(sdk): update `README.md` to unify the spelling of `Hugging Face` by @eltociear in https://github.com/wandb/wandb/pull/5891

### :nail_care: Cleanup

- revert(launch): revert job re-queuing implementation on pod disconnect by @KyleGoyette in https://github.com/wandb/wandb/pull/5811

## New Contributors

- @mbarrramsey made their first contribution in https://github.com/wandb/wandb/pull/5814
- @hauntsaninja made their first contribution in https://github.com/wandb/wandb/pull/5899
- @eltociear made their first contribution in https://github.com/wandb/wandb/pull/5891

**Full Changelog**: https://github.com/wandb/wandb/compare/v0.15.7...v0.15.8

# 0.15.7 (July 25, 2023)

### :hammer: Fixes

- fix(sdk): images not syncing until the end run (revert #5777) by @raubitsj in https://github.com/wandb/wandb/pull/5951

**Full Changelog**: https://github.com/wandb/wandb/compare/v0.15.6...v0.15.7

# 0.15.6 (July 24, 2023)

### :magic_wand: Enhancements

- feat(launch): add job link to wandb footer by @bcsherma in https://github.com/wandb/wandb/pull/5767
- feat(launch): re-implement job requeueing, fixed cancel behavior by @TimH98 in https://github.com/wandb/wandb/pull/5822
- feat(launch): manually create jobs from cli by @gtarpenning in https://github.com/wandb/wandb/pull/5661
- feat(launch): allow users to specify job name via the `job_name` setting by @bcsherma in https://github.com/wandb/wandb/pull/5791
- feat(sdk): Add an simplified trace API to log prompt traces by @parambharat in https://github.com/wandb/wandb/pull/5794
- feat(integrations): support `.keras` model format with `WandbModelCheckpoint` and TF 2.13.0 compatible by @soumik12345 in https://github.com/wandb/wandb/pull/5720
- feat(sdk): Initial support for migrating W&B runs and reports between instances by @andrewtruong in https://github.com/wandb/wandb/pull/5777

### :hammer: Fixes

- fix(integrations): make LightGBM callback compatible with 4.0.0 by @ayulockin in https://github.com/wandb/wandb/pull/5906
- fix(sdk): use default settings for project retrieval if available by @KyleGoyette in https://github.com/wandb/wandb/pull/5917

### :books: Docs

- docs(sdk): Add introspection section to CONTRIBUTING.md by @nickpenaranda in https://github.com/wandb/wandb/pull/5887

### :nail_care: Cleanup

- revert(launch): revert job re-queuing implementation on pod disconnect by @KyleGoyette in https://github.com/wandb/wandb/pull/5811

**Full Changelog**: https://github.com/wandb/wandb/compare/v0.15.5...v0.15.6

## 0.15.5 (July 5, 2023)

### :magic_wand: Enhancements

- feat(launch): improve handling of docker image job names and tags by @gtarpenning in https://github.com/wandb/wandb/pull/5718
- feat(launch): support kaniko builds on AKS by @bcsherma in https://github.com/wandb/wandb/pull/5706
- feat(launch): allow kaniko builds to run in other namespaces by @bcsherma in https://github.com/wandb/wandb/pull/5637
- feat(artifacts): support access key for Azure references by @szymon-piechowicz-wandb in https://github.com/wandb/wandb/pull/5729
- feat(launch): add information to failed run queue items, support warnings for run queue items by @KyleGoyette in https://github.com/wandb/wandb/pull/5612
- feat(launch): allow direct configuration of registry uri for all registries by @bcsherma in https://github.com/wandb/wandb/pull/5760
- perf(artifacts): enhance download URL fetching process with batch and retry logic by @szymon-piechowicz-wandb in https://github.com/wandb/wandb/pull/5692
- feat(artifacts): add flag to skip missing S3 references in `Artifact.download` by @moredatarequired in https://github.com/wandb/wandb/pull/5778
- feat(launch): implement job requeueing when pod disconnects by @TimH98 in https://github.com/wandb/wandb/pull/5770
- feat(sdk): add setting to disable setproctitle by @raubitsj in https://github.com/wandb/wandb/pull/5805

### :hammer: Fixes

- fix(sdk): handle uri schemes in LogicalPath by @dmitryduev in https://github.com/wandb/wandb/pull/5670
- fix(artifacts): update object storage to include reference and prevent id reuse by @szymon-piechowicz-wandb in https://github.com/wandb/wandb/pull/5722
- fix(sweeps): update click package version requirements by @gtarpenning in https://github.com/wandb/wandb/pull/5738
- fix(sdk): improve lazy import to be thread-safe by @szymon-piechowicz-wandb in https://github.com/wandb/wandb/pull/5727
- fix(launch): change typo in kaniko image name by @bcsherma in https://github.com/wandb/wandb/pull/5743
- fix(integrations): correct date parsing in SageMaker configuration by @rymc in https://github.com/wandb/wandb/pull/5759
- fix(launch): make docker build non interactive to prevent region based questions by @KyleGoyette in https://github.com/wandb/wandb/pull/5736
- fix(launch): update "cuda" base image path to "accelerator" base image path by @KyleGoyette in https://github.com/wandb/wandb/pull/5737
- fix(artifacts): replace artifact name with placeholder to skip validation by @szymon-piechowicz-wandb in https://github.com/wandb/wandb/pull/5724
- fix(launch): prevent jobs with large outputs from hanging on local-container by @KyleGoyette in https://github.com/wandb/wandb/pull/5774
- fix(launch): Ensure resume does not push sensitive info by @KyleGoyette in https://github.com/wandb/wandb/pull/5807
- fix(artifacts): fix handling of references when downloading by @szymon-piechowicz-wandb in https://github.com/wandb/wandb/pull/5808
- fix(sweeps): correct launch sweep author to personal username by @gtarpenning in https://github.com/wandb/wandb/pull/5806
- refactor(artifacts): change artifact methods and attributes to private by @szymon-piechowicz-wandb in https://github.com/wandb/wandb/pull/5790

### :books: Docs

- docs(sdk): update the product icons in README.md by @ngrayluna in https://github.com/wandb/wandb/pull/5713
- docs(artifacts): update docs by @szymon-piechowicz-wandb in https://github.com/wandb/wandb/pull/5701
- docs(artifacts): fix comment about total retry time by @szymon-piechowicz-wandb in https://github.com/wandb/wandb/pull/5751
- docs(sdk): expose WBTraceTree as data_types.WBTraceTree by @szymon-piechowicz-wandb in https://github.com/wandb/wandb/pull/5788

## New Contributors

- @HipHoff made their first contribution in https://github.com/wandb/wandb/pull/5691
- @rymc made their first contribution in https://github.com/wandb/wandb/pull/5759

**Full Changelog**: https://github.com/wandb/wandb/compare/v0.15.4...v0.15.5

## 0.15.4 (June 6, 2023)

### :magic_wand: Enhancements

- feat(sdk): set job source in settings by @TimH98 in https://github.com/wandb/wandb/pull/5442
- feat(sweeps): launch sweeps controlled by wandb run by @gtarpenning in https://github.com/wandb/wandb/pull/5456
- feat(integrations): add autolog for Cohere python SDK by @dmitryduev in https://github.com/wandb/wandb/pull/5474
- feat(launch): support launching custom k8s objects by @bcsherma in https://github.com/wandb/wandb/pull/5486
- perf(artifacts): conserve memory when hashing files by @moredatarequired in https://github.com/wandb/wandb/pull/5513
- feat(artifacts): add new_draft method to modify and log saved artifacts as new version by @szymon-piechowicz-wandb in https://github.com/wandb/wandb/pull/5524
- feat(launch): don't install frozen reqs if there is a reqs file by @bcsherma in https://github.com/wandb/wandb/pull/5548
- feat(artifacts): don't remove temp files from artifacts cache by default by @moredatarequired in https://github.com/wandb/wandb/pull/5596
- feat(artifacts): add source_entity and update sequenceName handling by @szymon-piechowicz-wandb in https://github.com/wandb/wandb/pull/5546
- feat(artifacts): add 'remove' to Artifacts API by @moredatarequired in https://github.com/wandb/wandb/pull/5370
- feat(sweeps): optuna scheduler for sweeps on launch by @gtarpenning in https://github.com/wandb/wandb/pull/4900
- feat(launch): support notebook job creation by @KyleGoyette in https://github.com/wandb/wandb/pull/5462
- feat(launch): enable launch macros for all runners by @bcsherma in https://github.com/wandb/wandb/pull/5624
- feat(integrations): add autologging for supported huggingface pipelines by @ash0ts in https://github.com/wandb/wandb/pull/5579
- feat(integrations): add usage metrics and table logging to OpenAI autologger by @parambharat in https://github.com/wandb/wandb/pull/5521
- feat(sdk): add support for monitoring AMD GPU system metrics by @dmitryduev in https://github.com/wandb/wandb/pull/5449
- feat(sdk): capture absolute GPU memory allocation by @dmitryduev in https://github.com/wandb/wandb/pull/5643

### :hammer: Fixes

- fix(integrations): ensure wandb can be used in AWS lambda by @dmitryduev in https://github.com/wandb/wandb/pull/5083
- fix(sdk): permit `LogicalPath` to strip trailing slashes by @moredatarequired in https://github.com/wandb/wandb/pull/5473
- fix(sdk): exercise caution when creating ~/.config/wandb/settings file by @dmitryduev in https://github.com/wandb/wandb/pull/5478
- fix(sdk): update custom chart query handling and add alternate constructor for table-based charts by @andrewtruong in https://github.com/wandb/wandb/pull/4852
- fix(artifacts): add s3 multipart uploading for artifact files by @estellazx in https://github.com/wandb/wandb/pull/5377
- fix(artifacts): handle incompatible artifact name strings by @andrewtruong in https://github.com/wandb/wandb/pull/5416
- fix(launch): docker runner always pull for image sourced jobs by @bcsherma in https://github.com/wandb/wandb/pull/5531
- fix(launch): improve error handling for package installation by @TimH98 in https://github.com/wandb/wandb/pull/5509
- fix(launch): custom k8s objects respect command/args overrides by @bcsherma in https://github.com/wandb/wandb/pull/5538
- fix(artifacts): remove entity, project from valid properties and adjust name handling by @szymon-piechowicz-wandb in https://github.com/wandb/wandb/pull/5533
- fix(launch): use env var for launch agent base url by @KyleGoyette in https://github.com/wandb/wandb/pull/5482
- fix(artifacts): write to the cache defensively (catch OSError) by @moredatarequired in https://github.com/wandb/wandb/pull/5597
- fix(launch): handle exception in finish_thread_id and fail run queue items by @KyleGoyette in https://github.com/wandb/wandb/pull/5610
- fix(launch): add pull secrets for pre made images when registry is specified by @bcsherma in https://github.com/wandb/wandb/pull/5602
- fix(launch): read kaniko pod sa name from env var by @bcsherma in https://github.com/wandb/wandb/pull/5619
- fix(launch): misc gcp fixes by @bcsherma in https://github.com/wandb/wandb/pull/5626
- fix(launch): support local environment and registry declaration by @KyleGoyette in https://github.com/wandb/wandb/pull/5630
- fix(launch): support ssh git urls and submodules in agent by @KyleGoyette in https://github.com/wandb/wandb/pull/5635
- fix(sdk): update git repo handling for failure cases and rename to gitlib by @kptkin in https://github.com/wandb/wandb/pull/5437
- fix(sdk): unify offline and online mode during init and fix multiprocess attach by @kptkin in https://github.com/wandb/wandb/pull/5296
- fix(integrations): prevent errors by checking for `wandb.run` in Gym integration by @ash0ts in https://github.com/wandb/wandb/pull/5649
- fix(sdk): fix wandb tfevent sync issue by @eohomegrownapps in https://github.com/wandb/wandb/pull/5261

### :books: Docs

- docs(sdk): update contrib for yea-wandb changes by @kptkin in https://github.com/wandb/wandb/pull/5614

## New Contributors

- @eohomegrownapps made their first contribution in https://github.com/wandb/wandb/pull/5261

**Full Changelog**: https://github.com/wandb/wandb/compare/v0.15.3...v0.15.4

## 0.15.3 (May 17, 2023)

### :hammer: Fixes

- fix(sdk): allow SDK to work if SA token can't be read by @wandb-zacharyblasczyk in https://github.com/wandb/wandb/pull/5472
- fix(sdk): clean up the k8s token discovery logic in util.py::image_id_from_k8s by @dmitryduev in https://github.com/wandb/wandb/pull/5518
- fix(integrations): Update `WandbTracer` to work with new langchain version by @parambharat in https://github.com/wandb/wandb/pull/5558
- revert(sdk): update summary for changed keys only by @dmitryduev in https://github.com/wandb/wandb/pull/5562

## New Contributors

- @wandb-zacharyblasczyk made their first contribution in https://github.com/wandb/wandb/pull/5472

**Full Changelog**: https://github.com/wandb/wandb/compare/v0.15.2...v0.15.3

## 0.15.2 (May 5, 2023)

### :hammer: Fixes

- fix(integrations): update WandbTracer for new langchain release by @parambharat @tssweeney in https://github.com/wandb/wandb/pull/5467
- fix(integrations): fix error message in langchain wandb_tracer version check by @dmitryduev in https://github.com/wandb/wandb/pull/5490

**Full Changelog**: https://github.com/wandb/wandb/compare/v0.15.1...v0.15.2

## 0.15.1 (May 2, 2023)

### :magic_wand: Enhancements

- feat(launch): implement new Kubernetes runner config schema by @TimH98 in https://github.com/wandb/wandb/pull/5231
- feat(launch): allow platform override for docker builder by @TimH98 in https://github.com/wandb/wandb/pull/5330
- feat(artifacts): get full name of artifact for easier artifact retrieval by @estellazx in https://github.com/wandb/wandb/pull/5314
- feat(artifacts): make default root for artifacts download configurable by @moredatarequired in https://github.com/wandb/wandb/pull/5366
- feat(artifacts): add Azure storage handler in SDK by @szymon-piechowicz-wandb in https://github.com/wandb/wandb/pull/5317
- feat(media): add method to convert wandb.Table to pandas.DataFrame by @brunnelu in https://github.com/wandb/wandb/pull/5301
- feat(launch): sweeps on launch command args passed as params by @gtarpenning in https://github.com/wandb/wandb/pull/5315

### :hammer: Fixes

- fix(launch): don't assume keys in args and config refer to the same thing by @szymon-piechowicz-wandb in https://github.com/wandb/wandb/pull/5183
- fix(launch): make ElasticContainerRegistry environment handle "ImageNotFoundException" gracefully by @bcsherma in https://github.com/wandb/wandb/pull/5159
- fix(launch): disable kaniko builder retry by @TimH98 in https://github.com/wandb/wandb/pull/5318
- fix(sdk): refine error message for auth error by @kptkin in https://github.com/wandb/wandb/pull/5341
- fix(launch): kubernetes runner does not respect override args by @KyleGoyette in https://github.com/wandb/wandb/pull/5303
- fix(sweeps): allow attr-dicts as sweeps configs by @moredatarequired in https://github.com/wandb/wandb/pull/5268
- fix(artifacts): checksum the read-only staging copy instead of the original file by @moredatarequired in https://github.com/wandb/wandb/pull/5346
- fix(launch): skip getting run info if run completes successfully or is from a different entity by @TimH98 in https://github.com/wandb/wandb/pull/5379
- fix(artifacts): default to project "uncategorized" instead of "None" when fetching artifacts by @szymon-piechowicz-wandb in https://github.com/wandb/wandb/pull/5375
- fix(integrations): add enabled check to gym VideoRecorder by @younik in https://github.com/wandb/wandb/pull/5230
- fix(artifacts): fix handling of default project and entity by @dmitryduev in https://github.com/wandb/wandb/pull/5395
- fix(sdk): update import_hook.py with latest changes in the wrapt repository by @kptkin in https://github.com/wandb/wandb/pull/5321
- fix(launch): fix support for local urls in k8s launch agent by @KyleGoyette in https://github.com/wandb/wandb/pull/5413
- fix(sdk): improve notebook environment detection and testing by @dmitryduev in https://github.com/wandb/wandb/pull/4982
- fix(sdk): implement recursive isinstance check utility for the Settings object by @dmitryduev in https://github.com/wandb/wandb/pull/5436
- fix(sdk): correctly parse edge cases in OpenMetrics filter definitions in System Monitor by @dmitryduev in https://github.com/wandb/wandb/pull/5329
- fix(sdk): update debug logs to include SDK's version by @kptkin in https://github.com/wandb/wandb/pull/5344
- fix(sdk): filter AWS Trainium metrics by local rank if executed with torchrun by @dmitryduev in https://github.com/wandb/wandb/pull/5142
- fix(integrations): inform users about WandbTracer incompatibility with LangChain > 0.0.153 by @hwchase17 in https://github.com/wandb/wandb/pull/5453

### :books: Docs

- docs(sdk): update README.md by @thanos-wandb in https://github.com/wandb/wandb/pull/5386
- docs(integrations): update docstrings of the Keras callbacks by @ayulockin in https://github.com/wandb/wandb/pull/5198
- docs(sdk): update the images in `README.md` by @ngrayluna in https://github.com/wandb/wandb/pull/5399

## New Contributors

- @szymon-piechowicz-wandb made their first contribution in https://github.com/wandb/wandb/pull/5183
- @thanos-wandb made their first contribution in https://github.com/wandb/wandb/pull/5386
- @brunnelu made their first contribution in https://github.com/wandb/wandb/pull/5301
- @younik made their first contribution in https://github.com/wandb/wandb/pull/5230
- @hwchase17 made their first contribution in https://github.com/wandb/wandb/pull/5453

**Full Changelog**: https://github.com/wandb/wandb/compare/v0.15.0...v0.15.1

## 0.15.0 (April 19, 2023)

### :magic_wand: Enhancements

- feat(media): add support for LangChain media type by @tssweeney in https://github.com/wandb/wandb/pull/5288
- feat(integrations): add autolog for OpenAI's python library by @dmitryduev @parambharat @kptkin @raubitsj in https://github.com/wandb/wandb/pull/5362

### :hammer: Fixes

- fix(integrations): add function signature wrapper to the patched openai methods by @parambharat in https://github.com/wandb/wandb/pull/5369
- fix(integrations): adjust OpenAI autolog public API to improve user experience by @dmitryduev @kptkin @raubitsj in https://github.com/wandb/wandb/pull/5381

**Full Changelog**: https://github.com/wandb/wandb/compare/v0.14.2...v0.15.0

## 0.14.2 (April 7, 2023)

### :hammer: Fixes

- fix(sdk): fix `wandb sync` regression by @kptkin in https://github.com/wandb/wandb/pull/5306

**Full Changelog**: https://github.com/wandb/wandb/compare/v0.14.1...v0.14.2

## 0.14.1 (April 5, 2023)

### :magic_wand: Enhancements

- feat(artifacts): improve run.log_artifact() with default type and path references by @moredatarequired in https://github.com/wandb/wandb/pull/5131
- feat(artifacts): add opt-in support for async artifact upload by @speezepearson in https://github.com/wandb/wandb/pull/4864
- perf(sdk): update summary for changed keys only by @dmitryduev in https://github.com/wandb/wandb/pull/5150
- feat(sdk): use a persistent session object for GraphQL requests by @moredatarequired in https://github.com/wandb/wandb/pull/5075
- feat(sdk): allow setting of extra headers for the gql client by @dmitryduev in https://github.com/wandb/wandb/pull/5237
- feat(sdk): allow filtering metrics based on OpenMetrics endpoints by @dmitryduev in https://github.com/wandb/wandb/pull/5282

### :hammer: Fixes

- fix(artifacts): more informative message when failing to create staging artifact directory by @moredatarequired in https://github.com/wandb/wandb/pull/5067
- fix(launch): set default value for Kubernetes backoffLimit to 0 by @KyleGoyette in https://github.com/wandb/wandb/pull/5072
- fix(sdk): remove default sorting when dumping config into a yaml file by @kptkin in https://github.com/wandb/wandb/pull/5127
- fix(media): fix encoding for html types on windows by @kptkin in https://github.com/wandb/wandb/pull/5180
- fix(sdk): clean up auto resume state when initializing a new run by @kptkin in https://github.com/wandb/wandb/pull/5184
- fix(sdk): harden `wandb.init()` error handling for backend errors by @kptkin in https://github.com/wandb/wandb/pull/5023
- fix(sdk): fix system monitor shutdown logic by @dmitryduev in https://github.com/wandb/wandb/pull/5227
- fix(launch): allow users to specify pinned versions in requirements.txt by @KyleGoyette in https://github.com/wandb/wandb/pull/5226
- fix(sdk): make `wandb.log()` handle empty string values properly by @dannygoldstein in https://github.com/wandb/wandb/pull/5275
- fix(sdk): raise exception when accessing methods and attributes of a finished run by @kptkin in https://github.com/wandb/wandb/pull/5013

### :books: Docs

- docs(launch): add documentation for launch by @iveksl2 in https://github.com/wandb/wandb/pull/4596
- docs(sdk): add documentation for Object3D media type by @ssisk in https://github.com/wandb/wandb/pull/4810
- docs(sdk): remove duplicate docstring in keras integration by @Gladiator07 in https://github.com/wandb/wandb/pull/5289
- docs(artifacts): convert docstrings to Google convention by @moredatarequired in https://github.com/wandb/wandb/pull/5276

### :nail_care: Cleanup

- refactor(artifacts): use 'secrets' module instead of custom random token generator by @moredatarequired in https://github.com/wandb/wandb/pull/5050
- refactor(artifacts): move \_manifest_json_from_proto to sender.py by @moredatarequired in https://github.com/wandb/wandb/pull/5178

## New Contributors

- @iveksl2 made their first contribution in https://github.com/wandb/wandb/pull/4596
- @Gladiator07 made their first contribution in https://github.com/wandb/wandb/pull/5289

**Full Changelog**: https://github.com/wandb/wandb/compare/v0.14.0...v0.14.1

## 0.14.0 (March 14, 2023)

### :magic_wand: Enhancements

- feat(launch): support cuda base image for launch runs by @KyleGoyette in https://github.com/wandb/wandb/pull/5044
- feat(launch): warn users of which packages failed to install during build process by @KyleGoyette in https://github.com/wandb/wandb/pull/5109
- feat(sdk): add support for importing runs from MLFlow by @andrewtruong in https://github.com/wandb/wandb/pull/4950
- feat(launch): mark queued runs that fail to launch as `FAILED` by @KyleGoyette in https://github.com/wandb/wandb/pull/5129

### :hammer: Fixes

- fix(sdk): temporarily remove local api key validation by @dmitryduev in https://github.com/wandb/wandb/pull/5095
- fix(launch): launch agent gracefully removes thread when it has an exception by @TimH98 in https://github.com/wandb/wandb/pull/5105
- fix(launch): give clear error message when cannot connect to Docker daemon by @TimH98 in https://github.com/wandb/wandb/pull/5092
- fix(launch): launch support for EKS instance roles by @bcsherma in https://github.com/wandb/wandb/pull/5112
- fix(launch): cleaner error messages when launch encounters docker errors and graceful fail by @TimH98 in https://github.com/wandb/wandb/pull/5124
- fix(launch): hash docker images based on job version and dockerfile contents by @KyleGoyette in https://github.com/wandb/wandb/pull/4996
- security(launch): warn when agent is started polling on a team queue by @TimH98 in https://github.com/wandb/wandb/pull/5126
- fix(sdk): add telemetry when syncing tfevents files by @raubitsj in https://github.com/wandb/wandb/pull/5141
- fix(sdk): fix regression preventing run stopping from working by @raubitsj in https://github.com/wandb/wandb/pull/5139
- fix(launch): instruct user how to handle missing kubernetes import when using kubernetes runner or kaniko builder by @TimH98 in https://github.com/wandb/wandb/pull/5138
- fix(launch): hide unsupported launch CLI options by @KyleGoyette in https://github.com/wandb/wandb/pull/5153
- fix(launch): make launch image builder install Pytorch properly with dependencies on different hardware by @bcsherma in https://github.com/wandb/wandb/pull/5147

**Full Changelog**: https://github.com/wandb/wandb/compare/v0.13.11...v0.14.0

## 0.13.11 (March 7, 2023)

### :magic_wand: Enhancements

- feat(launch): improve launch agent logging by @TimH98 in https://github.com/wandb/wandb/pull/4944
- feat(sweeps): sweep run_cap now works for launch sweeps by @gtarpenning in https://github.com/wandb/wandb/pull/4937
- feat(sweeps): launch sweep jobs from image_uri by @gtarpenning in https://github.com/wandb/wandb/pull/4976
- feat(launch): add `num_workers` param to scheduler section in `launch_config` by @gtarpenning in https://github.com/wandb/wandb/pull/5035
- feat(artifacts): raise ArtifactNotLoggedError instead of ValueError by @moredatarequired in https://github.com/wandb/wandb/pull/5026
- feat(launch): launch agent uses thread pool to run jobs by @TimH98 in https://github.com/wandb/wandb/pull/5033
- feat(launch): make runners and builders use Environment & Registry classes by @bcsherma in https://github.com/wandb/wandb/pull/5011
- feat(sdk): add OpenMetrics support for System Metrics by @dmitryduev in https://github.com/wandb/wandb/pull/4899
- feat(sdk): add ability to filter system metrics consumed from OpenMetrics endpoints by @dmitryduev in https://github.com/wandb/wandb/pull/5034
- feat(sdk): add support for gymnasium env monitoring, in addition to gym by @dmitryduev in https://github.com/wandb/wandb/pull/5008
- feat(launch): add `max_scheduler` key to launch agent config by @gtarpenning in https://github.com/wandb/wandb/pull/5057
- feat(integrations): add an integration with `ultralytics` library for YOLOv8 by @parambharat in https://github.com/wandb/wandb/pull/5037

### :hammer: Fixes

- fix(sdk): clean up IPython's widget deprecation warning by @kptkin in https://github.com/wandb/wandb/pull/4912
- fix(sdk): add special Exceptions for the manager logic, when trying to connect to a gone service by @kptkin in https://github.com/wandb/wandb/pull/4890
- fix(sdk): fix issue where global config directory had to be writable to use Api by @KyleGoyette in https://github.com/wandb/wandb/pull/4689
- fix(sdk): make error message during run initialization more actionable and fix uncaught exception by @kptkin in https://github.com/wandb/wandb/pull/4909
- fix(sdk): add deepcopy dunder method to the Run class by @kptkin in https://github.com/wandb/wandb/pull/4891
- fix(launch): remove default to project always in sweep by @gtarpenning in https://github.com/wandb/wandb/pull/4927
- fix(sweeps): error out when trying to create a launch sweep without a job specified by @gtarpenning in https://github.com/wandb/wandb/pull/4938
- fix(launch): mkdir_exists_ok now (again) checks permission on existence by @gtarpenning in https://github.com/wandb/wandb/pull/4936
- fix(launch): only log the received job when launching something sourced from a job by @KyleGoyette in https://github.com/wandb/wandb/pull/4886
- fix(launch): fix issue where queued runs sourced from images would vanish in URI by @KyleGoyette in https://github.com/wandb/wandb/pull/4701
- fix(artifacts): add write permissions to copied artifacts by @moredatarequired in https://github.com/wandb/wandb/pull/4641
- fix(sweeps): improve `queue` argument parsing in `sweep` cli command by @gtarpenning in https://github.com/wandb/wandb/pull/4941
- fix(sdk): when in disable mode don't spin up service by @kptkin in https://github.com/wandb/wandb/pull/4817
- fix(launch): fix support for docker images with user specified entrypoint in local container by @KyleGoyette in https://github.com/wandb/wandb/pull/4887
- fix(artifacts): API - ArtifactFiles no longer errors when accessing an item by @vwrj in https://github.com/wandb/wandb/pull/4896
- fix(sweeps): verify job exists before starting the sweeps scheduler by @gtarpenning in https://github.com/wandb/wandb/pull/4943
- fix(sdk): handle system metrics requiring extra setup and teardown steps by @dmitryduev in https://github.com/wandb/wandb/pull/4964
- fix(sdk): fix a typo in `CONTRIBUTING.md` by @fdsig in https://github.com/wandb/wandb/pull/4984
- fix(sdk): correctly detect notebook name and fix code saving in Colab by @dmitryduev in https://github.com/wandb/wandb/pull/4987
- fix(artifacts): allow up to max_artifacts (fix off by 1 error) by @moredatarequired in https://github.com/wandb/wandb/pull/4991
- fix(sdk): exercise extra caution when starting asset monitoring threads by @dmitryduev in https://github.com/wandb/wandb/pull/5007
- fix(sdk): fix bug where boto3 dependency crashes on import when downl… by @fdsig in https://github.com/wandb/wandb/pull/5018
- fix(sweeps): verify `num_workers` cli arg is valid and default to 8 if not by @gtarpenning in https://github.com/wandb/wandb/pull/5025
- fix(artifacts): fix the file reference added to the verification artifact by @moredatarequired in https://github.com/wandb/wandb/pull/4858
- fix(launch): special handling for sweeps scheduler in agent by @gtarpenning in https://github.com/wandb/wandb/pull/4961
- fix(artifacts): only re-download or overwrite files when there are changes by @moredatarequired in https://github.com/wandb/wandb/pull/5056
- fix(sdk): avoid introspection in offline mode by @kptkin in https://github.com/wandb/wandb/pull/5002
- fix(sdk): topological ordering of `wandb.Settings` by @dmitryduev in https://github.com/wandb/wandb/pull/4022
- fix(sdk): avoid lazy loading for tensorboard patching by @kptkin in https://github.com/wandb/wandb/pull/5079

### :books: Docs

- docs(cli): formatted wandb.apis.public.Run.history docstring by @ngrayluna in https://github.com/wandb/wandb/pull/4973
- docs(sdk): update references to test file locations in documentation by @moredatarequired in https://github.com/wandb/wandb/pull/4875
- docs(sdk): fix docstrings to enable project-wide pydocstyle checks by @moredatarequired in https://github.com/wandb/wandb/pull/5036
- docs(sdk): fix missed docstring lint errors reported by ruff by @moredatarequired in https://github.com/wandb/wandb/pull/5047
- docs(sdk): update links for new docs by @laxels in https://github.com/wandb/wandb/pull/4894
- docs(artifacts): raise ArtifactFinalizedError instead of ValueError by @moredatarequired in https://github.com/wandb/wandb/pull/5061

### :nail_care: Cleanup

- style(sdk): fix bugbear B028 add stacklevel by @kptkin in https://github.com/wandb/wandb/pull/4960
- style(launch): move launch errors closer to the code by @kptkin in https://github.com/wandb/wandb/pull/4995
- style(sdk): move mailbox error closer to the code by @kptkin in https://github.com/wandb/wandb/pull/4997
- style(sdk): add unsupported error type by @kptkin in https://github.com/wandb/wandb/pull/4999
- style(sdk): add support for the ruff linter by @moredatarequired in https://github.com/wandb/wandb/pull/4945
- refactor(sweeps): cosmetic changes for readability by @gtarpenning in https://github.com/wandb/wandb/pull/5021
- refactor(launch): introduce environment and registry abstract classes by @bcsherma in https://github.com/wandb/wandb/pull/4916
- style(launch): fix unused union type in launch agent by @KyleGoyette in https://github.com/wandb/wandb/pull/5041
- refactor(artifacts): remove the artifact from the manifest by @moredatarequired in https://github.com/wandb/wandb/pull/5049
- style(artifacts): enable typechecking for interface.artifacts and add type hints / casts by @moredatarequired in https://github.com/wandb/wandb/pull/5052
- style(sdk): type-annotate `wandb_setup.py` by @dmitryduev in https://github.com/wandb/wandb/pull/4824
- style(sdk): remove unused #noqa directives by @moredatarequired in https://github.com/wandb/wandb/pull/5058
- chore(sdk): disable sentry tracking when testing by @kptkin in https://github.com/wandb/wandb/pull/5019

## New Contributors

- @fdsig made their first contribution in https://github.com/wandb/wandb/pull/4984
- @mrb113 made their first contribution in https://github.com/wandb/wandb/pull/4967
- @parambharat made their first contribution in https://github.com/wandb/wandb/pull/5037

**Full Changelog**: https://github.com/wandb/wandb/compare/v0.13.10...v0.13.11

## 0.13.10 (February 7, 2023)

### :magic_wand: Enhancements

- perf(artifacts): reuse session for file upload requests by @speezepearson in https://github.com/wandb/wandb/pull/4708
- feat(artifacts): expose aliases list endpoint for artifact collections by @ibindlish in https://github.com/wandb/wandb/pull/4809
- feat(launch): include the username of the run's author in the environment variables by @TimH98 in https://github.com/wandb/wandb/pull/4851
- feat(launch): add support for local-container resource args by @KyleGoyette in https://github.com/wandb/wandb/pull/4846
- feat(sdk): add the ability to append to a run with `wandb sync --append` by @raubitsj in https://github.com/wandb/wandb/pull/4848
- feat(launch): add an escape hatch (`disable_job_creation`) to disable automatic job creation by @KyleGoyette in https://github.com/wandb/wandb/pull/4901

### :hammer: Fixes

- fix(launch): remove underscores from generated job name in kubernetes runner by @TimH98 in https://github.com/wandb/wandb/pull/4752
- fix(sweeps): sweep command args can once again be int type by @gtarpenning in https://github.com/wandb/wandb/pull/4728
- fix(artifacts): ensure prepared artifacts have the `latest` alias by @moredatarequired in https://github.com/wandb/wandb/pull/4828
- fix(artifacts): catch FileNotFoundError and PermissionError during cache.cleanup() by @moredatarequired in https://github.com/wandb/wandb/pull/4868
- fix(sdk): fix order of python executable resolves by @kptkin in https://github.com/wandb/wandb/pull/4839
- fix(sdk): fix console handling when forking and setting stdout==stderr by @raubitsj in https://github.com/wandb/wandb/pull/4877
- fix(launch): Fix issue where job artifacts are being logged without latest alias by @KyleGoyette in https://github.com/wandb/wandb/pull/4884
- fix(launch): Ensure job names do not exceed maximum allowable for artifacts by @KyleGoyette in https://github.com/wandb/wandb/pull/4889

### :books: Docs

- docs(sdk): fix broken reference link to W&B Settings page in Sweeps by @ngrayluna in https://github.com/wandb/wandb/pull/4820
- docs(sdk): Docodoile autogen docs by @ngrayluna in https://github.com/wandb/wandb/pull/4734

### :gear: Dev

- test(artifacts): ensure manifest version is verified by @moredatarequired in https://github.com/wandb/wandb/pull/4691
- test(sdk): add tests for custom SSL certs and disabling SSL by @speezepearson in https://github.com/wandb/wandb/pull/4692
- test(sdk): fix nightly docker builds by @dmitryduev in https://github.com/wandb/wandb/pull/4787
- chore(sdk): dont create universal py2/py3 package by @raubitsj in https://github.com/wandb/wandb/pull/4797
- chore(sdk): fix flake8-bugbear B028 and ignore B017 by @kptkin in https://github.com/wandb/wandb/pull/4799
- test(sdk): fix gcloud sdk version requested in nightly tests by @dmitryduev in https://github.com/wandb/wandb/pull/4802
- chore(artifacts): remove unused parameters in StorageHandler.load\_{path,file,reference} by @moredatarequired in https://github.com/wandb/wandb/pull/4678
- chore(sdk): split unit tests to system tests and proper unit tests by @kptkin in https://github.com/wandb/wandb/pull/4811
- test(sdk): address fixture server move from port 9010 to 9015 in local-testcontainer by @dmitryduev in https://github.com/wandb/wandb/pull/4814
- chore(sdk): add aliases to ac query response by @ibindlish in https://github.com/wandb/wandb/pull/4813
- test(sdk): run regression suite nightly by @dmitryduev in https://github.com/wandb/wandb/pull/4788
- test(sdk): fix broken lightning test by @kptkin in https://github.com/wandb/wandb/pull/4823
- chore(sdk): enable type checking for wandb_init.py by @dmitryduev in https://github.com/wandb/wandb/pull/4784
- chore(launch): deprecate defaulting to default queue in launch-agent command by @gtarpenning in https://github.com/wandb/wandb/pull/4801
- test(launch): add unit test for kubernetes runner with annotations by @TimH98 in https://github.com/wandb/wandb/pull/4800
- test(integrations): fix train_gpu_ddp test by @dmitryduev in https://github.com/wandb/wandb/pull/4831
- chore(sdk): fix docker testimage to pull amd64 version by @raubitsj in https://github.com/wandb/wandb/pull/4838
- chore(sdk): fix codeowners after test restructure by @raubitsj in https://github.com/wandb/wandb/pull/4843
- test(sdk): fix md5 test failures on Windows by @moredatarequired in https://github.com/wandb/wandb/pull/4840
- chore(sdk): split out relay server so it can be shared with yea-wandb by @raubitsj in https://github.com/wandb/wandb/pull/4837
- chore(sdk): fix a flake8 complaint in a test by @speezepearson in https://github.com/wandb/wandb/pull/4806
- test(integrations): fix several import tests by @dmitryduev in https://github.com/wandb/wandb/pull/4849
- test(sdk): don't use symlinks for SSL test assets, because Windows by @speezepearson in https://github.com/wandb/wandb/pull/4847
- test(sdk): add unit tests for filesync.Stats by @speezepearson in https://github.com/wandb/wandb/pull/4855
- chore(sdk): add async retry logic by @speezepearson in https://github.com/wandb/wandb/pull/4738
- test(artifacts): strengthen tests for ArtifactSaver, StepUpload by @speezepearson in https://github.com/wandb/wandb/pull/4808
- chore(launch): Agent logs full stack trace when catching exception by @TimH98 in https://github.com/wandb/wandb/pull/4861
- chore(sdk): swallow warning printed by neuron-ls by @dmitryduev in https://github.com/wandb/wandb/pull/4835
- build(sdk): pin pip and tox in development environments by @moredatarequired in https://github.com/wandb/wandb/pull/4871

### :nail_care: Cleanup

- refactor(sdk): strengthen StepUpload tests; make exception-handling more thorough in upload/commit by @speezepearson in https://github.com/wandb/wandb/pull/4677
- refactor(artifacts): refactor Artifact query to fetch entity and project by @vwrj in https://github.com/wandb/wandb/pull/4775
- refactor(sdk): replace more communicate calls with deliver by @raubitsj in https://github.com/wandb/wandb/pull/4841
- refactor(artifacts): internally use Future to communicate success/failure of commit, not threading.Event by @speezepearson in https://github.com/wandb/wandb/pull/4859
- refactor(sdk): use stdlib ThreadPoolExecutor in StepUpload instead of managing our own by @speezepearson in https://github.com/wandb/wandb/pull/4860

**Full Changelog**: https://github.com/wandb/wandb/compare/v0.13.9...v0.13.10

## 0.13.9 (January 11, 2023)

### :hammer: Fixes

- fix(sdk): exercise extra caution when checking if AWS Trainium is available in the system by @dmitryduev in https://github.com/wandb/wandb/pull/4769
- fix(sdk): restore 'util.generate_id' for legacy / user code by @moredatarequired in https://github.com/wandb/wandb/pull/4776
- fix(sdk): replace `release` with `abandon` when releasing mailbox handle during init by @kptkin in https://github.com/wandb/wandb/pull/4766

**Full Changelog**: https://github.com/wandb/wandb/compare/v0.13.8...v0.13.9

## 0.13.8 (January 10, 2023)

### :magic_wand: Enhancements

- feat(artifacts): keep uncommitted uploads in separate staging area by @moredatarequired in https://github.com/wandb/wandb/pull/4505
- perf(sdk): improve file descriptor management by @dmitryduev in https://github.com/wandb/wandb/pull/4617
- feat(launch): default to using model-registry project for agent and launch_add by @KyleGoyette in https://github.com/wandb/wandb/pull/4613
- feat(sdk): add `exist_ok=False` to `file.download()` by @janosh in https://github.com/wandb/wandb/pull/4564
- feat(launch): auto create job artifacts from runs with required ingredients by @KyleGoyette in https://github.com/wandb/wandb/pull/4660
- feat(sdk): add generalized response injection pattern for tests by @kptkin in https://github.com/wandb/wandb/pull/4729
- perf(sdk): replace multiprocessing.Queue's with queue.Queue's by @dmitryduev in https://github.com/wandb/wandb/pull/4672
- feat(sdk): use transaction log to cap memory usage by @raubitsj in https://github.com/wandb/wandb/pull/4724
- feat(integrations): support system metrics for AWS Trainium by @dmitryduev in https://github.com/wandb/wandb/pull/4671

### :hammer: Fixes

- fix(sdk): correct the type hint for wandb.run by @edwag in https://github.com/wandb/wandb/pull/4585
- fix(sdk): resume collecting system metrics on object restart by @dmitryduev in https://github.com/wandb/wandb/pull/4572
- fix(launch): fix env handling and node_selector handling by @KyleGoyette in https://github.com/wandb/wandb/pull/4555
- fix(public-api): fix Job.call() using the wrong keyword (queue vs queue_name) when calling launch_add. by @TimH98 in https://github.com/wandb/wandb/pull/4625
- fix(sweeps): sweeps schedulers handles multi word parameters by @gtarpenning in https://github.com/wandb/wandb/pull/4640
- fix(launch): allow spaces in requirements file, remove duplicate wandb bootstrap file by @TimH98 in https://github.com/wandb/wandb/pull/4647
- fix(artifacts): correctly handle url-encoded local file references. by @moredatarequired in https://github.com/wandb/wandb/pull/4665
- fix(artifacts): get digest directly instead of from the manifests' manifest by @moredatarequired in https://github.com/wandb/wandb/pull/4681
- fix(artifacts): artifact.version should be the version index from the associated collection by @vwrj in https://github.com/wandb/wandb/pull/4486
- fix(sdk): remove duplicate generate_id functions, replace shortuuid with secrets by @moredatarequired in https://github.com/wandb/wandb/pull/4676
- fix(integrations): fix type check for jax.Array introduced in jax==0.4.1 by @dmitryduev in https://github.com/wandb/wandb/pull/4718
- fix(sdk): fix hang after failed wandb.init (add cancel) by @raubitsj in https://github.com/wandb/wandb/pull/4405
- fix(sdk): allow users to provide path to custom executables by @kptkin in https://github.com/wandb/wandb/pull/4604
- fix(sdk): fix TypeError when trying to slice a Paginator object by @janosh in https://github.com/wandb/wandb/pull/4575
- fix(integrations): add `AttributeError` to the list of handled exceptions when saving a keras model by @froody in https://github.com/wandb/wandb/pull/4732
- fix(launch): remove args from jobs by @KyleGoyette in https://github.com/wandb/wandb/pull/4750

### :books: Docs

- docs(sweeps): fix typo in docs by @gtarpenning in https://github.com/wandb/wandb/pull/4627
- docs(sdk): fix typo in docstring for data_types.Objects3D by @ngrayluna in https://github.com/wandb/wandb/pull/4543
- docs(sdk): remove less than, greater than characters from dosctrings… by @ngrayluna in https://github.com/wandb/wandb/pull/4687
- docs(sdk): update SECURITY.md by @dmitryduev in https://github.com/wandb/wandb/pull/4616
- docs(sdk): Update README.md by @ngrayluna in https://github.com/wandb/wandb/pull/4468

### :gear: Dev

- test(sdk): update t2_fix_error_cond_feature_importances to install scikit-learn by @dmitryduev in https://github.com/wandb/wandb/pull/4573
- chore(sdk): update base Docker images for nightly testing by @dmitryduev in https://github.com/wandb/wandb/pull/4566
- chore(sdk): change sklearn to scikit-learn in functional sacred test by @dmitryduev in https://github.com/wandb/wandb/pull/4577
- chore(launch): add error check for `--build` when resource=local-process by @gtarpenning in https://github.com/wandb/wandb/pull/4513
- chore(sweeps): update scheduler and agent resource handling to allow DRC override by @gtarpenning in https://github.com/wandb/wandb/pull/4480
- chore(sdk): require sdk-team review for adding or removing high-level… by @dmitryduev in https://github.com/wandb/wandb/pull/4594
- chore(launch): remove requirement to make target project match queue by @KyleGoyette in https://github.com/wandb/wandb/pull/4612
- chore(sdk): enhance nightly cloud testing process by @dmitryduev in https://github.com/wandb/wandb/pull/4602
- chore(sdk): update pull request template by @raubitsj in https://github.com/wandb/wandb/pull/4633
- chore(launch): return updated runSpec after pushToRunQueue query by @gtarpenning in https://github.com/wandb/wandb/pull/4516
- chore(launch): fix for run spec handling in sdk by @gtarpenning in https://github.com/wandb/wandb/pull/4636
- chore(sdk): remove test dependency on old fastparquet package by @raubitsj in https://github.com/wandb/wandb/pull/4656
- test(artifacts): fix dtype np.float (does not exist), set to python float by @moredatarequired in https://github.com/wandb/wandb/pull/4661
- chore(sdk): correct 'exclude' to 'ignore-paths' in .pylintrc by @moredatarequired in https://github.com/wandb/wandb/pull/4659
- chore(sdk): use pytest tmp_path so we can inspect failures by @raubitsj in https://github.com/wandb/wandb/pull/4664
- chore(launch): reset build command after building by @gtarpenning in https://github.com/wandb/wandb/pull/4626
- ci(sdk): rerun flaking tests in CI with pytest-rerunfailures by @dmitryduev in https://github.com/wandb/wandb/pull/4430
- chore(sdk): remove dead code from filesync logic by @speezepearson in https://github.com/wandb/wandb/pull/4638
- chore(sdk): remove unused fields from a filesync message by @speezepearson in https://github.com/wandb/wandb/pull/4662
- chore(sdk): refactor retry logic to use globals instead of dependency-injecting them by @speezepearson in https://github.com/wandb/wandb/pull/4588
- test(sdk): add unit tests for filesync.StepUpload by @speezepearson in https://github.com/wandb/wandb/pull/4652
- test(sdk): add tests for Api.upload_file_retry by @speezepearson in https://github.com/wandb/wandb/pull/4639
- chore(launch): remove fallback resource when not specified for a queue by @gtarpenning in https://github.com/wandb/wandb/pull/4637
- test(artifacts): improve storage handler test coverage by @moredatarequired in https://github.com/wandb/wandb/pull/4674
- test(integrations): fix import tests by @dmitryduev in https://github.com/wandb/wandb/pull/4690
- chore(sdk): make MetricsMonitor less verbose on errors by @dmitryduev in https://github.com/wandb/wandb/pull/4618
- test(sdk): address fixture server move from port 9003 to 9010 in local-testcontainer by @dmitryduev in https://github.com/wandb/wandb/pull/4716
- chore(sdk): vendor promise==2.3.0 to unequivocally rm six dependency by @dmitryduev in https://github.com/wandb/wandb/pull/4622
- chore(artifacts): allow setting artifact cache dir in wandb.init(...) by @dmitryduev in https://github.com/wandb/wandb/pull/3644
- test(sdk): temporary lower network buffer for testing by @raubitsj in https://github.com/wandb/wandb/pull/4737
- chore(sdk): add telemetry if the user running in pex environment by @kptkin in https://github.com/wandb/wandb/pull/4747
- chore(sdk): add more flow control telemetry by @raubitsj in https://github.com/wandb/wandb/pull/4739
- chore(sdk): add settings and debug for service startup issues (wait_for_ports) by @raubitsj in https://github.com/wandb/wandb/pull/4749
- test(sdk): fix AWS Trainium test by @dmitryduev in https://github.com/wandb/wandb/pull/4753
- chore(sdk): fix status checker thread issue when user process exits without finish() by @raubitsj in https://github.com/wandb/wandb/pull/4761
- chore(sdk): add telemetry for service disabled usage by @kptkin in https://github.com/wandb/wandb/pull/4762

### :nail_care: Cleanup

- style(sdk): use the same syntax whenever raising exceptions by @moredatarequired in https://github.com/wandb/wandb/pull/4559
- refactor(sdk): combine \_safe_mkdirs with mkdir_exist_ok by @moredatarequired in https://github.com/wandb/wandb/pull/4650
- refactor(artifacts): use a pytest fixture for the artifact cache by @moredatarequired in https://github.com/wandb/wandb/pull/4648
- refactor(artifacts): use ArtifactEntry directly instead of subclassing by @moredatarequired in https://github.com/wandb/wandb/pull/4649
- refactor(artifacts): consolidate hash utilities into lib.hashutil by @moredatarequired in https://github.com/wandb/wandb/pull/4525
- style(public-api): format public file with proper formatting by @kptkin in https://github.com/wandb/wandb/pull/4697
- chore(sdk): install tox into proper env in dev env setup tool by @dmitryduev in https://github.com/wandb/wandb/pull/4318
- refactor(sdk): clean up the init and run logic by @kptkin in https://github.com/wandb/wandb/pull/4730

## New Contributors

- @edwag made their first contribution in https://github.com/wandb/wandb/pull/4585
- @TimH98 made their first contribution in https://github.com/wandb/wandb/pull/4625
- @froody made their first contribution in https://github.com/wandb/wandb/pull/4732

**Full Changelog**: https://github.com/wandb/wandb/compare/v0.13.7...v0.13.8

## 0.13.7 (December 14, 2022)

### :hammer: Fixes

- revert(artifacts): revert `Circular reference detected` change to resolve `Object of type Tensor is not JSON serializable` by @raubitsj in https://github.com/wandb/wandb/pull/4629

**Full Changelog**: https://github.com/wandb/wandb/compare/v0.13.6...v0.13.7

## 0.13.6 (December 6, 2022)

### :magic_wand: Enhancements

- feat(sweeps): add `Sweep.expected_run_count` to public Api by @gtarpenning in https://github.com/wandb/wandb/pull/4434
- feat(launch): support volume mounts and security contexts in kubernetes runner by @KyleGoyette in https://github.com/wandb/wandb/pull/4475
- feat(launch): add a new `--build` flag for building and then pushing the image to a queue by @gtarpenning in https://github.com/wandb/wandb/pull/4061
- feat(integrations): add ability to log learning rate using WandbMetricsLogger by @soumik12345 in https://github.com/wandb/wandb/pull/4391
- feat(sdk): improve Report API in preparation for GA by @andrewtruong in https://github.com/wandb/wandb/pull/4499

### :hammer: Fixes

- fix(artifacts): add filter for `artifact_version` to only retrieve committed artifacts by @estellazx in https://github.com/wandb/wandb/pull/4401
- fix(cli): deflake `wandb verify` by @vanpelt in https://github.com/wandb/wandb/pull/4438
- fix(launch): fix the type of the override args passed through to a LaunchProject from a Job by @KyleGoyette in https://github.com/wandb/wandb/pull/4416
- fix(launch): remove extra colon from log prefix by @jamie-rasmussen in https://github.com/wandb/wandb/pull/4450
- fix(sdk): add support for service running in a pex based environment by @kptkin in https://github.com/wandb/wandb/pull/4440
- fix(sdk): fix probing static IPU info by @dmitryduev in https://github.com/wandb/wandb/pull/4464
- fix(public-api): change `artifactSequence` to `artifactCollection` in public GQL requests by @tssweeney in https://github.com/wandb/wandb/pull/4531
- fix(integrations): fix TF compatibility issues with `WandbModelCheckpoint` by @soumik12345 in https://github.com/wandb/wandb/pull/4432
- fix(integrations): make Keras WandbCallback compatible with TF version >= 2.11.0 by @ayulockin in https://github.com/wandb/wandb/pull/4533
- fix(integrations): update gym integration to match last version by @younik in https://github.com/wandb/wandb/pull/4571
- fix(sdk): harden internal thread management in SystemMetrics by @dmitryduev in https://github.com/wandb/wandb/pull/4439

### :books: Docs

- docs(sdk): remove non-existent argument `table_key` from `plot_table()` doc string by @janosh in https://github.com/wandb/wandb/pull/4495
- docs(artifacts): correct parameter name in docstring example by @ngrayluna in https://github.com/wandb/wandb/pull/4528

### :gear: Dev

- chore(launch): improved git fetch time by specifying a `refspec` and `depth=1` by @gtarpenning in https://github.com/wandb/wandb/pull/4459
- chore(sdk): fix linguist rule to ignore grpc generated files by @raubitsj in https://github.com/wandb/wandb/pull/4470
- chore(launch): new shard for launch tests by @gtarpenning in https://github.com/wandb/wandb/pull/4427
- chore(public-api): upgrade Node 12 based GitHub Actions by @moredatarequired in https://github.com/wandb/wandb/pull/4506
- test(artifacts): skip flaky `artifact_metadata_save` test by @speezepearson in https://github.com/wandb/wandb/pull/4463
- test(artifacts): replace sleeps with flush when waiting on a file to write by @moredatarequired in https://github.com/wandb/wandb/pull/4523
- test(artifacts): use `tmp_path` fixture instead of writing local files during tests by @moredatarequired in https://github.com/wandb/wandb/pull/4521
- chore(launch): fix broken queue test by @gtarpenning in https://github.com/wandb/wandb/pull/4548
- test(artifacts): `skip` instead of `xfail` for test `test_artifact_metadata_save` by @speezepearson in https://github.com/wandb/wandb/pull/4550
- test(sdk): add many tests for InternalApi.upload_file by @speezepearson in https://github.com/wandb/wandb/pull/4539
- chore(artifacts): add artifact Sequence fallback for older servers by @tssweeney in https://github.com/wandb/wandb/pull/4565
- test(sdk): make protobuf version requirements more granular by @dmitryduev in https://github.com/wandb/wandb/pull/4479

### :nail_care: Cleanup

- fix(artifacts): when committing artifacts, don't retry 409 Conflict errors by @speezepearson in https://github.com/wandb/wandb/pull/4260
- refactor(artifacts): add programmatic alias addition/removal from SDK on artifacts by @vwrj in https://github.com/wandb/wandb/pull/4429
- fix(integrations): remove `wandb.sklearn.plot_decision_boundaries` that contains dead logic by @kptkin in https://github.com/wandb/wandb/pull/4348
- chore(sdk): adds an option to force pull the latest version of a test dev-container image by @kptkin in https://github.com/wandb/wandb/pull/4352
- feat(launch): noop builder by @KyleGoyette in https://github.com/wandb/wandb/pull/4275
- refactor(launch): remove unused attribute by @jamie-rasmussen in https://github.com/wandb/wandb/pull/4497
- style(sdk): update `mypy` to 0.991 by @dmitryduev in https://github.com/wandb/wandb/pull/4546
- refactor(launch): add more robust uri parsing by @jamie-rasmussen in https://github.com/wandb/wandb/pull/4498
- style(sdk): turn on linting for internal_api.py by @speezepearson in https://github.com/wandb/wandb/pull/4545
- build(sdk): remove dependency on six by modifying vendored libs by @dmitryduev in https://github.com/wandb/wandb/pull/4280

## New Contributors

- @moredatarequired made their first contribution in https://github.com/wandb/wandb/pull/4508
- @soumik12345 made their first contribution in https://github.com/wandb/wandb/pull/4391
- @younik made their first contribution in https://github.com/wandb/wandb/pull/4571

**Full Changelog**: https://github.com/wandb/wandb/compare/v0.13.5...v0.13.6

## 0.13.5 (November 3, 2022)

### :magic_wand: Enhancements

- feat(artifacts): add an option to upload image references by @estellazx in https://github.com/wandb/wandb/pull/4303

### :hammer: Fixes

- fix(launch): generate more readable image names by @jamie-rasmussen in https://github.com/wandb/wandb/pull/4379
- fix(artifacts): use hash(`etag`+`url`) instead of just `etag`, as key, in artifacts cache by @speezepearson in https://github.com/wandb/wandb/pull/4371
- fix(artifacts): wait for artifact to commit before telling the user it's ready when using `wandb artifact put` by @speezepearson in https://github.com/wandb/wandb/pull/4381
- fix(sdk): prefix vendor watchdog library by @raubitsj in https://github.com/wandb/wandb/pull/4389
- fix(artifacts): fix `Circular reference detected` error, when updating metadata with numpy array longer than 32 elements by @estellazx in https://github.com/wandb/wandb/pull/4221
- fix(integrations): add a random string to run_id on SageMaker not to break DDP mode by @dmitryduev in https://github.com/wandb/wandb/pull/4276

### :gear: Dev

- ci(sdk): make sure we dont shutdown test cluster before grabbing results by @raubitsj in https://github.com/wandb/wandb/pull/4361
- test(artifacts): add standalone artifact test to nightly cpu suite by @raubitsj in https://github.com/wandb/wandb/pull/4360
- chore(sdk): rename default branch to `main` by @raubitsj in https://github.com/wandb/wandb/pull/4374
- build(sdk): update mypy extension for protobuf type checking by @dmitryduev in https://github.com/wandb/wandb/pull/4392
- chore(sdk): update codeql-analysis.yml branch name by @zythosec in https://github.com/wandb/wandb/pull/4393
- ci(sdk): move functional import tests to nightly and expand python version coverage by @dmitryduev in https://github.com/wandb/wandb/pull/4395
- ci(sdk): add Slack notification for failed nightly import tests by @dmitryduev in https://github.com/wandb/wandb/pull/4403
- test(cli): fix broken CLI tests that attempt uploading non-existent artifacts by @dmitryduev in https://github.com/wandb/wandb/pull/4426

### :nail_care: Cleanup

- fix(launch): job creation through use_artifact instead of log_artifact by @KyleGoyette in https://github.com/wandb/wandb/pull/4337
- ci(sdk): add a GH action to automate parts of the release process by @dmitryduev in https://github.com/wandb/wandb/pull/4355
- fix(media): 3D Point Clouds now viewable in UI in all situations by @ssisk in https://github.com/wandb/wandb/pull/4353
- fix(launch): Git URLs were failing if fsmonitor is enabled by @jamie-rasmussen in https://github.com/wandb/wandb/pull/4333
- style(sdk): ignore new proto generated file directories by @raubitsj in https://github.com/wandb/wandb/pull/4354
- chore(launch): fix a bug preventing Run Queue deletion in the SDK by @gtarpenning in https://github.com/wandb/wandb/pull/4321
- chore(launch): add support for `pushToRunQueueByName` mutation by @gtarpenning in https://github.com/wandb/wandb/pull/4292
- refactor(sdk): refactor system metrics monitoring and probing by @dmitryduev in https://github.com/wandb/wandb/pull/4213
- style(sdk): fix gitattribute for protobuf generated files by @raubitsj in https://github.com/wandb/wandb/pull/4400

## New Contributors

- @ssisk made their first contribution in https://github.com/wandb/wandb/pull/4353

**Full Changelog**: https://github.com/wandb/wandb/compare/v0.13.4...v0.13.5

## 0.13.4 (October 5, 2022)

### :magic_wand: Enhancements

- feat(launch): show entity and project in k8s job names by @KyleGoyette in https://github.com/wandb/wandb/pull/4216
- feat(sweeps): add environment variable sweep command macro by @hu-po in https://github.com/wandb/wandb/pull/4200
- feat(media): add `from_*` constructors and scene camera and bounding box confidence scores to `Object3D` data type by @dmitryduev in https://github.com/wandb/wandb/pull/4319
- feat(artifacts): add simple progress indicator for artifact downloads by @speezepearson in https://github.com/wandb/wandb/pull/4255
- feat(integrations): add `WandbMetricsLogger` callback - a `Keras` dedicated metrics logger callback by @ayulockin in https://github.com/wandb/wandb/pull/4244
- feat(integrations): add `WandbModelCheckpoint` callback - a `Keras` model checkpointing callback by @ayulockin in https://github.com/wandb/wandb/pull/4245
- feat(integrations): add `WandbEvalCallback` callback - a `Keras` callback for logging model predictions as W&B tables by @ayulockin in https://github.com/wandb/wandb/pull/4302

### :hammer: Fixes

- fix(launch): cast agent's config max_jobs attribute to integer by @KyleGoyette in https://github.com/wandb/wandb/pull/4262
- fix(cli): correct the displayed path to the `debug-cli.log` (debug log) by @jamie-rasmussen in https://github.com/wandb/wandb/pull/4271
- fix(artifacts): catch retry-able request timeout when uploading artifacts to AWS by @nickpenaranda in https://github.com/wandb/wandb/pull/4304
- fix(sdk): improve user feedback for long running calls: summary, finish by @raubitsj in https://github.com/wandb/wandb/pull/4169
- fix(integrations): fix RuntimeError when using `keras.WandbCallback` with `tf.MirroredStrategy` by @ayulockin in https://github.com/wandb/wandb/pull/4310

### :gear: Dev

- ci(sdk): add code analysis/scanning with `codeql` by @dmitryduev in https://github.com/wandb/wandb/pull/4250
- ci(sdk): validate PR titles to ensure compliance with Conventional Commits guidelines by @dmitryduev in https://github.com/wandb/wandb/pull/4268
- chore(launch): harden launch by pining the build versions of `kaniko` and `launch-agent-dev` by @KyleGoyette in https://github.com/wandb/wandb/pull/4194
- test(sdk): add telemetry for the `mmengine` package by @manangoel99 in https://github.com/wandb/wandb/pull/4273
- chore(sdk): add the `build` type to our conventional commits setup by @dmitryduev in https://github.com/wandb/wandb/pull/4282
- test(sdk): add `tensorflow_datasets` requirement to `imports12` shard by @dmitryduev in https://github.com/wandb/wandb/pull/4316
- test(integrations): fix sb3 test by pinning upstream requirement by @dmitryduev in https://github.com/wandb/wandb/pull/4346
- build(sdk): make the SDK compatible with protobuf v4 by @dmitryduev in https://github.com/wandb/wandb/pull/4279
- chore(sdk): fix flake8 output coloring by @dmitryduev in https://github.com/wandb/wandb/pull/4347
- test(artifacts): fix artifact reference test asset directory by @raubitsj in https://github.com/wandb/wandb/pull/4350

### :nail_care: Cleanup

- style(sdk): fix type hint for `filters` argument in `public_api.runs` by @epwalsh in https://github.com/wandb/wandb/pull/4256
- style(artifacts): improve type annotations around artifact-file-creation by @speezepearson in https://github.com/wandb/wandb/pull/4259
- style(sdk): improve type annotations and VSCode config for public API by @speezepearson in https://github.com/wandb/wandb/pull/4252
- style(sdk): make type annotations more easily navigable in VSCode by @speezepearson in https://github.com/wandb/wandb/pull/4005
- style(artifacts): introduce str NewTypes and use them for various Artifact fields by @speezepearson in https://github.com/wandb/wandb/pull/4326
- style(artifacts): add type annotations to get better IDE hints for boto3 usage by @speezepearson in https://github.com/wandb/wandb/pull/4338

## New Contributors

- @epwalsh made their first contribution in https://github.com/wandb/wandb/pull/4256
- @mjvanderboon made their first contribution in https://github.com/wandb/wandb/pull/4309
- @jamie-rasmussen made their first contribution in https://github.com/wandb/wandb/pull/4271
- @nickpenaranda made their first contribution in https://github.com/wandb/wandb/pull/4304

**Full Changelog**: https://github.com/wandb/wandb/compare/v0.13.3...v0.13.4

## 0.13.3 (September 8, 2022)

#### :nail_care: Enhancement

- Adds `raytune` examples / tests by @raubitsj in https://github.com/wandb/wandb/pull/4053
- Refactors `pytest` unit tests to run against real `wandb server` by @kptkin in https://github.com/wandb/wandb/pull/4066
- Adds Launch `kubernetes` support of taints and tolerations by @KyleGoyette in https://github.com/wandb/wandb/pull/4086
- Adds Sweeps on Launch on Kubernetes by @hu-po in https://github.com/wandb/wandb/pull/4035
- Adds parallelism to functional testing by @raubitsj in https://github.com/wandb/wandb/pull/4096
- Upgrades `mypy` to version `0.971` by @dmitryduev in https://github.com/wandb/wandb/pull/3952
- Adds Mailbox async internal process communication by @raubitsj in https://github.com/wandb/wandb/pull/3568
- Implements searching launch job in sweep config by @hu-po in https://github.com/wandb/wandb/pull/4120
- Improves performance when sending large messages by @raubitsj in https://github.com/wandb/wandb/pull/4119
- Vendors the latest `nvidia-ml-py-11.515.48` by @dmitryduev in https://github.com/wandb/wandb/pull/4109
- Improves performance by increase recv size on service socket by @raubitsj in https://github.com/wandb/wandb/pull/4122
- Adds isort support with black profile by @kptkin in https://github.com/wandb/wandb/pull/4136
- Implements pushing test-results to CircleCI for nightly tests by @raubitsj in https://github.com/wandb/wandb/pull/4153
- Adds debug mode for `pytest` unit tests by @dmitryduev in https://github.com/wandb/wandb/pull/4145
- Adds support for arguments in Launch Jobs by @KyleGoyette in https://github.com/wandb/wandb/pull/4129
- Adds FetchRunQueueItemById query by @gtarpenning in https://github.com/wandb/wandb/pull/4106
- Adds telemetry for keras-cv by @manangoel99 in https://github.com/wandb/wandb/pull/4196
- Adds sentry session tracking by @raubitsj in https://github.com/wandb/wandb/pull/4157
- Adds the ability to log artifact while linking to registered model by @ibindlish in https://github.com/wandb/wandb/pull/4233

#### :broom: Cleanup

- Breaks gradient and parameters hooks by @kptkin in https://github.com/wandb/wandb/pull/3509
- Adds explicit error message for double uri/docker-image by @gtarpenning in https://github.com/wandb/wandb/pull/4069
- Tests that the wandb_init fixture args are in sync with wandb.init() by @dmitryduev in https://github.com/wandb/wandb/pull/4079
- Upgrades the GKE cluster used for nightly tests to `n1-standard-8` by @dmitryduev in https://github.com/wandb/wandb/pull/4065
- Moves service teardown to the end of tests by @kptkin in https://github.com/wandb/wandb/pull/4083
- Reduce the `pytest` job parallelism from 10 to 6 by @kptkin in https://github.com/wandb/wandb/pull/4085
- Removes service user doc by @kptkin in https://github.com/wandb/wandb/pull/4088
- Move `_timestamp` logic to the internal process by @kptkin in https://github.com/wandb/wandb/pull/4087
- Adds Launch `gitversion` error message by @gtarpenning in https://github.com/wandb/wandb/pull/4028
- Updates KFP machine VM image in CircleCI by @dmitryduev in https://github.com/wandb/wandb/pull/4094
- Upgrades sweeps to latest version by @hu-po in https://github.com/wandb/wandb/pull/4104
- Implements Sweep scheduler cleanup and better tests by @hu-po in https://github.com/wandb/wandb/pull/4100
- Adds a requirement for the sdk-team to approve API changes by @raubitsj in https://github.com/wandb/wandb/pull/4128
- Adds additional time for artifact commit by @raubitsj in https://github.com/wandb/wandb/pull/4133
- Implements tox configuration with dynamic resolution by @kptkin in https://github.com/wandb/wandb/pull/4138
- Removes `buildx` version pin for nightly builds by @dmitryduev in https://github.com/wandb/wandb/pull/4144
- Moves Launch run configs from entrypoint into params by @hu-po in https://github.com/wandb/wandb/pull/4164
- Removes Slack orb usage from Win job on CircleCI by @dmitryduev in https://github.com/wandb/wandb/pull/4171
- Adds heartbeat parsing for Launch run args using legacy agent by @hu-po in https://github.com/wandb/wandb/pull/4180
- Add better error handling when tearing down service by @kptkin in https://github.com/wandb/wandb/pull/4161
- Cleans up Launch job creation pipeline by @KyleGoyette in https://github.com/wandb/wandb/pull/4183
- Adds detail to error message when uploading an artifact with the wrong type by @speezepearson in https://github.com/wandb/wandb/pull/4184
- Adds optional timeout parameter to artifacts wait() by @estellazx in https://github.com/wandb/wandb/pull/4181
- Sanitizes numpy generics in keys by @raubitsj in https://github.com/wandb/wandb/pull/4146
- Removes reassignment of run function in public api by @martinabeleda in https://github.com/wandb/wandb/pull/4115
- Makes pulling sweeps optional when using public api to query for runs by @kptkin in https://github.com/wandb/wandb/pull/4186
- Updates ref docs for `wandb.init` to give more info on special characters by @scottire in https://github.com/wandb/wandb/pull/4191

#### :bug: Bug Fix

- Fixes Sweeps on Launch Jobs requirement by @hu-po in https://github.com/wandb/wandb/pull/3947
- Fixes Artifact metadata JSON-encoding to accept more types by @speezepearson in https://github.com/wandb/wandb/pull/4038
- Adjusts `root_dir` setting processing logic by @dmitryduev in https://github.com/wandb/wandb/pull/4049
- Prevents run.log() from mutating passed in arguments by @kptkin in https://github.com/wandb/wandb/pull/4058
- Fixes `05-batch5.py` test by @dmitryduev in https://github.com/wandb/wandb/pull/4074
- Allows users to control the `run_id` through the launch spec by @gtarpenning in https://github.com/wandb/wandb/pull/4070
- Fixes accidental overwrite in `config.yml` by @dmitryduev in https://github.com/wandb/wandb/pull/4081
- Ensures propagating overridden `base_url` when initializing public API by @dmitryduev in https://github.com/wandb/wandb/pull/4026
- Fixes Sweeps on Launch CLI launch config, relpath by @hu-po in https://github.com/wandb/wandb/pull/4073
- Fixes broken Launch apikey error message by @gtarpenning in https://github.com/wandb/wandb/pull/4071
- Marks flakey sweeps test xfail by @hu-po in https://github.com/wandb/wandb/pull/4095
- Fixes Launch `gitversion` error message by @gtarpenning in https://github.com/wandb/wandb/pull/4103
- Fixes `yea-wandb` dev release -> release by @raubitsj in https://github.com/wandb/wandb/pull/4098
- Cleans up outstanding issues after the client->wandb rename by @kptkin in https://github.com/wandb/wandb/pull/4105
- Fixes test precision recall by @kptkin in https://github.com/wandb/wandb/pull/4108
- Fixes functional sklearn test by @raubitsj in https://github.com/wandb/wandb/pull/4107
- Fixes hang caused by keyboard interrupt on windows by @kptkin in https://github.com/wandb/wandb/pull/4116
- Fixes default test container tag by @kptkin in https://github.com/wandb/wandb/pull/4137
- Fixes summary handling in conftest.py by @dmitryduev in https://github.com/wandb/wandb/pull/4140
- Fixes some small typos in cli output by @lukas in https://github.com/wandb/wandb/pull/4126
- Fixes issue triggered by colab update by using default file and catching exceptions by @raubitsj in https://github.com/wandb/wandb/pull/4156
- Fixes mailbox locking issue by @raubitsj in https://github.com/wandb/wandb/pull/4214
- Fixes variable inclusion in log string by @klieret in https://github.com/wandb/wandb/pull/4219
- Corrects `wandb.Artifacts.artifact.version` attribute by @ngrayluna in https://github.com/wandb/wandb/pull/4199
- Fixes piping of docker args by Launch Agent by @KyleGoyette in https://github.com/wandb/wandb/pull/4215
- Fixes RecursionError when printing public API User object without email fetched by @speezepearson in https://github.com/wandb/wandb/pull/4193
- Fixes deserialization of numeric column names by @tssweeney in https://github.com/wandb/wandb/pull/4241

## New Contributors

- @gtarpenning made their first contribution in https://github.com/wandb/wandb/pull/4069
- @estellazx made their first contribution in https://github.com/wandb/wandb/pull/4181
- @klieret made their first contribution in https://github.com/wandb/wandb/pull/4219
- @ngrayluna made their first contribution in https://github.com/wandb/wandb/pull/4199
- @martinabeleda made their first contribution in https://github.com/wandb/wandb/pull/4115
- @ibindlish made their first contribution in https://github.com/wandb/wandb/pull/4233
- @scottire made their first contribution in https://github.com/wandb/wandb/pull/4191

**Full Changelog**: https://github.com/wandb/wandb/compare/v0.13.2...v0.13.3

## 0.13.2 (August 22, 2022)

#### :bug: Bug Fix

- Fix issue triggered by colab update by using default file and catching exceptions by @raubitsj in https://github.com/wandb/wandb/pull/4156

**Full Changelog**: https://github.com/wandb/wandb/compare/v0.13.1...v0.13.2

## 0.13.1 (August 5, 2022)

#### :bug: Bug Fix

- Prevents run.log() from mutating passed in arguments by @kptkin in https://github.com/wandb/wandb/pull/4058

**Full Changelog**: https://github.com/wandb/wandb/compare/v0.13.0...v0.13.1

## 0.13.0 (August 4, 2022)

#### :nail_care: Enhancement

- Turns service on by default by @kptkin in https://github.com/wandb/wandb/pull/3895
- Adds support logic for handling server provided messages by @kptkin in https://github.com/wandb/wandb/pull/3706
- Allows runs to produce jobs on finish by @KyleGoyette in https://github.com/wandb/wandb/pull/3810
- Adds Job, QueuedRun and job handling in launch by @KyleGoyette in https://github.com/wandb/wandb/pull/3809
- Supports in launch agent of instance roles in ec2 and eks by @KyleGoyette in https://github.com/wandb/wandb/pull/3596
- Adds default behavior to the Keras Callback: always save model checkpoints as artifacts by @vwrj in https://github.com/wandb/wandb/pull/3909
- Sanitizes the artifact name in the KerasCallback for model artifact saving by @vwrj in https://github.com/wandb/wandb/pull/3927
- Improves console logging by moving emulator to the service process by @raubitsj in https://github.com/wandb/wandb/pull/3828
- Fixes data corruption issue when logging large sizes of data by @kptkin in https://github.com/wandb/wandb/pull/3920
- Adds the state to the Sweep repr in the Public API by @hu-po in https://github.com/wandb/wandb/pull/3948
- Adds an option to specify different root dir for git using settings or environment variables by @bcsherma in https://github.com/wandb/wandb/pull/3250
- Adds an option to pass `remote url` and `commit hash` as arguments to settings or as environment variables by @kptkin in https://github.com/wandb/wandb/pull/3934
- Improves time resolution for tracked metrics and for system metrics by @raubitsj in https://github.com/wandb/wandb/pull/3918
- Defaults to project name from the sweep config when project is not specified in the `wandb.sweep()` call by @hu-po in https://github.com/wandb/wandb/pull/3919
- Adds support to use namespace set user by the the launch agent by @KyleGoyette in https://github.com/wandb/wandb/pull/3950
- Adds telemetry to track when a run might be overwritten by @raubitsj in https://github.com/wandb/wandb/pull/3998
- Adds a tool to export `wandb`'s history into `sqlite` by @raubitsj in https://github.com/wandb/wandb/pull/3999
- Replaces some `Mapping[str, ...]` types with `NamedTuples` by @speezepearson in https://github.com/wandb/wandb/pull/3996
- Adds import hook for run telemetry by @kptkin in https://github.com/wandb/wandb/pull/3988
- Implements profiling support for IPUs by @cameron-martin in https://github.com/wandb/wandb/pull/3897

#### :bug: Bug Fix

- Fixes sweep agent with service by @raubitsj in https://github.com/wandb/wandb/pull/3899
- Fixes an empty type equals invalid type and how artifact dictionaries are handled by @KyleGoyette in https://github.com/wandb/wandb/pull/3904
- Fixes `wandb.Config` object to support default values when getting an attribute by @farizrahman4u in https://github.com/wandb/wandb/pull/3820
- Removes default config from jobs by @KyleGoyette in https://github.com/wandb/wandb/pull/3973
- Fixes an issue where patch is `None` by @KyleGoyette in https://github.com/wandb/wandb/pull/4003
- Fixes requirements.txt parsing in nightly SDK installation checks by @dmitryduev in https://github.com/wandb/wandb/pull/4012
- Fixes 409 Conflict handling when GraphQL requests timeout by @raubitsj in https://github.com/wandb/wandb/pull/4000
- Fixes service teardown handling if user process has been terminated by @raubitsj in https://github.com/wandb/wandb/pull/4024
- Adds `storage_path` and fixed `artifact.files` by @vanpelt in https://github.com/wandb/wandb/pull/3969
- Fixes performance issue syncing runs with a large number of media files by @vanpelt in https://github.com/wandb/wandb/pull/3941

#### :broom: Cleanup

- Adds an escape hatch logic to disable service by @kptkin in https://github.com/wandb/wandb/pull/3829
- Annotates `wandb/docker` and reverts change in the docker fixture by @dmitryduev in https://github.com/wandb/wandb/pull/3871
- Fixes GFLOPS to GFLOPs in the Keras `WandbCallback` by @ayulockin in https://github.com/wandb/wandb/pull/3913
- Adds type-annotate for `file_stream.py` by @dmitryduev in https://github.com/wandb/wandb/pull/3907
- Renames repository from `client` to `wandb` by @dmitryduev in https://github.com/wandb/wandb/pull/3977
- Updates documentation: adding `--report_to wandb` for HuggingFace Trainer by @ayulockin in https://github.com/wandb/wandb/pull/3959
- Makes aliases optional in link_artifact by @vwrj in https://github.com/wandb/wandb/pull/3986
- Renames `wandb local` to `wandb server` by @jsbroks in https://github.com/wandb/wandb/pull/3793
- Updates README badges by @raubitsj in https://github.com/wandb/wandb/pull/4023

## New Contributors

- @bcsherma made their first contribution in https://github.com/wandb/wandb/pull/3250
- @cameron-martin made their first contribution in https://github.com/wandb/wandb/pull/3897

**Full Changelog**: https://github.com/wandb/wandb/compare/v0.12.21...v0.13.0

## 0.12.21 (July 5, 2022)

#### :nail_care: Enhancement

- Fixes config not showing up until the run finish by @KyleGoyette in https://github.com/wandb/wandb/pull/3734
- Adds new types to the TypeRegistry to handling artifact objects in jobs and run configs by @KyleGoyette in https://github.com/wandb/wandb/pull/3806
- Adds new query to the the internal api getting the state of the run by @hu-po in https://github.com/wandb/wandb/pull/3799
- Replaces unsafe yaml loaders with yaml.safe_load by @zythosec in https://github.com/wandb/wandb/pull/3753
- Improves testing tooling by allowing to specify shards in manual testing by @dmitryduev in https://github.com/wandb/wandb/pull/3826
- Fixes ROC and PR curves in the sklearn integration by stratifying sampling by @tylerganter in https://github.com/wandb/wandb/pull/3757
- Fixes input box in notebooks exceeding cell space by @dmitryduev in https://github.com/wandb/wandb/pull/3849
- Allows string to be passed as alias to link_model by @tssweeney in https://github.com/wandb/wandb/pull/3834
- Adds Support for FLOPS Calculation in `keras`'s `WandbCallback` by @dmitryduev in https://github.com/wandb/wandb/pull/3869
- Extends python report editing by @andrewtruong in https://github.com/wandb/wandb/pull/3732

#### :bug: Bug Fix

- Fixes stats logger so it can find all the correct GPUs in child processes by @raubitsj in https://github.com/wandb/wandb/pull/3727
- Fixes regression in s3 reference upload for folders by @jlzhao27 in https://github.com/wandb/wandb/pull/3825
- Fixes artifact commit logic to handle collision in the backend by @speezepearson in https://github.com/wandb/wandb/pull/3843
- Checks for `None` response in the retry logic (safety check) by @raubitsj in https://github.com/wandb/wandb/pull/3863
- Adds sweeps on top of launch (currently in MVP) by @hu-po in https://github.com/wandb/wandb/pull/3669
- Renames functional tests dir and files by @raubitsj in https://github.com/wandb/wandb/pull/3879

#### :broom: Cleanup

- Fixes conditions order of `_to_dict` helper by @dmitryduev in https://github.com/wandb/wandb/pull/3772
- Fixes changelog broken link to PR 3709 by @janosh in https://github.com/wandb/wandb/pull/3786
- Fixes public api query (QueuedJob Api ) by @KyleGoyette in https://github.com/wandb/wandb/pull/3798
- Renames local runners to local-container and local-process by @hu-po in https://github.com/wandb/wandb/pull/3800
- Adds type annotations to files in the wandb/filesync directory by @speezepearson in https://github.com/wandb/wandb/pull/3774
- Re-organizes all the testing directories to have common root dir by @dmitryduev in https://github.com/wandb/wandb/pull/3740
- Fixes testing configuration and add bigger machine on `CircleCi` by @dmitryduev in https://github.com/wandb/wandb/pull/3836
- Fixes typo in the `wandb-service-user` readme file by @Co1lin in https://github.com/wandb/wandb/pull/3847
- Fixes broken artifact test for regression by @dmitryduev in https://github.com/wandb/wandb/pull/3857
- Removes unused files (relating to `py27`) and empty `submodules` declaration by @dmitryduev in https://github.com/wandb/wandb/pull/3850
- Adds extra for model reg dependency on cloudpickle by @tssweeney in https://github.com/wandb/wandb/pull/3866
- Replaces deprecated threading aliases by @hugovk in https://github.com/wandb/wandb/pull/3794
- Updates the `sdk` readme to the renamed (local -> server) commands by @sephmard in https://github.com/wandb/wandb/pull/3771

## New Contributors

- @janosh made their first contribution in https://github.com/wandb/wandb/pull/3786
- @Co1lin made their first contribution in https://github.com/wandb/wandb/pull/3847
- @tylerganter made their first contribution in https://github.com/wandb/wandb/pull/3757

**Full Changelog**: https://github.com/wandb/wandb/compare/v0.12.20...v0.12.21

## 0.12.20 (June 29, 2022)

#### :bug: Bug Fix

- Retry `commit_artifact` on conflict-error by @speezepearson in https://github.com/wandb/wandb/pull/3843

**Full Changelog**: https://github.com/wandb/wandb/compare/v0.12.19...v0.12.20

## 0.12.19 (June 22, 2022)

#### :bug: Bug Fix

- Fix regression in s3 reference upload for folders by @jlzhao27 in https://github.com/wandb/wandb/pull/3825

**Full Changelog**: https://github.com/wandb/wandb/compare/v0.12.18...v0.12.19

## 0.12.18 (June 9, 2022)

#### :nail_care: Enhancement

- Launch: BareRunner based on LocalRunner by @hu-po in https://github.com/wandb/wandb/pull/3577
- Add ability to specify api key to public api by @dannygoldstein in https://github.com/wandb/wandb/pull/3657
- Add support in artifacts for files with unicode on windows by @kptkin in https://github.com/wandb/wandb/pull/3650
- Added telemetry for new packages by @manangoel99 in https://github.com/wandb/wandb/pull/3713
- Improve API key management by @vanpelt in https://github.com/wandb/wandb/pull/3718
- Add information about `wandb server` during login by @raubitsj in https://github.com/wandb/wandb/pull/3754

#### :bug: Bug Fix

- fix(weave): Natively support timestamps in Python Table Types by @dannygoldstein in https://github.com/wandb/wandb/pull/3606
- Add support for magic with service by @kptkin in https://github.com/wandb/wandb/pull/3623
- Add unit tests for DirWatcher and supporting classes by @speezepearson in https://github.com/wandb/wandb/pull/3589
- Improve `DirWatcher.update_policy` O(1) instead of O(num files uploaded) by @speezepearson in https://github.com/wandb/wandb/pull/3613
- Add argument to control what to log in SB3 callback by @astariul in https://github.com/wandb/wandb/pull/3643
- Improve parameter naming in sb3 integration by @dmitryduev in https://github.com/wandb/wandb/pull/3647
- Adjust the requirements for the dev environment setup on an M1 Mac by @dmitryduev in https://github.com/wandb/wandb/pull/3627
- Launch: Fix NVIDIA base image Linux keys by @KyleGoyette in https://github.com/wandb/wandb/pull/3637
- Fix launch run queue handling from config file by @KyleGoyette in https://github.com/wandb/wandb/pull/3636
- Fix issue where tfevents were not always consumed by @minyoung in https://github.com/wandb/wandb/pull/3673
- [Snyk] Fix for 8 vulnerabilities by @snyk-bot in https://github.com/wandb/wandb/pull/3695
- Fix s3 storage handler to upload folders when key names collide by @jlzhao27 in https://github.com/wandb/wandb/pull/3699
- Correctly load timestamps from tables in artifacts by @dannygoldstein in https://github.com/wandb/wandb/pull/3691
- Require `protobuf<4` by @dmitryduev in https://github.com/wandb/wandb/pull/3709
- Make Containers created through launch re-runnable as container jobs by @KyleGoyette in https://github.com/wandb/wandb/pull/3642
- Fix tensorboard integration skipping steps at finish() by @KyleGoyette in https://github.com/wandb/wandb/pull/3626
- Rename `wandb local` to `wandb server` by @jsbroks in https://github.com/wandb/wandb/pull/3716
- Fix busted docker inspect command by @vanpelt in https://github.com/wandb/wandb/pull/3742
- Add dedicated sentry wandb by @dmitryduev in https://github.com/wandb/wandb/pull/3724
- Image Type should gracefully handle older type params by @tssweeney in https://github.com/wandb/wandb/pull/3731

#### :broom: Cleanup

- Inline FileEventHandler.synced into the only method where it's used by @speezepearson in https://github.com/wandb/wandb/pull/3594
- Use passed size argument to make `PolicyLive.min_wait_for_size` a classmethod by @speezepearson in https://github.com/wandb/wandb/pull/3593
- Make FileEventHandler an ABC, remove some "default" method impls which were only used once by @speezepearson in https://github.com/wandb/wandb/pull/3595
- Remove unused field from DirWatcher by @speezepearson in https://github.com/wandb/wandb/pull/3592
- Make sweeps an extra instead of vendoring by @dmitryduev in https://github.com/wandb/wandb/pull/3628
- Add nightly CI testing by @dmitryduev in https://github.com/wandb/wandb/pull/3580
- Improve keras and data type Reference Docs by @ramit-wandb in https://github.com/wandb/wandb/pull/3676
- Update `pytorch` version requirements in dev environments by @dmitryduev in https://github.com/wandb/wandb/pull/3683
- Clean up CircleCI config by @dmitryduev in https://github.com/wandb/wandb/pull/3722
- Add `py310` testing in CI by @dmitryduev in https://github.com/wandb/wandb/pull/3730
- Ditch `dateutil` from the requirements by @dmitryduev in https://github.com/wandb/wandb/pull/3738
- Add deprecated string to `Table.add_row` by @nate-wandb in https://github.com/wandb/wandb/pull/3739

## New Contributors

- @sephmard made their first contribution in https://github.com/wandb/wandb/pull/3610
- @astariul made their first contribution in https://github.com/wandb/wandb/pull/3643
- @manangoel99 made their first contribution in https://github.com/wandb/wandb/pull/3713
- @nate-wandb made their first contribution in https://github.com/wandb/wandb/pull/3739

**Full Changelog**: https://github.com/wandb/wandb/compare/v0.12.17...v0.12.18

## 0.12.17 (May 26, 2022)

#### :bug: Bug Fix

- Update requirements to fix incompatibility with protobuf >= 4 by @dmitryduev in https://github.com/wandb/wandb/pull/3709

**Full Changelog**: https://github.com/wandb/wandb/compare/v0.12.16...v0.12.17

## 0.12.16 (May 3, 2022)

#### :nail_care: Enhancement

- Improve W&B footer by aligning summary/history in notebook env by @kptkin in https://github.com/wandb/wandb/pull/3479
- Enable experimental history step logging in artifacts by @raubitsj in https://github.com/wandb/wandb/pull/3502
- Add `args_no_boolean_flags` macro to sweep configuration by @hu-po in https://github.com/wandb/wandb/pull/3489
- Add logging support for `jax.bfloat.bfloat16` by @dmitryduev in https://github.com/wandb/wandb/pull/3528
- Raise exception when Table size exceeds limit by @dannygoldstein in https://github.com/wandb/wandb/pull/3511
- Add kaniko k8s builder for wandb launch by @KyleGoyette in https://github.com/wandb/wandb/pull/3492
- Add wandb.init() timeout setting by @kptkin in https://github.com/wandb/wandb/pull/3579
- Do not assume executable for given entrypoints with wandb launch by @KyleGoyette in https://github.com/wandb/wandb/pull/3461
- Jupyter environments no longer collect command arguments by @KyleGoyette in https://github.com/wandb/wandb/pull/3456
- Add support for TensorFlow/Keras SavedModel format by @ayulockin in https://github.com/wandb/wandb/pull/3276

#### :bug: Bug Fix

- Support version IDs in artifact refs, fix s3/gcs references in Windows by @annirudh in https://github.com/wandb/wandb/pull/3529
- Fix support for multiple finish for single run using wandb-service by @kptkin in https://github.com/wandb/wandb/pull/3560
- Fix duplicate backtrace when using wandb-service by @kptkin in https://github.com/wandb/wandb/pull/3575
- Fix wrong entity displayed in login message by @kptkin in https://github.com/wandb/wandb/pull/3490
- Fix hang when `wandb.init` is interrupted mid setup using wandb-service by @kptkin in https://github.com/wandb/wandb/pull/3569
- Fix handling keyboard interrupt to avoid hangs with wandb-service enabled by @kptkin in https://github.com/wandb/wandb/pull/3566
- Fix console logging with very long print out when using wandb-service by @kptkin in https://github.com/wandb/wandb/pull/3574
- Fix broken artifact string in launch init config by @KyleGoyette in https://github.com/wandb/wandb/pull/3582

#### :broom: Cleanup

- Fix typo in wandb.log() docstring by @RobRomijnders in https://github.com/wandb/wandb/pull/3520
- Cleanup custom chart code and add type annotations to plot functions by @kptkin in https://github.com/wandb/wandb/pull/3407
- Improve `wandb.init(settings=)` to handle `Settings` object similarly to `dict` parameter by @dmitryduev in https://github.com/wandb/wandb/pull/3510
- Add documentation note about api.viewer in api.user() and api.users() by @ramit-wandb in https://github.com/wandb/wandb/pull/3552
- Be explicit about us being py3+ only in setup.py by @dmitryduev in https://github.com/wandb/wandb/pull/3549
- Add type annotations to DirWatcher by @speezepearson in https://github.com/wandb/wandb/pull/3557
- Improve wandb.log() docstring to use the correct argument name by @idaho777 in https://github.com/wandb/wandb/pull/3585

## New Contributors

- @RobRomijnders made their first contribution in https://github.com/wandb/wandb/pull/3520
- @ramit-wandb made their first contribution in https://github.com/wandb/wandb/pull/3552
- @idaho777 made their first contribution in https://github.com/wandb/wandb/pull/3585

**Full Changelog**: https://github.com/wandb/wandb/compare/v0.12.15...v0.12.16

## 0.12.15 (April 21, 2022)

#### :nail_care: Enhancement

- Optimize wandb.Image logging when linked to an artifact by @tssweeney in https://github.com/wandb/wandb/pull/3418

**Full Changelog**: https://github.com/wandb/wandb/compare/v0.12.14...v0.12.15

## 0.12.14 (April 8, 2022)

#### :bug: Bug Fix

- Fix regression: disable saving history step in artifacts by @vwrj in https://github.com/wandb/wandb/pull/3495

**Full Changelog**: https://github.com/wandb/wandb/compare/v0.12.13...v0.12.14

## 0.12.13 (April 7, 2022)

#### :bug: Bug Fix

- Revert strictened api_key validation by @dmitryduev in https://github.com/wandb/wandb/pull/3485

**Full Changelog**: https://github.com/wandb/wandb/compare/v0.12.12...v0.12.13

## 0.12.12 (April 5, 2022)

#### :nail_care: Enhancement

- Allow run objects to be passed to other processes when using wandb-service by @kptkin in https://github.com/wandb/wandb/pull/3308
- Add create user to public api by @vanpelt in https://github.com/wandb/wandb/pull/3438
- Support logging from multiple processes with wandb-service by @kptkin in https://github.com/wandb/wandb/pull/3285
- Add gpus flag for local launch runner with cuda by @KyleGoyette in https://github.com/wandb/wandb/pull/3417
- Improve Launch deployable agent by @KyleGoyette in https://github.com/wandb/wandb/pull/3388
- Add Launch kubernetes integration by @KyleGoyette in https://github.com/wandb/wandb/pull/3393
- KFP: Add wandb visualization helper by @andrewtruong in https://github.com/wandb/wandb/pull/3439
- KFP: Link back to Kubeflow UI by @andrewtruong in https://github.com/wandb/wandb/pull/3427
- Add boolean flag arg macro by @hugo.ponte in https://github.com/wandb/wandb/pull/3489

#### :bug: Bug Fix

- Improve host / WANDB_BASE_URL validation by @dmitryduev in https://github.com/wandb/wandb/pull/3314
- Fix/insecure tempfile by @dmitryduev in https://github.com/wandb/wandb/pull/3360
- Fix excess warning span if requested WANDB_DIR/root_dir is not writable by @dmitryduev in https://github.com/wandb/wandb/pull/3304
- Fix line_series to plot array of strings by @kptkin in https://github.com/wandb/wandb/pull/3385
- Properly handle command line args with service by @kptkin in https://github.com/wandb/wandb/pull/3371
- Improve api_key validation by @dmitryduev in https://github.com/wandb/wandb/pull/3384
- Fix multiple performance issues caused by not using defaultdict by @dmitryduev in https://github.com/wandb/wandb/pull/3406
- Enable inf max jobs on launch agent by @stephchen in https://github.com/wandb/wandb/pull/3412
- fix colab command to work with launch by @stephchen in https://github.com/wandb/wandb/pull/3422
- fix typo in Config docstring by @hu-po in https://github.com/wandb/wandb/pull/3416
- Make code saving not a policy, keep previous custom logic by @dmitryduev in https://github.com/wandb/wandb/pull/3395
- Fix logging sequence images with service by @kptkin in https://github.com/wandb/wandb/pull/3339
- Add username to debug-cli log file to prevent conflicts of multiple users by @zythosec in https://github.com/wandb/wandb/pull/3301
- Fix python sweep agent for users of wandb service / pytorch-lightning by @raubitsj in https://github.com/wandb/wandb/pull/3465
- Remove unnecessary launch reqs checks by @KyleGoyette in https://github.com/wandb/wandb/pull/3457
- Workaround for MoviePy's Unclosed Writer by @tssweeney in https://github.com/wandb/wandb/pull/3471
- Improve handling of Run objects when service is not enabled by @kptkin in https://github.com/wandb/wandb/pull/3362

## New Contributors

- @hu-po made their first contribution in https://github.com/wandb/wandb/pull/3416
- @zythosec made their first contribution in https://github.com/wandb/wandb/pull/3301

**Full Changelog**: https://github.com/wandb/wandb/compare/v0.12.11...v0.12.12

## 0.12.11 (March 1, 2022)

#### :nail_care: Enhancement

- Add captions to Molecules by @dmitryduev in https://github.com/wandb/wandb/pull/3173
- Add CatBoost Integration by @ayulockin in https://github.com/wandb/wandb/pull/2975
- Launch: AWS Sagemaker integration by @KyleGoyette in https://github.com/wandb/wandb/pull/3007
- Launch: Remove repo2docker and add gpu support by @stephchen in https://github.com/wandb/wandb/pull/3161
- Adds Timestamp inference from Python for Weave by @tssweeney in https://github.com/wandb/wandb/pull/3212
- Launch GCP vertex integration by @stephchen in https://github.com/wandb/wandb/pull/3040
- Use Artifacts when put into run config. Accept a string to represent an artifact in the run config by @KyleGoyette in https://github.com/wandb/wandb/pull/3203
- Improve xgboost `wandb_callback` (#2929) by @ayulockin in https://github.com/wandb/wandb/pull/3025
- Add initial kubeflow pipeline support by @andrewtruong in https://github.com/wandb/wandb/pull/3206

#### :bug: Bug Fix

- Fix logging of images with special characters in the key by @speezepearson in https://github.com/wandb/wandb/pull/3187
- Fix azure blob upload retry logic by @vanpelt in https://github.com/wandb/wandb/pull/3218
- Fix program field for scripts run as a python module by @dmitryduev in https://github.com/wandb/wandb/pull/3228
- Fix issue where `sync_tensorboard` could die on large histograms by @KyleGoyette in https://github.com/wandb/wandb/pull/3019
- Fix wandb service performance issue during run shutdown by @raubitsj in https://github.com/wandb/wandb/pull/3262
- Fix vendoring of gql and graphql by @raubitsj in https://github.com/wandb/wandb/pull/3266
- Flush log data without finish with service by @kptkin in https://github.com/wandb/wandb/pull/3137
- Fix wandb service hang when the service crashes by @raubitsj in https://github.com/wandb/wandb/pull/3280
- Fix issue logging images with "/" on Windows by @KyleGoyette in https://github.com/wandb/wandb/pull/3146
- Add image filenames to images/separated media by @KyleGoyette in https://github.com/wandb/wandb/pull/3041
- Add setproctitle to requirements.txt by @raubitsj in https://github.com/wandb/wandb/pull/3289
- Fix issue where sagemaker run ids break run queues by @KyleGoyette in https://github.com/wandb/wandb/pull/3290
- Fix encoding exception when using %%capture magic by @raubitsj in https://github.com/wandb/wandb/pull/3310

## New Contributors

- @speezepearson made their first contribution in https://github.com/wandb/wandb/pull/3188

**Full Changelog**: https://github.com/wandb/wandb/compare/v0.12.10...v0.12.11

## 0.12.10 (February 1, 2022)

#### :nail_care: Enhancement

- Improve validation when creating Tables with invalid columns from dataframes by @tssweeney in https://github.com/wandb/wandb/pull/3113
- Enable digest deduplication for `use_artifact()` calls by @annirudh in https://github.com/wandb/wandb/pull/3109
- Initial prototype of azure blob upload support by @vanpelt in https://github.com/wandb/wandb/pull/3089

#### :bug: Bug Fix

- Fix wandb launch using python dev versions by @stephchen in https://github.com/wandb/wandb/pull/3036
- Fix loading table saved with mixed types by @vwrj in https://github.com/wandb/wandb/pull/3120
- Fix ResourceWarning when calling wandb.log by @vwrj in https://github.com/wandb/wandb/pull/3130
- Fix missing cursor in ProjectArtifactCollections by @KyleGoyette in https://github.com/wandb/wandb/pull/3108
- Fix windows table logging classes issue by @vwrj in https://github.com/wandb/wandb/pull/3145
- Gracefully handle string labels in wandb.sklearn.plot.classifier.calibration_curve by @acrellin in https://github.com/wandb/wandb/pull/3159
- Do not display login warning when calling wandb.sweep() by @acrellin in https://github.com/wandb/wandb/pull/3162

#### :broom: Cleanup

- Drop python2 backport deps (enum34, subprocess32, configparser) by @jbylund in https://github.com/wandb/wandb/pull/3004
- Settings refactor by @dmitryduev in https://github.com/wandb/wandb/pull/3083

## New Contributors

- @jbylund made their first contribution in https://github.com/wandb/wandb/pull/3004
- @acrellin made their first contribution in https://github.com/wandb/wandb/pull/3159

**Full Changelog**: https://github.com/wandb/wandb/compare/v0.12.9...v0.12.10

## 0.12.9 (December 16, 2021)

#### :bug: Bug Fix

- Fix regression in `upload_file()` exception handler by @raubitsj in https://github.com/wandb/wandb/pull/3059

**Full Changelog**: https://github.com/wandb/wandb/compare/v0.12.8...v0.12.9

## 0.12.8 (December 16, 2021)

#### :nail_care: Enhancement

- Update contributing guide and dev env setup tool by @dmitryduev in https://github.com/wandb/wandb/pull/2968
- Improve `wandb_callback` for LightGBM (#2945) by @ayulockin in https://github.com/wandb/wandb/pull/3024

#### :bug: Bug Fix

- Reduce GPU memory usage when generating histogram of model weights by @TOsborn in https://github.com/wandb/wandb/pull/2927
- Support mixed classes in bounding box and image mask annotation layers by @tssweeney in https://github.com/wandb/wandb/pull/2914
- Add max-jobs and launch async args by @stephchen in https://github.com/wandb/wandb/pull/2925
- Support lists of Summary objects encoded as strings to wandb.tensorboard.log by @dmitryduev in https://github.com/wandb/wandb/pull/2934
- Fix handling of 0 dim np arrays by @rpitonak in https://github.com/wandb/wandb/pull/2954
- Fix handling of empty default config file by @vwrj in https://github.com/wandb/wandb/pull/2957
- Add service backend using sockets (support fork) by @raubitsj in https://github.com/wandb/wandb/pull/2892
- Send git port along with url when sending git repo by @KyleGoyette in https://github.com/wandb/wandb/pull/2959
- Add support raw ip addresses for launch by @KyleGoyette in https://github.com/wandb/wandb/pull/2950
- Tables no longer serialize and hide 1d NDArrays by @tssweeney in https://github.com/wandb/wandb/pull/2976
- Fix artifact file uploads to S3 stores by @annirudh in https://github.com/wandb/wandb/pull/2999
- Send uploaded file list on file stream heartbeats by @annirudh in https://github.com/wandb/wandb/pull/2978
- Add support for keras experimental layers by @KyleGoyette in https://github.com/wandb/wandb/pull/2776
- Fix `from wandb import magic` to not require tensorflow by @raubitsj in https://github.com/wandb/wandb/pull/3021
- Fix launch permission error by @KyleGoyette in https://github.com/wandb/wandb/pull/3038

**Full Changelog**: https://github.com/wandb/wandb/compare/v0.12.7...v0.12.8

## 0.12.7 (November 18, 2021)

#### :bug: Bug Fix

- Fix issue where console log streaming was causing excessive network traffic by @vwrj in https://github.com/wandb/wandb/pull/2786
- Metaflow: Make optional dependencies actually optional by @andrewtruong in https://github.com/wandb/wandb/pull/2842
- Fix docstrings for wandb.watch and ValidationDataLogger by @charlesfrye in https://github.com/wandb/wandb/pull/2849
- Prevent launch agent from sending runs to a different project or entity by @KyleGoyette in https://github.com/wandb/wandb/pull/2872
- Fix logging pr_curves through tensorboard by @KyleGoyette in https://github.com/wandb/wandb/pull/2876
- Prevent TPU monitoring from reporting invalid metrics when not available by @kptkin in https://github.com/wandb/wandb/pull/2753
- Make import order dependencies for WandbCallback more robust by @kptkin in https://github.com/wandb/wandb/pull/2807
- Fix a bug in feature importance plotting to handle matrices of different shapes by @dannygoldstein in https://github.com/wandb/wandb/pull/2811
- Fix base url handling to allow trailing / by @kptkin in https://github.com/wandb/wandb/pull/2910
- Prevent wandb.agent() from sending too many heartbeats impacting rate limits by @dannygoldstein in https://github.com/wandb/wandb/pull/2923
- Redact sensitive information from debug logs by @raubitsj in https://github.com/wandb/wandb/pull/2931

#### :nail_care: Enhancement

- Add wandb.Molecule support for rdkit supported formats by @dmitryduev in https://github.com/wandb/wandb/pull/2902
- Add module-level docstrings for reference doc modules. by @charlesfrye in https://github.com/wandb/wandb/pull/2847
- Store launch metadata in file by @KyleGoyette in https://github.com/wandb/wandb/pull/2582
- Add Project.sweeps() public API call to view all sweeps in a project by @stephchen in https://github.com/wandb/wandb/pull/2729
- Ensures API key prompt remains captive when user enters nothing by @dannygoldstein in https://github.com/wandb/wandb/pull/2721
- Refactors wandb.sklearn into submodules by @charlesfrye in https://github.com/wandb/wandb/pull/2869
- Support code artifacts in wandb launch by @KyleGoyette in https://github.com/wandb/wandb/pull/2860
- Improve launch agent (async, stop, heartbeat updates) by @stephchen in https://github.com/wandb/wandb/pull/2871
- Improve usage and error messages for anonymous mode by @kimjyhello in https://github.com/wandb/wandb/pull/2823
- Add example on how to find runs with wandb.Api().runs(...) matching a regex by @dmitryduev in https://github.com/wandb/wandb/pull/2926

**Full Changelog**: https://github.com/wandb/wandb/compare/v0.12.6...v0.12.7

## 0.12.6 (October 27, 2021)

#### :bug: Bug Fix

- Fix sklearn `plot_calibration_curve()` issue breaking the provided model by @vwrj in https://github.com/wandb/wandb/pull/2791
- Fix CondaEnvExportError by redirecting stderr by @charlesfrye in https://github.com/wandb/wandb/pull/2814
- Fix `use_artifact()` when specifying an artifact from a different project by @KyleGoyette in https://github.com/wandb/wandb/pull/2832

#### :nail_care: Enhancement

- Add metric names to pr curve charts in tensorboard by @vanpelt in https://github.com/wandb/wandb/pull/2822

**Full Changelog**: https://github.com/wandb/wandb/compare/v0.12.5...v0.12.6

## 0.12.5 (October 19, 2021)

#### :bug: Bug Fix

- Report errors for invalid characters in logged media keys on windows
- Handle errors when probing for TPUs in unsupported environments
- Fixed bug where `%%wandb` followed by wandb.init() does not display run links
- Fixed api.runs() to correctly return all runs for the current entity/project

#### :nail_care: Enhancement

- Add `wandb.require(experiment="service")` to improve multiprocessing support
- Add support for swappable artifacts in launch context
- Add `wandb.login(timeout=)` support for jupyter environments
- Add ability to disable git ref saving with `WANDB_DISABLE_GIT`
- Support newer versions of pytest-mock and PyYAML
- Add ability to delete artifacts with aliases: `artifact.delete(delete_aliases=True)`
- Add `unwatch()` method to the Run object

## 0.12.4 (October 5, 2021)

#### :bug: Bug Fix

- Fix regression introduced in 0.12.2 causing network access when `WANDB_MODE=offline`

## 0.12.3 (September 30, 2021)

#### :bug: Bug Fix

- Fixes the grid search stopping condition in the local controller

#### :nail_care: Enhancement

- New jupyter magic for displaying runs, sweeps, and projects `%wandb path/to/run -h 1024`
- We no longer display run iframe by default in jupyter, add `%%wandb` to a cell to display a run
- Makes api key prompting retry indefinitely on malformed input
- Invite users to teams via the api `api.team("team_name").invite("username_or_email")`
- Remove users from a team via the api `api.team("team_name").members[0].delete()`
- Create service accounts via the api `api.team("team_name").create_service_account("Description")`
- Manage api keys via the api `api.user("username_or_email").generate_api_key()`
- Add pytorch profiling trace support with `wandb.profiler.torch_trace_handler()`

## 0.12.2 (September 15, 2021)

#### :bug: Bug Fix

- Fix tensorboard_sync to handle ephemeral Sagemaker tfevents files
- Fix Reports query from the public api (broken pagination and report path)
- Fix `wandb.login()` when relogin is specified (only force login once)

#### :nail_care: Enhancement

- Clean up footer output of summary and history metrics
- Clean up error message from `wandb sweep --update`
- Add warning for `wandb local` users to update their docker
- Add optional argument log_learning_curve to wandb.sklearn.plot_classifier()
- Restore frozen pip package versions when using `wandb launch`
- Add support for jupyter notebooks in launch
- Add `wandb.login()` timeout option

## 0.12.1 (August 26, 2021)

#### :bug: Bug Fix

- Fix tensorflow/keras 2.6 not logging validation examples
- Fix metrics logged through tensorboard not supporting time on x-axis
- Fix `WANDB_IGNORE_GLOBS` environment variable handling
- Fix handling when sys.stdout is configured to a custom logger
- Fix sklearn feature importance plots not matching feature names properly
- Fix an issue where colab urls were not being captured
- Save program commandline if run executable was outside cwd

#### :nail_care: Enhancement

- Add Prodigy integration to upload annotated datasets to W&B Tables
- Add initial Metaflow support
- Add experimental wandb launch support
- Add warnings that public API requests are timing out and allow override
- Improve error handling in local controller sweeps engine

## 0.12.0 (August 10, 2021)

#### :hourglass: No Longer Supported

- Remove Python 3.5 support

#### :bug: Bug Fix

- Fix issue that could cause artifact uploads to fail if artifact files are being modified
- Fix issue where `wandb.restore()` wouldn't work with runs from a sweep

#### :nail_care: Enhancement

- Improve run execution time calculation

## 0.11.2 (August 2, 2021)

#### :bug: Bug Fix

- Restore vendored graphql-core library because of network regression

## 0.11.1 (July 29, 2021)

#### :hourglass: Deprecated

- Python 3.5 will not be supported as of `wandb==0.12.0`

#### :bug: Bug Fix

- Reduce Memory Footprint of Images In Tables
- Added a dependency on graphql-core>=2.3.0
- Removed urllib3 pin to avoid conflicts, if you see urllib3 related errors run `pip install --upgrade urllib3`
- Improved Public API HTTP error messages
- Set run.dir to the generated directory name in disabled mode

#### :nail_care: Enhancement

- Adds support for native Jax array logging
- Tables now support Molecule data type
- Improve Stable-Baselines3 API by auto log model's name and always upload models at the end of training
- Implements the sweep local controller using wandb/sweeps

## 0.11.0 (July 15, 2021)

#### :hourglass: No Longer Supported

- Remove Python 2.7 support

#### :bug: Bug Fix

- Fix issue where `wandb.watch()` broke model saving in pytorch
- Fix issue where uniform sweep parameters were parsed as int_uniform
- Fix issue where file_stream thread was killed on 4xx errors

#### :nail_care: Enhancement

- Improve performance of artifact logging by making it non-blocking
- Add wandb integration for Stable-Baselines3
- Improve keras callback validation logging inference logic
- Expose sweep state via the public API
- Improve performance of sweep run fetches via the API

## 0.10.33 (June 28, 2021)

#### :bug: Bug Fix

- Fix issue where wandb restore 404ed if the run did not have a diff.patch file
- Fix issue where wandb.log raised an Exception after trying to log a pandas dataframe
- Fix issue where runs could be marked finished before files were finished uploading

#### :nail_care: Enhancement

- Disable reloading of run metadata (such as command) in resumed runs
- Allow logging of pandas dataframes by automatically converting them to W&B tables
- Fix up `log_code()` exclude fn to handle .wandb dir
- Improve handling of PyTorch model topology
- Increase config debounce interval to 30s to reduce load on WB/backend
- Improve reliability of CLI in generating sweeps with names, programs, and settings

## 0.10.32 (June 10, 2021)

#### :bug: Bug Fix

- Make `log_artifact()` more resilient to network errors
- Removed Duplicate Artifact Dependencies
- Workaround urlib3 issue on windows
- Fix regression where ipython was hanging
- Allow logging of numpy high precision floating point values
- Reduce liklyhood of collisions for file backed media or artifact objects
- Fix wandb.watch() regression when logging pytorch graphs

#### :nail_care: Enhancement

- Add support for logging joined and partitioned table
- Handle schema validation warnings for sweep configs
- Improve wandb sync to handle errors
- Add ability to label scripts and repositories who use wandb

## 0.10.31 (May 27, 2021)

#### :bug: Bug Fix

- wandb.login() did not properly persist the host parameter
- Fix issue where step information was not synced properly when syncing tensorboard directories
- Fix some unicode issues with python2.7
- Fixed bug in `plot_calibration_curve` for ComplementNB
- Fall back to not using SendFile on some linux systems
- Fix console issues where lines were truncated
- Fix console issues where console logging could block

#### :nail_care: Enhancement

- Add support for preemptible sweeps
- Add command line for sweep control
- Add support to load artifact collection properties

## 0.10.30 (May 7, 2021)

#### :bug: Bug Fix

- Found and fixed the remaining issues causing runs to be marked crashed during outages
- Improved performance for users of `define_metric`, pytorch-lightning, and aggressive config saving
- Fix issue when trying to log a cuda tensor to config or summary
- Remove dependency on torch `backward_hooks` to compute graph
- Fix an issue preventing the ability to resume runs on sagemaker
- Fix issues preventing pdb from working reliably with wandb
- Fix deprecation warning in vendored library (user submission)
- Fix logging behavior where the library was accidently outputting logs to the console
- Fix disabled mode to not create wandb dir and log files
- Renamed types to prep for Tables launch

#### :nail_care: Enhancement

- Allow renaming groups with public api

## 0.10.29 (May 3, 2021)

#### :bug: Bug Fix

- Fix more network handling issues causing runs to be marked crashed (wandb sync to recover)
- Improve logging and exception handling to improve reporting and logging of crashed processes

## 0.10.28 (April 28, 2021)

#### :bug: Bug Fix

- Fix network handling issue causing runs to be marked crashed (wandb sync to recover)
- Use `register_full_backward_hook` to support models with Dict outputs
- Allow periods in table columns
- Fix artifact cache collisions when using forked processes
- Fix issue where custom charts do not display properly with pytorch-lightning

#### :nail_care: Enhancement

- Add experimental incremental artifact support
- Improve warnings when logging is being rate limited

## 0.10.27 (April 19, 2021)

#### :bug: Bug Fix

- Fix tensorboard_sync condition where metrics at end of short run are dropped
- Fix `wandb sync` when tensorboard files are detected
- Fix api key prompt in databricks notebook

#### :nail_care: Enhancement

- Integrate DSViz into Keras WandbCallback
- Add support for conda dependencies (user submit)

## 0.10.26 (April 13, 2021)

#### :bug: Bug Fix

- Fix network handling issue where syncing stopped (use wandb sync to recover)
- Fix auth problem when using sagemaker and hugginface integrations together
- Fix handling of NaN values in tables with non floats
- Lazy load API object to prevent unnecessary file access on module load

#### :nail_care: Enhancement

- Improve error messages when using public api history accessors

## 0.10.25 (April 5, 2021)

#### :bug: Bug Fix

- Fix possible artifact cache race when using parallel artifact reads
- Fix artifact reference when `checksum=False`

#### :nail_care: Enhancement

- Release `run.define_metric()` to simplify custom x-axis and more
- Add column operators `add_column`, `get_column`, `get_index` to `wandb.Table()`

## 0.10.24 (March 30, 2021)

#### :bug: Bug Fix

- Significant fixes to stdout/stderr console logging
- Prevent excessive network when saving files with policy=`live`
- Fix errors when trying to send large updates (most common with `wandb sync`)

#### :nail_care: Enhancement

- Automatically generate `run_table` artifact for logged tables
- Add bracket notation to artifacts
- Improve URL validation when specifying server url to `wandb login`

## 0.10.23 (March 22, 2021)

#### :bug: Bug Fix

- Fix logged artifacts to be accessible after wait()
- Fix spell.run integration
- Performance fix syncing console logs with carriage returns
- Fix confusion matrix with class names and unlabeled data

#### :nail_care: Enhancement

- Add the ability to save artifacts without creating a run
- Add Foreign Table References to wandb.Table
- Allow the same runtime object to be logged to multiple artifacts
- Add experimental `run._define_metric()` support
- Warn and ignore unsupported multiprocess `wandb.log()` calls

## 0.10.22 (March 9, 2021)

#### :bug: Bug Fix

- Fix system metric logging rate in 0.10.x
- Fix Audio external reference issue
- Fix short runs with tensorboard_sync
- Ignore `wandb.init(id=)` when running a sweep
- Sanitize artifact metadata if needed

#### :nail_care: Enhancement

- Allow syncing of tfevents with `wandb sync --sync-tensorboard`

## 0.10.21 (March 2, 2021)

#### :bug: Bug Fix

- Fix artifact.get() regression since 0.10.18
- Allow 0 byte artifacts
- Fix codesaving and program name reporting

#### :nail_care: Enhancement

- Added support for glb files for `wandb.Object3D()`
- Added support for external references for `wandb.Audio()`
- Custom chart support tensorboard `pr_curves` plugin
- Support saving entire code directory in an artifact

## 0.10.20 (February 22, 2021)

#### :bug: Bug Fix

- wandb.login() now respects disabled mode
- handle exception when trying to log TPUs in colab

#### :nail_care: Enhancement

- Add `WANDB_START_METHOD=thread` to support non-multiprocessing
- Add `group` and `job_type` to Run object in the export API
- Improve artifact docstrings

## 0.10.19 (February 14, 2021)

#### :bug: Bug Fix

- Fix artifact manifest files incorrectly named with patch suffix

## 0.10.18 (February 8, 2021)

#### :nail_care: Enhancement

- Add run delete and file delete to the public API
- Align steps between `tensorboard_sync` and wandb.log() history
- Add `WANDB_START_METHOD` to allow POSIX systems to use fork
- Support mixed types in wandb.Table() with `allow_mixed_types`

#### :bug: Bug Fix

- Fix potential leaked file due to log not being closed properly
- Improve `wandb verify` to better handle network issues and report errors
- Made file downloads more deterministic with respect to filesystem caches

## 0.10.17 (February 1, 2021)

#### :bug: Bug Fix

- Fix regression seen with python 3.5
- Silence vendored watchdog warnings on mac

## 0.10.16 (February 1, 2021)

#### :nail_care: Enhancement

- Artifacts now support parallel writers for large distributed workflows.
- Artifacts support distributed tables for dataset visualization.
- Improvements to PR templates
- Added more type annotations
- Vendored watchdog 0.9.0 removing it as a dependency
- New documentation generator
- Public api now has `file.direct_url` to avoid redirects for signed urls.

#### :bug: Bug Fix

- Allow `config-defaults.yaml` to be overwritten when running sweeps
- General bug fixes and improvements to `wandb verify`
- Disabled widgets in Spyder IDE
- Fixed WANDB_SILENT in Spyder IDE
- Reference file:// artifacts respect the `name` attribute.

## 0.10.15 (January 24, 2021)

#### :nail_care: Enhancement

- Add `wandb verify` to troubleshoot local installs

#### :bug: Bug Fix

- Fix tensorboard_sync issue writing to s3
- Prevent git secrets from being stored
- Disable verbose console messages when using moviepy
- Fix artifacts with checkpoints to be more robust when overwriting files
- Fix artifacts recycled id issue

## 0.10.14 (January 15, 2021)

#### :nail_care: Enhancement

- Add wandb.Audio support to Artifacts

#### :bug: Bug Fix

- Fix wandb config regressions introduced in 0.10.13
- Rollback changes supporting media with slashes in keys

## 0.10.13 (January 11, 2021)

#### :nail_care: Enhancement

- Add support for Mac M1 GPU monitoring
- Add support for TPU monitoring
- Add setting to disable sagemaker integration

#### :bug: Bug Fix

- Fix tensorboard_sync with tensorboardX and tf1
- Fix issues logging images with slashes
- Fix custom charts issues
- Improve error messages using `wandb pull`
- Improve error messages with `wandb.Table()`
- Make sure silent mode is silent
- Fix `wandb online` to renable logging
- Multiple artifact fixes

## 0.10.12 (December 3, 2020)

#### :nail_care: Enhancement

- Add Artifact.used_by and Artifact.logged_by
- Validate type consistency when logging Artifacts
- Enhance JoinedTable to not require downloaded assets
- Add ability to recursively download dependent artifacts
- Enable gradient logging with keras and tf2+
- Validate pytorch models are passed to wandb.watch()
- Improved docstrings for public methods / objects
- Warn when image sequences are logged with different sizes

#### :bug: Bug Fix

- Fix incorrectly generated filenames in summary
- Fix anonymous mode to include the api key in URLs
- Fix pickle issue with disabled mode
- Fix artifact from_id query
- Fix handling of Tables with different image paths

## 0.10.11 (November 18, 2020)

#### :nail_care: Enhancement

- Disable wandb logging with `wandb disabled` or `wandb.init(mode="disabled")`
- Support cloning an artifact when logging wandb.Image()

#### :bug: Bug Fix

- Multiple media artifact improvements and internal refactor
- Improve handling of artifact errors
- Fix issue where notebook name was ignored
- Extend silent mode for jupyter logging
- Fix issue where vendored libraries interfered with python path
- Fix various exceptions (divide by zero, int conversion, TypeError)

## 0.10.10 (November 9, 2020)

#### :nail_care: Enhancement

- Added confusion matrix plot
- Better jupyter messages with wandb.init()/reinit/finish

#### :bug: Bug Fix

- Fix for fastai 2.1.5 (removed log_args)
- Fixed media logging when directories are changed

## 0.10.9 (November 4, 2020)

#### :nail_care: Enhancement

- Added artifact media logging (alpha)
- Add scriptable alerts
- Add url attribute for sweep public api
- Update docstrings for wandb sdk functions

#### :bug: Bug Fix

- Fix cases where offline mode was making network connections
- Fix issues with python sweeps and run stopping
- Fix logging issue where we could accidently display an api key
- Fix wandb login issues with malformed hosts
- Allow wandb.restore() to be called without wandb.init()
- Fix resuming (reusing run_id) with empty summary
- Fix artitifact download issue
- Add missing wandb.unwatch() function
- Avoid creating spurious wandb directories
- Fix collections import issue when using an old version of six

## 0.10.8 (October 22, 2020)

#### :nail_care: Enhancement

- Allow callables to be serialized

#### :bug: Bug Fix

- Fix compatibility issue with python 3.9
- Fix `wandb sync` failure introduced in 0.10.6
- Improve python agent handling of failing runs
- Fix rare condition where resuming runs does not work
- Improve symlink handling when called in thread context
- Fix issues when changing directories before calling wandb.init()

## 0.10.7 (October 15, 2020)

#### :bug: Bug Fix

- Fix issue when checking for updated releases on pypi

## 0.10.6 (October 15, 2020)

#### :bug: Bug Fix

- Make sure code saving is enabled in jupyter environments after login
- Sweep agents have extended timeout for large sweep configs
- Support WANDB_SILENT environment variable
- Warn about missing python package when logging images
- Fix wandb.restore() to apply diff patch
- Improve artifact error messages
- Fix loading of config-defaults.yaml and specified list of yaml config files

## 0.10.5 (October 7, 2020)

#### :nail_care: Enhancement

- Add new custom plots: `wandb.plot.*`
- Add new python based sweep agent: `wandb.agent()`

#### :bug: Bug Fix

- Console log fixes (tqdm on windows, fix close exceptions)
- Add more attributes to the Run object (group, job_type, urls)
- Fix sagemaker login issues
- Fix issue where plots were not uploaded until the end of run

## 0.10.4 (September 29, 2020)

#### :bug: Bug Fix

- Fix an issue where wandb.init(allow_val_change=) throws exception

## 0.10.3 (September 29, 2020)

#### :nail_care: Enhancement

- Added warning when trying to sync pre 0.10.0 run dirs
- Improved jupyter support for wandb run syncing information

#### :bug: Bug Fix

- Fix artifact download issues
- Fix multiple issues with tensorboard_sync
- Fix multiple issues with juypter/python sweeps
- Fix issue where login was timing out
- Fix issue where config was overwritten when resuming runs
- Ported sacred observer to 0.10.x release
- Fix predicted bounding boxes overwritten by ground truth boxes
- Add missing save_code parameter to wandb.init()

## 0.10.2 (September 20, 2020)

#### :nail_care: Enhancement

- Added upload_file to API
- wandb.finish() can be called without matching wandb.init()

#### :bug: Bug Fix

- Fix issue where files were being logged to wrong parallel runs
- Fix missing properties/methods -- as_dict(), sweep_id
- Fix wandb.summary.update() not updating all keys
- Code saving was not properly enabled based on UI settings
- Tensorboard now logging images before end of program
- Fix resume issues dealing with config and summary metrics

## 0.10.1 (September 16, 2020)

#### :nail_care: Enhancement

- Added sync_tensorboard ability to handle S3 and GCS files
- Added ability to specify host with login
- Improved artifact API to allow modifying attributes

#### :bug: Bug Fix

- Fix codesaving to respect the server settings
- Fix issue running wandb.init() on restricted networks
- Fix issue where we were ignoring settings changes
- Fix artifact download issues

## 0.10.0 (September 11, 2020)

#### :nail_care: Enhancement

- Added history sparklines at end of run
- Artifact improvements and API for linking
- Improved offline support and syncing
- Basic noop mode support to simplify testing
- Improved windows/pycharm support
- Run object has more modifiable properties
- Public API supports attaching artifacts to historic runs

#### :bug: Bug Fix

- Many bugs fixed due to simplifying logic

## 0.9.7 (September 8, 2020)

#### :nail_care: Enhancement

- New sacred observer available at wandb.sacred.WandbObserver
- Improved artifact reference tracking for HTTP urls

#### :bug: Bug Fix

- Print meaningful error message when runs are queried with `summary` instead of `summary_metrics`

## 0.9.6 (August 28, 2020)

#### :nail_care: Enhancement

- Sub paths of artifacts now expose an optional root directory argument to download()
- Artifact.new_file accepts an optional mode argument
- Removed legacy fastai docs as we're now packaged with fastai v2!

#### :bug: Bug Fix

- Fix yaml parsing error handling logic
- Bad spelling in torch docstring, thanks @mkkb473

## 0.9.5 (August 17, 2020)

#### :nail_care: Enhancement

- Remove unused y_probas in sklearn plots, thanks @dreamflasher
- New deletion apis for artifacts

#### :bug: Bug Fix

- Fix `wandb restore` when not logged in
- Fix artifact download paths on Windows
- Retry 408 errors on upload
- Fix mask numeric types, thanks @numpee
- Fix artifact reference naming mixup

## 0.9.4 (July 24, 2020)

#### :nail_care: Enhancement

- Default pytorch histogram logging frequency from 100 -> 1000 steps

#### :bug: Bug Fix

- Fix multiple prompts for login when using the command line
- Fix "no method rename_file" error
- Fixed edgecase histogram calculation in PyTorch
- Fix error in jupyter when saving session history
- Correctly return artifact metadata in public api
- Fix matplotlib / plotly rendering error

## 0.9.3 (July 10, 2020)

#### :nail_care: Enhancement

- New artifact cli commands!

```shell
wandb artifact put path_file_or_ref
wandb artifact get artifact:version
wandb artifact ls project_name
```

- New artifact api commands!

```python
wandb.log_artifact()
wandb.use_artifact()
wandb.Api().artifact_versions()
wandb.Api().run.used_artifacts()
wandb.Api().run.logged_artifacts()
wandb.Api().Artifact().file()
```

- Improved syncing of large wandb-history.jsonl files for wandb sync
- New Artifact.verify method to ensure the integrity of local artifacts
- Better testing harness for api commands
- Run directory now store local time instead of utc time in the name, thanks @aiyolo!
- Improvements to our doc strings across the board.
- wandb.Table now supports a `dataframe` argument for logging dataframes as tables!

#### :bug: Bug Fix

- Artifacts work in python2
- Artifacts default download locations work in Windows
- GCS references now properly cache / download, thanks @yoks!
- Fix encoding of numpy arrays to JSON
- Fix string comparison error message

## 0.9.2 (June 29, 2020)

#### :nail_care: Enhancement

- Major overhaul of artifact caching
- Configurable cache directory for artifacts
- Configurable download directory for artifacts
- New Artifact.verify method to ensure the integrity of local artifacts
- use_artifact no longer requires `type`
- Deleted artifacts can now be be recommitted
- Lidar scenes now support vectors

#### :bug: Bug Fix

- Fix issue with artifact downloads returning errors.
- Segmentation masks now handle non-unint8 data
- Fixed path parsing logic in `api.runs()`

## 0.9.1 (June 9, 2020)

#### :bug: Bug Fix

- Fix issue where files were always logged to latest run in a project.
- Fix issue where url was not display url on first call to wandb.init

## 0.9.0 (June 5, 2020)

#### :bug: Bug Fix

- Handle multiple inits in Jupyter
- Handle ValueError's when capturing signals, thanks @jsbroks
- wandb agent handles rate limiting properly

#### :nail_care: Enhancement

- wandb.Artifact is now generally available!
- feature_importances now supports CatBoost, thanks @neomatrix369

## 0.8.36 (May 11, 2020)

#### :bug: Bug Fix

- Catch all exceptions when saving Jupyter sessions
- validation_data automatically set in TF >= 2.2
- _implements_\* hooks now implemented in keras callback for TF >= 2.2

#### :nail_care: Enhancement

- Raw source code saving now disabled by default
- We now support global settings on boot to enable code saving on the server
- New `code_save=True` argument to wandb.init to enable code saving manually

## 0.8.35 (May 1, 2020)

#### :bug: Bug Fix

- Ensure cells don't hang on completion
- Fixed jupyter integration in PyCharm shells
- Made session history saving handle None metadata in outputs

## 0.8.34 (Apr 28, 2020)

#### :nail_care: Enhancement

- Save session history in jupyter notebooks
- Kaggle internet enable notification
- Extend wandb.plots.feature_importances to work with more model types, thanks @neomatrix369!

#### :bug: Bug Fix

- Code saving for jupyter notebooks restored
- Fixed thread errors in jupyter
- Ensure final history rows aren't dropped in jupyter

## 0.8.33 (Apr 24, 2020)

#### :nail_care: Enhancement

- Add default class labels for semantic segmentation
- Enhance bounding box API to be similar to semantic segmentation API

#### :bug: Bug Fix

- Increase media table rows to improve ROC/PR curve logging
- Fix issue where pre binned histograms were not being handled properly
- Handle nan values in pytorch histograms
- Fix handling of binary image masks

## 0.8.32 (Apr 14, 2020)

#### :nail_care: Enhancement

- Improve semantic segmentation image mask logging

## 0.8.31 (Mar 19, 2020)

#### :nail_care: Enhancement

- Close all open files to avoice ResourceWarnings, thanks @CrafterKolyan!

#### :bug: Bug Fix

- Parse "tensor" protobufs, fixing issues with tensorboard syncing in 2.1

## 0.8.30 (Mar 19, 2020)

#### :nail_care: Enhancement

- Add ROC, precision_recall, HeatMap, explainText, POS, and NER to wandb.plots
- Add wandb.Molecule() logging
- Capture kaggle runs for metrics
- Add ability to watch from run object

#### :bug: Bug Fix

- Avoid accidently picking up global debugging logs

## 0.8.29 (Mar 5, 2020)

#### :nail_care: Enhancement

- Improve bounding box annotations
- Log active GPU system metrics
- Only writing wandb/settings file if wandb init is called
- Improvements to wandb local command

#### :bug: Bug Fix

- Fix GPU logging on some devices without power metrics
- Fix sweep config command handling
- Fix tensorflow string logging

## 0.8.28 (Feb 21, 2020)

#### :nail_care: Enhancement

- Added code saving of main python module
- Added ability to specify metadata for bounding boxes and segmentation masks

#### :bug: Bug Fix

- Fix situations where uncommitted data from wandb.log() is not persisted

## 0.8.27 (Feb 11, 2020)

#### :bug: Bug Fix

- Fix dependency conflict with new versions of six package

## 0.8.26 (Feb 10, 2020)

#### :nail_care: Enhancement

- Add best metric and epoch to run summary with Keras callback
- Added wandb.run.config_static for environments required pickled config

#### :bug: Bug Fix

- Fixed regression causing failures with wandb.watch() and DataParallel
- Improved compatibility with python 3.8
- Fix model logging under windows

## 0.8.25 (Feb 4, 2020)

#### :bug: Bug Fix

- Fix exception when using wandb.watch() in a notebook
- Improve support for sparse tensor gradient logging on GPUs

## 0.8.24 (Feb 3, 2020)

#### :bug: Bug Fix

- Relax version dependency for PyYAML for users with old environments

## 0.8.23 (Feb 3, 2020)

#### :nail_care: Enhancement

- Added scikit-learn support
- Added ability to specify/exclude specific keys when building wandb.config

#### :bug: Bug Fix

- Fix wandb.watch() on sparse tensors
- Fix incompatibilty with ray 0.8.1
- Fix missing pyyaml requirement
- Fix "W&B process failed to launch" problems
- Improved ability to log large model graphs and plots

## 0.8.22 (Jan 24, 2020)

#### :nail_care: Enhancement

- Added ability to configure agent commandline from sweep config

#### :bug: Bug Fix

- Fix fast.ai prediction logging
- Fix logging of eager tensorflow tensors
- Fix jupyter issues with logging notebook name and wandb.watch()

## 0.8.21 (Jan 15, 2020)

#### :nail_care: Enhancement

- Ignore wandb.init() specified project and entity when running a sweep

#### :bug: Bug Fix

- Fix agent "flapping" detection
- Fix local controller not starting when sweep is pending

## 0.8.20 (Jan 10, 2020)

#### :nail_care: Enhancement

- Added support for LightGBM
- Added local board support (Experimental)
- Added ability to modify sweep configuration
- Added GPU power logging to system metrics

#### :bug: Bug Fix

- Prevent sweep agent from failing continuously when misconfigured

## 0.8.19 (Dec 18, 2019)

#### :nail_care: Enhancement

- Added beta support for ray/tune hyperopt search strategy
- Added ability to specify max runs per agent
- Improve experience starting a sweep without a project already created

#### :bug: Bug Fix

- Fix repeated wandb.Api().Run(id).scan_history() calls get updated data
- Fix early_terminate/hyperband in notebook/python environments

## 0.8.18 (Dec 4, 2019)

#### :nail_care: Enhancement

- Added min_step and max_step to run.scan_history for grabbing sub-sections of metrics
- wandb.init(reinit=True) now automatically calls wandb.join() to better support multiple runs per process

#### :bug: Bug Fix

- wandb.init(sync_tensorboard=True) works again for TensorFlow 2.0

## 0.8.17 (Dec 2, 2019)

#### :nail_care: Enhancement

- Handle tags being passed in as a string

#### :bug: Bug Fix

- Pin graphql-core < 3.0.0 to fix install errors
- TQDM progress bars update logs properly
- Oversized summary or history logs are now dropped which prevents retry hanging

## 0.8.16 (Nov 21, 2019)

#### :bug: Bug Fix

- Fix regression syncing some versions of Tensorboard since 0.8.13
- Fix network error in Jupyter

## 0.8.15 (Nov 5, 2019)

#### :bug: Bug Fix

- Fix calling wandb.init with sync_tensorboard multiple times in Jupyter
- Fix RuntimeError race when using threads and calling wandb.log
- Don't initialize Sentry when error reporting is disabled

#### :nail_care: Enhancement

- Added best_run() to wandb.sweep() public Api objects
- Remove internal tracking keys from wandb.config objects in the public Api

## 0.8.14 (Nov 1, 2019)

#### :bug: Bug Fix

- Improve large object warning when values reach maximum size
- Warn when wandb.save isn't passed a string
- Run stopping from the UI works since regressing in 0.8.12
- Restoring a file that already exists locally works
- Fixed TensorBoard incorrectly placing some keys in the wrong step since 0.8.10
- wandb.Video only accepts uint8 instead of incorrectly converting to floats
- SageMaker environment detection is now more robust
- Resuming correctly populates config
- wandb.restore respects root when run.dir is set #658
- Calling wandb.watch multiple times properly namespaces histograms and graphs

#### :nail_care: Enhancement

- Sweeps now work in Windows!
- Added sweep attribute to Run in the public api
- Added sweep link to Jupyter and terminal output
- TensorBoard logging now stores proper timestamps when importing historic results
- TensorBoard logging now supports configuring rate_limits and filtering event types
- Use simple output mirroring stdout doesn't have a file descriptor
- Write wandb meta files to the system temp directory if the local directory isn't writable
- Added beta api.reports to the public API
- Added wandb.unwatch to remove hooks from pytorch models
- Store the framework used in config.\_wandb

## 0.8.13 (Oct 15, 2019)

#### :bug: Bug Fix

- Create nested directory when videos are logged from tensorboard namespaces
- Fix race when using wandb.log `async=True`
- run.summary acts like a proper dictionary
- run.summary sub dictionaries properly render
- handle None when passing class_colors for segmentation masks
- handle tensorflow2 not having a SessionHook
- properly escape args in windows
- fix hanging login when in anonymode
- tf2 keras patch now handles missing callbacks args

#### :nail_care: Enhancement

- Updates documentation autogenerated from docstrings in /docs
- wandb.init(config=config_dict) does not update sweep specified parameters
- wandb.config object now has a setdefaults method enabling improved sweep support
- Improved terminal and jupyter message incorporating :rocket: emojii!
- Allow wandb.watch to be called multiple times on different models
- Improved support for watching multiple tfevent files
- Windows no longer requires `wandb run` simply run `python script_name.py`
- `wandb agent` now works on windows.
- Nice error message when wandb.log is called without a dict
- Keras callback has a new `log_batch_frequency` for logging metrics every N batches

## 0.8.12 (Sep 20, 2019)

#### :bug: Bug Fix

- Fix compatibility issue with python 2.7 and old pip dependencies

#### :nail_care: Enhancement

- Improved onboarding flow when creating new accounts and entering api_key

## 0.8.11 (Sep 19, 2019)

#### :bug: Bug Fix

- Fix public api returning incorrect data when config value is 0 or False
- Resumed runs no longer overwrite run names with run id

#### :nail_care: Enhancement

- Added recording of spell.run id in config

## 0.8.10 (Sep 13, 2019)

#### :bug: Bug Fix

- wandb magic handles the case of tf.keras and keras being loaded
- tensorboard logging won't drop steps if multiple loggers have different global_steps
- keras gradient logging works in the latest tf.keras
- keras validation_data is properly set in tensorflow 2
- wandb pull command creates directories if they don't exist, thanks @chmod644
- file upload batching now asserts a minimum size
- sweeps works in python2 again
- scan_history now iterates the full set of points
- jupyter will run local mode if credentials can't be obtained

#### :nail_care: Enhancement

- Sweeps can now be run from within jupyter / directly from python! https://docs.wandb.com/sweeps/python
- New openai gym integration will automatically log videos, enabled with the monitor_gym keyword argument to wandb.init
- Ray Tune logging callback in wandb.ray.WandbLogger
- New global config file in ~/.config/wandb for global settings
- Added tests for fastai, thanks @borisdayma
- Public api performance enhancements
- Deprecated username in favor of entity in the public api for consistency
- Anonymous login support enabled by default
- New wandb.login method to be used in jupyter enabling anonymous logins
- Better dependency error messages for data frames
- Initial integration with spell.run
- All images are now rendered as PNG to avoid JPEG artifacts
- Public api now has a projects field

## 0.8.9 (Aug 19, 2019)

#### :bug: Bug Fix

- run.summary updates work in jupyter before log is called
- don't require numpy to be installed
- Setting nested keys in summary works
- notebooks in nested directories are properly saved
- Don't retry 404's / better error messaging from the server
- Strip leading slashes when loading paths in the public api

#### :nail_care: Enhancement

- Small files are batch uploaded as gzipped tarballs
- TensorBoardX gifs are logged to wandb

## 0.8.8 (Aug 13, 2019)

#### :bug: Bug Fix

- wandb.init properly handles network failures on startup
- Keras callback only logs examples if data_type or input_type is set
- Fix edge case PyTorch model logging bug
- Handle patching tensorboard multiple times in jupyter
- Sweep picks up config.yaml from the run directory
- Dataframes handle integer labels
- Handle invalid JSON when querying jupyter servers

#### :nail_care: Enhancement

- fastai uses a fixed seed for example logging
- increased the max number of images for fastai callback
- new wandb.Video tag for logging video
- sync=False argument to wandb.log moves logging to a thread
- New local sweep controller for custom search logic
- Anonymous login support for easier onboarding
- Calling wandb.init multiple times in jupyter doesn't error out

## 0.8.7 (Aug 7, 2019)

#### :bug: Bug Fix

- keras callback no longer guesses input_type for 2D data
- wandb.Image handles images with 1px height

#### :nail_care: Enhancement

- wandb Public API now has `run.scan_history` to return all history rows
- wandb.config prints helpful errors if used before calling init
- wandb.summary prints helpful errors if used before calling init
- filestream api points to new url on the backend

## 0.8.6 (July 31, 2019)

#### :bug: Bug Fix

- fastai callback uses the default monitor instead of assuming val_loss
- notebook introspections handles error cases and doesn't print stacktrace on failure
- Don't print description warning when setting name
- Fixed dataframe logging error with the keras callback
- Fixed line offsets in logs when resuming runs
- wandb.config casts non-builtins before writing to yaml
- vendored backports.tempfile to address missing package on install

#### :nail_care: Enhancement

- Added `api.sweep` to the python export api for querying sweeps
- Added `WANDB_NOTEBOOK_NAME` for specifying the notebook name in cases we can't infer it
- Added `WANDB_HOST` to override hostnames
- Store if a run was run within jupyter
- wandb now supports stopping runs from the web ui
- Handle floats passed as step to `wandb.log`
- wandb.config has full unicode support
- sync the main file to wandb if code saving is enabled and it's untracked by git
- XGBoost callback: wandb.xgboost.wandb_callback()

## 0.8.5 (July 12, 2019)

#### :bug: Bug Fix

- Fixed plotly charts with large numpy arrays not rendering
- `wandb docker` works when nvidia is present
- Better error when non string keys are sent to log
- Relaxed pyyaml dependency to fix AMI installs
- Magic works in jupyter notebooks.

#### :nail_care: Enhancement

- New preview release of auto-dataframes for Keras
- Added input_type and output_type to the Keras callback for simpler config
- public api supports retrieving specific keys and custom xaxis

## 0.8.4 (July 8, 2019)

#### :bug: Bug Fix

- WANDB_IGNORE_GLOBS is respected on the final scan of files
- Unified run.id, run.name, and run.notes across all apis
- Handle funky terminal sizes when setting up our pseudo tty
- Fixed Jupyter notebook introspection logic
- run.summary.update() persists changes to the server
- tensorboard syncing is robust to invalid histograms and truncated files

#### :nail_care: Enhancement

- preview release of magic, calling wandb.init(magic=True) should automatically track config and metrics when possible
- cli now supports local installs of the backend
- fastai callback supports logging example images

## 0.8.3 (June 26, 2019)

#### :bug: Bug Fix

- image logging works in Windows
- wandb sync handles tfevents with a single timestep
- fix incorrect command in overview page for running runs
- handle histograms with > 512 bins when streaming tensorboard
- better error message when calling wandb sync on a file instead of a directory

#### :nail_care: Enhancement

- new helper function for handling hyperparameters in sweeps `wandb.config.user_items()`
- better mocking for improved testing

## 0.8.2 (June 20, 2019)

#### :bug: Bug Fix

- entity is persisted on wandb.run when queried from the server
- tmp files always use the temporary directory to avoid syncing
- raise error if file shrinks while uploading
- images log properly in windows
- upgraded pyyaml requirement to address CVE
- no longer store a history of rows to prevent memory leak

#### :nail_care: Enhancement

- summary now supports new dataframe format
- WANDB_SILENT environment variable writes all wandb messages to debug.log
- Improved error messages for windows and tensorboard logging
- output.log is uploaded at the end of each run
- metadata, requirements, and patches are uploaded at the beginning of a run
- when not running from a git repository, store the main python file
- added WANDB_DISABLE_CODE to prevent diffing and code saving
- when running in jupyter store the name of the notebook
- auto-login support for colab
- store url to colab notebook
- store the version of this library in config
- store sys.executable in metadata
- fastai callback no longer requires path
- wandb.init now accepts a notes argument
- The cli replaced the message argument with notes and name

## 0.8.1 (May 23, 2019)

#### :bug: Bug Fix

- wandb sync handles tensorboard embeddings
- wandb sync correctly handles images in tensorboard
- tf.keras correctly handles single input functional models
- wandb.Api().runs returns an iterator that's reusable
- WANDB_DIR within a hidden directory doesn't prevent syncing
- run.files() iterates over all files
- pytorch recursion too deep error

#### :nail_care: Enhancement

- wandb sync accepts an --ignore argument with globs to skip files
- run.summary now has an items() method for iterating over all keys

## 0.8.0 (May 17, 2019)

#### :bug: Bug Fix

- Better error messages on access denied
- Better error messages when optional packages aren't installed
- Urls printed to the terminal are url-escaped
- Namespaced tensorboard events work with histograms
- Public API now retries on failures and re-uses connection pool
- Catch git errors when remotes aren't pushed to origin
- Moved keras graph collection to on_train_begin to handle unbuilt models
- Handle more cases of not being able to save weights
- Updates to summary after resuming are persisted
- PyTorch histc logging fixed in 0.4.1
- Fixed `wandb sync` tensorboard import

#### :nail_care: Enhancement

- wandb.init(tensorboard=True) works with Tensorflow 2 and Eager Execution
- wandb.init(tensorboard=True) now works with tb-nightly and PyTorch
- Automatically log examples with tf.keras by adding missing validation_data
- Socket only binds to localhost for improved security and prevents firewall warnings in OSX
- Added user object to public api for getting the source user
- Added run.display_name to the public api
- Show display name in console output
- Added --tags, --job_group, and --job_type to `wandb run`
- Added environment variable for minimum time to run before considering crashed
- Added flake8 tests to CI, thanks @cclauss!

## 0.7.3 (April 15, 2019)

#### :bug: Bug Fix

- wandb-docker-run accepts image digests
- keras callback works in tensorflow2-alpha0
- keras model graph now puts input layer first

#### :nail_care: Enhancement

- PyTorch log frequency added for gradients and weights
- PyTorch logging performance enhancements
- wandb.init now accepts a name parameter for naming runs
- wandb.run.name reflects custom display names
- Improvements to nested summary values
- Deprecated wandb.Table.add_row in favor of wandb.Table.add_data
- Initial support for a fast.ai callback thanks to @borisdayma!

## 0.7.2 (March 19, 2019)

#### :bug: Bug Fix

- run.get_url resolves the default entity if one wasn't specified
- wandb restore accepts run paths with only slashes
- Fixed PyYaml deprecation warnings
- Added entrypoint shell script to manifest
- Strip newlines from cuda version

## 0.7.1 (March 14, 2019)

#### :bug: Bug Fix

- handle case insensitive docker credentials
- fix app_url for private cloud login flow
- don't retry 404's when starting sweep agents

## 0.7.0 (February 28, 2019)

#### :bug: Bug Fix

- ensure DNS lookup failures can't prevent startup
- centralized debug logging
- wandb agent waits longer to send a SIGKILL after sending SIGINT

#### :nail_care: Enhancement

- support for logging docker images with the WANDB_DOCKER env var
- WANDB_DOCKER automatically set when run in kubernetes
- new wandb-docker-run command to automatically set env vars and mount code
- wandb.restore supports launching docker for runs that ran with it
- python packages are now recorded and saved in a requirements.txt file
- cpu_count, gpu_count, gpu, os, and python version stored in wandb-metadata.json
- the export api now supports docker-like paths, i.e. username/project:run_id
- better first time user messages and login info

## 0.6.35 (January 29, 2019)

#### :bug: Bug Fix

- Improve error reporting for sweeps

## 0.6.34 (January 23, 2019)

#### :bug: Bug Fix

- fixed Jupyter logging, don't change logger level
- fixed resuming in Jupyter

#### :nail_care: Enhancement

- wandb.init now degrades gracefully if a user hasn't logged in to wandb
- added a **force** flag to wandb.init to require a machine to be logged in
- Tensorboard and TensorboardX logging is now automatically instrumented when enabled
- added a **tensorboard** to wandb.init which patches tensorboard for logging
- wandb.save handles now accepts a base path to files in sub directories
- wandb.tensorflow and wandb.tensorboard can now be accessed without directly importing
- `wandb sync` will now traverse a wandb run directory and sync all runs

## 0.6.33 (January 22, 2019)

#### :bug: Bug Fix

- Fixed race where wandb process could hang at the end of a run

## 0.6.32 (December 22, 2018)

#### :bug: Bug Fix

- Fix resuming in Jupyter on kernel restart
- wandb.save ensures files are pushed regardless of growth

#### :nail_care: Enhancement

- Added replace=True keyword to init for auto-resuming
- New run.resumed property that can be used to detect if we're resuming
- New run.step property to use for setting an initial epoch on resuming
- Made Keras callback save the best model as it improves

## 0.6.31 (December 20, 2018)

#### :bug: Bug Fix

- Really don't require numpy
- Better error message if wandb.log is called before wandb.init
- Prevent calling wandb.watch multiple times
- Handle datetime attributes in logs / plotly

#### :nail_care: Enhancement

- Add environment to sweeps
- Enable tagging in the public API and in wandb.init
- New media type wandb.Html for logging arbitrary html
- Add Public api.create_run method for custom integrations
- Added glob support to wandb.save, files save as they're written to
- Added wandb.restore for pulling files on resume

## 0.6.30 (December 6, 2018)

#### :bug: Bug Fix

- Added a timeout for generating diffs on large repos
- Fixed edge case where file syncing could hang
- Ensure all file changes are captured before exit
- Handle cases of sys.exit where code isn't passed
- Don't require numpy

#### :nail_care: Enhancement

- New `wandb sync` command that pushes a local directory to the cloud
- Support for syncing tfevents file during training
- Detect when running as TFJob and auto group
- New Kubeflow module with initial helpers for pipelines

## 0.6.29 (November 26, 2018)

#### :bug: Bug Fix

- Fixed history / summary bug

## 0.6.28 (November 24, 2018)

#### :nail_care: Enhancement

- Initial support for AWS SageMaker
- `hook_torch` renamed to `watch` with a deprecation warning
- Projects are automatically created if they don't exist
- Additional GPU memory_allocated metric added
- Keras Graph stores edges

#### :bug: Bug Fix

- PyTorch graph parsing is more robust
- Fixed PyTorch 0.3 support
- File download API supports WANDB_API_KEY authentication

## 0.6.27 (November 13, 2018)

#### :nail_care: Enhancement

- Sweeps work with new backend (early release).
- Summary tracks all history metrics unless they're overridden by directly writing
  to summary.
- Files support in data API.

#### :bug: Bug Fix

- Show ongoing media file uploads in final upload progress.

## 0.6.26 (November 9, 2018)

#### :nail_care: Enhancement

- wandb.Audio supports duration

#### :bug: Bug Fix

- Pass username header in filestream API

## 0.6.25 (November 8, 2018)

#### :nail_care: Enhancement

- New wandb.Audio data type.
- New step keyword argument when logging metrics
- Ability to specify run group and job type when calling wandb.init() or via
  environment variables. This enables automatic grouping of distributed training runs
  in the UI
- Ability to override username when using a service account API key

#### :bug: Bug Fix

- Handle non-tty environments in Python2
- Handle non-existing git binary
- Fix issue where sometimes the same image was logged twice during a Keras step

## 0.6.23 (October 19, 2018)

#### :nail_care: Enhancement

- PyTorch
  - Added a new `wandb.hook_torch` method which records the graph and logs gradients & parameters of pytorch models
  - `wandb.Image` detects pytorch tensors and uses **torchvision.utils.make_grid** to render the image.

#### :bug: Bug Fix

- `wandb restore` handles the case of not being run from within a git repo.

## 0.6.22 (October 18, 2018)

#### :bug: Bug Fix

- We now open stdout and stderr in raw mode in Python 2 ensuring tools like bpdb work.

## 0.6.21 (October 12, 2018)

#### :nail_care: Enhancement

- Catastrophic errors are now reported to Sentry unless WANDB_ERROR_REPORTING is set to false
- Improved error handling and messaging on startup

## 0.6.20 (October 5, 2018)

#### :bug: Bug Fix

- The first image when calling wandb.log was not being written, now it is
- `wandb.log` and `run.summary` now remove whitespace from keys

## 0.6.19 (October 5, 2018)

#### :bug: Bug Fix

- Vendored prompt_toolkit < 1.0.15 because the latest ipython is pinned > 2.0
- Lazy load wandb.h5 only if `summary` is accessed to improve Data API performance

#### :nail_care: Enhancement

- Jupyter
  - Deprecated `wandb.monitor` in favor of automatically starting system metrics after the first wandb.log call
  - Added new **%%wandb** jupyter magic method to display live results
  - Removed jupyter description iframe
- The Data API now supports `per_page` and `order` options to the `api.runs` method
- Initial support for wandb.Table logging
- Initial support for matplotlib logging<|MERGE_RESOLUTION|>--- conflicted
+++ resolved
@@ -11,15 +11,13 @@
 
 ## Unreleased
 
-<<<<<<< HEAD
 ### Deprecated
 
 - The `wandb.sklearn` module has been deprecated and replaced with `wandb.integration.sklearn`. Please update your imports accordingly as `wandb.sklearn` will be removed in a future release. (@kptkin in https://github.com/wandb/wandb/pull/8256)
-=======
+
 ### Changed
 
 - Default to capturing requirements.txt in Run.log_code by @KyleGoyette https://github.com/wandb/wandb/pull/7864
->>>>>>> 561db424
 
 ## [0.18.0] - 2024-09-11
 
