--- conflicted
+++ resolved
@@ -17,11 +17,8 @@
 - Fix limiting azure reference artifact uploads to `max_objects` (@amusipatla-wandb in https://github.com/wandb/wandb/pull/8703)
 - Fix downloading azure reference artifacts with `skip_cache=True` (@amusipatla-wandb in https://github.com/wandb/wandb/pull/8706)
 - Fix multipart uploads for files with no content type defined in headers (@amusipatla-wandb in https://github.com/wandb/wandb/pull/8716)
-<<<<<<< HEAD
+- Fixed tensorboard failing to sync when logging batches of images. (@jacobromero in https://github.com/wandb/wandb/pull/8641)
 - Fixed calling `wandb.log()` with file system reserved characters (`/`, `.`, `..`) could write outside of the run directory. (@jacobromero in https://github.com/wandb/wandb/pull/8578)
-=======
-- Fixed tensorboard failing to sync when logging batches of images. (@jacobromero in https://github.com/wandb/wandb/pull/8641)
->>>>>>> 6cedf3ff
 
 ### Changed
 - Added internal method, api._artifact(), to fetch artifacts so that usage events are not created if not called by an external user. (@ibindlish in https://github.com/wandb/wandb/pull/8674)
