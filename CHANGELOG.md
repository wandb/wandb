# Changelog

All notable changes to this project will be documented in this file.

This project adheres to [Semantic Versioning](https://semver.org/spec/v2.0.0.html).

Starting with the 0.16.4 release on March 5, 2024, the format is based on
[Keep a Changelog](https://keepachangelog.com/en/1.1.0/).


## Unreleased

Starting with the next release, we follow https://keepachangelog.com/en/1.1.0/.
Please add to relevant subsections here on every PR where this is applicable.

### Added

* Added support for overriding kaniko builder settings in the agent config by @TimH98 in https://github.com/wandb/wandb/pull/7191
* Added link to the project workspace of a run in the footer by @kptkin in https://github.com/wandb/wandb/pull/7276
* Added support for overriding stopped run grace period in the agent config by @TimH98 in https://github.com/wandb/wandb/pull/7281

### Changed

* Updated artifact public api methods to handle nullable Project field on the ArtifactSequence/ArtifactCollection type, based on gorilla server changes by @ibindlish in https://github.com/wandb/wandb/pull/7201

### Fixed

* Fixed `run.save()` not working with files inside `run.dir`, introduced in previous release
* Fixed job artifact download failing silently and causing run crash when using W&B Launch by @KyleGoyette https://github.com/wandb/wandb/pull/7285

## [0.16.5] - 2024-03-25

### Added

* Added feature to move staging files to cache (instead of copying) for mutable artifact file uploads when caching is enabled by @ibindlish in https://github.com/wandb/wandb/pull/7143
* Added support to skip caching files to the local filesystem while uploading files to artifacts by @ibindlish in https://github.com/wandb/wandb/pull/7098
* Added support to skip staging artifact files during upload by selecting a storage policy by @ibindlish in https://github.com/wandb/wandb/pull/7142
* Preliminary support for forking a run using `wandb.init(fork_from=...)` by @dannygoldstein in https://github.com/wandb/wandb/pull/7078
* `run.save()` accepts `pathlib.Path` values; by @timoffex in https://github.com/wandb/wandb/pull/7146
* Reduced default status print frequency of launch agent. Added verbosity controls to allow for increased status print frequency and printing debug information to stdout by @TimH98 in https://github.com/wandb/wandb/pull/7126
* `WandbLogger.sync` in the OpenAI Fine-Tuning integration gets a new `log_datasets` boolean argument to turn off automatic logging of datasets to Artifacts by @morganmcg1 in https://github.com/wandb/wandb/pull/7150


### Changed

* Limit policy option on artifact cli's put() to choices, ["mutable", "immutable"] by @ibindish in https://github.com/wandb/wandb/pull/7172
* When printing the run link point to the workspace explicitly by @kptkin in https://github.com/wandb/wandb/pull/7132

### Fixed

* In case of transient server issues when creating the wandb API key kubernetes secret, we'll retry up to 5 times by @TimH98 in https://github.com/wandb/wandb/pull/7108
<<<<<<< HEAD
* Correctly report file upload errors when using wandb-core by @moredatarequired in https://github.com/wandb/wandb/pull/7196
=======
* Fix handling of saving training files to Artifacts in the OpenAI Fine-Tuning integration by @morganmcg1 in https://github.com/wandb/wandb/pull/7150
>>>>>>> 0a2c9fa4

### Removed

* When printing run's information in the terminal remove links to jobs by @kptkin in https://github.com/wandb/wandb/pull/7132


## [0.16.4] - 2024-03-05

### Added

* Added ability to change artifact collection types by @biaslucas in https://github.com/wandb/wandb/pull/6971
* Add support for installing deps from pyproject.toml by @bcsherma in https://github.com/wandb/wandb/pull/6964
* Support kaniko build with user-provided pvc and docker config by @bcsherma in https://github.com/wandb/wandb/pull/7059
* Added ability to import runs between W&B instances by @andrewtruong in https://github.com/wandb/wandb/pull/6897

### Changed

* wandb-core rate-limits requests to the backend and respects RateLimit-* headers
  by @timoffex in https://github.com/wandb/wandb/pull/7065

### Fixed

* Fix passing of template variables in the sweeps-on-launch scheduler by @dannygoldstein in https://github.com/wandb/wandb/pull/6959
* Link job artifact to a run to be specified as input by @kptkin in https://github.com/wandb/wandb/pull/6940
* Fix sagemaker entrypoint to use given entrypoint by @KyleGoyette in https://github.com/wandb/wandb/pull/6969
* Parse upload headers correctly by @kptkin in https://github.com/wandb/wandb/pull/6983
* Properly propagate server errors by @kptkin in https://github.com/wandb/wandb/pull/6944
* Make file upload faster by using parallelism by @kptkin in https://github.com/wandb/wandb/pull/6975
* Don't send git data if it's not populated by @kptkin in https://github.com/wandb/wandb/pull/6984
* Fix console logging resumption, avoid overwrite by @kptkin in https://github.com/wandb/wandb/pull/6963
* Remove hostname validation when using --host on wandb login by @Jamil in https://github.com/wandb/wandb/pull/6999
* Don't discard past visualizations when resuming a run by @timoffex in https://github.com/wandb/wandb/pull/7005
* Avoid retrying on conflict status code by @kptkin in https://github.com/wandb/wandb/pull/7011
* Fix visualization config merging for resumed runs in wandb-core by @timoffex in https://github.com/wandb/wandb/pull/7012
* Replace usage of standard library's json with `segmentio`'s by @kptkin in https://github.com/wandb/wandb/pull/7027
* Remove stderr as writer for the logs by @kptkin in https://github.com/wandb/wandb/pull/7022
* Disable negative steps from initialization by @kptkin in https://github.com/wandb/wandb/pull/7030
* Fix report loading in pydantic26 by @andrewtruong in https://github.com/wandb/wandb/pull/6988
* Revert "make upload request async to support progress reporting (#6497)" by @jlzhao27 in https://github.com/wandb/wandb/pull/7049
* Fix entrypoint specification when using a Dockerfile.wandb by @KyleGoyette in https://github.com/wandb/wandb/pull/7080
* Fix stream releasing probe handle too early by @jlzhao27 in https://github.com/wandb/wandb/pull/7056
* Always attempt to pull latest image for local container by @KyleGoyette in https://github.com/wandb/wandb/pull/7079

### New Contributors
* @Jamil made their first contribution in https://github.com/wandb/wandb/pull/6999


# 0.16.3 (Feb 6, 2024)

### :magic_wand: Enhancements
* feat(core): generate data type info in core by @dmitryduev in https://github.com/wandb/wandb/pull/6827
* feat(core): add support for Launch 🚀 by @kptkin in https://github.com/wandb/wandb/pull/6822
* feat(public-api): Added option to control number of grouped sampled runs in reports by @thanos-wandb in https://github.com/wandb/wandb/pull/6840
* feat(sdk): add shared mode to enable multiple independent writers to the same run by @dmitryduev in https://github.com/wandb/wandb/pull/6882
* perf(artifacts): Reduce artifact download latency via optional cache copy + threads by @biaslucas in https://github.com/wandb/wandb/pull/6878
* feat(artifacts): Add partial file downloads, via directory prefix by @biaslucas in https://github.com/wandb/wandb/pull/6911
* feat(integrations): Update the Diffusers Integration by @soumik12345 in https://github.com/wandb/wandb/pull/6804
* feat(integrations): Update Ultralytics Integration by @soumik12345 in https://github.com/wandb/wandb/pull/6796
* feat(integrations): Add Pytorch Lightning Fabric Logger by @ash0ts in https://github.com/wandb/wandb/pull/6919
* feat(core): update go packages by @kptkin in https://github.com/wandb/wandb/pull/6908
### :hammer: Fixes
* fix(launch): Remove project and runner fields from agent config by @KyleGoyette in https://github.com/wandb/wandb/pull/6818
* fix(launch): recognize deleted k8s jobs as failed by @bcsherma in https://github.com/wandb/wandb/pull/6824
* fix(launch): warn of extra fields in environment block instead of erroring by @bcsherma in https://github.com/wandb/wandb/pull/6833
* fix(sdk): entity override bug where ENVVAR is prioritized over kwargs by @biaslucas in https://github.com/wandb/wandb/pull/6843
* fix(launch): Local container runner doesn't ignore override args by @TimH98 in https://github.com/wandb/wandb/pull/6844
* fix(sdk): merge-update config with sweep/launch config by @dannygoldstein in https://github.com/wandb/wandb/pull/6841
* fix(sdk): fix retry logic in wandb-core and system_tests conftest by @dmitryduev in https://github.com/wandb/wandb/pull/6847
* fix(core): use RW locks in system monitor's assets management by @dmitryduev in https://github.com/wandb/wandb/pull/6852
* fix(launch): set build context to entrypoint dir if it contains Dockerfile.wandb by @bcsherma in https://github.com/wandb/wandb/pull/6855
* security(launch): Mount wandb api key in launch job pods from a k8s secret by @TimH98 in https://github.com/wandb/wandb/pull/6722
* fix(launch): wandb job create should not look for requirements.txt if Dockerfile.wandb is next to entrypoint by @bcsherma in https://github.com/wandb/wandb/pull/6861
* fix(sdk): fix _parse_path when only id is passed to wandb.Api().run() by @luisbergua in https://github.com/wandb/wandb/pull/6858
* fix(media): Update video.py: Fix fps bug by @stellargo in https://github.com/wandb/wandb/pull/6887
* fix(sdk): clean up temp folders by @dmitryduev in https://github.com/wandb/wandb/pull/6891
* fix(artifacts): fix long artifact paths on Windows by @ArtsiomWB in https://github.com/wandb/wandb/pull/6846
* fix(sdk): Update Report API to work with pydantic2.6 by @andrewtruong in https://github.com/wandb/wandb/pull/6925
* fix(launch): fetch all commits to enable checking out by sha by @bcsherma in https://github.com/wandb/wandb/pull/6926
* fix(sweeps): dont swallow exceptions in pyagent by @dannygoldstein in https://github.com/wandb/wandb/pull/6927
* fix(artifacts): artifact file upload progress in nexus by @ibindlish in https://github.com/wandb/wandb/pull/6939
* fix(sdk): exercise caution in system monitor when rocm-smi is installed on a system with no amd gpus by @dmitryduev in https://github.com/wandb/wandb/pull/6938
* fix(cli): typo in cli.py by @eltociear in https://github.com/wandb/wandb/pull/6892
* fix(launch): remove deadsnakes from accelerator build step by @bcsherma in https://github.com/wandb/wandb/pull/6933
### :books: Docs
* docs(sdk): update sweep `docstrings` by @ngrayluna in https://github.com/wandb/wandb/pull/6830
* docs(sdk): Updates the Tables reference docs. by @katjacksonWB in https://github.com/wandb/wandb/pull/6880
* docs(sdk): Artifact docstrings PR by @ngrayluna in https://github.com/wandb/wandb/pull/6825

## New Contributors
* @biaslucas made their first contribution in https://github.com/wandb/wandb/pull/6843
* @stellargo made their first contribution in https://github.com/wandb/wandb/pull/6887
* @timoffex made their first contribution in https://github.com/wandb/wandb/pull/6916

**Full Changelog**: https://github.com/wandb/wandb/compare/v0.16.2...v0.16.3

# 0.16.2 (Jan 9, 2024)

### :magic_wand: Enhancements
* feat(nexus): refactor store logic and add store writer by @kptkin in https://github.com/wandb/wandb/pull/6678
* feat(nexus): add AMD GPU monitoring by @dmitryduev in https://github.com/wandb/wandb/pull/6606
* feat(nexus): add console log file upload by @kptkin in https://github.com/wandb/wandb/pull/6669
* feat(launch): add registry uri field to builders by @bcsherma in https://github.com/wandb/wandb/pull/6626
* feat(core): add `wandb beta sync` feature to upload runs to W&B by @kptkin in https://github.com/wandb/wandb/pull/6620
* feat(launch): CLI supports allow-listed queue parameters by @TimH98 in https://github.com/wandb/wandb/pull/6679
* feat(core): add support for requirements and patch.diff by @kptkin in https://github.com/wandb/wandb/pull/6721
* feat(core): capture SLURM-related env vars in metadata by @dmitryduev in https://github.com/wandb/wandb/pull/6710
* feat(launch): --priority flag on `wandb launch` command to specify priority when enqueuing jobs. by @nickpenaranda in https://github.com/wandb/wandb/pull/6705
* feat(sdk): add verify feature to wandb login by @dmitryduev in https://github.com/wandb/wandb/pull/6747
* feat(launch): Sweeps on Launch honors selected job priority for sweep runs by @nickpenaranda in https://github.com/wandb/wandb/pull/6756
* feat(core): 🦀 commence operation SDKrab 🦀 by @dmitryduev in https://github.com/wandb/wandb/pull/6000
* feat(artifacts): make upload request async to support progress reporting by @jlzhao27 in https://github.com/wandb/wandb/pull/6497
* feat(core): add TensorBoard log dir watcher by @kptkin in https://github.com/wandb/wandb/pull/6769
* feat(core): upload wandb-summary.json and config.yaml files by @kptkin in https://github.com/wandb/wandb/pull/6781
### :hammer: Fixes
* fix(nexus): update error message and remove extra by @kptkin in https://github.com/wandb/wandb/pull/6667
* fix(nexus): clean up issues with file sending by @kptkin in https://github.com/wandb/wandb/pull/6677
* fix(core): add jitter to retry clients' backoff strategy by @dmitryduev in https://github.com/wandb/wandb/pull/6706
* fix(artifacts): only skip file download if digest matches by @szymon-piechowicz-wandb in https://github.com/wandb/wandb/pull/6694
* fix(core): fix resume and add tests by @dmitryduev in https://github.com/wandb/wandb/pull/6714
* fix(launch): capture errors from the creation of k8s job from yaml by @bcsherma in https://github.com/wandb/wandb/pull/6730
* fix(launch): Get default entity before checking template vars by @TimH98 in https://github.com/wandb/wandb/pull/6745
* fix(artifacts): remove run creation for artifact downloads if not using core by @ibindlish in https://github.com/wandb/wandb/pull/6746
* fix(artifacts): Retrieve ETag for ObjectVersion instead of Object for versioned buckets by @ibindlish in https://github.com/wandb/wandb/pull/6759
* fix(artifacts): revert #6759 and read object version etag in place  by @ibindlish in https://github.com/wandb/wandb/pull/6774
* fix(core): put back the upload file count by @kptkin in https://github.com/wandb/wandb/pull/6767
* fix(core): add send cancel request to sender by @dmitryduev in https://github.com/wandb/wandb/pull/6787
* fix(core): check errors in memory monitoring by @dmitryduev in https://github.com/wandb/wandb/pull/6790
* fix(sdk): add job_type flag in CLI to allow override of job_type  by @umakrishnaswamy in https://github.com/wandb/wandb/pull/6523
* fix(integrations): Handle ultralytics utils import refactor by @jthetzel in https://github.com/wandb/wandb/pull/6741
* fix(core): download artifacts with wandb-core without an active run by @dmitryduev in https://github.com/wandb/wandb/pull/6798
* fix(sdk): fix error logging matplotlib scatter plot if the minimum version of plotly library is not met by @walkingmug in https://github.com/wandb/wandb/pull/6724
* fix(sdk): allow overriding the default .netrc location with NETRC env var by @dmitryduev in https://github.com/wandb/wandb/pull/6708
### :books: Docs
* docs(sdk): Corrected description for email field by @ngrayluna in https://github.com/wandb/wandb/pull/6716
* docs(core): update the `README-libwandb-cpp.md` doc by @NinoRisteski in https://github.com/wandb/wandb/pull/6794

## New Contributors
* @jthetzel made their first contribution in https://github.com/wandb/wandb/pull/6741
* @walkingmug made their first contribution in https://github.com/wandb/wandb/pull/6724

**Full Changelog**: https://github.com/wandb/wandb/compare/v0.16.1...v0.16.2

# 0.16.1 (Dec 5, 2023)

### :magic_wand: Enhancements
* perf(artifacts): remove recursive download by @szymon-piechowicz-wandb in https://github.com/wandb/wandb/pull/6544
* feat(nexus): add debounce summary in handler by @kptkin in https://github.com/wandb/wandb/pull/6570
* feat(integrations): fix bug in ultralytics import and version pinning by @soumik12345 in https://github.com/wandb/wandb/pull/6605
* feat(launch): Support template variables when queueing launch runs by @KyleGoyette in https://github.com/wandb/wandb/pull/6602
* feat(cli): add --skip-console option to offline sync cli command by @kptkin in https://github.com/wandb/wandb/pull/6557
* feat(nexus): add basic graphql versioning mechanism by @dmitryduev in https://github.com/wandb/wandb/pull/6624
* feat(nexus): add Apple M* GPU stats monitoring by @dmitryduev in https://github.com/wandb/wandb/pull/6619
* feat(launch): add helper to load wandb.Config from env vars by @bcsherma in https://github.com/wandb/wandb/pull/6644
* feat(integrations): port OpenAI WandbLogger for openai-python v1.0 by @ayulockin in https://github.com/wandb/wandb/pull/6498
* feat(integrations): fix version check for openAI WandbLogger by @ayulockin in https://github.com/wandb/wandb/pull/6648
* feat(integrations): Diffusers autologger by @soumik12345 in https://github.com/wandb/wandb/pull/6561
* feat(sdk): Adding parameter to image to specify file type jpg, png, bmp, gif by @fdsig in https://github.com/wandb/wandb/pull/6280
### :hammer: Fixes
* fix(nexus): make offline sync work properly by @dmitryduev in https://github.com/wandb/wandb/pull/6569
* fix(launch): Fix run existence check to not depend on files being uploaded in the run by @KyleGoyette in https://github.com/wandb/wandb/pull/6548
* fix(launch): gcp storage uri verifaction failed due to improper async wrapping by @bcsherma in https://github.com/wandb/wandb/pull/6581
* fix(sdk): updating summary with nested dicts now doesn't throw an error by @ArtsiomWB in https://github.com/wandb/wandb/pull/6578
* fix(launch): Add prioritization mode to RunQueue create by @TimH98 in https://github.com/wandb/wandb/pull/6610
* fix(nexus): create symlink to the server logs in the runs folder by @kptkin in https://github.com/wandb/wandb/pull/6628
* fix(integrations): single value problem in wandb/wandb_torch.py::log_tensor_stats by @gmongaras in https://github.com/wandb/wandb/pull/6640
* fix(integrations): tmin vs tmax in wandb/wandb_torch.py::log_tensor_stats by @dmitryduev in https://github.com/wandb/wandb/pull/6641
* fix(nexus): minor fix up for non server cases by @kptkin in https://github.com/wandb/wandb/pull/6645
* fix(sdk): make old settings more robust by @dmitryduev in https://github.com/wandb/wandb/pull/6654
* fix(sdk): handle tags when resuming a run by @dmitryduev in https://github.com/wandb/wandb/pull/6660
### :books: Docs
* docs(integrations): fix doc-string typo in a keras callback by @evilpegasus in https://github.com/wandb/wandb/pull/6586

## New Contributors
* @evilpegasus made their first contribution in https://github.com/wandb/wandb/pull/6586
* @yogeshg made their first contribution in https://github.com/wandb/wandb/pull/6573
* @gmongaras made their first contribution in https://github.com/wandb/wandb/pull/6640

**Full Changelog**: https://github.com/wandb/wandb/compare/v0.16.0...v0.16.1

# 0.16.0 (Nov 7, 2023)

### :magic_wand: Enhancements
* feat(nexus): add nested config support by @kptkin in https://github.com/wandb/wandb/pull/6417
* feat(nexus): finish artifact saver by @szymon-piechowicz-wandb in https://github.com/wandb/wandb/pull/6296
* feat(nexus): add sync file counts in the footer by @dmitryduev in https://github.com/wandb/wandb/pull/6371
* feat(nexus): implement directory watcher and related functionality by @kptkin in https://github.com/wandb/wandb/pull/6257
* feat(launch): run agent on an event loop by @bcsherma in https://github.com/wandb/wandb/pull/6384
* feat(nexus): add sampled history by @kptkin in https://github.com/wandb/wandb/pull/6492
* feat(artifacts):  prototype for models api by @ibindlish in https://github.com/wandb/wandb/pull/6205
* perf(launch): register sweep scheduler virtual agents async by @bcsherma in https://github.com/wandb/wandb/pull/6488
* feat(nexus): make file uploads work with local by @dmitryduev in https://github.com/wandb/wandb/pull/6509
* feat(sdk): allow users to log custom chart tables in a different section by @luisbergua in https://github.com/wandb/wandb/pull/6422
* feat(nexus): generalize uploader to filemanager to allow downloads by @ibindlish in https://github.com/wandb/wandb/pull/6445
* feat(sdk): drop python 3.6 support by @dmitryduev in https://github.com/wandb/wandb/pull/6493
* feat(artifacts): delete staging files in Nexus by @szymon-piechowicz-wandb in https://github.com/wandb/wandb/pull/6529
* feat(artifacts): set up artifact downloads to use sdk nexus core by @estellazx in https://github.com/wandb/wandb/pull/6275
* feat(nexus): add file upload progress and make completion callback a list of callbacks by @kptkin in https://github.com/wandb/wandb/pull/6518
* feat(launch): add wandb.ai/run-id label to jobs by @bcsherma in https://github.com/wandb/wandb/pull/6543
### :hammer: Fixes
* fix(sdk): ensures that complete run.config is captured in SageMaker by @fdsig in https://github.com/wandb/wandb/pull/6260
* fix(sdk): Improve error handling for gitlib for FileNotFoundErrors by @j316chuck in https://github.com/wandb/wandb/pull/6410
* fix(sdk): increase max message size, handle errors by @szymon-piechowicz-wandb in https://github.com/wandb/wandb/pull/6398
* fix(launch): Agent better balances multiple queues by @TimH98 in https://github.com/wandb/wandb/pull/6418
* fix(artifacts): remove versioning enabled check in GCS reference handler by @szymon-piechowicz-wandb in https://github.com/wandb/wandb/pull/6430
* fix(launch): add google-cloud-aiplatform to launch shard by @bcsherma in https://github.com/wandb/wandb/pull/6440
* fix(nexus): add use_artifact as passthrough messages by @kptkin in https://github.com/wandb/wandb/pull/6447
* fix(launch): adjust vertex environment variables by @Hojland in https://github.com/wandb/wandb/pull/6443
* fix(artifacts): update artifacts cache file permissions for NamedTemporaryFile by @ibindlish in https://github.com/wandb/wandb/pull/6437
* fix(nexus): fix a number of issues by @dmitryduev in https://github.com/wandb/wandb/pull/6491
* fix(media): saving mlp figure to buffer and reading with PIL should specify format by @mova in https://github.com/wandb/wandb/pull/6465
* fix(nexus): send content-length, check response status code in uploader by @szymon-piechowicz-wandb in https://github.com/wandb/wandb/pull/6401
* fix(sdk): fix step logic when resuming runs with no metrics logged by @luisbergua in https://github.com/wandb/wandb/pull/6480
* fix(sdk): hook_handle being set to list instead of dict on unhook by @vatsalaggarwal in https://github.com/wandb/wandb/pull/6503
* fix(launch): verify gcp credentials before creating vertex job by @bcsherma in https://github.com/wandb/wandb/pull/6537
* fix(launch): add load option to docker buildx by @KyleGoyette in https://github.com/wandb/wandb/pull/6508
* fix(artifacts): fix perf regressions in artifact downloads and fix file download location by @ibindlish in https://github.com/wandb/wandb/pull/6535
* fix(sdk): add warning when `log_code` can't locate any files by @umakrishnaswamy in https://github.com/wandb/wandb/pull/6532
* fix(sdk): adjust ipython hooks for v8.17 by @dmitryduev in https://github.com/wandb/wandb/pull/6563
### :books: Docs
* docs(media): fix `Graph` docstring by @harupy in https://github.com/wandb/wandb/pull/6458
* docs(public-api): Fix suggested command for uploading artifacts by @geke-mir in https://github.com/wandb/wandb/pull/6513

## New Contributors
* @j316chuck made their first contribution in https://github.com/wandb/wandb/pull/6410
* @harupy made their first contribution in https://github.com/wandb/wandb/pull/6458
* @Hojland made their first contribution in https://github.com/wandb/wandb/pull/6443
* @mova made their first contribution in https://github.com/wandb/wandb/pull/6465
* @geke-mir made their first contribution in https://github.com/wandb/wandb/pull/6513
* @luisbergua made their first contribution in https://github.com/wandb/wandb/pull/6422
* @vatsalaggarwal made their first contribution in https://github.com/wandb/wandb/pull/6503

**Full Changelog**: https://github.com/wandb/wandb/compare/v0.15.12...v0.16.0

# 0.15.12 (Oct 3, 2023)

### :magic_wand: Enhancements
* feat(nexus): implement config debouncing mechanism by @kptkin in https://github.com/wandb/wandb/pull/6331
* feat(integrations): fix channel swapping on ultrlytics classification task by @soumik12345 in https://github.com/wandb/wandb/pull/6382
* feat(nexus): implement nexus alpha cpp interface by @raubitsj in https://github.com/wandb/wandb/pull/6358
* feat(nexus): expose system metrics in the run object (PoC) by @dmitryduev in https://github.com/wandb/wandb/pull/6238
* feat(integrations): Pin ultralytics version support to `v8.0.186` by @soumik12345 in https://github.com/wandb/wandb/pull/6391
### :hammer: Fixes
* fix(launch): get logs from failed k8s pods by @bcsherma in https://github.com/wandb/wandb/pull/6339
* fix(artifacts): Allow adding s3 bucket as reference artifact by @ibindlish in https://github.com/wandb/wandb/pull/6346
* fix(launch): Fix race condition in agent thread clean up by @KyleGoyette in https://github.com/wandb/wandb/pull/6352
* fix(artifacts): don't assume run and its i/o artifacts are in the same project by @szymon-piechowicz-wandb in https://github.com/wandb/wandb/pull/6363
* fix(artifacts): fix wandb.Api().run(run_name).log_artifact(artifact) by @szymon-piechowicz-wandb in https://github.com/wandb/wandb/pull/6362
* fix(sweeps): ValueError with None value in sweep by @gtarpenning in https://github.com/wandb/wandb/pull/6364
* fix(artifacts): fix typo in s3 handler by @ibindlish in https://github.com/wandb/wandb/pull/6368
* fix(artifacts): fix the argument order for new argument target_fraction by @moredatarequired in https://github.com/wandb/wandb/pull/6377
* fix(nexus): fix potential race in config debouncer by @dmitryduev in https://github.com/wandb/wandb/pull/6385
* fix(sdk): fix graphql type mapping by @szymon-piechowicz-wandb in https://github.com/wandb/wandb/pull/6396
* fix(sdk): fix concurrency limit in uploader by @szymon-piechowicz-wandb in https://github.com/wandb/wandb/pull/6399
### :books: Docs
* docs(sdk): fix reference docs GH action by @dmitryduev in https://github.com/wandb/wandb/pull/6350
* docs(sdk): Update generate-docodile-documentation.yml by @ngrayluna in https://github.com/wandb/wandb/pull/6351

**Full Changelog**: https://github.com/wandb/wandb/compare/v0.15.11...v0.15.12

# 0.15.11 (Sep 21, 2023)

### :magic_wand: Enhancements
* feat(nexus): add support for code saving in script mode by @kptkin in https://github.com/wandb/wandb/pull/6243
* feat(nexus): add support for `policy=end` in `wandb.save` by @kptkin in https://github.com/wandb/wandb/pull/6267
* feat(nexus): add system info to metadata by @dmitryduev in https://github.com/wandb/wandb/pull/6244
* feat(nexus): add nvidia gpu system info to metadata by @dmitryduev in https://github.com/wandb/wandb/pull/6270
* feat(launch): delete run queues with public api by @bcsherma in https://github.com/wandb/wandb/pull/6317
* feat(sdk): introduce custom proxy support for wandb http(s) traffic by @kptkin in https://github.com/wandb/wandb/pull/6300
### :hammer: Fixes
* fix(sdk): Fix logger when logging filestream exception by @KyleGoyette in https://github.com/wandb/wandb/pull/6246
* fix(launch): use watch api to monitor launched CRDs by @bcsherma in https://github.com/wandb/wandb/pull/6226
* fix(launch): forbid enqueing docker images without target project by @bcsherma in https://github.com/wandb/wandb/pull/6248
* fix(sdk): add missing Twitter import for API users by @fdsig in https://github.com/wandb/wandb/pull/6261
* fix(artifacts): get S3 versionIDs from directory references by @moredatarequired in https://github.com/wandb/wandb/pull/6255
* fix(launch): make watch streams recover from connection reset by @bcsherma in https://github.com/wandb/wandb/pull/6272
* fix(public-api): use json.loads(..., strict=False) to ignore invalid utf-8 and control characters in api.Run.load by @dmitryduev in https://github.com/wandb/wandb/pull/6299
* fix(sdk): correctly identify colab as a jupyter-like env in settings by @dmitryduev in https://github.com/wandb/wandb/pull/6308
* fix(sdk): improve memory management for summary updates by @dmitryduev in https://github.com/wandb/wandb/pull/5569
* fix(artifacts): Add environment variable to configure batch size for download urls by @ibindlish in https://github.com/wandb/wandb/pull/6323
* fix(launch): fail rqis if no run is created by @bcsherma in https://github.com/wandb/wandb/pull/6324
### :books: Docs
* docs(sdk): fixes a broken link in Image docs. by @katjacksonWB in https://github.com/wandb/wandb/pull/6252
* docs(nexus): add docs on running nexus-related system tests locally by @dmitryduev in https://github.com/wandb/wandb/pull/6191
* docs(nexus): add user-facing Nexus docs for Beta release by @dmitryduev in https://github.com/wandb/wandb/pull/6276
* docs(nexus): fix pip install nexus instruction by @dmitryduev in https://github.com/wandb/wandb/pull/6309
### :nail_care: Cleanup
* Update README.md by @NinoRisteski in https://github.com/wandb/wandb/pull/6325

## New Contributors
* @katjacksonWB made their first contribution in https://github.com/wandb/wandb/pull/6252
* @NinoRisteski made their first contribution in https://github.com/wandb/wandb/pull/6325

**Full Changelog**: https://github.com/wandb/wandb/compare/v0.15.10...v0.15.11

# 0.15.10 (Sep 6, 2023)

### :magic_wand: Enhancements
* feat(integrations): add async support to `Autologger` API and enable it for Openai by @parambharat in https://github.com/wandb/wandb/pull/5960
* feat(sdk): add official support for python 3.11 and drop support for python 3.6 by @dmitryduev in https://github.com/wandb/wandb/pull/4386
* feat(sdk): implement network logging and file pusher timeout for debugging by @dmitryduev in https://github.com/wandb/wandb/pull/5894
* feat(artifacts): set ttl(time to live) for artifact versions by @estellazx in https://github.com/wandb/wandb/pull/5859
* feat(nexus): add support for define metric by @kptkin in https://github.com/wandb/wandb/pull/6036
* feat(launch): Include agent version when creating launch agent by @TimH98 in https://github.com/wandb/wandb/pull/5970
* feat(launch): Runless git jobs can use requirements.txt in parent directories by @TimH98 in https://github.com/wandb/wandb/pull/6008
* feat(artifacts): retrieve the parent collection from an Artifact by @moredatarequired in https://github.com/wandb/wandb/pull/6019
* feat(nexus): improve file uploads by @dmitryduev in https://github.com/wandb/wandb/pull/6052
* feat(artifacts): Add run id option to artifact put method to log artifacts to existing runs by @ibindlish in https://github.com/wandb/wandb/pull/6074
* feat(public-api): add metadata property to Run object by @dmitryduev in https://github.com/wandb/wandb/pull/6100
* feat(launch): Support setting a custom Dockerfile in launch overrides by @TimH98 in https://github.com/wandb/wandb/pull/6104
* feat(nexus): add Nvidia GPU asset to system monitor by @dmitryduev in https://github.com/wandb/wandb/pull/6081
* feat(artifacts): enable deleting artifact collections from SDK by @moredatarequired in https://github.com/wandb/wandb/pull/6020
* feat(launch): Add dockerfile CLI param & use Dockerfile.wandb by default if present by @TimH98 in https://github.com/wandb/wandb/pull/6122
* feat(artifacts): extend cache cleanup to allow specifying a target fraction by @moredatarequired in https://github.com/wandb/wandb/pull/6152
* feat(artifacts): add an eval-able repr to ArtifactManifestEntry by @moredatarequired in https://github.com/wandb/wandb/pull/6132
* feat(nexus): enable docker-based wheel building for nexus by @dmitryduev in https://github.com/wandb/wandb/pull/6118
* feat(nexus): add Nvidia GPU asset to system monitor by @dmitryduev in https://github.com/wandb/wandb/pull/6131
* feat(artifacts): clear the cache on add to prevent overflow by @moredatarequired in https://github.com/wandb/wandb/pull/6149
* feat(sdk): capture disk i/o utilization in system metrics by @umakrishnaswamy in https://github.com/wandb/wandb/pull/6106
* feat(sdk): add disk io counters to monitor metrics by @dmitryduev in https://github.com/wandb/wandb/pull/6170
* feat(sdk): make paths for disk usage monitoring configurable by @dmitryduev in https://github.com/wandb/wandb/pull/6196
* feat(sweeps): Use `WANDB_SWEEP_ID` to include a run in an existing sweep by @gtarpenning in https://github.com/wandb/wandb/pull/6198
* feat(artifacts): Handle LinkArtifact calls made to Nexus Core by @ibindlish in https://github.com/wandb/wandb/pull/6160
* feat(nexus): fix retry logic for http clients and allow user customization by @kptkin in https://github.com/wandb/wandb/pull/6182
* feat(nexus): support user defined headers in the gql client transport by @kptkin in https://github.com/wandb/wandb/pull/6208
* feat(sdk): enable set types in wandb.Config by @fdsig in https://github.com/wandb/wandb/pull/6219
* feat(integrations): visualize images with bbox overlays for `ultralytics` by @soumik12345 in https://github.com/wandb/wandb/pull/5867
* feat(sdk): add exponential decay sampling utility for line_plot by @dmitryduev in https://github.com/wandb/wandb/pull/6228
* feat(sdk): always print the traceback inside of the `wandb.init` context manager by @kptkin in https://github.com/wandb/wandb/pull/4603
* feat(sdk): add setting to disable automatic machine info capture by @kptkin in https://github.com/wandb/wandb/pull/6230
### :hammer: Fixes
* fix(launch): Extend try in agent loop to cover all job handling by @KyleGoyette in https://github.com/wandb/wandb/pull/5923
* fix(sdk): guard against undefined filestream timeout by @dmitryduev in https://github.com/wandb/wandb/pull/5997
* fix(launch): error if code artifact underlying job has been deleted by @bcsherma in https://github.com/wandb/wandb/pull/5959
* fix(artifacts): use a unique name for the artifact created by `verify` by @moredatarequired in https://github.com/wandb/wandb/pull/5929
* fix(launch): Use resume=allow when auto requeuing by @TimH98 in https://github.com/wandb/wandb/pull/6002
* fix(launch): correct entrypoint path from disabled git repo subir by @gtarpenning in https://github.com/wandb/wandb/pull/5903
* fix(sweeps): override individual job resource_args by @gtarpenning in https://github.com/wandb/wandb/pull/5985
* fix(sdk): fix import issue to support python 3.6 by @kptkin in https://github.com/wandb/wandb/pull/6018
* fix(launch): Fix override entrypoint when using sweeps on launch without a scheduler job by @KyleGoyette in https://github.com/wandb/wandb/pull/6033
* fix(nexus): fix resume reference when nil by @kptkin in https://github.com/wandb/wandb/pull/6055
* fix(sdk): further speed up import time by @hauntsaninja in https://github.com/wandb/wandb/pull/6032
* fix(launch): Fix sample kubernetes agent manifest secret mount by @KyleGoyette in https://github.com/wandb/wandb/pull/6057
* fix(nexus): rm unused import by @dmitryduev in https://github.com/wandb/wandb/pull/6085
* fix(launch): watch to get kuberntes run statuses by @bcsherma in https://github.com/wandb/wandb/pull/6022
* fix(artifacts): prohibit saving artifacts to a different project than their base artifact by @moredatarequired in https://github.com/wandb/wandb/pull/6042
* fix(artifacts): require existing artifacts to save to their source entity/project by @moredatarequired in https://github.com/wandb/wandb/pull/6034
* fix(nexus): adjust system monitor start and stop functionality by @dmitryduev in https://github.com/wandb/wandb/pull/6087
* fix(artifacts): remove suspect characters when directory creation fails by @moredatarequired in https://github.com/wandb/wandb/pull/6094
* fix(launch): Default log_code exclusion behavior now correctly handles `wandb` in the root path prefix. by @nickpenaranda in https://github.com/wandb/wandb/pull/6095
* fix(launch): disallow project queue creation by @bcsherma in https://github.com/wandb/wandb/pull/6011
* fix(launch): catch all sweep set state errors by @gtarpenning in https://github.com/wandb/wandb/pull/6091
* fix(launch): create_job now works from jupyter notebook by @gtarpenning in https://github.com/wandb/wandb/pull/6068
* fix(nexus): fix race condition for defer and update control by @kptkin in https://github.com/wandb/wandb/pull/6125
* fix(sdk): improved handling and logging of tensor types by @kptkin in https://github.com/wandb/wandb/pull/6086
* fix(launch): launch cli command should exit with non-zero status if underlying launched run exits with non-zero status by @KyleGoyette in https://github.com/wandb/wandb/pull/6078
* fix(nexus): fix correctness for offline mode by @kptkin in https://github.com/wandb/wandb/pull/6166
* fix(sdk): reports api - fix media_keys json path by @laxels in https://github.com/wandb/wandb/pull/6167
* fix(sdk): Allow uint8 images to be logged as wandb.Image() by @nate-wandb in https://github.com/wandb/wandb/pull/6043
* fix(sdk): fall back to /tmp/username/.config/wandb in old settings by @dmitryduev in https://github.com/wandb/wandb/pull/6175
* fix(nexus): use UpsertBucketRetryPolicy in all gql.UpsertBucket calls by @dmitryduev in https://github.com/wandb/wandb/pull/6207
* fix(sdk): update report id validation and encoding by @jo-fang in https://github.com/wandb/wandb/pull/6203
* fix(sdk): add support for propagating messages from the internal process by @kptkin in https://github.com/wandb/wandb/pull/5803
### :books: Docs
* docs(nexus): add package level docstrings for filestream by @raubitsj in https://github.com/wandb/wandb/pull/6061
* docs(nexus): add basic developer guide by @kptkin in https://github.com/wandb/wandb/pull/6119
* docs(cli): Added more context for lauch job describe description. by @ngrayluna in https://github.com/wandb/wandb/pull/6193
### :nail_care: Cleanup
* style(sdk): fix to new ruff rule E721 additions by @nickpenaranda in https://github.com/wandb/wandb/pull/6102

## New Contributors
* @geoffrey-g-delhomme made their first contribution in https://github.com/wandb/wandb/pull/5867
* @kooshi made their first contribution in https://github.com/wandb/wandb/pull/6086
* @umakrishnaswamy made their first contribution in https://github.com/wandb/wandb/pull/6106
* @jo-fang made their first contribution in https://github.com/wandb/wandb/pull/6203
* @wwzeng1 made their first contribution in https://github.com/wandb/wandb/pull/6228

**Full Changelog**: https://github.com/wandb/wandb/compare/v0.15.9...v0.15.10

# 0.15.9 (Aug 28, 2023)

### :magic_wand: Enhancements
- feat(sweeps): launch sweep schedulers to team queues from UI by @gtarpenning in https://github.com/wandb/wandb/pull/6112
- feat(launch): make vertex launcher more customizable by @bcsherma in https://github.com/wandb/wandb/pull/6088
- feat(launch): default to noop builder if docker not installed by @bcsherma in https://github.com/wandb/wandb/pull/6137
### :hammer: Fixes
- fix(launch): Use built in entrypoint and args commands for sagemaker by @KyleGoyette in https://github.com/wandb/wandb/pull/5897
- fix(artifacts): copy parent source project info to new draft artifact by @moredatarequired in https://github.com/wandb/wandb/pull/6062
- fix(sdk): avoid error at end of run with bigints by @raubitsj in https://github.com/wandb/wandb/pull/6134
- fix(launch): manually created image jobs can rerun correctly by @gtarpenning in https://github.com/wandb/wandb/pull/6148

**Full Changelog**: https://github.com/wandb/wandb/compare/v0.15.8...v0.15.9

# 0.15.8 (Aug 01, 2023)

### :magic_wand: Enhancements
* perf(sdk): use mutation createRunFiles to get uploadUrls by @harukatab in https://github.com/wandb/wandb/pull/5731
* feat(launch): add create_run_queue to public API by @nickpenaranda in https://github.com/wandb/wandb/pull/5874
* perf(sdk): add hidden option to use orjson instead of json by @dmitryduev in https://github.com/wandb/wandb/pull/5911
* feat(launch): Improve error message when building with noop builder by @TimH98 in https://github.com/wandb/wandb/pull/5925
* feat(launch): create launch agent includes agent config if present by @TimH98 in https://github.com/wandb/wandb/pull/5893
* feat(launch): Check if job ingredients exist before making job by @TimH98 in https://github.com/wandb/wandb/pull/5942
* feat(launch): Gracefully handle Kubernetes 404 error by @TimH98 in https://github.com/wandb/wandb/pull/5945
### :hammer: Fixes
* fix(sdk): only creating new project if it doesn't already exist by @mbarrramsey in https://github.com/wandb/wandb/pull/5814
* fix(launch): Support namespace in metadata key of resource args by @KyleGoyette in https://github.com/wandb/wandb/pull/5639
* fix(launch): use "" instead of None for project kwarg when no project given by @bcsherma in https://github.com/wandb/wandb/pull/5839
* fix(launch): add + to torch cpu regex + tests by @bcsherma in https://github.com/wandb/wandb/pull/5833
* fix(sdk): implement timeout for file_stream and add debug logs by @kptkin in https://github.com/wandb/wandb/pull/5812
* fix(artifacts): fix collection filtering when getting aliases by @szymon-piechowicz-wandb in https://github.com/wandb/wandb/pull/5810
* fix(sdk): replace `dir_watcher` settings with SettingsStatic by @kptkin in https://github.com/wandb/wandb/pull/5863
* fix(artifacts): set correct base for incremental artifacts by @szymon-piechowicz-wandb in https://github.com/wandb/wandb/pull/5870
* fix(launch): drop https from azure registries to ensure compatibility with ${image_uri} macro by @bcsherma in https://github.com/wandb/wandb/pull/5880
* fix(artifacts): handle None description correctly by @szymon-piechowicz-wandb in https://github.com/wandb/wandb/pull/5910
* fix(launch): Don't create k8s secret if it already exists by @TimH98 in https://github.com/wandb/wandb/pull/5900
* fix(artifacts): drop S3 bucket versioning check by @moredatarequired in https://github.com/wandb/wandb/pull/5927
* fix(sdk): speed up import time and fix `pkg_resources` DeprecationWarning by @hauntsaninja in https://github.com/wandb/wandb/pull/5899
### :books: Docs
* docs(sdk): Add introspection section to CONTRIBUTING.md by @nickpenaranda in https://github.com/wandb/wandb/pull/5887
* docs(sdk): update GH action to generate reference docs and clean up docstrings by @dmitryduev in https://github.com/wandb/wandb/pull/5947
* docs(sdk): update `README.md` to unify the spelling of `Hugging Face` by @eltociear in https://github.com/wandb/wandb/pull/5891
### :nail_care: Cleanup
* revert(launch): revert job re-queuing implementation on pod disconnect by @KyleGoyette in https://github.com/wandb/wandb/pull/5811

## New Contributors
* @mbarrramsey made their first contribution in https://github.com/wandb/wandb/pull/5814
* @hauntsaninja made their first contribution in https://github.com/wandb/wandb/pull/5899
* @eltociear made their first contribution in https://github.com/wandb/wandb/pull/5891

**Full Changelog**: https://github.com/wandb/wandb/compare/v0.15.7...v0.15.8

# 0.15.7 (July 25, 2023)

### :hammer: Fixes
* fix(sdk): images not syncing until the end run (revert #5777) by @raubitsj in https://github.com/wandb/wandb/pull/5951

**Full Changelog**: https://github.com/wandb/wandb/compare/v0.15.6...v0.15.7

# 0.15.6 (July 24, 2023)

### :magic_wand: Enhancements
* feat(launch): add job link to wandb footer by @bcsherma in https://github.com/wandb/wandb/pull/5767
* feat(launch): re-implement job requeueing, fixed cancel behavior by @TimH98 in https://github.com/wandb/wandb/pull/5822
* feat(launch): manually create jobs from cli by @gtarpenning in https://github.com/wandb/wandb/pull/5661
* feat(launch): allow users to specify job name via the `job_name` setting by @bcsherma in https://github.com/wandb/wandb/pull/5791
* feat(sdk): Add an simplified trace API to log prompt traces by @parambharat in https://github.com/wandb/wandb/pull/5794
* feat(integrations): support `.keras` model format with `WandbModelCheckpoint` and TF 2.13.0 compatible by @soumik12345 in https://github.com/wandb/wandb/pull/5720
* feat(sdk): Initial support for migrating W&B runs and reports between instances by @andrewtruong in https://github.com/wandb/wandb/pull/5777
### :hammer: Fixes
* fix(integrations): make LightGBM callback compatible with 4.0.0 by @ayulockin in https://github.com/wandb/wandb/pull/5906
* fix(sdk): use default settings for project retrieval if available by @KyleGoyette in https://github.com/wandb/wandb/pull/5917
### :books: Docs
* docs(sdk): Add introspection section to CONTRIBUTING.md by @nickpenaranda in https://github.com/wandb/wandb/pull/5887
### :nail_care: Cleanup
* revert(launch): revert job re-queuing implementation on pod disconnect by @KyleGoyette in https://github.com/wandb/wandb/pull/5811

**Full Changelog**: https://github.com/wandb/wandb/compare/v0.15.5...v0.15.6

## 0.15.5 (July 5, 2023)

### :magic_wand: Enhancements
* feat(launch): improve handling of docker image job names and tags by @gtarpenning in https://github.com/wandb/wandb/pull/5718
* feat(launch): support kaniko builds on AKS by @bcsherma in https://github.com/wandb/wandb/pull/5706
* feat(launch): allow kaniko builds to run in other namespaces by @bcsherma in https://github.com/wandb/wandb/pull/5637
* feat(artifacts): support access key for Azure references by @szymon-piechowicz-wandb in https://github.com/wandb/wandb/pull/5729
* feat(launch): add information to failed run queue items, support warnings for run queue items by @KyleGoyette in https://github.com/wandb/wandb/pull/5612
* feat(launch): allow direct configuration of registry uri for all registries by @bcsherma in https://github.com/wandb/wandb/pull/5760
* perf(artifacts): enhance download URL fetching process with batch and retry logic by @szymon-piechowicz-wandb in https://github.com/wandb/wandb/pull/5692
* feat(artifacts): add flag to skip missing S3 references in `Artifact.download` by @moredatarequired in https://github.com/wandb/wandb/pull/5778
* feat(launch): implement job requeueing when pod disconnects by @TimH98 in https://github.com/wandb/wandb/pull/5770
* feat(sdk): add setting to disable setproctitle by @raubitsj in https://github.com/wandb/wandb/pull/5805
### :hammer: Fixes
* fix(sdk): handle uri schemes in LogicalPath by @dmitryduev in https://github.com/wandb/wandb/pull/5670
* fix(artifacts): update object storage to include reference and prevent id reuse by @szymon-piechowicz-wandb in https://github.com/wandb/wandb/pull/5722
* fix(sweeps): update click package version requirements by @gtarpenning in https://github.com/wandb/wandb/pull/5738
* fix(sdk): improve lazy import to be thread-safe by @szymon-piechowicz-wandb in https://github.com/wandb/wandb/pull/5727
* fix(launch): change typo in kaniko image name by @bcsherma in https://github.com/wandb/wandb/pull/5743
* fix(integrations): correct date parsing in SageMaker configuration by @rymc in https://github.com/wandb/wandb/pull/5759
* fix(launch): make docker build non interactive to prevent region based questions by @KyleGoyette in https://github.com/wandb/wandb/pull/5736
* fix(launch): update "cuda" base image path to "accelerator" base image path by @KyleGoyette in https://github.com/wandb/wandb/pull/5737
* fix(artifacts): replace artifact name with placeholder to skip validation by @szymon-piechowicz-wandb in https://github.com/wandb/wandb/pull/5724
* fix(launch): prevent jobs with large outputs from hanging on local-container by @KyleGoyette in https://github.com/wandb/wandb/pull/5774
* fix(launch): Ensure resume does not push sensitive info by @KyleGoyette in https://github.com/wandb/wandb/pull/5807
* fix(artifacts): fix handling of references when downloading by @szymon-piechowicz-wandb in https://github.com/wandb/wandb/pull/5808
* fix(sweeps): correct launch sweep author to personal username by @gtarpenning in https://github.com/wandb/wandb/pull/5806
* refactor(artifacts): change artifact methods and attributes to private by @szymon-piechowicz-wandb in https://github.com/wandb/wandb/pull/5790
### :books: Docs
* docs(sdk): update the product icons in README.md by @ngrayluna in https://github.com/wandb/wandb/pull/5713
* docs(artifacts): update docs by @szymon-piechowicz-wandb in https://github.com/wandb/wandb/pull/5701
* docs(artifacts): fix comment about total retry time by @szymon-piechowicz-wandb in https://github.com/wandb/wandb/pull/5751
* docs(sdk): expose WBTraceTree as data_types.WBTraceTree by @szymon-piechowicz-wandb in https://github.com/wandb/wandb/pull/5788

## New Contributors
* @HipHoff made their first contribution in https://github.com/wandb/wandb/pull/5691
* @rymc made their first contribution in https://github.com/wandb/wandb/pull/5759

**Full Changelog**: https://github.com/wandb/wandb/compare/v0.15.4...v0.15.5

## 0.15.4 (June 6, 2023)
### :magic_wand: Enhancements
* feat(sdk): set job source in settings by @TimH98 in https://github.com/wandb/wandb/pull/5442
* feat(sweeps): launch sweeps controlled by wandb run by @gtarpenning in https://github.com/wandb/wandb/pull/5456
* feat(integrations): add autolog for Cohere python SDK by @dmitryduev in https://github.com/wandb/wandb/pull/5474
* feat(launch): support launching custom k8s objects by @bcsherma in https://github.com/wandb/wandb/pull/5486
* perf(artifacts): conserve memory when hashing files by @moredatarequired in https://github.com/wandb/wandb/pull/5513
* feat(artifacts): add new_draft method to modify and log saved artifacts as new version by @szymon-piechowicz-wandb in https://github.com/wandb/wandb/pull/5524
* feat(launch): don't install frozen reqs if there is a reqs file by @bcsherma in https://github.com/wandb/wandb/pull/5548
* feat(artifacts): don't remove temp files from artifacts cache by default by @moredatarequired in https://github.com/wandb/wandb/pull/5596
* feat(artifacts): add source_entity and update sequenceName handling by @szymon-piechowicz-wandb in https://github.com/wandb/wandb/pull/5546
* feat(artifacts): add 'remove' to Artifacts API by @moredatarequired in https://github.com/wandb/wandb/pull/5370
* feat(sweeps): optuna scheduler for sweeps on launch by @gtarpenning in https://github.com/wandb/wandb/pull/4900
* feat(launch): support notebook job creation by @KyleGoyette in https://github.com/wandb/wandb/pull/5462
* feat(launch): enable launch macros for all runners by @bcsherma in https://github.com/wandb/wandb/pull/5624
* feat(integrations): add autologging for supported huggingface pipelines by @ash0ts in https://github.com/wandb/wandb/pull/5579
* feat(integrations): add usage metrics and table logging to OpenAI autologger by @parambharat in https://github.com/wandb/wandb/pull/5521
* feat(sdk): add support for monitoring AMD GPU system metrics by @dmitryduev in https://github.com/wandb/wandb/pull/5449
* feat(sdk): capture absolute GPU memory allocation by @dmitryduev in https://github.com/wandb/wandb/pull/5643
### :hammer: Fixes
* fix(integrations): ensure wandb can be used in AWS lambda by @dmitryduev in https://github.com/wandb/wandb/pull/5083
* fix(sdk): permit `LogicalPath` to strip trailing slashes by @moredatarequired in https://github.com/wandb/wandb/pull/5473
* fix(sdk): exercise caution when creating ~/.config/wandb/settings file by @dmitryduev in https://github.com/wandb/wandb/pull/5478
* fix(sdk): update custom chart query handling and add alternate constructor for table-based charts by @andrewtruong in https://github.com/wandb/wandb/pull/4852
* fix(artifacts): add s3 multipart uploading for artifact files by @estellazx in https://github.com/wandb/wandb/pull/5377
* fix(artifacts): handle incompatible artifact name strings by @andrewtruong in https://github.com/wandb/wandb/pull/5416
* fix(launch): docker runner always pull for image sourced jobs by @bcsherma in https://github.com/wandb/wandb/pull/5531
* fix(launch): improve error handling for package installation by @TimH98 in https://github.com/wandb/wandb/pull/5509
* fix(launch): custom k8s objects respect command/args overrides by @bcsherma in https://github.com/wandb/wandb/pull/5538
* fix(artifacts): remove entity, project from valid properties and adjust name handling by @szymon-piechowicz-wandb in https://github.com/wandb/wandb/pull/5533
* fix(launch): use env var for launch agent base url by @KyleGoyette in https://github.com/wandb/wandb/pull/5482
* fix(artifacts): write to the cache defensively (catch OSError) by @moredatarequired in https://github.com/wandb/wandb/pull/5597
* fix(launch): handle exception in finish_thread_id and fail run queue items by @KyleGoyette in https://github.com/wandb/wandb/pull/5610
* fix(launch): add pull secrets for pre made images when registry is specified by @bcsherma in https://github.com/wandb/wandb/pull/5602
* fix(launch): read kaniko pod sa name from env var by @bcsherma in https://github.com/wandb/wandb/pull/5619
* fix(launch): misc gcp fixes by @bcsherma in https://github.com/wandb/wandb/pull/5626
* fix(launch): support local environment and registry declaration by @KyleGoyette in https://github.com/wandb/wandb/pull/5630
* fix(launch): support ssh git urls and submodules in agent by @KyleGoyette in https://github.com/wandb/wandb/pull/5635
* fix(sdk): update git repo handling for failure cases and rename to gitlib by @kptkin in https://github.com/wandb/wandb/pull/5437
* fix(sdk): unify offline and online mode during init and fix multiprocess attach by @kptkin in https://github.com/wandb/wandb/pull/5296
* fix(integrations): prevent errors by checking for `wandb.run` in Gym integration by @ash0ts in https://github.com/wandb/wandb/pull/5649
* fix(sdk): fix wandb tfevent sync issue by @eohomegrownapps in https://github.com/wandb/wandb/pull/5261
### :books: Docs
* docs(sdk): update contrib for yea-wandb changes by @kptkin in https://github.com/wandb/wandb/pull/5614

## New Contributors
* @eohomegrownapps made their first contribution in https://github.com/wandb/wandb/pull/5261

**Full Changelog**: https://github.com/wandb/wandb/compare/v0.15.3...v0.15.4

## 0.15.3 (May 17, 2023)

### :hammer: Fixes
* fix(sdk): allow SDK to work if SA token can't be read by @wandb-zacharyblasczyk in https://github.com/wandb/wandb/pull/5472
* fix(sdk): clean up the k8s token discovery logic in util.py::image_id_from_k8s by @dmitryduev in https://github.com/wandb/wandb/pull/5518
* fix(integrations): Update `WandbTracer` to work with new langchain version by @parambharat in https://github.com/wandb/wandb/pull/5558
* revert(sdk): update summary for changed keys only by @dmitryduev in https://github.com/wandb/wandb/pull/5562

## New Contributors
* @wandb-zacharyblasczyk made their first contribution in https://github.com/wandb/wandb/pull/5472

**Full Changelog**: https://github.com/wandb/wandb/compare/v0.15.2...v0.15.3

## 0.15.2 (May 5, 2023)

### :hammer: Fixes
* fix(integrations): update WandbTracer for new langchain release by @parambharat @tssweeney in https://github.com/wandb/wandb/pull/5467
* fix(integrations): fix error message in langchain wandb_tracer version check by @dmitryduev in https://github.com/wandb/wandb/pull/5490

**Full Changelog**: https://github.com/wandb/wandb/compare/v0.15.1...v0.15.2

## 0.15.1 (May 2, 2023)

### :magic_wand: Enhancements
* feat(launch): implement new Kubernetes runner config schema by @TimH98 in https://github.com/wandb/wandb/pull/5231
* feat(launch): allow platform override for docker builder by @TimH98 in https://github.com/wandb/wandb/pull/5330
* feat(artifacts): get full name of artifact for easier artifact retrieval by @estellazx in https://github.com/wandb/wandb/pull/5314
* feat(artifacts): make default root for artifacts download configurable by @moredatarequired in https://github.com/wandb/wandb/pull/5366
* feat(artifacts): add Azure storage handler in SDK by @szymon-piechowicz-wandb in https://github.com/wandb/wandb/pull/5317
* feat(media): add method to convert wandb.Table to pandas.DataFrame by @brunnelu in https://github.com/wandb/wandb/pull/5301
* feat(launch): sweeps on launch command args passed as params by @gtarpenning in https://github.com/wandb/wandb/pull/5315
### :hammer: Fixes
* fix(launch): don't assume keys in args and config refer to the same thing by @szymon-piechowicz-wandb in https://github.com/wandb/wandb/pull/5183
* fix(launch): make ElasticContainerRegistry environment handle "ImageNotFoundException" gracefully by @bcsherma in https://github.com/wandb/wandb/pull/5159
* fix(launch): disable kaniko builder retry by @TimH98 in https://github.com/wandb/wandb/pull/5318
* fix(sdk): refine error message for auth error by @kptkin in https://github.com/wandb/wandb/pull/5341
* fix(launch): kubernetes runner does not respect override args by @KyleGoyette in https://github.com/wandb/wandb/pull/5303
* fix(sweeps): allow attr-dicts as sweeps configs by @moredatarequired in https://github.com/wandb/wandb/pull/5268
* fix(artifacts): checksum the read-only staging copy instead of the original file by @moredatarequired in https://github.com/wandb/wandb/pull/5346
* fix(launch): skip getting run info if run completes successfully or is from a different entity by @TimH98 in https://github.com/wandb/wandb/pull/5379
* fix(artifacts): default to project "uncategorized" instead of "None" when fetching artifacts by @szymon-piechowicz-wandb in https://github.com/wandb/wandb/pull/5375
* fix(integrations): add enabled check to gym VideoRecorder by @younik in https://github.com/wandb/wandb/pull/5230
* fix(artifacts): fix handling of default project and entity by @dmitryduev in https://github.com/wandb/wandb/pull/5395
* fix(sdk): update  import_hook.py with latest changes in the wrapt repository by @kptkin in https://github.com/wandb/wandb/pull/5321
* fix(launch): fix support for local urls in k8s launch agent by @KyleGoyette in https://github.com/wandb/wandb/pull/5413
* fix(sdk): improve notebook environment detection and testing by @dmitryduev in https://github.com/wandb/wandb/pull/4982
* fix(sdk): implement recursive isinstance check utility for the Settings object by @dmitryduev in https://github.com/wandb/wandb/pull/5436
* fix(sdk): correctly parse edge cases in OpenMetrics filter definitions in System Monitor by @dmitryduev in https://github.com/wandb/wandb/pull/5329
* fix(sdk): update debug logs to include SDK's version by @kptkin in https://github.com/wandb/wandb/pull/5344
* fix(sdk): filter AWS Trainium metrics by local rank if executed with torchrun by @dmitryduev in https://github.com/wandb/wandb/pull/5142
* fix(integrations): inform users about WandbTracer incompatibility with LangChain > 0.0.153 by @hwchase17 in https://github.com/wandb/wandb/pull/5453
### :books: Docs
* docs(sdk): update README.md by @thanos-wandb in https://github.com/wandb/wandb/pull/5386
* docs(integrations): update docstrings of the Keras callbacks by @ayulockin in https://github.com/wandb/wandb/pull/5198
* docs(sdk): update the images in `README.md` by @ngrayluna in https://github.com/wandb/wandb/pull/5399

## New Contributors
* @szymon-piechowicz-wandb made their first contribution in https://github.com/wandb/wandb/pull/5183
* @thanos-wandb made their first contribution in https://github.com/wandb/wandb/pull/5386
* @brunnelu made their first contribution in https://github.com/wandb/wandb/pull/5301
* @younik made their first contribution in https://github.com/wandb/wandb/pull/5230
* @hwchase17 made their first contribution in https://github.com/wandb/wandb/pull/5453

**Full Changelog**: https://github.com/wandb/wandb/compare/v0.15.0...v0.15.1

## 0.15.0 (April 19, 2023)

### :magic_wand: Enhancements
* feat(media): add support for LangChain media type by @tssweeney in https://github.com/wandb/wandb/pull/5288
* feat(integrations): add autolog for OpenAI's python library by @dmitryduev @parambharat @kptkin @raubitsj in https://github.com/wandb/wandb/pull/5362
### :hammer: Fixes
* fix(integrations): add function signature wrapper to the patched openai methods by @parambharat in https://github.com/wandb/wandb/pull/5369
* fix(integrations): adjust OpenAI autolog public API to improve user experience by @dmitryduev @kptkin @raubitsj in https://github.com/wandb/wandb/pull/5381

**Full Changelog**: https://github.com/wandb/wandb/compare/v0.14.2...v0.15.0

## 0.14.2 (April 7, 2023)

### :hammer: Fixes
* fix(sdk): fix `wandb sync` regression by @kptkin in https://github.com/wandb/wandb/pull/5306

**Full Changelog**: https://github.com/wandb/wandb/compare/v0.14.1...v0.14.2

## 0.14.1 (April 5, 2023)

### :magic_wand: Enhancements
* feat(artifacts): improve run.log_artifact() with default type and path references by @moredatarequired in https://github.com/wandb/wandb/pull/5131
* feat(artifacts): add opt-in support for async artifact upload by @speezepearson in https://github.com/wandb/wandb/pull/4864
* perf(sdk): update summary for changed keys only by @dmitryduev in https://github.com/wandb/wandb/pull/5150
* feat(sdk): use a persistent session object for GraphQL requests by @moredatarequired in https://github.com/wandb/wandb/pull/5075
* feat(sdk): allow setting of extra headers for the gql client by @dmitryduev in https://github.com/wandb/wandb/pull/5237
* feat(sdk): allow filtering metrics based on OpenMetrics endpoints by @dmitryduev in https://github.com/wandb/wandb/pull/5282
### :hammer: Fixes
* fix(artifacts): more informative message when failing to create staging artifact directory  by @moredatarequired in https://github.com/wandb/wandb/pull/5067
* fix(launch): set default value for Kubernetes backoffLimit to 0 by @KyleGoyette in https://github.com/wandb/wandb/pull/5072
* fix(sdk): remove default sorting when dumping config into a yaml file by @kptkin in https://github.com/wandb/wandb/pull/5127
* fix(media): fix encoding for html types on windows by @kptkin in https://github.com/wandb/wandb/pull/5180
* fix(sdk): clean up auto resume state when initializing a new run by @kptkin in https://github.com/wandb/wandb/pull/5184
* fix(sdk): harden `wandb.init()` error handling for backend errors by @kptkin in https://github.com/wandb/wandb/pull/5023
* fix(sdk): fix system monitor shutdown logic by @dmitryduev in https://github.com/wandb/wandb/pull/5227
* fix(launch): allow users to specify pinned versions in requirements.txt by @KyleGoyette in https://github.com/wandb/wandb/pull/5226
* fix(sdk): make `wandb.log()` handle empty string values properly by @dannygoldstein in https://github.com/wandb/wandb/pull/5275
* fix(sdk): raise exception when accessing methods and attributes of a finished run by @kptkin in https://github.com/wandb/wandb/pull/5013
### :books: Docs
* docs(launch):  add documentation for launch by @iveksl2 in https://github.com/wandb/wandb/pull/4596
* docs(sdk): add documentation for Object3D media type by @ssisk in https://github.com/wandb/wandb/pull/4810
* docs(sdk): remove duplicate docstring in keras integration by @Gladiator07 in https://github.com/wandb/wandb/pull/5289
* docs(artifacts): convert docstrings to Google convention by @moredatarequired in https://github.com/wandb/wandb/pull/5276
### :nail_care: Cleanup
* refactor(artifacts): use 'secrets' module instead of custom random token generator by @moredatarequired in https://github.com/wandb/wandb/pull/5050
* refactor(artifacts): move _manifest_json_from_proto to sender.py by @moredatarequired in https://github.com/wandb/wandb/pull/5178

## New Contributors
* @iveksl2 made their first contribution in https://github.com/wandb/wandb/pull/4596
* @Gladiator07 made their first contribution in https://github.com/wandb/wandb/pull/5289

**Full Changelog**: https://github.com/wandb/wandb/compare/v0.14.0...v0.14.1

## 0.14.0 (March 14, 2023)

### :magic_wand: Enhancements
* feat(launch): support cuda base image for launch runs by @KyleGoyette in https://github.com/wandb/wandb/pull/5044
* feat(launch): warn users of which packages failed to install during build process by @KyleGoyette in https://github.com/wandb/wandb/pull/5109
* feat(sdk): add support for importing runs from MLFlow by @andrewtruong in https://github.com/wandb/wandb/pull/4950
* feat(launch): mark queued runs that fail to launch as `FAILED` by @KyleGoyette in https://github.com/wandb/wandb/pull/5129
### :hammer: Fixes
* fix(sdk): temporarily remove local api key validation by @dmitryduev in https://github.com/wandb/wandb/pull/5095
* fix(launch): launch agent gracefully removes thread when it has an exception by @TimH98 in https://github.com/wandb/wandb/pull/5105
* fix(launch): give clear error message when cannot connect to Docker daemon by @TimH98 in https://github.com/wandb/wandb/pull/5092
* fix(launch): launch support for EKS instance roles by @bcsherma in https://github.com/wandb/wandb/pull/5112
* fix(launch): cleaner error messages when launch encounters docker errors and graceful fail by @TimH98 in https://github.com/wandb/wandb/pull/5124
* fix(launch): hash docker images based on job version and dockerfile contents by @KyleGoyette in https://github.com/wandb/wandb/pull/4996
* security(launch): warn when agent is started polling on a team queue by @TimH98 in https://github.com/wandb/wandb/pull/5126
* fix(sdk): add telemetry when syncing tfevents files by @raubitsj in https://github.com/wandb/wandb/pull/5141
* fix(sdk): fix regression preventing run stopping from working by @raubitsj in https://github.com/wandb/wandb/pull/5139
* fix(launch): instruct user how to handle missing kubernetes import when using kubernetes runner or kaniko builder by @TimH98 in https://github.com/wandb/wandb/pull/5138
* fix(launch): hide unsupported launch CLI options by @KyleGoyette in https://github.com/wandb/wandb/pull/5153
* fix(launch): make launch image builder install Pytorch properly with dependencies on different hardware by @bcsherma in https://github.com/wandb/wandb/pull/5147

**Full Changelog**: https://github.com/wandb/wandb/compare/v0.13.11...v0.14.0

## 0.13.11 (March 7, 2023)

### :magic_wand: Enhancements
* feat(launch): improve launch agent logging by @TimH98 in https://github.com/wandb/wandb/pull/4944
* feat(sweeps): sweep run_cap now works for launch sweeps by @gtarpenning in https://github.com/wandb/wandb/pull/4937
* feat(sweeps): launch sweep jobs from image_uri by @gtarpenning in https://github.com/wandb/wandb/pull/4976
* feat(launch): add `num_workers` param to scheduler section in `launch_config` by @gtarpenning in https://github.com/wandb/wandb/pull/5035
* feat(artifacts): raise ArtifactNotLoggedError instead of ValueError by @moredatarequired in https://github.com/wandb/wandb/pull/5026
* feat(launch): launch agent uses thread pool to run jobs by @TimH98 in https://github.com/wandb/wandb/pull/5033
* feat(launch): make runners and builders use Environment & Registry classes by @bcsherma in https://github.com/wandb/wandb/pull/5011
* feat(sdk): add OpenMetrics support for System Metrics by @dmitryduev in https://github.com/wandb/wandb/pull/4899
* feat(sdk): add ability to filter system metrics consumed from OpenMetrics endpoints by @dmitryduev in https://github.com/wandb/wandb/pull/5034
* feat(sdk): add support for gymnasium env monitoring, in addition to gym by @dmitryduev in https://github.com/wandb/wandb/pull/5008
* feat(launch): add `max_scheduler` key to launch agent config by @gtarpenning in https://github.com/wandb/wandb/pull/5057
* feat(integrations): add an integration with `ultralytics` library for YOLOv8 by @parambharat in https://github.com/wandb/wandb/pull/5037
### :hammer: Fixes
* fix(sdk): clean up IPython's widget deprecation warning by @kptkin in https://github.com/wandb/wandb/pull/4912
* fix(sdk): add special Exceptions for the manager logic, when trying to connect to a gone service by @kptkin in https://github.com/wandb/wandb/pull/4890
* fix(sdk): fix issue where global config directory had to be writable to use Api by @KyleGoyette in https://github.com/wandb/wandb/pull/4689
* fix(sdk): make error message during run initialization more actionable and fix uncaught exception   by @kptkin in https://github.com/wandb/wandb/pull/4909
* fix(sdk): add deepcopy dunder method to the Run class by @kptkin in https://github.com/wandb/wandb/pull/4891
* fix(launch): remove default to project always in sweep by @gtarpenning in https://github.com/wandb/wandb/pull/4927
* fix(sweeps): error out when trying to create a launch sweep without a job specified by @gtarpenning in https://github.com/wandb/wandb/pull/4938
* fix(launch): mkdir_exists_ok now (again) checks permission on existence by @gtarpenning in https://github.com/wandb/wandb/pull/4936
* fix(launch): only log the received job when launching something sourced from a job by @KyleGoyette in https://github.com/wandb/wandb/pull/4886
* fix(launch):  fix issue where queued runs sourced from images would vanish in URI by @KyleGoyette in https://github.com/wandb/wandb/pull/4701
* fix(artifacts): add write permissions to copied artifacts by @moredatarequired in https://github.com/wandb/wandb/pull/4641
* fix(sweeps): improve `queue` argument parsing in `sweep` cli command by @gtarpenning in https://github.com/wandb/wandb/pull/4941
* fix(sdk): when in disable mode don't spin up service by @kptkin in https://github.com/wandb/wandb/pull/4817
* fix(launch): fix support for docker images with user specified entrypoint in local container  by @KyleGoyette in https://github.com/wandb/wandb/pull/4887
* fix(artifacts): API - ArtifactFiles no longer errors when accessing an item by @vwrj in https://github.com/wandb/wandb/pull/4896
* fix(sweeps): verify job exists before starting the sweeps scheduler by @gtarpenning in https://github.com/wandb/wandb/pull/4943
* fix(sdk): handle system metrics requiring extra setup and teardown steps by @dmitryduev in https://github.com/wandb/wandb/pull/4964
* fix(sdk): fix a typo in `CONTRIBUTING.md` by @fdsig in https://github.com/wandb/wandb/pull/4984
* fix(sdk): correctly detect notebook name and fix code saving in Colab by @dmitryduev in https://github.com/wandb/wandb/pull/4987
* fix(artifacts): allow up to max_artifacts (fix off by 1 error) by @moredatarequired in https://github.com/wandb/wandb/pull/4991
* fix(sdk): exercise extra caution when starting asset monitoring threads by @dmitryduev in https://github.com/wandb/wandb/pull/5007
* fix(sdk): fix bug where boto3 dependency crashes on import when downl… by @fdsig in https://github.com/wandb/wandb/pull/5018
* fix(sweeps): verify `num_workers` cli arg is valid and default to 8 if not by @gtarpenning in https://github.com/wandb/wandb/pull/5025
* fix(artifacts): fix the file reference added to the verification artifact by @moredatarequired in https://github.com/wandb/wandb/pull/4858
* fix(launch): special handling for sweeps scheduler in agent by @gtarpenning in https://github.com/wandb/wandb/pull/4961
* fix(artifacts): only re-download or overwrite files when there are changes by @moredatarequired in https://github.com/wandb/wandb/pull/5056
* fix(sdk): avoid introspection in offline mode by @kptkin in https://github.com/wandb/wandb/pull/5002
* fix(sdk): topological ordering of `wandb.Settings` by @dmitryduev in https://github.com/wandb/wandb/pull/4022
* fix(sdk): avoid lazy loading for tensorboard patching by @kptkin in https://github.com/wandb/wandb/pull/5079
### :books: Docs
* docs(cli): formatted wandb.apis.public.Run.history docstring by @ngrayluna in https://github.com/wandb/wandb/pull/4973
* docs(sdk): update references to test file locations in documentation by @moredatarequired in https://github.com/wandb/wandb/pull/4875
* docs(sdk): fix docstrings to enable project-wide pydocstyle checks by @moredatarequired in https://github.com/wandb/wandb/pull/5036
* docs(sdk): fix missed docstring lint errors reported by ruff by @moredatarequired in https://github.com/wandb/wandb/pull/5047
* docs(sdk): update links for new docs by @laxels in https://github.com/wandb/wandb/pull/4894
* docs(artifacts): raise ArtifactFinalizedError instead of ValueError by @moredatarequired in https://github.com/wandb/wandb/pull/5061
### :nail_care: Cleanup
* style(sdk): fix bugbear B028 add stacklevel by @kptkin in https://github.com/wandb/wandb/pull/4960
* style(launch): move launch errors closer to the code by @kptkin in https://github.com/wandb/wandb/pull/4995
* style(sdk): move mailbox error closer to the code by @kptkin in https://github.com/wandb/wandb/pull/4997
* style(sdk): add unsupported error type by @kptkin in https://github.com/wandb/wandb/pull/4999
* style(sdk): add support for the ruff linter by @moredatarequired in https://github.com/wandb/wandb/pull/4945
* refactor(sweeps): cosmetic changes for readability by @gtarpenning in https://github.com/wandb/wandb/pull/5021
* refactor(launch): introduce environment and registry abstract classes by @bcsherma in https://github.com/wandb/wandb/pull/4916
* style(launch): fix unused union type in launch agent by @KyleGoyette in https://github.com/wandb/wandb/pull/5041
* refactor(artifacts): remove the artifact from the manifest by @moredatarequired in https://github.com/wandb/wandb/pull/5049
* style(artifacts): enable typechecking for interface.artifacts and add type hints / casts by @moredatarequired in https://github.com/wandb/wandb/pull/5052
* style(sdk): type-annotate `wandb_setup.py` by @dmitryduev in https://github.com/wandb/wandb/pull/4824
* style(sdk): remove unused #noqa directives by @moredatarequired in https://github.com/wandb/wandb/pull/5058
* chore(sdk): disable sentry tracking when testing by @kptkin in https://github.com/wandb/wandb/pull/5019

## New Contributors
* @fdsig made their first contribution in https://github.com/wandb/wandb/pull/4984
* @mrb113 made their first contribution in https://github.com/wandb/wandb/pull/4967
* @parambharat made their first contribution in https://github.com/wandb/wandb/pull/5037

**Full Changelog**: https://github.com/wandb/wandb/compare/v0.13.10...v0.13.11

## 0.13.10 (February 7, 2023)

### :magic_wand: Enhancements
* perf(artifacts): reuse session for file upload requests by @speezepearson in https://github.com/wandb/wandb/pull/4708
* feat(artifacts): expose aliases list endpoint for artifact collections by @ibindlish in https://github.com/wandb/wandb/pull/4809
* feat(launch): include the username of the run's author in the environment variables by @TimH98 in https://github.com/wandb/wandb/pull/4851
* feat(launch): add support for local-container resource args by @KyleGoyette in https://github.com/wandb/wandb/pull/4846
* feat(sdk): add the ability to append to a run with `wandb sync --append` by @raubitsj in https://github.com/wandb/wandb/pull/4848
* feat(launch): add an escape hatch (`disable_job_creation`) to disable automatic job creation by @KyleGoyette in https://github.com/wandb/wandb/pull/4901
### :hammer: Fixes
* fix(launch): remove underscores from generated job name in kubernetes runner by @TimH98 in https://github.com/wandb/wandb/pull/4752
* fix(sweeps): sweep command args can once again be int type by @gtarpenning in https://github.com/wandb/wandb/pull/4728
* fix(artifacts): ensure prepared artifacts have the `latest` alias by @moredatarequired in https://github.com/wandb/wandb/pull/4828
* fix(artifacts): catch FileNotFoundError and PermissionError during cache.cleanup() by @moredatarequired in https://github.com/wandb/wandb/pull/4868
* fix(sdk): fix order of python executable resolves by @kptkin in https://github.com/wandb/wandb/pull/4839
* fix(sdk): fix console handling when forking and setting stdout==stderr by @raubitsj in https://github.com/wandb/wandb/pull/4877
* fix(launch): Fix issue where job artifacts are being logged without latest alias by @KyleGoyette in https://github.com/wandb/wandb/pull/4884
* fix(launch): Ensure job names do not exceed maximum allowable for artifacts by @KyleGoyette in https://github.com/wandb/wandb/pull/4889
### :books: Docs
* docs(sdk): fix broken reference link to W&B Settings page in Sweeps by @ngrayluna in https://github.com/wandb/wandb/pull/4820
* docs(sdk): Docodoile autogen docs by @ngrayluna in https://github.com/wandb/wandb/pull/4734
### :gear: Dev
* test(artifacts): ensure manifest version is verified by @moredatarequired in https://github.com/wandb/wandb/pull/4691
* test(sdk): add tests for custom SSL certs and disabling SSL by @speezepearson in https://github.com/wandb/wandb/pull/4692
* test(sdk): fix nightly docker builds by @dmitryduev in https://github.com/wandb/wandb/pull/4787
* chore(sdk): dont create universal py2/py3 package by @raubitsj in https://github.com/wandb/wandb/pull/4797
* chore(sdk): fix flake8-bugbear B028 and ignore B017 by @kptkin in https://github.com/wandb/wandb/pull/4799
* test(sdk): fix gcloud sdk version requested in nightly tests by @dmitryduev in https://github.com/wandb/wandb/pull/4802
* chore(artifacts): remove unused parameters in StorageHandler.load_{path,file,reference} by @moredatarequired in https://github.com/wandb/wandb/pull/4678
* chore(sdk): split unit tests to system tests and proper unit tests by @kptkin in https://github.com/wandb/wandb/pull/4811
* test(sdk): address fixture server move from port 9010 to 9015 in local-testcontainer by @dmitryduev in https://github.com/wandb/wandb/pull/4814
* chore(sdk): add aliases to ac query response by @ibindlish in https://github.com/wandb/wandb/pull/4813
* test(sdk): run regression suite nightly by @dmitryduev in https://github.com/wandb/wandb/pull/4788
* test(sdk): fix broken lightning test by @kptkin in https://github.com/wandb/wandb/pull/4823
* chore(sdk): enable type checking for wandb_init.py by @dmitryduev in https://github.com/wandb/wandb/pull/4784
* chore(launch): deprecate defaulting to default queue in launch-agent command by @gtarpenning in https://github.com/wandb/wandb/pull/4801
* test(launch): add unit test for kubernetes runner with annotations by @TimH98 in https://github.com/wandb/wandb/pull/4800
* test(integrations): fix train_gpu_ddp test by @dmitryduev in https://github.com/wandb/wandb/pull/4831
* chore(sdk): fix docker testimage to pull amd64 version by @raubitsj in https://github.com/wandb/wandb/pull/4838
* chore(sdk): fix codeowners after test restructure by @raubitsj in https://github.com/wandb/wandb/pull/4843
* test(sdk): fix md5 test failures on Windows by @moredatarequired in https://github.com/wandb/wandb/pull/4840
* chore(sdk): split out relay server so it can be shared with yea-wandb by @raubitsj in https://github.com/wandb/wandb/pull/4837
* chore(sdk): fix a flake8 complaint in a test by @speezepearson in https://github.com/wandb/wandb/pull/4806
* test(integrations): fix several import tests by @dmitryduev in https://github.com/wandb/wandb/pull/4849
* test(sdk): don't use symlinks for SSL test assets, because Windows by @speezepearson in https://github.com/wandb/wandb/pull/4847
* test(sdk): add unit tests for filesync.Stats by @speezepearson in https://github.com/wandb/wandb/pull/4855
* chore(sdk): add async retry logic by @speezepearson in https://github.com/wandb/wandb/pull/4738
* test(artifacts): strengthen tests for ArtifactSaver, StepUpload by @speezepearson in https://github.com/wandb/wandb/pull/4808
* chore(launch): Agent logs full stack trace when catching exception by @TimH98 in https://github.com/wandb/wandb/pull/4861
* chore(sdk): swallow warning printed by neuron-ls by @dmitryduev in https://github.com/wandb/wandb/pull/4835
* build(sdk): pin pip and tox in development environments by @moredatarequired in https://github.com/wandb/wandb/pull/4871
### :nail_care: Cleanup
* refactor(sdk): strengthen StepUpload tests; make exception-handling more thorough in upload/commit by @speezepearson in https://github.com/wandb/wandb/pull/4677
* refactor(artifacts): refactor Artifact query to fetch entity and project by @vwrj in https://github.com/wandb/wandb/pull/4775
* refactor(sdk): replace more communicate calls with deliver by @raubitsj in https://github.com/wandb/wandb/pull/4841
* refactor(artifacts): internally use Future to communicate success/failure of commit, not threading.Event by @speezepearson in https://github.com/wandb/wandb/pull/4859
* refactor(sdk): use stdlib ThreadPoolExecutor in StepUpload instead of managing our own by @speezepearson in https://github.com/wandb/wandb/pull/4860

**Full Changelog**: https://github.com/wandb/wandb/compare/v0.13.9...v0.13.10

## 0.13.9 (January 11, 2023)

### :hammer: Fixes
* fix(sdk): exercise extra caution when checking if AWS Trainium is available in the system by @dmitryduev in https://github.com/wandb/wandb/pull/4769
* fix(sdk): restore 'util.generate_id' for legacy / user code by @moredatarequired in https://github.com/wandb/wandb/pull/4776
* fix(sdk): replace `release` with `abandon` when releasing mailbox handle during init by @kptkin in https://github.com/wandb/wandb/pull/4766

**Full Changelog**: https://github.com/wandb/wandb/compare/v0.13.8...v0.13.9

## 0.13.8 (January 10, 2023)

### :magic_wand: Enhancements
* feat(artifacts): keep uncommitted uploads in separate staging area by @moredatarequired in https://github.com/wandb/wandb/pull/4505
* perf(sdk): improve file descriptor management by @dmitryduev in https://github.com/wandb/wandb/pull/4617
* feat(launch): default to using model-registry project for agent and launch_add by @KyleGoyette in https://github.com/wandb/wandb/pull/4613
* feat(sdk): add `exist_ok=False` to `file.download()` by @janosh in https://github.com/wandb/wandb/pull/4564
* feat(launch): auto create job artifacts from runs with required ingredients by @KyleGoyette in https://github.com/wandb/wandb/pull/4660
* feat(sdk): add generalized response injection pattern for tests by @kptkin in https://github.com/wandb/wandb/pull/4729
* perf(sdk): replace multiprocessing.Queue's with queue.Queue's by @dmitryduev in https://github.com/wandb/wandb/pull/4672
* feat(sdk): use transaction log to cap memory usage by @raubitsj in https://github.com/wandb/wandb/pull/4724
* feat(integrations): support system metrics for AWS Trainium by @dmitryduev in https://github.com/wandb/wandb/pull/4671
### :hammer: Fixes
* fix(sdk): correct the type hint for wandb.run by @edwag in https://github.com/wandb/wandb/pull/4585
* fix(sdk): resume collecting system metrics on object restart by @dmitryduev in https://github.com/wandb/wandb/pull/4572
* fix(launch): fix env handling and node_selector handling by @KyleGoyette in https://github.com/wandb/wandb/pull/4555
* fix(public-api): fix Job.call() using the wrong keyword (queue vs queue_name) when calling launch_add. by @TimH98 in https://github.com/wandb/wandb/pull/4625
* fix(sweeps): sweeps schedulers handles multi word parameters by @gtarpenning in https://github.com/wandb/wandb/pull/4640
* fix(launch): allow spaces in requirements file, remove duplicate wandb bootstrap file by @TimH98 in https://github.com/wandb/wandb/pull/4647
* fix(artifacts): correctly handle url-encoded local file references. by @moredatarequired in https://github.com/wandb/wandb/pull/4665
* fix(artifacts): get digest directly instead of from the manifests' manifest by @moredatarequired in https://github.com/wandb/wandb/pull/4681
* fix(artifacts): artifact.version should be the version index from the associated collection by @vwrj in https://github.com/wandb/wandb/pull/4486
* fix(sdk): remove duplicate generate_id functions, replace shortuuid with secrets by @moredatarequired in https://github.com/wandb/wandb/pull/4676
* fix(integrations): fix type check for jax.Array introduced in jax==0.4.1 by @dmitryduev in https://github.com/wandb/wandb/pull/4718
* fix(sdk): fix hang after failed wandb.init (add cancel)  by @raubitsj in https://github.com/wandb/wandb/pull/4405
* fix(sdk): allow users to provide path to custom executables by @kptkin in https://github.com/wandb/wandb/pull/4604
* fix(sdk): fix TypeError when trying to slice a Paginator object by @janosh in https://github.com/wandb/wandb/pull/4575
* fix(integrations): add `AttributeError` to the list of handled exceptions when saving a keras model by @froody in https://github.com/wandb/wandb/pull/4732
* fix(launch): remove args from jobs by @KyleGoyette in https://github.com/wandb/wandb/pull/4750
### :books: Docs
* docs(sweeps): fix typo in docs by @gtarpenning in https://github.com/wandb/wandb/pull/4627
* docs(sdk): fix typo in docstring for data_types.Objects3D by @ngrayluna in https://github.com/wandb/wandb/pull/4543
* docs(sdk): remove less than, greater than characters from dosctrings… by @ngrayluna in https://github.com/wandb/wandb/pull/4687
* docs(sdk): update SECURITY.md by @dmitryduev in https://github.com/wandb/wandb/pull/4616
* docs(sdk): Update README.md by @ngrayluna in https://github.com/wandb/wandb/pull/4468
### :gear: Dev
* test(sdk): update t2_fix_error_cond_feature_importances to install scikit-learn by @dmitryduev in https://github.com/wandb/wandb/pull/4573
* chore(sdk): update base Docker images for nightly testing by @dmitryduev in https://github.com/wandb/wandb/pull/4566
* chore(sdk): change sklearn to scikit-learn in functional sacred test by @dmitryduev in https://github.com/wandb/wandb/pull/4577
* chore(launch): add error check for `--build` when resource=local-process by @gtarpenning in https://github.com/wandb/wandb/pull/4513
* chore(sweeps): update scheduler and agent resource handling to allow DRC override by @gtarpenning in https://github.com/wandb/wandb/pull/4480
* chore(sdk): require sdk-team review for adding or removing high-level… by @dmitryduev in https://github.com/wandb/wandb/pull/4594
* chore(launch): remove requirement to make target project match queue by @KyleGoyette in https://github.com/wandb/wandb/pull/4612
* chore(sdk): enhance nightly cloud testing process by @dmitryduev in https://github.com/wandb/wandb/pull/4602
* chore(sdk): update pull request template by @raubitsj in https://github.com/wandb/wandb/pull/4633
* chore(launch): return updated runSpec after pushToRunQueue query by @gtarpenning in https://github.com/wandb/wandb/pull/4516
* chore(launch): fix for run spec handling in sdk by @gtarpenning in https://github.com/wandb/wandb/pull/4636
* chore(sdk): remove test dependency on old fastparquet package by @raubitsj in https://github.com/wandb/wandb/pull/4656
* test(artifacts): fix dtype np.float (does not exist), set to python float by @moredatarequired in https://github.com/wandb/wandb/pull/4661
* chore(sdk): correct 'exclude' to 'ignore-paths' in .pylintrc by @moredatarequired in https://github.com/wandb/wandb/pull/4659
* chore(sdk): use pytest tmp_path so we can inspect failures by @raubitsj in https://github.com/wandb/wandb/pull/4664
* chore(launch): reset build command after building by @gtarpenning in https://github.com/wandb/wandb/pull/4626
* ci(sdk): rerun flaking tests in CI with pytest-rerunfailures by @dmitryduev in https://github.com/wandb/wandb/pull/4430
* chore(sdk): remove dead code from filesync logic by @speezepearson in https://github.com/wandb/wandb/pull/4638
* chore(sdk): remove unused fields from a filesync message by @speezepearson in https://github.com/wandb/wandb/pull/4662
* chore(sdk): refactor retry logic to use globals instead of dependency-injecting them by @speezepearson in https://github.com/wandb/wandb/pull/4588
* test(sdk): add unit tests for filesync.StepUpload by @speezepearson in https://github.com/wandb/wandb/pull/4652
* test(sdk): add tests for Api.upload_file_retry by @speezepearson in https://github.com/wandb/wandb/pull/4639
* chore(launch): remove fallback resource when not specified for a queue by @gtarpenning in https://github.com/wandb/wandb/pull/4637
* test(artifacts): improve storage handler test coverage by @moredatarequired in https://github.com/wandb/wandb/pull/4674
* test(integrations): fix import tests by @dmitryduev in https://github.com/wandb/wandb/pull/4690
* chore(sdk): make MetricsMonitor less verbose on errors by @dmitryduev in https://github.com/wandb/wandb/pull/4618
* test(sdk): address fixture server move from port 9003 to 9010 in local-testcontainer by @dmitryduev in https://github.com/wandb/wandb/pull/4716
* chore(sdk): vendor promise==2.3.0 to unequivocally rm six dependency by @dmitryduev in https://github.com/wandb/wandb/pull/4622
* chore(artifacts): allow setting artifact cache dir in wandb.init(...) by @dmitryduev in https://github.com/wandb/wandb/pull/3644
* test(sdk): temporary lower network buffer for testing by @raubitsj in https://github.com/wandb/wandb/pull/4737
* chore(sdk): add telemetry if the user running in pex environment  by @kptkin in https://github.com/wandb/wandb/pull/4747
* chore(sdk): add more flow control telemetry by @raubitsj in https://github.com/wandb/wandb/pull/4739
* chore(sdk): add settings and debug for service startup issues (wait_for_ports) by @raubitsj in https://github.com/wandb/wandb/pull/4749
* test(sdk): fix AWS Trainium test by @dmitryduev in https://github.com/wandb/wandb/pull/4753
* chore(sdk): fix status checker thread issue when user process exits without finish() by @raubitsj in https://github.com/wandb/wandb/pull/4761
* chore(sdk): add telemetry for service disabled usage by @kptkin in https://github.com/wandb/wandb/pull/4762
### :nail_care: Cleanup
* style(sdk): use the same syntax whenever raising exceptions by @moredatarequired in https://github.com/wandb/wandb/pull/4559
* refactor(sdk): combine _safe_mkdirs with mkdir_exist_ok by @moredatarequired in https://github.com/wandb/wandb/pull/4650
* refactor(artifacts): use a pytest fixture for the artifact cache by @moredatarequired in https://github.com/wandb/wandb/pull/4648
* refactor(artifacts): use ArtifactEntry directly instead of subclassing by @moredatarequired in https://github.com/wandb/wandb/pull/4649
* refactor(artifacts): consolidate hash utilities into lib.hashutil by @moredatarequired in https://github.com/wandb/wandb/pull/4525
* style(public-api): format public file with proper formating by @kptkin in https://github.com/wandb/wandb/pull/4697
* chore(sdk): install tox into proper env in dev env setup tool by @dmitryduev in https://github.com/wandb/wandb/pull/4318
* refactor(sdk): clean up the init and run logic by @kptkin in https://github.com/wandb/wandb/pull/4730

## New Contributors
* @edwag made their first contribution in https://github.com/wandb/wandb/pull/4585
* @TimH98 made their first contribution in https://github.com/wandb/wandb/pull/4625
* @froody made their first contribution in https://github.com/wandb/wandb/pull/4732

**Full Changelog**: https://github.com/wandb/wandb/compare/v0.13.7...v0.13.8

## 0.13.7 (December 14, 2022)

### :hammer: Fixes
* revert(artifacts): revert `Circular reference detected` change to resolve `Object of type Tensor is not JSON serializable` by @raubitsj in https://github.com/wandb/wandb/pull/4629

**Full Changelog**: https://github.com/wandb/wandb/compare/v0.13.6...v0.13.7

## 0.13.6 (December 6, 2022)

### :magic_wand: Enhancements
* feat(sweeps): add `Sweep.expected_run_count` to public Api by @gtarpenning in https://github.com/wandb/wandb/pull/4434
* feat(launch): support volume mounts and security contexts in kubernetes runner by @KyleGoyette in https://github.com/wandb/wandb/pull/4475
* feat(launch): add a new `--build` flag for building and then pushing the image to a queue by @gtarpenning in https://github.com/wandb/wandb/pull/4061
* feat(integrations): add ability to log learning rate using WandbMetricsLogger by @soumik12345 in https://github.com/wandb/wandb/pull/4391
* feat(sdk): improve Report API in preparation for GA by @andrewtruong in https://github.com/wandb/wandb/pull/4499
### :hammer: Fixes
* fix(artifacts): add filter for `artifact_version` to only retrieve committed artifacts by @estellazx in https://github.com/wandb/wandb/pull/4401
* fix(cli): deflake `wandb verify` by @vanpelt in https://github.com/wandb/wandb/pull/4438
* fix(launch): fix the type of the override args passed through to a LaunchProject from a Job by @KyleGoyette in https://github.com/wandb/wandb/pull/4416
* fix(launch): remove extra colon from log prefix by @jamie-rasmussen in https://github.com/wandb/wandb/pull/4450
* fix(sdk): add support for service running in a pex based environment by @kptkin in https://github.com/wandb/wandb/pull/4440
* fix(sdk): fix probing static IPU info by @dmitryduev in https://github.com/wandb/wandb/pull/4464
* fix(public-api): change `artifactSequence` to `artifactCollection` in public GQL requests by @tssweeney in https://github.com/wandb/wandb/pull/4531
* fix(integrations): fix TF compatibility issues with `WandbModelCheckpoint` by @soumik12345 in https://github.com/wandb/wandb/pull/4432
* fix(integrations): make Keras WandbCallback compatible with TF version >= 2.11.0 by @ayulockin in https://github.com/wandb/wandb/pull/4533
* fix(integrations): update gym integration to match last version by @younik in https://github.com/wandb/wandb/pull/4571
* fix(sdk): harden internal thread management in SystemMetrics by @dmitryduev in https://github.com/wandb/wandb/pull/4439
### :books: Docs
* docs(sdk): remove non-existent argument `table_key` from `plot_table()` doc string by @janosh in https://github.com/wandb/wandb/pull/4495
* docs(artifacts): correct parameter name in docstring example by @ngrayluna in https://github.com/wandb/wandb/pull/4528
### :gear: Dev
* chore(launch): improved git fetch time by specifying a `refspec` and `depth=1` by @gtarpenning in https://github.com/wandb/wandb/pull/4459
* chore(sdk): fix linguist rule to ignore grpc generated files by @raubitsj in https://github.com/wandb/wandb/pull/4470
* chore(launch): new shard for launch tests by @gtarpenning in https://github.com/wandb/wandb/pull/4427
* chore(public-api): upgrade Node 12 based GitHub Actions by @moredatarequired in https://github.com/wandb/wandb/pull/4506
* test(artifacts): skip flaky `artifact_metadata_save` test by @speezepearson in https://github.com/wandb/wandb/pull/4463
* test(artifacts): replace sleeps with flush when waiting on a file to write by @moredatarequired in https://github.com/wandb/wandb/pull/4523
* test(artifacts): use `tmp_path` fixture instead of writing local files during tests by @moredatarequired in https://github.com/wandb/wandb/pull/4521
* chore(launch): fix broken queue test by @gtarpenning in https://github.com/wandb/wandb/pull/4548
* test(artifacts): `skip` instead of `xfail` for test `test_artifact_metadata_save` by @speezepearson in https://github.com/wandb/wandb/pull/4550
* test(sdk): add many tests for InternalApi.upload_file by @speezepearson in https://github.com/wandb/wandb/pull/4539
* chore(artifacts): add artifact Sequence fallback for older servers by @tssweeney in https://github.com/wandb/wandb/pull/4565
* test(sdk): make protobuf version requirements more granular by @dmitryduev in https://github.com/wandb/wandb/pull/4479
### :nail_care: Cleanup
* fix(artifacts): when committing artifacts, don't retry 409 Conflict errors by @speezepearson in https://github.com/wandb/wandb/pull/4260
* refactor(artifacts): add programmatic alias addition/removal from SDK on artifacts by @vwrj in https://github.com/wandb/wandb/pull/4429
* fix(integrations): remove `wandb.sklearn.plot_decision_boundaries` that contains dead logic by @kptkin in https://github.com/wandb/wandb/pull/4348
* chore(sdk): adds an option to force pull the latest version of a test dev-container image by @kptkin in https://github.com/wandb/wandb/pull/4352
* feat(launch): noop builder by @KyleGoyette in https://github.com/wandb/wandb/pull/4275
* refactor(launch): remove unused attribute by @jamie-rasmussen in https://github.com/wandb/wandb/pull/4497
* style(sdk): update `mypy` to 0.991 by @dmitryduev in https://github.com/wandb/wandb/pull/4546
* refactor(launch): add more robust uri parsing by @jamie-rasmussen in https://github.com/wandb/wandb/pull/4498
* style(sdk): turn on linting for internal_api.py by @speezepearson in https://github.com/wandb/wandb/pull/4545
* build(sdk): remove dependency on six by modifying vendored libs by @dmitryduev in https://github.com/wandb/wandb/pull/4280

## New Contributors
* @moredatarequired made their first contribution in https://github.com/wandb/wandb/pull/4508
* @soumik12345 made their first contribution in https://github.com/wandb/wandb/pull/4391
* @younik made their first contribution in https://github.com/wandb/wandb/pull/4571

**Full Changelog**: https://github.com/wandb/wandb/compare/v0.13.5...v0.13.6

## 0.13.5 (November 3, 2022)

### :magic_wand: Enhancements
* feat(artifacts): add an option to upload image references by @estellazx in https://github.com/wandb/wandb/pull/4303
### :hammer: Fixes
* fix(launch): generate more readable image names by @jamie-rasmussen in https://github.com/wandb/wandb/pull/4379
* fix(artifacts): use hash(`etag`+`url`) instead of just `etag`, as key,  in artifacts cache by @speezepearson in https://github.com/wandb/wandb/pull/4371
* fix(artifacts): wait for artifact to commit before telling the user it's ready when using `wandb artifact put` by @speezepearson in https://github.com/wandb/wandb/pull/4381
* fix(sdk): prefix vendor watchdog library by @raubitsj in https://github.com/wandb/wandb/pull/4389
* fix(artifacts): fix `Circular reference detected` error, when updating metadata with numpy array longer than 32 elements by @estellazx in https://github.com/wandb/wandb/pull/4221
* fix(integrations): add a random string to run_id on SageMaker not to break DDP mode by @dmitryduev in https://github.com/wandb/wandb/pull/4276
### :gear: Dev
* ci(sdk): make sure we dont shutdown test cluster before grabbing results by @raubitsj in https://github.com/wandb/wandb/pull/4361
* test(artifacts): add standalone artifact test to nightly cpu suite by @raubitsj in https://github.com/wandb/wandb/pull/4360
* chore(sdk): rename default branch to `main` by @raubitsj in https://github.com/wandb/wandb/pull/4374
* build(sdk): update mypy extension for protobuf type checking by @dmitryduev in https://github.com/wandb/wandb/pull/4392
* chore(sdk): update codeql-analysis.yml branch name by @zythosec in https://github.com/wandb/wandb/pull/4393
* ci(sdk): move functional import tests to nightly and expand python version coverage by @dmitryduev in https://github.com/wandb/wandb/pull/4395
* ci(sdk): add Slack notification for failed nightly import tests by @dmitryduev in https://github.com/wandb/wandb/pull/4403
* test(cli): fix broken CLI tests that attempt uploading non-existent artifacts by @dmitryduev in https://github.com/wandb/wandb/pull/4426
### :nail_care: Cleanup
* fix(launch): job creation through use_artifact instead of log_artifact by @KyleGoyette in https://github.com/wandb/wandb/pull/4337
* ci(sdk): add a GH action to automate parts of the release process by @dmitryduev in https://github.com/wandb/wandb/pull/4355
* fix(media): 3D Point Clouds now viewable in UI in all situations by @ssisk in https://github.com/wandb/wandb/pull/4353
* fix(launch): Git URLs were failing if fsmonitor is enabled by @jamie-rasmussen in https://github.com/wandb/wandb/pull/4333
* style(sdk): ignore new proto generated file directories by @raubitsj in https://github.com/wandb/wandb/pull/4354
* chore(launch): fix a bug preventing Run Queue deletion in the SDK  by @gtarpenning in https://github.com/wandb/wandb/pull/4321
* chore(launch): add support for `pushToRunQueueByName` mutation by @gtarpenning in https://github.com/wandb/wandb/pull/4292
* refactor(sdk): refactor system metrics monitoring and probing by @dmitryduev in https://github.com/wandb/wandb/pull/4213
* style(sdk): fix gitattribute for protobuf generated files by @raubitsj in https://github.com/wandb/wandb/pull/4400

## New Contributors
* @ssisk made their first contribution in https://github.com/wandb/wandb/pull/4353

**Full Changelog**: https://github.com/wandb/wandb/compare/v0.13.4...v0.13.5

## 0.13.4 (October 5, 2022)

### :magic_wand: Enhancements
* feat(launch): show entity and project in k8s job names by @KyleGoyette in https://github.com/wandb/wandb/pull/4216
* feat(sweeps): add environment variable sweep command macro by @hu-po in https://github.com/wandb/wandb/pull/4200
* feat(media): add `from_*` constructors and scene camera and bounding box confidence scores to `Object3D` data type by @dmitryduev in https://github.com/wandb/wandb/pull/4319
* feat(artifacts): add simple progress indicator for artifact downloads by @speezepearson in https://github.com/wandb/wandb/pull/4255
* feat(integrations): add `WandbMetricsLogger` callback - a `Keras` dedicated metrics logger callback by @ayulockin in https://github.com/wandb/wandb/pull/4244
* feat(integrations): add `WandbModelCheckpoint` callback - a `Keras` model checkpointing callback by @ayulockin in https://github.com/wandb/wandb/pull/4245
* feat(integrations): add `WandbEvalCallback` callback - a `Keras` callback for logging model predictions as W&B tables by @ayulockin in https://github.com/wandb/wandb/pull/4302
### :hammer: Fixes
* fix(launch): cast agent's config max_jobs attribute to integer by @KyleGoyette in https://github.com/wandb/wandb/pull/4262
* fix(cli): correct the displayed path to the `debug-cli.log` (debug log) by @jamie-rasmussen in https://github.com/wandb/wandb/pull/4271
* fix(artifacts): catch retry-able request timeout when uploading artifacts to AWS by @nickpenaranda in https://github.com/wandb/wandb/pull/4304
* fix(sdk): improve user feedback for long running calls: summary, finish by @raubitsj in https://github.com/wandb/wandb/pull/4169
* fix(integrations): fix RuntimeError when using `keras.WandbCallback` with `tf.MirroredStrategy` by @ayulockin in https://github.com/wandb/wandb/pull/4310
### :gear: Dev
* ci(sdk): add code analysis/scanning with `codeql` by @dmitryduev in https://github.com/wandb/wandb/pull/4250
* ci(sdk): validate PR titles to ensure compliance with Conventional Commits guidelines by @dmitryduev in https://github.com/wandb/wandb/pull/4268
* chore(launch): harden launch by pining the build versions of `kaniko` and `launch-agent-dev` by @KyleGoyette in https://github.com/wandb/wandb/pull/4194
* test(sdk): add telemetry for the `mmengine` package by @manangoel99 in https://github.com/wandb/wandb/pull/4273
* chore(sdk): add the `build` type to our conventional commits setup by @dmitryduev in https://github.com/wandb/wandb/pull/4282
* test(sdk): add `tensorflow_datasets` requirement to `imports12` shard by @dmitryduev in https://github.com/wandb/wandb/pull/4316
* test(integrations): fix sb3 test by pinning upstream requirement by @dmitryduev in https://github.com/wandb/wandb/pull/4346
* build(sdk): make the SDK compatible with protobuf v4 by @dmitryduev in https://github.com/wandb/wandb/pull/4279
* chore(sdk): fix flake8 output coloring by @dmitryduev in https://github.com/wandb/wandb/pull/4347
* test(artifacts): fix artifact reference test asset directory by @raubitsj in https://github.com/wandb/wandb/pull/4350
### :nail_care: Cleanup
* style(sdk): fix type hint for `filters` argument in `public_api.runs` by @epwalsh in https://github.com/wandb/wandb/pull/4256
* style(artifacts): improve type annotations around artifact-file-creation by @speezepearson in https://github.com/wandb/wandb/pull/4259
* style(sdk): improve type annotations and VSCode config for public API by @speezepearson in https://github.com/wandb/wandb/pull/4252
* style(sdk): make type annotations more easily navigable in VSCode by @speezepearson in https://github.com/wandb/wandb/pull/4005
* style(artifacts): introduce str NewTypes and use them for various Artifact fields by @speezepearson in https://github.com/wandb/wandb/pull/4326
* style(artifacts): add type annotations to get better IDE hints for boto3 usage by @speezepearson in https://github.com/wandb/wandb/pull/4338

## New Contributors
* @epwalsh made their first contribution in https://github.com/wandb/wandb/pull/4256
* @mjvanderboon made their first contribution in https://github.com/wandb/wandb/pull/4309
* @jamie-rasmussen made their first contribution in https://github.com/wandb/wandb/pull/4271
* @nickpenaranda made their first contribution in https://github.com/wandb/wandb/pull/4304

**Full Changelog**: https://github.com/wandb/wandb/compare/v0.13.3...v0.13.4

## 0.13.3 (September 8, 2022)

#### :nail_care: Enhancement
* Adds `raytune` examples / tests by @raubitsj in https://github.com/wandb/wandb/pull/4053
* Refactors `pytest` unit tests to run against real `wandb server` by @kptkin in https://github.com/wandb/wandb/pull/4066
* Adds Launch `kubernetes` support of taints and tolerations by @KyleGoyette in https://github.com/wandb/wandb/pull/4086
* Adds Sweeps on Launch on Kubernetes by @hu-po in https://github.com/wandb/wandb/pull/4035
* Adds parallelism to functional testing by @raubitsj in https://github.com/wandb/wandb/pull/4096
* Upgrades `mypy` to version `0.971` by @dmitryduev in https://github.com/wandb/wandb/pull/3952
* Adds Mailbox async internal process communication by @raubitsj in https://github.com/wandb/wandb/pull/3568
* Implements searching launch job in sweep config by @hu-po in https://github.com/wandb/wandb/pull/4120
* Improves performance when sending large messages by @raubitsj in https://github.com/wandb/wandb/pull/4119
* Vendors the latest `nvidia-ml-py-11.515.48` by @dmitryduev in https://github.com/wandb/wandb/pull/4109
* Improves performance by increase recv size on service socket by @raubitsj in https://github.com/wandb/wandb/pull/4122
* Adds isort support with black profile by @kptkin in https://github.com/wandb/wandb/pull/4136
* Implements pushing test-results to CircleCI for nightly tests by @raubitsj in https://github.com/wandb/wandb/pull/4153
* Adds debug mode for `pytest` unit tests by @dmitryduev in https://github.com/wandb/wandb/pull/4145
* Adds support for arguments in Launch Jobs by @KyleGoyette in https://github.com/wandb/wandb/pull/4129
* Adds FetchRunQueueItemById query by @gtarpenning in https://github.com/wandb/wandb/pull/4106
* Adds telemetry for keras-cv by @manangoel99 in https://github.com/wandb/wandb/pull/4196
* Adds sentry session tracking by @raubitsj in https://github.com/wandb/wandb/pull/4157
* Adds the ability to log artifact while linking to registered model by @ibindlish in https://github.com/wandb/wandb/pull/4233

#### :broom: Cleanup
* Breaks gradient and parameters hooks by @kptkin in https://github.com/wandb/wandb/pull/3509
* Adds explicit error message for double uri/docker-image by @gtarpenning in https://github.com/wandb/wandb/pull/4069
* Tests that the wandb_init fixture args are in sync with wandb.init() by @dmitryduev in https://github.com/wandb/wandb/pull/4079
* Upgrades the GKE cluster used for nightly tests to `n1-standard-8` by @dmitryduev in https://github.com/wandb/wandb/pull/4065
* Moves service teardown to the end of tests by @kptkin in https://github.com/wandb/wandb/pull/4083
* Reduce the `pytest` job parallelism from 10 to 6 by @kptkin in https://github.com/wandb/wandb/pull/4085
* Removes service user doc by @kptkin in https://github.com/wandb/wandb/pull/4088
* Move `_timestamp` logic to the internal process by @kptkin in https://github.com/wandb/wandb/pull/4087
* Adds Launch `gitversion` error message by @gtarpenning in https://github.com/wandb/wandb/pull/4028
* Updates KFP machine VM image in CircleCI by @dmitryduev in https://github.com/wandb/wandb/pull/4094
* Upgrades sweeps to latest version by @hu-po in https://github.com/wandb/wandb/pull/4104
* Implements Sweep scheduler cleanup and better tests by @hu-po in https://github.com/wandb/wandb/pull/4100
* Adds a requirement for the sdk-team to approve API changes by @raubitsj in https://github.com/wandb/wandb/pull/4128
* Adds additional time for artifact commit by @raubitsj in https://github.com/wandb/wandb/pull/4133
* Implements tox configuration with dynamic resolution by @kptkin in https://github.com/wandb/wandb/pull/4138
* Removes `buildx` version pin for nightly builds by @dmitryduev in https://github.com/wandb/wandb/pull/4144
* Moves Launch run configs from entrypoint into params by @hu-po in https://github.com/wandb/wandb/pull/4164
* Removes Slack orb usage from Win job on CircleCI by @dmitryduev in https://github.com/wandb/wandb/pull/4171
* Adds heartbeat parsing for Launch run args using legacy agent by @hu-po in https://github.com/wandb/wandb/pull/4180
* Add better error handling when tearing down service by @kptkin in https://github.com/wandb/wandb/pull/4161
* Cleans up Launch job creation pipeline by @KyleGoyette in https://github.com/wandb/wandb/pull/4183
* Adds detail to error message when uploading an artifact with the wrong type by @speezepearson in https://github.com/wandb/wandb/pull/4184
* Adds optional timeout parameter to artifacts wait() by @estellazx in https://github.com/wandb/wandb/pull/4181
* Sanitizes numpy generics in keys by @raubitsj in https://github.com/wandb/wandb/pull/4146
* Removes reassignment of run function in public api by @martinabeleda in https://github.com/wandb/wandb/pull/4115
* Makes pulling sweeps optional when using public api to query for runs by @kptkin in https://github.com/wandb/wandb/pull/4186
* Updates ref docs for `wandb.init` to give more info on special characters by @scottire in https://github.com/wandb/wandb/pull/4191

#### :bug: Bug Fix
* Fixes Sweeps on Launch Jobs requirement by @hu-po in https://github.com/wandb/wandb/pull/3947
* Fixes Artifact metadata JSON-encoding to accept more types by @speezepearson in https://github.com/wandb/wandb/pull/4038
* Adjusts `root_dir` setting processing logic by @dmitryduev in https://github.com/wandb/wandb/pull/4049
* Prevents run.log() from mutating passed in arguments by @kptkin in https://github.com/wandb/wandb/pull/4058
* Fixes `05-batch5.py` test by @dmitryduev in https://github.com/wandb/wandb/pull/4074
* Allows users to control the `run_id` through the launch spec by @gtarpenning in https://github.com/wandb/wandb/pull/4070
* Fixes accidental overwrite in `config.yml` by @dmitryduev in https://github.com/wandb/wandb/pull/4081
* Ensures propagating overridden `base_url` when initializing public API by @dmitryduev in https://github.com/wandb/wandb/pull/4026
* Fixes Sweeps on Launch CLI launch config, relpath by @hu-po in https://github.com/wandb/wandb/pull/4073
* Fixes broken Launch apikey error message by @gtarpenning in https://github.com/wandb/wandb/pull/4071
* Marks flakey sweeps test xfail by @hu-po in https://github.com/wandb/wandb/pull/4095
* Fixes Launch `gitversion` error message by @gtarpenning in https://github.com/wandb/wandb/pull/4103
* Fixes `yea-wandb` dev release -> release by @raubitsj in https://github.com/wandb/wandb/pull/4098
* Cleans up outstanding issues after the client->wandb rename by @kptkin in https://github.com/wandb/wandb/pull/4105
* Fixes test precision recall by @kptkin in https://github.com/wandb/wandb/pull/4108
* Fixes functional sklearn test by @raubitsj in https://github.com/wandb/wandb/pull/4107
* Fixes hang caused by keyboard interrupt on windows by @kptkin in https://github.com/wandb/wandb/pull/4116
* Fixes default test container tag by @kptkin in https://github.com/wandb/wandb/pull/4137
* Fixes summary handling in conftest.py by @dmitryduev in https://github.com/wandb/wandb/pull/4140
* Fixes some small typos in cli output by @lukas in https://github.com/wandb/wandb/pull/4126
* Fixes issue triggered by colab update by using default file and catching exceptions by @raubitsj in https://github.com/wandb/wandb/pull/4156
* Fixes mailbox locking issue by @raubitsj in https://github.com/wandb/wandb/pull/4214
* Fixes variable inclusion in log string by @klieret in https://github.com/wandb/wandb/pull/4219
* Corrects `wandb.Artifacts.artifact.version` attribute by @ngrayluna in https://github.com/wandb/wandb/pull/4199
* Fixes piping of docker args by Launch Agent by @KyleGoyette in https://github.com/wandb/wandb/pull/4215
* Fixes RecursionError when printing public API User object without email fetched by @speezepearson in https://github.com/wandb/wandb/pull/4193
* Fixes deserialization of numeric column names by @tssweeney in https://github.com/wandb/wandb/pull/4241

## New Contributors
* @gtarpenning made their first contribution in https://github.com/wandb/wandb/pull/4069
* @estellazx made their first contribution in https://github.com/wandb/wandb/pull/4181
* @klieret made their first contribution in https://github.com/wandb/wandb/pull/4219
* @ngrayluna made their first contribution in https://github.com/wandb/wandb/pull/4199
* @martinabeleda made their first contribution in https://github.com/wandb/wandb/pull/4115
* @ibindlish made their first contribution in https://github.com/wandb/wandb/pull/4233
* @scottire made their first contribution in https://github.com/wandb/wandb/pull/4191

**Full Changelog**: https://github.com/wandb/wandb/compare/v0.13.2...v0.13.3

## 0.13.2 (August 22, 2022)

#### :bug: Bug Fix
* Fix issue triggered by colab update by using default file and catching exceptions by @raubitsj in https://github.com/wandb/wandb/pull/4156

**Full Changelog**: https://github.com/wandb/wandb/compare/v0.13.1...v0.13.2

## 0.13.1 (August 5, 2022)

#### :bug: Bug Fix
* Prevents run.log() from mutating passed in arguments by @kptkin in https://github.com/wandb/wandb/pull/4058

**Full Changelog**: https://github.com/wandb/wandb/compare/v0.13.0...v0.13.1

## 0.13.0 (August 4, 2022)

#### :nail_care: Enhancement
* Turns service on by default by @kptkin in https://github.com/wandb/wandb/pull/3895
* Adds support logic for handling server provided messages by @kptkin in https://github.com/wandb/wandb/pull/3706
* Allows runs to produce jobs on finish by @KyleGoyette in https://github.com/wandb/wandb/pull/3810
* Adds Job, QueuedRun and job handling in launch by @KyleGoyette in https://github.com/wandb/wandb/pull/3809
* Supports in launch agent of instance roles in ec2 and eks by @KyleGoyette in https://github.com/wandb/wandb/pull/3596
* Adds default behavior to the Keras Callback: always save model checkpoints as artifacts by @vwrj in https://github.com/wandb/wandb/pull/3909
* Sanitizes the artifact name in the KerasCallback for model artifact saving by @vwrj in https://github.com/wandb/wandb/pull/3927
* Improves console logging by moving emulator to the service process by @raubitsj in https://github.com/wandb/wandb/pull/3828
* Fixes data corruption issue when logging large sizes of data by @kptkin in https://github.com/wandb/wandb/pull/3920
* Adds the state to the Sweep repr in the Public API by @hu-po in https://github.com/wandb/wandb/pull/3948
* Adds an option to specify different root dir for git using settings or environment variables by @bcsherma in https://github.com/wandb/wandb/pull/3250
* Adds an option to pass `remote url` and `commit hash` as arguments to settings or as environment variables by @kptkin in https://github.com/wandb/wandb/pull/3934
* Improves time resolution for tracked metrics and for system metrics by @raubitsj in https://github.com/wandb/wandb/pull/3918
* Defaults to project name from the sweep config when project is not specified in the `wandb.sweep()` call by @hu-po in https://github.com/wandb/wandb/pull/3919
* Adds support to use namespace set user by the the launch agent by @KyleGoyette in https://github.com/wandb/wandb/pull/3950
* Adds telemetry to track when a run might be overwritten by @raubitsj in https://github.com/wandb/wandb/pull/3998
* Adds a tool to export `wandb`'s history into `sqlite` by @raubitsj in https://github.com/wandb/wandb/pull/3999
* Replaces some `Mapping[str, ...]` types with `NamedTuples` by @speezepearson in https://github.com/wandb/wandb/pull/3996
* Adds import hook for run telemetry by @kptkin in https://github.com/wandb/wandb/pull/3988
* Implements profiling support for IPUs by @cameron-martin in https://github.com/wandb/wandb/pull/3897
#### :bug: Bug Fix
* Fixes sweep agent with service by @raubitsj in https://github.com/wandb/wandb/pull/3899
* Fixes an empty type equals invalid type and how artifact dictionaries are handled by @KyleGoyette in https://github.com/wandb/wandb/pull/3904
* Fixes `wandb.Config` object to support default values when getting an attribute by @farizrahman4u in https://github.com/wandb/wandb/pull/3820
* Removes default config from jobs by @KyleGoyette in https://github.com/wandb/wandb/pull/3973
* Fixes an issue where patch is `None` by @KyleGoyette in https://github.com/wandb/wandb/pull/4003
* Fixes requirements.txt parsing in nightly SDK installation checks by @dmitryduev in https://github.com/wandb/wandb/pull/4012
* Fixes 409 Conflict handling when GraphQL requests timeout by @raubitsj in https://github.com/wandb/wandb/pull/4000
* Fixes service teardown handling if user process has been terminated by @raubitsj in https://github.com/wandb/wandb/pull/4024
* Adds `storage_path` and fixed `artifact.files` by @vanpelt in https://github.com/wandb/wandb/pull/3969
* Fixes performance issue syncing runs with a large number of media files by @vanpelt in https://github.com/wandb/wandb/pull/3941
#### :broom: Cleanup
* Adds an escape hatch logic to disable service by @kptkin in https://github.com/wandb/wandb/pull/3829
* Annotates `wandb/docker` and reverts change in the docker fixture by @dmitryduev in https://github.com/wandb/wandb/pull/3871
* Fixes GFLOPS to GFLOPs in the Keras `WandbCallback` by @ayulockin in https://github.com/wandb/wandb/pull/3913
* Adds type-annotate for `file_stream.py` by @dmitryduev in https://github.com/wandb/wandb/pull/3907
* Renames repository from `client` to `wandb` by @dmitryduev in https://github.com/wandb/wandb/pull/3977
* Updates documentation: adding `--report_to wandb` for HuggingFace Trainer by @ayulockin in https://github.com/wandb/wandb/pull/3959
* Makes aliases optional in link_artifact by @vwrj in https://github.com/wandb/wandb/pull/3986
* Renames `wandb local` to `wandb server` by @jsbroks in https://github.com/wandb/wandb/pull/3793
* Updates README badges by @raubitsj in https://github.com/wandb/wandb/pull/4023

## New Contributors
* @bcsherma made their first contribution in https://github.com/wandb/wandb/pull/3250
* @cameron-martin made their first contribution in https://github.com/wandb/wandb/pull/3897

**Full Changelog**: https://github.com/wandb/wandb/compare/v0.12.21...v0.13.0

## 0.12.21 (July 5, 2022)

#### :nail_care: Enhancement
* Fixes config not showing up until the run finish by @KyleGoyette in https://github.com/wandb/wandb/pull/3734
* Adds new types to the TypeRegistry to handling artifact objects in jobs and run configs by @KyleGoyette in https://github.com/wandb/wandb/pull/3806
* Adds new query to the the internal api getting the state of the run by @hu-po in https://github.com/wandb/wandb/pull/3799
* Replaces unsafe yaml loaders with yaml.safe_load by @zythosec in https://github.com/wandb/wandb/pull/3753
* Improves testing tooling by allowing to specify shards in manual testing  by @dmitryduev in https://github.com/wandb/wandb/pull/3826
* Fixes ROC and PR curves in the sklearn integration by stratifying sampling by @tylerganter in https://github.com/wandb/wandb/pull/3757
* Fixes input box in notebooks exceeding cell space by @dmitryduev in https://github.com/wandb/wandb/pull/3849
* Allows string to be passed as alias to link_model by @tssweeney in https://github.com/wandb/wandb/pull/3834
* Adds Support for FLOPS Calculation in `keras`'s `WandbCallback`  by @dmitryduev in https://github.com/wandb/wandb/pull/3869
* Extends python report editing by @andrewtruong in https://github.com/wandb/wandb/pull/3732
#### :bug: Bug Fix
* Fixes stats logger so it can find all the correct GPUs in child processes by @raubitsj in https://github.com/wandb/wandb/pull/3727
* Fixes regression in s3 reference upload for folders by @jlzhao27 in https://github.com/wandb/wandb/pull/3825
* Fixes artifact commit logic to handle collision in the backend by @speezepearson in https://github.com/wandb/wandb/pull/3843
* Checks for `None` response in the retry logic (safety check) by @raubitsj in https://github.com/wandb/wandb/pull/3863
* Adds sweeps on top of launch (currently in MVP) by @hu-po in https://github.com/wandb/wandb/pull/3669
* Renames functional tests dir and files by @raubitsj in https://github.com/wandb/wandb/pull/3879
#### :broom: Cleanup
* Fixes conditions order of `_to_dict` helper by @dmitryduev in https://github.com/wandb/wandb/pull/3772
* Fixes changelog broken link to PR 3709 by @janosh in https://github.com/wandb/wandb/pull/3786
* Fixes public api query (QueuedJob Api ) by @KyleGoyette in https://github.com/wandb/wandb/pull/3798
* Renames local runners to local-container and local-process by @hu-po in https://github.com/wandb/wandb/pull/3800
* Adds type annotations to files in the wandb/filesync directory by @speezepearson in https://github.com/wandb/wandb/pull/3774
* Re-organizes all the testing directories to have common root dir by @dmitryduev in https://github.com/wandb/wandb/pull/3740
* Fixes testing configuration and add bigger machine on `CircleCi` by @dmitryduev in https://github.com/wandb/wandb/pull/3836
* Fixes typo in the `wandb-service-user` readme file by @Co1lin in https://github.com/wandb/wandb/pull/3847
* Fixes broken artifact test for regression by @dmitryduev in https://github.com/wandb/wandb/pull/3857
* Removes unused files (relating to `py27`) and empty `submodules` declaration by @dmitryduev in https://github.com/wandb/wandb/pull/3850
* Adds extra for model reg dependency on cloudpickle by @tssweeney in https://github.com/wandb/wandb/pull/3866
* Replaces deprecated threading aliases by @hugovk in https://github.com/wandb/wandb/pull/3794
* Updates the `sdk` readme to the renamed (local -> server) commands by @sephmard in https://github.com/wandb/wandb/pull/3771

## New Contributors
* @janosh made their first contribution in https://github.com/wandb/wandb/pull/3786
* @Co1lin made their first contribution in https://github.com/wandb/wandb/pull/3847
* @tylerganter made their first contribution in https://github.com/wandb/wandb/pull/3757

**Full Changelog**: https://github.com/wandb/wandb/compare/v0.12.20...v0.12.21

## 0.12.20 (June 29, 2022)

#### :bug: Bug Fix
* Retry `commit_artifact` on conflict-error by @speezepearson in https://github.com/wandb/wandb/pull/3843

**Full Changelog**: https://github.com/wandb/wandb/compare/v0.12.19...v0.12.20

## 0.12.19 (June 22, 2022)

#### :bug: Bug Fix
* Fix regression in s3 reference upload for folders by @jlzhao27 in https://github.com/wandb/wandb/pull/3825

**Full Changelog**: https://github.com/wandb/wandb/compare/v0.12.18...v0.12.19

## 0.12.18 (June 9, 2022)

#### :nail_care: Enhancement
* Launch: BareRunner based on LocalRunner by @hu-po in https://github.com/wandb/wandb/pull/3577
* Add ability to specify api key to public api by @dannygoldstein in https://github.com/wandb/wandb/pull/3657
* Add support in artifacts for files with unicode on windows by @kptkin in https://github.com/wandb/wandb/pull/3650
* Added telemetry  for new packages by @manangoel99 in https://github.com/wandb/wandb/pull/3713
* Improve API key management by @vanpelt in https://github.com/wandb/wandb/pull/3718
* Add information about `wandb server` during login by @raubitsj in https://github.com/wandb/wandb/pull/3754

#### :bug: Bug Fix
* fix(weave): Natively support timestamps in Python Table Types by @dannygoldstein in https://github.com/wandb/wandb/pull/3606
* Add support for magic with service by @kptkin in https://github.com/wandb/wandb/pull/3623
* Add unit tests for DirWatcher and supporting classes by @speezepearson in https://github.com/wandb/wandb/pull/3589
* Improve `DirWatcher.update_policy` O(1) instead of O(num files uploaded) by @speezepearson in https://github.com/wandb/wandb/pull/3613
* Add argument to control what to log in SB3 callback by @astariul in https://github.com/wandb/wandb/pull/3643
* Improve parameter naming in sb3 integration by @dmitryduev in https://github.com/wandb/wandb/pull/3647
* Adjust the requirements for the dev environment setup on an M1 Mac by @dmitryduev in https://github.com/wandb/wandb/pull/3627
* Launch: Fix NVIDIA base image Linux keys by @KyleGoyette in https://github.com/wandb/wandb/pull/3637
* Fix launch run queue handling from config file by @KyleGoyette in https://github.com/wandb/wandb/pull/3636
* Fix issue where tfevents were not always consumed by @minyoung in https://github.com/wandb/wandb/pull/3673
* [Snyk] Fix for 8 vulnerabilities by @snyk-bot in https://github.com/wandb/wandb/pull/3695
* Fix s3 storage handler to upload folders when key names collide by @jlzhao27 in https://github.com/wandb/wandb/pull/3699
* Correctly load timestamps from tables in artifacts by @dannygoldstein in https://github.com/wandb/wandb/pull/3691
* Require `protobuf<4` by @dmitryduev in https://github.com/wandb/wandb/pull/3709
* Make Containers created through launch re-runnable as container jobs by @KyleGoyette in https://github.com/wandb/wandb/pull/3642
* Fix tensorboard integration skipping steps at finish() by @KyleGoyette in https://github.com/wandb/wandb/pull/3626
* Rename `wandb local` to `wandb server` by @jsbroks in https://github.com/wandb/wandb/pull/3716
* Fix busted docker inspect command by @vanpelt in https://github.com/wandb/wandb/pull/3742
* Add dedicated sentry wandb by @dmitryduev in https://github.com/wandb/wandb/pull/3724
* Image Type should gracefully handle older type params by @tssweeney in https://github.com/wandb/wandb/pull/3731

#### :broom: Cleanup
* Inline FileEventHandler.synced into the only method where it's used by @speezepearson in https://github.com/wandb/wandb/pull/3594
* Use passed size argument to make `PolicyLive.min_wait_for_size` a classmethod by @speezepearson in https://github.com/wandb/wandb/pull/3593
* Make FileEventHandler an ABC, remove some "default" method impls which were only used once by @speezepearson in https://github.com/wandb/wandb/pull/3595
* Remove unused field from DirWatcher by @speezepearson in https://github.com/wandb/wandb/pull/3592
* Make sweeps an extra instead of vendoring by @dmitryduev in https://github.com/wandb/wandb/pull/3628
* Add nightly CI testing by @dmitryduev in https://github.com/wandb/wandb/pull/3580
* Improve keras and data type Reference Docs by @ramit-wandb in https://github.com/wandb/wandb/pull/3676
* Update `pytorch` version requirements in dev environments by @dmitryduev in https://github.com/wandb/wandb/pull/3683
* Clean up CircleCI config by @dmitryduev in https://github.com/wandb/wandb/pull/3722
* Add `py310` testing in CI by @dmitryduev in https://github.com/wandb/wandb/pull/3730
* Ditch `dateutil` from the requirements by @dmitryduev in https://github.com/wandb/wandb/pull/3738
* Add deprecated string to `Table.add_row` by @nate-wandb in https://github.com/wandb/wandb/pull/3739

## New Contributors
* @sephmard made their first contribution in https://github.com/wandb/wandb/pull/3610
* @astariul made their first contribution in https://github.com/wandb/wandb/pull/3643
* @manangoel99 made their first contribution in https://github.com/wandb/wandb/pull/3713
* @nate-wandb made their first contribution in https://github.com/wandb/wandb/pull/3739

**Full Changelog**: https://github.com/wandb/wandb/compare/v0.12.17...v0.12.18

## 0.12.17 (May 26, 2022)

#### :bug: Bug Fix
* Update requirements to fix incompatibility with protobuf >= 4 by @dmitryduev in https://github.com/wandb/wandb/pull/3709

**Full Changelog**: https://github.com/wandb/wandb/compare/v0.12.16...v0.12.17

## 0.12.16 (May 3, 2022)

#### :nail_care: Enhancement
* Improve W&B footer by aligning summary/history in notebook env by @kptkin in https://github.com/wandb/wandb/pull/3479
* Enable experimental history step logging in artifacts by @raubitsj in https://github.com/wandb/wandb/pull/3502
* Add `args_no_boolean_flags` macro to sweep configuration by @hu-po in https://github.com/wandb/wandb/pull/3489
* Add logging support for `jax.bfloat.bfloat16` by @dmitryduev in https://github.com/wandb/wandb/pull/3528
* Raise exception when Table size exceeds limit by @dannygoldstein in https://github.com/wandb/wandb/pull/3511
* Add kaniko k8s builder for wandb launch by @KyleGoyette in https://github.com/wandb/wandb/pull/3492
* Add wandb.init() timeout setting by @kptkin in https://github.com/wandb/wandb/pull/3579
* Do not assume executable for given entrypoints with wandb launch by @KyleGoyette in https://github.com/wandb/wandb/pull/3461
* Jupyter environments no longer collect command arguments by @KyleGoyette in https://github.com/wandb/wandb/pull/3456
* Add support for TensorFlow/Keras SavedModel format by @ayulockin in https://github.com/wandb/wandb/pull/3276

#### :bug: Bug Fix
* Support version IDs in artifact refs, fix s3/gcs references in Windows by @annirudh in https://github.com/wandb/wandb/pull/3529
* Fix support for multiple finish for single run using wandb-service by @kptkin in https://github.com/wandb/wandb/pull/3560
* Fix duplicate backtrace when using wandb-service by @kptkin in https://github.com/wandb/wandb/pull/3575
* Fix wrong entity displayed in login message by @kptkin in https://github.com/wandb/wandb/pull/3490
* Fix hang when `wandb.init` is interrupted mid setup using wandb-service by @kptkin in https://github.com/wandb/wandb/pull/3569
* Fix handling keyboard interrupt to avoid hangs with wandb-service enabled by @kptkin in https://github.com/wandb/wandb/pull/3566
* Fix console logging with very long print out when using wandb-service by @kptkin in https://github.com/wandb/wandb/pull/3574
* Fix broken artifact string in launch init config by @KyleGoyette in https://github.com/wandb/wandb/pull/3582

#### :broom: Cleanup
* Fix typo in wandb.log() docstring by @RobRomijnders in https://github.com/wandb/wandb/pull/3520
* Cleanup custom chart code and add type annotations to plot functions by @kptkin in https://github.com/wandb/wandb/pull/3407
* Improve `wandb.init(settings=)` to handle `Settings` object similarly to `dict` parameter by @dmitryduev in https://github.com/wandb/wandb/pull/3510
* Add documentation note about api.viewer in api.user() and api.users() by @ramit-wandb in https://github.com/wandb/wandb/pull/3552
* Be explicit about us being py3+ only in setup.py by @dmitryduev in https://github.com/wandb/wandb/pull/3549
* Add type annotations to DirWatcher by @speezepearson in https://github.com/wandb/wandb/pull/3557
* Improve wandb.log() docstring to use the correct argument name by @idaho777 in https://github.com/wandb/wandb/pull/3585

## New Contributors
* @RobRomijnders made their first contribution in https://github.com/wandb/wandb/pull/3520
* @ramit-wandb made their first contribution in https://github.com/wandb/wandb/pull/3552
* @idaho777 made their first contribution in https://github.com/wandb/wandb/pull/3585

**Full Changelog**: https://github.com/wandb/wandb/compare/v0.12.15...v0.12.16

## 0.12.15 (April 21, 2022)

#### :nail_care: Enhancement
* Optimize wandb.Image logging when linked to an artifact by @tssweeney in https://github.com/wandb/wandb/pull/3418

**Full Changelog**: https://github.com/wandb/wandb/compare/v0.12.14...v0.12.15

## 0.12.14 (April 8, 2022)

#### :bug: Bug Fix
* Fix regression: disable saving history step in artifacts by @vwrj in https://github.com/wandb/wandb/pull/3495

**Full Changelog**: https://github.com/wandb/wandb/compare/v0.12.13...v0.12.14

## 0.12.13 (April 7, 2022)

#### :bug: Bug Fix
* Revert strictened api_key validation by @dmitryduev in https://github.com/wandb/wandb/pull/3485

**Full Changelog**: https://github.com/wandb/wandb/compare/v0.12.12...v0.12.13

## 0.12.12 (April 5, 2022)

#### :nail_care: Enhancement
* Allow run objects to be passed to other processes when using wandb-service by @kptkin in https://github.com/wandb/wandb/pull/3308
* Add create user to public api by @vanpelt in https://github.com/wandb/wandb/pull/3438
* Support logging from multiple processes with wandb-service by @kptkin in https://github.com/wandb/wandb/pull/3285
* Add gpus flag for local launch runner with cuda by @KyleGoyette in https://github.com/wandb/wandb/pull/3417
* Improve Launch deployable agent by @KyleGoyette in https://github.com/wandb/wandb/pull/3388
* Add Launch kubernetes integration by @KyleGoyette in https://github.com/wandb/wandb/pull/3393
* KFP: Add wandb visualization helper by @andrewtruong in https://github.com/wandb/wandb/pull/3439
* KFP: Link back to Kubeflow UI by @andrewtruong in https://github.com/wandb/wandb/pull/3427
* Add boolean flag arg macro by @hugo.ponte in https://github.com/wandb/wandb/pull/3489

#### :bug: Bug Fix
* Improve host / WANDB_BASE_URL validation by @dmitryduev in https://github.com/wandb/wandb/pull/3314
* Fix/insecure tempfile by @dmitryduev in https://github.com/wandb/wandb/pull/3360
* Fix excess warning span if requested WANDB_DIR/root_dir is not writable by @dmitryduev in https://github.com/wandb/wandb/pull/3304
* Fix line_series to plot array of strings by @kptkin in https://github.com/wandb/wandb/pull/3385
* Properly handle command line args with service by @kptkin in https://github.com/wandb/wandb/pull/3371
* Improve api_key validation by @dmitryduev in https://github.com/wandb/wandb/pull/3384
* Fix multiple performance issues caused by not using defaultdict by @dmitryduev in https://github.com/wandb/wandb/pull/3406
* Enable inf max jobs on launch agent by @stephchen in https://github.com/wandb/wandb/pull/3412
* fix colab command to work with launch by @stephchen in https://github.com/wandb/wandb/pull/3422
* fix typo in Config docstring by @hu-po in https://github.com/wandb/wandb/pull/3416
* Make code saving not a policy, keep previous custom logic by @dmitryduev in https://github.com/wandb/wandb/pull/3395
* Fix logging sequence images with service by @kptkin in https://github.com/wandb/wandb/pull/3339
* Add username to debug-cli log file to prevent conflicts of multiple users by @zythosec in https://github.com/wandb/wandb/pull/3301
* Fix python sweep agent for users of wandb service / pytorch-lightning by @raubitsj in https://github.com/wandb/wandb/pull/3465
* Remove unnecessary launch reqs checks by @KyleGoyette in https://github.com/wandb/wandb/pull/3457
* Workaround for MoviePy's Unclosed Writer by @tssweeney in https://github.com/wandb/wandb/pull/3471
* Improve handling of Run objects when service is not enabled by @kptkin in https://github.com/wandb/wandb/pull/3362

## New Contributors
* @hu-po made their first contribution in https://github.com/wandb/wandb/pull/3416
* @zythosec made their first contribution in https://github.com/wandb/wandb/pull/3301

**Full Changelog**: https://github.com/wandb/wandb/compare/v0.12.11...v0.12.12

## 0.12.11 (March 1, 2022)

#### :nail_care: Enhancement
* Add captions to Molecules by @dmitryduev in https://github.com/wandb/wandb/pull/3173
* Add CatBoost Integration by @ayulockin in https://github.com/wandb/wandb/pull/2975
* Launch: AWS Sagemaker integration by @KyleGoyette in https://github.com/wandb/wandb/pull/3007
* Launch: Remove repo2docker and add gpu support by @stephchen in https://github.com/wandb/wandb/pull/3161
* Adds Timestamp inference from Python for Weave by @tssweeney in https://github.com/wandb/wandb/pull/3212
* Launch GCP vertex integration by @stephchen in https://github.com/wandb/wandb/pull/3040
* Use Artifacts when put into run config. Accept a string to represent an artifact in the run config by @KyleGoyette in https://github.com/wandb/wandb/pull/3203
* Improve xgboost `wandb_callback` (#2929) by @ayulockin in https://github.com/wandb/wandb/pull/3025
* Add initial kubeflow pipeline support by @andrewtruong in https://github.com/wandb/wandb/pull/3206

#### :bug: Bug Fix
* Fix logging of images with special characters in the key by @speezepearson in https://github.com/wandb/wandb/pull/3187
* Fix azure blob upload retry logic by @vanpelt in https://github.com/wandb/wandb/pull/3218
* Fix program field for scripts run as a python module by @dmitryduev in https://github.com/wandb/wandb/pull/3228
* Fix issue where `sync_tensorboard` could die on large histograms by @KyleGoyette in https://github.com/wandb/wandb/pull/3019
* Fix wandb service performance issue during run shutdown by @raubitsj in https://github.com/wandb/wandb/pull/3262
* Fix vendoring of gql and graphql by @raubitsj in https://github.com/wandb/wandb/pull/3266
* Flush log data without finish with service by @kptkin in https://github.com/wandb/wandb/pull/3137
* Fix wandb service hang when the service crashes by @raubitsj in https://github.com/wandb/wandb/pull/3280
* Fix issue logging images with "/" on Windows by @KyleGoyette in https://github.com/wandb/wandb/pull/3146
* Add image filenames to images/separated media by @KyleGoyette in https://github.com/wandb/wandb/pull/3041
* Add setproctitle to requirements.txt by @raubitsj in https://github.com/wandb/wandb/pull/3289
* Fix issue where sagemaker run ids break run queues by @KyleGoyette in https://github.com/wandb/wandb/pull/3290
* Fix encoding exception when using %%capture magic by @raubitsj in https://github.com/wandb/wandb/pull/3310

## New Contributors
* @speezepearson made their first contribution in https://github.com/wandb/wandb/pull/3188

**Full Changelog**: https://github.com/wandb/wandb/compare/v0.12.10...v0.12.11

## 0.12.10 (February 1, 2022)

#### :nail_care: Enhancement
* Improve validation when creating Tables with invalid columns from dataframes by @tssweeney in https://github.com/wandb/wandb/pull/3113
* Enable digest deduplication for `use_artifact()` calls by @annirudh in https://github.com/wandb/wandb/pull/3109
* Initial prototype of azure blob upload support by @vanpelt in https://github.com/wandb/wandb/pull/3089

#### :bug: Bug Fix
* Fix wandb launch using python dev versions by @stephchen in https://github.com/wandb/wandb/pull/3036
* Fix loading table saved with mixed types by @vwrj in https://github.com/wandb/wandb/pull/3120
* Fix ResourceWarning when calling wandb.log by @vwrj in https://github.com/wandb/wandb/pull/3130
* Fix missing cursor in ProjectArtifactCollections by @KyleGoyette in https://github.com/wandb/wandb/pull/3108
* Fix windows table logging classes issue by @vwrj in https://github.com/wandb/wandb/pull/3145
* Gracefully handle string labels in wandb.sklearn.plot.classifier.calibration_curve by @acrellin in https://github.com/wandb/wandb/pull/3159
* Do not display login warning when calling wandb.sweep() by @acrellin in https://github.com/wandb/wandb/pull/3162

#### :broom: Cleanup
* Drop python2 backport deps (enum34, subprocess32, configparser) by @jbylund in https://github.com/wandb/wandb/pull/3004
* Settings refactor by @dmitryduev in https://github.com/wandb/wandb/pull/3083

## New Contributors
* @jbylund made their first contribution in https://github.com/wandb/wandb/pull/3004
* @acrellin made their first contribution in https://github.com/wandb/wandb/pull/3159

**Full Changelog**: https://github.com/wandb/wandb/compare/v0.12.9...v0.12.10

## 0.12.9 (December 16, 2021)

#### :bug: Bug Fix

- Fix regression in `upload_file()` exception handler by @raubitsj in https://github.com/wandb/wandb/pull/3059

**Full Changelog**: https://github.com/wandb/wandb/compare/v0.12.8...v0.12.9

## 0.12.8 (December 16, 2021)

#### :nail_care: Enhancement

- Update contributing guide and dev env setup tool by @dmitryduev in https://github.com/wandb/wandb/pull/2968
- Improve `wandb_callback` for LightGBM (#2945) by @ayulockin in https://github.com/wandb/wandb/pull/3024

#### :bug: Bug Fix

- Reduce GPU memory usage when generating histogram of model weights by @TOsborn in https://github.com/wandb/wandb/pull/2927
- Support mixed classes in bounding box and image mask annotation layers by @tssweeney in https://github.com/wandb/wandb/pull/2914
- Add max-jobs and launch async args by @stephchen in https://github.com/wandb/wandb/pull/2925
- Support lists of Summary objects encoded as strings to wandb.tensorboard.log by @dmitryduev in https://github.com/wandb/wandb/pull/2934
- Fix handling of 0 dim np arrays by @rpitonak in https://github.com/wandb/wandb/pull/2954
- Fix handling of empty default config file by @vwrj in https://github.com/wandb/wandb/pull/2957
- Add service backend using sockets (support fork) by @raubitsj in https://github.com/wandb/wandb/pull/2892
- Send git port along with url when sending git repo by @KyleGoyette in https://github.com/wandb/wandb/pull/2959
- Add support raw ip addresses for launch by @KyleGoyette in https://github.com/wandb/wandb/pull/2950
- Tables no longer serialize and hide 1d NDArrays by @tssweeney in https://github.com/wandb/wandb/pull/2976
- Fix artifact file uploads to S3 stores by @annirudh in https://github.com/wandb/wandb/pull/2999
- Send uploaded file list on file stream heartbeats by @annirudh in https://github.com/wandb/wandb/pull/2978
- Add support for keras experimental layers by @KyleGoyette in https://github.com/wandb/wandb/pull/2776
- Fix `from wandb import magic` to not require tensorflow by @raubitsj in https://github.com/wandb/wandb/pull/3021
- Fix launch permission error by @KyleGoyette in https://github.com/wandb/wandb/pull/3038

**Full Changelog**: https://github.com/wandb/wandb/compare/v0.12.7...v0.12.8

## 0.12.7 (November 18, 2021)

#### :bug: Bug Fix

- Fix issue where console log streaming was causing excessive network traffic by @vwrj in https://github.com/wandb/wandb/pull/2786
- Metaflow: Make optional dependencies actually optional by @andrewtruong in https://github.com/wandb/wandb/pull/2842
- Fix docstrings for wandb.watch and ValidationDataLogger by @charlesfrye in https://github.com/wandb/wandb/pull/2849
- Prevent launch agent from sending runs to a different project or entity by @KyleGoyette in https://github.com/wandb/wandb/pull/2872
- Fix logging pr_curves through tensorboard by @KyleGoyette in https://github.com/wandb/wandb/pull/2876
- Prevent TPU monitoring from reporting invalid metrics when not available by @kptkin in https://github.com/wandb/wandb/pull/2753
- Make import order dependencies for WandbCallback more robust by @kptkin in https://github.com/wandb/wandb/pull/2807
- Fix a bug in feature importance plotting to handle matrices of different shapes by @dannygoldstein in https://github.com/wandb/wandb/pull/2811
- Fix base url handling to allow trailing / by @kptkin in https://github.com/wandb/wandb/pull/2910
- Prevent wandb.agent() from sending too many heartbeats impacting rate limits by @dannygoldstein in https://github.com/wandb/wandb/pull/2923
- Redact sensitive information from debug logs by @raubitsj in https://github.com/wandb/wandb/pull/2931

#### :nail_care: Enhancement

- Add wandb.Molecule support for rdkit supported formats by @dmitryduev in https://github.com/wandb/wandb/pull/2902
- Add module-level docstrings for reference doc modules. by @charlesfrye in https://github.com/wandb/wandb/pull/2847
- Store launch metadata in file by @KyleGoyette in https://github.com/wandb/wandb/pull/2582
- Add Project.sweeps() public API call to view all sweeps in a project by @stephchen in https://github.com/wandb/wandb/pull/2729
- Ensures API key prompt remains captive when user enters nothing by @dannygoldstein in https://github.com/wandb/wandb/pull/2721
- Refactors wandb.sklearn into submodules by @charlesfrye in https://github.com/wandb/wandb/pull/2869
- Support code artifacts in wandb launch by @KyleGoyette in https://github.com/wandb/wandb/pull/2860
- Improve launch agent (async, stop, heartbeat updates) by @stephchen in https://github.com/wandb/wandb/pull/2871
- Improve usage and error messages for anonymous mode by @kimjyhello in https://github.com/wandb/wandb/pull/2823
- Add example on how to find runs with wandb.Api().runs(...) matching a regex by @dmitryduev in https://github.com/wandb/wandb/pull/2926

**Full Changelog**: https://github.com/wandb/wandb/compare/v0.12.6...v0.12.7

## 0.12.6 (October 27, 2021)

#### :bug: Bug Fix

- Fix sklearn `plot_calibration_curve()` issue breaking the provided model by @vwrj in https://github.com/wandb/wandb/pull/2791
- Fix CondaEnvExportError by redirecting stderr by @charlesfrye in https://github.com/wandb/wandb/pull/2814
- Fix `use_artifact()` when specifying an artifact from a different project by @KyleGoyette in https://github.com/wandb/wandb/pull/2832

#### :nail_care: Enhancement

- Add metric names to pr curve charts in tensorboard by @vanpelt in https://github.com/wandb/wandb/pull/2822

**Full Changelog**: https://github.com/wandb/wandb/compare/v0.12.5...v0.12.6

## 0.12.5 (October 19, 2021)

#### :bug: Bug Fix

- Report errors for invalid characters in logged media keys on windows
- Handle errors when probing for TPUs in unsupported environments
- Fixed bug where `%%wandb` followed by wandb.init() does not display run links
- Fixed api.runs() to correctly return all runs for the current entity/project

#### :nail_care: Enhancement

- Add `wandb.require(experiment="service")` to improve multiprocessing support
- Add support for swappable artifacts in launch context
- Add `wandb.login(timeout=)` support for jupyter environments
- Add ability to disable git ref saving with `WANDB_DISABLE_GIT`
- Support newer versions of pytest-mock and PyYAML
- Add ability to delete artifacts with aliases: `artifact.delete(delete_aliases=True)`
- Add `unwatch()` method to the Run object

## 0.12.4 (October 5, 2021)

#### :bug: Bug Fix

- Fix regression introduced in 0.12.2 causing network access when `WANDB_MODE=offline`

## 0.12.3 (September 30, 2021)

#### :bug: Bug Fix

- Fixes the grid search stopping condition in the local controller

#### :nail_care: Enhancement

- New jupyter magic for displaying runs, sweeps, and projects `%wandb path/to/run -h 1024`
- We no longer display run iframe by default in jupyter, add `%%wandb` to a cell to display a run
- Makes api key prompting retry indefinitely on malformed input
- Invite users to teams via the api `api.team("team_name").invite("username_or_email")`
- Remove users from a team via the api `api.team("team_name").members[0].delete()`
- Create service accounts via the api `api.team("team_name").create_service_account("Description")`
- Manage api keys via the api `api.user("username_or_email").generate_api_key()`
- Add pytorch profiling trace support with `wandb.profiler.torch_trace_handler()`

## 0.12.2 (September 15, 2021)

#### :bug: Bug Fix

- Fix tensorboard_sync to handle ephemeral Sagemaker tfevents files
- Fix Reports query from the public api (broken pagination and report path)
- Fix `wandb.login()` when relogin is specified (only force login once)

#### :nail_care: Enhancement

- Clean up footer output of summary and history metrics
- Clean up error message from `wandb sweep --update`
- Add warning for `wandb local` users to update their docker
- Add optional argument log_learning_curve to wandb.sklearn.plot_classifier()
- Restore frozen pip package versions when using `wandb launch`
- Add support for jupyter notebooks in launch
- Add `wandb.login()` timeout option

## 0.12.1 (August 26, 2021)

#### :bug: Bug Fix

- Fix tensorflow/keras 2.6 not logging validation examples
- Fix metrics logged through tensorboard not supporting time on x-axis
- Fix `WANDB_IGNORE_GLOBS` environment variable handling
- Fix handling when sys.stdout is configured to a custom logger
- Fix sklearn feature importance plots not matching feature names properly
- Fix an issue where colab urls were not being captured
- Save program commandline if run executable was outside cwd

#### :nail_care: Enhancement

- Add Prodigy integration to upload annotated datasets to W&B Tables
- Add initial Metaflow support
- Add experimental wandb launch support
- Add warnings that public API requests are timing out and allow override
- Improve error handling in local controller sweeps engine

## 0.12.0 (August 10, 2021)

#### :hourglass: No Longer Supported

- Remove Python 3.5 support

#### :bug: Bug Fix

- Fix issue that could cause artifact uploads to fail if artifact files are being modified
- Fix issue where `wandb.restore()` wouldn't work with runs from a sweep

#### :nail_care: Enhancement

- Improve run execution time calculation

## 0.11.2 (August 2, 2021)

#### :bug: Bug Fix

- Restore vendored graphql-core library because of network regression

## 0.11.1 (July 29, 2021)

#### :hourglass: Deprecated

- Python 3.5 will not be supported as of `wandb==0.12.0`

#### :bug: Bug Fix

- Reduce Memory Footprint of Images In Tables
- Added a dependency on graphql-core>=2.3.0
- Removed urllib3 pin to avoid conflicts, if you see urllib3 related errors run `pip install --upgrade urllib3`
- Improved Public API HTTP error messages
- Set run.dir to the generated directory name in disabled mode

#### :nail_care: Enhancement

- Adds support for native Jax array logging
- Tables now support Molecule data type
- Improve Stable-Baselines3 API by auto log model's name and always upload models at the end of training
- Implements the sweep local controller using wandb/sweeps

## 0.11.0 (July 15, 2021)

#### :hourglass: No Longer Supported

- Remove Python 2.7 support

#### :bug: Bug Fix

- Fix issue where `wandb.watch()` broke model saving in pytorch
- Fix issue where uniform sweep parameters were parsed as int_uniform
- Fix issue where file_stream thread was killed on 4xx errors

#### :nail_care: Enhancement

- Improve performance of artifact logging by making it non-blocking
- Add wandb integration for Stable-Baselines3
- Improve keras callback validation logging inference logic
- Expose sweep state via the public API
- Improve performance of sweep run fetches via the API

## 0.10.33 (June 28, 2021)

#### :bug: Bug Fix

- Fix issue where wandb restore 404ed if the run did not have a diff.patch file
- Fix issue where wandb.log raised an Exception after trying to log a pandas dataframe
- Fix issue where runs could be marked finished before files were finished uploading

#### :nail_care: Enhancement

- Disable reloading of run metadata (such as command) in resumed runs
- Allow logging of pandas dataframes by automatically converting them to W&B tables
- Fix up `log_code()` exclude fn to handle .wandb dir
- Improve handling of PyTorch model topology
- Increase config debounce interval to 30s to reduce load on WB/backend
- Improve reliability of CLI in generating sweeps with names, programs, and settings

## 0.10.32 (June 10, 2021)

#### :bug: Bug Fix

- Make `log_artifact()` more resilient to network errors
- Removed Duplicate Artifact Dependencies
- Workaround urlib3 issue on windows
- Fix regression where ipython was hanging
- Allow logging of numpy high precision floating point values
- Reduce liklyhood of collisions for file backed media or artifact objects
- Fix wandb.watch() regression when logging pytorch graphs

#### :nail_care: Enhancement

- Add support for logging joined and partitioned table
- Handle schema validation warnings for sweep configs
- Improve wandb sync to handle errors
- Add ability to label scripts and repositories who use wandb

## 0.10.31 (May 27, 2021)

#### :bug: Bug Fix

- wandb.login() did not properly persist the host parameter
- Fix issue where step information was not synced properly when syncing tensorboard directories
- Fix some unicode issues with python2.7
- Fixed bug in `plot_calibration_curve` for ComplementNB
- Fall back to not using SendFile on some linux systems
- Fix console issues where lines were truncated
- Fix console issues where console logging could block

#### :nail_care: Enhancement

- Add support for preemptible sweeps
- Add command line for sweep control
- Add support to load artifact collection properties

## 0.10.30 (May 7, 2021)

#### :bug: Bug Fix

- Found and fixed the remaining issues causing runs to be marked crashed during outages
- Improved performance for users of `define_metric`, pytorch-lightning, and aggressive config saving
- Fix issue when trying to log a cuda tensor to config or summary
- Remove dependancy on torch `backward_hooks` to compute graph
- Fix an issue preventing the ability to resume runs on sagemaker
- Fix issues preventing pdb from working reliably with wandb
- Fix deprecation warning in vendored library (user submission)
- Fix logging behavior where the library was accidently outputting logs to the console
- Fix disabled mode to not create wandb dir and log files
- Renamed types to prep for Tables launch

#### :nail_care: Enhancement

- Allow renaming groups with public api

## 0.10.29 (May 3, 2021)

#### :bug: Bug Fix

- Fix more network handling issues causing runs to be marked crashed (wandb sync to recover)
- Improve logging and exception handling to improve reporting and logging of crashed processes

## 0.10.28 (April 28, 2021)

#### :bug: Bug Fix

- Fix network handling issue causing runs to be marked crashed (wandb sync to recover)
- Use `register_full_backward_hook` to support models with Dict outputs
- Allow periods in table columns
- Fix artifact cache collisions when using forked processes
- Fix issue where custom charts do not display properly with pytorch-lightning

#### :nail_care: Enhancement

- Add experimental incremental artifact support
- Improve warnings when logging is being rate limited

## 0.10.27 (April 19, 2021)

#### :bug: Bug Fix

- Fix tensorboard_sync condition where metrics at end of short run are dropped
- Fix `wandb sync` when tensorboard files are detected
- Fix api key prompt in databricks notebook

#### :nail_care: Enhancement

- Integrate DSViz into Keras WandbCallback
- Add support for conda dependencies (user submit)

## 0.10.26 (April 13, 2021)

#### :bug: Bug Fix

- Fix network handling issue where syncing stopped (use wandb sync to recover)
- Fix auth problem when using sagemaker and hugginface integrations together
- Fix handling of NaN values in tables with non floats
- Lazy load API object to prevent unnessary file access on module load

#### :nail_care: Enhancement

- Improve error messages when using public api history accessors

## 0.10.25 (April 5, 2021)

#### :bug: Bug Fix

- Fix possible artifact cache race when using parallel artifact reads
- Fix artifact reference when `checksum=False`

#### :nail_care: Enhancement

- Release `run.define_metric()` to simplify custom x-axis and more
- Add column operators `add_column`, `get_column`, `get_index` to `wandb.Table()`

## 0.10.24 (March 30, 2021)

#### :bug: Bug Fix

- Significant fixes to stdout/stderr console logging
- Prevent excessive network when saving files with policy=`live`
- Fix errors when trying to send large updates (most common with `wandb sync`)

#### :nail_care: Enhancement

- Automatically generate `run_table` artifact for logged tables
- Add bracket notation to artifacts
- Improve URL validation when specifying server url to `wandb login`

## 0.10.23 (March 22, 2021)

#### :bug: Bug Fix

- Fix logged artifacts to be accessible after wait()
- Fix spell.run integration
- Performance fix syncing console logs with carriage returns
- Fix confusion matrix with class names and unlabeled data

#### :nail_care: Enhancement

- Add the ability to save artifacts without creating a run
- Add Foreign Table References to wandb.Table
- Allow the same runtime object to be logged to multiple artifacts
- Add experimental `run._define_metric()` support
- Warn and ignore unsupported multiprocess `wandb.log()` calls

## 0.10.22 (March 9, 2021)

#### :bug: Bug Fix

- Fix system metric logging rate in 0.10.x
- Fix Audio external reference issue
- Fix short runs with tensorboard_sync
- Ignore `wandb.init(id=)` when running a sweep
- Sanitize artifact metadata if needed

#### :nail_care: Enhancement

- Allow syncing of tfevents with `wandb sync --sync-tensorboard`

## 0.10.21 (March 2, 2021)

#### :bug: Bug Fix

- Fix artifact.get() regression since 0.10.18
- Allow 0 byte artifacts
- Fix codesaving and program name reporting

#### :nail_care: Enhancement

- Added support for glb files for `wandb.Object3D()`
- Added support for external references for `wandb.Audio()`
- Custom chart support tensorboard `pr_curves` plugin
- Support saving entire code directory in an artifact

## 0.10.20 (February 22, 2021)

#### :bug: Bug Fix

- wandb.login() now respects disabled mode
- handle exception when trying to log TPUs in colab

#### :nail_care: Enhancement

- Add `WANDB_START_METHOD=thread` to support non-multiprocessing
- Add `group` and `job_type` to Run object in the export API
- Improve artifact docstrings

## 0.10.19 (February 14, 2021)

#### :bug: Bug Fix

- Fix artifact manifest files incorrectly named with patch suffix

## 0.10.18 (February 8, 2021)

#### :nail_care: Enhancement

- Add run delete and file delete to the public API
- Align steps between `tensorboard_sync` and wandb.log() history
- Add `WANDB_START_METHOD` to allow POSIX systems to use fork
- Support mixed types in wandb.Table() with `allow_mixed_types`

#### :bug: Bug Fix

- Fix potential leaked file due to log not being closed properly
- Improve `wandb verify` to better handle network issues and report errors
- Made file downloads more deterministic with respect to filesystem caches

## 0.10.17 (February 1, 2021)

#### :bug: Bug Fix

- Fix regression seen with python 3.5
- Silence vendored watchdog warnings on mac

## 0.10.16 (February 1, 2021)

#### :nail_care: Enhancement

- Artifacts now support parallel writers for large distributed workflows.
- Artifacts support distributed tables for dataset visualization.
- Improvements to PR templates
- Added more type annotations
- Vendored watchdog 0.9.0 removing it as a dependency
- New documentation generator
- Public api now has `file.direct_url` to avoid redirects for signed urls.

#### :bug: Bug Fix

- Allow `config-defaults.yaml` to be overwritten when running sweeps
- General bug fixes and improvements to `wandb verify`
- Disabled widgets in Spyder IDE
- Fixed WANDB_SILENT in Spyder IDE
- Reference file:// artifacts respect the `name` attribute.

## 0.10.15 (January 24, 2021)

#### :nail_care: Enhancement

- Add `wandb verify` to troubleshoot local installs

#### :bug: Bug Fix

- Fix tensorboard_sync issue writing to s3
- Prevent git secrets from being stored
- Disable verbose console messages when using moviepy
- Fix artifacts with checkpoints to be more robust when overwriting files
- Fix artifacts recycled id issue

## 0.10.14 (January 15, 2021)

#### :nail_care: Enhancement

- Add wandb.Audio support to Artifacts

#### :bug: Bug Fix

- Fix wandb config regressions introduced in 0.10.13
- Rollback changes supporting media with slashes in keys

## 0.10.13 (January 11, 2021)

#### :nail_care: Enhancement

- Add support for Mac M1 GPU monitoring
- Add support for TPU monitoring
- Add setting to disable sagemaker integration

#### :bug: Bug Fix

- Fix tensorboard_sync with tensorboardX and tf1
- Fix issues logging images with slashes
- Fix custom charts issues
- Improve error messages using `wandb pull`
- Improve error messages with `wandb.Table()`
- Make sure silent mode is silent
- Fix `wandb online` to renable logging
- Multiple artifact fixes

## 0.10.12 (December 3, 2020)

#### :nail_care: Enhancement

- Add Artifact.used_by and Artifact.logged_by
- Validate type consistency when logging Artifacts
- Enhance JoinedTable to not require downloaded assets
- Add ability to recursively download dependent artifacts
- Enable gradient logging with keras and tf2+
- Validate pytorch models are passed to wandb.watch()
- Improved docstrings for public methods / objects
- Warn when image sequences are logged with different sizes

#### :bug: Bug Fix

- Fix incorrectly generated filenames in summary
- Fix anonymous mode to include the api key in URLs
- Fix pickle issue with disabled mode
- Fix artifact from_id query
- Fix handling of Tables with different image paths

## 0.10.11 (November 18, 2020)

#### :nail_care: Enhancement

- Disable wandb logging with `wandb disabled` or `wandb.init(mode="disabled")`
- Support cloning an artifact when logging wandb.Image()

#### :bug: Bug Fix

- Multiple media artifact improvements and internal refactor
- Improve handling of artifact errors
- Fix issue where notebook name was ignored
- Extend silent mode for jupyter logging
- Fix issue where vendored libraries interfered with python path
- Fix various exceptions (divide by zero, int conversion, TypeError)

## 0.10.10 (November 9, 2020)

#### :nail_care: Enhancement

- Added confusion matrix plot
- Better jupyter messages with wandb.init()/reinit/finish

#### :bug: Bug Fix

- Fix for fastai 2.1.5 (removed log_args)
- Fixed media logging when directories are changed

## 0.10.9 (November 4, 2020)

#### :nail_care: Enhancement

- Added artifact media logging (alpha)
- Add scriptable alerts
- Add url attribute for sweep public api
- Update docstrings for wandb sdk functions

#### :bug: Bug Fix

- Fix cases where offline mode was making network connections
- Fix issues with python sweeps and run stopping
- Fix logging issue where we could accidently display an api key
- Fix wandb login issues with malformed hosts
- Allow wandb.restore() to be called without wandb.init()
- Fix resuming (reusing run_id) with empty summary
- Fix artitifact download issue
- Add missing wandb.unwatch() function
- Avoid creating spurious wandb directories
- Fix collections import issue when using an old version of six

## 0.10.8 (October 22, 2020)

#### :nail_care: Enhancement

- Allow callables to be serialized

#### :bug: Bug Fix

- Fix compatibility issue with python 3.9
- Fix `wandb sync` failure introduced in 0.10.6
- Improve python agent handling of failing runs
- Fix rare condition where resuming runs does not work
- Improve symlink handling when called in thread context
- Fix issues when changing directories before calling wandb.init()

## 0.10.7 (October 15, 2020)

#### :bug: Bug Fix

- Fix issue when checking for updated releases on pypi

## 0.10.6 (October 15, 2020)

#### :bug: Bug Fix

- Make sure code saving is enabled in jupyter environments after login
- Sweep agents have extended timeout for large sweep configs
- Support WANDB_SILENT environment variable
- Warn about missing python package when logging images
- Fix wandb.restore() to apply diff patch
- Improve artifact error messages
- Fix loading of config-defaults.yaml and specified list of yaml config files

## 0.10.5 (October 7, 2020)

#### :nail_care: Enhancement

- Add new custom plots: `wandb.plot.*`
- Add new python based sweep agent: `wandb.agent()`

#### :bug: Bug Fix

- Console log fixes (tqdm on windows, fix close exceptions)
- Add more attributes to the Run object (group, job_type, urls)
- Fix sagemaker login issues
- Fix issue where plots were not uploaded until the end of run

## 0.10.4 (September 29, 2020)

#### :bug: Bug Fix

-  Fix an issue where wandb.init(allow_val_change=) throws exception

## 0.10.3 (September 29, 2020)

#### :nail_care: Enhancement

-  Added warning when trying to sync pre 0.10.0 run dirs
-  Improved jupyter support for wandb run syncing information

#### :bug: Bug Fix

-  Fix artifact download issues
-  Fix multiple issues with tensorboard_sync
-  Fix multiple issues with juypter/python sweeps
-  Fix issue where login was timing out
-  Fix issue where config was overwritten when resuming runs
-  Ported sacred observer to 0.10.x release
-  Fix predicted bounding boxes overwritten by ground truth boxes
-  Add missing save_code parameter to wandb.init()

## 0.10.2 (September 20, 2020)

#### :nail_care: Enhancement

-  Added upload_file to API
-  wandb.finish() can be called without matching wandb.init()

#### :bug: Bug Fix

-  Fix issue where files were being logged to wrong parallel runs
-  Fix missing properties/methods -- as_dict(), sweep_id
-  Fix wandb.summary.update() not updating all keys
-  Code saving was not properly enabled based on UI settings
-  Tensorboard now logging images before end of program
-  Fix resume issues dealing with config and summary metrics

## 0.10.1 (September 16, 2020)

#### :nail_care: Enhancement

-  Added sync_tensorboard ability to handle S3 and GCS files
-  Added ability to specify host with login
-  Improved artifact API to allow modifying attributes

#### :bug: Bug Fix

-  Fix codesaving to respect the server settings
-  Fix issue runing wandb.init() on restricted networks
-  Fix issue where we were ignoring settings changes
-  Fix artifact download issues

## 0.10.0 (September 11, 2020)

#### :nail_care: Enhancement

-  Added history sparklines at end of run
-  Artifact improvements and API for linking
-  Improved offline support and syncing
-  Basic noop mode support to simplify testing
-  Improved windows/pycharm support
-  Run object has more modifiable properties
-  Public API supports attaching artifacts to historic runs

#### :bug: Bug Fix

-  Many bugs fixed due to simplifying logic

## 0.9.7 (September 8, 2020)

#### :nail_care: Enhancement

-  New sacred observer available at wandb.sacred.WandbObserver
-  Improved artifact reference tracking for HTTP urls

#### :bug: Bug Fix

-  Print meaningful error message when runs are queried with `summary` instead of `summary_metrics`

## 0.9.6 (August 28, 2020)

#### :nail_care: Enhancement

-  Sub paths of artifacts now expose an optional root directory argument to download()
-  Artifact.new_file accepts an optional mode argument
-  Removed legacy fastai docs as we're now packaged with fastai v2!

#### :bug: Bug Fix

-  Fix yaml parsing error handling logic
-  Bad spelling in torch docstring, thanks @mkkb473

## 0.9.5 (August 17, 2020)

#### :nail_care: Enhancement

-  Remove unused y_probas in sklearn plots, thanks @dreamflasher
-  New deletion apis for artifacts

#### :bug: Bug Fix

-  Fix `wandb restore` when not logged in
-  Fix artifact download paths on Windows
-  Retry 408 errors on upload
-  Fix mask numeric types, thanks @numpee
-  Fix artifact reference naming mixup

## 0.9.4 (July 24, 2020)

#### :nail_care: Enhancement

-  Default pytorch histogram logging frequency from 100 -> 1000 steps

#### :bug: Bug Fix

-  Fix multiple prompts for login when using the command line
-  Fix "no method rename_file" error
-  Fixed edgecase histogram calculation in PyTorch
-  Fix error in jupyter when saving session history
-  Correctly return artifact metadata in public api
-  Fix matplotlib / plotly rendering error

## 0.9.3 (July 10, 2020)

#### :nail_care: Enhancement

-   New artifact cli commands!
```shell
wandb artifact put path_file_or_ref
wandb artifact get artifact:version
wandb artifact ls project_name
```
-   New artifact api commands!
```python
wandb.log_artifact()
wandb.use_artifact()
wandb.Api().artifact_versions()
wandb.Api().run.used_artifacts()
wandb.Api().run.logged_artifacts()
wandb.Api().Artifact().file()
```
-   Improved syncing of large wandb-history.jsonl files for wandb sync
-   New Artifact.verify method to ensure the integrity of local artifacts
-   Better testing harness for api commands
-   Run directory now store local time instead of utc time in the name, thanks @aiyolo!
-   Improvements to our doc strings across the board.
-   wandb.Table now supports a `dataframe` argument for logging dataframes as tables!

#### :bug: Bug Fix

-   Artifacts work in python2
-   Artifacts default download locations work in Windows
-   GCS references now properly cache / download, thanks @yoks!
-   Fix encoding of numpy arrays to JSON
-   Fix string comparison error message

## 0.9.2 (June 29, 2020)

#### :nail_care: Enhancement

-   Major overhaul of artifact caching
-   Configurable cache directory for artifacts
-   Configurable download directory for artifacts
-   New Artifact.verify method to ensure the integrity of local artifacts
-   use_artifact no longer requires `type`
-   Deleted artifacts can now be be recommitted
-   Lidar scenes now support vectors

#### :bug: Bug Fix

-   Fix issue with artifact downloads returning errors.
-   Segmentation masks now handle non-unint8 data
-   Fixed path parsing logic in `api.runs()`

## 0.9.1 (June 9, 2020)

#### :bug: Bug Fix

-   Fix issue where files were always logged to latest run in a project.
-   Fix issue where url was not display url on first call to wandb.init

## 0.9.0 (June 5, 2020)

#### :bug: Bug Fix

-   Handle multiple inits in Jupyter
-   Handle ValueError's when capturing signals, thanks @jsbroks
-   wandb agent handles rate limiting properly

#### :nail_care: Enhancement

-   wandb.Artifact is now generally available!
-   feature_importances now supports CatBoost, thanks @neomatrix369

## 0.8.36 (May 11, 2020)

#### :bug: Bug Fix

-   Catch all exceptions when saving Jupyter sessions
-   validation_data automatically set in TF >= 2.2
-   _implements_\* hooks now implemented in keras callback for TF >= 2.2

#### :nail_care: Enhancement

-   Raw source code saving now disabled by default
-   We now support global settings on boot to enable code saving on the server
-   New `code_save=True` argument to wandb.init to enable code saving manually

## 0.8.35 (May 1, 2020)

#### :bug: Bug Fix

-   Ensure cells don't hang on completion
-   Fixed jupyter integration in PyCharm shells
-   Made session history saving handle None metadata in outputs

## 0.8.34 (Apr 28, 2020)

#### :nail_care: Enhancement

-   Save session history in jupyter notebooks
-   Kaggle internet enable notification
-   Extend wandb.plots.feature_importances to work with more model types, thanks @neomatrix369!

#### :bug: Bug Fix

-   Code saving for jupyter notebooks restored
-   Fixed thread errors in jupyter
-   Ensure final history rows aren't dropped in jupyter

## 0.8.33 (Apr 24, 2020)

#### :nail_care: Enhancement

-   Add default class labels for semantic segmentation
-   Enhance bounding box API to be similar to semantic segmentation API

#### :bug: Bug Fix

-   Increase media table rows to improve ROC/PR curve logging
-   Fix issue where pre binned histograms were not being handled properly
-   Handle nan values in pytorch histograms
-   Fix handling of binary image masks

## 0.8.32 (Apr 14, 2020)

#### :nail_care: Enhancement

-   Improve semantic segmentation image mask logging

## 0.8.31 (Mar 19, 2020)

#### :nail_care: Enhancement

-   Close all open files to avoice ResourceWarnings, thanks @CrafterKolyan!

#### :bug: Bug Fix

-   Parse "tensor" protobufs, fixing issues with tensorboard syncing in 2.1

## 0.8.30 (Mar 19, 2020)

#### :nail_care: Enhancement

-   Add ROC, precision_recall, HeatMap, explainText, POS, and NER to wandb.plots
-   Add wandb.Molecule() logging
-   Capture kaggle runs for metrics
-   Add ability to watch from run object

#### :bug: Bug Fix

-   Avoid accidently picking up global debugging logs

## 0.8.29 (Mar 5, 2020)

#### :nail_care: Enhancement

-   Improve bounding box annotations
-   Log active GPU system metrics
-   Only writing wandb/settings file if wandb init is called
-   Improvements to wandb local command

#### :bug: Bug Fix

-   Fix GPU logging on some devices without power metrics
-   Fix sweep config command handling
-   Fix tensorflow string logging

## 0.8.28 (Feb 21, 2020)

#### :nail_care: Enhancement

-   Added code saving of main python module
-   Added ability to specify metadata for bounding boxes and segmentation masks

#### :bug: Bug Fix

-   Fix situations where uncommited data from wandb.log() is not persisted

## 0.8.27 (Feb 11, 2020)

#### :bug: Bug Fix

-   Fix dependency conflict with new versions of six package

## 0.8.26 (Feb 10, 2020)

#### :nail_care: Enhancement

-   Add best metric and epoch to run summary with Keras callback
-   Added wandb.run.config_static for environments required pickled config

#### :bug: Bug Fix

-   Fixed regression causing failures with wandb.watch() and DataParallel
-   Improved compatibility with python 3.8
-   Fix model logging under windows

## 0.8.25 (Feb 4, 2020)

#### :bug: Bug Fix

-   Fix exception when using wandb.watch() in a notebook
-   Improve support for sparse tensor gradient logging on GPUs

## 0.8.24 (Feb 3, 2020)

#### :bug: Bug Fix

-   Relax version dependancy for PyYAML for users with old environments

## 0.8.23 (Feb 3, 2020)

#### :nail_care: Enhancement

-   Added scikit-learn support
-   Added ability to specify/exclude specific keys when building wandb.config

#### :bug: Bug Fix

-   Fix wandb.watch() on sparse tensors
-   Fix incompatibilty with ray 0.8.1
-   Fix missing pyyaml requirement
-   Fix "W&B process failed to launch" problems
-   Improved ability to log large model graphs and plots

## 0.8.22 (Jan 24, 2020)

#### :nail_care: Enhancement

-   Added ability to configure agent commandline from sweep config

#### :bug: Bug Fix

-   Fix fast.ai prediction logging
-   Fix logging of eager tensorflow tensors
-   Fix jupyter issues with logging notebook name and wandb.watch()

## 0.8.21 (Jan 15, 2020)

#### :nail_care: Enhancement

-   Ignore wandb.init() specified project and entity when running a sweep

#### :bug: Bug Fix

-   Fix agent "flapping" detection
-   Fix local controller not starting when sweep is pending

## 0.8.20 (Jan 10, 2020)

#### :nail_care: Enhancement

-   Added support for LightGBM
-   Added local board support (Experimental)
-   Added ability to modify sweep configuration
-   Added GPU power logging to system metrics

#### :bug: Bug Fix

-   Prevent sweep agent from failing continously when misconfigured

## 0.8.19 (Dec 18, 2019)

#### :nail_care: Enhancement

-   Added beta support for ray/tune hyperopt search strategy
-   Added ability to specify max runs per agent
-   Improve experience starting a sweep without a project already created

#### :bug: Bug Fix

-   Fix repeated wandb.Api().Run(id).scan_history() calls get updated data
-   Fix early_terminate/hyperband in notebook/python environments

## 0.8.18 (Dec 4, 2019)

#### :nail_care: Enhancement

-   Added min_step and max_step to run.scan_history for grabbing sub-sections of metrics
-   wandb.init(reinit=True) now automatically calls wandb.join() to better support multiple runs per process

#### :bug: Bug Fix

-   wandb.init(sync_tensorboard=True) works again for TensorFlow 2.0

## 0.8.17 (Dec 2, 2019)

#### :nail_care: Enhancement

-   Handle tags being passed in as a string

#### :bug: Bug Fix

-   Pin graphql-core < 3.0.0 to fix install errors
-   TQDM progress bars update logs properly
-   Oversized summary or history logs are now dropped which prevents retry hanging

## 0.8.16 (Nov 21, 2019)

#### :bug: Bug Fix

-   Fix regression syncing some versions of Tensorboard since 0.8.13
-   Fix network error in Jupyter

## 0.8.15 (Nov 5, 2019)

#### :bug: Bug Fix

-   Fix calling wandb.init with sync_tensorboard multiple times in Jupyter
-   Fix RuntimeError race when using threads and calling wandb.log
-   Don't initialize Sentry when error reporting is disabled

#### :nail_care: Enhancement

-   Added best_run() to wandb.sweep() public Api objects
-   Remove internal tracking keys from wandb.config objects in the public Api

## 0.8.14 (Nov 1, 2019)

#### :bug: Bug Fix

-   Improve large object warning when values reach maximum size
-   Warn when wandb.save isn't passed a string
-   Run stopping from the UI works since regressing in 0.8.12
-   Restoring a file that already exists locally works
-   Fixed TensorBoard incorrectly placing some keys in the wrong step since 0.8.10
-   wandb.Video only accepts uint8 instead of incorrectly converting to floats
-   SageMaker environment detection is now more robust
-   Resuming correctly populates config
-   wandb.restore respects root when run.dir is set #658
-   Calling wandb.watch multiple times properly namespaces histograms and graphs

#### :nail_care: Enhancement

-   Sweeps now work in Windows!
-   Added sweep attribute to Run in the public api
-   Added sweep link to Jupyter and terminal output
-   TensorBoard logging now stores proper timestamps when importing historic results
-   TensorBoard logging now supports configuring rate_limits and filtering event types
-   Use simple output mirroring stdout doesn't have a file descriptor
-   Write wandb meta files to the system temp directory if the local directory isn't writable
-   Added beta api.reports to the public API
-   Added wandb.unwatch to remove hooks from pytorch models
-   Store the framework used in config.\_wandb

## 0.8.13 (Oct 15, 2019)

#### :bug: Bug Fix

-   Create nested directory when videos are logged from tensorboard namespaces
-   Fix race when using wandb.log `async=True`
-   run.summary acts like a proper dictionary
-   run.summary sub dictionaries properly render
-   handle None when passing class_colors for segmentation masks
-   handle tensorflow2 not having a SessionHook
-   properly escape args in windows
-   fix hanging login when in anonymode
-   tf2 keras patch now handles missing callbacks args

#### :nail_care: Enhancement

-   Updates documentation autogenerated from docstrings in /docs
-   wandb.init(config=config_dict) does not update sweep specified parameters
-   wandb.config object now has a setdefaults method enabling improved sweep support
-   Improved terminal and jupyter message incorporating :rocket: emojii!
-   Allow wandb.watch to be called multiple times on different models
-   Improved support for watching multple tfevent files
-   Windows no longer requires `wandb run` simply run `python script_name.py`
-   `wandb agent` now works on windows.
-   Nice error message when wandb.log is called without a dict
-   Keras callback has a new `log_batch_frequency` for logging metrics every N batches

## 0.8.12 (Sep 20, 2019)

#### :bug: Bug Fix

-   Fix compatibility issue with python 2.7 and old pip dependencies

#### :nail_care: Enhancement

-   Improved onboarding flow when creating new accounts and entering api_key

## 0.8.11 (Sep 19, 2019)

#### :bug: Bug Fix

-   Fix public api returning incorrect data when config value is 0 or False
-   Resumed runs no longer overwrite run names with run id

#### :nail_care: Enhancement

-   Added recording of spell.run id in config

## 0.8.10 (Sep 13, 2019)

#### :bug: Bug Fix

-   wandb magic handles the case of tf.keras and keras being loaded
-   tensorboard logging won't drop steps if multiple loggers have different global_steps
-   keras gradient logging works in the latest tf.keras
-   keras validation_data is properly set in tensorflow 2
-   wandb pull command creates directories if they don't exist, thanks @chmod644
-   file upload batching now asserts a minimum size
-   sweeps works in python2 again
-   scan_history now iterates the full set of points
-   jupyter will run local mode if credentials can't be obtained

#### :nail_care: Enhancement

-   Sweeps can now be run from within jupyter / directly from python! https://docs.wandb.com/sweeps/python
-   New openai gym integration will automatically log videos, enabled with the monitor_gym keyword argument to wandb.init
-   Ray Tune logging callback in wandb.ray.WandbLogger
-   New global config file in ~/.config/wandb for global settings
-   Added tests for fastai, thanks @borisdayma
-   Public api performance enhancements
-   Deprecated username in favor of enitity in the public api for consistency
-   Anonymous login support enabled by default
-   New wandb.login method to be used in jupyter enabling anonymous logins
-   Better dependency error messages for data frames
-   Initial integration with spell.run
-   All images are now rendered as PNG to avoid JPEG artifacts
-   Public api now has a projects field

## 0.8.9 (Aug 19, 2019)

#### :bug: Bug Fix

-   run.summary updates work in jupyter before log is called
-   don't require numpy to be installed
-   Setting nested keys in summary works
-   notebooks in nested directories are properly saved
-   Don't retry 404's / better error messaging from the server
-   Strip leading slashes when loading paths in the public api

#### :nail_care: Enhancement

-   Small files are batch uploaded as gzipped tarballs
-   TensorBoardX gifs are logged to wandb

## 0.8.8 (Aug 13, 2019)

#### :bug: Bug Fix

-   wandb.init properly handles network failures on startup
-   Keras callback only logs examples if data_type or input_type is set
-   Fix edge case PyTorch model logging bug
-   Handle patching tensorboard multiple times in jupyter
-   Sweep picks up config.yaml from the run directory
-   Dataframes handle integer labels
-   Handle invalid JSON when querying jupyter servers

#### :nail_care: Enhancement

-   fastai uses a fixed seed for example logging
-   increased the max number of images for fastai callback
-   new wandb.Video tag for logging video
-   sync=False argument to wandb.log moves logging to a thread
-   New local sweep controller for custom search logic
-   Anonymous login support for easier onboarding
-   Calling wandb.init multiple times in jupyter doesn't error out

## 0.8.7 (Aug 7, 2019)

#### :bug: Bug Fix

-   keras callback no longer guesses input_type for 2D data
-   wandb.Image handles images with 1px height

#### :nail_care: Enhancement

-   wandb Public API now has `run.scan_history` to return all history rows
-   wandb.config prints helpful errors if used before calling init
-   wandb.summary prints helpful errors if used before calling init
-   filestream api points to new url on the backend

## 0.8.6 (July 31, 2019)

#### :bug: Bug Fix

-   fastai callback uses the default monitor instead of assuming val_loss
-   notebook introspections handles error cases and doesn't print stacktrace on failure
-   Don't print description warning when setting name
-   Fixed dataframe logging error with the keras callback
-   Fixed line offsets in logs when resuming runs
-   wandb.config casts non-builtins before writing to yaml
-   vendored backports.tempfile to address missing package on install

#### :nail_care: Enhancement

-   Added `api.sweep` to the python export api for querying sweeps
-   Added `WANDB_NOTEBOOK_NAME` for specifying the notebook name in cases we can't infer it
-   Added `WANDB_HOST` to override hostnames
-   Store if a run was run within jupyter
-   wandb now supports stopping runs from the web ui
-   Handle floats passed as step to `wandb.log`
-   wandb.config has full unicode support
-   sync the main file to wandb if code saving is enabled and it's untracked by git
-   XGBoost callback: wandb.xgboost.wandb_callback()

## 0.8.5 (July 12, 2019)

#### :bug: Bug Fix

-   Fixed plotly charts with large numpy arrays not rendering
-   `wandb docker` works when nvidia is present
-   Better error when non string keys are sent to log
-   Relaxed pyyaml dependency to fix AMI installs
-   Magic works in jupyter notebooks.

#### :nail_care: Enhancement

-   New preview release of auto-dataframes for Keras
-   Added input_type and output_type to the Keras callback for simpler config
-   public api supports retrieving specific keys and custom xaxis

## 0.8.4 (July 8, 2019)

#### :bug: Bug Fix

-   WANDB_IGNORE_GLOBS is respected on the final scan of files
-   Unified run.id, run.name, and run.notes across all apis
-   Handle funky terminal sizes when setting up our psuedo tty
-   Fixed Jupyter notebook introspection logic
-   run.summary.update() persists changes to the server
-   tensorboard syncing is robust to invalid histograms and truncated files

#### :nail_care: Enhancement

-   preview release of magic, calling wandb.init(magic=True) should automatically track config and metrics when possible
-   cli now supports local installs of the backend
-   fastai callback supports logging example images

## 0.8.3 (June 26, 2019)

#### :bug: Bug Fix

-   image logging works in Windows
-   wandb sync handles tfevents with a single timestep
-   fix incorrect command in overview page for running runs
-   handle histograms with > 512 bins when streaming tensorboard
-   better error message when calling wandb sync on a file instead of a directory

#### :nail_care: Enhancement

-   new helper function for handling hyperparameters in sweeps `wandb.config.user_items()`
-   better mocking for improved testing

## 0.8.2 (June 20, 2019)

#### :bug: Bug Fix

-   entity is persisted on wandb.run when queried from the server
-   tmp files always use the temporary directory to avoid syncing
-   raise error if file shrinks while uploading
-   images log properly in windows
-   upgraded pyyaml requirement to address CVE
-   no longer store a history of rows to prevent memory leak

#### :nail_care: Enhancement

-   summary now supports new dataframe format
-   WANDB_SILENT environment variable writes all wandb messages to debug.log
-   Improved error messages for windows and tensorboard logging
-   output.log is uploaded at the end of each run
-   metadata, requirements, and patches are uploaded at the beginning of a run
-   when not running from a git repository, store the main python file
-   added WANDB_DISABLE_CODE to prevent diffing and code saving
-   when running in jupyter store the name of the notebook
-   auto-login support for colab
-   store url to colab notebook
-   store the version of this library in config
-   store sys.executable in metadata
-   fastai callback no longer requires path
-   wandb.init now accepts a notes argument
-   The cli replaced the message argument with notes and name

## 0.8.1 (May 23, 2019)

#### :bug: Bug Fix

-   wandb sync handles tensorboard embeddings
-   wandb sync correctly handles images in tensorboard
-   tf.keras correctly handles single input functional models
-   wandb.Api().runs returns an iterator that's reusable
-   WANDB_DIR within a hidden directory doesn't prevent syncing
-   run.files() iterates over all files
-   pytorch recurssion too deep error

#### :nail_care: Enhancement

-   wandb sync accepts an --ignore argument with globs to skip files
-   run.summary now has an items() method for iterating over all keys

## 0.8.0 (May 17, 2019)

#### :bug: Bug Fix

-   Better error messages on access denied
-   Better error messages when optional packages aren't installed
-   Urls printed to the termial are url-escaped
-   Namespaced tensorboard events work with histograms
-   Public API now retries on failures and re-uses connection pool
-   Catch git errors when remotes aren't pushed to origin
-   Moved keras graph collection to on_train_begin to handle unbuilt models
-   Handle more cases of not being able to save weights
-   Updates to summary after resuming are persisted
-   PyTorch histc logging fixed in 0.4.1
-   Fixed `wandb sync` tensorboard import

#### :nail_care: Enhancement

-   wandb.init(tensorboard=True) works with Tensorflow 2 and Eager Execution
-   wandb.init(tensorboard=True) now works with tb-nightly and PyTorch
-   Automatically log examples with tf.keras by adding missing validation_data
-   Socket only binds to localhost for improved security and prevents firewall warnings in OSX
-   Added user object to public api for getting the source user
-   Added run.display_name to the public api
-   Show display name in console output
-   Added --tags, --job_group, and --job_type to `wandb run`
-   Added environment variable for minimum time to run before considering crashed
-   Added flake8 tests to CI, thanks @cclauss!

## 0.7.3 (April 15, 2019)

#### :bug: Bug Fix

-   wandb-docker-run accepts image digests
-   keras callback works in tensorflow2-alpha0
-   keras model graph now puts input layer first

#### :nail_care: Enhancement

-   PyTorch log frequency added for gradients and weights
-   PyTorch logging performance enhancements
-   wandb.init now accepts a name parameter for naming runs
-   wandb.run.name reflects custom display names
-   Improvements to nested summary values
-   Deprecated wandb.Table.add_row in favor of wandb.Table.add_data
-   Initial support for a fast.ai callback thanks to @borisdayma!

## 0.7.2 (March 19, 2019)

#### :bug: Bug Fix

-   run.get_url resolves the default entity if one wasn't specified
-   wandb restore accepts run paths with only slashes
-   Fixed PyYaml deprecation warnings
-   Added entrypoint shell script to manifest
-   Strip newlines from cuda version

## 0.7.1 (March 14, 2019)

#### :bug: Bug Fix

-   handle case insensitive docker credentials
-   fix app_url for private cloud login flow
-   don't retry 404's when starting sweep agents

## 0.7.0 (February 28, 2019)

#### :bug: Bug Fix

-   ensure DNS lookup failures can't prevent startup
-   centralized debug logging
-   wandb agent waits longer to send a SIGKILL after sending SIGINT

#### :nail_care: Enhancement

-   support for logging docker images with the WANDB_DOCKER env var
-   WANDB_DOCKER automatically set when run in kubernetes
-   new wandb-docker-run command to automatically set env vars and mount code
-   wandb.restore supports launching docker for runs that ran with it
-   python packages are now recorded and saved in a requirements.txt file
-   cpu_count, gpu_count, gpu, os, and python version stored in wandb-metadata.json
-   the export api now supports docker-like paths, i.e. username/project:run_id
-   better first time user messages and login info

## 0.6.35 (January 29, 2019)

#### :bug: Bug Fix

-   Improve error reporting for sweeps

## 0.6.34 (January 23, 2019)

#### :bug: Bug Fix

-   fixed Jupyter logging, don't change logger level
-   fixed resuming in Jupyter

#### :nail_care: Enhancement

-   wandb.init now degrades gracefully if a user hasn't logged in to wandb
-   added a **force** flag to wandb.init to require a machine to be logged in
-   Tensorboard and TensorboardX logging is now automatically instrumented when enabled
-   added a **tensorboard** to wandb.init which patches tensorboard for logging
-   wandb.save handles now accepts a base path to files in sub directories
-   wandb.tensorflow and wandb.tensorboard can now be accessed without directly importing
-   `wandb sync` will now traverse a wandb run directory and sync all runs

## 0.6.33 (January 22, 2019)

#### :bug: Bug Fix

-   Fixed race where wandb process could hang at the end of a run

## 0.6.32 (December 22, 2018)

#### :bug: Bug Fix

-   Fix resuming in Jupyter on kernel restart
-   wandb.save ensures files are pushed regardless of growth

#### :nail_care: Enhancement

-   Added replace=True keyword to init for auto-resuming
-   New run.resumed property that can be used to detect if we're resuming
-   New run.step property to use for setting an initial epoch on resuming
-   Made Keras callback save the best model as it improves

## 0.6.31 (December 20, 2018)

#### :bug: Bug Fix

-   Really don't require numpy
-   Better error message if wandb.log is called before wandb.init
-   Prevent calling wandb.watch multiple times
-   Handle datetime attributes in logs / plotly

#### :nail_care: Enhancement

-   Add environment to sweeps
-   Enable tagging in the public API and in wandb.init
-   New media type wandb.Html for logging arbitrary html
-   Add Public api.create_run method for custom integrations
-   Added glob support to wandb.save, files save as they're written to
-   Added wandb.restore for pulling files on resume

## 0.6.30 (December 6, 2018)

#### :bug: Bug Fix

-   Added a timeout for generating diffs on large repos
-   Fixed edge case where file syncing could hang
-   Ensure all file changes are captured before exit
-   Handle cases of sys.exit where code isn't passed
-   Don't require numpy

#### :nail_care: Enhancement

-   New `wandb sync` command that pushes a local directory to the cloud
-   Support for syncing tfevents file during training
-   Detect when running as TFJob and auto group
-   New Kubeflow module with initial helpers for pipelines

## 0.6.29 (November 26, 2018)

#### :bug: Bug Fix

-   Fixed history / summary bug

## 0.6.28 (November 24, 2018)

#### :nail_care: Enhancement

-   Initial support for AWS SageMaker
-   `hook_torch` renamed to `watch` with a deprecation warning
-   Projects are automatically created if they don't exist
-   Additional GPU memory_allocated metric added
-   Keras Graph stores edges

#### :bug: Bug Fix

-   PyTorch graph parsing is more robust
-   Fixed PyTorch 0.3 support
-   File download API supports WANDB_API_KEY authentication

## 0.6.27 (November 13, 2018)

#### :nail_care: Enhancement

-   Sweeps work with new backend (early release).
-   Summary tracks all history metrics unless they're overridden by directly writing
    to summary.
-   Files support in data API.

#### :bug: Bug Fix

-   Show ongoing media file uploads in final upload progress.

## 0.6.26 (November 9, 2018)

#### :nail_care: Enhancement

-   wandb.Audio supports duration

#### :bug: Bug Fix

-   Pass username header in filestream API

## 0.6.25 (November 8, 2018)

#### :nail_care: Enhancement

-   New wandb.Audio data type.
-   New step keyword argument when logging metrics
-   Ability to specify run group and job type when calling wandb.init() or via
    environment variables. This enables automatic grouping of distributed training runs
    in the UI
-   Ability to override username when using a service account API key

#### :bug: Bug Fix

-   Handle non-tty environments in Python2
-   Handle non-existing git binary
-   Fix issue where sometimes the same image was logged twice during a Keras step

## 0.6.23 (October 19, 2018)

#### :nail_care: Enhancement

-   PyTorch
    -   Added a new `wandb.hook_torch` method which records the graph and logs gradients & parameters of pytorch models
    -   `wandb.Image` detects pytorch tensors and uses **torchvision.utils.make_grid** to render the image.

#### :bug: Bug Fix

-   `wandb restore` handles the case of not being run from within a git repo.

## 0.6.22 (October 18, 2018)

#### :bug: Bug Fix

-   We now open stdout and stderr in raw mode in Python 2 ensuring tools like bpdb work.

## 0.6.21 (October 12, 2018)

#### :nail_care: Enhancement

-   Catastrophic errors are now reported to Sentry unless WANDB_ERROR_REPORTING is set to false
-   Improved error handling and messaging on startup

## 0.6.20 (October 5, 2018)

#### :bug: Bug Fix

-   The first image when calling wandb.log was not being written, now it is
-   `wandb.log` and `run.summary` now remove whitespace from keys

## 0.6.19 (October 5, 2018)

#### :bug: Bug Fix

-   Vendored prompt_toolkit < 1.0.15 because the latest ipython is pinned > 2.0
-   Lazy load wandb.h5 only if `summary` is accessed to improve Data API performance

#### :nail_care: Enhancement

-   Jupyter
    -   Deprecated `wandb.monitor` in favor of automatically starting system metrics after the first wandb.log call
    -   Added new **%%wandb** jupyter magic method to display live results
    -   Removed jupyter description iframe
-   The Data API now supports `per_page` and `order` options to the `api.runs` method
-   Initial support for wandb.Table logging
-   Initial support for matplotlib logging<|MERGE_RESOLUTION|>--- conflicted
+++ resolved
@@ -49,11 +49,8 @@
 ### Fixed
 
 * In case of transient server issues when creating the wandb API key kubernetes secret, we'll retry up to 5 times by @TimH98 in https://github.com/wandb/wandb/pull/7108
-<<<<<<< HEAD
 * Correctly report file upload errors when using wandb-core by @moredatarequired in https://github.com/wandb/wandb/pull/7196
-=======
 * Fix handling of saving training files to Artifacts in the OpenAI Fine-Tuning integration by @morganmcg1 in https://github.com/wandb/wandb/pull/7150
->>>>>>> 0a2c9fa4
 
 ### Removed
 
