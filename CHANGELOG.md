--- conflicted
+++ resolved
@@ -10,6 +10,14 @@
 Please add to the relevant subsections under Unreleased below on every PR where this is applicable.
 
 ## Unreleased
+
+### Fixed
+
+- `run.log_artifact()` no longer blocks other data uploads until the artifact upload finishes (@timoffex in https://github.com/wandb/wandb/pull/8466)
+
+### Changed
+
+- After `artifact = run.log_artifact()`, you must use `artifact.wait()` before operations that rely on the artifact having been uploaded. Previously, this wasn't necessary in some cases because `run.log_artifact()` blocked other operations on the run (@timoffex in https://github.com/wandb/wandb/pull/8466)
 
 ## [0.18.2] - 2024-09-27
 
@@ -24,19 +32,11 @@
 - Add docstring for `wandb.watch` to support auto-complete (@kptkin in https://github.com/wandb/wandb/pull/8425)
 - Fix glob matching in define metric to work with logged keys containing `/` (@KyleGoyette in https://github.com/wandb/wandb/pull/8434)
 - Allow `a\.b` syntax in run.define_metric to refer to a dotted metric name (@jacobromero in https://github.com/wandb/wandb/pull/8445)
-- `run.log_artifact()` no longer blocks other data uploads until the artifact upload finishes (@timoffex in https://github.com/wandb/wandb/pull/8466)
   - NOTE: Not fixed if using `wandb.require("legacy-service")`
 - Fix Unknown image format error when uploading a gif through tensorboard. (@jacobromero in https://github.com/wandb/wandb/pull/8476)
 - Fix `OSError` from calling `Artifact.add_file` with file paths on mounted filesystems (@tonyyli-wandb in https://github.com/wandb/wandb/pull/8473)
 - Restored compatibility for macOS versions <= 10.15 for wandb-core. (@dmitryduev in https://github.com/wandb/wandb/pull/8487)
 
-<<<<<<< HEAD
-### Changed
-
-- After `artifact = run.log_artifact()`, you must use `artifact.wait()` before operations that rely on the artifact having been uploaded. Previously, this wasn't necessary in some cases because `run.log_artifact()` blocked other operations on the run (@timoffex in https://github.com/wandb/wandb/pull/8466)
-
-=======
->>>>>>> f8fc1f3c
 ## [0.18.1] - 2024-09-16
 
 ### Fixed
