--- conflicted
+++ resolved
@@ -26,11 +26,8 @@
 ### Fixed
 
 * Fixed `run.save()` not working with files inside `run.dir`, introduced in previous release
-<<<<<<< HEAD
 * Fixed wandb.login causing runs not to be associated with launch queue by @KyleGoyette in https://github.com/wandb/wandb/pull/7280
-=======
 * Fixed job artifact download failing silently and causing run crash when using W&B Launch by @KyleGoyette https://github.com/wandb/wandb/pull/7285
->>>>>>> 0a2c9fa4
 
 ## [0.16.5] - 2024-03-25
 
