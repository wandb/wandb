# Changelog

All notable changes to this project will be documented in this file.

This project adheres to [Semantic Versioning](https://semver.org/spec/v2.0.0.html).

Starting with the 0.16.4 release on March 5, 2024, the format is based on
[Keep a Changelog](https://keepachangelog.com/en/1.1.0/).

Please add to the relevant subsections under Unreleased below on every PR where this is applicable.

## Unreleased

### Added

- Support queue template variables in launch sweep scheduelr jobs @KyleGoyette https://github.com/wandb/wandb/pull/7787

### Fixed

- Use `sys.exit()` instead of `os._exit()` if an internal subprocess exits with a non-zero code (@timoffex in https://github.com/wandb/wandb/pull/7866)
- Fix an occasional race condition when using `core` that could affect run logs (@timoffex in https://github.com/wandb/wandb/pull/7889)
- Fix OSError on `Artifact.download(skip_cache=True)` when encountering different filesystems by @tonyyli-wandb in https://github.com/wandb/wandb/pull/7835

## [0.17.3] - 2024-06-24

### Fixed

- Correctly name the netrc file on Windows as `_netrc` by @dmitryduev in https://github.com/wandb/wandb/pull/7844
- With core enabled, nested `tqdm` bars show up correctly in the Logs tab (@timoffex in https://github.com/wandb/wandb/pull/7825)
- Fix W&B Launch registry ECR regex separating tag on forward slash and period @KyleGoyette https://github.com/wandb/wandb/pull/7837

## [0.17.2] - 2024-06-17

### Added

- Add prior runs when creating a sweep from the CLI by @TimH98 in https://github.com/wandb/wandb/pull/7803

### Fixed

- Fix issues with `numpy>=2` support by @dmitryduev in https://github.com/wandb/wandb/pull/7816
- Fix "UnicodeDecodeError: 'charmap'" when opening HTML files on Windows by specifying UTF-8 encoding by @KilnOfTheSecondFlame in https://github.com/wandb/wandb/pull/7730
- Ensure `Artifact.delete()` on linked artifacts only removes link, not source artifact by @tonyyli-wandb in https://github.com/wandb/wandb/pull/7742
- Sweep runs no longer appear to be resumed when they are not by @TimH98 https://github.com/wandb/wandb/pull/7684

### Changed

- Upgrade github.com/vektah/gqlparser/v2 from 2.5.11 to 2.5.16 by @wandb-kc in https://github.com/wandb/wandb/pull/7828

## [0.17.1] - 2024-06-07

### Added

- Added `api.runs().histories()` to fetch history metrics for runs that meet specified conditions by @thanos-wandb in https://github.com/wandb/wandb/pull/7690
- Display warning when Kubernetes pod fails to schedule by @TimH98 in https://github.com/wandb/wandb/pull/7576
- Added `ArtifactCollection.save()` to allow persisting changes by @amusipatla-wandb in https://github.com/wandb/wandb/pull/7555
- Added the ability to overwrite history of previous runs at an arbitrary step and continue logging from that step by @dannygoldstein in https://github.com/wandb/wandb/pull/7711
- Added new Workspace API for programatically editing W&B Workspaces by @andrewtruong in https://github.com/wandb/wandb/pull/7728
- Added `Artifact.unlink()` to allow programmatic unlinking of artifacts by @tonyyli-wandb in https://github.com/wandb/wandb/pull/7735
- Added basic TensorBoard support when running with `wandb.require("core")` by @timoffex in https://github.com/wandb/wandb/pull/7725
  - The TensorBoard tab in W&B will work.
  - Charts show up in W&B, possibly better than when running without core.
  - Not all types of data are supported yet. Unsupported data is not shown in charts.

### Fixed

- Fix `define_metric` behavior for multiple metrics in `shared` mode by @dmitryduev in https://github.com/wandb/wandb/pull/7715
- Correctly pass in project name to internal api from run while calling run.use_artifact() by @ibindlish in https://github.com/wandb/wandb/pull/7701
- Correctly upload console output log files when resuming runs enabled with `console_multipart` setting by @kptkin in https://github.com/wandb/wandb/pull/7694 and @dmitryduev in https://github.com/wandb/wandb/pull/7697
- Interpret non-octal strings with leading zeros as strings and not integers in sweep configs by @KyleGoyette https://github.com/wandb/wandb/pull/7649
- Support Azure repo URI format in Launch @KyleGoyette https://github.com/wandb/wandb/pull/7664
- Fix path parsing for artifacts with aliases containing forward slashes by @amusipatla-wandb in https://github.com/wandb/wandb/pull/7676
<<<<<<< HEAD
- Handle `path_prefix`es that don't correspond to directory names when downloading artifacts by @moredatarequired in https://github.com/wandb/wandb/pull/7721
=======
- Add missing docstrings for any public methods in `Api` class by @tonyyli-wandb in https://github.com/wandb/wandb/pull/7713
- Correctly add latest alias to jobs built by the job builder @KyleGoyette https://github.com/wandb/wandb/pull/7727
>>>>>>> 4f02f436

### Changed

- Option to change naming scheme for console output logs from `output.log` to `logs/YYYYMMDD_HHmmss.ms_output.log` by @kptkin in https://github.com/wandb/wandb/pull/7694
- Require `unsafe=True` in `use_model` calls that could potentially load and deserialize unsafe pickle files by @anandwandb https://github.com/wandb/wandb/pull/7663
- Update order in api.runs() to ascending to prevent duplicate responses by @thanos-wandb https://github.com/wandb/wandb/pull/7675
- Eliminate signed URL timeout errors during artifact file uploads in core by @moredatarequired in https://github.com/wandb/wandb/pull/7586

### Deprecated

- Deprecated `ArtifactCollection.change_type()` in favor of `ArtifactCollection.save()` by @amusipatla-wandb in https://github.com/wandb/wandb/pull/7555

## [0.17.0] - 2024-05-07

### Added

- The `wandb` package now includes the `wandb-core` binary by @timoffex in https://github.com/wandb/wandb/pull/7381
  - `wandb-core` is a new and improved backend for the W&B SDK that focuses on performance, versatility, and robustness.
  - Currently, it is opt-in. To start using the new backend, add `wandb.require("core")` to your script after importing `wandb`.
- `wandb-core` now supports Artifact file caching by @moredatarequired in https://github.com/wandb/wandb/pull/7364 and https://github.com/wandb/wandb/pull/7366
- Added artifact_exists() and artifact_collection_exists() methods to Api to check if an artifact or collection exists by @amusipatla-wandb in https://github.com/wandb/wandb/pull/7483
- `wandb launch -u <git-uri | local-path> ` creates and launches a job from the given source code by @bcsherma in https://github.com/wandb/wandb/pull/7485

### Fixed

- Prevent crash on `run.summary` for finished runs by @dmitryduev in https://github.com/wandb/wandb/pull/7440
- Correctly report file upload errors when using wandb-core by @moredatarequired in https://github.com/wandb/wandb/pull/7196
- Implemented a stricter check for AMD GPU availability by @dmitryduev in https://github.com/wandb/wandb/pull/7322
- Fixed `run.save()` on Windows by @timoffex in https://github.com/wandb/wandb/pull/7412
- Show a warning instead of failing when using registries other than ECR and GAR with the Kaniko builder by @TimH98 in https://github.com/wandb/wandb/pull/7461
- Fixed `wandb.init()` type signature including `None` by @timoffex in https://github.com/wandb/wandb/pull/7563

### Changed

- When using `wandb-core` need to specify a required flag (`wandb.require("core")`) to enable it, before it was picked up automatically by @kptkin in https://github.com/wandb/wandb/pull/7228
- Use ETags instead of MD5 hashes for GCS reference artifacts by @moredatarequired in https://github.com/wandb/wandb/pull/7337

### Removed

- Removed the deprecated `wandb.plots.*` functions and top-level third-party integrations `wandb.[catboost,fastai,keras,lightgbm,sacred,xgboost]`. Please use `wandb.plot` instead of `wandb.plots` and `wandb.integration.[catboost,fastai,keras,lightgbm,sacred,xgboost]` instead of `wandb.[catboost,fastai,keras,lightgbm,sacred,xgboost]`. By @dmitryduev in https://github.com/wandb/wandb/pull/7552
- Removed the `[async]` extra and the `_async_upload_concurrency_limit` setting by @moredatarequired in https://github.com/wandb/wandb/pull/7416
- Removed undocumented settings: `_except_exit` and `problem` by @timoffex in https://github.com/wandb/wandb/pull/7563

## [0.16.6] - 2024-04-03

### Added

- Added support for overriding kaniko builder settings in the agent config by @TimH98 in https://github.com/wandb/wandb/pull/7191
- Added link to the project workspace of a run in the footer by @kptkin in https://github.com/wandb/wandb/pull/7276
- Added support for overriding stopped run grace period in the agent config by @TimH98 in https://github.com/wandb/wandb/pull/7281
- Added setting (`_disable_update_check`) to disable version checks during init by @kptkin in https://github.com/wandb/wandb/pull/7287
- `WandbLogger.sync` in the OpenAI Fine-Tuning integration gets a new `log_datasets` boolean argument to turn off automatic logging of datasets to Artifacts by @morganmcg1 in https://github.com/wandb/wandb/pull/7150
- Reduced default status print frequency of launch agent. Added verbosity controls to allow for increased status print frequency and printing debug information to stdout by @TimH98 in https://github.com/wandb/wandb/pull/7126

### Changed

- Limit policy option on artifact cli's put() to choices, ["mutable", "immutable"] by @ibindish in https://github.com/wandb/wandb/pull/7172
- Updated artifact public api methods to handle nullable Project field on the ArtifactSequence/ArtifactCollection type, based on gorilla server changes by @ibindlish in https://github.com/wandb/wandb/pull/7201

### Fixed

- Fixed `run.save()` not working with files inside `run.dir`, introduced in previous release
- Fixed rare panic during large artifact uploads by @moredatarequire in https://github.com/wandb/wandb/pull/7272
- Fixed wandb.login causing runs not to be associated with launch queue by @KyleGoyette in https://github.com/wandb/wandb/pull/7280
- Fixed job artifact download failing silently and causing run crash when using W&B Launch by @KyleGoyette https://github.com/wandb/wandb/pull/7285
- Fix handling of saving training files to Artifacts in the OpenAI Fine-Tuning integration by @morganmcg1 in https://github.com/wandb/wandb/pull/7150

## [0.16.5] - 2024-03-25

### Added

- Added feature to move staging files to cache (instead of copying) for mutable artifact file uploads when caching is enabled by @ibindlish in https://github.com/wandb/wandb/pull/7143
- Added support to skip caching files to the local filesystem while uploading files to artifacts by @ibindlish in https://github.com/wandb/wandb/pull/7098
- Added support to skip staging artifact files during upload by selecting a storage policy by @ibindlish in https://github.com/wandb/wandb/pull/7142
- Preliminary support for forking a run using `wandb.init(fork_from=...)` by @dannygoldstein in https://github.com/wandb/wandb/pull/7078
- `run.save()` accepts `pathlib.Path` values; by @timoffex in https://github.com/wandb/wandb/pull/7146

### Changed

- When printing the run link point to the workspace explicitly by @kptkin in https://github.com/wandb/wandb/pull/7132

### Fixed

- In case of transient server issues when creating the wandb API key kubernetes secret, we'll retry up to 5 times by @TimH98 in https://github.com/wandb/wandb/pull/7108

### Removed

- When printing run's information in the terminal remove links to jobs by @kptkin in https://github.com/wandb/wandb/pull/7132

## [0.16.4] - 2024-03-05

### Added

- Added ability to change artifact collection types by @biaslucas in https://github.com/wandb/wandb/pull/6971
- Add support for installing deps from pyproject.toml by @bcsherma in https://github.com/wandb/wandb/pull/6964
- Support kaniko build with user-provided pvc and docker config by @bcsherma in https://github.com/wandb/wandb/pull/7059
- Added ability to import runs between W&B instances by @andrewtruong in https://github.com/wandb/wandb/pull/6897

### Changed

- wandb-core rate-limits requests to the backend and respects RateLimit-\* headers
  by @timoffex in https://github.com/wandb/wandb/pull/7065

### Fixed

- Fix passing of template variables in the sweeps-on-launch scheduler by @dannygoldstein in https://github.com/wandb/wandb/pull/6959
- Link job artifact to a run to be specified as input by @kptkin in https://github.com/wandb/wandb/pull/6940
- Fix sagemaker entrypoint to use given entrypoint by @KyleGoyette in https://github.com/wandb/wandb/pull/6969
- Parse upload headers correctly by @kptkin in https://github.com/wandb/wandb/pull/6983
- Properly propagate server errors by @kptkin in https://github.com/wandb/wandb/pull/6944
- Make file upload faster by using parallelism by @kptkin in https://github.com/wandb/wandb/pull/6975
- Don't send git data if it's not populated by @kptkin in https://github.com/wandb/wandb/pull/6984
- Fix console logging resumption, avoid overwrite by @kptkin in https://github.com/wandb/wandb/pull/6963
- Remove hostname validation when using --host on wandb login by @Jamil in https://github.com/wandb/wandb/pull/6999
- Don't discard past visualizations when resuming a run by @timoffex in https://github.com/wandb/wandb/pull/7005
- Avoid retrying on conflict status code by @kptkin in https://github.com/wandb/wandb/pull/7011
- Fix visualization config merging for resumed runs in wandb-core by @timoffex in https://github.com/wandb/wandb/pull/7012
- Replace usage of standard library's json with `segmentio`'s by @kptkin in https://github.com/wandb/wandb/pull/7027
- Remove stderr as writer for the logs by @kptkin in https://github.com/wandb/wandb/pull/7022
- Disable negative steps from initialization by @kptkin in https://github.com/wandb/wandb/pull/7030
- Fix report loading in pydantic26 by @andrewtruong in https://github.com/wandb/wandb/pull/6988
- Revert "make upload request async to support progress reporting (#6497)" by @jlzhao27 in https://github.com/wandb/wandb/pull/7049
- Fix entrypoint specification when using a Dockerfile.wandb by @KyleGoyette in https://github.com/wandb/wandb/pull/7080
- Fix stream releasing probe handle too early by @jlzhao27 in https://github.com/wandb/wandb/pull/7056
- Always attempt to pull latest image for local container by @KyleGoyette in https://github.com/wandb/wandb/pull/7079

### New Contributors

- @Jamil made their first contribution in https://github.com/wandb/wandb/pull/6999

# 0.16.3 (Feb 6, 2024)

### :magic_wand: Enhancements

- feat(core): generate data type info in core by @dmitryduev in https://github.com/wandb/wandb/pull/6827
- feat(core): add support for Launch 🚀 by @kptkin in https://github.com/wandb/wandb/pull/6822
- feat(public-api): Added option to control number of grouped sampled runs in reports by @thanos-wandb in https://github.com/wandb/wandb/pull/6840
- feat(sdk): add shared mode to enable multiple independent writers to the same run by @dmitryduev in https://github.com/wandb/wandb/pull/6882
- perf(artifacts): Reduce artifact download latency via optional cache copy + threads by @biaslucas in https://github.com/wandb/wandb/pull/6878
- feat(artifacts): Add partial file downloads, via directory prefix by @biaslucas in https://github.com/wandb/wandb/pull/6911
- feat(integrations): Update the Diffusers Integration by @soumik12345 in https://github.com/wandb/wandb/pull/6804
- feat(integrations): Update Ultralytics Integration by @soumik12345 in https://github.com/wandb/wandb/pull/6796
- feat(integrations): Add Pytorch Lightning Fabric Logger by @ash0ts in https://github.com/wandb/wandb/pull/6919
- feat(core): update go packages by @kptkin in https://github.com/wandb/wandb/pull/6908

### :hammer: Fixes

- fix(launch): Remove project and runner fields from agent config by @KyleGoyette in https://github.com/wandb/wandb/pull/6818
- fix(launch): recognize deleted k8s jobs as failed by @bcsherma in https://github.com/wandb/wandb/pull/6824
- fix(launch): warn of extra fields in environment block instead of erroring by @bcsherma in https://github.com/wandb/wandb/pull/6833
- fix(sdk): entity override bug where ENVVAR is prioritized over kwargs by @biaslucas in https://github.com/wandb/wandb/pull/6843
- fix(launch): Local container runner doesn't ignore override args by @TimH98 in https://github.com/wandb/wandb/pull/6844
- fix(sdk): merge-update config with sweep/launch config by @dannygoldstein in https://github.com/wandb/wandb/pull/6841
- fix(sdk): fix retry logic in wandb-core and system_tests conftest by @dmitryduev in https://github.com/wandb/wandb/pull/6847
- fix(core): use RW locks in system monitor's assets management by @dmitryduev in https://github.com/wandb/wandb/pull/6852
- fix(launch): set build context to entrypoint dir if it contains Dockerfile.wandb by @bcsherma in https://github.com/wandb/wandb/pull/6855
- security(launch): Mount wandb api key in launch job pods from a k8s secret by @TimH98 in https://github.com/wandb/wandb/pull/6722
- fix(launch): wandb job create should not look for requirements.txt if Dockerfile.wandb is next to entrypoint by @bcsherma in https://github.com/wandb/wandb/pull/6861
- fix(sdk): fix \_parse_path when only id is passed to wandb.Api().run() by @luisbergua in https://github.com/wandb/wandb/pull/6858
- fix(media): Update video.py: Fix fps bug by @stellargo in https://github.com/wandb/wandb/pull/6887
- fix(sdk): clean up temp folders by @dmitryduev in https://github.com/wandb/wandb/pull/6891
- fix(artifacts): fix long artifact paths on Windows by @ArtsiomWB in https://github.com/wandb/wandb/pull/6846
- fix(sdk): Update Report API to work with pydantic2.6 by @andrewtruong in https://github.com/wandb/wandb/pull/6925
- fix(launch): fetch all commits to enable checking out by sha by @bcsherma in https://github.com/wandb/wandb/pull/6926
- fix(sweeps): dont swallow exceptions in pyagent by @dannygoldstein in https://github.com/wandb/wandb/pull/6927
- fix(artifacts): artifact file upload progress in nexus by @ibindlish in https://github.com/wandb/wandb/pull/6939
- fix(sdk): exercise caution in system monitor when rocm-smi is installed on a system with no amd gpus by @dmitryduev in https://github.com/wandb/wandb/pull/6938
- fix(cli): typo in cli.py by @eltociear in https://github.com/wandb/wandb/pull/6892
- fix(launch): remove deadsnakes from accelerator build step by @bcsherma in https://github.com/wandb/wandb/pull/6933

### :books: Docs

- docs(sdk): update sweep `docstrings` by @ngrayluna in https://github.com/wandb/wandb/pull/6830
- docs(sdk): Updates the Tables reference docs. by @katjacksonWB in https://github.com/wandb/wandb/pull/6880
- docs(sdk): Artifact docstrings PR by @ngrayluna in https://github.com/wandb/wandb/pull/6825

## New Contributors

- @biaslucas made their first contribution in https://github.com/wandb/wandb/pull/6843
- @stellargo made their first contribution in https://github.com/wandb/wandb/pull/6887
- @timoffex made their first contribution in https://github.com/wandb/wandb/pull/6916

**Full Changelog**: https://github.com/wandb/wandb/compare/v0.16.2...v0.16.3

# 0.16.2 (Jan 9, 2024)

### :magic_wand: Enhancements

- feat(nexus): refactor store logic and add store writer by @kptkin in https://github.com/wandb/wandb/pull/6678
- feat(nexus): add AMD GPU monitoring by @dmitryduev in https://github.com/wandb/wandb/pull/6606
- feat(nexus): add console log file upload by @kptkin in https://github.com/wandb/wandb/pull/6669
- feat(launch): add registry uri field to builders by @bcsherma in https://github.com/wandb/wandb/pull/6626
- feat(core): add `wandb beta sync` feature to upload runs to W&B by @kptkin in https://github.com/wandb/wandb/pull/6620
- feat(launch): CLI supports allow-listed queue parameters by @TimH98 in https://github.com/wandb/wandb/pull/6679
- feat(core): add support for requirements and patch.diff by @kptkin in https://github.com/wandb/wandb/pull/6721
- feat(core): capture SLURM-related env vars in metadata by @dmitryduev in https://github.com/wandb/wandb/pull/6710
- feat(launch): --priority flag on `wandb launch` command to specify priority when enqueuing jobs. by @nickpenaranda in https://github.com/wandb/wandb/pull/6705
- feat(sdk): add verify feature to wandb login by @dmitryduev in https://github.com/wandb/wandb/pull/6747
- feat(launch): Sweeps on Launch honors selected job priority for sweep runs by @nickpenaranda in https://github.com/wandb/wandb/pull/6756
- feat(core): 🦀 commence operation SDKrab 🦀 by @dmitryduev in https://github.com/wandb/wandb/pull/6000
- feat(artifacts): make upload request async to support progress reporting by @jlzhao27 in https://github.com/wandb/wandb/pull/6497
- feat(core): add TensorBoard log dir watcher by @kptkin in https://github.com/wandb/wandb/pull/6769
- feat(core): upload wandb-summary.json and config.yaml files by @kptkin in https://github.com/wandb/wandb/pull/6781

### :hammer: Fixes

- fix(nexus): update error message and remove extra by @kptkin in https://github.com/wandb/wandb/pull/6667
- fix(nexus): clean up issues with file sending by @kptkin in https://github.com/wandb/wandb/pull/6677
- fix(core): add jitter to retry clients' backoff strategy by @dmitryduev in https://github.com/wandb/wandb/pull/6706
- fix(artifacts): only skip file download if digest matches by @szymon-piechowicz-wandb in https://github.com/wandb/wandb/pull/6694
- fix(core): fix resume and add tests by @dmitryduev in https://github.com/wandb/wandb/pull/6714
- fix(launch): capture errors from the creation of k8s job from yaml by @bcsherma in https://github.com/wandb/wandb/pull/6730
- fix(launch): Get default entity before checking template vars by @TimH98 in https://github.com/wandb/wandb/pull/6745
- fix(artifacts): remove run creation for artifact downloads if not using core by @ibindlish in https://github.com/wandb/wandb/pull/6746
- fix(artifacts): Retrieve ETag for ObjectVersion instead of Object for versioned buckets by @ibindlish in https://github.com/wandb/wandb/pull/6759
- fix(artifacts): revert #6759 and read object version etag in place by @ibindlish in https://github.com/wandb/wandb/pull/6774
- fix(core): put back the upload file count by @kptkin in https://github.com/wandb/wandb/pull/6767
- fix(core): add send cancel request to sender by @dmitryduev in https://github.com/wandb/wandb/pull/6787
- fix(core): check errors in memory monitoring by @dmitryduev in https://github.com/wandb/wandb/pull/6790
- fix(sdk): add job_type flag in CLI to allow override of job_type by @umakrishnaswamy in https://github.com/wandb/wandb/pull/6523
- fix(integrations): Handle ultralytics utils import refactor by @jthetzel in https://github.com/wandb/wandb/pull/6741
- fix(core): download artifacts with wandb-core without an active run by @dmitryduev in https://github.com/wandb/wandb/pull/6798
- fix(sdk): fix error logging matplotlib scatter plot if the minimum version of plotly library is not met by @walkingmug in https://github.com/wandb/wandb/pull/6724
- fix(sdk): allow overriding the default .netrc location with NETRC env var by @dmitryduev in https://github.com/wandb/wandb/pull/6708

### :books: Docs

- docs(sdk): Corrected description for email field by @ngrayluna in https://github.com/wandb/wandb/pull/6716
- docs(core): update the `README-libwandb-cpp.md` doc by @NinoRisteski in https://github.com/wandb/wandb/pull/6794

## New Contributors

- @jthetzel made their first contribution in https://github.com/wandb/wandb/pull/6741
- @walkingmug made their first contribution in https://github.com/wandb/wandb/pull/6724

**Full Changelog**: https://github.com/wandb/wandb/compare/v0.16.1...v0.16.2

# 0.16.1 (Dec 5, 2023)

### :magic_wand: Enhancements

- perf(artifacts): remove recursive download by @szymon-piechowicz-wandb in https://github.com/wandb/wandb/pull/6544
- feat(nexus): add debounce summary in handler by @kptkin in https://github.com/wandb/wandb/pull/6570
- feat(integrations): fix bug in ultralytics import and version pinning by @soumik12345 in https://github.com/wandb/wandb/pull/6605
- feat(launch): Support template variables when queueing launch runs by @KyleGoyette in https://github.com/wandb/wandb/pull/6602
- feat(cli): add --skip-console option to offline sync cli command by @kptkin in https://github.com/wandb/wandb/pull/6557
- feat(nexus): add basic graphql versioning mechanism by @dmitryduev in https://github.com/wandb/wandb/pull/6624
- feat(nexus): add Apple M\* GPU stats monitoring by @dmitryduev in https://github.com/wandb/wandb/pull/6619
- feat(launch): add helper to load wandb.Config from env vars by @bcsherma in https://github.com/wandb/wandb/pull/6644
- feat(integrations): port OpenAI WandbLogger for openai-python v1.0 by @ayulockin in https://github.com/wandb/wandb/pull/6498
- feat(integrations): fix version check for openAI WandbLogger by @ayulockin in https://github.com/wandb/wandb/pull/6648
- feat(integrations): Diffusers autologger by @soumik12345 in https://github.com/wandb/wandb/pull/6561
- feat(sdk): Adding parameter to image to specify file type jpg, png, bmp, gif by @fdsig in https://github.com/wandb/wandb/pull/6280

### :hammer: Fixes

- fix(nexus): make offline sync work properly by @dmitryduev in https://github.com/wandb/wandb/pull/6569
- fix(launch): Fix run existence check to not depend on files being uploaded in the run by @KyleGoyette in https://github.com/wandb/wandb/pull/6548
- fix(launch): gcp storage uri verifaction failed due to improper async wrapping by @bcsherma in https://github.com/wandb/wandb/pull/6581
- fix(sdk): updating summary with nested dicts now doesn't throw an error by @ArtsiomWB in https://github.com/wandb/wandb/pull/6578
- fix(launch): Add prioritization mode to RunQueue create by @TimH98 in https://github.com/wandb/wandb/pull/6610
- fix(nexus): create symlink to the server logs in the runs folder by @kptkin in https://github.com/wandb/wandb/pull/6628
- fix(integrations): single value problem in wandb/wandb_torch.py::log_tensor_stats by @gmongaras in https://github.com/wandb/wandb/pull/6640
- fix(integrations): tmin vs tmax in wandb/wandb_torch.py::log_tensor_stats by @dmitryduev in https://github.com/wandb/wandb/pull/6641
- fix(nexus): minor fix up for non server cases by @kptkin in https://github.com/wandb/wandb/pull/6645
- fix(sdk): make old settings more robust by @dmitryduev in https://github.com/wandb/wandb/pull/6654
- fix(sdk): handle tags when resuming a run by @dmitryduev in https://github.com/wandb/wandb/pull/6660

### :books: Docs

- docs(integrations): fix doc-string typo in a keras callback by @evilpegasus in https://github.com/wandb/wandb/pull/6586

## New Contributors

- @evilpegasus made their first contribution in https://github.com/wandb/wandb/pull/6586
- @yogeshg made their first contribution in https://github.com/wandb/wandb/pull/6573
- @gmongaras made their first contribution in https://github.com/wandb/wandb/pull/6640

**Full Changelog**: https://github.com/wandb/wandb/compare/v0.16.0...v0.16.1

# 0.16.0 (Nov 7, 2023)

### :magic_wand: Enhancements

- feat(nexus): add nested config support by @kptkin in https://github.com/wandb/wandb/pull/6417
- feat(nexus): finish artifact saver by @szymon-piechowicz-wandb in https://github.com/wandb/wandb/pull/6296
- feat(nexus): add sync file counts in the footer by @dmitryduev in https://github.com/wandb/wandb/pull/6371
- feat(nexus): implement directory watcher and related functionality by @kptkin in https://github.com/wandb/wandb/pull/6257
- feat(launch): run agent on an event loop by @bcsherma in https://github.com/wandb/wandb/pull/6384
- feat(nexus): add sampled history by @kptkin in https://github.com/wandb/wandb/pull/6492
- feat(artifacts): prototype for models api by @ibindlish in https://github.com/wandb/wandb/pull/6205
- perf(launch): register sweep scheduler virtual agents async by @bcsherma in https://github.com/wandb/wandb/pull/6488
- feat(nexus): make file uploads work with local by @dmitryduev in https://github.com/wandb/wandb/pull/6509
- feat(sdk): allow users to log custom chart tables in a different section by @luisbergua in https://github.com/wandb/wandb/pull/6422
- feat(nexus): generalize uploader to filemanager to allow downloads by @ibindlish in https://github.com/wandb/wandb/pull/6445
- feat(sdk): drop python 3.6 support by @dmitryduev in https://github.com/wandb/wandb/pull/6493
- feat(artifacts): delete staging files in Nexus by @szymon-piechowicz-wandb in https://github.com/wandb/wandb/pull/6529
- feat(artifacts): set up artifact downloads to use sdk nexus core by @estellazx in https://github.com/wandb/wandb/pull/6275
- feat(nexus): add file upload progress and make completion callback a list of callbacks by @kptkin in https://github.com/wandb/wandb/pull/6518
- feat(launch): add wandb.ai/run-id label to jobs by @bcsherma in https://github.com/wandb/wandb/pull/6543

### :hammer: Fixes

- fix(sdk): ensures that complete run.config is captured in SageMaker by @fdsig in https://github.com/wandb/wandb/pull/6260
- fix(sdk): Improve error handling for gitlib for FileNotFoundErrors by @j316chuck in https://github.com/wandb/wandb/pull/6410
- fix(sdk): increase max message size, handle errors by @szymon-piechowicz-wandb in https://github.com/wandb/wandb/pull/6398
- fix(launch): Agent better balances multiple queues by @TimH98 in https://github.com/wandb/wandb/pull/6418
- fix(artifacts): remove versioning enabled check in GCS reference handler by @szymon-piechowicz-wandb in https://github.com/wandb/wandb/pull/6430
- fix(launch): add google-cloud-aiplatform to launch shard by @bcsherma in https://github.com/wandb/wandb/pull/6440
- fix(nexus): add use_artifact as passthrough messages by @kptkin in https://github.com/wandb/wandb/pull/6447
- fix(launch): adjust vertex environment variables by @Hojland in https://github.com/wandb/wandb/pull/6443
- fix(artifacts): update artifacts cache file permissions for NamedTemporaryFile by @ibindlish in https://github.com/wandb/wandb/pull/6437
- fix(nexus): fix a number of issues by @dmitryduev in https://github.com/wandb/wandb/pull/6491
- fix(media): saving mlp figure to buffer and reading with PIL should specify format by @mova in https://github.com/wandb/wandb/pull/6465
- fix(nexus): send content-length, check response status code in uploader by @szymon-piechowicz-wandb in https://github.com/wandb/wandb/pull/6401
- fix(sdk): fix step logic when resuming runs with no metrics logged by @luisbergua in https://github.com/wandb/wandb/pull/6480
- fix(sdk): hook_handle being set to list instead of dict on unhook by @vatsalaggarwal in https://github.com/wandb/wandb/pull/6503
- fix(launch): verify gcp credentials before creating vertex job by @bcsherma in https://github.com/wandb/wandb/pull/6537
- fix(launch): add load option to docker buildx by @KyleGoyette in https://github.com/wandb/wandb/pull/6508
- fix(artifacts): fix perf regressions in artifact downloads and fix file download location by @ibindlish in https://github.com/wandb/wandb/pull/6535
- fix(sdk): add warning when `log_code` can't locate any files by @umakrishnaswamy in https://github.com/wandb/wandb/pull/6532
- fix(sdk): adjust ipython hooks for v8.17 by @dmitryduev in https://github.com/wandb/wandb/pull/6563

### :books: Docs

- docs(media): fix `Graph` docstring by @harupy in https://github.com/wandb/wandb/pull/6458
- docs(public-api): Fix suggested command for uploading artifacts by @geke-mir in https://github.com/wandb/wandb/pull/6513

## New Contributors

- @j316chuck made their first contribution in https://github.com/wandb/wandb/pull/6410
- @harupy made their first contribution in https://github.com/wandb/wandb/pull/6458
- @Hojland made their first contribution in https://github.com/wandb/wandb/pull/6443
- @mova made their first contribution in https://github.com/wandb/wandb/pull/6465
- @geke-mir made their first contribution in https://github.com/wandb/wandb/pull/6513
- @luisbergua made their first contribution in https://github.com/wandb/wandb/pull/6422
- @vatsalaggarwal made their first contribution in https://github.com/wandb/wandb/pull/6503

**Full Changelog**: https://github.com/wandb/wandb/compare/v0.15.12...v0.16.0

# 0.15.12 (Oct 3, 2023)

### :magic_wand: Enhancements

- feat(nexus): implement config debouncing mechanism by @kptkin in https://github.com/wandb/wandb/pull/6331
- feat(integrations): fix channel swapping on ultrlytics classification task by @soumik12345 in https://github.com/wandb/wandb/pull/6382
- feat(nexus): implement nexus alpha cpp interface by @raubitsj in https://github.com/wandb/wandb/pull/6358
- feat(nexus): expose system metrics in the run object (PoC) by @dmitryduev in https://github.com/wandb/wandb/pull/6238
- feat(integrations): Pin ultralytics version support to `v8.0.186` by @soumik12345 in https://github.com/wandb/wandb/pull/6391

### :hammer: Fixes

- fix(launch): get logs from failed k8s pods by @bcsherma in https://github.com/wandb/wandb/pull/6339
- fix(artifacts): Allow adding s3 bucket as reference artifact by @ibindlish in https://github.com/wandb/wandb/pull/6346
- fix(launch): Fix race condition in agent thread clean up by @KyleGoyette in https://github.com/wandb/wandb/pull/6352
- fix(artifacts): don't assume run and its i/o artifacts are in the same project by @szymon-piechowicz-wandb in https://github.com/wandb/wandb/pull/6363
- fix(artifacts): fix wandb.Api().run(run_name).log_artifact(artifact) by @szymon-piechowicz-wandb in https://github.com/wandb/wandb/pull/6362
- fix(sweeps): ValueError with None value in sweep by @gtarpenning in https://github.com/wandb/wandb/pull/6364
- fix(artifacts): fix typo in s3 handler by @ibindlish in https://github.com/wandb/wandb/pull/6368
- fix(artifacts): fix the argument order for new argument target_fraction by @moredatarequired in https://github.com/wandb/wandb/pull/6377
- fix(nexus): fix potential race in config debouncer by @dmitryduev in https://github.com/wandb/wandb/pull/6385
- fix(sdk): fix graphql type mapping by @szymon-piechowicz-wandb in https://github.com/wandb/wandb/pull/6396
- fix(sdk): fix concurrency limit in uploader by @szymon-piechowicz-wandb in https://github.com/wandb/wandb/pull/6399

### :books: Docs

- docs(sdk): fix reference docs GH action by @dmitryduev in https://github.com/wandb/wandb/pull/6350
- docs(sdk): Update generate-docodile-documentation.yml by @ngrayluna in https://github.com/wandb/wandb/pull/6351

**Full Changelog**: https://github.com/wandb/wandb/compare/v0.15.11...v0.15.12

# 0.15.11 (Sep 21, 2023)

### :magic_wand: Enhancements

- feat(nexus): add support for code saving in script mode by @kptkin in https://github.com/wandb/wandb/pull/6243
- feat(nexus): add support for `policy=end` in `wandb.save` by @kptkin in https://github.com/wandb/wandb/pull/6267
- feat(nexus): add system info to metadata by @dmitryduev in https://github.com/wandb/wandb/pull/6244
- feat(nexus): add nvidia gpu system info to metadata by @dmitryduev in https://github.com/wandb/wandb/pull/6270
- feat(launch): delete run queues with public api by @bcsherma in https://github.com/wandb/wandb/pull/6317
- feat(sdk): introduce custom proxy support for wandb http(s) traffic by @kptkin in https://github.com/wandb/wandb/pull/6300

### :hammer: Fixes

- fix(sdk): Fix logger when logging filestream exception by @KyleGoyette in https://github.com/wandb/wandb/pull/6246
- fix(launch): use watch api to monitor launched CRDs by @bcsherma in https://github.com/wandb/wandb/pull/6226
- fix(launch): forbid enqueuing docker images without target project by @bcsherma in https://github.com/wandb/wandb/pull/6248
- fix(sdk): add missing Twitter import for API users by @fdsig in https://github.com/wandb/wandb/pull/6261
- fix(artifacts): get S3 versionIDs from directory references by @moredatarequired in https://github.com/wandb/wandb/pull/6255
- fix(launch): make watch streams recover from connection reset by @bcsherma in https://github.com/wandb/wandb/pull/6272
- fix(public-api): use json.loads(..., strict=False) to ignore invalid utf-8 and control characters in api.Run.load by @dmitryduev in https://github.com/wandb/wandb/pull/6299
- fix(sdk): correctly identify colab as a jupyter-like env in settings by @dmitryduev in https://github.com/wandb/wandb/pull/6308
- fix(sdk): improve memory management for summary updates by @dmitryduev in https://github.com/wandb/wandb/pull/5569
- fix(artifacts): Add environment variable to configure batch size for download urls by @ibindlish in https://github.com/wandb/wandb/pull/6323
- fix(launch): fail rqis if no run is created by @bcsherma in https://github.com/wandb/wandb/pull/6324

### :books: Docs

- docs(sdk): fixes a broken link in Image docs. by @katjacksonWB in https://github.com/wandb/wandb/pull/6252
- docs(nexus): add docs on running nexus-related system tests locally by @dmitryduev in https://github.com/wandb/wandb/pull/6191
- docs(nexus): add user-facing Nexus docs for Beta release by @dmitryduev in https://github.com/wandb/wandb/pull/6276
- docs(nexus): fix pip install nexus instruction by @dmitryduev in https://github.com/wandb/wandb/pull/6309

### :nail_care: Cleanup

- Update README.md by @NinoRisteski in https://github.com/wandb/wandb/pull/6325

## New Contributors

- @katjacksonWB made their first contribution in https://github.com/wandb/wandb/pull/6252
- @NinoRisteski made their first contribution in https://github.com/wandb/wandb/pull/6325

**Full Changelog**: https://github.com/wandb/wandb/compare/v0.15.10...v0.15.11

# 0.15.10 (Sep 6, 2023)

### :magic_wand: Enhancements

- feat(integrations): add async support to `Autologger` API and enable it for Openai by @parambharat in https://github.com/wandb/wandb/pull/5960
- feat(sdk): add official support for python 3.11 and drop support for python 3.6 by @dmitryduev in https://github.com/wandb/wandb/pull/4386
- feat(sdk): implement network logging and file pusher timeout for debugging by @dmitryduev in https://github.com/wandb/wandb/pull/5894
- feat(artifacts): set ttl(time to live) for artifact versions by @estellazx in https://github.com/wandb/wandb/pull/5859
- feat(nexus): add support for define metric by @kptkin in https://github.com/wandb/wandb/pull/6036
- feat(launch): Include agent version when creating launch agent by @TimH98 in https://github.com/wandb/wandb/pull/5970
- feat(launch): Runless git jobs can use requirements.txt in parent directories by @TimH98 in https://github.com/wandb/wandb/pull/6008
- feat(artifacts): retrieve the parent collection from an Artifact by @moredatarequired in https://github.com/wandb/wandb/pull/6019
- feat(nexus): improve file uploads by @dmitryduev in https://github.com/wandb/wandb/pull/6052
- feat(artifacts): Add run id option to artifact put method to log artifacts to existing runs by @ibindlish in https://github.com/wandb/wandb/pull/6074
- feat(public-api): add metadata property to Run object by @dmitryduev in https://github.com/wandb/wandb/pull/6100
- feat(launch): Support setting a custom Dockerfile in launch overrides by @TimH98 in https://github.com/wandb/wandb/pull/6104
- feat(nexus): add Nvidia GPU asset to system monitor by @dmitryduev in https://github.com/wandb/wandb/pull/6081
- feat(artifacts): enable deleting artifact collections from SDK by @moredatarequired in https://github.com/wandb/wandb/pull/6020
- feat(launch): Add dockerfile CLI param & use Dockerfile.wandb by default if present by @TimH98 in https://github.com/wandb/wandb/pull/6122
- feat(artifacts): extend cache cleanup to allow specifying a target fraction by @moredatarequired in https://github.com/wandb/wandb/pull/6152
- feat(artifacts): add an eval-able repr to ArtifactManifestEntry by @moredatarequired in https://github.com/wandb/wandb/pull/6132
- feat(nexus): enable docker-based wheel building for nexus by @dmitryduev in https://github.com/wandb/wandb/pull/6118
- feat(nexus): add Nvidia GPU asset to system monitor by @dmitryduev in https://github.com/wandb/wandb/pull/6131
- feat(artifacts): clear the cache on add to prevent overflow by @moredatarequired in https://github.com/wandb/wandb/pull/6149
- feat(sdk): capture disk i/o utilization in system metrics by @umakrishnaswamy in https://github.com/wandb/wandb/pull/6106
- feat(sdk): add disk io counters to monitor metrics by @dmitryduev in https://github.com/wandb/wandb/pull/6170
- feat(sdk): make paths for disk usage monitoring configurable by @dmitryduev in https://github.com/wandb/wandb/pull/6196
- feat(sweeps): Use `WANDB_SWEEP_ID` to include a run in an existing sweep by @gtarpenning in https://github.com/wandb/wandb/pull/6198
- feat(artifacts): Handle LinkArtifact calls made to Nexus Core by @ibindlish in https://github.com/wandb/wandb/pull/6160
- feat(nexus): fix retry logic for http clients and allow user customization by @kptkin in https://github.com/wandb/wandb/pull/6182
- feat(nexus): support user defined headers in the gql client transport by @kptkin in https://github.com/wandb/wandb/pull/6208
- feat(sdk): enable set types in wandb.Config by @fdsig in https://github.com/wandb/wandb/pull/6219
- feat(integrations): visualize images with bbox overlays for `ultralytics` by @soumik12345 in https://github.com/wandb/wandb/pull/5867
- feat(sdk): add exponential decay sampling utility for line_plot by @dmitryduev in https://github.com/wandb/wandb/pull/6228
- feat(sdk): always print the traceback inside of the `wandb.init` context manager by @kptkin in https://github.com/wandb/wandb/pull/4603
- feat(sdk): add setting to disable automatic machine info capture by @kptkin in https://github.com/wandb/wandb/pull/6230

### :hammer: Fixes

- fix(launch): Extend try in agent loop to cover all job handling by @KyleGoyette in https://github.com/wandb/wandb/pull/5923
- fix(sdk): guard against undefined filestream timeout by @dmitryduev in https://github.com/wandb/wandb/pull/5997
- fix(launch): error if code artifact underlying job has been deleted by @bcsherma in https://github.com/wandb/wandb/pull/5959
- fix(artifacts): use a unique name for the artifact created by `verify` by @moredatarequired in https://github.com/wandb/wandb/pull/5929
- fix(launch): Use resume=allow when auto requeuing by @TimH98 in https://github.com/wandb/wandb/pull/6002
- fix(launch): correct entrypoint path from disabled git repo subir by @gtarpenning in https://github.com/wandb/wandb/pull/5903
- fix(sweeps): override individual job resource_args by @gtarpenning in https://github.com/wandb/wandb/pull/5985
- fix(sdk): fix import issue to support python 3.6 by @kptkin in https://github.com/wandb/wandb/pull/6018
- fix(launch): Fix override entrypoint when using sweeps on launch without a scheduler job by @KyleGoyette in https://github.com/wandb/wandb/pull/6033
- fix(nexus): fix resume reference when nil by @kptkin in https://github.com/wandb/wandb/pull/6055
- fix(sdk): further speed up import time by @hauntsaninja in https://github.com/wandb/wandb/pull/6032
- fix(launch): Fix sample kubernetes agent manifest secret mount by @KyleGoyette in https://github.com/wandb/wandb/pull/6057
- fix(nexus): rm unused import by @dmitryduev in https://github.com/wandb/wandb/pull/6085
- fix(launch): watch to get kubernetes run statuses by @bcsherma in https://github.com/wandb/wandb/pull/6022
- fix(artifacts): prohibit saving artifacts to a different project than their base artifact by @moredatarequired in https://github.com/wandb/wandb/pull/6042
- fix(artifacts): require existing artifacts to save to their source entity/project by @moredatarequired in https://github.com/wandb/wandb/pull/6034
- fix(nexus): adjust system monitor start and stop functionality by @dmitryduev in https://github.com/wandb/wandb/pull/6087
- fix(artifacts): remove suspect characters when directory creation fails by @moredatarequired in https://github.com/wandb/wandb/pull/6094
- fix(launch): Default log_code exclusion behavior now correctly handles `wandb` in the root path prefix. by @nickpenaranda in https://github.com/wandb/wandb/pull/6095
- fix(launch): disallow project queue creation by @bcsherma in https://github.com/wandb/wandb/pull/6011
- fix(launch): catch all sweep set state errors by @gtarpenning in https://github.com/wandb/wandb/pull/6091
- fix(launch): create_job now works from jupyter notebook by @gtarpenning in https://github.com/wandb/wandb/pull/6068
- fix(nexus): fix race condition for defer and update control by @kptkin in https://github.com/wandb/wandb/pull/6125
- fix(sdk): improved handling and logging of tensor types by @kptkin in https://github.com/wandb/wandb/pull/6086
- fix(launch): launch cli command should exit with non-zero status if underlying launched run exits with non-zero status by @KyleGoyette in https://github.com/wandb/wandb/pull/6078
- fix(nexus): fix correctness for offline mode by @kptkin in https://github.com/wandb/wandb/pull/6166
- fix(sdk): reports api - fix media_keys json path by @laxels in https://github.com/wandb/wandb/pull/6167
- fix(sdk): Allow uint8 images to be logged as wandb.Image() by @nate-wandb in https://github.com/wandb/wandb/pull/6043
- fix(sdk): fall back to /tmp/username/.config/wandb in old settings by @dmitryduev in https://github.com/wandb/wandb/pull/6175
- fix(nexus): use UpsertBucketRetryPolicy in all gql.UpsertBucket calls by @dmitryduev in https://github.com/wandb/wandb/pull/6207
- fix(sdk): update report id validation and encoding by @jo-fang in https://github.com/wandb/wandb/pull/6203
- fix(sdk): add support for propagating messages from the internal process by @kptkin in https://github.com/wandb/wandb/pull/5803

### :books: Docs

- docs(nexus): add package level docstrings for filestream by @raubitsj in https://github.com/wandb/wandb/pull/6061
- docs(nexus): add basic developer guide by @kptkin in https://github.com/wandb/wandb/pull/6119
- docs(cli): Added more context for launch job describe description. by @ngrayluna in https://github.com/wandb/wandb/pull/6193

### :nail_care: Cleanup

- style(sdk): fix to new ruff rule E721 additions by @nickpenaranda in https://github.com/wandb/wandb/pull/6102

## New Contributors

- @geoffrey-g-delhomme made their first contribution in https://github.com/wandb/wandb/pull/5867
- @kooshi made their first contribution in https://github.com/wandb/wandb/pull/6086
- @umakrishnaswamy made their first contribution in https://github.com/wandb/wandb/pull/6106
- @jo-fang made their first contribution in https://github.com/wandb/wandb/pull/6203
- @wwzeng1 made their first contribution in https://github.com/wandb/wandb/pull/6228

**Full Changelog**: https://github.com/wandb/wandb/compare/v0.15.9...v0.15.10

# 0.15.9 (Aug 28, 2023)

### :magic_wand: Enhancements

- feat(sweeps): launch sweep schedulers to team queues from UI by @gtarpenning in https://github.com/wandb/wandb/pull/6112
- feat(launch): make vertex launcher more customizable by @bcsherma in https://github.com/wandb/wandb/pull/6088
- feat(launch): default to noop builder if docker not installed by @bcsherma in https://github.com/wandb/wandb/pull/6137

### :hammer: Fixes

- fix(launch): Use built in entrypoint and args commands for sagemaker by @KyleGoyette in https://github.com/wandb/wandb/pull/5897
- fix(artifacts): copy parent source project info to new draft artifact by @moredatarequired in https://github.com/wandb/wandb/pull/6062
- fix(sdk): avoid error at end of run with bigints by @raubitsj in https://github.com/wandb/wandb/pull/6134
- fix(launch): manually created image jobs can rerun correctly by @gtarpenning in https://github.com/wandb/wandb/pull/6148

**Full Changelog**: https://github.com/wandb/wandb/compare/v0.15.8...v0.15.9

# 0.15.8 (Aug 01, 2023)

### :magic_wand: Enhancements

- perf(sdk): use mutation createRunFiles to get uploadUrls by @harukatab in https://github.com/wandb/wandb/pull/5731
- feat(launch): add create_run_queue to public API by @nickpenaranda in https://github.com/wandb/wandb/pull/5874
- perf(sdk): add hidden option to use orjson instead of json by @dmitryduev in https://github.com/wandb/wandb/pull/5911
- feat(launch): Improve error message when building with noop builder by @TimH98 in https://github.com/wandb/wandb/pull/5925
- feat(launch): create launch agent includes agent config if present by @TimH98 in https://github.com/wandb/wandb/pull/5893
- feat(launch): Check if job ingredients exist before making job by @TimH98 in https://github.com/wandb/wandb/pull/5942
- feat(launch): Gracefully handle Kubernetes 404 error by @TimH98 in https://github.com/wandb/wandb/pull/5945

### :hammer: Fixes

- fix(sdk): only creating new project if it doesn't already exist by @mbarrramsey in https://github.com/wandb/wandb/pull/5814
- fix(launch): Support namespace in metadata key of resource args by @KyleGoyette in https://github.com/wandb/wandb/pull/5639
- fix(launch): use "" instead of None for project kwarg when no project given by @bcsherma in https://github.com/wandb/wandb/pull/5839
- fix(launch): add + to torch cpu regex + tests by @bcsherma in https://github.com/wandb/wandb/pull/5833
- fix(sdk): implement timeout for file_stream and add debug logs by @kptkin in https://github.com/wandb/wandb/pull/5812
- fix(artifacts): fix collection filtering when getting aliases by @szymon-piechowicz-wandb in https://github.com/wandb/wandb/pull/5810
- fix(sdk): replace `dir_watcher` settings with SettingsStatic by @kptkin in https://github.com/wandb/wandb/pull/5863
- fix(artifacts): set correct base for incremental artifacts by @szymon-piechowicz-wandb in https://github.com/wandb/wandb/pull/5870
- fix(launch): drop https from azure registries to ensure compatibility with ${image_uri} macro by @bcsherma in https://github.com/wandb/wandb/pull/5880
- fix(artifacts): handle None description correctly by @szymon-piechowicz-wandb in https://github.com/wandb/wandb/pull/5910
- fix(launch): Don't create k8s secret if it already exists by @TimH98 in https://github.com/wandb/wandb/pull/5900
- fix(artifacts): drop S3 bucket versioning check by @moredatarequired in https://github.com/wandb/wandb/pull/5927
- fix(sdk): speed up import time and fix `pkg_resources` DeprecationWarning by @hauntsaninja in https://github.com/wandb/wandb/pull/5899

### :books: Docs

- docs(sdk): Add introspection section to CONTRIBUTING.md by @nickpenaranda in https://github.com/wandb/wandb/pull/5887
- docs(sdk): update GH action to generate reference docs and clean up docstrings by @dmitryduev in https://github.com/wandb/wandb/pull/5947
- docs(sdk): update `README.md` to unify the spelling of `Hugging Face` by @eltociear in https://github.com/wandb/wandb/pull/5891

### :nail_care: Cleanup

- revert(launch): revert job re-queuing implementation on pod disconnect by @KyleGoyette in https://github.com/wandb/wandb/pull/5811

## New Contributors

- @mbarrramsey made their first contribution in https://github.com/wandb/wandb/pull/5814
- @hauntsaninja made their first contribution in https://github.com/wandb/wandb/pull/5899
- @eltociear made their first contribution in https://github.com/wandb/wandb/pull/5891

**Full Changelog**: https://github.com/wandb/wandb/compare/v0.15.7...v0.15.8

# 0.15.7 (July 25, 2023)

### :hammer: Fixes

- fix(sdk): images not syncing until the end run (revert #5777) by @raubitsj in https://github.com/wandb/wandb/pull/5951

**Full Changelog**: https://github.com/wandb/wandb/compare/v0.15.6...v0.15.7

# 0.15.6 (July 24, 2023)

### :magic_wand: Enhancements

- feat(launch): add job link to wandb footer by @bcsherma in https://github.com/wandb/wandb/pull/5767
- feat(launch): re-implement job requeueing, fixed cancel behavior by @TimH98 in https://github.com/wandb/wandb/pull/5822
- feat(launch): manually create jobs from cli by @gtarpenning in https://github.com/wandb/wandb/pull/5661
- feat(launch): allow users to specify job name via the `job_name` setting by @bcsherma in https://github.com/wandb/wandb/pull/5791
- feat(sdk): Add an simplified trace API to log prompt traces by @parambharat in https://github.com/wandb/wandb/pull/5794
- feat(integrations): support `.keras` model format with `WandbModelCheckpoint` and TF 2.13.0 compatible by @soumik12345 in https://github.com/wandb/wandb/pull/5720
- feat(sdk): Initial support for migrating W&B runs and reports between instances by @andrewtruong in https://github.com/wandb/wandb/pull/5777

### :hammer: Fixes

- fix(integrations): make LightGBM callback compatible with 4.0.0 by @ayulockin in https://github.com/wandb/wandb/pull/5906
- fix(sdk): use default settings for project retrieval if available by @KyleGoyette in https://github.com/wandb/wandb/pull/5917

### :books: Docs

- docs(sdk): Add introspection section to CONTRIBUTING.md by @nickpenaranda in https://github.com/wandb/wandb/pull/5887

### :nail_care: Cleanup

- revert(launch): revert job re-queuing implementation on pod disconnect by @KyleGoyette in https://github.com/wandb/wandb/pull/5811

**Full Changelog**: https://github.com/wandb/wandb/compare/v0.15.5...v0.15.6

## 0.15.5 (July 5, 2023)

### :magic_wand: Enhancements

- feat(launch): improve handling of docker image job names and tags by @gtarpenning in https://github.com/wandb/wandb/pull/5718
- feat(launch): support kaniko builds on AKS by @bcsherma in https://github.com/wandb/wandb/pull/5706
- feat(launch): allow kaniko builds to run in other namespaces by @bcsherma in https://github.com/wandb/wandb/pull/5637
- feat(artifacts): support access key for Azure references by @szymon-piechowicz-wandb in https://github.com/wandb/wandb/pull/5729
- feat(launch): add information to failed run queue items, support warnings for run queue items by @KyleGoyette in https://github.com/wandb/wandb/pull/5612
- feat(launch): allow direct configuration of registry uri for all registries by @bcsherma in https://github.com/wandb/wandb/pull/5760
- perf(artifacts): enhance download URL fetching process with batch and retry logic by @szymon-piechowicz-wandb in https://github.com/wandb/wandb/pull/5692
- feat(artifacts): add flag to skip missing S3 references in `Artifact.download` by @moredatarequired in https://github.com/wandb/wandb/pull/5778
- feat(launch): implement job requeueing when pod disconnects by @TimH98 in https://github.com/wandb/wandb/pull/5770
- feat(sdk): add setting to disable setproctitle by @raubitsj in https://github.com/wandb/wandb/pull/5805

### :hammer: Fixes

- fix(sdk): handle uri schemes in LogicalPath by @dmitryduev in https://github.com/wandb/wandb/pull/5670
- fix(artifacts): update object storage to include reference and prevent id reuse by @szymon-piechowicz-wandb in https://github.com/wandb/wandb/pull/5722
- fix(sweeps): update click package version requirements by @gtarpenning in https://github.com/wandb/wandb/pull/5738
- fix(sdk): improve lazy import to be thread-safe by @szymon-piechowicz-wandb in https://github.com/wandb/wandb/pull/5727
- fix(launch): change typo in kaniko image name by @bcsherma in https://github.com/wandb/wandb/pull/5743
- fix(integrations): correct date parsing in SageMaker configuration by @rymc in https://github.com/wandb/wandb/pull/5759
- fix(launch): make docker build non interactive to prevent region based questions by @KyleGoyette in https://github.com/wandb/wandb/pull/5736
- fix(launch): update "cuda" base image path to "accelerator" base image path by @KyleGoyette in https://github.com/wandb/wandb/pull/5737
- fix(artifacts): replace artifact name with placeholder to skip validation by @szymon-piechowicz-wandb in https://github.com/wandb/wandb/pull/5724
- fix(launch): prevent jobs with large outputs from hanging on local-container by @KyleGoyette in https://github.com/wandb/wandb/pull/5774
- fix(launch): Ensure resume does not push sensitive info by @KyleGoyette in https://github.com/wandb/wandb/pull/5807
- fix(artifacts): fix handling of references when downloading by @szymon-piechowicz-wandb in https://github.com/wandb/wandb/pull/5808
- fix(sweeps): correct launch sweep author to personal username by @gtarpenning in https://github.com/wandb/wandb/pull/5806
- refactor(artifacts): change artifact methods and attributes to private by @szymon-piechowicz-wandb in https://github.com/wandb/wandb/pull/5790

### :books: Docs

- docs(sdk): update the product icons in README.md by @ngrayluna in https://github.com/wandb/wandb/pull/5713
- docs(artifacts): update docs by @szymon-piechowicz-wandb in https://github.com/wandb/wandb/pull/5701
- docs(artifacts): fix comment about total retry time by @szymon-piechowicz-wandb in https://github.com/wandb/wandb/pull/5751
- docs(sdk): expose WBTraceTree as data_types.WBTraceTree by @szymon-piechowicz-wandb in https://github.com/wandb/wandb/pull/5788

## New Contributors

- @HipHoff made their first contribution in https://github.com/wandb/wandb/pull/5691
- @rymc made their first contribution in https://github.com/wandb/wandb/pull/5759

**Full Changelog**: https://github.com/wandb/wandb/compare/v0.15.4...v0.15.5

## 0.15.4 (June 6, 2023)

### :magic_wand: Enhancements

- feat(sdk): set job source in settings by @TimH98 in https://github.com/wandb/wandb/pull/5442
- feat(sweeps): launch sweeps controlled by wandb run by @gtarpenning in https://github.com/wandb/wandb/pull/5456
- feat(integrations): add autolog for Cohere python SDK by @dmitryduev in https://github.com/wandb/wandb/pull/5474
- feat(launch): support launching custom k8s objects by @bcsherma in https://github.com/wandb/wandb/pull/5486
- perf(artifacts): conserve memory when hashing files by @moredatarequired in https://github.com/wandb/wandb/pull/5513
- feat(artifacts): add new_draft method to modify and log saved artifacts as new version by @szymon-piechowicz-wandb in https://github.com/wandb/wandb/pull/5524
- feat(launch): don't install frozen reqs if there is a reqs file by @bcsherma in https://github.com/wandb/wandb/pull/5548
- feat(artifacts): don't remove temp files from artifacts cache by default by @moredatarequired in https://github.com/wandb/wandb/pull/5596
- feat(artifacts): add source_entity and update sequenceName handling by @szymon-piechowicz-wandb in https://github.com/wandb/wandb/pull/5546
- feat(artifacts): add 'remove' to Artifacts API by @moredatarequired in https://github.com/wandb/wandb/pull/5370
- feat(sweeps): optuna scheduler for sweeps on launch by @gtarpenning in https://github.com/wandb/wandb/pull/4900
- feat(launch): support notebook job creation by @KyleGoyette in https://github.com/wandb/wandb/pull/5462
- feat(launch): enable launch macros for all runners by @bcsherma in https://github.com/wandb/wandb/pull/5624
- feat(integrations): add autologging for supported huggingface pipelines by @ash0ts in https://github.com/wandb/wandb/pull/5579
- feat(integrations): add usage metrics and table logging to OpenAI autologger by @parambharat in https://github.com/wandb/wandb/pull/5521
- feat(sdk): add support for monitoring AMD GPU system metrics by @dmitryduev in https://github.com/wandb/wandb/pull/5449
- feat(sdk): capture absolute GPU memory allocation by @dmitryduev in https://github.com/wandb/wandb/pull/5643

### :hammer: Fixes

- fix(integrations): ensure wandb can be used in AWS lambda by @dmitryduev in https://github.com/wandb/wandb/pull/5083
- fix(sdk): permit `LogicalPath` to strip trailing slashes by @moredatarequired in https://github.com/wandb/wandb/pull/5473
- fix(sdk): exercise caution when creating ~/.config/wandb/settings file by @dmitryduev in https://github.com/wandb/wandb/pull/5478
- fix(sdk): update custom chart query handling and add alternate constructor for table-based charts by @andrewtruong in https://github.com/wandb/wandb/pull/4852
- fix(artifacts): add s3 multipart uploading for artifact files by @estellazx in https://github.com/wandb/wandb/pull/5377
- fix(artifacts): handle incompatible artifact name strings by @andrewtruong in https://github.com/wandb/wandb/pull/5416
- fix(launch): docker runner always pull for image sourced jobs by @bcsherma in https://github.com/wandb/wandb/pull/5531
- fix(launch): improve error handling for package installation by @TimH98 in https://github.com/wandb/wandb/pull/5509
- fix(launch): custom k8s objects respect command/args overrides by @bcsherma in https://github.com/wandb/wandb/pull/5538
- fix(artifacts): remove entity, project from valid properties and adjust name handling by @szymon-piechowicz-wandb in https://github.com/wandb/wandb/pull/5533
- fix(launch): use env var for launch agent base url by @KyleGoyette in https://github.com/wandb/wandb/pull/5482
- fix(artifacts): write to the cache defensively (catch OSError) by @moredatarequired in https://github.com/wandb/wandb/pull/5597
- fix(launch): handle exception in finish_thread_id and fail run queue items by @KyleGoyette in https://github.com/wandb/wandb/pull/5610
- fix(launch): add pull secrets for pre made images when registry is specified by @bcsherma in https://github.com/wandb/wandb/pull/5602
- fix(launch): read kaniko pod sa name from env var by @bcsherma in https://github.com/wandb/wandb/pull/5619
- fix(launch): misc gcp fixes by @bcsherma in https://github.com/wandb/wandb/pull/5626
- fix(launch): support local environment and registry declaration by @KyleGoyette in https://github.com/wandb/wandb/pull/5630
- fix(launch): support ssh git urls and submodules in agent by @KyleGoyette in https://github.com/wandb/wandb/pull/5635
- fix(sdk): update git repo handling for failure cases and rename to gitlib by @kptkin in https://github.com/wandb/wandb/pull/5437
- fix(sdk): unify offline and online mode during init and fix multiprocess attach by @kptkin in https://github.com/wandb/wandb/pull/5296
- fix(integrations): prevent errors by checking for `wandb.run` in Gym integration by @ash0ts in https://github.com/wandb/wandb/pull/5649
- fix(sdk): fix wandb tfevent sync issue by @eohomegrownapps in https://github.com/wandb/wandb/pull/5261

### :books: Docs

- docs(sdk): update contrib for yea-wandb changes by @kptkin in https://github.com/wandb/wandb/pull/5614

## New Contributors

- @eohomegrownapps made their first contribution in https://github.com/wandb/wandb/pull/5261

**Full Changelog**: https://github.com/wandb/wandb/compare/v0.15.3...v0.15.4

## 0.15.3 (May 17, 2023)

### :hammer: Fixes

- fix(sdk): allow SDK to work if SA token can't be read by @wandb-zacharyblasczyk in https://github.com/wandb/wandb/pull/5472
- fix(sdk): clean up the k8s token discovery logic in util.py::image_id_from_k8s by @dmitryduev in https://github.com/wandb/wandb/pull/5518
- fix(integrations): Update `WandbTracer` to work with new langchain version by @parambharat in https://github.com/wandb/wandb/pull/5558
- revert(sdk): update summary for changed keys only by @dmitryduev in https://github.com/wandb/wandb/pull/5562

## New Contributors

- @wandb-zacharyblasczyk made their first contribution in https://github.com/wandb/wandb/pull/5472

**Full Changelog**: https://github.com/wandb/wandb/compare/v0.15.2...v0.15.3

## 0.15.2 (May 5, 2023)

### :hammer: Fixes

- fix(integrations): update WandbTracer for new langchain release by @parambharat @tssweeney in https://github.com/wandb/wandb/pull/5467
- fix(integrations): fix error message in langchain wandb_tracer version check by @dmitryduev in https://github.com/wandb/wandb/pull/5490

**Full Changelog**: https://github.com/wandb/wandb/compare/v0.15.1...v0.15.2

## 0.15.1 (May 2, 2023)

### :magic_wand: Enhancements

- feat(launch): implement new Kubernetes runner config schema by @TimH98 in https://github.com/wandb/wandb/pull/5231
- feat(launch): allow platform override for docker builder by @TimH98 in https://github.com/wandb/wandb/pull/5330
- feat(artifacts): get full name of artifact for easier artifact retrieval by @estellazx in https://github.com/wandb/wandb/pull/5314
- feat(artifacts): make default root for artifacts download configurable by @moredatarequired in https://github.com/wandb/wandb/pull/5366
- feat(artifacts): add Azure storage handler in SDK by @szymon-piechowicz-wandb in https://github.com/wandb/wandb/pull/5317
- feat(media): add method to convert wandb.Table to pandas.DataFrame by @brunnelu in https://github.com/wandb/wandb/pull/5301
- feat(launch): sweeps on launch command args passed as params by @gtarpenning in https://github.com/wandb/wandb/pull/5315

### :hammer: Fixes

- fix(launch): don't assume keys in args and config refer to the same thing by @szymon-piechowicz-wandb in https://github.com/wandb/wandb/pull/5183
- fix(launch): make ElasticContainerRegistry environment handle "ImageNotFoundException" gracefully by @bcsherma in https://github.com/wandb/wandb/pull/5159
- fix(launch): disable kaniko builder retry by @TimH98 in https://github.com/wandb/wandb/pull/5318
- fix(sdk): refine error message for auth error by @kptkin in https://github.com/wandb/wandb/pull/5341
- fix(launch): kubernetes runner does not respect override args by @KyleGoyette in https://github.com/wandb/wandb/pull/5303
- fix(sweeps): allow attr-dicts as sweeps configs by @moredatarequired in https://github.com/wandb/wandb/pull/5268
- fix(artifacts): checksum the read-only staging copy instead of the original file by @moredatarequired in https://github.com/wandb/wandb/pull/5346
- fix(launch): skip getting run info if run completes successfully or is from a different entity by @TimH98 in https://github.com/wandb/wandb/pull/5379
- fix(artifacts): default to project "uncategorized" instead of "None" when fetching artifacts by @szymon-piechowicz-wandb in https://github.com/wandb/wandb/pull/5375
- fix(integrations): add enabled check to gym VideoRecorder by @younik in https://github.com/wandb/wandb/pull/5230
- fix(artifacts): fix handling of default project and entity by @dmitryduev in https://github.com/wandb/wandb/pull/5395
- fix(sdk): update import_hook.py with latest changes in the wrapt repository by @kptkin in https://github.com/wandb/wandb/pull/5321
- fix(launch): fix support for local urls in k8s launch agent by @KyleGoyette in https://github.com/wandb/wandb/pull/5413
- fix(sdk): improve notebook environment detection and testing by @dmitryduev in https://github.com/wandb/wandb/pull/4982
- fix(sdk): implement recursive isinstance check utility for the Settings object by @dmitryduev in https://github.com/wandb/wandb/pull/5436
- fix(sdk): correctly parse edge cases in OpenMetrics filter definitions in System Monitor by @dmitryduev in https://github.com/wandb/wandb/pull/5329
- fix(sdk): update debug logs to include SDK's version by @kptkin in https://github.com/wandb/wandb/pull/5344
- fix(sdk): filter AWS Trainium metrics by local rank if executed with torchrun by @dmitryduev in https://github.com/wandb/wandb/pull/5142
- fix(integrations): inform users about WandbTracer incompatibility with LangChain > 0.0.153 by @hwchase17 in https://github.com/wandb/wandb/pull/5453

### :books: Docs

- docs(sdk): update README.md by @thanos-wandb in https://github.com/wandb/wandb/pull/5386
- docs(integrations): update docstrings of the Keras callbacks by @ayulockin in https://github.com/wandb/wandb/pull/5198
- docs(sdk): update the images in `README.md` by @ngrayluna in https://github.com/wandb/wandb/pull/5399

## New Contributors

- @szymon-piechowicz-wandb made their first contribution in https://github.com/wandb/wandb/pull/5183
- @thanos-wandb made their first contribution in https://github.com/wandb/wandb/pull/5386
- @brunnelu made their first contribution in https://github.com/wandb/wandb/pull/5301
- @younik made their first contribution in https://github.com/wandb/wandb/pull/5230
- @hwchase17 made their first contribution in https://github.com/wandb/wandb/pull/5453

**Full Changelog**: https://github.com/wandb/wandb/compare/v0.15.0...v0.15.1

## 0.15.0 (April 19, 2023)

### :magic_wand: Enhancements

- feat(media): add support for LangChain media type by @tssweeney in https://github.com/wandb/wandb/pull/5288
- feat(integrations): add autolog for OpenAI's python library by @dmitryduev @parambharat @kptkin @raubitsj in https://github.com/wandb/wandb/pull/5362

### :hammer: Fixes

- fix(integrations): add function signature wrapper to the patched openai methods by @parambharat in https://github.com/wandb/wandb/pull/5369
- fix(integrations): adjust OpenAI autolog public API to improve user experience by @dmitryduev @kptkin @raubitsj in https://github.com/wandb/wandb/pull/5381

**Full Changelog**: https://github.com/wandb/wandb/compare/v0.14.2...v0.15.0

## 0.14.2 (April 7, 2023)

### :hammer: Fixes

- fix(sdk): fix `wandb sync` regression by @kptkin in https://github.com/wandb/wandb/pull/5306

**Full Changelog**: https://github.com/wandb/wandb/compare/v0.14.1...v0.14.2

## 0.14.1 (April 5, 2023)

### :magic_wand: Enhancements

- feat(artifacts): improve run.log_artifact() with default type and path references by @moredatarequired in https://github.com/wandb/wandb/pull/5131
- feat(artifacts): add opt-in support for async artifact upload by @speezepearson in https://github.com/wandb/wandb/pull/4864
- perf(sdk): update summary for changed keys only by @dmitryduev in https://github.com/wandb/wandb/pull/5150
- feat(sdk): use a persistent session object for GraphQL requests by @moredatarequired in https://github.com/wandb/wandb/pull/5075
- feat(sdk): allow setting of extra headers for the gql client by @dmitryduev in https://github.com/wandb/wandb/pull/5237
- feat(sdk): allow filtering metrics based on OpenMetrics endpoints by @dmitryduev in https://github.com/wandb/wandb/pull/5282

### :hammer: Fixes

- fix(artifacts): more informative message when failing to create staging artifact directory by @moredatarequired in https://github.com/wandb/wandb/pull/5067
- fix(launch): set default value for Kubernetes backoffLimit to 0 by @KyleGoyette in https://github.com/wandb/wandb/pull/5072
- fix(sdk): remove default sorting when dumping config into a yaml file by @kptkin in https://github.com/wandb/wandb/pull/5127
- fix(media): fix encoding for html types on windows by @kptkin in https://github.com/wandb/wandb/pull/5180
- fix(sdk): clean up auto resume state when initializing a new run by @kptkin in https://github.com/wandb/wandb/pull/5184
- fix(sdk): harden `wandb.init()` error handling for backend errors by @kptkin in https://github.com/wandb/wandb/pull/5023
- fix(sdk): fix system monitor shutdown logic by @dmitryduev in https://github.com/wandb/wandb/pull/5227
- fix(launch): allow users to specify pinned versions in requirements.txt by @KyleGoyette in https://github.com/wandb/wandb/pull/5226
- fix(sdk): make `wandb.log()` handle empty string values properly by @dannygoldstein in https://github.com/wandb/wandb/pull/5275
- fix(sdk): raise exception when accessing methods and attributes of a finished run by @kptkin in https://github.com/wandb/wandb/pull/5013

### :books: Docs

- docs(launch): add documentation for launch by @iveksl2 in https://github.com/wandb/wandb/pull/4596
- docs(sdk): add documentation for Object3D media type by @ssisk in https://github.com/wandb/wandb/pull/4810
- docs(sdk): remove duplicate docstring in keras integration by @Gladiator07 in https://github.com/wandb/wandb/pull/5289
- docs(artifacts): convert docstrings to Google convention by @moredatarequired in https://github.com/wandb/wandb/pull/5276

### :nail_care: Cleanup

- refactor(artifacts): use 'secrets' module instead of custom random token generator by @moredatarequired in https://github.com/wandb/wandb/pull/5050
- refactor(artifacts): move \_manifest_json_from_proto to sender.py by @moredatarequired in https://github.com/wandb/wandb/pull/5178

## New Contributors

- @iveksl2 made their first contribution in https://github.com/wandb/wandb/pull/4596
- @Gladiator07 made their first contribution in https://github.com/wandb/wandb/pull/5289

**Full Changelog**: https://github.com/wandb/wandb/compare/v0.14.0...v0.14.1

## 0.14.0 (March 14, 2023)

### :magic_wand: Enhancements

- feat(launch): support cuda base image for launch runs by @KyleGoyette in https://github.com/wandb/wandb/pull/5044
- feat(launch): warn users of which packages failed to install during build process by @KyleGoyette in https://github.com/wandb/wandb/pull/5109
- feat(sdk): add support for importing runs from MLFlow by @andrewtruong in https://github.com/wandb/wandb/pull/4950
- feat(launch): mark queued runs that fail to launch as `FAILED` by @KyleGoyette in https://github.com/wandb/wandb/pull/5129

### :hammer: Fixes

- fix(sdk): temporarily remove local api key validation by @dmitryduev in https://github.com/wandb/wandb/pull/5095
- fix(launch): launch agent gracefully removes thread when it has an exception by @TimH98 in https://github.com/wandb/wandb/pull/5105
- fix(launch): give clear error message when cannot connect to Docker daemon by @TimH98 in https://github.com/wandb/wandb/pull/5092
- fix(launch): launch support for EKS instance roles by @bcsherma in https://github.com/wandb/wandb/pull/5112
- fix(launch): cleaner error messages when launch encounters docker errors and graceful fail by @TimH98 in https://github.com/wandb/wandb/pull/5124
- fix(launch): hash docker images based on job version and dockerfile contents by @KyleGoyette in https://github.com/wandb/wandb/pull/4996
- security(launch): warn when agent is started polling on a team queue by @TimH98 in https://github.com/wandb/wandb/pull/5126
- fix(sdk): add telemetry when syncing tfevents files by @raubitsj in https://github.com/wandb/wandb/pull/5141
- fix(sdk): fix regression preventing run stopping from working by @raubitsj in https://github.com/wandb/wandb/pull/5139
- fix(launch): instruct user how to handle missing kubernetes import when using kubernetes runner or kaniko builder by @TimH98 in https://github.com/wandb/wandb/pull/5138
- fix(launch): hide unsupported launch CLI options by @KyleGoyette in https://github.com/wandb/wandb/pull/5153
- fix(launch): make launch image builder install Pytorch properly with dependencies on different hardware by @bcsherma in https://github.com/wandb/wandb/pull/5147

**Full Changelog**: https://github.com/wandb/wandb/compare/v0.13.11...v0.14.0

## 0.13.11 (March 7, 2023)

### :magic_wand: Enhancements

- feat(launch): improve launch agent logging by @TimH98 in https://github.com/wandb/wandb/pull/4944
- feat(sweeps): sweep run_cap now works for launch sweeps by @gtarpenning in https://github.com/wandb/wandb/pull/4937
- feat(sweeps): launch sweep jobs from image_uri by @gtarpenning in https://github.com/wandb/wandb/pull/4976
- feat(launch): add `num_workers` param to scheduler section in `launch_config` by @gtarpenning in https://github.com/wandb/wandb/pull/5035
- feat(artifacts): raise ArtifactNotLoggedError instead of ValueError by @moredatarequired in https://github.com/wandb/wandb/pull/5026
- feat(launch): launch agent uses thread pool to run jobs by @TimH98 in https://github.com/wandb/wandb/pull/5033
- feat(launch): make runners and builders use Environment & Registry classes by @bcsherma in https://github.com/wandb/wandb/pull/5011
- feat(sdk): add OpenMetrics support for System Metrics by @dmitryduev in https://github.com/wandb/wandb/pull/4899
- feat(sdk): add ability to filter system metrics consumed from OpenMetrics endpoints by @dmitryduev in https://github.com/wandb/wandb/pull/5034
- feat(sdk): add support for gymnasium env monitoring, in addition to gym by @dmitryduev in https://github.com/wandb/wandb/pull/5008
- feat(launch): add `max_scheduler` key to launch agent config by @gtarpenning in https://github.com/wandb/wandb/pull/5057
- feat(integrations): add an integration with `ultralytics` library for YOLOv8 by @parambharat in https://github.com/wandb/wandb/pull/5037

### :hammer: Fixes

- fix(sdk): clean up IPython's widget deprecation warning by @kptkin in https://github.com/wandb/wandb/pull/4912
- fix(sdk): add special Exceptions for the manager logic, when trying to connect to a gone service by @kptkin in https://github.com/wandb/wandb/pull/4890
- fix(sdk): fix issue where global config directory had to be writable to use Api by @KyleGoyette in https://github.com/wandb/wandb/pull/4689
- fix(sdk): make error message during run initialization more actionable and fix uncaught exception by @kptkin in https://github.com/wandb/wandb/pull/4909
- fix(sdk): add deepcopy dunder method to the Run class by @kptkin in https://github.com/wandb/wandb/pull/4891
- fix(launch): remove default to project always in sweep by @gtarpenning in https://github.com/wandb/wandb/pull/4927
- fix(sweeps): error out when trying to create a launch sweep without a job specified by @gtarpenning in https://github.com/wandb/wandb/pull/4938
- fix(launch): mkdir_exists_ok now (again) checks permission on existence by @gtarpenning in https://github.com/wandb/wandb/pull/4936
- fix(launch): only log the received job when launching something sourced from a job by @KyleGoyette in https://github.com/wandb/wandb/pull/4886
- fix(launch): fix issue where queued runs sourced from images would vanish in URI by @KyleGoyette in https://github.com/wandb/wandb/pull/4701
- fix(artifacts): add write permissions to copied artifacts by @moredatarequired in https://github.com/wandb/wandb/pull/4641
- fix(sweeps): improve `queue` argument parsing in `sweep` cli command by @gtarpenning in https://github.com/wandb/wandb/pull/4941
- fix(sdk): when in disable mode don't spin up service by @kptkin in https://github.com/wandb/wandb/pull/4817
- fix(launch): fix support for docker images with user specified entrypoint in local container by @KyleGoyette in https://github.com/wandb/wandb/pull/4887
- fix(artifacts): API - ArtifactFiles no longer errors when accessing an item by @vwrj in https://github.com/wandb/wandb/pull/4896
- fix(sweeps): verify job exists before starting the sweeps scheduler by @gtarpenning in https://github.com/wandb/wandb/pull/4943
- fix(sdk): handle system metrics requiring extra setup and teardown steps by @dmitryduev in https://github.com/wandb/wandb/pull/4964
- fix(sdk): fix a typo in `CONTRIBUTING.md` by @fdsig in https://github.com/wandb/wandb/pull/4984
- fix(sdk): correctly detect notebook name and fix code saving in Colab by @dmitryduev in https://github.com/wandb/wandb/pull/4987
- fix(artifacts): allow up to max_artifacts (fix off by 1 error) by @moredatarequired in https://github.com/wandb/wandb/pull/4991
- fix(sdk): exercise extra caution when starting asset monitoring threads by @dmitryduev in https://github.com/wandb/wandb/pull/5007
- fix(sdk): fix bug where boto3 dependency crashes on import when downl… by @fdsig in https://github.com/wandb/wandb/pull/5018
- fix(sweeps): verify `num_workers` cli arg is valid and default to 8 if not by @gtarpenning in https://github.com/wandb/wandb/pull/5025
- fix(artifacts): fix the file reference added to the verification artifact by @moredatarequired in https://github.com/wandb/wandb/pull/4858
- fix(launch): special handling for sweeps scheduler in agent by @gtarpenning in https://github.com/wandb/wandb/pull/4961
- fix(artifacts): only re-download or overwrite files when there are changes by @moredatarequired in https://github.com/wandb/wandb/pull/5056
- fix(sdk): avoid introspection in offline mode by @kptkin in https://github.com/wandb/wandb/pull/5002
- fix(sdk): topological ordering of `wandb.Settings` by @dmitryduev in https://github.com/wandb/wandb/pull/4022
- fix(sdk): avoid lazy loading for tensorboard patching by @kptkin in https://github.com/wandb/wandb/pull/5079

### :books: Docs

- docs(cli): formatted wandb.apis.public.Run.history docstring by @ngrayluna in https://github.com/wandb/wandb/pull/4973
- docs(sdk): update references to test file locations in documentation by @moredatarequired in https://github.com/wandb/wandb/pull/4875
- docs(sdk): fix docstrings to enable project-wide pydocstyle checks by @moredatarequired in https://github.com/wandb/wandb/pull/5036
- docs(sdk): fix missed docstring lint errors reported by ruff by @moredatarequired in https://github.com/wandb/wandb/pull/5047
- docs(sdk): update links for new docs by @laxels in https://github.com/wandb/wandb/pull/4894
- docs(artifacts): raise ArtifactFinalizedError instead of ValueError by @moredatarequired in https://github.com/wandb/wandb/pull/5061

### :nail_care: Cleanup

- style(sdk): fix bugbear B028 add stacklevel by @kptkin in https://github.com/wandb/wandb/pull/4960
- style(launch): move launch errors closer to the code by @kptkin in https://github.com/wandb/wandb/pull/4995
- style(sdk): move mailbox error closer to the code by @kptkin in https://github.com/wandb/wandb/pull/4997
- style(sdk): add unsupported error type by @kptkin in https://github.com/wandb/wandb/pull/4999
- style(sdk): add support for the ruff linter by @moredatarequired in https://github.com/wandb/wandb/pull/4945
- refactor(sweeps): cosmetic changes for readability by @gtarpenning in https://github.com/wandb/wandb/pull/5021
- refactor(launch): introduce environment and registry abstract classes by @bcsherma in https://github.com/wandb/wandb/pull/4916
- style(launch): fix unused union type in launch agent by @KyleGoyette in https://github.com/wandb/wandb/pull/5041
- refactor(artifacts): remove the artifact from the manifest by @moredatarequired in https://github.com/wandb/wandb/pull/5049
- style(artifacts): enable typechecking for interface.artifacts and add type hints / casts by @moredatarequired in https://github.com/wandb/wandb/pull/5052
- style(sdk): type-annotate `wandb_setup.py` by @dmitryduev in https://github.com/wandb/wandb/pull/4824
- style(sdk): remove unused #noqa directives by @moredatarequired in https://github.com/wandb/wandb/pull/5058
- chore(sdk): disable sentry tracking when testing by @kptkin in https://github.com/wandb/wandb/pull/5019

## New Contributors

- @fdsig made their first contribution in https://github.com/wandb/wandb/pull/4984
- @mrb113 made their first contribution in https://github.com/wandb/wandb/pull/4967
- @parambharat made their first contribution in https://github.com/wandb/wandb/pull/5037

**Full Changelog**: https://github.com/wandb/wandb/compare/v0.13.10...v0.13.11

## 0.13.10 (February 7, 2023)

### :magic_wand: Enhancements

- perf(artifacts): reuse session for file upload requests by @speezepearson in https://github.com/wandb/wandb/pull/4708
- feat(artifacts): expose aliases list endpoint for artifact collections by @ibindlish in https://github.com/wandb/wandb/pull/4809
- feat(launch): include the username of the run's author in the environment variables by @TimH98 in https://github.com/wandb/wandb/pull/4851
- feat(launch): add support for local-container resource args by @KyleGoyette in https://github.com/wandb/wandb/pull/4846
- feat(sdk): add the ability to append to a run with `wandb sync --append` by @raubitsj in https://github.com/wandb/wandb/pull/4848
- feat(launch): add an escape hatch (`disable_job_creation`) to disable automatic job creation by @KyleGoyette in https://github.com/wandb/wandb/pull/4901

### :hammer: Fixes

- fix(launch): remove underscores from generated job name in kubernetes runner by @TimH98 in https://github.com/wandb/wandb/pull/4752
- fix(sweeps): sweep command args can once again be int type by @gtarpenning in https://github.com/wandb/wandb/pull/4728
- fix(artifacts): ensure prepared artifacts have the `latest` alias by @moredatarequired in https://github.com/wandb/wandb/pull/4828
- fix(artifacts): catch FileNotFoundError and PermissionError during cache.cleanup() by @moredatarequired in https://github.com/wandb/wandb/pull/4868
- fix(sdk): fix order of python executable resolves by @kptkin in https://github.com/wandb/wandb/pull/4839
- fix(sdk): fix console handling when forking and setting stdout==stderr by @raubitsj in https://github.com/wandb/wandb/pull/4877
- fix(launch): Fix issue where job artifacts are being logged without latest alias by @KyleGoyette in https://github.com/wandb/wandb/pull/4884
- fix(launch): Ensure job names do not exceed maximum allowable for artifacts by @KyleGoyette in https://github.com/wandb/wandb/pull/4889

### :books: Docs

- docs(sdk): fix broken reference link to W&B Settings page in Sweeps by @ngrayluna in https://github.com/wandb/wandb/pull/4820
- docs(sdk): Docodoile autogen docs by @ngrayluna in https://github.com/wandb/wandb/pull/4734

### :gear: Dev

- test(artifacts): ensure manifest version is verified by @moredatarequired in https://github.com/wandb/wandb/pull/4691
- test(sdk): add tests for custom SSL certs and disabling SSL by @speezepearson in https://github.com/wandb/wandb/pull/4692
- test(sdk): fix nightly docker builds by @dmitryduev in https://github.com/wandb/wandb/pull/4787
- chore(sdk): dont create universal py2/py3 package by @raubitsj in https://github.com/wandb/wandb/pull/4797
- chore(sdk): fix flake8-bugbear B028 and ignore B017 by @kptkin in https://github.com/wandb/wandb/pull/4799
- test(sdk): fix gcloud sdk version requested in nightly tests by @dmitryduev in https://github.com/wandb/wandb/pull/4802
- chore(artifacts): remove unused parameters in StorageHandler.load\_{path,file,reference} by @moredatarequired in https://github.com/wandb/wandb/pull/4678
- chore(sdk): split unit tests to system tests and proper unit tests by @kptkin in https://github.com/wandb/wandb/pull/4811
- test(sdk): address fixture server move from port 9010 to 9015 in local-testcontainer by @dmitryduev in https://github.com/wandb/wandb/pull/4814
- chore(sdk): add aliases to ac query response by @ibindlish in https://github.com/wandb/wandb/pull/4813
- test(sdk): run regression suite nightly by @dmitryduev in https://github.com/wandb/wandb/pull/4788
- test(sdk): fix broken lightning test by @kptkin in https://github.com/wandb/wandb/pull/4823
- chore(sdk): enable type checking for wandb_init.py by @dmitryduev in https://github.com/wandb/wandb/pull/4784
- chore(launch): deprecate defaulting to default queue in launch-agent command by @gtarpenning in https://github.com/wandb/wandb/pull/4801
- test(launch): add unit test for kubernetes runner with annotations by @TimH98 in https://github.com/wandb/wandb/pull/4800
- test(integrations): fix train_gpu_ddp test by @dmitryduev in https://github.com/wandb/wandb/pull/4831
- chore(sdk): fix docker testimage to pull amd64 version by @raubitsj in https://github.com/wandb/wandb/pull/4838
- chore(sdk): fix codeowners after test restructure by @raubitsj in https://github.com/wandb/wandb/pull/4843
- test(sdk): fix md5 test failures on Windows by @moredatarequired in https://github.com/wandb/wandb/pull/4840
- chore(sdk): split out relay server so it can be shared with yea-wandb by @raubitsj in https://github.com/wandb/wandb/pull/4837
- chore(sdk): fix a flake8 complaint in a test by @speezepearson in https://github.com/wandb/wandb/pull/4806
- test(integrations): fix several import tests by @dmitryduev in https://github.com/wandb/wandb/pull/4849
- test(sdk): don't use symlinks for SSL test assets, because Windows by @speezepearson in https://github.com/wandb/wandb/pull/4847
- test(sdk): add unit tests for filesync.Stats by @speezepearson in https://github.com/wandb/wandb/pull/4855
- chore(sdk): add async retry logic by @speezepearson in https://github.com/wandb/wandb/pull/4738
- test(artifacts): strengthen tests for ArtifactSaver, StepUpload by @speezepearson in https://github.com/wandb/wandb/pull/4808
- chore(launch): Agent logs full stack trace when catching exception by @TimH98 in https://github.com/wandb/wandb/pull/4861
- chore(sdk): swallow warning printed by neuron-ls by @dmitryduev in https://github.com/wandb/wandb/pull/4835
- build(sdk): pin pip and tox in development environments by @moredatarequired in https://github.com/wandb/wandb/pull/4871

### :nail_care: Cleanup

- refactor(sdk): strengthen StepUpload tests; make exception-handling more thorough in upload/commit by @speezepearson in https://github.com/wandb/wandb/pull/4677
- refactor(artifacts): refactor Artifact query to fetch entity and project by @vwrj in https://github.com/wandb/wandb/pull/4775
- refactor(sdk): replace more communicate calls with deliver by @raubitsj in https://github.com/wandb/wandb/pull/4841
- refactor(artifacts): internally use Future to communicate success/failure of commit, not threading.Event by @speezepearson in https://github.com/wandb/wandb/pull/4859
- refactor(sdk): use stdlib ThreadPoolExecutor in StepUpload instead of managing our own by @speezepearson in https://github.com/wandb/wandb/pull/4860

**Full Changelog**: https://github.com/wandb/wandb/compare/v0.13.9...v0.13.10

## 0.13.9 (January 11, 2023)

### :hammer: Fixes

- fix(sdk): exercise extra caution when checking if AWS Trainium is available in the system by @dmitryduev in https://github.com/wandb/wandb/pull/4769
- fix(sdk): restore 'util.generate_id' for legacy / user code by @moredatarequired in https://github.com/wandb/wandb/pull/4776
- fix(sdk): replace `release` with `abandon` when releasing mailbox handle during init by @kptkin in https://github.com/wandb/wandb/pull/4766

**Full Changelog**: https://github.com/wandb/wandb/compare/v0.13.8...v0.13.9

## 0.13.8 (January 10, 2023)

### :magic_wand: Enhancements

- feat(artifacts): keep uncommitted uploads in separate staging area by @moredatarequired in https://github.com/wandb/wandb/pull/4505
- perf(sdk): improve file descriptor management by @dmitryduev in https://github.com/wandb/wandb/pull/4617
- feat(launch): default to using model-registry project for agent and launch_add by @KyleGoyette in https://github.com/wandb/wandb/pull/4613
- feat(sdk): add `exist_ok=False` to `file.download()` by @janosh in https://github.com/wandb/wandb/pull/4564
- feat(launch): auto create job artifacts from runs with required ingredients by @KyleGoyette in https://github.com/wandb/wandb/pull/4660
- feat(sdk): add generalized response injection pattern for tests by @kptkin in https://github.com/wandb/wandb/pull/4729
- perf(sdk): replace multiprocessing.Queue's with queue.Queue's by @dmitryduev in https://github.com/wandb/wandb/pull/4672
- feat(sdk): use transaction log to cap memory usage by @raubitsj in https://github.com/wandb/wandb/pull/4724
- feat(integrations): support system metrics for AWS Trainium by @dmitryduev in https://github.com/wandb/wandb/pull/4671

### :hammer: Fixes

- fix(sdk): correct the type hint for wandb.run by @edwag in https://github.com/wandb/wandb/pull/4585
- fix(sdk): resume collecting system metrics on object restart by @dmitryduev in https://github.com/wandb/wandb/pull/4572
- fix(launch): fix env handling and node_selector handling by @KyleGoyette in https://github.com/wandb/wandb/pull/4555
- fix(public-api): fix Job.call() using the wrong keyword (queue vs queue_name) when calling launch_add. by @TimH98 in https://github.com/wandb/wandb/pull/4625
- fix(sweeps): sweeps schedulers handles multi word parameters by @gtarpenning in https://github.com/wandb/wandb/pull/4640
- fix(launch): allow spaces in requirements file, remove duplicate wandb bootstrap file by @TimH98 in https://github.com/wandb/wandb/pull/4647
- fix(artifacts): correctly handle url-encoded local file references. by @moredatarequired in https://github.com/wandb/wandb/pull/4665
- fix(artifacts): get digest directly instead of from the manifests' manifest by @moredatarequired in https://github.com/wandb/wandb/pull/4681
- fix(artifacts): artifact.version should be the version index from the associated collection by @vwrj in https://github.com/wandb/wandb/pull/4486
- fix(sdk): remove duplicate generate_id functions, replace shortuuid with secrets by @moredatarequired in https://github.com/wandb/wandb/pull/4676
- fix(integrations): fix type check for jax.Array introduced in jax==0.4.1 by @dmitryduev in https://github.com/wandb/wandb/pull/4718
- fix(sdk): fix hang after failed wandb.init (add cancel) by @raubitsj in https://github.com/wandb/wandb/pull/4405
- fix(sdk): allow users to provide path to custom executables by @kptkin in https://github.com/wandb/wandb/pull/4604
- fix(sdk): fix TypeError when trying to slice a Paginator object by @janosh in https://github.com/wandb/wandb/pull/4575
- fix(integrations): add `AttributeError` to the list of handled exceptions when saving a keras model by @froody in https://github.com/wandb/wandb/pull/4732
- fix(launch): remove args from jobs by @KyleGoyette in https://github.com/wandb/wandb/pull/4750

### :books: Docs

- docs(sweeps): fix typo in docs by @gtarpenning in https://github.com/wandb/wandb/pull/4627
- docs(sdk): fix typo in docstring for data_types.Objects3D by @ngrayluna in https://github.com/wandb/wandb/pull/4543
- docs(sdk): remove less than, greater than characters from dosctrings… by @ngrayluna in https://github.com/wandb/wandb/pull/4687
- docs(sdk): update SECURITY.md by @dmitryduev in https://github.com/wandb/wandb/pull/4616
- docs(sdk): Update README.md by @ngrayluna in https://github.com/wandb/wandb/pull/4468

### :gear: Dev

- test(sdk): update t2_fix_error_cond_feature_importances to install scikit-learn by @dmitryduev in https://github.com/wandb/wandb/pull/4573
- chore(sdk): update base Docker images for nightly testing by @dmitryduev in https://github.com/wandb/wandb/pull/4566
- chore(sdk): change sklearn to scikit-learn in functional sacred test by @dmitryduev in https://github.com/wandb/wandb/pull/4577
- chore(launch): add error check for `--build` when resource=local-process by @gtarpenning in https://github.com/wandb/wandb/pull/4513
- chore(sweeps): update scheduler and agent resource handling to allow DRC override by @gtarpenning in https://github.com/wandb/wandb/pull/4480
- chore(sdk): require sdk-team review for adding or removing high-level… by @dmitryduev in https://github.com/wandb/wandb/pull/4594
- chore(launch): remove requirement to make target project match queue by @KyleGoyette in https://github.com/wandb/wandb/pull/4612
- chore(sdk): enhance nightly cloud testing process by @dmitryduev in https://github.com/wandb/wandb/pull/4602
- chore(sdk): update pull request template by @raubitsj in https://github.com/wandb/wandb/pull/4633
- chore(launch): return updated runSpec after pushToRunQueue query by @gtarpenning in https://github.com/wandb/wandb/pull/4516
- chore(launch): fix for run spec handling in sdk by @gtarpenning in https://github.com/wandb/wandb/pull/4636
- chore(sdk): remove test dependency on old fastparquet package by @raubitsj in https://github.com/wandb/wandb/pull/4656
- test(artifacts): fix dtype np.float (does not exist), set to python float by @moredatarequired in https://github.com/wandb/wandb/pull/4661
- chore(sdk): correct 'exclude' to 'ignore-paths' in .pylintrc by @moredatarequired in https://github.com/wandb/wandb/pull/4659
- chore(sdk): use pytest tmp_path so we can inspect failures by @raubitsj in https://github.com/wandb/wandb/pull/4664
- chore(launch): reset build command after building by @gtarpenning in https://github.com/wandb/wandb/pull/4626
- ci(sdk): rerun flaking tests in CI with pytest-rerunfailures by @dmitryduev in https://github.com/wandb/wandb/pull/4430
- chore(sdk): remove dead code from filesync logic by @speezepearson in https://github.com/wandb/wandb/pull/4638
- chore(sdk): remove unused fields from a filesync message by @speezepearson in https://github.com/wandb/wandb/pull/4662
- chore(sdk): refactor retry logic to use globals instead of dependency-injecting them by @speezepearson in https://github.com/wandb/wandb/pull/4588
- test(sdk): add unit tests for filesync.StepUpload by @speezepearson in https://github.com/wandb/wandb/pull/4652
- test(sdk): add tests for Api.upload_file_retry by @speezepearson in https://github.com/wandb/wandb/pull/4639
- chore(launch): remove fallback resource when not specified for a queue by @gtarpenning in https://github.com/wandb/wandb/pull/4637
- test(artifacts): improve storage handler test coverage by @moredatarequired in https://github.com/wandb/wandb/pull/4674
- test(integrations): fix import tests by @dmitryduev in https://github.com/wandb/wandb/pull/4690
- chore(sdk): make MetricsMonitor less verbose on errors by @dmitryduev in https://github.com/wandb/wandb/pull/4618
- test(sdk): address fixture server move from port 9003 to 9010 in local-testcontainer by @dmitryduev in https://github.com/wandb/wandb/pull/4716
- chore(sdk): vendor promise==2.3.0 to unequivocally rm six dependency by @dmitryduev in https://github.com/wandb/wandb/pull/4622
- chore(artifacts): allow setting artifact cache dir in wandb.init(...) by @dmitryduev in https://github.com/wandb/wandb/pull/3644
- test(sdk): temporary lower network buffer for testing by @raubitsj in https://github.com/wandb/wandb/pull/4737
- chore(sdk): add telemetry if the user running in pex environment by @kptkin in https://github.com/wandb/wandb/pull/4747
- chore(sdk): add more flow control telemetry by @raubitsj in https://github.com/wandb/wandb/pull/4739
- chore(sdk): add settings and debug for service startup issues (wait_for_ports) by @raubitsj in https://github.com/wandb/wandb/pull/4749
- test(sdk): fix AWS Trainium test by @dmitryduev in https://github.com/wandb/wandb/pull/4753
- chore(sdk): fix status checker thread issue when user process exits without finish() by @raubitsj in https://github.com/wandb/wandb/pull/4761
- chore(sdk): add telemetry for service disabled usage by @kptkin in https://github.com/wandb/wandb/pull/4762

### :nail_care: Cleanup

- style(sdk): use the same syntax whenever raising exceptions by @moredatarequired in https://github.com/wandb/wandb/pull/4559
- refactor(sdk): combine \_safe_mkdirs with mkdir_exist_ok by @moredatarequired in https://github.com/wandb/wandb/pull/4650
- refactor(artifacts): use a pytest fixture for the artifact cache by @moredatarequired in https://github.com/wandb/wandb/pull/4648
- refactor(artifacts): use ArtifactEntry directly instead of subclassing by @moredatarequired in https://github.com/wandb/wandb/pull/4649
- refactor(artifacts): consolidate hash utilities into lib.hashutil by @moredatarequired in https://github.com/wandb/wandb/pull/4525
- style(public-api): format public file with proper formatting by @kptkin in https://github.com/wandb/wandb/pull/4697
- chore(sdk): install tox into proper env in dev env setup tool by @dmitryduev in https://github.com/wandb/wandb/pull/4318
- refactor(sdk): clean up the init and run logic by @kptkin in https://github.com/wandb/wandb/pull/4730

## New Contributors

- @edwag made their first contribution in https://github.com/wandb/wandb/pull/4585
- @TimH98 made their first contribution in https://github.com/wandb/wandb/pull/4625
- @froody made their first contribution in https://github.com/wandb/wandb/pull/4732

**Full Changelog**: https://github.com/wandb/wandb/compare/v0.13.7...v0.13.8

## 0.13.7 (December 14, 2022)

### :hammer: Fixes

- revert(artifacts): revert `Circular reference detected` change to resolve `Object of type Tensor is not JSON serializable` by @raubitsj in https://github.com/wandb/wandb/pull/4629

**Full Changelog**: https://github.com/wandb/wandb/compare/v0.13.6...v0.13.7

## 0.13.6 (December 6, 2022)

### :magic_wand: Enhancements

- feat(sweeps): add `Sweep.expected_run_count` to public Api by @gtarpenning in https://github.com/wandb/wandb/pull/4434
- feat(launch): support volume mounts and security contexts in kubernetes runner by @KyleGoyette in https://github.com/wandb/wandb/pull/4475
- feat(launch): add a new `--build` flag for building and then pushing the image to a queue by @gtarpenning in https://github.com/wandb/wandb/pull/4061
- feat(integrations): add ability to log learning rate using WandbMetricsLogger by @soumik12345 in https://github.com/wandb/wandb/pull/4391
- feat(sdk): improve Report API in preparation for GA by @andrewtruong in https://github.com/wandb/wandb/pull/4499

### :hammer: Fixes

- fix(artifacts): add filter for `artifact_version` to only retrieve committed artifacts by @estellazx in https://github.com/wandb/wandb/pull/4401
- fix(cli): deflake `wandb verify` by @vanpelt in https://github.com/wandb/wandb/pull/4438
- fix(launch): fix the type of the override args passed through to a LaunchProject from a Job by @KyleGoyette in https://github.com/wandb/wandb/pull/4416
- fix(launch): remove extra colon from log prefix by @jamie-rasmussen in https://github.com/wandb/wandb/pull/4450
- fix(sdk): add support for service running in a pex based environment by @kptkin in https://github.com/wandb/wandb/pull/4440
- fix(sdk): fix probing static IPU info by @dmitryduev in https://github.com/wandb/wandb/pull/4464
- fix(public-api): change `artifactSequence` to `artifactCollection` in public GQL requests by @tssweeney in https://github.com/wandb/wandb/pull/4531
- fix(integrations): fix TF compatibility issues with `WandbModelCheckpoint` by @soumik12345 in https://github.com/wandb/wandb/pull/4432
- fix(integrations): make Keras WandbCallback compatible with TF version >= 2.11.0 by @ayulockin in https://github.com/wandb/wandb/pull/4533
- fix(integrations): update gym integration to match last version by @younik in https://github.com/wandb/wandb/pull/4571
- fix(sdk): harden internal thread management in SystemMetrics by @dmitryduev in https://github.com/wandb/wandb/pull/4439

### :books: Docs

- docs(sdk): remove non-existent argument `table_key` from `plot_table()` doc string by @janosh in https://github.com/wandb/wandb/pull/4495
- docs(artifacts): correct parameter name in docstring example by @ngrayluna in https://github.com/wandb/wandb/pull/4528

### :gear: Dev

- chore(launch): improved git fetch time by specifying a `refspec` and `depth=1` by @gtarpenning in https://github.com/wandb/wandb/pull/4459
- chore(sdk): fix linguist rule to ignore grpc generated files by @raubitsj in https://github.com/wandb/wandb/pull/4470
- chore(launch): new shard for launch tests by @gtarpenning in https://github.com/wandb/wandb/pull/4427
- chore(public-api): upgrade Node 12 based GitHub Actions by @moredatarequired in https://github.com/wandb/wandb/pull/4506
- test(artifacts): skip flaky `artifact_metadata_save` test by @speezepearson in https://github.com/wandb/wandb/pull/4463
- test(artifacts): replace sleeps with flush when waiting on a file to write by @moredatarequired in https://github.com/wandb/wandb/pull/4523
- test(artifacts): use `tmp_path` fixture instead of writing local files during tests by @moredatarequired in https://github.com/wandb/wandb/pull/4521
- chore(launch): fix broken queue test by @gtarpenning in https://github.com/wandb/wandb/pull/4548
- test(artifacts): `skip` instead of `xfail` for test `test_artifact_metadata_save` by @speezepearson in https://github.com/wandb/wandb/pull/4550
- test(sdk): add many tests for InternalApi.upload_file by @speezepearson in https://github.com/wandb/wandb/pull/4539
- chore(artifacts): add artifact Sequence fallback for older servers by @tssweeney in https://github.com/wandb/wandb/pull/4565
- test(sdk): make protobuf version requirements more granular by @dmitryduev in https://github.com/wandb/wandb/pull/4479

### :nail_care: Cleanup

- fix(artifacts): when committing artifacts, don't retry 409 Conflict errors by @speezepearson in https://github.com/wandb/wandb/pull/4260
- refactor(artifacts): add programmatic alias addition/removal from SDK on artifacts by @vwrj in https://github.com/wandb/wandb/pull/4429
- fix(integrations): remove `wandb.sklearn.plot_decision_boundaries` that contains dead logic by @kptkin in https://github.com/wandb/wandb/pull/4348
- chore(sdk): adds an option to force pull the latest version of a test dev-container image by @kptkin in https://github.com/wandb/wandb/pull/4352
- feat(launch): noop builder by @KyleGoyette in https://github.com/wandb/wandb/pull/4275
- refactor(launch): remove unused attribute by @jamie-rasmussen in https://github.com/wandb/wandb/pull/4497
- style(sdk): update `mypy` to 0.991 by @dmitryduev in https://github.com/wandb/wandb/pull/4546
- refactor(launch): add more robust uri parsing by @jamie-rasmussen in https://github.com/wandb/wandb/pull/4498
- style(sdk): turn on linting for internal_api.py by @speezepearson in https://github.com/wandb/wandb/pull/4545
- build(sdk): remove dependency on six by modifying vendored libs by @dmitryduev in https://github.com/wandb/wandb/pull/4280

## New Contributors

- @moredatarequired made their first contribution in https://github.com/wandb/wandb/pull/4508
- @soumik12345 made their first contribution in https://github.com/wandb/wandb/pull/4391
- @younik made their first contribution in https://github.com/wandb/wandb/pull/4571

**Full Changelog**: https://github.com/wandb/wandb/compare/v0.13.5...v0.13.6

## 0.13.5 (November 3, 2022)

### :magic_wand: Enhancements

- feat(artifacts): add an option to upload image references by @estellazx in https://github.com/wandb/wandb/pull/4303

### :hammer: Fixes

- fix(launch): generate more readable image names by @jamie-rasmussen in https://github.com/wandb/wandb/pull/4379
- fix(artifacts): use hash(`etag`+`url`) instead of just `etag`, as key, in artifacts cache by @speezepearson in https://github.com/wandb/wandb/pull/4371
- fix(artifacts): wait for artifact to commit before telling the user it's ready when using `wandb artifact put` by @speezepearson in https://github.com/wandb/wandb/pull/4381
- fix(sdk): prefix vendor watchdog library by @raubitsj in https://github.com/wandb/wandb/pull/4389
- fix(artifacts): fix `Circular reference detected` error, when updating metadata with numpy array longer than 32 elements by @estellazx in https://github.com/wandb/wandb/pull/4221
- fix(integrations): add a random string to run_id on SageMaker not to break DDP mode by @dmitryduev in https://github.com/wandb/wandb/pull/4276

### :gear: Dev

- ci(sdk): make sure we dont shutdown test cluster before grabbing results by @raubitsj in https://github.com/wandb/wandb/pull/4361
- test(artifacts): add standalone artifact test to nightly cpu suite by @raubitsj in https://github.com/wandb/wandb/pull/4360
- chore(sdk): rename default branch to `main` by @raubitsj in https://github.com/wandb/wandb/pull/4374
- build(sdk): update mypy extension for protobuf type checking by @dmitryduev in https://github.com/wandb/wandb/pull/4392
- chore(sdk): update codeql-analysis.yml branch name by @zythosec in https://github.com/wandb/wandb/pull/4393
- ci(sdk): move functional import tests to nightly and expand python version coverage by @dmitryduev in https://github.com/wandb/wandb/pull/4395
- ci(sdk): add Slack notification for failed nightly import tests by @dmitryduev in https://github.com/wandb/wandb/pull/4403
- test(cli): fix broken CLI tests that attempt uploading non-existent artifacts by @dmitryduev in https://github.com/wandb/wandb/pull/4426

### :nail_care: Cleanup

- fix(launch): job creation through use_artifact instead of log_artifact by @KyleGoyette in https://github.com/wandb/wandb/pull/4337
- ci(sdk): add a GH action to automate parts of the release process by @dmitryduev in https://github.com/wandb/wandb/pull/4355
- fix(media): 3D Point Clouds now viewable in UI in all situations by @ssisk in https://github.com/wandb/wandb/pull/4353
- fix(launch): Git URLs were failing if fsmonitor is enabled by @jamie-rasmussen in https://github.com/wandb/wandb/pull/4333
- style(sdk): ignore new proto generated file directories by @raubitsj in https://github.com/wandb/wandb/pull/4354
- chore(launch): fix a bug preventing Run Queue deletion in the SDK by @gtarpenning in https://github.com/wandb/wandb/pull/4321
- chore(launch): add support for `pushToRunQueueByName` mutation by @gtarpenning in https://github.com/wandb/wandb/pull/4292
- refactor(sdk): refactor system metrics monitoring and probing by @dmitryduev in https://github.com/wandb/wandb/pull/4213
- style(sdk): fix gitattribute for protobuf generated files by @raubitsj in https://github.com/wandb/wandb/pull/4400

## New Contributors

- @ssisk made their first contribution in https://github.com/wandb/wandb/pull/4353

**Full Changelog**: https://github.com/wandb/wandb/compare/v0.13.4...v0.13.5

## 0.13.4 (October 5, 2022)

### :magic_wand: Enhancements

- feat(launch): show entity and project in k8s job names by @KyleGoyette in https://github.com/wandb/wandb/pull/4216
- feat(sweeps): add environment variable sweep command macro by @hu-po in https://github.com/wandb/wandb/pull/4200
- feat(media): add `from_*` constructors and scene camera and bounding box confidence scores to `Object3D` data type by @dmitryduev in https://github.com/wandb/wandb/pull/4319
- feat(artifacts): add simple progress indicator for artifact downloads by @speezepearson in https://github.com/wandb/wandb/pull/4255
- feat(integrations): add `WandbMetricsLogger` callback - a `Keras` dedicated metrics logger callback by @ayulockin in https://github.com/wandb/wandb/pull/4244
- feat(integrations): add `WandbModelCheckpoint` callback - a `Keras` model checkpointing callback by @ayulockin in https://github.com/wandb/wandb/pull/4245
- feat(integrations): add `WandbEvalCallback` callback - a `Keras` callback for logging model predictions as W&B tables by @ayulockin in https://github.com/wandb/wandb/pull/4302

### :hammer: Fixes

- fix(launch): cast agent's config max_jobs attribute to integer by @KyleGoyette in https://github.com/wandb/wandb/pull/4262
- fix(cli): correct the displayed path to the `debug-cli.log` (debug log) by @jamie-rasmussen in https://github.com/wandb/wandb/pull/4271
- fix(artifacts): catch retry-able request timeout when uploading artifacts to AWS by @nickpenaranda in https://github.com/wandb/wandb/pull/4304
- fix(sdk): improve user feedback for long running calls: summary, finish by @raubitsj in https://github.com/wandb/wandb/pull/4169
- fix(integrations): fix RuntimeError when using `keras.WandbCallback` with `tf.MirroredStrategy` by @ayulockin in https://github.com/wandb/wandb/pull/4310

### :gear: Dev

- ci(sdk): add code analysis/scanning with `codeql` by @dmitryduev in https://github.com/wandb/wandb/pull/4250
- ci(sdk): validate PR titles to ensure compliance with Conventional Commits guidelines by @dmitryduev in https://github.com/wandb/wandb/pull/4268
- chore(launch): harden launch by pining the build versions of `kaniko` and `launch-agent-dev` by @KyleGoyette in https://github.com/wandb/wandb/pull/4194
- test(sdk): add telemetry for the `mmengine` package by @manangoel99 in https://github.com/wandb/wandb/pull/4273
- chore(sdk): add the `build` type to our conventional commits setup by @dmitryduev in https://github.com/wandb/wandb/pull/4282
- test(sdk): add `tensorflow_datasets` requirement to `imports12` shard by @dmitryduev in https://github.com/wandb/wandb/pull/4316
- test(integrations): fix sb3 test by pinning upstream requirement by @dmitryduev in https://github.com/wandb/wandb/pull/4346
- build(sdk): make the SDK compatible with protobuf v4 by @dmitryduev in https://github.com/wandb/wandb/pull/4279
- chore(sdk): fix flake8 output coloring by @dmitryduev in https://github.com/wandb/wandb/pull/4347
- test(artifacts): fix artifact reference test asset directory by @raubitsj in https://github.com/wandb/wandb/pull/4350

### :nail_care: Cleanup

- style(sdk): fix type hint for `filters` argument in `public_api.runs` by @epwalsh in https://github.com/wandb/wandb/pull/4256
- style(artifacts): improve type annotations around artifact-file-creation by @speezepearson in https://github.com/wandb/wandb/pull/4259
- style(sdk): improve type annotations and VSCode config for public API by @speezepearson in https://github.com/wandb/wandb/pull/4252
- style(sdk): make type annotations more easily navigable in VSCode by @speezepearson in https://github.com/wandb/wandb/pull/4005
- style(artifacts): introduce str NewTypes and use them for various Artifact fields by @speezepearson in https://github.com/wandb/wandb/pull/4326
- style(artifacts): add type annotations to get better IDE hints for boto3 usage by @speezepearson in https://github.com/wandb/wandb/pull/4338

## New Contributors

- @epwalsh made their first contribution in https://github.com/wandb/wandb/pull/4256
- @mjvanderboon made their first contribution in https://github.com/wandb/wandb/pull/4309
- @jamie-rasmussen made their first contribution in https://github.com/wandb/wandb/pull/4271
- @nickpenaranda made their first contribution in https://github.com/wandb/wandb/pull/4304

**Full Changelog**: https://github.com/wandb/wandb/compare/v0.13.3...v0.13.4

## 0.13.3 (September 8, 2022)

#### :nail_care: Enhancement

- Adds `raytune` examples / tests by @raubitsj in https://github.com/wandb/wandb/pull/4053
- Refactors `pytest` unit tests to run against real `wandb server` by @kptkin in https://github.com/wandb/wandb/pull/4066
- Adds Launch `kubernetes` support of taints and tolerations by @KyleGoyette in https://github.com/wandb/wandb/pull/4086
- Adds Sweeps on Launch on Kubernetes by @hu-po in https://github.com/wandb/wandb/pull/4035
- Adds parallelism to functional testing by @raubitsj in https://github.com/wandb/wandb/pull/4096
- Upgrades `mypy` to version `0.971` by @dmitryduev in https://github.com/wandb/wandb/pull/3952
- Adds Mailbox async internal process communication by @raubitsj in https://github.com/wandb/wandb/pull/3568
- Implements searching launch job in sweep config by @hu-po in https://github.com/wandb/wandb/pull/4120
- Improves performance when sending large messages by @raubitsj in https://github.com/wandb/wandb/pull/4119
- Vendors the latest `nvidia-ml-py-11.515.48` by @dmitryduev in https://github.com/wandb/wandb/pull/4109
- Improves performance by increase recv size on service socket by @raubitsj in https://github.com/wandb/wandb/pull/4122
- Adds isort support with black profile by @kptkin in https://github.com/wandb/wandb/pull/4136
- Implements pushing test-results to CircleCI for nightly tests by @raubitsj in https://github.com/wandb/wandb/pull/4153
- Adds debug mode for `pytest` unit tests by @dmitryduev in https://github.com/wandb/wandb/pull/4145
- Adds support for arguments in Launch Jobs by @KyleGoyette in https://github.com/wandb/wandb/pull/4129
- Adds FetchRunQueueItemById query by @gtarpenning in https://github.com/wandb/wandb/pull/4106
- Adds telemetry for keras-cv by @manangoel99 in https://github.com/wandb/wandb/pull/4196
- Adds sentry session tracking by @raubitsj in https://github.com/wandb/wandb/pull/4157
- Adds the ability to log artifact while linking to registered model by @ibindlish in https://github.com/wandb/wandb/pull/4233

#### :broom: Cleanup

- Breaks gradient and parameters hooks by @kptkin in https://github.com/wandb/wandb/pull/3509
- Adds explicit error message for double uri/docker-image by @gtarpenning in https://github.com/wandb/wandb/pull/4069
- Tests that the wandb_init fixture args are in sync with wandb.init() by @dmitryduev in https://github.com/wandb/wandb/pull/4079
- Upgrades the GKE cluster used for nightly tests to `n1-standard-8` by @dmitryduev in https://github.com/wandb/wandb/pull/4065
- Moves service teardown to the end of tests by @kptkin in https://github.com/wandb/wandb/pull/4083
- Reduce the `pytest` job parallelism from 10 to 6 by @kptkin in https://github.com/wandb/wandb/pull/4085
- Removes service user doc by @kptkin in https://github.com/wandb/wandb/pull/4088
- Move `_timestamp` logic to the internal process by @kptkin in https://github.com/wandb/wandb/pull/4087
- Adds Launch `gitversion` error message by @gtarpenning in https://github.com/wandb/wandb/pull/4028
- Updates KFP machine VM image in CircleCI by @dmitryduev in https://github.com/wandb/wandb/pull/4094
- Upgrades sweeps to latest version by @hu-po in https://github.com/wandb/wandb/pull/4104
- Implements Sweep scheduler cleanup and better tests by @hu-po in https://github.com/wandb/wandb/pull/4100
- Adds a requirement for the sdk-team to approve API changes by @raubitsj in https://github.com/wandb/wandb/pull/4128
- Adds additional time for artifact commit by @raubitsj in https://github.com/wandb/wandb/pull/4133
- Implements tox configuration with dynamic resolution by @kptkin in https://github.com/wandb/wandb/pull/4138
- Removes `buildx` version pin for nightly builds by @dmitryduev in https://github.com/wandb/wandb/pull/4144
- Moves Launch run configs from entrypoint into params by @hu-po in https://github.com/wandb/wandb/pull/4164
- Removes Slack orb usage from Win job on CircleCI by @dmitryduev in https://github.com/wandb/wandb/pull/4171
- Adds heartbeat parsing for Launch run args using legacy agent by @hu-po in https://github.com/wandb/wandb/pull/4180
- Add better error handling when tearing down service by @kptkin in https://github.com/wandb/wandb/pull/4161
- Cleans up Launch job creation pipeline by @KyleGoyette in https://github.com/wandb/wandb/pull/4183
- Adds detail to error message when uploading an artifact with the wrong type by @speezepearson in https://github.com/wandb/wandb/pull/4184
- Adds optional timeout parameter to artifacts wait() by @estellazx in https://github.com/wandb/wandb/pull/4181
- Sanitizes numpy generics in keys by @raubitsj in https://github.com/wandb/wandb/pull/4146
- Removes reassignment of run function in public api by @martinabeleda in https://github.com/wandb/wandb/pull/4115
- Makes pulling sweeps optional when using public api to query for runs by @kptkin in https://github.com/wandb/wandb/pull/4186
- Updates ref docs for `wandb.init` to give more info on special characters by @scottire in https://github.com/wandb/wandb/pull/4191

#### :bug: Bug Fix

- Fixes Sweeps on Launch Jobs requirement by @hu-po in https://github.com/wandb/wandb/pull/3947
- Fixes Artifact metadata JSON-encoding to accept more types by @speezepearson in https://github.com/wandb/wandb/pull/4038
- Adjusts `root_dir` setting processing logic by @dmitryduev in https://github.com/wandb/wandb/pull/4049
- Prevents run.log() from mutating passed in arguments by @kptkin in https://github.com/wandb/wandb/pull/4058
- Fixes `05-batch5.py` test by @dmitryduev in https://github.com/wandb/wandb/pull/4074
- Allows users to control the `run_id` through the launch spec by @gtarpenning in https://github.com/wandb/wandb/pull/4070
- Fixes accidental overwrite in `config.yml` by @dmitryduev in https://github.com/wandb/wandb/pull/4081
- Ensures propagating overridden `base_url` when initializing public API by @dmitryduev in https://github.com/wandb/wandb/pull/4026
- Fixes Sweeps on Launch CLI launch config, relpath by @hu-po in https://github.com/wandb/wandb/pull/4073
- Fixes broken Launch apikey error message by @gtarpenning in https://github.com/wandb/wandb/pull/4071
- Marks flakey sweeps test xfail by @hu-po in https://github.com/wandb/wandb/pull/4095
- Fixes Launch `gitversion` error message by @gtarpenning in https://github.com/wandb/wandb/pull/4103
- Fixes `yea-wandb` dev release -> release by @raubitsj in https://github.com/wandb/wandb/pull/4098
- Cleans up outstanding issues after the client->wandb rename by @kptkin in https://github.com/wandb/wandb/pull/4105
- Fixes test precision recall by @kptkin in https://github.com/wandb/wandb/pull/4108
- Fixes functional sklearn test by @raubitsj in https://github.com/wandb/wandb/pull/4107
- Fixes hang caused by keyboard interrupt on windows by @kptkin in https://github.com/wandb/wandb/pull/4116
- Fixes default test container tag by @kptkin in https://github.com/wandb/wandb/pull/4137
- Fixes summary handling in conftest.py by @dmitryduev in https://github.com/wandb/wandb/pull/4140
- Fixes some small typos in cli output by @lukas in https://github.com/wandb/wandb/pull/4126
- Fixes issue triggered by colab update by using default file and catching exceptions by @raubitsj in https://github.com/wandb/wandb/pull/4156
- Fixes mailbox locking issue by @raubitsj in https://github.com/wandb/wandb/pull/4214
- Fixes variable inclusion in log string by @klieret in https://github.com/wandb/wandb/pull/4219
- Corrects `wandb.Artifacts.artifact.version` attribute by @ngrayluna in https://github.com/wandb/wandb/pull/4199
- Fixes piping of docker args by Launch Agent by @KyleGoyette in https://github.com/wandb/wandb/pull/4215
- Fixes RecursionError when printing public API User object without email fetched by @speezepearson in https://github.com/wandb/wandb/pull/4193
- Fixes deserialization of numeric column names by @tssweeney in https://github.com/wandb/wandb/pull/4241

## New Contributors

- @gtarpenning made their first contribution in https://github.com/wandb/wandb/pull/4069
- @estellazx made their first contribution in https://github.com/wandb/wandb/pull/4181
- @klieret made their first contribution in https://github.com/wandb/wandb/pull/4219
- @ngrayluna made their first contribution in https://github.com/wandb/wandb/pull/4199
- @martinabeleda made their first contribution in https://github.com/wandb/wandb/pull/4115
- @ibindlish made their first contribution in https://github.com/wandb/wandb/pull/4233
- @scottire made their first contribution in https://github.com/wandb/wandb/pull/4191

**Full Changelog**: https://github.com/wandb/wandb/compare/v0.13.2...v0.13.3

## 0.13.2 (August 22, 2022)

#### :bug: Bug Fix

- Fix issue triggered by colab update by using default file and catching exceptions by @raubitsj in https://github.com/wandb/wandb/pull/4156

**Full Changelog**: https://github.com/wandb/wandb/compare/v0.13.1...v0.13.2

## 0.13.1 (August 5, 2022)

#### :bug: Bug Fix

- Prevents run.log() from mutating passed in arguments by @kptkin in https://github.com/wandb/wandb/pull/4058

**Full Changelog**: https://github.com/wandb/wandb/compare/v0.13.0...v0.13.1

## 0.13.0 (August 4, 2022)

#### :nail_care: Enhancement

- Turns service on by default by @kptkin in https://github.com/wandb/wandb/pull/3895
- Adds support logic for handling server provided messages by @kptkin in https://github.com/wandb/wandb/pull/3706
- Allows runs to produce jobs on finish by @KyleGoyette in https://github.com/wandb/wandb/pull/3810
- Adds Job, QueuedRun and job handling in launch by @KyleGoyette in https://github.com/wandb/wandb/pull/3809
- Supports in launch agent of instance roles in ec2 and eks by @KyleGoyette in https://github.com/wandb/wandb/pull/3596
- Adds default behavior to the Keras Callback: always save model checkpoints as artifacts by @vwrj in https://github.com/wandb/wandb/pull/3909
- Sanitizes the artifact name in the KerasCallback for model artifact saving by @vwrj in https://github.com/wandb/wandb/pull/3927
- Improves console logging by moving emulator to the service process by @raubitsj in https://github.com/wandb/wandb/pull/3828
- Fixes data corruption issue when logging large sizes of data by @kptkin in https://github.com/wandb/wandb/pull/3920
- Adds the state to the Sweep repr in the Public API by @hu-po in https://github.com/wandb/wandb/pull/3948
- Adds an option to specify different root dir for git using settings or environment variables by @bcsherma in https://github.com/wandb/wandb/pull/3250
- Adds an option to pass `remote url` and `commit hash` as arguments to settings or as environment variables by @kptkin in https://github.com/wandb/wandb/pull/3934
- Improves time resolution for tracked metrics and for system metrics by @raubitsj in https://github.com/wandb/wandb/pull/3918
- Defaults to project name from the sweep config when project is not specified in the `wandb.sweep()` call by @hu-po in https://github.com/wandb/wandb/pull/3919
- Adds support to use namespace set user by the the launch agent by @KyleGoyette in https://github.com/wandb/wandb/pull/3950
- Adds telemetry to track when a run might be overwritten by @raubitsj in https://github.com/wandb/wandb/pull/3998
- Adds a tool to export `wandb`'s history into `sqlite` by @raubitsj in https://github.com/wandb/wandb/pull/3999
- Replaces some `Mapping[str, ...]` types with `NamedTuples` by @speezepearson in https://github.com/wandb/wandb/pull/3996
- Adds import hook for run telemetry by @kptkin in https://github.com/wandb/wandb/pull/3988
- Implements profiling support for IPUs by @cameron-martin in https://github.com/wandb/wandb/pull/3897

#### :bug: Bug Fix

- Fixes sweep agent with service by @raubitsj in https://github.com/wandb/wandb/pull/3899
- Fixes an empty type equals invalid type and how artifact dictionaries are handled by @KyleGoyette in https://github.com/wandb/wandb/pull/3904
- Fixes `wandb.Config` object to support default values when getting an attribute by @farizrahman4u in https://github.com/wandb/wandb/pull/3820
- Removes default config from jobs by @KyleGoyette in https://github.com/wandb/wandb/pull/3973
- Fixes an issue where patch is `None` by @KyleGoyette in https://github.com/wandb/wandb/pull/4003
- Fixes requirements.txt parsing in nightly SDK installation checks by @dmitryduev in https://github.com/wandb/wandb/pull/4012
- Fixes 409 Conflict handling when GraphQL requests timeout by @raubitsj in https://github.com/wandb/wandb/pull/4000
- Fixes service teardown handling if user process has been terminated by @raubitsj in https://github.com/wandb/wandb/pull/4024
- Adds `storage_path` and fixed `artifact.files` by @vanpelt in https://github.com/wandb/wandb/pull/3969
- Fixes performance issue syncing runs with a large number of media files by @vanpelt in https://github.com/wandb/wandb/pull/3941

#### :broom: Cleanup

- Adds an escape hatch logic to disable service by @kptkin in https://github.com/wandb/wandb/pull/3829
- Annotates `wandb/docker` and reverts change in the docker fixture by @dmitryduev in https://github.com/wandb/wandb/pull/3871
- Fixes GFLOPS to GFLOPs in the Keras `WandbCallback` by @ayulockin in https://github.com/wandb/wandb/pull/3913
- Adds type-annotate for `file_stream.py` by @dmitryduev in https://github.com/wandb/wandb/pull/3907
- Renames repository from `client` to `wandb` by @dmitryduev in https://github.com/wandb/wandb/pull/3977
- Updates documentation: adding `--report_to wandb` for HuggingFace Trainer by @ayulockin in https://github.com/wandb/wandb/pull/3959
- Makes aliases optional in link_artifact by @vwrj in https://github.com/wandb/wandb/pull/3986
- Renames `wandb local` to `wandb server` by @jsbroks in https://github.com/wandb/wandb/pull/3793
- Updates README badges by @raubitsj in https://github.com/wandb/wandb/pull/4023

## New Contributors

- @bcsherma made their first contribution in https://github.com/wandb/wandb/pull/3250
- @cameron-martin made their first contribution in https://github.com/wandb/wandb/pull/3897

**Full Changelog**: https://github.com/wandb/wandb/compare/v0.12.21...v0.13.0

## 0.12.21 (July 5, 2022)

#### :nail_care: Enhancement

- Fixes config not showing up until the run finish by @KyleGoyette in https://github.com/wandb/wandb/pull/3734
- Adds new types to the TypeRegistry to handling artifact objects in jobs and run configs by @KyleGoyette in https://github.com/wandb/wandb/pull/3806
- Adds new query to the the internal api getting the state of the run by @hu-po in https://github.com/wandb/wandb/pull/3799
- Replaces unsafe yaml loaders with yaml.safe_load by @zythosec in https://github.com/wandb/wandb/pull/3753
- Improves testing tooling by allowing to specify shards in manual testing by @dmitryduev in https://github.com/wandb/wandb/pull/3826
- Fixes ROC and PR curves in the sklearn integration by stratifying sampling by @tylerganter in https://github.com/wandb/wandb/pull/3757
- Fixes input box in notebooks exceeding cell space by @dmitryduev in https://github.com/wandb/wandb/pull/3849
- Allows string to be passed as alias to link_model by @tssweeney in https://github.com/wandb/wandb/pull/3834
- Adds Support for FLOPS Calculation in `keras`'s `WandbCallback` by @dmitryduev in https://github.com/wandb/wandb/pull/3869
- Extends python report editing by @andrewtruong in https://github.com/wandb/wandb/pull/3732

#### :bug: Bug Fix

- Fixes stats logger so it can find all the correct GPUs in child processes by @raubitsj in https://github.com/wandb/wandb/pull/3727
- Fixes regression in s3 reference upload for folders by @jlzhao27 in https://github.com/wandb/wandb/pull/3825
- Fixes artifact commit logic to handle collision in the backend by @speezepearson in https://github.com/wandb/wandb/pull/3843
- Checks for `None` response in the retry logic (safety check) by @raubitsj in https://github.com/wandb/wandb/pull/3863
- Adds sweeps on top of launch (currently in MVP) by @hu-po in https://github.com/wandb/wandb/pull/3669
- Renames functional tests dir and files by @raubitsj in https://github.com/wandb/wandb/pull/3879

#### :broom: Cleanup

- Fixes conditions order of `_to_dict` helper by @dmitryduev in https://github.com/wandb/wandb/pull/3772
- Fixes changelog broken link to PR 3709 by @janosh in https://github.com/wandb/wandb/pull/3786
- Fixes public api query (QueuedJob Api ) by @KyleGoyette in https://github.com/wandb/wandb/pull/3798
- Renames local runners to local-container and local-process by @hu-po in https://github.com/wandb/wandb/pull/3800
- Adds type annotations to files in the wandb/filesync directory by @speezepearson in https://github.com/wandb/wandb/pull/3774
- Re-organizes all the testing directories to have common root dir by @dmitryduev in https://github.com/wandb/wandb/pull/3740
- Fixes testing configuration and add bigger machine on `CircleCi` by @dmitryduev in https://github.com/wandb/wandb/pull/3836
- Fixes typo in the `wandb-service-user` readme file by @Co1lin in https://github.com/wandb/wandb/pull/3847
- Fixes broken artifact test for regression by @dmitryduev in https://github.com/wandb/wandb/pull/3857
- Removes unused files (relating to `py27`) and empty `submodules` declaration by @dmitryduev in https://github.com/wandb/wandb/pull/3850
- Adds extra for model reg dependency on cloudpickle by @tssweeney in https://github.com/wandb/wandb/pull/3866
- Replaces deprecated threading aliases by @hugovk in https://github.com/wandb/wandb/pull/3794
- Updates the `sdk` readme to the renamed (local -> server) commands by @sephmard in https://github.com/wandb/wandb/pull/3771

## New Contributors

- @janosh made their first contribution in https://github.com/wandb/wandb/pull/3786
- @Co1lin made their first contribution in https://github.com/wandb/wandb/pull/3847
- @tylerganter made their first contribution in https://github.com/wandb/wandb/pull/3757

**Full Changelog**: https://github.com/wandb/wandb/compare/v0.12.20...v0.12.21

## 0.12.20 (June 29, 2022)

#### :bug: Bug Fix

- Retry `commit_artifact` on conflict-error by @speezepearson in https://github.com/wandb/wandb/pull/3843

**Full Changelog**: https://github.com/wandb/wandb/compare/v0.12.19...v0.12.20

## 0.12.19 (June 22, 2022)

#### :bug: Bug Fix

- Fix regression in s3 reference upload for folders by @jlzhao27 in https://github.com/wandb/wandb/pull/3825

**Full Changelog**: https://github.com/wandb/wandb/compare/v0.12.18...v0.12.19

## 0.12.18 (June 9, 2022)

#### :nail_care: Enhancement

- Launch: BareRunner based on LocalRunner by @hu-po in https://github.com/wandb/wandb/pull/3577
- Add ability to specify api key to public api by @dannygoldstein in https://github.com/wandb/wandb/pull/3657
- Add support in artifacts for files with unicode on windows by @kptkin in https://github.com/wandb/wandb/pull/3650
- Added telemetry for new packages by @manangoel99 in https://github.com/wandb/wandb/pull/3713
- Improve API key management by @vanpelt in https://github.com/wandb/wandb/pull/3718
- Add information about `wandb server` during login by @raubitsj in https://github.com/wandb/wandb/pull/3754

#### :bug: Bug Fix

- fix(weave): Natively support timestamps in Python Table Types by @dannygoldstein in https://github.com/wandb/wandb/pull/3606
- Add support for magic with service by @kptkin in https://github.com/wandb/wandb/pull/3623
- Add unit tests for DirWatcher and supporting classes by @speezepearson in https://github.com/wandb/wandb/pull/3589
- Improve `DirWatcher.update_policy` O(1) instead of O(num files uploaded) by @speezepearson in https://github.com/wandb/wandb/pull/3613
- Add argument to control what to log in SB3 callback by @astariul in https://github.com/wandb/wandb/pull/3643
- Improve parameter naming in sb3 integration by @dmitryduev in https://github.com/wandb/wandb/pull/3647
- Adjust the requirements for the dev environment setup on an M1 Mac by @dmitryduev in https://github.com/wandb/wandb/pull/3627
- Launch: Fix NVIDIA base image Linux keys by @KyleGoyette in https://github.com/wandb/wandb/pull/3637
- Fix launch run queue handling from config file by @KyleGoyette in https://github.com/wandb/wandb/pull/3636
- Fix issue where tfevents were not always consumed by @minyoung in https://github.com/wandb/wandb/pull/3673
- [Snyk] Fix for 8 vulnerabilities by @snyk-bot in https://github.com/wandb/wandb/pull/3695
- Fix s3 storage handler to upload folders when key names collide by @jlzhao27 in https://github.com/wandb/wandb/pull/3699
- Correctly load timestamps from tables in artifacts by @dannygoldstein in https://github.com/wandb/wandb/pull/3691
- Require `protobuf<4` by @dmitryduev in https://github.com/wandb/wandb/pull/3709
- Make Containers created through launch re-runnable as container jobs by @KyleGoyette in https://github.com/wandb/wandb/pull/3642
- Fix tensorboard integration skipping steps at finish() by @KyleGoyette in https://github.com/wandb/wandb/pull/3626
- Rename `wandb local` to `wandb server` by @jsbroks in https://github.com/wandb/wandb/pull/3716
- Fix busted docker inspect command by @vanpelt in https://github.com/wandb/wandb/pull/3742
- Add dedicated sentry wandb by @dmitryduev in https://github.com/wandb/wandb/pull/3724
- Image Type should gracefully handle older type params by @tssweeney in https://github.com/wandb/wandb/pull/3731

#### :broom: Cleanup

- Inline FileEventHandler.synced into the only method where it's used by @speezepearson in https://github.com/wandb/wandb/pull/3594
- Use passed size argument to make `PolicyLive.min_wait_for_size` a classmethod by @speezepearson in https://github.com/wandb/wandb/pull/3593
- Make FileEventHandler an ABC, remove some "default" method impls which were only used once by @speezepearson in https://github.com/wandb/wandb/pull/3595
- Remove unused field from DirWatcher by @speezepearson in https://github.com/wandb/wandb/pull/3592
- Make sweeps an extra instead of vendoring by @dmitryduev in https://github.com/wandb/wandb/pull/3628
- Add nightly CI testing by @dmitryduev in https://github.com/wandb/wandb/pull/3580
- Improve keras and data type Reference Docs by @ramit-wandb in https://github.com/wandb/wandb/pull/3676
- Update `pytorch` version requirements in dev environments by @dmitryduev in https://github.com/wandb/wandb/pull/3683
- Clean up CircleCI config by @dmitryduev in https://github.com/wandb/wandb/pull/3722
- Add `py310` testing in CI by @dmitryduev in https://github.com/wandb/wandb/pull/3730
- Ditch `dateutil` from the requirements by @dmitryduev in https://github.com/wandb/wandb/pull/3738
- Add deprecated string to `Table.add_row` by @nate-wandb in https://github.com/wandb/wandb/pull/3739

## New Contributors

- @sephmard made their first contribution in https://github.com/wandb/wandb/pull/3610
- @astariul made their first contribution in https://github.com/wandb/wandb/pull/3643
- @manangoel99 made their first contribution in https://github.com/wandb/wandb/pull/3713
- @nate-wandb made their first contribution in https://github.com/wandb/wandb/pull/3739

**Full Changelog**: https://github.com/wandb/wandb/compare/v0.12.17...v0.12.18

## 0.12.17 (May 26, 2022)

#### :bug: Bug Fix

- Update requirements to fix incompatibility with protobuf >= 4 by @dmitryduev in https://github.com/wandb/wandb/pull/3709

**Full Changelog**: https://github.com/wandb/wandb/compare/v0.12.16...v0.12.17

## 0.12.16 (May 3, 2022)

#### :nail_care: Enhancement

- Improve W&B footer by aligning summary/history in notebook env by @kptkin in https://github.com/wandb/wandb/pull/3479
- Enable experimental history step logging in artifacts by @raubitsj in https://github.com/wandb/wandb/pull/3502
- Add `args_no_boolean_flags` macro to sweep configuration by @hu-po in https://github.com/wandb/wandb/pull/3489
- Add logging support for `jax.bfloat.bfloat16` by @dmitryduev in https://github.com/wandb/wandb/pull/3528
- Raise exception when Table size exceeds limit by @dannygoldstein in https://github.com/wandb/wandb/pull/3511
- Add kaniko k8s builder for wandb launch by @KyleGoyette in https://github.com/wandb/wandb/pull/3492
- Add wandb.init() timeout setting by @kptkin in https://github.com/wandb/wandb/pull/3579
- Do not assume executable for given entrypoints with wandb launch by @KyleGoyette in https://github.com/wandb/wandb/pull/3461
- Jupyter environments no longer collect command arguments by @KyleGoyette in https://github.com/wandb/wandb/pull/3456
- Add support for TensorFlow/Keras SavedModel format by @ayulockin in https://github.com/wandb/wandb/pull/3276

#### :bug: Bug Fix

- Support version IDs in artifact refs, fix s3/gcs references in Windows by @annirudh in https://github.com/wandb/wandb/pull/3529
- Fix support for multiple finish for single run using wandb-service by @kptkin in https://github.com/wandb/wandb/pull/3560
- Fix duplicate backtrace when using wandb-service by @kptkin in https://github.com/wandb/wandb/pull/3575
- Fix wrong entity displayed in login message by @kptkin in https://github.com/wandb/wandb/pull/3490
- Fix hang when `wandb.init` is interrupted mid setup using wandb-service by @kptkin in https://github.com/wandb/wandb/pull/3569
- Fix handling keyboard interrupt to avoid hangs with wandb-service enabled by @kptkin in https://github.com/wandb/wandb/pull/3566
- Fix console logging with very long print out when using wandb-service by @kptkin in https://github.com/wandb/wandb/pull/3574
- Fix broken artifact string in launch init config by @KyleGoyette in https://github.com/wandb/wandb/pull/3582

#### :broom: Cleanup

- Fix typo in wandb.log() docstring by @RobRomijnders in https://github.com/wandb/wandb/pull/3520
- Cleanup custom chart code and add type annotations to plot functions by @kptkin in https://github.com/wandb/wandb/pull/3407
- Improve `wandb.init(settings=)` to handle `Settings` object similarly to `dict` parameter by @dmitryduev in https://github.com/wandb/wandb/pull/3510
- Add documentation note about api.viewer in api.user() and api.users() by @ramit-wandb in https://github.com/wandb/wandb/pull/3552
- Be explicit about us being py3+ only in setup.py by @dmitryduev in https://github.com/wandb/wandb/pull/3549
- Add type annotations to DirWatcher by @speezepearson in https://github.com/wandb/wandb/pull/3557
- Improve wandb.log() docstring to use the correct argument name by @idaho777 in https://github.com/wandb/wandb/pull/3585

## New Contributors

- @RobRomijnders made their first contribution in https://github.com/wandb/wandb/pull/3520
- @ramit-wandb made their first contribution in https://github.com/wandb/wandb/pull/3552
- @idaho777 made their first contribution in https://github.com/wandb/wandb/pull/3585

**Full Changelog**: https://github.com/wandb/wandb/compare/v0.12.15...v0.12.16

## 0.12.15 (April 21, 2022)

#### :nail_care: Enhancement

- Optimize wandb.Image logging when linked to an artifact by @tssweeney in https://github.com/wandb/wandb/pull/3418

**Full Changelog**: https://github.com/wandb/wandb/compare/v0.12.14...v0.12.15

## 0.12.14 (April 8, 2022)

#### :bug: Bug Fix

- Fix regression: disable saving history step in artifacts by @vwrj in https://github.com/wandb/wandb/pull/3495

**Full Changelog**: https://github.com/wandb/wandb/compare/v0.12.13...v0.12.14

## 0.12.13 (April 7, 2022)

#### :bug: Bug Fix

- Revert strictened api_key validation by @dmitryduev in https://github.com/wandb/wandb/pull/3485

**Full Changelog**: https://github.com/wandb/wandb/compare/v0.12.12...v0.12.13

## 0.12.12 (April 5, 2022)

#### :nail_care: Enhancement

- Allow run objects to be passed to other processes when using wandb-service by @kptkin in https://github.com/wandb/wandb/pull/3308
- Add create user to public api by @vanpelt in https://github.com/wandb/wandb/pull/3438
- Support logging from multiple processes with wandb-service by @kptkin in https://github.com/wandb/wandb/pull/3285
- Add gpus flag for local launch runner with cuda by @KyleGoyette in https://github.com/wandb/wandb/pull/3417
- Improve Launch deployable agent by @KyleGoyette in https://github.com/wandb/wandb/pull/3388
- Add Launch kubernetes integration by @KyleGoyette in https://github.com/wandb/wandb/pull/3393
- KFP: Add wandb visualization helper by @andrewtruong in https://github.com/wandb/wandb/pull/3439
- KFP: Link back to Kubeflow UI by @andrewtruong in https://github.com/wandb/wandb/pull/3427
- Add boolean flag arg macro by @hugo.ponte in https://github.com/wandb/wandb/pull/3489

#### :bug: Bug Fix

- Improve host / WANDB_BASE_URL validation by @dmitryduev in https://github.com/wandb/wandb/pull/3314
- Fix/insecure tempfile by @dmitryduev in https://github.com/wandb/wandb/pull/3360
- Fix excess warning span if requested WANDB_DIR/root_dir is not writable by @dmitryduev in https://github.com/wandb/wandb/pull/3304
- Fix line_series to plot array of strings by @kptkin in https://github.com/wandb/wandb/pull/3385
- Properly handle command line args with service by @kptkin in https://github.com/wandb/wandb/pull/3371
- Improve api_key validation by @dmitryduev in https://github.com/wandb/wandb/pull/3384
- Fix multiple performance issues caused by not using defaultdict by @dmitryduev in https://github.com/wandb/wandb/pull/3406
- Enable inf max jobs on launch agent by @stephchen in https://github.com/wandb/wandb/pull/3412
- fix colab command to work with launch by @stephchen in https://github.com/wandb/wandb/pull/3422
- fix typo in Config docstring by @hu-po in https://github.com/wandb/wandb/pull/3416
- Make code saving not a policy, keep previous custom logic by @dmitryduev in https://github.com/wandb/wandb/pull/3395
- Fix logging sequence images with service by @kptkin in https://github.com/wandb/wandb/pull/3339
- Add username to debug-cli log file to prevent conflicts of multiple users by @zythosec in https://github.com/wandb/wandb/pull/3301
- Fix python sweep agent for users of wandb service / pytorch-lightning by @raubitsj in https://github.com/wandb/wandb/pull/3465
- Remove unnecessary launch reqs checks by @KyleGoyette in https://github.com/wandb/wandb/pull/3457
- Workaround for MoviePy's Unclosed Writer by @tssweeney in https://github.com/wandb/wandb/pull/3471
- Improve handling of Run objects when service is not enabled by @kptkin in https://github.com/wandb/wandb/pull/3362

## New Contributors

- @hu-po made their first contribution in https://github.com/wandb/wandb/pull/3416
- @zythosec made their first contribution in https://github.com/wandb/wandb/pull/3301

**Full Changelog**: https://github.com/wandb/wandb/compare/v0.12.11...v0.12.12

## 0.12.11 (March 1, 2022)

#### :nail_care: Enhancement

- Add captions to Molecules by @dmitryduev in https://github.com/wandb/wandb/pull/3173
- Add CatBoost Integration by @ayulockin in https://github.com/wandb/wandb/pull/2975
- Launch: AWS Sagemaker integration by @KyleGoyette in https://github.com/wandb/wandb/pull/3007
- Launch: Remove repo2docker and add gpu support by @stephchen in https://github.com/wandb/wandb/pull/3161
- Adds Timestamp inference from Python for Weave by @tssweeney in https://github.com/wandb/wandb/pull/3212
- Launch GCP vertex integration by @stephchen in https://github.com/wandb/wandb/pull/3040
- Use Artifacts when put into run config. Accept a string to represent an artifact in the run config by @KyleGoyette in https://github.com/wandb/wandb/pull/3203
- Improve xgboost `wandb_callback` (#2929) by @ayulockin in https://github.com/wandb/wandb/pull/3025
- Add initial kubeflow pipeline support by @andrewtruong in https://github.com/wandb/wandb/pull/3206

#### :bug: Bug Fix

- Fix logging of images with special characters in the key by @speezepearson in https://github.com/wandb/wandb/pull/3187
- Fix azure blob upload retry logic by @vanpelt in https://github.com/wandb/wandb/pull/3218
- Fix program field for scripts run as a python module by @dmitryduev in https://github.com/wandb/wandb/pull/3228
- Fix issue where `sync_tensorboard` could die on large histograms by @KyleGoyette in https://github.com/wandb/wandb/pull/3019
- Fix wandb service performance issue during run shutdown by @raubitsj in https://github.com/wandb/wandb/pull/3262
- Fix vendoring of gql and graphql by @raubitsj in https://github.com/wandb/wandb/pull/3266
- Flush log data without finish with service by @kptkin in https://github.com/wandb/wandb/pull/3137
- Fix wandb service hang when the service crashes by @raubitsj in https://github.com/wandb/wandb/pull/3280
- Fix issue logging images with "/" on Windows by @KyleGoyette in https://github.com/wandb/wandb/pull/3146
- Add image filenames to images/separated media by @KyleGoyette in https://github.com/wandb/wandb/pull/3041
- Add setproctitle to requirements.txt by @raubitsj in https://github.com/wandb/wandb/pull/3289
- Fix issue where sagemaker run ids break run queues by @KyleGoyette in https://github.com/wandb/wandb/pull/3290
- Fix encoding exception when using %%capture magic by @raubitsj in https://github.com/wandb/wandb/pull/3310

## New Contributors

- @speezepearson made their first contribution in https://github.com/wandb/wandb/pull/3188

**Full Changelog**: https://github.com/wandb/wandb/compare/v0.12.10...v0.12.11

## 0.12.10 (February 1, 2022)

#### :nail_care: Enhancement

- Improve validation when creating Tables with invalid columns from dataframes by @tssweeney in https://github.com/wandb/wandb/pull/3113
- Enable digest deduplication for `use_artifact()` calls by @annirudh in https://github.com/wandb/wandb/pull/3109
- Initial prototype of azure blob upload support by @vanpelt in https://github.com/wandb/wandb/pull/3089

#### :bug: Bug Fix

- Fix wandb launch using python dev versions by @stephchen in https://github.com/wandb/wandb/pull/3036
- Fix loading table saved with mixed types by @vwrj in https://github.com/wandb/wandb/pull/3120
- Fix ResourceWarning when calling wandb.log by @vwrj in https://github.com/wandb/wandb/pull/3130
- Fix missing cursor in ProjectArtifactCollections by @KyleGoyette in https://github.com/wandb/wandb/pull/3108
- Fix windows table logging classes issue by @vwrj in https://github.com/wandb/wandb/pull/3145
- Gracefully handle string labels in wandb.sklearn.plot.classifier.calibration_curve by @acrellin in https://github.com/wandb/wandb/pull/3159
- Do not display login warning when calling wandb.sweep() by @acrellin in https://github.com/wandb/wandb/pull/3162

#### :broom: Cleanup

- Drop python2 backport deps (enum34, subprocess32, configparser) by @jbylund in https://github.com/wandb/wandb/pull/3004
- Settings refactor by @dmitryduev in https://github.com/wandb/wandb/pull/3083

## New Contributors

- @jbylund made their first contribution in https://github.com/wandb/wandb/pull/3004
- @acrellin made their first contribution in https://github.com/wandb/wandb/pull/3159

**Full Changelog**: https://github.com/wandb/wandb/compare/v0.12.9...v0.12.10

## 0.12.9 (December 16, 2021)

#### :bug: Bug Fix

- Fix regression in `upload_file()` exception handler by @raubitsj in https://github.com/wandb/wandb/pull/3059

**Full Changelog**: https://github.com/wandb/wandb/compare/v0.12.8...v0.12.9

## 0.12.8 (December 16, 2021)

#### :nail_care: Enhancement

- Update contributing guide and dev env setup tool by @dmitryduev in https://github.com/wandb/wandb/pull/2968
- Improve `wandb_callback` for LightGBM (#2945) by @ayulockin in https://github.com/wandb/wandb/pull/3024

#### :bug: Bug Fix

- Reduce GPU memory usage when generating histogram of model weights by @TOsborn in https://github.com/wandb/wandb/pull/2927
- Support mixed classes in bounding box and image mask annotation layers by @tssweeney in https://github.com/wandb/wandb/pull/2914
- Add max-jobs and launch async args by @stephchen in https://github.com/wandb/wandb/pull/2925
- Support lists of Summary objects encoded as strings to wandb.tensorboard.log by @dmitryduev in https://github.com/wandb/wandb/pull/2934
- Fix handling of 0 dim np arrays by @rpitonak in https://github.com/wandb/wandb/pull/2954
- Fix handling of empty default config file by @vwrj in https://github.com/wandb/wandb/pull/2957
- Add service backend using sockets (support fork) by @raubitsj in https://github.com/wandb/wandb/pull/2892
- Send git port along with url when sending git repo by @KyleGoyette in https://github.com/wandb/wandb/pull/2959
- Add support raw ip addresses for launch by @KyleGoyette in https://github.com/wandb/wandb/pull/2950
- Tables no longer serialize and hide 1d NDArrays by @tssweeney in https://github.com/wandb/wandb/pull/2976
- Fix artifact file uploads to S3 stores by @annirudh in https://github.com/wandb/wandb/pull/2999
- Send uploaded file list on file stream heartbeats by @annirudh in https://github.com/wandb/wandb/pull/2978
- Add support for keras experimental layers by @KyleGoyette in https://github.com/wandb/wandb/pull/2776
- Fix `from wandb import magic` to not require tensorflow by @raubitsj in https://github.com/wandb/wandb/pull/3021
- Fix launch permission error by @KyleGoyette in https://github.com/wandb/wandb/pull/3038

**Full Changelog**: https://github.com/wandb/wandb/compare/v0.12.7...v0.12.8

## 0.12.7 (November 18, 2021)

#### :bug: Bug Fix

- Fix issue where console log streaming was causing excessive network traffic by @vwrj in https://github.com/wandb/wandb/pull/2786
- Metaflow: Make optional dependencies actually optional by @andrewtruong in https://github.com/wandb/wandb/pull/2842
- Fix docstrings for wandb.watch and ValidationDataLogger by @charlesfrye in https://github.com/wandb/wandb/pull/2849
- Prevent launch agent from sending runs to a different project or entity by @KyleGoyette in https://github.com/wandb/wandb/pull/2872
- Fix logging pr_curves through tensorboard by @KyleGoyette in https://github.com/wandb/wandb/pull/2876
- Prevent TPU monitoring from reporting invalid metrics when not available by @kptkin in https://github.com/wandb/wandb/pull/2753
- Make import order dependencies for WandbCallback more robust by @kptkin in https://github.com/wandb/wandb/pull/2807
- Fix a bug in feature importance plotting to handle matrices of different shapes by @dannygoldstein in https://github.com/wandb/wandb/pull/2811
- Fix base url handling to allow trailing / by @kptkin in https://github.com/wandb/wandb/pull/2910
- Prevent wandb.agent() from sending too many heartbeats impacting rate limits by @dannygoldstein in https://github.com/wandb/wandb/pull/2923
- Redact sensitive information from debug logs by @raubitsj in https://github.com/wandb/wandb/pull/2931

#### :nail_care: Enhancement

- Add wandb.Molecule support for rdkit supported formats by @dmitryduev in https://github.com/wandb/wandb/pull/2902
- Add module-level docstrings for reference doc modules. by @charlesfrye in https://github.com/wandb/wandb/pull/2847
- Store launch metadata in file by @KyleGoyette in https://github.com/wandb/wandb/pull/2582
- Add Project.sweeps() public API call to view all sweeps in a project by @stephchen in https://github.com/wandb/wandb/pull/2729
- Ensures API key prompt remains captive when user enters nothing by @dannygoldstein in https://github.com/wandb/wandb/pull/2721
- Refactors wandb.sklearn into submodules by @charlesfrye in https://github.com/wandb/wandb/pull/2869
- Support code artifacts in wandb launch by @KyleGoyette in https://github.com/wandb/wandb/pull/2860
- Improve launch agent (async, stop, heartbeat updates) by @stephchen in https://github.com/wandb/wandb/pull/2871
- Improve usage and error messages for anonymous mode by @kimjyhello in https://github.com/wandb/wandb/pull/2823
- Add example on how to find runs with wandb.Api().runs(...) matching a regex by @dmitryduev in https://github.com/wandb/wandb/pull/2926

**Full Changelog**: https://github.com/wandb/wandb/compare/v0.12.6...v0.12.7

## 0.12.6 (October 27, 2021)

#### :bug: Bug Fix

- Fix sklearn `plot_calibration_curve()` issue breaking the provided model by @vwrj in https://github.com/wandb/wandb/pull/2791
- Fix CondaEnvExportError by redirecting stderr by @charlesfrye in https://github.com/wandb/wandb/pull/2814
- Fix `use_artifact()` when specifying an artifact from a different project by @KyleGoyette in https://github.com/wandb/wandb/pull/2832

#### :nail_care: Enhancement

- Add metric names to pr curve charts in tensorboard by @vanpelt in https://github.com/wandb/wandb/pull/2822

**Full Changelog**: https://github.com/wandb/wandb/compare/v0.12.5...v0.12.6

## 0.12.5 (October 19, 2021)

#### :bug: Bug Fix

- Report errors for invalid characters in logged media keys on windows
- Handle errors when probing for TPUs in unsupported environments
- Fixed bug where `%%wandb` followed by wandb.init() does not display run links
- Fixed api.runs() to correctly return all runs for the current entity/project

#### :nail_care: Enhancement

- Add `wandb.require(experiment="service")` to improve multiprocessing support
- Add support for swappable artifacts in launch context
- Add `wandb.login(timeout=)` support for jupyter environments
- Add ability to disable git ref saving with `WANDB_DISABLE_GIT`
- Support newer versions of pytest-mock and PyYAML
- Add ability to delete artifacts with aliases: `artifact.delete(delete_aliases=True)`
- Add `unwatch()` method to the Run object

## 0.12.4 (October 5, 2021)

#### :bug: Bug Fix

- Fix regression introduced in 0.12.2 causing network access when `WANDB_MODE=offline`

## 0.12.3 (September 30, 2021)

#### :bug: Bug Fix

- Fixes the grid search stopping condition in the local controller

#### :nail_care: Enhancement

- New jupyter magic for displaying runs, sweeps, and projects `%wandb path/to/run -h 1024`
- We no longer display run iframe by default in jupyter, add `%%wandb` to a cell to display a run
- Makes api key prompting retry indefinitely on malformed input
- Invite users to teams via the api `api.team("team_name").invite("username_or_email")`
- Remove users from a team via the api `api.team("team_name").members[0].delete()`
- Create service accounts via the api `api.team("team_name").create_service_account("Description")`
- Manage api keys via the api `api.user("username_or_email").generate_api_key()`
- Add pytorch profiling trace support with `wandb.profiler.torch_trace_handler()`

## 0.12.2 (September 15, 2021)

#### :bug: Bug Fix

- Fix tensorboard_sync to handle ephemeral Sagemaker tfevents files
- Fix Reports query from the public api (broken pagination and report path)
- Fix `wandb.login()` when relogin is specified (only force login once)

#### :nail_care: Enhancement

- Clean up footer output of summary and history metrics
- Clean up error message from `wandb sweep --update`
- Add warning for `wandb local` users to update their docker
- Add optional argument log_learning_curve to wandb.sklearn.plot_classifier()
- Restore frozen pip package versions when using `wandb launch`
- Add support for jupyter notebooks in launch
- Add `wandb.login()` timeout option

## 0.12.1 (August 26, 2021)

#### :bug: Bug Fix

- Fix tensorflow/keras 2.6 not logging validation examples
- Fix metrics logged through tensorboard not supporting time on x-axis
- Fix `WANDB_IGNORE_GLOBS` environment variable handling
- Fix handling when sys.stdout is configured to a custom logger
- Fix sklearn feature importance plots not matching feature names properly
- Fix an issue where colab urls were not being captured
- Save program commandline if run executable was outside cwd

#### :nail_care: Enhancement

- Add Prodigy integration to upload annotated datasets to W&B Tables
- Add initial Metaflow support
- Add experimental wandb launch support
- Add warnings that public API requests are timing out and allow override
- Improve error handling in local controller sweeps engine

## 0.12.0 (August 10, 2021)

#### :hourglass: No Longer Supported

- Remove Python 3.5 support

#### :bug: Bug Fix

- Fix issue that could cause artifact uploads to fail if artifact files are being modified
- Fix issue where `wandb.restore()` wouldn't work with runs from a sweep

#### :nail_care: Enhancement

- Improve run execution time calculation

## 0.11.2 (August 2, 2021)

#### :bug: Bug Fix

- Restore vendored graphql-core library because of network regression

## 0.11.1 (July 29, 2021)

#### :hourglass: Deprecated

- Python 3.5 will not be supported as of `wandb==0.12.0`

#### :bug: Bug Fix

- Reduce Memory Footprint of Images In Tables
- Added a dependency on graphql-core>=2.3.0
- Removed urllib3 pin to avoid conflicts, if you see urllib3 related errors run `pip install --upgrade urllib3`
- Improved Public API HTTP error messages
- Set run.dir to the generated directory name in disabled mode

#### :nail_care: Enhancement

- Adds support for native Jax array logging
- Tables now support Molecule data type
- Improve Stable-Baselines3 API by auto log model's name and always upload models at the end of training
- Implements the sweep local controller using wandb/sweeps

## 0.11.0 (July 15, 2021)

#### :hourglass: No Longer Supported

- Remove Python 2.7 support

#### :bug: Bug Fix

- Fix issue where `wandb.watch()` broke model saving in pytorch
- Fix issue where uniform sweep parameters were parsed as int_uniform
- Fix issue where file_stream thread was killed on 4xx errors

#### :nail_care: Enhancement

- Improve performance of artifact logging by making it non-blocking
- Add wandb integration for Stable-Baselines3
- Improve keras callback validation logging inference logic
- Expose sweep state via the public API
- Improve performance of sweep run fetches via the API

## 0.10.33 (June 28, 2021)

#### :bug: Bug Fix

- Fix issue where wandb restore 404ed if the run did not have a diff.patch file
- Fix issue where wandb.log raised an Exception after trying to log a pandas dataframe
- Fix issue where runs could be marked finished before files were finished uploading

#### :nail_care: Enhancement

- Disable reloading of run metadata (such as command) in resumed runs
- Allow logging of pandas dataframes by automatically converting them to W&B tables
- Fix up `log_code()` exclude fn to handle .wandb dir
- Improve handling of PyTorch model topology
- Increase config debounce interval to 30s to reduce load on WB/backend
- Improve reliability of CLI in generating sweeps with names, programs, and settings

## 0.10.32 (June 10, 2021)

#### :bug: Bug Fix

- Make `log_artifact()` more resilient to network errors
- Removed Duplicate Artifact Dependencies
- Workaround urlib3 issue on windows
- Fix regression where ipython was hanging
- Allow logging of numpy high precision floating point values
- Reduce liklyhood of collisions for file backed media or artifact objects
- Fix wandb.watch() regression when logging pytorch graphs

#### :nail_care: Enhancement

- Add support for logging joined and partitioned table
- Handle schema validation warnings for sweep configs
- Improve wandb sync to handle errors
- Add ability to label scripts and repositories who use wandb

## 0.10.31 (May 27, 2021)

#### :bug: Bug Fix

- wandb.login() did not properly persist the host parameter
- Fix issue where step information was not synced properly when syncing tensorboard directories
- Fix some unicode issues with python2.7
- Fixed bug in `plot_calibration_curve` for ComplementNB
- Fall back to not using SendFile on some linux systems
- Fix console issues where lines were truncated
- Fix console issues where console logging could block

#### :nail_care: Enhancement

- Add support for preemptible sweeps
- Add command line for sweep control
- Add support to load artifact collection properties

## 0.10.30 (May 7, 2021)

#### :bug: Bug Fix

- Found and fixed the remaining issues causing runs to be marked crashed during outages
- Improved performance for users of `define_metric`, pytorch-lightning, and aggressive config saving
- Fix issue when trying to log a cuda tensor to config or summary
- Remove dependency on torch `backward_hooks` to compute graph
- Fix an issue preventing the ability to resume runs on sagemaker
- Fix issues preventing pdb from working reliably with wandb
- Fix deprecation warning in vendored library (user submission)
- Fix logging behavior where the library was accidently outputting logs to the console
- Fix disabled mode to not create wandb dir and log files
- Renamed types to prep for Tables launch

#### :nail_care: Enhancement

- Allow renaming groups with public api

## 0.10.29 (May 3, 2021)

#### :bug: Bug Fix

- Fix more network handling issues causing runs to be marked crashed (wandb sync to recover)
- Improve logging and exception handling to improve reporting and logging of crashed processes

## 0.10.28 (April 28, 2021)

#### :bug: Bug Fix

- Fix network handling issue causing runs to be marked crashed (wandb sync to recover)
- Use `register_full_backward_hook` to support models with Dict outputs
- Allow periods in table columns
- Fix artifact cache collisions when using forked processes
- Fix issue where custom charts do not display properly with pytorch-lightning

#### :nail_care: Enhancement

- Add experimental incremental artifact support
- Improve warnings when logging is being rate limited

## 0.10.27 (April 19, 2021)

#### :bug: Bug Fix

- Fix tensorboard_sync condition where metrics at end of short run are dropped
- Fix `wandb sync` when tensorboard files are detected
- Fix api key prompt in databricks notebook

#### :nail_care: Enhancement

- Integrate DSViz into Keras WandbCallback
- Add support for conda dependencies (user submit)

## 0.10.26 (April 13, 2021)

#### :bug: Bug Fix

- Fix network handling issue where syncing stopped (use wandb sync to recover)
- Fix auth problem when using sagemaker and hugginface integrations together
- Fix handling of NaN values in tables with non floats
- Lazy load API object to prevent unnecessary file access on module load

#### :nail_care: Enhancement

- Improve error messages when using public api history accessors

## 0.10.25 (April 5, 2021)

#### :bug: Bug Fix

- Fix possible artifact cache race when using parallel artifact reads
- Fix artifact reference when `checksum=False`

#### :nail_care: Enhancement

- Release `run.define_metric()` to simplify custom x-axis and more
- Add column operators `add_column`, `get_column`, `get_index` to `wandb.Table()`

## 0.10.24 (March 30, 2021)

#### :bug: Bug Fix

- Significant fixes to stdout/stderr console logging
- Prevent excessive network when saving files with policy=`live`
- Fix errors when trying to send large updates (most common with `wandb sync`)

#### :nail_care: Enhancement

- Automatically generate `run_table` artifact for logged tables
- Add bracket notation to artifacts
- Improve URL validation when specifying server url to `wandb login`

## 0.10.23 (March 22, 2021)

#### :bug: Bug Fix

- Fix logged artifacts to be accessible after wait()
- Fix spell.run integration
- Performance fix syncing console logs with carriage returns
- Fix confusion matrix with class names and unlabeled data

#### :nail_care: Enhancement

- Add the ability to save artifacts without creating a run
- Add Foreign Table References to wandb.Table
- Allow the same runtime object to be logged to multiple artifacts
- Add experimental `run._define_metric()` support
- Warn and ignore unsupported multiprocess `wandb.log()` calls

## 0.10.22 (March 9, 2021)

#### :bug: Bug Fix

- Fix system metric logging rate in 0.10.x
- Fix Audio external reference issue
- Fix short runs with tensorboard_sync
- Ignore `wandb.init(id=)` when running a sweep
- Sanitize artifact metadata if needed

#### :nail_care: Enhancement

- Allow syncing of tfevents with `wandb sync --sync-tensorboard`

## 0.10.21 (March 2, 2021)

#### :bug: Bug Fix

- Fix artifact.get() regression since 0.10.18
- Allow 0 byte artifacts
- Fix codesaving and program name reporting

#### :nail_care: Enhancement

- Added support for glb files for `wandb.Object3D()`
- Added support for external references for `wandb.Audio()`
- Custom chart support tensorboard `pr_curves` plugin
- Support saving entire code directory in an artifact

## 0.10.20 (February 22, 2021)

#### :bug: Bug Fix

- wandb.login() now respects disabled mode
- handle exception when trying to log TPUs in colab

#### :nail_care: Enhancement

- Add `WANDB_START_METHOD=thread` to support non-multiprocessing
- Add `group` and `job_type` to Run object in the export API
- Improve artifact docstrings

## 0.10.19 (February 14, 2021)

#### :bug: Bug Fix

- Fix artifact manifest files incorrectly named with patch suffix

## 0.10.18 (February 8, 2021)

#### :nail_care: Enhancement

- Add run delete and file delete to the public API
- Align steps between `tensorboard_sync` and wandb.log() history
- Add `WANDB_START_METHOD` to allow POSIX systems to use fork
- Support mixed types in wandb.Table() with `allow_mixed_types`

#### :bug: Bug Fix

- Fix potential leaked file due to log not being closed properly
- Improve `wandb verify` to better handle network issues and report errors
- Made file downloads more deterministic with respect to filesystem caches

## 0.10.17 (February 1, 2021)

#### :bug: Bug Fix

- Fix regression seen with python 3.5
- Silence vendored watchdog warnings on mac

## 0.10.16 (February 1, 2021)

#### :nail_care: Enhancement

- Artifacts now support parallel writers for large distributed workflows.
- Artifacts support distributed tables for dataset visualization.
- Improvements to PR templates
- Added more type annotations
- Vendored watchdog 0.9.0 removing it as a dependency
- New documentation generator
- Public api now has `file.direct_url` to avoid redirects for signed urls.

#### :bug: Bug Fix

- Allow `config-defaults.yaml` to be overwritten when running sweeps
- General bug fixes and improvements to `wandb verify`
- Disabled widgets in Spyder IDE
- Fixed WANDB_SILENT in Spyder IDE
- Reference file:// artifacts respect the `name` attribute.

## 0.10.15 (January 24, 2021)

#### :nail_care: Enhancement

- Add `wandb verify` to troubleshoot local installs

#### :bug: Bug Fix

- Fix tensorboard_sync issue writing to s3
- Prevent git secrets from being stored
- Disable verbose console messages when using moviepy
- Fix artifacts with checkpoints to be more robust when overwriting files
- Fix artifacts recycled id issue

## 0.10.14 (January 15, 2021)

#### :nail_care: Enhancement

- Add wandb.Audio support to Artifacts

#### :bug: Bug Fix

- Fix wandb config regressions introduced in 0.10.13
- Rollback changes supporting media with slashes in keys

## 0.10.13 (January 11, 2021)

#### :nail_care: Enhancement

- Add support for Mac M1 GPU monitoring
- Add support for TPU monitoring
- Add setting to disable sagemaker integration

#### :bug: Bug Fix

- Fix tensorboard_sync with tensorboardX and tf1
- Fix issues logging images with slashes
- Fix custom charts issues
- Improve error messages using `wandb pull`
- Improve error messages with `wandb.Table()`
- Make sure silent mode is silent
- Fix `wandb online` to renable logging
- Multiple artifact fixes

## 0.10.12 (December 3, 2020)

#### :nail_care: Enhancement

- Add Artifact.used_by and Artifact.logged_by
- Validate type consistency when logging Artifacts
- Enhance JoinedTable to not require downloaded assets
- Add ability to recursively download dependent artifacts
- Enable gradient logging with keras and tf2+
- Validate pytorch models are passed to wandb.watch()
- Improved docstrings for public methods / objects
- Warn when image sequences are logged with different sizes

#### :bug: Bug Fix

- Fix incorrectly generated filenames in summary
- Fix anonymous mode to include the api key in URLs
- Fix pickle issue with disabled mode
- Fix artifact from_id query
- Fix handling of Tables with different image paths

## 0.10.11 (November 18, 2020)

#### :nail_care: Enhancement

- Disable wandb logging with `wandb disabled` or `wandb.init(mode="disabled")`
- Support cloning an artifact when logging wandb.Image()

#### :bug: Bug Fix

- Multiple media artifact improvements and internal refactor
- Improve handling of artifact errors
- Fix issue where notebook name was ignored
- Extend silent mode for jupyter logging
- Fix issue where vendored libraries interfered with python path
- Fix various exceptions (divide by zero, int conversion, TypeError)

## 0.10.10 (November 9, 2020)

#### :nail_care: Enhancement

- Added confusion matrix plot
- Better jupyter messages with wandb.init()/reinit/finish

#### :bug: Bug Fix

- Fix for fastai 2.1.5 (removed log_args)
- Fixed media logging when directories are changed

## 0.10.9 (November 4, 2020)

#### :nail_care: Enhancement

- Added artifact media logging (alpha)
- Add scriptable alerts
- Add url attribute for sweep public api
- Update docstrings for wandb sdk functions

#### :bug: Bug Fix

- Fix cases where offline mode was making network connections
- Fix issues with python sweeps and run stopping
- Fix logging issue where we could accidently display an api key
- Fix wandb login issues with malformed hosts
- Allow wandb.restore() to be called without wandb.init()
- Fix resuming (reusing run_id) with empty summary
- Fix artitifact download issue
- Add missing wandb.unwatch() function
- Avoid creating spurious wandb directories
- Fix collections import issue when using an old version of six

## 0.10.8 (October 22, 2020)

#### :nail_care: Enhancement

- Allow callables to be serialized

#### :bug: Bug Fix

- Fix compatibility issue with python 3.9
- Fix `wandb sync` failure introduced in 0.10.6
- Improve python agent handling of failing runs
- Fix rare condition where resuming runs does not work
- Improve symlink handling when called in thread context
- Fix issues when changing directories before calling wandb.init()

## 0.10.7 (October 15, 2020)

#### :bug: Bug Fix

- Fix issue when checking for updated releases on pypi

## 0.10.6 (October 15, 2020)

#### :bug: Bug Fix

- Make sure code saving is enabled in jupyter environments after login
- Sweep agents have extended timeout for large sweep configs
- Support WANDB_SILENT environment variable
- Warn about missing python package when logging images
- Fix wandb.restore() to apply diff patch
- Improve artifact error messages
- Fix loading of config-defaults.yaml and specified list of yaml config files

## 0.10.5 (October 7, 2020)

#### :nail_care: Enhancement

- Add new custom plots: `wandb.plot.*`
- Add new python based sweep agent: `wandb.agent()`

#### :bug: Bug Fix

- Console log fixes (tqdm on windows, fix close exceptions)
- Add more attributes to the Run object (group, job_type, urls)
- Fix sagemaker login issues
- Fix issue where plots were not uploaded until the end of run

## 0.10.4 (September 29, 2020)

#### :bug: Bug Fix

- Fix an issue where wandb.init(allow_val_change=) throws exception

## 0.10.3 (September 29, 2020)

#### :nail_care: Enhancement

- Added warning when trying to sync pre 0.10.0 run dirs
- Improved jupyter support for wandb run syncing information

#### :bug: Bug Fix

- Fix artifact download issues
- Fix multiple issues with tensorboard_sync
- Fix multiple issues with juypter/python sweeps
- Fix issue where login was timing out
- Fix issue where config was overwritten when resuming runs
- Ported sacred observer to 0.10.x release
- Fix predicted bounding boxes overwritten by ground truth boxes
- Add missing save_code parameter to wandb.init()

## 0.10.2 (September 20, 2020)

#### :nail_care: Enhancement

- Added upload_file to API
- wandb.finish() can be called without matching wandb.init()

#### :bug: Bug Fix

- Fix issue where files were being logged to wrong parallel runs
- Fix missing properties/methods -- as_dict(), sweep_id
- Fix wandb.summary.update() not updating all keys
- Code saving was not properly enabled based on UI settings
- Tensorboard now logging images before end of program
- Fix resume issues dealing with config and summary metrics

## 0.10.1 (September 16, 2020)

#### :nail_care: Enhancement

- Added sync_tensorboard ability to handle S3 and GCS files
- Added ability to specify host with login
- Improved artifact API to allow modifying attributes

#### :bug: Bug Fix

- Fix codesaving to respect the server settings
- Fix issue running wandb.init() on restricted networks
- Fix issue where we were ignoring settings changes
- Fix artifact download issues

## 0.10.0 (September 11, 2020)

#### :nail_care: Enhancement

- Added history sparklines at end of run
- Artifact improvements and API for linking
- Improved offline support and syncing
- Basic noop mode support to simplify testing
- Improved windows/pycharm support
- Run object has more modifiable properties
- Public API supports attaching artifacts to historic runs

#### :bug: Bug Fix

- Many bugs fixed due to simplifying logic

## 0.9.7 (September 8, 2020)

#### :nail_care: Enhancement

- New sacred observer available at wandb.sacred.WandbObserver
- Improved artifact reference tracking for HTTP urls

#### :bug: Bug Fix

- Print meaningful error message when runs are queried with `summary` instead of `summary_metrics`

## 0.9.6 (August 28, 2020)

#### :nail_care: Enhancement

- Sub paths of artifacts now expose an optional root directory argument to download()
- Artifact.new_file accepts an optional mode argument
- Removed legacy fastai docs as we're now packaged with fastai v2!

#### :bug: Bug Fix

- Fix yaml parsing error handling logic
- Bad spelling in torch docstring, thanks @mkkb473

## 0.9.5 (August 17, 2020)

#### :nail_care: Enhancement

- Remove unused y_probas in sklearn plots, thanks @dreamflasher
- New deletion apis for artifacts

#### :bug: Bug Fix

- Fix `wandb restore` when not logged in
- Fix artifact download paths on Windows
- Retry 408 errors on upload
- Fix mask numeric types, thanks @numpee
- Fix artifact reference naming mixup

## 0.9.4 (July 24, 2020)

#### :nail_care: Enhancement

- Default pytorch histogram logging frequency from 100 -> 1000 steps

#### :bug: Bug Fix

- Fix multiple prompts for login when using the command line
- Fix "no method rename_file" error
- Fixed edgecase histogram calculation in PyTorch
- Fix error in jupyter when saving session history
- Correctly return artifact metadata in public api
- Fix matplotlib / plotly rendering error

## 0.9.3 (July 10, 2020)

#### :nail_care: Enhancement

- New artifact cli commands!

```shell
wandb artifact put path_file_or_ref
wandb artifact get artifact:version
wandb artifact ls project_name
```

- New artifact api commands!

```python
wandb.log_artifact()
wandb.use_artifact()
wandb.Api().artifact_versions()
wandb.Api().run.used_artifacts()
wandb.Api().run.logged_artifacts()
wandb.Api().Artifact().file()
```

- Improved syncing of large wandb-history.jsonl files for wandb sync
- New Artifact.verify method to ensure the integrity of local artifacts
- Better testing harness for api commands
- Run directory now store local time instead of utc time in the name, thanks @aiyolo!
- Improvements to our doc strings across the board.
- wandb.Table now supports a `dataframe` argument for logging dataframes as tables!

#### :bug: Bug Fix

- Artifacts work in python2
- Artifacts default download locations work in Windows
- GCS references now properly cache / download, thanks @yoks!
- Fix encoding of numpy arrays to JSON
- Fix string comparison error message

## 0.9.2 (June 29, 2020)

#### :nail_care: Enhancement

- Major overhaul of artifact caching
- Configurable cache directory for artifacts
- Configurable download directory for artifacts
- New Artifact.verify method to ensure the integrity of local artifacts
- use_artifact no longer requires `type`
- Deleted artifacts can now be be recommitted
- Lidar scenes now support vectors

#### :bug: Bug Fix

- Fix issue with artifact downloads returning errors.
- Segmentation masks now handle non-unint8 data
- Fixed path parsing logic in `api.runs()`

## 0.9.1 (June 9, 2020)

#### :bug: Bug Fix

- Fix issue where files were always logged to latest run in a project.
- Fix issue where url was not display url on first call to wandb.init

## 0.9.0 (June 5, 2020)

#### :bug: Bug Fix

- Handle multiple inits in Jupyter
- Handle ValueError's when capturing signals, thanks @jsbroks
- wandb agent handles rate limiting properly

#### :nail_care: Enhancement

- wandb.Artifact is now generally available!
- feature_importances now supports CatBoost, thanks @neomatrix369

## 0.8.36 (May 11, 2020)

#### :bug: Bug Fix

- Catch all exceptions when saving Jupyter sessions
- validation_data automatically set in TF >= 2.2
- _implements_\* hooks now implemented in keras callback for TF >= 2.2

#### :nail_care: Enhancement

- Raw source code saving now disabled by default
- We now support global settings on boot to enable code saving on the server
- New `code_save=True` argument to wandb.init to enable code saving manually

## 0.8.35 (May 1, 2020)

#### :bug: Bug Fix

- Ensure cells don't hang on completion
- Fixed jupyter integration in PyCharm shells
- Made session history saving handle None metadata in outputs

## 0.8.34 (Apr 28, 2020)

#### :nail_care: Enhancement

- Save session history in jupyter notebooks
- Kaggle internet enable notification
- Extend wandb.plots.feature_importances to work with more model types, thanks @neomatrix369!

#### :bug: Bug Fix

- Code saving for jupyter notebooks restored
- Fixed thread errors in jupyter
- Ensure final history rows aren't dropped in jupyter

## 0.8.33 (Apr 24, 2020)

#### :nail_care: Enhancement

- Add default class labels for semantic segmentation
- Enhance bounding box API to be similar to semantic segmentation API

#### :bug: Bug Fix

- Increase media table rows to improve ROC/PR curve logging
- Fix issue where pre binned histograms were not being handled properly
- Handle nan values in pytorch histograms
- Fix handling of binary image masks

## 0.8.32 (Apr 14, 2020)

#### :nail_care: Enhancement

- Improve semantic segmentation image mask logging

## 0.8.31 (Mar 19, 2020)

#### :nail_care: Enhancement

- Close all open files to avoice ResourceWarnings, thanks @CrafterKolyan!

#### :bug: Bug Fix

- Parse "tensor" protobufs, fixing issues with tensorboard syncing in 2.1

## 0.8.30 (Mar 19, 2020)

#### :nail_care: Enhancement

- Add ROC, precision_recall, HeatMap, explainText, POS, and NER to wandb.plots
- Add wandb.Molecule() logging
- Capture kaggle runs for metrics
- Add ability to watch from run object

#### :bug: Bug Fix

- Avoid accidently picking up global debugging logs

## 0.8.29 (Mar 5, 2020)

#### :nail_care: Enhancement

- Improve bounding box annotations
- Log active GPU system metrics
- Only writing wandb/settings file if wandb init is called
- Improvements to wandb local command

#### :bug: Bug Fix

- Fix GPU logging on some devices without power metrics
- Fix sweep config command handling
- Fix tensorflow string logging

## 0.8.28 (Feb 21, 2020)

#### :nail_care: Enhancement

- Added code saving of main python module
- Added ability to specify metadata for bounding boxes and segmentation masks

#### :bug: Bug Fix

- Fix situations where uncommitted data from wandb.log() is not persisted

## 0.8.27 (Feb 11, 2020)

#### :bug: Bug Fix

- Fix dependency conflict with new versions of six package

## 0.8.26 (Feb 10, 2020)

#### :nail_care: Enhancement

- Add best metric and epoch to run summary with Keras callback
- Added wandb.run.config_static for environments required pickled config

#### :bug: Bug Fix

- Fixed regression causing failures with wandb.watch() and DataParallel
- Improved compatibility with python 3.8
- Fix model logging under windows

## 0.8.25 (Feb 4, 2020)

#### :bug: Bug Fix

- Fix exception when using wandb.watch() in a notebook
- Improve support for sparse tensor gradient logging on GPUs

## 0.8.24 (Feb 3, 2020)

#### :bug: Bug Fix

- Relax version dependency for PyYAML for users with old environments

## 0.8.23 (Feb 3, 2020)

#### :nail_care: Enhancement

- Added scikit-learn support
- Added ability to specify/exclude specific keys when building wandb.config

#### :bug: Bug Fix

- Fix wandb.watch() on sparse tensors
- Fix incompatibilty with ray 0.8.1
- Fix missing pyyaml requirement
- Fix "W&B process failed to launch" problems
- Improved ability to log large model graphs and plots

## 0.8.22 (Jan 24, 2020)

#### :nail_care: Enhancement

- Added ability to configure agent commandline from sweep config

#### :bug: Bug Fix

- Fix fast.ai prediction logging
- Fix logging of eager tensorflow tensors
- Fix jupyter issues with logging notebook name and wandb.watch()

## 0.8.21 (Jan 15, 2020)

#### :nail_care: Enhancement

- Ignore wandb.init() specified project and entity when running a sweep

#### :bug: Bug Fix

- Fix agent "flapping" detection
- Fix local controller not starting when sweep is pending

## 0.8.20 (Jan 10, 2020)

#### :nail_care: Enhancement

- Added support for LightGBM
- Added local board support (Experimental)
- Added ability to modify sweep configuration
- Added GPU power logging to system metrics

#### :bug: Bug Fix

- Prevent sweep agent from failing continuously when misconfigured

## 0.8.19 (Dec 18, 2019)

#### :nail_care: Enhancement

- Added beta support for ray/tune hyperopt search strategy
- Added ability to specify max runs per agent
- Improve experience starting a sweep without a project already created

#### :bug: Bug Fix

- Fix repeated wandb.Api().Run(id).scan_history() calls get updated data
- Fix early_terminate/hyperband in notebook/python environments

## 0.8.18 (Dec 4, 2019)

#### :nail_care: Enhancement

- Added min_step and max_step to run.scan_history for grabbing sub-sections of metrics
- wandb.init(reinit=True) now automatically calls wandb.join() to better support multiple runs per process

#### :bug: Bug Fix

- wandb.init(sync_tensorboard=True) works again for TensorFlow 2.0

## 0.8.17 (Dec 2, 2019)

#### :nail_care: Enhancement

- Handle tags being passed in as a string

#### :bug: Bug Fix

- Pin graphql-core < 3.0.0 to fix install errors
- TQDM progress bars update logs properly
- Oversized summary or history logs are now dropped which prevents retry hanging

## 0.8.16 (Nov 21, 2019)

#### :bug: Bug Fix

- Fix regression syncing some versions of Tensorboard since 0.8.13
- Fix network error in Jupyter

## 0.8.15 (Nov 5, 2019)

#### :bug: Bug Fix

- Fix calling wandb.init with sync_tensorboard multiple times in Jupyter
- Fix RuntimeError race when using threads and calling wandb.log
- Don't initialize Sentry when error reporting is disabled

#### :nail_care: Enhancement

- Added best_run() to wandb.sweep() public Api objects
- Remove internal tracking keys from wandb.config objects in the public Api

## 0.8.14 (Nov 1, 2019)

#### :bug: Bug Fix

- Improve large object warning when values reach maximum size
- Warn when wandb.save isn't passed a string
- Run stopping from the UI works since regressing in 0.8.12
- Restoring a file that already exists locally works
- Fixed TensorBoard incorrectly placing some keys in the wrong step since 0.8.10
- wandb.Video only accepts uint8 instead of incorrectly converting to floats
- SageMaker environment detection is now more robust
- Resuming correctly populates config
- wandb.restore respects root when run.dir is set #658
- Calling wandb.watch multiple times properly namespaces histograms and graphs

#### :nail_care: Enhancement

- Sweeps now work in Windows!
- Added sweep attribute to Run in the public api
- Added sweep link to Jupyter and terminal output
- TensorBoard logging now stores proper timestamps when importing historic results
- TensorBoard logging now supports configuring rate_limits and filtering event types
- Use simple output mirroring stdout doesn't have a file descriptor
- Write wandb meta files to the system temp directory if the local directory isn't writable
- Added beta api.reports to the public API
- Added wandb.unwatch to remove hooks from pytorch models
- Store the framework used in config.\_wandb

## 0.8.13 (Oct 15, 2019)

#### :bug: Bug Fix

- Create nested directory when videos are logged from tensorboard namespaces
- Fix race when using wandb.log `async=True`
- run.summary acts like a proper dictionary
- run.summary sub dictionaries properly render
- handle None when passing class_colors for segmentation masks
- handle tensorflow2 not having a SessionHook
- properly escape args in windows
- fix hanging login when in anonymode
- tf2 keras patch now handles missing callbacks args

#### :nail_care: Enhancement

- Updates documentation autogenerated from docstrings in /docs
- wandb.init(config=config_dict) does not update sweep specified parameters
- wandb.config object now has a setdefaults method enabling improved sweep support
- Improved terminal and jupyter message incorporating :rocket: emojii!
- Allow wandb.watch to be called multiple times on different models
- Improved support for watching multiple tfevent files
- Windows no longer requires `wandb run` simply run `python script_name.py`
- `wandb agent` now works on windows.
- Nice error message when wandb.log is called without a dict
- Keras callback has a new `log_batch_frequency` for logging metrics every N batches

## 0.8.12 (Sep 20, 2019)

#### :bug: Bug Fix

- Fix compatibility issue with python 2.7 and old pip dependencies

#### :nail_care: Enhancement

- Improved onboarding flow when creating new accounts and entering api_key

## 0.8.11 (Sep 19, 2019)

#### :bug: Bug Fix

- Fix public api returning incorrect data when config value is 0 or False
- Resumed runs no longer overwrite run names with run id

#### :nail_care: Enhancement

- Added recording of spell.run id in config

## 0.8.10 (Sep 13, 2019)

#### :bug: Bug Fix

- wandb magic handles the case of tf.keras and keras being loaded
- tensorboard logging won't drop steps if multiple loggers have different global_steps
- keras gradient logging works in the latest tf.keras
- keras validation_data is properly set in tensorflow 2
- wandb pull command creates directories if they don't exist, thanks @chmod644
- file upload batching now asserts a minimum size
- sweeps works in python2 again
- scan_history now iterates the full set of points
- jupyter will run local mode if credentials can't be obtained

#### :nail_care: Enhancement

- Sweeps can now be run from within jupyter / directly from python! https://docs.wandb.com/sweeps/python
- New openai gym integration will automatically log videos, enabled with the monitor_gym keyword argument to wandb.init
- Ray Tune logging callback in wandb.ray.WandbLogger
- New global config file in ~/.config/wandb for global settings
- Added tests for fastai, thanks @borisdayma
- Public api performance enhancements
- Deprecated username in favor of entity in the public api for consistency
- Anonymous login support enabled by default
- New wandb.login method to be used in jupyter enabling anonymous logins
- Better dependency error messages for data frames
- Initial integration with spell.run
- All images are now rendered as PNG to avoid JPEG artifacts
- Public api now has a projects field

## 0.8.9 (Aug 19, 2019)

#### :bug: Bug Fix

- run.summary updates work in jupyter before log is called
- don't require numpy to be installed
- Setting nested keys in summary works
- notebooks in nested directories are properly saved
- Don't retry 404's / better error messaging from the server
- Strip leading slashes when loading paths in the public api

#### :nail_care: Enhancement

- Small files are batch uploaded as gzipped tarballs
- TensorBoardX gifs are logged to wandb

## 0.8.8 (Aug 13, 2019)

#### :bug: Bug Fix

- wandb.init properly handles network failures on startup
- Keras callback only logs examples if data_type or input_type is set
- Fix edge case PyTorch model logging bug
- Handle patching tensorboard multiple times in jupyter
- Sweep picks up config.yaml from the run directory
- Dataframes handle integer labels
- Handle invalid JSON when querying jupyter servers

#### :nail_care: Enhancement

- fastai uses a fixed seed for example logging
- increased the max number of images for fastai callback
- new wandb.Video tag for logging video
- sync=False argument to wandb.log moves logging to a thread
- New local sweep controller for custom search logic
- Anonymous login support for easier onboarding
- Calling wandb.init multiple times in jupyter doesn't error out

## 0.8.7 (Aug 7, 2019)

#### :bug: Bug Fix

- keras callback no longer guesses input_type for 2D data
- wandb.Image handles images with 1px height

#### :nail_care: Enhancement

- wandb Public API now has `run.scan_history` to return all history rows
- wandb.config prints helpful errors if used before calling init
- wandb.summary prints helpful errors if used before calling init
- filestream api points to new url on the backend

## 0.8.6 (July 31, 2019)

#### :bug: Bug Fix

- fastai callback uses the default monitor instead of assuming val_loss
- notebook introspections handles error cases and doesn't print stacktrace on failure
- Don't print description warning when setting name
- Fixed dataframe logging error with the keras callback
- Fixed line offsets in logs when resuming runs
- wandb.config casts non-builtins before writing to yaml
- vendored backports.tempfile to address missing package on install

#### :nail_care: Enhancement

- Added `api.sweep` to the python export api for querying sweeps
- Added `WANDB_NOTEBOOK_NAME` for specifying the notebook name in cases we can't infer it
- Added `WANDB_HOST` to override hostnames
- Store if a run was run within jupyter
- wandb now supports stopping runs from the web ui
- Handle floats passed as step to `wandb.log`
- wandb.config has full unicode support
- sync the main file to wandb if code saving is enabled and it's untracked by git
- XGBoost callback: wandb.xgboost.wandb_callback()

## 0.8.5 (July 12, 2019)

#### :bug: Bug Fix

- Fixed plotly charts with large numpy arrays not rendering
- `wandb docker` works when nvidia is present
- Better error when non string keys are sent to log
- Relaxed pyyaml dependency to fix AMI installs
- Magic works in jupyter notebooks.

#### :nail_care: Enhancement

- New preview release of auto-dataframes for Keras
- Added input_type and output_type to the Keras callback for simpler config
- public api supports retrieving specific keys and custom xaxis

## 0.8.4 (July 8, 2019)

#### :bug: Bug Fix

- WANDB_IGNORE_GLOBS is respected on the final scan of files
- Unified run.id, run.name, and run.notes across all apis
- Handle funky terminal sizes when setting up our pseudo tty
- Fixed Jupyter notebook introspection logic
- run.summary.update() persists changes to the server
- tensorboard syncing is robust to invalid histograms and truncated files

#### :nail_care: Enhancement

- preview release of magic, calling wandb.init(magic=True) should automatically track config and metrics when possible
- cli now supports local installs of the backend
- fastai callback supports logging example images

## 0.8.3 (June 26, 2019)

#### :bug: Bug Fix

- image logging works in Windows
- wandb sync handles tfevents with a single timestep
- fix incorrect command in overview page for running runs
- handle histograms with > 512 bins when streaming tensorboard
- better error message when calling wandb sync on a file instead of a directory

#### :nail_care: Enhancement

- new helper function for handling hyperparameters in sweeps `wandb.config.user_items()`
- better mocking for improved testing

## 0.8.2 (June 20, 2019)

#### :bug: Bug Fix

- entity is persisted on wandb.run when queried from the server
- tmp files always use the temporary directory to avoid syncing
- raise error if file shrinks while uploading
- images log properly in windows
- upgraded pyyaml requirement to address CVE
- no longer store a history of rows to prevent memory leak

#### :nail_care: Enhancement

- summary now supports new dataframe format
- WANDB_SILENT environment variable writes all wandb messages to debug.log
- Improved error messages for windows and tensorboard logging
- output.log is uploaded at the end of each run
- metadata, requirements, and patches are uploaded at the beginning of a run
- when not running from a git repository, store the main python file
- added WANDB_DISABLE_CODE to prevent diffing and code saving
- when running in jupyter store the name of the notebook
- auto-login support for colab
- store url to colab notebook
- store the version of this library in config
- store sys.executable in metadata
- fastai callback no longer requires path
- wandb.init now accepts a notes argument
- The cli replaced the message argument with notes and name

## 0.8.1 (May 23, 2019)

#### :bug: Bug Fix

- wandb sync handles tensorboard embeddings
- wandb sync correctly handles images in tensorboard
- tf.keras correctly handles single input functional models
- wandb.Api().runs returns an iterator that's reusable
- WANDB_DIR within a hidden directory doesn't prevent syncing
- run.files() iterates over all files
- pytorch recursion too deep error

#### :nail_care: Enhancement

- wandb sync accepts an --ignore argument with globs to skip files
- run.summary now has an items() method for iterating over all keys

## 0.8.0 (May 17, 2019)

#### :bug: Bug Fix

- Better error messages on access denied
- Better error messages when optional packages aren't installed
- Urls printed to the terminal are url-escaped
- Namespaced tensorboard events work with histograms
- Public API now retries on failures and re-uses connection pool
- Catch git errors when remotes aren't pushed to origin
- Moved keras graph collection to on_train_begin to handle unbuilt models
- Handle more cases of not being able to save weights
- Updates to summary after resuming are persisted
- PyTorch histc logging fixed in 0.4.1
- Fixed `wandb sync` tensorboard import

#### :nail_care: Enhancement

- wandb.init(tensorboard=True) works with Tensorflow 2 and Eager Execution
- wandb.init(tensorboard=True) now works with tb-nightly and PyTorch
- Automatically log examples with tf.keras by adding missing validation_data
- Socket only binds to localhost for improved security and prevents firewall warnings in OSX
- Added user object to public api for getting the source user
- Added run.display_name to the public api
- Show display name in console output
- Added --tags, --job_group, and --job_type to `wandb run`
- Added environment variable for minimum time to run before considering crashed
- Added flake8 tests to CI, thanks @cclauss!

## 0.7.3 (April 15, 2019)

#### :bug: Bug Fix

- wandb-docker-run accepts image digests
- keras callback works in tensorflow2-alpha0
- keras model graph now puts input layer first

#### :nail_care: Enhancement

- PyTorch log frequency added for gradients and weights
- PyTorch logging performance enhancements
- wandb.init now accepts a name parameter for naming runs
- wandb.run.name reflects custom display names
- Improvements to nested summary values
- Deprecated wandb.Table.add_row in favor of wandb.Table.add_data
- Initial support for a fast.ai callback thanks to @borisdayma!

## 0.7.2 (March 19, 2019)

#### :bug: Bug Fix

- run.get_url resolves the default entity if one wasn't specified
- wandb restore accepts run paths with only slashes
- Fixed PyYaml deprecation warnings
- Added entrypoint shell script to manifest
- Strip newlines from cuda version

## 0.7.1 (March 14, 2019)

#### :bug: Bug Fix

- handle case insensitive docker credentials
- fix app_url for private cloud login flow
- don't retry 404's when starting sweep agents

## 0.7.0 (February 28, 2019)

#### :bug: Bug Fix

- ensure DNS lookup failures can't prevent startup
- centralized debug logging
- wandb agent waits longer to send a SIGKILL after sending SIGINT

#### :nail_care: Enhancement

- support for logging docker images with the WANDB_DOCKER env var
- WANDB_DOCKER automatically set when run in kubernetes
- new wandb-docker-run command to automatically set env vars and mount code
- wandb.restore supports launching docker for runs that ran with it
- python packages are now recorded and saved in a requirements.txt file
- cpu_count, gpu_count, gpu, os, and python version stored in wandb-metadata.json
- the export api now supports docker-like paths, i.e. username/project:run_id
- better first time user messages and login info

## 0.6.35 (January 29, 2019)

#### :bug: Bug Fix

- Improve error reporting for sweeps

## 0.6.34 (January 23, 2019)

#### :bug: Bug Fix

- fixed Jupyter logging, don't change logger level
- fixed resuming in Jupyter

#### :nail_care: Enhancement

- wandb.init now degrades gracefully if a user hasn't logged in to wandb
- added a **force** flag to wandb.init to require a machine to be logged in
- Tensorboard and TensorboardX logging is now automatically instrumented when enabled
- added a **tensorboard** to wandb.init which patches tensorboard for logging
- wandb.save handles now accepts a base path to files in sub directories
- wandb.tensorflow and wandb.tensorboard can now be accessed without directly importing
- `wandb sync` will now traverse a wandb run directory and sync all runs

## 0.6.33 (January 22, 2019)

#### :bug: Bug Fix

- Fixed race where wandb process could hang at the end of a run

## 0.6.32 (December 22, 2018)

#### :bug: Bug Fix

- Fix resuming in Jupyter on kernel restart
- wandb.save ensures files are pushed regardless of growth

#### :nail_care: Enhancement

- Added replace=True keyword to init for auto-resuming
- New run.resumed property that can be used to detect if we're resuming
- New run.step property to use for setting an initial epoch on resuming
- Made Keras callback save the best model as it improves

## 0.6.31 (December 20, 2018)

#### :bug: Bug Fix

- Really don't require numpy
- Better error message if wandb.log is called before wandb.init
- Prevent calling wandb.watch multiple times
- Handle datetime attributes in logs / plotly

#### :nail_care: Enhancement

- Add environment to sweeps
- Enable tagging in the public API and in wandb.init
- New media type wandb.Html for logging arbitrary html
- Add Public api.create_run method for custom integrations
- Added glob support to wandb.save, files save as they're written to
- Added wandb.restore for pulling files on resume

## 0.6.30 (December 6, 2018)

#### :bug: Bug Fix

- Added a timeout for generating diffs on large repos
- Fixed edge case where file syncing could hang
- Ensure all file changes are captured before exit
- Handle cases of sys.exit where code isn't passed
- Don't require numpy

#### :nail_care: Enhancement

- New `wandb sync` command that pushes a local directory to the cloud
- Support for syncing tfevents file during training
- Detect when running as TFJob and auto group
- New Kubeflow module with initial helpers for pipelines

## 0.6.29 (November 26, 2018)

#### :bug: Bug Fix

- Fixed history / summary bug

## 0.6.28 (November 24, 2018)

#### :nail_care: Enhancement

- Initial support for AWS SageMaker
- `hook_torch` renamed to `watch` with a deprecation warning
- Projects are automatically created if they don't exist
- Additional GPU memory_allocated metric added
- Keras Graph stores edges

#### :bug: Bug Fix

- PyTorch graph parsing is more robust
- Fixed PyTorch 0.3 support
- File download API supports WANDB_API_KEY authentication

## 0.6.27 (November 13, 2018)

#### :nail_care: Enhancement

- Sweeps work with new backend (early release).
- Summary tracks all history metrics unless they're overridden by directly writing
  to summary.
- Files support in data API.

#### :bug: Bug Fix

- Show ongoing media file uploads in final upload progress.

## 0.6.26 (November 9, 2018)

#### :nail_care: Enhancement

- wandb.Audio supports duration

#### :bug: Bug Fix

- Pass username header in filestream API

## 0.6.25 (November 8, 2018)

#### :nail_care: Enhancement

- New wandb.Audio data type.
- New step keyword argument when logging metrics
- Ability to specify run group and job type when calling wandb.init() or via
  environment variables. This enables automatic grouping of distributed training runs
  in the UI
- Ability to override username when using a service account API key

#### :bug: Bug Fix

- Handle non-tty environments in Python2
- Handle non-existing git binary
- Fix issue where sometimes the same image was logged twice during a Keras step

## 0.6.23 (October 19, 2018)

#### :nail_care: Enhancement

- PyTorch
  - Added a new `wandb.hook_torch` method which records the graph and logs gradients & parameters of pytorch models
  - `wandb.Image` detects pytorch tensors and uses **torchvision.utils.make_grid** to render the image.

#### :bug: Bug Fix

- `wandb restore` handles the case of not being run from within a git repo.

## 0.6.22 (October 18, 2018)

#### :bug: Bug Fix

- We now open stdout and stderr in raw mode in Python 2 ensuring tools like bpdb work.

## 0.6.21 (October 12, 2018)

#### :nail_care: Enhancement

- Catastrophic errors are now reported to Sentry unless WANDB_ERROR_REPORTING is set to false
- Improved error handling and messaging on startup

## 0.6.20 (October 5, 2018)

#### :bug: Bug Fix

- The first image when calling wandb.log was not being written, now it is
- `wandb.log` and `run.summary` now remove whitespace from keys

## 0.6.19 (October 5, 2018)

#### :bug: Bug Fix

- Vendored prompt_toolkit < 1.0.15 because the latest ipython is pinned > 2.0
- Lazy load wandb.h5 only if `summary` is accessed to improve Data API performance

#### :nail_care: Enhancement

- Jupyter
  - Deprecated `wandb.monitor` in favor of automatically starting system metrics after the first wandb.log call
  - Added new **%%wandb** jupyter magic method to display live results
  - Removed jupyter description iframe
- The Data API now supports `per_page` and `order` options to the `api.runs` method
- Initial support for wandb.Table logging
- Initial support for matplotlib logging<|MERGE_RESOLUTION|>--- conflicted
+++ resolved
@@ -20,6 +20,7 @@
 - Use `sys.exit()` instead of `os._exit()` if an internal subprocess exits with a non-zero code (@timoffex in https://github.com/wandb/wandb/pull/7866)
 - Fix an occasional race condition when using `core` that could affect run logs (@timoffex in https://github.com/wandb/wandb/pull/7889)
 - Fix OSError on `Artifact.download(skip_cache=True)` when encountering different filesystems by @tonyyli-wandb in https://github.com/wandb/wandb/pull/7835
+- Handle `path_prefix`es that don't correspond to directory names when downloading artifacts by @moredatarequired in https://github.com/wandb/wandb/pull/7721
 
 ## [0.17.3] - 2024-06-24
 
@@ -69,12 +70,8 @@
 - Interpret non-octal strings with leading zeros as strings and not integers in sweep configs by @KyleGoyette https://github.com/wandb/wandb/pull/7649
 - Support Azure repo URI format in Launch @KyleGoyette https://github.com/wandb/wandb/pull/7664
 - Fix path parsing for artifacts with aliases containing forward slashes by @amusipatla-wandb in https://github.com/wandb/wandb/pull/7676
-<<<<<<< HEAD
-- Handle `path_prefix`es that don't correspond to directory names when downloading artifacts by @moredatarequired in https://github.com/wandb/wandb/pull/7721
-=======
 - Add missing docstrings for any public methods in `Api` class by @tonyyli-wandb in https://github.com/wandb/wandb/pull/7713
 - Correctly add latest alias to jobs built by the job builder @KyleGoyette https://github.com/wandb/wandb/pull/7727
->>>>>>> 4f02f436
 
 ### Changed
 
