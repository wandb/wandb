--- conflicted
+++ resolved
@@ -24,11 +24,8 @@
 ### Changed
 
 - Require `unsafe=True` in `use_model` calls that could potentially load and deserialize unsafe pickle files by @anandwandb https://github.com/wandb/wandb/pull/7663
-<<<<<<< HEAD
+- Update order in api.runs() to ascending to prevent duplicate responses by @thanos-wandb https://github.com/wandb/wandb/pull/7675
 - Eliminate signed URL timeout errors during artifact file uploads in core by @moredatarequired in https://github.com/wandb/wandb/pull/7586
-=======
-- Update order in api.runs() to ascending to prevent duplicate responses by @thanos-wandb https://github.com/wandb/wandb/pull/7675
->>>>>>> 849d919a
 
 ### Deprecated
 
