# Changelog

All notable changes to this project will be documented in this file.

This project adheres to [Semantic Versioning](https://semver.org/spec/v2.0.0.html).

Starting with the 0.16.4 release on March 5, 2024, the format is based on
[Keep a Changelog](https://keepachangelog.com/en/1.1.0/).

Please add to the relevant subsections under Unreleased below on every PR where this is applicable.

## Unreleased

### Added

- Capture SM (Streaming Multiprocessor), memory, and graphics clock speed (MHz), (un)corrected error counts, fan speed (%), and encoder utilization for Nvidia GPU devices when using core (@dmitryduev in https://github.com/wandb/wandb/pull/8144)
<<<<<<< HEAD
- Add support for `Artifact.tags` and assigning tags via `Run.log_artifact()` (@tonyyli-wandb in https://github.com/wandb/wandb/pull/8085)
=======
- Allow iterating over `wandb.Config` like a dictionary (@fsherry in https://github.com/wandb/wandb/pull/8129)
>>>>>>> d1b81465

### Fixed

- Avoid leaving behind wandb-core process if user hits Ctrl+C twice (@timoffex in https://github.com/wandb/wandb/pull/8153)

## [0.17.7] - 2024-08-15

### Fixed

- Ensure Nvidia GPU metrics are captured if `libnvidia-ml.so` is unavailable when using core (@dmitryduev in https://github.com/wandb/wandb/pull/8138)
- Allow `define_metric("x", step_metric="x")` when using core (@timoffex in https://github.com/wandb/wandb/pull/8107)
- Correctly upload empty files when using core (@timoffex in https://github.com/wandb/wandb/pull/8109)
- Fix occasional "send on closed channel" panic when finishing a run using core (@timoffex in https://github.com/wandb/wandb/pull/8140)

## [0.17.6] - 2024-08-08

### Added

- Specify job input schemas when calling manage_config_file or manage_wandb_config to create a nicer UI when launching the job (@TimH98 in https://github.com/wandb/wandb/pull/7907, https://github.com/wandb/wandb/pull/7924, https://github.com/wandb/wandb/pull/7971)
- Use the filesystem rather than protobuf messages to transport manifests with more than 100k entries to the core process (@moredatarequired in https://github.com/wandb/wandb/pull/7992)
- Adds the `box3d` constructor for `Box3D` (@timoffex in https://github.com/wandb/wandb/pull/8086)

### Changed

- `run.define_metric()` raises an error when given extraneous arguments (@timoffex in https://github.com/wandb/wandb/pull/8040)
- In disabled mode, use the `wandb.sdk.wandb_run.Run` class instead of `wandb.sdk.wandb_run.RunDisabled`, which has been removed (@dmitryduev in https://github.com/wandb/wandb/pull/8037)
- When `WANDB_MODE = offline` calling `artifact.download()` now throws an error instead of stalling (@trane293 in https://github.com/wandb/wandb/pull/8009)

### Fixed

- Correctly handle directory stubs when logging external artifact in azure storage account with Hierarchical Namespace enabled (@marijncv in https://github.com/wandb/wandb/pull/7876)
- Docstring in `api.runs()` regarding default sort order, missed in https://github.com/wandb/wandb/pull/7675 (@fellhorn in https://github.com/wandb/wandb/pull/8063)

## [0.17.5] - 2024-07-19

### Added

- When using wandb-core, support multipart uploads to S3 (@moredatarequired in https://github.com/wandb/wandb/pull/7659)

### Changed

- `run.finish()` may raise an exception in cases where previously it would `os._exit()` (@timoffex in https://github.com/wandb/wandb/pull/7921)
- `run.link_artifact()` can now surface server errors. (@ibindlish in https://github.com/wandb/wandb/pull/6941)

### Fixed

- Handle `path_prefix`es that don't correspond to directory names when downloading artifacts (@moredatarequired in https://github.com/wandb/wandb/pull/7721)
- Fix creating or updating an artifact with the `incremental=True` flag (@amusipatla-wandb in https://github.com/wandb/wandb/pull/7939)
- Use filled resource_arg macros when submitting W&B Launch jobs to AmazonSageMaker (@KyleGoyette in https://github.com/wandb/wandb/pull/7993)

## [0.17.4] - 2024-07-03

### Added

- Support queue template variables in launch sweep scheduler jobs (@KyleGoyette in https://github.com/wandb/wandb/pull/7787)

### Fixed

- Use `sys.exit()` instead of `os._exit()` if an internal subprocess exits with a non-zero code (@timoffex in https://github.com/wandb/wandb/pull/7866)
- Fix an occasional race condition when using `core` that could affect run logs (@timoffex in https://github.com/wandb/wandb/pull/7889)
- Fix OSError on `Artifact.download(skip_cache=True)` when encountering different filesystems (@tonyyli-wandb in https://github.com/wandb/wandb/pull/7835)

## [0.17.3] - 2024-06-24

### Fixed

- Correctly name the netrc file on Windows as `_netrc` (@dmitryduev in https://github.com/wandb/wandb/pull/7844)
- With core enabled, nested `tqdm` bars show up correctly in the Logs tab (@timoffex in https://github.com/wandb/wandb/pull/7825)
- Fix W&B Launch registry ECR regex separating tag on forward slash and period (@KyleGoyette in https://github.com/wandb/wandb/pull/7837)

## [0.17.2] - 2024-06-17

### Added

- Add prior runs when creating a sweep from the CLI by @TimH98 in https://github.com/wandb/wandb/pull/7803

### Fixed

- Fix issues with `numpy>=2` support by @dmitryduev in https://github.com/wandb/wandb/pull/7816
- Fix "UnicodeDecodeError: 'charmap'" when opening HTML files on Windows by specifying UTF-8 encoding by @KilnOfTheSecondFlame in https://github.com/wandb/wandb/pull/7730
- Ensure `Artifact.delete()` on linked artifacts only removes link, not source artifact by @tonyyli-wandb in https://github.com/wandb/wandb/pull/7742
- Sweep runs no longer appear to be resumed when they are not by @TimH98 https://github.com/wandb/wandb/pull/7684

### Changed

- Upgrade github.com/vektah/gqlparser/v2 from 2.5.11 to 2.5.16 by @wandb-kc in https://github.com/wandb/wandb/pull/7828

## [0.17.1] - 2024-06-07

### Added

- Added `api.runs().histories()` to fetch history metrics for runs that meet specified conditions by @thanos-wandb in https://github.com/wandb/wandb/pull/7690
- Display warning when Kubernetes pod fails to schedule by @TimH98 in https://github.com/wandb/wandb/pull/7576
- Added `ArtifactCollection.save()` to allow persisting changes by @amusipatla-wandb in https://github.com/wandb/wandb/pull/7555
- Added the ability to overwrite history of previous runs at an arbitrary step and continue logging from that step by @dannygoldstein in https://github.com/wandb/wandb/pull/7711
- Added new Workspace API for programatically editing W&B Workspaces by @andrewtruong in https://github.com/wandb/wandb/pull/7728
- Added `Artifact.unlink()` to allow programmatic unlinking of artifacts by @tonyyli-wandb in https://github.com/wandb/wandb/pull/7735
- Added basic TensorBoard support when running with `wandb.require("core")` by @timoffex in https://github.com/wandb/wandb/pull/7725
  - The TensorBoard tab in W&B will work.
  - Charts show up in W&B, possibly better than when running without core.
  - Not all types of data are supported yet. Unsupported data is not shown in charts.

### Fixed

- Fix `define_metric` behavior for multiple metrics in `shared` mode by @dmitryduev in https://github.com/wandb/wandb/pull/7715
- Correctly pass in project name to internal api from run while calling run.use_artifact() by @ibindlish in https://github.com/wandb/wandb/pull/7701
- Correctly upload console output log files when resuming runs enabled with `console_multipart` setting by @kptkin in https://github.com/wandb/wandb/pull/7694 and @dmitryduev in https://github.com/wandb/wandb/pull/7697
- Interpret non-octal strings with leading zeros as strings and not integers in sweep configs by @KyleGoyette https://github.com/wandb/wandb/pull/7649
- Support Azure repo URI format in Launch @KyleGoyette https://github.com/wandb/wandb/pull/7664
- Fix path parsing for artifacts with aliases containing forward slashes by @amusipatla-wandb in https://github.com/wandb/wandb/pull/7676
- Add missing docstrings for any public methods in `Api` class by @tonyyli-wandb in https://github.com/wandb/wandb/pull/7713
- Correctly add latest alias to jobs built by the job builder @KyleGoyette https://github.com/wandb/wandb/pull/7727

### Changed

- Option to change naming scheme for console output logs from `output.log` to `logs/YYYYMMDD_HHmmss.ms_output.log` by @kptkin in https://github.com/wandb/wandb/pull/7694
- Require `unsafe=True` in `use_model` calls that could potentially load and deserialize unsafe pickle files by @anandwandb https://github.com/wandb/wandb/pull/7663
- Update order in api.runs() to ascending to prevent duplicate responses by @thanos-wandb https://github.com/wandb/wandb/pull/7675
- Eliminate signed URL timeout errors during artifact file uploads in core by @moredatarequired in https://github.com/wandb/wandb/pull/7586

### Deprecated

- Deprecated `ArtifactCollection.change_type()` in favor of `ArtifactCollection.save()` by @amusipatla-wandb in https://github.com/wandb/wandb/pull/7555

## [0.17.0] - 2024-05-07

### Added

- The `wandb` package now includes the `wandb-core` binary by @timoffex in https://github.com/wandb/wandb/pull/7381
  - `wandb-core` is a new and improved backend for the W&B SDK that focuses on performance, versatility, and robustness.
  - Currently, it is opt-in. To start using the new backend, add `wandb.require("core")` to your script after importing `wandb`.
- `wandb-core` now supports Artifact file caching by @moredatarequired in https://github.com/wandb/wandb/pull/7364 and https://github.com/wandb/wandb/pull/7366
- Added artifact_exists() and artifact_collection_exists() methods to Api to check if an artifact or collection exists by @amusipatla-wandb in https://github.com/wandb/wandb/pull/7483
- `wandb launch -u <git-uri | local-path> ` creates and launches a job from the given source code by @bcsherma in https://github.com/wandb/wandb/pull/7485

### Fixed

- Prevent crash on `run.summary` for finished runs by @dmitryduev in https://github.com/wandb/wandb/pull/7440
- Correctly report file upload errors when using wandb-core by @moredatarequired in https://github.com/wandb/wandb/pull/7196
- Implemented a stricter check for AMD GPU availability by @dmitryduev in https://github.com/wandb/wandb/pull/7322
- Fixed `run.save()` on Windows by @timoffex in https://github.com/wandb/wandb/pull/7412
- Show a warning instead of failing when using registries other than ECR and GAR with the Kaniko builder by @TimH98 in https://github.com/wandb/wandb/pull/7461
- Fixed `wandb.init()` type signature including `None` by @timoffex in https://github.com/wandb/wandb/pull/7563

### Changed

- When using `wandb-core` need to specify a required flag (`wandb.require("core")`) to enable it, before it was picked up automatically by @kptkin in https://github.com/wandb/wandb/pull/7228
- Use ETags instead of MD5 hashes for GCS reference artifacts by @moredatarequired in https://github.com/wandb/wandb/pull/7337

### Removed

- Removed the deprecated `wandb.plots.*` functions and top-level third-party integrations `wandb.[catboost,fastai,keras,lightgbm,sacred,xgboost]`. Please use `wandb.plot` instead of `wandb.plots` and `wandb.integration.[catboost,fastai,keras,lightgbm,sacred,xgboost]` instead of `wandb.[catboost,fastai,keras,lightgbm,sacred,xgboost]`. By @dmitryduev in https://github.com/wandb/wandb/pull/7552
- Removed the `[async]` extra and the `_async_upload_concurrency_limit` setting by @moredatarequired in https://github.com/wandb/wandb/pull/7416
- Removed undocumented settings: `_except_exit` and `problem` by @timoffex in https://github.com/wandb/wandb/pull/7563

## [0.16.6] - 2024-04-03

### Added

- Added support for overriding kaniko builder settings in the agent config by @TimH98 in https://github.com/wandb/wandb/pull/7191
- Added link to the project workspace of a run in the footer by @kptkin in https://github.com/wandb/wandb/pull/7276
- Added support for overriding stopped run grace period in the agent config by @TimH98 in https://github.com/wandb/wandb/pull/7281
- Added setting (`_disable_update_check`) to disable version checks during init by @kptkin in https://github.com/wandb/wandb/pull/7287
- `WandbLogger.sync` in the OpenAI Fine-Tuning integration gets a new `log_datasets` boolean argument to turn off automatic logging of datasets to Artifacts by @morganmcg1 in https://github.com/wandb/wandb/pull/7150
- Reduced default status print frequency of launch agent. Added verbosity controls to allow for increased status print frequency and printing debug information to stdout by @TimH98 in https://github.com/wandb/wandb/pull/7126

### Changed

- Limit policy option on artifact cli's put() to choices, ["mutable", "immutable"] by @ibindish in https://github.com/wandb/wandb/pull/7172
- Updated artifact public api methods to handle nullable Project field on the ArtifactSequence/ArtifactCollection type, based on gorilla server changes by @ibindlish in https://github.com/wandb/wandb/pull/7201

### Fixed

- Fixed `run.save()` not working with files inside `run.dir`, introduced in previous release
- Fixed rare panic during large artifact uploads by @moredatarequire in https://github.com/wandb/wandb/pull/7272
- Fixed wandb.login causing runs not to be associated with launch queue by @KyleGoyette in https://github.com/wandb/wandb/pull/7280
- Fixed job artifact download failing silently and causing run crash when using W&B Launch by @KyleGoyette https://github.com/wandb/wandb/pull/7285
- Fix handling of saving training files to Artifacts in the OpenAI Fine-Tuning integration by @morganmcg1 in https://github.com/wandb/wandb/pull/7150

## [0.16.5] - 2024-03-25

### Added

- Added feature to move staging files to cache (instead of copying) for mutable artifact file uploads when caching is enabled by @ibindlish in https://github.com/wandb/wandb/pull/7143
- Added support to skip caching files to the local filesystem while uploading files to artifacts by @ibindlish in https://github.com/wandb/wandb/pull/7098
- Added support to skip staging artifact files during upload by selecting a storage policy by @ibindlish in https://github.com/wandb/wandb/pull/7142
- Preliminary support for forking a run using `wandb.init(fork_from=...)` by @dannygoldstein in https://github.com/wandb/wandb/pull/7078
- `run.save()` accepts `pathlib.Path` values; by @timoffex in https://github.com/wandb/wandb/pull/7146

### Changed

- When printing the run link point to the workspace explicitly by @kptkin in https://github.com/wandb/wandb/pull/7132

### Fixed

- In case of transient server issues when creating the wandb API key kubernetes secret, we'll retry up to 5 times by @TimH98 in https://github.com/wandb/wandb/pull/7108

### Removed

- When printing run's information in the terminal remove links to jobs by @kptkin in https://github.com/wandb/wandb/pull/7132

## [0.16.4] - 2024-03-05

### Added

- Added ability to change artifact collection types by @biaslucas in https://github.com/wandb/wandb/pull/6971
- Add support for installing deps from pyproject.toml by @bcsherma in https://github.com/wandb/wandb/pull/6964
- Support kaniko build with user-provided pvc and docker config by @bcsherma in https://github.com/wandb/wandb/pull/7059
- Added ability to import runs between W&B instances by @andrewtruong in https://github.com/wandb/wandb/pull/6897

### Changed

- wandb-core rate-limits requests to the backend and respects RateLimit-\* headers
  by @timoffex in https://github.com/wandb/wandb/pull/7065

### Fixed

- Fix passing of template variables in the sweeps-on-launch scheduler by @dannygoldstein in https://github.com/wandb/wandb/pull/6959
- Link job artifact to a run to be specified as input by @kptkin in https://github.com/wandb/wandb/pull/6940
- Fix sagemaker entrypoint to use given entrypoint by @KyleGoyette in https://github.com/wandb/wandb/pull/6969
- Parse upload headers correctly by @kptkin in https://github.com/wandb/wandb/pull/6983
- Properly propagate server errors by @kptkin in https://github.com/wandb/wandb/pull/6944
- Make file upload faster by using parallelism by @kptkin in https://github.com/wandb/wandb/pull/6975
- Don't send git data if it's not populated by @kptkin in https://github.com/wandb/wandb/pull/6984
- Fix console logging resumption, avoid overwrite by @kptkin in https://github.com/wandb/wandb/pull/6963
- Remove hostname validation when using --host on wandb login by @Jamil in https://github.com/wandb/wandb/pull/6999
- Don't discard past visualizations when resuming a run by @timoffex in https://github.com/wandb/wandb/pull/7005
- Avoid retrying on conflict status code by @kptkin in https://github.com/wandb/wandb/pull/7011
- Fix visualization config merging for resumed runs in wandb-core by @timoffex in https://github.com/wandb/wandb/pull/7012
- Replace usage of standard library's json with `segmentio`'s by @kptkin in https://github.com/wandb/wandb/pull/7027
- Remove stderr as writer for the logs by @kptkin in https://github.com/wandb/wandb/pull/7022
- Disable negative steps from initialization by @kptkin in https://github.com/wandb/wandb/pull/7030
- Fix report loading in pydantic26 by @andrewtruong in https://github.com/wandb/wandb/pull/6988
- Revert "make upload request async to support progress reporting (#6497)" by @jlzhao27 in https://github.com/wandb/wandb/pull/7049
- Fix entrypoint specification when using a Dockerfile.wandb by @KyleGoyette in https://github.com/wandb/wandb/pull/7080
- Fix stream releasing probe handle too early by @jlzhao27 in https://github.com/wandb/wandb/pull/7056
- Always attempt to pull latest image for local container by @KyleGoyette in https://github.com/wandb/wandb/pull/7079

### New Contributors

- @Jamil made their first contribution in https://github.com/wandb/wandb/pull/6999

# 0.16.3 (Feb 6, 2024)

### :magic_wand: Enhancements

- feat(core): generate data type info in core by @dmitryduev in https://github.com/wandb/wandb/pull/6827
- feat(core): add support for Launch 🚀 by @kptkin in https://github.com/wandb/wandb/pull/6822
- feat(public-api): Added option to control number of grouped sampled runs in reports by @thanos-wandb in https://github.com/wandb/wandb/pull/6840
- feat(sdk): add shared mode to enable multiple independent writers to the same run by @dmitryduev in https://github.com/wandb/wandb/pull/6882
- perf(artifacts): Reduce artifact download latency via optional cache copy + threads by @biaslucas in https://github.com/wandb/wandb/pull/6878
- feat(artifacts): Add partial file downloads, via directory prefix by @biaslucas in https://github.com/wandb/wandb/pull/6911
- feat(integrations): Update the Diffusers Integration by @soumik12345 in https://github.com/wandb/wandb/pull/6804
- feat(integrations): Update Ultralytics Integration by @soumik12345 in https://github.com/wandb/wandb/pull/6796
- feat(integrations): Add Pytorch Lightning Fabric Logger by @ash0ts in https://github.com/wandb/wandb/pull/6919
- feat(core): update go packages by @kptkin in https://github.com/wandb/wandb/pull/6908

### :hammer: Fixes

- fix(launch): Remove project and runner fields from agent config by @KyleGoyette in https://github.com/wandb/wandb/pull/6818
- fix(launch): recognize deleted k8s jobs as failed by @bcsherma in https://github.com/wandb/wandb/pull/6824
- fix(launch): warn of extra fields in environment block instead of erroring by @bcsherma in https://github.com/wandb/wandb/pull/6833
- fix(sdk): entity override bug where ENVVAR is prioritized over kwargs by @biaslucas in https://github.com/wandb/wandb/pull/6843
- fix(launch): Local container runner doesn't ignore override args by @TimH98 in https://github.com/wandb/wandb/pull/6844
- fix(sdk): merge-update config with sweep/launch config by @dannygoldstein in https://github.com/wandb/wandb/pull/6841
- fix(sdk): fix retry logic in wandb-core and system_tests conftest by @dmitryduev in https://github.com/wandb/wandb/pull/6847
- fix(core): use RW locks in system monitor's assets management by @dmitryduev in https://github.com/wandb/wandb/pull/6852
- fix(launch): set build context to entrypoint dir if it contains Dockerfile.wandb by @bcsherma in https://github.com/wandb/wandb/pull/6855
- security(launch): Mount wandb api key in launch job pods from a k8s secret by @TimH98 in https://github.com/wandb/wandb/pull/6722
- fix(launch): wandb job create should not look for requirements.txt if Dockerfile.wandb is next to entrypoint by @bcsherma in https://github.com/wandb/wandb/pull/6861
- fix(sdk): fix \_parse_path when only id is passed to wandb.Api().run() by @luisbergua in https://github.com/wandb/wandb/pull/6858
- fix(media): Update video.py: Fix fps bug by @stellargo in https://github.com/wandb/wandb/pull/6887
- fix(sdk): clean up temp folders by @dmitryduev in https://github.com/wandb/wandb/pull/6891
- fix(artifacts): fix long artifact paths on Windows by @ArtsiomWB in https://github.com/wandb/wandb/pull/6846
- fix(sdk): Update Report API to work with pydantic2.6 by @andrewtruong in https://github.com/wandb/wandb/pull/6925
- fix(launch): fetch all commits to enable checking out by sha by @bcsherma in https://github.com/wandb/wandb/pull/6926
- fix(sweeps): dont swallow exceptions in pyagent by @dannygoldstein in https://github.com/wandb/wandb/pull/6927
- fix(artifacts): artifact file upload progress in nexus by @ibindlish in https://github.com/wandb/wandb/pull/6939
- fix(sdk): exercise caution in system monitor when rocm-smi is installed on a system with no amd gpus by @dmitryduev in https://github.com/wandb/wandb/pull/6938
- fix(cli): typo in cli.py by @eltociear in https://github.com/wandb/wandb/pull/6892
- fix(launch): remove deadsnakes from accelerator build step by @bcsherma in https://github.com/wandb/wandb/pull/6933

### :books: Docs

- docs(sdk): update sweep `docstrings` by @ngrayluna in https://github.com/wandb/wandb/pull/6830
- docs(sdk): Updates the Tables reference docs. by @katjacksonWB in https://github.com/wandb/wandb/pull/6880
- docs(sdk): Artifact docstrings PR by @ngrayluna in https://github.com/wandb/wandb/pull/6825

## New Contributors

- @biaslucas made their first contribution in https://github.com/wandb/wandb/pull/6843
- @stellargo made their first contribution in https://github.com/wandb/wandb/pull/6887
- @timoffex made their first contribution in https://github.com/wandb/wandb/pull/6916

**Full Changelog**: https://github.com/wandb/wandb/compare/v0.16.2...v0.16.3

# 0.16.2 (Jan 9, 2024)

### :magic_wand: Enhancements

- feat(nexus): refactor store logic and add store writer by @kptkin in https://github.com/wandb/wandb/pull/6678
- feat(nexus): add AMD GPU monitoring by @dmitryduev in https://github.com/wandb/wandb/pull/6606
- feat(nexus): add console log file upload by @kptkin in https://github.com/wandb/wandb/pull/6669
- feat(launch): add registry uri field to builders by @bcsherma in https://github.com/wandb/wandb/pull/6626
- feat(core): add `wandb beta sync` feature to upload runs to W&B by @kptkin in https://github.com/wandb/wandb/pull/6620
- feat(launch): CLI supports allow-listed queue parameters by @TimH98 in https://github.com/wandb/wandb/pull/6679
- feat(core): add support for requirements and patch.diff by @kptkin in https://github.com/wandb/wandb/pull/6721
- feat(core): capture SLURM-related env vars in metadata by @dmitryduev in https://github.com/wandb/wandb/pull/6710
- feat(launch): --priority flag on `wandb launch` command to specify priority when enqueuing jobs. by @nickpenaranda in https://github.com/wandb/wandb/pull/6705
- feat(sdk): add verify feature to wandb login by @dmitryduev in https://github.com/wandb/wandb/pull/6747
- feat(launch): Sweeps on Launch honors selected job priority for sweep runs by @nickpenaranda in https://github.com/wandb/wandb/pull/6756
- feat(core): 🦀 commence operation SDKrab 🦀 by @dmitryduev in https://github.com/wandb/wandb/pull/6000
- feat(artifacts): make upload request async to support progress reporting by @jlzhao27 in https://github.com/wandb/wandb/pull/6497
- feat(core): add TensorBoard log dir watcher by @kptkin in https://github.com/wandb/wandb/pull/6769
- feat(core): upload wandb-summary.json and config.yaml files by @kptkin in https://github.com/wandb/wandb/pull/6781

### :hammer: Fixes

- fix(nexus): update error message and remove extra by @kptkin in https://github.com/wandb/wandb/pull/6667
- fix(nexus): clean up issues with file sending by @kptkin in https://github.com/wandb/wandb/pull/6677
- fix(core): add jitter to retry clients' backoff strategy by @dmitryduev in https://github.com/wandb/wandb/pull/6706
- fix(artifacts): only skip file download if digest matches by @szymon-piechowicz-wandb in https://github.com/wandb/wandb/pull/6694
- fix(core): fix resume and add tests by @dmitryduev in https://github.com/wandb/wandb/pull/6714
- fix(launch): capture errors from the creation of k8s job from yaml by @bcsherma in https://github.com/wandb/wandb/pull/6730
- fix(launch): Get default entity before checking template vars by @TimH98 in https://github.com/wandb/wandb/pull/6745
- fix(artifacts): remove run creation for artifact downloads if not using core by @ibindlish in https://github.com/wandb/wandb/pull/6746
- fix(artifacts): Retrieve ETag for ObjectVersion instead of Object for versioned buckets by @ibindlish in https://github.com/wandb/wandb/pull/6759
- fix(artifacts): revert #6759 and read object version etag in place by @ibindlish in https://github.com/wandb/wandb/pull/6774
- fix(core): put back the upload file count by @kptkin in https://github.com/wandb/wandb/pull/6767
- fix(core): add send cancel request to sender by @dmitryduev in https://github.com/wandb/wandb/pull/6787
- fix(core): check errors in memory monitoring by @dmitryduev in https://github.com/wandb/wandb/pull/6790
- fix(sdk): add job_type flag in CLI to allow override of job_type by @umakrishnaswamy in https://github.com/wandb/wandb/pull/6523
- fix(integrations): Handle ultralytics utils import refactor by @jthetzel in https://github.com/wandb/wandb/pull/6741
- fix(core): download artifacts with wandb-core without an active run by @dmitryduev in https://github.com/wandb/wandb/pull/6798
- fix(sdk): fix error logging matplotlib scatter plot if the minimum version of plotly library is not met by @walkingmug in https://github.com/wandb/wandb/pull/6724
- fix(sdk): allow overriding the default .netrc location with NETRC env var by @dmitryduev in https://github.com/wandb/wandb/pull/6708

### :books: Docs

- docs(sdk): Corrected description for email field by @ngrayluna in https://github.com/wandb/wandb/pull/6716
- docs(core): update the `README-libwandb-cpp.md` doc by @NinoRisteski in https://github.com/wandb/wandb/pull/6794

## New Contributors

- @jthetzel made their first contribution in https://github.com/wandb/wandb/pull/6741
- @walkingmug made their first contribution in https://github.com/wandb/wandb/pull/6724

**Full Changelog**: https://github.com/wandb/wandb/compare/v0.16.1...v0.16.2

# 0.16.1 (Dec 5, 2023)

### :magic_wand: Enhancements

- perf(artifacts): remove recursive download by @szymon-piechowicz-wandb in https://github.com/wandb/wandb/pull/6544
- feat(nexus): add debounce summary in handler by @kptkin in https://github.com/wandb/wandb/pull/6570
- feat(integrations): fix bug in ultralytics import and version pinning by @soumik12345 in https://github.com/wandb/wandb/pull/6605
- feat(launch): Support template variables when queueing launch runs by @KyleGoyette in https://github.com/wandb/wandb/pull/6602
- feat(cli): add --skip-console option to offline sync cli command by @kptkin in https://github.com/wandb/wandb/pull/6557
- feat(nexus): add basic graphql versioning mechanism by @dmitryduev in https://github.com/wandb/wandb/pull/6624
- feat(nexus): add Apple M\* GPU stats monitoring by @dmitryduev in https://github.com/wandb/wandb/pull/6619
- feat(launch): add helper to load wandb.Config from env vars by @bcsherma in https://github.com/wandb/wandb/pull/6644
- feat(integrations): port OpenAI WandbLogger for openai-python v1.0 by @ayulockin in https://github.com/wandb/wandb/pull/6498
- feat(integrations): fix version check for openAI WandbLogger by @ayulockin in https://github.com/wandb/wandb/pull/6648
- feat(integrations): Diffusers autologger by @soumik12345 in https://github.com/wandb/wandb/pull/6561
- feat(sdk): Adding parameter to image to specify file type jpg, png, bmp, gif by @fdsig in https://github.com/wandb/wandb/pull/6280

### :hammer: Fixes

- fix(nexus): make offline sync work properly by @dmitryduev in https://github.com/wandb/wandb/pull/6569
- fix(launch): Fix run existence check to not depend on files being uploaded in the run by @KyleGoyette in https://github.com/wandb/wandb/pull/6548
- fix(launch): gcp storage uri verifaction failed due to improper async wrapping by @bcsherma in https://github.com/wandb/wandb/pull/6581
- fix(sdk): updating summary with nested dicts now doesn't throw an error by @ArtsiomWB in https://github.com/wandb/wandb/pull/6578
- fix(launch): Add prioritization mode to RunQueue create by @TimH98 in https://github.com/wandb/wandb/pull/6610
- fix(nexus): create symlink to the server logs in the runs folder by @kptkin in https://github.com/wandb/wandb/pull/6628
- fix(integrations): single value problem in wandb/wandb_torch.py::log_tensor_stats by @gmongaras in https://github.com/wandb/wandb/pull/6640
- fix(integrations): tmin vs tmax in wandb/wandb_torch.py::log_tensor_stats by @dmitryduev in https://github.com/wandb/wandb/pull/6641
- fix(nexus): minor fix up for non server cases by @kptkin in https://github.com/wandb/wandb/pull/6645
- fix(sdk): make old settings more robust by @dmitryduev in https://github.com/wandb/wandb/pull/6654
- fix(sdk): handle tags when resuming a run by @dmitryduev in https://github.com/wandb/wandb/pull/6660

### :books: Docs

- docs(integrations): fix doc-string typo in a keras callback by @evilpegasus in https://github.com/wandb/wandb/pull/6586

## New Contributors

- @evilpegasus made their first contribution in https://github.com/wandb/wandb/pull/6586
- @yogeshg made their first contribution in https://github.com/wandb/wandb/pull/6573
- @gmongaras made their first contribution in https://github.com/wandb/wandb/pull/6640

**Full Changelog**: https://github.com/wandb/wandb/compare/v0.16.0...v0.16.1

# 0.16.0 (Nov 7, 2023)

### :magic_wand: Enhancements

- feat(nexus): add nested config support by @kptkin in https://github.com/wandb/wandb/pull/6417
- feat(nexus): finish artifact saver by @szymon-piechowicz-wandb in https://github.com/wandb/wandb/pull/6296
- feat(nexus): add sync file counts in the footer by @dmitryduev in https://github.com/wandb/wandb/pull/6371
- feat(nexus): implement directory watcher and related functionality by @kptkin in https://github.com/wandb/wandb/pull/6257
- feat(launch): run agent on an event loop by @bcsherma in https://github.com/wandb/wandb/pull/6384
- feat(nexus): add sampled history by @kptkin in https://github.com/wandb/wandb/pull/6492
- feat(artifacts): prototype for models api by @ibindlish in https://github.com/wandb/wandb/pull/6205
- perf(launch): register sweep scheduler virtual agents async by @bcsherma in https://github.com/wandb/wandb/pull/6488
- feat(nexus): make file uploads work with local by @dmitryduev in https://github.com/wandb/wandb/pull/6509
- feat(sdk): allow users to log custom chart tables in a different section by @luisbergua in https://github.com/wandb/wandb/pull/6422
- feat(nexus): generalize uploader to filemanager to allow downloads by @ibindlish in https://github.com/wandb/wandb/pull/6445
- feat(sdk): drop python 3.6 support by @dmitryduev in https://github.com/wandb/wandb/pull/6493
- feat(artifacts): delete staging files in Nexus by @szymon-piechowicz-wandb in https://github.com/wandb/wandb/pull/6529
- feat(artifacts): set up artifact downloads to use sdk nexus core by @estellazx in https://github.com/wandb/wandb/pull/6275
- feat(nexus): add file upload progress and make completion callback a list of callbacks by @kptkin in https://github.com/wandb/wandb/pull/6518
- feat(launch): add wandb.ai/run-id label to jobs by @bcsherma in https://github.com/wandb/wandb/pull/6543

### :hammer: Fixes

- fix(sdk): ensures that complete run.config is captured in SageMaker by @fdsig in https://github.com/wandb/wandb/pull/6260
- fix(sdk): Improve error handling for gitlib for FileNotFoundErrors by @j316chuck in https://github.com/wandb/wandb/pull/6410
- fix(sdk): increase max message size, handle errors by @szymon-piechowicz-wandb in https://github.com/wandb/wandb/pull/6398
- fix(launch): Agent better balances multiple queues by @TimH98 in https://github.com/wandb/wandb/pull/6418
- fix(artifacts): remove versioning enabled check in GCS reference handler by @szymon-piechowicz-wandb in https://github.com/wandb/wandb/pull/6430
- fix(launch): add google-cloud-aiplatform to launch shard by @bcsherma in https://github.com/wandb/wandb/pull/6440
- fix(nexus): add use_artifact as passthrough messages by @kptkin in https://github.com/wandb/wandb/pull/6447
- fix(launch): adjust vertex environment variables by @Hojland in https://github.com/wandb/wandb/pull/6443
- fix(artifacts): update artifacts cache file permissions for NamedTemporaryFile by @ibindlish in https://github.com/wandb/wandb/pull/6437
- fix(nexus): fix a number of issues by @dmitryduev in https://github.com/wandb/wandb/pull/6491
- fix(media): saving mlp figure to buffer and reading with PIL should specify format by @mova in https://github.com/wandb/wandb/pull/6465
- fix(nexus): send content-length, check response status code in uploader by @szymon-piechowicz-wandb in https://github.com/wandb/wandb/pull/6401
- fix(sdk): fix step logic when resuming runs with no metrics logged by @luisbergua in https://github.com/wandb/wandb/pull/6480
- fix(sdk): hook_handle being set to list instead of dict on unhook by @vatsalaggarwal in https://github.com/wandb/wandb/pull/6503
- fix(launch): verify gcp credentials before creating vertex job by @bcsherma in https://github.com/wandb/wandb/pull/6537
- fix(launch): add load option to docker buildx by @KyleGoyette in https://github.com/wandb/wandb/pull/6508
- fix(artifacts): fix perf regressions in artifact downloads and fix file download location by @ibindlish in https://github.com/wandb/wandb/pull/6535
- fix(sdk): add warning when `log_code` can't locate any files by @umakrishnaswamy in https://github.com/wandb/wandb/pull/6532
- fix(sdk): adjust ipython hooks for v8.17 by @dmitryduev in https://github.com/wandb/wandb/pull/6563

### :books: Docs

- docs(media): fix `Graph` docstring by @harupy in https://github.com/wandb/wandb/pull/6458
- docs(public-api): Fix suggested command for uploading artifacts by @geke-mir in https://github.com/wandb/wandb/pull/6513

## New Contributors

- @j316chuck made their first contribution in https://github.com/wandb/wandb/pull/6410
- @harupy made their first contribution in https://github.com/wandb/wandb/pull/6458
- @Hojland made their first contribution in https://github.com/wandb/wandb/pull/6443
- @mova made their first contribution in https://github.com/wandb/wandb/pull/6465
- @geke-mir made their first contribution in https://github.com/wandb/wandb/pull/6513
- @luisbergua made their first contribution in https://github.com/wandb/wandb/pull/6422
- @vatsalaggarwal made their first contribution in https://github.com/wandb/wandb/pull/6503

**Full Changelog**: https://github.com/wandb/wandb/compare/v0.15.12...v0.16.0

# 0.15.12 (Oct 3, 2023)

### :magic_wand: Enhancements

- feat(nexus): implement config debouncing mechanism by @kptkin in https://github.com/wandb/wandb/pull/6331
- feat(integrations): fix channel swapping on ultrlytics classification task by @soumik12345 in https://github.com/wandb/wandb/pull/6382
- feat(nexus): implement nexus alpha cpp interface by @raubitsj in https://github.com/wandb/wandb/pull/6358
- feat(nexus): expose system metrics in the run object (PoC) by @dmitryduev in https://github.com/wandb/wandb/pull/6238
- feat(integrations): Pin ultralytics version support to `v8.0.186` by @soumik12345 in https://github.com/wandb/wandb/pull/6391

### :hammer: Fixes

- fix(launch): get logs from failed k8s pods by @bcsherma in https://github.com/wandb/wandb/pull/6339
- fix(artifacts): Allow adding s3 bucket as reference artifact by @ibindlish in https://github.com/wandb/wandb/pull/6346
- fix(launch): Fix race condition in agent thread clean up by @KyleGoyette in https://github.com/wandb/wandb/pull/6352
- fix(artifacts): don't assume run and its i/o artifacts are in the same project by @szymon-piechowicz-wandb in https://github.com/wandb/wandb/pull/6363
- fix(artifacts): fix wandb.Api().run(run_name).log_artifact(artifact) by @szymon-piechowicz-wandb in https://github.com/wandb/wandb/pull/6362
- fix(sweeps): ValueError with None value in sweep by @gtarpenning in https://github.com/wandb/wandb/pull/6364
- fix(artifacts): fix typo in s3 handler by @ibindlish in https://github.com/wandb/wandb/pull/6368
- fix(artifacts): fix the argument order for new argument target_fraction by @moredatarequired in https://github.com/wandb/wandb/pull/6377
- fix(nexus): fix potential race in config debouncer by @dmitryduev in https://github.com/wandb/wandb/pull/6385
- fix(sdk): fix graphql type mapping by @szymon-piechowicz-wandb in https://github.com/wandb/wandb/pull/6396
- fix(sdk): fix concurrency limit in uploader by @szymon-piechowicz-wandb in https://github.com/wandb/wandb/pull/6399

### :books: Docs

- docs(sdk): fix reference docs GH action by @dmitryduev in https://github.com/wandb/wandb/pull/6350
- docs(sdk): Update generate-docodile-documentation.yml by @ngrayluna in https://github.com/wandb/wandb/pull/6351

**Full Changelog**: https://github.com/wandb/wandb/compare/v0.15.11...v0.15.12

# 0.15.11 (Sep 21, 2023)

### :magic_wand: Enhancements

- feat(nexus): add support for code saving in script mode by @kptkin in https://github.com/wandb/wandb/pull/6243
- feat(nexus): add support for `policy=end` in `wandb.save` by @kptkin in https://github.com/wandb/wandb/pull/6267
- feat(nexus): add system info to metadata by @dmitryduev in https://github.com/wandb/wandb/pull/6244
- feat(nexus): add nvidia gpu system info to metadata by @dmitryduev in https://github.com/wandb/wandb/pull/6270
- feat(launch): delete run queues with public api by @bcsherma in https://github.com/wandb/wandb/pull/6317
- feat(sdk): introduce custom proxy support for wandb http(s) traffic by @kptkin in https://github.com/wandb/wandb/pull/6300

### :hammer: Fixes

- fix(sdk): Fix logger when logging filestream exception by @KyleGoyette in https://github.com/wandb/wandb/pull/6246
- fix(launch): use watch api to monitor launched CRDs by @bcsherma in https://github.com/wandb/wandb/pull/6226
- fix(launch): forbid enqueuing docker images without target project by @bcsherma in https://github.com/wandb/wandb/pull/6248
- fix(sdk): add missing Twitter import for API users by @fdsig in https://github.com/wandb/wandb/pull/6261
- fix(artifacts): get S3 versionIDs from directory references by @moredatarequired in https://github.com/wandb/wandb/pull/6255
- fix(launch): make watch streams recover from connection reset by @bcsherma in https://github.com/wandb/wandb/pull/6272
- fix(public-api): use json.loads(..., strict=False) to ignore invalid utf-8 and control characters in api.Run.load by @dmitryduev in https://github.com/wandb/wandb/pull/6299
- fix(sdk): correctly identify colab as a jupyter-like env in settings by @dmitryduev in https://github.com/wandb/wandb/pull/6308
- fix(sdk): improve memory management for summary updates by @dmitryduev in https://github.com/wandb/wandb/pull/5569
- fix(artifacts): Add environment variable to configure batch size for download urls by @ibindlish in https://github.com/wandb/wandb/pull/6323
- fix(launch): fail rqis if no run is created by @bcsherma in https://github.com/wandb/wandb/pull/6324

### :books: Docs

- docs(sdk): fixes a broken link in Image docs. by @katjacksonWB in https://github.com/wandb/wandb/pull/6252
- docs(nexus): add docs on running nexus-related system tests locally by @dmitryduev in https://github.com/wandb/wandb/pull/6191
- docs(nexus): add user-facing Nexus docs for Beta release by @dmitryduev in https://github.com/wandb/wandb/pull/6276
- docs(nexus): fix pip install nexus instruction by @dmitryduev in https://github.com/wandb/wandb/pull/6309

### :nail_care: Cleanup

- Update README.md by @NinoRisteski in https://github.com/wandb/wandb/pull/6325

## New Contributors

- @katjacksonWB made their first contribution in https://github.com/wandb/wandb/pull/6252
- @NinoRisteski made their first contribution in https://github.com/wandb/wandb/pull/6325

**Full Changelog**: https://github.com/wandb/wandb/compare/v0.15.10...v0.15.11

# 0.15.10 (Sep 6, 2023)

### :magic_wand: Enhancements

- feat(integrations): add async support to `Autologger` API and enable it for Openai by @parambharat in https://github.com/wandb/wandb/pull/5960
- feat(sdk): add official support for python 3.11 and drop support for python 3.6 by @dmitryduev in https://github.com/wandb/wandb/pull/4386
- feat(sdk): implement network logging and file pusher timeout for debugging by @dmitryduev in https://github.com/wandb/wandb/pull/5894
- feat(artifacts): set ttl(time to live) for artifact versions by @estellazx in https://github.com/wandb/wandb/pull/5859
- feat(nexus): add support for define metric by @kptkin in https://github.com/wandb/wandb/pull/6036
- feat(launch): Include agent version when creating launch agent by @TimH98 in https://github.com/wandb/wandb/pull/5970
- feat(launch): Runless git jobs can use requirements.txt in parent directories by @TimH98 in https://github.com/wandb/wandb/pull/6008
- feat(artifacts): retrieve the parent collection from an Artifact by @moredatarequired in https://github.com/wandb/wandb/pull/6019
- feat(nexus): improve file uploads by @dmitryduev in https://github.com/wandb/wandb/pull/6052
- feat(artifacts): Add run id option to artifact put method to log artifacts to existing runs by @ibindlish in https://github.com/wandb/wandb/pull/6074
- feat(public-api): add metadata property to Run object by @dmitryduev in https://github.com/wandb/wandb/pull/6100
- feat(launch): Support setting a custom Dockerfile in launch overrides by @TimH98 in https://github.com/wandb/wandb/pull/6104
- feat(nexus): add Nvidia GPU asset to system monitor by @dmitryduev in https://github.com/wandb/wandb/pull/6081
- feat(artifacts): enable deleting artifact collections from SDK by @moredatarequired in https://github.com/wandb/wandb/pull/6020
- feat(launch): Add dockerfile CLI param & use Dockerfile.wandb by default if present by @TimH98 in https://github.com/wandb/wandb/pull/6122
- feat(artifacts): extend cache cleanup to allow specifying a target fraction by @moredatarequired in https://github.com/wandb/wandb/pull/6152
- feat(artifacts): add an eval-able repr to ArtifactManifestEntry by @moredatarequired in https://github.com/wandb/wandb/pull/6132
- feat(nexus): enable docker-based wheel building for nexus by @dmitryduev in https://github.com/wandb/wandb/pull/6118
- feat(nexus): add Nvidia GPU asset to system monitor by @dmitryduev in https://github.com/wandb/wandb/pull/6131
- feat(artifacts): clear the cache on add to prevent overflow by @moredatarequired in https://github.com/wandb/wandb/pull/6149
- feat(sdk): capture disk i/o utilization in system metrics by @umakrishnaswamy in https://github.com/wandb/wandb/pull/6106
- feat(sdk): add disk io counters to monitor metrics by @dmitryduev in https://github.com/wandb/wandb/pull/6170
- feat(sdk): make paths for disk usage monitoring configurable by @dmitryduev in https://github.com/wandb/wandb/pull/6196
- feat(sweeps): Use `WANDB_SWEEP_ID` to include a run in an existing sweep by @gtarpenning in https://github.com/wandb/wandb/pull/6198
- feat(artifacts): Handle LinkArtifact calls made to Nexus Core by @ibindlish in https://github.com/wandb/wandb/pull/6160
- feat(nexus): fix retry logic for http clients and allow user customization by @kptkin in https://github.com/wandb/wandb/pull/6182
- feat(nexus): support user defined headers in the gql client transport by @kptkin in https://github.com/wandb/wandb/pull/6208
- feat(sdk): enable set types in wandb.Config by @fdsig in https://github.com/wandb/wandb/pull/6219
- feat(integrations): visualize images with bbox overlays for `ultralytics` by @soumik12345 in https://github.com/wandb/wandb/pull/5867
- feat(sdk): add exponential decay sampling utility for line_plot by @dmitryduev in https://github.com/wandb/wandb/pull/6228
- feat(sdk): always print the traceback inside of the `wandb.init` context manager by @kptkin in https://github.com/wandb/wandb/pull/4603
- feat(sdk): add setting to disable automatic machine info capture by @kptkin in https://github.com/wandb/wandb/pull/6230

### :hammer: Fixes

- fix(launch): Extend try in agent loop to cover all job handling by @KyleGoyette in https://github.com/wandb/wandb/pull/5923
- fix(sdk): guard against undefined filestream timeout by @dmitryduev in https://github.com/wandb/wandb/pull/5997
- fix(launch): error if code artifact underlying job has been deleted by @bcsherma in https://github.com/wandb/wandb/pull/5959
- fix(artifacts): use a unique name for the artifact created by `verify` by @moredatarequired in https://github.com/wandb/wandb/pull/5929
- fix(launch): Use resume=allow when auto requeuing by @TimH98 in https://github.com/wandb/wandb/pull/6002
- fix(launch): correct entrypoint path from disabled git repo subir by @gtarpenning in https://github.com/wandb/wandb/pull/5903
- fix(sweeps): override individual job resource_args by @gtarpenning in https://github.com/wandb/wandb/pull/5985
- fix(sdk): fix import issue to support python 3.6 by @kptkin in https://github.com/wandb/wandb/pull/6018
- fix(launch): Fix override entrypoint when using sweeps on launch without a scheduler job by @KyleGoyette in https://github.com/wandb/wandb/pull/6033
- fix(nexus): fix resume reference when nil by @kptkin in https://github.com/wandb/wandb/pull/6055
- fix(sdk): further speed up import time by @hauntsaninja in https://github.com/wandb/wandb/pull/6032
- fix(launch): Fix sample kubernetes agent manifest secret mount by @KyleGoyette in https://github.com/wandb/wandb/pull/6057
- fix(nexus): rm unused import by @dmitryduev in https://github.com/wandb/wandb/pull/6085
- fix(launch): watch to get kubernetes run statuses by @bcsherma in https://github.com/wandb/wandb/pull/6022
- fix(artifacts): prohibit saving artifacts to a different project than their base artifact by @moredatarequired in https://github.com/wandb/wandb/pull/6042
- fix(artifacts): require existing artifacts to save to their source entity/project by @moredatarequired in https://github.com/wandb/wandb/pull/6034
- fix(nexus): adjust system monitor start and stop functionality by @dmitryduev in https://github.com/wandb/wandb/pull/6087
- fix(artifacts): remove suspect characters when directory creation fails by @moredatarequired in https://github.com/wandb/wandb/pull/6094
- fix(launch): Default log_code exclusion behavior now correctly handles `wandb` in the root path prefix. by @nickpenaranda in https://github.com/wandb/wandb/pull/6095
- fix(launch): disallow project queue creation by @bcsherma in https://github.com/wandb/wandb/pull/6011
- fix(launch): catch all sweep set state errors by @gtarpenning in https://github.com/wandb/wandb/pull/6091
- fix(launch): create_job now works from jupyter notebook by @gtarpenning in https://github.com/wandb/wandb/pull/6068
- fix(nexus): fix race condition for defer and update control by @kptkin in https://github.com/wandb/wandb/pull/6125
- fix(sdk): improved handling and logging of tensor types by @kptkin in https://github.com/wandb/wandb/pull/6086
- fix(launch): launch cli command should exit with non-zero status if underlying launched run exits with non-zero status by @KyleGoyette in https://github.com/wandb/wandb/pull/6078
- fix(nexus): fix correctness for offline mode by @kptkin in https://github.com/wandb/wandb/pull/6166
- fix(sdk): reports api - fix media_keys json path by @laxels in https://github.com/wandb/wandb/pull/6167
- fix(sdk): Allow uint8 images to be logged as wandb.Image() by @nate-wandb in https://github.com/wandb/wandb/pull/6043
- fix(sdk): fall back to /tmp/username/.config/wandb in old settings by @dmitryduev in https://github.com/wandb/wandb/pull/6175
- fix(nexus): use UpsertBucketRetryPolicy in all gql.UpsertBucket calls by @dmitryduev in https://github.com/wandb/wandb/pull/6207
- fix(sdk): update report id validation and encoding by @jo-fang in https://github.com/wandb/wandb/pull/6203
- fix(sdk): add support for propagating messages from the internal process by @kptkin in https://github.com/wandb/wandb/pull/5803

### :books: Docs

- docs(nexus): add package level docstrings for filestream by @raubitsj in https://github.com/wandb/wandb/pull/6061
- docs(nexus): add basic developer guide by @kptkin in https://github.com/wandb/wandb/pull/6119
- docs(cli): Added more context for launch job describe description. by @ngrayluna in https://github.com/wandb/wandb/pull/6193

### :nail_care: Cleanup

- style(sdk): fix to new ruff rule E721 additions by @nickpenaranda in https://github.com/wandb/wandb/pull/6102

## New Contributors

- @geoffrey-g-delhomme made their first contribution in https://github.com/wandb/wandb/pull/5867
- @kooshi made their first contribution in https://github.com/wandb/wandb/pull/6086
- @umakrishnaswamy made their first contribution in https://github.com/wandb/wandb/pull/6106
- @jo-fang made their first contribution in https://github.com/wandb/wandb/pull/6203
- @wwzeng1 made their first contribution in https://github.com/wandb/wandb/pull/6228

**Full Changelog**: https://github.com/wandb/wandb/compare/v0.15.9...v0.15.10

# 0.15.9 (Aug 28, 2023)

### :magic_wand: Enhancements

- feat(sweeps): launch sweep schedulers to team queues from UI by @gtarpenning in https://github.com/wandb/wandb/pull/6112
- feat(launch): make vertex launcher more customizable by @bcsherma in https://github.com/wandb/wandb/pull/6088
- feat(launch): default to noop builder if docker not installed by @bcsherma in https://github.com/wandb/wandb/pull/6137

### :hammer: Fixes

- fix(launch): Use built in entrypoint and args commands for sagemaker by @KyleGoyette in https://github.com/wandb/wandb/pull/5897
- fix(artifacts): copy parent source project info to new draft artifact by @moredatarequired in https://github.com/wandb/wandb/pull/6062
- fix(sdk): avoid error at end of run with bigints by @raubitsj in https://github.com/wandb/wandb/pull/6134
- fix(launch): manually created image jobs can rerun correctly by @gtarpenning in https://github.com/wandb/wandb/pull/6148

**Full Changelog**: https://github.com/wandb/wandb/compare/v0.15.8...v0.15.9

# 0.15.8 (Aug 01, 2023)

### :magic_wand: Enhancements

- perf(sdk): use mutation createRunFiles to get uploadUrls by @harukatab in https://github.com/wandb/wandb/pull/5731
- feat(launch): add create_run_queue to public API by @nickpenaranda in https://github.com/wandb/wandb/pull/5874
- perf(sdk): add hidden option to use orjson instead of json by @dmitryduev in https://github.com/wandb/wandb/pull/5911
- feat(launch): Improve error message when building with noop builder by @TimH98 in https://github.com/wandb/wandb/pull/5925
- feat(launch): create launch agent includes agent config if present by @TimH98 in https://github.com/wandb/wandb/pull/5893
- feat(launch): Check if job ingredients exist before making job by @TimH98 in https://github.com/wandb/wandb/pull/5942
- feat(launch): Gracefully handle Kubernetes 404 error by @TimH98 in https://github.com/wandb/wandb/pull/5945

### :hammer: Fixes

- fix(sdk): only creating new project if it doesn't already exist by @mbarrramsey in https://github.com/wandb/wandb/pull/5814
- fix(launch): Support namespace in metadata key of resource args by @KyleGoyette in https://github.com/wandb/wandb/pull/5639
- fix(launch): use "" instead of None for project kwarg when no project given by @bcsherma in https://github.com/wandb/wandb/pull/5839
- fix(launch): add + to torch cpu regex + tests by @bcsherma in https://github.com/wandb/wandb/pull/5833
- fix(sdk): implement timeout for file_stream and add debug logs by @kptkin in https://github.com/wandb/wandb/pull/5812
- fix(artifacts): fix collection filtering when getting aliases by @szymon-piechowicz-wandb in https://github.com/wandb/wandb/pull/5810
- fix(sdk): replace `dir_watcher` settings with SettingsStatic by @kptkin in https://github.com/wandb/wandb/pull/5863
- fix(artifacts): set correct base for incremental artifacts by @szymon-piechowicz-wandb in https://github.com/wandb/wandb/pull/5870
- fix(launch): drop https from azure registries to ensure compatibility with ${image_uri} macro by @bcsherma in https://github.com/wandb/wandb/pull/5880
- fix(artifacts): handle None description correctly by @szymon-piechowicz-wandb in https://github.com/wandb/wandb/pull/5910
- fix(launch): Don't create k8s secret if it already exists by @TimH98 in https://github.com/wandb/wandb/pull/5900
- fix(artifacts): drop S3 bucket versioning check by @moredatarequired in https://github.com/wandb/wandb/pull/5927
- fix(sdk): speed up import time and fix `pkg_resources` DeprecationWarning by @hauntsaninja in https://github.com/wandb/wandb/pull/5899

### :books: Docs

- docs(sdk): Add introspection section to CONTRIBUTING.md by @nickpenaranda in https://github.com/wandb/wandb/pull/5887
- docs(sdk): update GH action to generate reference docs and clean up docstrings by @dmitryduev in https://github.com/wandb/wandb/pull/5947
- docs(sdk): update `README.md` to unify the spelling of `Hugging Face` by @eltociear in https://github.com/wandb/wandb/pull/5891

### :nail_care: Cleanup

- revert(launch): revert job re-queuing implementation on pod disconnect by @KyleGoyette in https://github.com/wandb/wandb/pull/5811

## New Contributors

- @mbarrramsey made their first contribution in https://github.com/wandb/wandb/pull/5814
- @hauntsaninja made their first contribution in https://github.com/wandb/wandb/pull/5899
- @eltociear made their first contribution in https://github.com/wandb/wandb/pull/5891

**Full Changelog**: https://github.com/wandb/wandb/compare/v0.15.7...v0.15.8

# 0.15.7 (July 25, 2023)

### :hammer: Fixes

- fix(sdk): images not syncing until the end run (revert #5777) by @raubitsj in https://github.com/wandb/wandb/pull/5951

**Full Changelog**: https://github.com/wandb/wandb/compare/v0.15.6...v0.15.7

# 0.15.6 (July 24, 2023)

### :magic_wand: Enhancements

- feat(launch): add job link to wandb footer by @bcsherma in https://github.com/wandb/wandb/pull/5767
- feat(launch): re-implement job requeueing, fixed cancel behavior by @TimH98 in https://github.com/wandb/wandb/pull/5822
- feat(launch): manually create jobs from cli by @gtarpenning in https://github.com/wandb/wandb/pull/5661
- feat(launch): allow users to specify job name via the `job_name` setting by @bcsherma in https://github.com/wandb/wandb/pull/5791
- feat(sdk): Add an simplified trace API to log prompt traces by @parambharat in https://github.com/wandb/wandb/pull/5794
- feat(integrations): support `.keras` model format with `WandbModelCheckpoint` and TF 2.13.0 compatible by @soumik12345 in https://github.com/wandb/wandb/pull/5720
- feat(sdk): Initial support for migrating W&B runs and reports between instances by @andrewtruong in https://github.com/wandb/wandb/pull/5777

### :hammer: Fixes

- fix(integrations): make LightGBM callback compatible with 4.0.0 by @ayulockin in https://github.com/wandb/wandb/pull/5906
- fix(sdk): use default settings for project retrieval if available by @KyleGoyette in https://github.com/wandb/wandb/pull/5917

### :books: Docs

- docs(sdk): Add introspection section to CONTRIBUTING.md by @nickpenaranda in https://github.com/wandb/wandb/pull/5887

### :nail_care: Cleanup

- revert(launch): revert job re-queuing implementation on pod disconnect by @KyleGoyette in https://github.com/wandb/wandb/pull/5811

**Full Changelog**: https://github.com/wandb/wandb/compare/v0.15.5...v0.15.6

## 0.15.5 (July 5, 2023)

### :magic_wand: Enhancements

- feat(launch): improve handling of docker image job names and tags by @gtarpenning in https://github.com/wandb/wandb/pull/5718
- feat(launch): support kaniko builds on AKS by @bcsherma in https://github.com/wandb/wandb/pull/5706
- feat(launch): allow kaniko builds to run in other namespaces by @bcsherma in https://github.com/wandb/wandb/pull/5637
- feat(artifacts): support access key for Azure references by @szymon-piechowicz-wandb in https://github.com/wandb/wandb/pull/5729
- feat(launch): add information to failed run queue items, support warnings for run queue items by @KyleGoyette in https://github.com/wandb/wandb/pull/5612
- feat(launch): allow direct configuration of registry uri for all registries by @bcsherma in https://github.com/wandb/wandb/pull/5760
- perf(artifacts): enhance download URL fetching process with batch and retry logic by @szymon-piechowicz-wandb in https://github.com/wandb/wandb/pull/5692
- feat(artifacts): add flag to skip missing S3 references in `Artifact.download` by @moredatarequired in https://github.com/wandb/wandb/pull/5778
- feat(launch): implement job requeueing when pod disconnects by @TimH98 in https://github.com/wandb/wandb/pull/5770
- feat(sdk): add setting to disable setproctitle by @raubitsj in https://github.com/wandb/wandb/pull/5805

### :hammer: Fixes

- fix(sdk): handle uri schemes in LogicalPath by @dmitryduev in https://github.com/wandb/wandb/pull/5670
- fix(artifacts): update object storage to include reference and prevent id reuse by @szymon-piechowicz-wandb in https://github.com/wandb/wandb/pull/5722
- fix(sweeps): update click package version requirements by @gtarpenning in https://github.com/wandb/wandb/pull/5738
- fix(sdk): improve lazy import to be thread-safe by @szymon-piechowicz-wandb in https://github.com/wandb/wandb/pull/5727
- fix(launch): change typo in kaniko image name by @bcsherma in https://github.com/wandb/wandb/pull/5743
- fix(integrations): correct date parsing in SageMaker configuration by @rymc in https://github.com/wandb/wandb/pull/5759
- fix(launch): make docker build non interactive to prevent region based questions by @KyleGoyette in https://github.com/wandb/wandb/pull/5736
- fix(launch): update "cuda" base image path to "accelerator" base image path by @KyleGoyette in https://github.com/wandb/wandb/pull/5737
- fix(artifacts): replace artifact name with placeholder to skip validation by @szymon-piechowicz-wandb in https://github.com/wandb/wandb/pull/5724
- fix(launch): prevent jobs with large outputs from hanging on local-container by @KyleGoyette in https://github.com/wandb/wandb/pull/5774
- fix(launch): Ensure resume does not push sensitive info by @KyleGoyette in https://github.com/wandb/wandb/pull/5807
- fix(artifacts): fix handling of references when downloading by @szymon-piechowicz-wandb in https://github.com/wandb/wandb/pull/5808
- fix(sweeps): correct launch sweep author to personal username by @gtarpenning in https://github.com/wandb/wandb/pull/5806
- refactor(artifacts): change artifact methods and attributes to private by @szymon-piechowicz-wandb in https://github.com/wandb/wandb/pull/5790

### :books: Docs

- docs(sdk): update the product icons in README.md by @ngrayluna in https://github.com/wandb/wandb/pull/5713
- docs(artifacts): update docs by @szymon-piechowicz-wandb in https://github.com/wandb/wandb/pull/5701
- docs(artifacts): fix comment about total retry time by @szymon-piechowicz-wandb in https://github.com/wandb/wandb/pull/5751
- docs(sdk): expose WBTraceTree as data_types.WBTraceTree by @szymon-piechowicz-wandb in https://github.com/wandb/wandb/pull/5788

## New Contributors

- @HipHoff made their first contribution in https://github.com/wandb/wandb/pull/5691
- @rymc made their first contribution in https://github.com/wandb/wandb/pull/5759

**Full Changelog**: https://github.com/wandb/wandb/compare/v0.15.4...v0.15.5

## 0.15.4 (June 6, 2023)

### :magic_wand: Enhancements

- feat(sdk): set job source in settings by @TimH98 in https://github.com/wandb/wandb/pull/5442
- feat(sweeps): launch sweeps controlled by wandb run by @gtarpenning in https://github.com/wandb/wandb/pull/5456
- feat(integrations): add autolog for Cohere python SDK by @dmitryduev in https://github.com/wandb/wandb/pull/5474
- feat(launch): support launching custom k8s objects by @bcsherma in https://github.com/wandb/wandb/pull/5486
- perf(artifacts): conserve memory when hashing files by @moredatarequired in https://github.com/wandb/wandb/pull/5513
- feat(artifacts): add new_draft method to modify and log saved artifacts as new version by @szymon-piechowicz-wandb in https://github.com/wandb/wandb/pull/5524
- feat(launch): don't install frozen reqs if there is a reqs file by @bcsherma in https://github.com/wandb/wandb/pull/5548
- feat(artifacts): don't remove temp files from artifacts cache by default by @moredatarequired in https://github.com/wandb/wandb/pull/5596
- feat(artifacts): add source_entity and update sequenceName handling by @szymon-piechowicz-wandb in https://github.com/wandb/wandb/pull/5546
- feat(artifacts): add 'remove' to Artifacts API by @moredatarequired in https://github.com/wandb/wandb/pull/5370
- feat(sweeps): optuna scheduler for sweeps on launch by @gtarpenning in https://github.com/wandb/wandb/pull/4900
- feat(launch): support notebook job creation by @KyleGoyette in https://github.com/wandb/wandb/pull/5462
- feat(launch): enable launch macros for all runners by @bcsherma in https://github.com/wandb/wandb/pull/5624
- feat(integrations): add autologging for supported huggingface pipelines by @ash0ts in https://github.com/wandb/wandb/pull/5579
- feat(integrations): add usage metrics and table logging to OpenAI autologger by @parambharat in https://github.com/wandb/wandb/pull/5521
- feat(sdk): add support for monitoring AMD GPU system metrics by @dmitryduev in https://github.com/wandb/wandb/pull/5449
- feat(sdk): capture absolute GPU memory allocation by @dmitryduev in https://github.com/wandb/wandb/pull/5643

### :hammer: Fixes

- fix(integrations): ensure wandb can be used in AWS lambda by @dmitryduev in https://github.com/wandb/wandb/pull/5083
- fix(sdk): permit `LogicalPath` to strip trailing slashes by @moredatarequired in https://github.com/wandb/wandb/pull/5473
- fix(sdk): exercise caution when creating ~/.config/wandb/settings file by @dmitryduev in https://github.com/wandb/wandb/pull/5478
- fix(sdk): update custom chart query handling and add alternate constructor for table-based charts by @andrewtruong in https://github.com/wandb/wandb/pull/4852
- fix(artifacts): add s3 multipart uploading for artifact files by @estellazx in https://github.com/wandb/wandb/pull/5377
- fix(artifacts): handle incompatible artifact name strings by @andrewtruong in https://github.com/wandb/wandb/pull/5416
- fix(launch): docker runner always pull for image sourced jobs by @bcsherma in https://github.com/wandb/wandb/pull/5531
- fix(launch): improve error handling for package installation by @TimH98 in https://github.com/wandb/wandb/pull/5509
- fix(launch): custom k8s objects respect command/args overrides by @bcsherma in https://github.com/wandb/wandb/pull/5538
- fix(artifacts): remove entity, project from valid properties and adjust name handling by @szymon-piechowicz-wandb in https://github.com/wandb/wandb/pull/5533
- fix(launch): use env var for launch agent base url by @KyleGoyette in https://github.com/wandb/wandb/pull/5482
- fix(artifacts): write to the cache defensively (catch OSError) by @moredatarequired in https://github.com/wandb/wandb/pull/5597
- fix(launch): handle exception in finish_thread_id and fail run queue items by @KyleGoyette in https://github.com/wandb/wandb/pull/5610
- fix(launch): add pull secrets for pre made images when registry is specified by @bcsherma in https://github.com/wandb/wandb/pull/5602
- fix(launch): read kaniko pod sa name from env var by @bcsherma in https://github.com/wandb/wandb/pull/5619
- fix(launch): misc gcp fixes by @bcsherma in https://github.com/wandb/wandb/pull/5626
- fix(launch): support local environment and registry declaration by @KyleGoyette in https://github.com/wandb/wandb/pull/5630
- fix(launch): support ssh git urls and submodules in agent by @KyleGoyette in https://github.com/wandb/wandb/pull/5635
- fix(sdk): update git repo handling for failure cases and rename to gitlib by @kptkin in https://github.com/wandb/wandb/pull/5437
- fix(sdk): unify offline and online mode during init and fix multiprocess attach by @kptkin in https://github.com/wandb/wandb/pull/5296
- fix(integrations): prevent errors by checking for `wandb.run` in Gym integration by @ash0ts in https://github.com/wandb/wandb/pull/5649
- fix(sdk): fix wandb tfevent sync issue by @eohomegrownapps in https://github.com/wandb/wandb/pull/5261

### :books: Docs

- docs(sdk): update contrib for yea-wandb changes by @kptkin in https://github.com/wandb/wandb/pull/5614

## New Contributors

- @eohomegrownapps made their first contribution in https://github.com/wandb/wandb/pull/5261

**Full Changelog**: https://github.com/wandb/wandb/compare/v0.15.3...v0.15.4

## 0.15.3 (May 17, 2023)

### :hammer: Fixes

- fix(sdk): allow SDK to work if SA token can't be read by @wandb-zacharyblasczyk in https://github.com/wandb/wandb/pull/5472
- fix(sdk): clean up the k8s token discovery logic in util.py::image_id_from_k8s by @dmitryduev in https://github.com/wandb/wandb/pull/5518
- fix(integrations): Update `WandbTracer` to work with new langchain version by @parambharat in https://github.com/wandb/wandb/pull/5558
- revert(sdk): update summary for changed keys only by @dmitryduev in https://github.com/wandb/wandb/pull/5562

## New Contributors

- @wandb-zacharyblasczyk made their first contribution in https://github.com/wandb/wandb/pull/5472

**Full Changelog**: https://github.com/wandb/wandb/compare/v0.15.2...v0.15.3

## 0.15.2 (May 5, 2023)

### :hammer: Fixes

- fix(integrations): update WandbTracer for new langchain release by @parambharat @tssweeney in https://github.com/wandb/wandb/pull/5467
- fix(integrations): fix error message in langchain wandb_tracer version check by @dmitryduev in https://github.com/wandb/wandb/pull/5490

**Full Changelog**: https://github.com/wandb/wandb/compare/v0.15.1...v0.15.2

## 0.15.1 (May 2, 2023)

### :magic_wand: Enhancements

- feat(launch): implement new Kubernetes runner config schema by @TimH98 in https://github.com/wandb/wandb/pull/5231
- feat(launch): allow platform override for docker builder by @TimH98 in https://github.com/wandb/wandb/pull/5330
- feat(artifacts): get full name of artifact for easier artifact retrieval by @estellazx in https://github.com/wandb/wandb/pull/5314
- feat(artifacts): make default root for artifacts download configurable by @moredatarequired in https://github.com/wandb/wandb/pull/5366
- feat(artifacts): add Azure storage handler in SDK by @szymon-piechowicz-wandb in https://github.com/wandb/wandb/pull/5317
- feat(media): add method to convert wandb.Table to pandas.DataFrame by @brunnelu in https://github.com/wandb/wandb/pull/5301
- feat(launch): sweeps on launch command args passed as params by @gtarpenning in https://github.com/wandb/wandb/pull/5315

### :hammer: Fixes

- fix(launch): don't assume keys in args and config refer to the same thing by @szymon-piechowicz-wandb in https://github.com/wandb/wandb/pull/5183
- fix(launch): make ElasticContainerRegistry environment handle "ImageNotFoundException" gracefully by @bcsherma in https://github.com/wandb/wandb/pull/5159
- fix(launch): disable kaniko builder retry by @TimH98 in https://github.com/wandb/wandb/pull/5318
- fix(sdk): refine error message for auth error by @kptkin in https://github.com/wandb/wandb/pull/5341
- fix(launch): kubernetes runner does not respect override args by @KyleGoyette in https://github.com/wandb/wandb/pull/5303
- fix(sweeps): allow attr-dicts as sweeps configs by @moredatarequired in https://github.com/wandb/wandb/pull/5268
- fix(artifacts): checksum the read-only staging copy instead of the original file by @moredatarequired in https://github.com/wandb/wandb/pull/5346
- fix(launch): skip getting run info if run completes successfully or is from a different entity by @TimH98 in https://github.com/wandb/wandb/pull/5379
- fix(artifacts): default to project "uncategorized" instead of "None" when fetching artifacts by @szymon-piechowicz-wandb in https://github.com/wandb/wandb/pull/5375
- fix(integrations): add enabled check to gym VideoRecorder by @younik in https://github.com/wandb/wandb/pull/5230
- fix(artifacts): fix handling of default project and entity by @dmitryduev in https://github.com/wandb/wandb/pull/5395
- fix(sdk): update import_hook.py with latest changes in the wrapt repository by @kptkin in https://github.com/wandb/wandb/pull/5321
- fix(launch): fix support for local urls in k8s launch agent by @KyleGoyette in https://github.com/wandb/wandb/pull/5413
- fix(sdk): improve notebook environment detection and testing by @dmitryduev in https://github.com/wandb/wandb/pull/4982
- fix(sdk): implement recursive isinstance check utility for the Settings object by @dmitryduev in https://github.com/wandb/wandb/pull/5436
- fix(sdk): correctly parse edge cases in OpenMetrics filter definitions in System Monitor by @dmitryduev in https://github.com/wandb/wandb/pull/5329
- fix(sdk): update debug logs to include SDK's version by @kptkin in https://github.com/wandb/wandb/pull/5344
- fix(sdk): filter AWS Trainium metrics by local rank if executed with torchrun by @dmitryduev in https://github.com/wandb/wandb/pull/5142
- fix(integrations): inform users about WandbTracer incompatibility with LangChain > 0.0.153 by @hwchase17 in https://github.com/wandb/wandb/pull/5453

### :books: Docs

- docs(sdk): update README.md by @thanos-wandb in https://github.com/wandb/wandb/pull/5386
- docs(integrations): update docstrings of the Keras callbacks by @ayulockin in https://github.com/wandb/wandb/pull/5198
- docs(sdk): update the images in `README.md` by @ngrayluna in https://github.com/wandb/wandb/pull/5399

## New Contributors

- @szymon-piechowicz-wandb made their first contribution in https://github.com/wandb/wandb/pull/5183
- @thanos-wandb made their first contribution in https://github.com/wandb/wandb/pull/5386
- @brunnelu made their first contribution in https://github.com/wandb/wandb/pull/5301
- @younik made their first contribution in https://github.com/wandb/wandb/pull/5230
- @hwchase17 made their first contribution in https://github.com/wandb/wandb/pull/5453

**Full Changelog**: https://github.com/wandb/wandb/compare/v0.15.0...v0.15.1

## 0.15.0 (April 19, 2023)

### :magic_wand: Enhancements

- feat(media): add support for LangChain media type by @tssweeney in https://github.com/wandb/wandb/pull/5288
- feat(integrations): add autolog for OpenAI's python library by @dmitryduev @parambharat @kptkin @raubitsj in https://github.com/wandb/wandb/pull/5362

### :hammer: Fixes

- fix(integrations): add function signature wrapper to the patched openai methods by @parambharat in https://github.com/wandb/wandb/pull/5369
- fix(integrations): adjust OpenAI autolog public API to improve user experience by @dmitryduev @kptkin @raubitsj in https://github.com/wandb/wandb/pull/5381

**Full Changelog**: https://github.com/wandb/wandb/compare/v0.14.2...v0.15.0

## 0.14.2 (April 7, 2023)

### :hammer: Fixes

- fix(sdk): fix `wandb sync` regression by @kptkin in https://github.com/wandb/wandb/pull/5306

**Full Changelog**: https://github.com/wandb/wandb/compare/v0.14.1...v0.14.2

## 0.14.1 (April 5, 2023)

### :magic_wand: Enhancements

- feat(artifacts): improve run.log_artifact() with default type and path references by @moredatarequired in https://github.com/wandb/wandb/pull/5131
- feat(artifacts): add opt-in support for async artifact upload by @speezepearson in https://github.com/wandb/wandb/pull/4864
- perf(sdk): update summary for changed keys only by @dmitryduev in https://github.com/wandb/wandb/pull/5150
- feat(sdk): use a persistent session object for GraphQL requests by @moredatarequired in https://github.com/wandb/wandb/pull/5075
- feat(sdk): allow setting of extra headers for the gql client by @dmitryduev in https://github.com/wandb/wandb/pull/5237
- feat(sdk): allow filtering metrics based on OpenMetrics endpoints by @dmitryduev in https://github.com/wandb/wandb/pull/5282

### :hammer: Fixes

- fix(artifacts): more informative message when failing to create staging artifact directory by @moredatarequired in https://github.com/wandb/wandb/pull/5067
- fix(launch): set default value for Kubernetes backoffLimit to 0 by @KyleGoyette in https://github.com/wandb/wandb/pull/5072
- fix(sdk): remove default sorting when dumping config into a yaml file by @kptkin in https://github.com/wandb/wandb/pull/5127
- fix(media): fix encoding for html types on windows by @kptkin in https://github.com/wandb/wandb/pull/5180
- fix(sdk): clean up auto resume state when initializing a new run by @kptkin in https://github.com/wandb/wandb/pull/5184
- fix(sdk): harden `wandb.init()` error handling for backend errors by @kptkin in https://github.com/wandb/wandb/pull/5023
- fix(sdk): fix system monitor shutdown logic by @dmitryduev in https://github.com/wandb/wandb/pull/5227
- fix(launch): allow users to specify pinned versions in requirements.txt by @KyleGoyette in https://github.com/wandb/wandb/pull/5226
- fix(sdk): make `wandb.log()` handle empty string values properly by @dannygoldstein in https://github.com/wandb/wandb/pull/5275
- fix(sdk): raise exception when accessing methods and attributes of a finished run by @kptkin in https://github.com/wandb/wandb/pull/5013

### :books: Docs

- docs(launch): add documentation for launch by @iveksl2 in https://github.com/wandb/wandb/pull/4596
- docs(sdk): add documentation for Object3D media type by @ssisk in https://github.com/wandb/wandb/pull/4810
- docs(sdk): remove duplicate docstring in keras integration by @Gladiator07 in https://github.com/wandb/wandb/pull/5289
- docs(artifacts): convert docstrings to Google convention by @moredatarequired in https://github.com/wandb/wandb/pull/5276

### :nail_care: Cleanup

- refactor(artifacts): use 'secrets' module instead of custom random token generator by @moredatarequired in https://github.com/wandb/wandb/pull/5050
- refactor(artifacts): move \_manifest_json_from_proto to sender.py by @moredatarequired in https://github.com/wandb/wandb/pull/5178

## New Contributors

- @iveksl2 made their first contribution in https://github.com/wandb/wandb/pull/4596
- @Gladiator07 made their first contribution in https://github.com/wandb/wandb/pull/5289

**Full Changelog**: https://github.com/wandb/wandb/compare/v0.14.0...v0.14.1

## 0.14.0 (March 14, 2023)

### :magic_wand: Enhancements

- feat(launch): support cuda base image for launch runs by @KyleGoyette in https://github.com/wandb/wandb/pull/5044
- feat(launch): warn users of which packages failed to install during build process by @KyleGoyette in https://github.com/wandb/wandb/pull/5109
- feat(sdk): add support for importing runs from MLFlow by @andrewtruong in https://github.com/wandb/wandb/pull/4950
- feat(launch): mark queued runs that fail to launch as `FAILED` by @KyleGoyette in https://github.com/wandb/wandb/pull/5129

### :hammer: Fixes

- fix(sdk): temporarily remove local api key validation by @dmitryduev in https://github.com/wandb/wandb/pull/5095
- fix(launch): launch agent gracefully removes thread when it has an exception by @TimH98 in https://github.com/wandb/wandb/pull/5105
- fix(launch): give clear error message when cannot connect to Docker daemon by @TimH98 in https://github.com/wandb/wandb/pull/5092
- fix(launch): launch support for EKS instance roles by @bcsherma in https://github.com/wandb/wandb/pull/5112
- fix(launch): cleaner error messages when launch encounters docker errors and graceful fail by @TimH98 in https://github.com/wandb/wandb/pull/5124
- fix(launch): hash docker images based on job version and dockerfile contents by @KyleGoyette in https://github.com/wandb/wandb/pull/4996
- security(launch): warn when agent is started polling on a team queue by @TimH98 in https://github.com/wandb/wandb/pull/5126
- fix(sdk): add telemetry when syncing tfevents files by @raubitsj in https://github.com/wandb/wandb/pull/5141
- fix(sdk): fix regression preventing run stopping from working by @raubitsj in https://github.com/wandb/wandb/pull/5139
- fix(launch): instruct user how to handle missing kubernetes import when using kubernetes runner or kaniko builder by @TimH98 in https://github.com/wandb/wandb/pull/5138
- fix(launch): hide unsupported launch CLI options by @KyleGoyette in https://github.com/wandb/wandb/pull/5153
- fix(launch): make launch image builder install Pytorch properly with dependencies on different hardware by @bcsherma in https://github.com/wandb/wandb/pull/5147

**Full Changelog**: https://github.com/wandb/wandb/compare/v0.13.11...v0.14.0

## 0.13.11 (March 7, 2023)

### :magic_wand: Enhancements

- feat(launch): improve launch agent logging by @TimH98 in https://github.com/wandb/wandb/pull/4944
- feat(sweeps): sweep run_cap now works for launch sweeps by @gtarpenning in https://github.com/wandb/wandb/pull/4937
- feat(sweeps): launch sweep jobs from image_uri by @gtarpenning in https://github.com/wandb/wandb/pull/4976
- feat(launch): add `num_workers` param to scheduler section in `launch_config` by @gtarpenning in https://github.com/wandb/wandb/pull/5035
- feat(artifacts): raise ArtifactNotLoggedError instead of ValueError by @moredatarequired in https://github.com/wandb/wandb/pull/5026
- feat(launch): launch agent uses thread pool to run jobs by @TimH98 in https://github.com/wandb/wandb/pull/5033
- feat(launch): make runners and builders use Environment & Registry classes by @bcsherma in https://github.com/wandb/wandb/pull/5011
- feat(sdk): add OpenMetrics support for System Metrics by @dmitryduev in https://github.com/wandb/wandb/pull/4899
- feat(sdk): add ability to filter system metrics consumed from OpenMetrics endpoints by @dmitryduev in https://github.com/wandb/wandb/pull/5034
- feat(sdk): add support for gymnasium env monitoring, in addition to gym by @dmitryduev in https://github.com/wandb/wandb/pull/5008
- feat(launch): add `max_scheduler` key to launch agent config by @gtarpenning in https://github.com/wandb/wandb/pull/5057
- feat(integrations): add an integration with `ultralytics` library for YOLOv8 by @parambharat in https://github.com/wandb/wandb/pull/5037

### :hammer: Fixes

- fix(sdk): clean up IPython's widget deprecation warning by @kptkin in https://github.com/wandb/wandb/pull/4912
- fix(sdk): add special Exceptions for the manager logic, when trying to connect to a gone service by @kptkin in https://github.com/wandb/wandb/pull/4890
- fix(sdk): fix issue where global config directory had to be writable to use Api by @KyleGoyette in https://github.com/wandb/wandb/pull/4689
- fix(sdk): make error message during run initialization more actionable and fix uncaught exception by @kptkin in https://github.com/wandb/wandb/pull/4909
- fix(sdk): add deepcopy dunder method to the Run class by @kptkin in https://github.com/wandb/wandb/pull/4891
- fix(launch): remove default to project always in sweep by @gtarpenning in https://github.com/wandb/wandb/pull/4927
- fix(sweeps): error out when trying to create a launch sweep without a job specified by @gtarpenning in https://github.com/wandb/wandb/pull/4938
- fix(launch): mkdir_exists_ok now (again) checks permission on existence by @gtarpenning in https://github.com/wandb/wandb/pull/4936
- fix(launch): only log the received job when launching something sourced from a job by @KyleGoyette in https://github.com/wandb/wandb/pull/4886
- fix(launch): fix issue where queued runs sourced from images would vanish in URI by @KyleGoyette in https://github.com/wandb/wandb/pull/4701
- fix(artifacts): add write permissions to copied artifacts by @moredatarequired in https://github.com/wandb/wandb/pull/4641
- fix(sweeps): improve `queue` argument parsing in `sweep` cli command by @gtarpenning in https://github.com/wandb/wandb/pull/4941
- fix(sdk): when in disable mode don't spin up service by @kptkin in https://github.com/wandb/wandb/pull/4817
- fix(launch): fix support for docker images with user specified entrypoint in local container by @KyleGoyette in https://github.com/wandb/wandb/pull/4887
- fix(artifacts): API - ArtifactFiles no longer errors when accessing an item by @vwrj in https://github.com/wandb/wandb/pull/4896
- fix(sweeps): verify job exists before starting the sweeps scheduler by @gtarpenning in https://github.com/wandb/wandb/pull/4943
- fix(sdk): handle system metrics requiring extra setup and teardown steps by @dmitryduev in https://github.com/wandb/wandb/pull/4964
- fix(sdk): fix a typo in `CONTRIBUTING.md` by @fdsig in https://github.com/wandb/wandb/pull/4984
- fix(sdk): correctly detect notebook name and fix code saving in Colab by @dmitryduev in https://github.com/wandb/wandb/pull/4987
- fix(artifacts): allow up to max_artifacts (fix off by 1 error) by @moredatarequired in https://github.com/wandb/wandb/pull/4991
- fix(sdk): exercise extra caution when starting asset monitoring threads by @dmitryduev in https://github.com/wandb/wandb/pull/5007
- fix(sdk): fix bug where boto3 dependency crashes on import when downl… by @fdsig in https://github.com/wandb/wandb/pull/5018
- fix(sweeps): verify `num_workers` cli arg is valid and default to 8 if not by @gtarpenning in https://github.com/wandb/wandb/pull/5025
- fix(artifacts): fix the file reference added to the verification artifact by @moredatarequired in https://github.com/wandb/wandb/pull/4858
- fix(launch): special handling for sweeps scheduler in agent by @gtarpenning in https://github.com/wandb/wandb/pull/4961
- fix(artifacts): only re-download or overwrite files when there are changes by @moredatarequired in https://github.com/wandb/wandb/pull/5056
- fix(sdk): avoid introspection in offline mode by @kptkin in https://github.com/wandb/wandb/pull/5002
- fix(sdk): topological ordering of `wandb.Settings` by @dmitryduev in https://github.com/wandb/wandb/pull/4022
- fix(sdk): avoid lazy loading for tensorboard patching by @kptkin in https://github.com/wandb/wandb/pull/5079

### :books: Docs

- docs(cli): formatted wandb.apis.public.Run.history docstring by @ngrayluna in https://github.com/wandb/wandb/pull/4973
- docs(sdk): update references to test file locations in documentation by @moredatarequired in https://github.com/wandb/wandb/pull/4875
- docs(sdk): fix docstrings to enable project-wide pydocstyle checks by @moredatarequired in https://github.com/wandb/wandb/pull/5036
- docs(sdk): fix missed docstring lint errors reported by ruff by @moredatarequired in https://github.com/wandb/wandb/pull/5047
- docs(sdk): update links for new docs by @laxels in https://github.com/wandb/wandb/pull/4894
- docs(artifacts): raise ArtifactFinalizedError instead of ValueError by @moredatarequired in https://github.com/wandb/wandb/pull/5061

### :nail_care: Cleanup

- style(sdk): fix bugbear B028 add stacklevel by @kptkin in https://github.com/wandb/wandb/pull/4960
- style(launch): move launch errors closer to the code by @kptkin in https://github.com/wandb/wandb/pull/4995
- style(sdk): move mailbox error closer to the code by @kptkin in https://github.com/wandb/wandb/pull/4997
- style(sdk): add unsupported error type by @kptkin in https://github.com/wandb/wandb/pull/4999
- style(sdk): add support for the ruff linter by @moredatarequired in https://github.com/wandb/wandb/pull/4945
- refactor(sweeps): cosmetic changes for readability by @gtarpenning in https://github.com/wandb/wandb/pull/5021
- refactor(launch): introduce environment and registry abstract classes by @bcsherma in https://github.com/wandb/wandb/pull/4916
- style(launch): fix unused union type in launch agent by @KyleGoyette in https://github.com/wandb/wandb/pull/5041
- refactor(artifacts): remove the artifact from the manifest by @moredatarequired in https://github.com/wandb/wandb/pull/5049
- style(artifacts): enable typechecking for interface.artifacts and add type hints / casts by @moredatarequired in https://github.com/wandb/wandb/pull/5052
- style(sdk): type-annotate `wandb_setup.py` by @dmitryduev in https://github.com/wandb/wandb/pull/4824
- style(sdk): remove unused #noqa directives by @moredatarequired in https://github.com/wandb/wandb/pull/5058
- chore(sdk): disable sentry tracking when testing by @kptkin in https://github.com/wandb/wandb/pull/5019

## New Contributors

- @fdsig made their first contribution in https://github.com/wandb/wandb/pull/4984
- @mrb113 made their first contribution in https://github.com/wandb/wandb/pull/4967
- @parambharat made their first contribution in https://github.com/wandb/wandb/pull/5037

**Full Changelog**: https://github.com/wandb/wandb/compare/v0.13.10...v0.13.11

## 0.13.10 (February 7, 2023)

### :magic_wand: Enhancements

- perf(artifacts): reuse session for file upload requests by @speezepearson in https://github.com/wandb/wandb/pull/4708
- feat(artifacts): expose aliases list endpoint for artifact collections by @ibindlish in https://github.com/wandb/wandb/pull/4809
- feat(launch): include the username of the run's author in the environment variables by @TimH98 in https://github.com/wandb/wandb/pull/4851
- feat(launch): add support for local-container resource args by @KyleGoyette in https://github.com/wandb/wandb/pull/4846
- feat(sdk): add the ability to append to a run with `wandb sync --append` by @raubitsj in https://github.com/wandb/wandb/pull/4848
- feat(launch): add an escape hatch (`disable_job_creation`) to disable automatic job creation by @KyleGoyette in https://github.com/wandb/wandb/pull/4901

### :hammer: Fixes

- fix(launch): remove underscores from generated job name in kubernetes runner by @TimH98 in https://github.com/wandb/wandb/pull/4752
- fix(sweeps): sweep command args can once again be int type by @gtarpenning in https://github.com/wandb/wandb/pull/4728
- fix(artifacts): ensure prepared artifacts have the `latest` alias by @moredatarequired in https://github.com/wandb/wandb/pull/4828
- fix(artifacts): catch FileNotFoundError and PermissionError during cache.cleanup() by @moredatarequired in https://github.com/wandb/wandb/pull/4868
- fix(sdk): fix order of python executable resolves by @kptkin in https://github.com/wandb/wandb/pull/4839
- fix(sdk): fix console handling when forking and setting stdout==stderr by @raubitsj in https://github.com/wandb/wandb/pull/4877
- fix(launch): Fix issue where job artifacts are being logged without latest alias by @KyleGoyette in https://github.com/wandb/wandb/pull/4884
- fix(launch): Ensure job names do not exceed maximum allowable for artifacts by @KyleGoyette in https://github.com/wandb/wandb/pull/4889

### :books: Docs

- docs(sdk): fix broken reference link to W&B Settings page in Sweeps by @ngrayluna in https://github.com/wandb/wandb/pull/4820
- docs(sdk): Docodoile autogen docs by @ngrayluna in https://github.com/wandb/wandb/pull/4734

### :gear: Dev

- test(artifacts): ensure manifest version is verified by @moredatarequired in https://github.com/wandb/wandb/pull/4691
- test(sdk): add tests for custom SSL certs and disabling SSL by @speezepearson in https://github.com/wandb/wandb/pull/4692
- test(sdk): fix nightly docker builds by @dmitryduev in https://github.com/wandb/wandb/pull/4787
- chore(sdk): dont create universal py2/py3 package by @raubitsj in https://github.com/wandb/wandb/pull/4797
- chore(sdk): fix flake8-bugbear B028 and ignore B017 by @kptkin in https://github.com/wandb/wandb/pull/4799
- test(sdk): fix gcloud sdk version requested in nightly tests by @dmitryduev in https://github.com/wandb/wandb/pull/4802
- chore(artifacts): remove unused parameters in StorageHandler.load\_{path,file,reference} by @moredatarequired in https://github.com/wandb/wandb/pull/4678
- chore(sdk): split unit tests to system tests and proper unit tests by @kptkin in https://github.com/wandb/wandb/pull/4811
- test(sdk): address fixture server move from port 9010 to 9015 in local-testcontainer by @dmitryduev in https://github.com/wandb/wandb/pull/4814
- chore(sdk): add aliases to ac query response by @ibindlish in https://github.com/wandb/wandb/pull/4813
- test(sdk): run regression suite nightly by @dmitryduev in https://github.com/wandb/wandb/pull/4788
- test(sdk): fix broken lightning test by @kptkin in https://github.com/wandb/wandb/pull/4823
- chore(sdk): enable type checking for wandb_init.py by @dmitryduev in https://github.com/wandb/wandb/pull/4784
- chore(launch): deprecate defaulting to default queue in launch-agent command by @gtarpenning in https://github.com/wandb/wandb/pull/4801
- test(launch): add unit test for kubernetes runner with annotations by @TimH98 in https://github.com/wandb/wandb/pull/4800
- test(integrations): fix train_gpu_ddp test by @dmitryduev in https://github.com/wandb/wandb/pull/4831
- chore(sdk): fix docker testimage to pull amd64 version by @raubitsj in https://github.com/wandb/wandb/pull/4838
- chore(sdk): fix codeowners after test restructure by @raubitsj in https://github.com/wandb/wandb/pull/4843
- test(sdk): fix md5 test failures on Windows by @moredatarequired in https://github.com/wandb/wandb/pull/4840
- chore(sdk): split out relay server so it can be shared with yea-wandb by @raubitsj in https://github.com/wandb/wandb/pull/4837
- chore(sdk): fix a flake8 complaint in a test by @speezepearson in https://github.com/wandb/wandb/pull/4806
- test(integrations): fix several import tests by @dmitryduev in https://github.com/wandb/wandb/pull/4849
- test(sdk): don't use symlinks for SSL test assets, because Windows by @speezepearson in https://github.com/wandb/wandb/pull/4847
- test(sdk): add unit tests for filesync.Stats by @speezepearson in https://github.com/wandb/wandb/pull/4855
- chore(sdk): add async retry logic by @speezepearson in https://github.com/wandb/wandb/pull/4738
- test(artifacts): strengthen tests for ArtifactSaver, StepUpload by @speezepearson in https://github.com/wandb/wandb/pull/4808
- chore(launch): Agent logs full stack trace when catching exception by @TimH98 in https://github.com/wandb/wandb/pull/4861
- chore(sdk): swallow warning printed by neuron-ls by @dmitryduev in https://github.com/wandb/wandb/pull/4835
- build(sdk): pin pip and tox in development environments by @moredatarequired in https://github.com/wandb/wandb/pull/4871

### :nail_care: Cleanup

- refactor(sdk): strengthen StepUpload tests; make exception-handling more thorough in upload/commit by @speezepearson in https://github.com/wandb/wandb/pull/4677
- refactor(artifacts): refactor Artifact query to fetch entity and project by @vwrj in https://github.com/wandb/wandb/pull/4775
- refactor(sdk): replace more communicate calls with deliver by @raubitsj in https://github.com/wandb/wandb/pull/4841
- refactor(artifacts): internally use Future to communicate success/failure of commit, not threading.Event by @speezepearson in https://github.com/wandb/wandb/pull/4859
- refactor(sdk): use stdlib ThreadPoolExecutor in StepUpload instead of managing our own by @speezepearson in https://github.com/wandb/wandb/pull/4860

**Full Changelog**: https://github.com/wandb/wandb/compare/v0.13.9...v0.13.10

## 0.13.9 (January 11, 2023)

### :hammer: Fixes

- fix(sdk): exercise extra caution when checking if AWS Trainium is available in the system by @dmitryduev in https://github.com/wandb/wandb/pull/4769
- fix(sdk): restore 'util.generate_id' for legacy / user code by @moredatarequired in https://github.com/wandb/wandb/pull/4776
- fix(sdk): replace `release` with `abandon` when releasing mailbox handle during init by @kptkin in https://github.com/wandb/wandb/pull/4766

**Full Changelog**: https://github.com/wandb/wandb/compare/v0.13.8...v0.13.9

## 0.13.8 (January 10, 2023)

### :magic_wand: Enhancements

- feat(artifacts): keep uncommitted uploads in separate staging area by @moredatarequired in https://github.com/wandb/wandb/pull/4505
- perf(sdk): improve file descriptor management by @dmitryduev in https://github.com/wandb/wandb/pull/4617
- feat(launch): default to using model-registry project for agent and launch_add by @KyleGoyette in https://github.com/wandb/wandb/pull/4613
- feat(sdk): add `exist_ok=False` to `file.download()` by @janosh in https://github.com/wandb/wandb/pull/4564
- feat(launch): auto create job artifacts from runs with required ingredients by @KyleGoyette in https://github.com/wandb/wandb/pull/4660
- feat(sdk): add generalized response injection pattern for tests by @kptkin in https://github.com/wandb/wandb/pull/4729
- perf(sdk): replace multiprocessing.Queue's with queue.Queue's by @dmitryduev in https://github.com/wandb/wandb/pull/4672
- feat(sdk): use transaction log to cap memory usage by @raubitsj in https://github.com/wandb/wandb/pull/4724
- feat(integrations): support system metrics for AWS Trainium by @dmitryduev in https://github.com/wandb/wandb/pull/4671

### :hammer: Fixes

- fix(sdk): correct the type hint for wandb.run by @edwag in https://github.com/wandb/wandb/pull/4585
- fix(sdk): resume collecting system metrics on object restart by @dmitryduev in https://github.com/wandb/wandb/pull/4572
- fix(launch): fix env handling and node_selector handling by @KyleGoyette in https://github.com/wandb/wandb/pull/4555
- fix(public-api): fix Job.call() using the wrong keyword (queue vs queue_name) when calling launch_add. by @TimH98 in https://github.com/wandb/wandb/pull/4625
- fix(sweeps): sweeps schedulers handles multi word parameters by @gtarpenning in https://github.com/wandb/wandb/pull/4640
- fix(launch): allow spaces in requirements file, remove duplicate wandb bootstrap file by @TimH98 in https://github.com/wandb/wandb/pull/4647
- fix(artifacts): correctly handle url-encoded local file references. by @moredatarequired in https://github.com/wandb/wandb/pull/4665
- fix(artifacts): get digest directly instead of from the manifests' manifest by @moredatarequired in https://github.com/wandb/wandb/pull/4681
- fix(artifacts): artifact.version should be the version index from the associated collection by @vwrj in https://github.com/wandb/wandb/pull/4486
- fix(sdk): remove duplicate generate_id functions, replace shortuuid with secrets by @moredatarequired in https://github.com/wandb/wandb/pull/4676
- fix(integrations): fix type check for jax.Array introduced in jax==0.4.1 by @dmitryduev in https://github.com/wandb/wandb/pull/4718
- fix(sdk): fix hang after failed wandb.init (add cancel) by @raubitsj in https://github.com/wandb/wandb/pull/4405
- fix(sdk): allow users to provide path to custom executables by @kptkin in https://github.com/wandb/wandb/pull/4604
- fix(sdk): fix TypeError when trying to slice a Paginator object by @janosh in https://github.com/wandb/wandb/pull/4575
- fix(integrations): add `AttributeError` to the list of handled exceptions when saving a keras model by @froody in https://github.com/wandb/wandb/pull/4732
- fix(launch): remove args from jobs by @KyleGoyette in https://github.com/wandb/wandb/pull/4750

### :books: Docs

- docs(sweeps): fix typo in docs by @gtarpenning in https://github.com/wandb/wandb/pull/4627
- docs(sdk): fix typo in docstring for data_types.Objects3D by @ngrayluna in https://github.com/wandb/wandb/pull/4543
- docs(sdk): remove less than, greater than characters from dosctrings… by @ngrayluna in https://github.com/wandb/wandb/pull/4687
- docs(sdk): update SECURITY.md by @dmitryduev in https://github.com/wandb/wandb/pull/4616
- docs(sdk): Update README.md by @ngrayluna in https://github.com/wandb/wandb/pull/4468

### :gear: Dev

- test(sdk): update t2_fix_error_cond_feature_importances to install scikit-learn by @dmitryduev in https://github.com/wandb/wandb/pull/4573
- chore(sdk): update base Docker images for nightly testing by @dmitryduev in https://github.com/wandb/wandb/pull/4566
- chore(sdk): change sklearn to scikit-learn in functional sacred test by @dmitryduev in https://github.com/wandb/wandb/pull/4577
- chore(launch): add error check for `--build` when resource=local-process by @gtarpenning in https://github.com/wandb/wandb/pull/4513
- chore(sweeps): update scheduler and agent resource handling to allow DRC override by @gtarpenning in https://github.com/wandb/wandb/pull/4480
- chore(sdk): require sdk-team review for adding or removing high-level… by @dmitryduev in https://github.com/wandb/wandb/pull/4594
- chore(launch): remove requirement to make target project match queue by @KyleGoyette in https://github.com/wandb/wandb/pull/4612
- chore(sdk): enhance nightly cloud testing process by @dmitryduev in https://github.com/wandb/wandb/pull/4602
- chore(sdk): update pull request template by @raubitsj in https://github.com/wandb/wandb/pull/4633
- chore(launch): return updated runSpec after pushToRunQueue query by @gtarpenning in https://github.com/wandb/wandb/pull/4516
- chore(launch): fix for run spec handling in sdk by @gtarpenning in https://github.com/wandb/wandb/pull/4636
- chore(sdk): remove test dependency on old fastparquet package by @raubitsj in https://github.com/wandb/wandb/pull/4656
- test(artifacts): fix dtype np.float (does not exist), set to python float by @moredatarequired in https://github.com/wandb/wandb/pull/4661
- chore(sdk): correct 'exclude' to 'ignore-paths' in .pylintrc by @moredatarequired in https://github.com/wandb/wandb/pull/4659
- chore(sdk): use pytest tmp_path so we can inspect failures by @raubitsj in https://github.com/wandb/wandb/pull/4664
- chore(launch): reset build command after building by @gtarpenning in https://github.com/wandb/wandb/pull/4626
- ci(sdk): rerun flaking tests in CI with pytest-rerunfailures by @dmitryduev in https://github.com/wandb/wandb/pull/4430
- chore(sdk): remove dead code from filesync logic by @speezepearson in https://github.com/wandb/wandb/pull/4638
- chore(sdk): remove unused fields from a filesync message by @speezepearson in https://github.com/wandb/wandb/pull/4662
- chore(sdk): refactor retry logic to use globals instead of dependency-injecting them by @speezepearson in https://github.com/wandb/wandb/pull/4588
- test(sdk): add unit tests for filesync.StepUpload by @speezepearson in https://github.com/wandb/wandb/pull/4652
- test(sdk): add tests for Api.upload_file_retry by @speezepearson in https://github.com/wandb/wandb/pull/4639
- chore(launch): remove fallback resource when not specified for a queue by @gtarpenning in https://github.com/wandb/wandb/pull/4637
- test(artifacts): improve storage handler test coverage by @moredatarequired in https://github.com/wandb/wandb/pull/4674
- test(integrations): fix import tests by @dmitryduev in https://github.com/wandb/wandb/pull/4690
- chore(sdk): make MetricsMonitor less verbose on errors by @dmitryduev in https://github.com/wandb/wandb/pull/4618
- test(sdk): address fixture server move from port 9003 to 9010 in local-testcontainer by @dmitryduev in https://github.com/wandb/wandb/pull/4716
- chore(sdk): vendor promise==2.3.0 to unequivocally rm six dependency by @dmitryduev in https://github.com/wandb/wandb/pull/4622
- chore(artifacts): allow setting artifact cache dir in wandb.init(...) by @dmitryduev in https://github.com/wandb/wandb/pull/3644
- test(sdk): temporary lower network buffer for testing by @raubitsj in https://github.com/wandb/wandb/pull/4737
- chore(sdk): add telemetry if the user running in pex environment by @kptkin in https://github.com/wandb/wandb/pull/4747
- chore(sdk): add more flow control telemetry by @raubitsj in https://github.com/wandb/wandb/pull/4739
- chore(sdk): add settings and debug for service startup issues (wait_for_ports) by @raubitsj in https://github.com/wandb/wandb/pull/4749
- test(sdk): fix AWS Trainium test by @dmitryduev in https://github.com/wandb/wandb/pull/4753
- chore(sdk): fix status checker thread issue when user process exits without finish() by @raubitsj in https://github.com/wandb/wandb/pull/4761
- chore(sdk): add telemetry for service disabled usage by @kptkin in https://github.com/wandb/wandb/pull/4762

### :nail_care: Cleanup

- style(sdk): use the same syntax whenever raising exceptions by @moredatarequired in https://github.com/wandb/wandb/pull/4559
- refactor(sdk): combine \_safe_mkdirs with mkdir_exist_ok by @moredatarequired in https://github.com/wandb/wandb/pull/4650
- refactor(artifacts): use a pytest fixture for the artifact cache by @moredatarequired in https://github.com/wandb/wandb/pull/4648
- refactor(artifacts): use ArtifactEntry directly instead of subclassing by @moredatarequired in https://github.com/wandb/wandb/pull/4649
- refactor(artifacts): consolidate hash utilities into lib.hashutil by @moredatarequired in https://github.com/wandb/wandb/pull/4525
- style(public-api): format public file with proper formatting by @kptkin in https://github.com/wandb/wandb/pull/4697
- chore(sdk): install tox into proper env in dev env setup tool by @dmitryduev in https://github.com/wandb/wandb/pull/4318
- refactor(sdk): clean up the init and run logic by @kptkin in https://github.com/wandb/wandb/pull/4730

## New Contributors

- @edwag made their first contribution in https://github.com/wandb/wandb/pull/4585
- @TimH98 made their first contribution in https://github.com/wandb/wandb/pull/4625
- @froody made their first contribution in https://github.com/wandb/wandb/pull/4732

**Full Changelog**: https://github.com/wandb/wandb/compare/v0.13.7...v0.13.8

## 0.13.7 (December 14, 2022)

### :hammer: Fixes

- revert(artifacts): revert `Circular reference detected` change to resolve `Object of type Tensor is not JSON serializable` by @raubitsj in https://github.com/wandb/wandb/pull/4629

**Full Changelog**: https://github.com/wandb/wandb/compare/v0.13.6...v0.13.7

## 0.13.6 (December 6, 2022)

### :magic_wand: Enhancements

- feat(sweeps): add `Sweep.expected_run_count` to public Api by @gtarpenning in https://github.com/wandb/wandb/pull/4434
- feat(launch): support volume mounts and security contexts in kubernetes runner by @KyleGoyette in https://github.com/wandb/wandb/pull/4475
- feat(launch): add a new `--build` flag for building and then pushing the image to a queue by @gtarpenning in https://github.com/wandb/wandb/pull/4061
- feat(integrations): add ability to log learning rate using WandbMetricsLogger by @soumik12345 in https://github.com/wandb/wandb/pull/4391
- feat(sdk): improve Report API in preparation for GA by @andrewtruong in https://github.com/wandb/wandb/pull/4499

### :hammer: Fixes

- fix(artifacts): add filter for `artifact_version` to only retrieve committed artifacts by @estellazx in https://github.com/wandb/wandb/pull/4401
- fix(cli): deflake `wandb verify` by @vanpelt in https://github.com/wandb/wandb/pull/4438
- fix(launch): fix the type of the override args passed through to a LaunchProject from a Job by @KyleGoyette in https://github.com/wandb/wandb/pull/4416
- fix(launch): remove extra colon from log prefix by @jamie-rasmussen in https://github.com/wandb/wandb/pull/4450
- fix(sdk): add support for service running in a pex based environment by @kptkin in https://github.com/wandb/wandb/pull/4440
- fix(sdk): fix probing static IPU info by @dmitryduev in https://github.com/wandb/wandb/pull/4464
- fix(public-api): change `artifactSequence` to `artifactCollection` in public GQL requests by @tssweeney in https://github.com/wandb/wandb/pull/4531
- fix(integrations): fix TF compatibility issues with `WandbModelCheckpoint` by @soumik12345 in https://github.com/wandb/wandb/pull/4432
- fix(integrations): make Keras WandbCallback compatible with TF version >= 2.11.0 by @ayulockin in https://github.com/wandb/wandb/pull/4533
- fix(integrations): update gym integration to match last version by @younik in https://github.com/wandb/wandb/pull/4571
- fix(sdk): harden internal thread management in SystemMetrics by @dmitryduev in https://github.com/wandb/wandb/pull/4439

### :books: Docs

- docs(sdk): remove non-existent argument `table_key` from `plot_table()` doc string by @janosh in https://github.com/wandb/wandb/pull/4495
- docs(artifacts): correct parameter name in docstring example by @ngrayluna in https://github.com/wandb/wandb/pull/4528

### :gear: Dev

- chore(launch): improved git fetch time by specifying a `refspec` and `depth=1` by @gtarpenning in https://github.com/wandb/wandb/pull/4459
- chore(sdk): fix linguist rule to ignore grpc generated files by @raubitsj in https://github.com/wandb/wandb/pull/4470
- chore(launch): new shard for launch tests by @gtarpenning in https://github.com/wandb/wandb/pull/4427
- chore(public-api): upgrade Node 12 based GitHub Actions by @moredatarequired in https://github.com/wandb/wandb/pull/4506
- test(artifacts): skip flaky `artifact_metadata_save` test by @speezepearson in https://github.com/wandb/wandb/pull/4463
- test(artifacts): replace sleeps with flush when waiting on a file to write by @moredatarequired in https://github.com/wandb/wandb/pull/4523
- test(artifacts): use `tmp_path` fixture instead of writing local files during tests by @moredatarequired in https://github.com/wandb/wandb/pull/4521
- chore(launch): fix broken queue test by @gtarpenning in https://github.com/wandb/wandb/pull/4548
- test(artifacts): `skip` instead of `xfail` for test `test_artifact_metadata_save` by @speezepearson in https://github.com/wandb/wandb/pull/4550
- test(sdk): add many tests for InternalApi.upload_file by @speezepearson in https://github.com/wandb/wandb/pull/4539
- chore(artifacts): add artifact Sequence fallback for older servers by @tssweeney in https://github.com/wandb/wandb/pull/4565
- test(sdk): make protobuf version requirements more granular by @dmitryduev in https://github.com/wandb/wandb/pull/4479

### :nail_care: Cleanup

- fix(artifacts): when committing artifacts, don't retry 409 Conflict errors by @speezepearson in https://github.com/wandb/wandb/pull/4260
- refactor(artifacts): add programmatic alias addition/removal from SDK on artifacts by @vwrj in https://github.com/wandb/wandb/pull/4429
- fix(integrations): remove `wandb.sklearn.plot_decision_boundaries` that contains dead logic by @kptkin in https://github.com/wandb/wandb/pull/4348
- chore(sdk): adds an option to force pull the latest version of a test dev-container image by @kptkin in https://github.com/wandb/wandb/pull/4352
- feat(launch): noop builder by @KyleGoyette in https://github.com/wandb/wandb/pull/4275
- refactor(launch): remove unused attribute by @jamie-rasmussen in https://github.com/wandb/wandb/pull/4497
- style(sdk): update `mypy` to 0.991 by @dmitryduev in https://github.com/wandb/wandb/pull/4546
- refactor(launch): add more robust uri parsing by @jamie-rasmussen in https://github.com/wandb/wandb/pull/4498
- style(sdk): turn on linting for internal_api.py by @speezepearson in https://github.com/wandb/wandb/pull/4545
- build(sdk): remove dependency on six by modifying vendored libs by @dmitryduev in https://github.com/wandb/wandb/pull/4280

## New Contributors

- @moredatarequired made their first contribution in https://github.com/wandb/wandb/pull/4508
- @soumik12345 made their first contribution in https://github.com/wandb/wandb/pull/4391
- @younik made their first contribution in https://github.com/wandb/wandb/pull/4571

**Full Changelog**: https://github.com/wandb/wandb/compare/v0.13.5...v0.13.6

## 0.13.5 (November 3, 2022)

### :magic_wand: Enhancements

- feat(artifacts): add an option to upload image references by @estellazx in https://github.com/wandb/wandb/pull/4303

### :hammer: Fixes

- fix(launch): generate more readable image names by @jamie-rasmussen in https://github.com/wandb/wandb/pull/4379
- fix(artifacts): use hash(`etag`+`url`) instead of just `etag`, as key, in artifacts cache by @speezepearson in https://github.com/wandb/wandb/pull/4371
- fix(artifacts): wait for artifact to commit before telling the user it's ready when using `wandb artifact put` by @speezepearson in https://github.com/wandb/wandb/pull/4381
- fix(sdk): prefix vendor watchdog library by @raubitsj in https://github.com/wandb/wandb/pull/4389
- fix(artifacts): fix `Circular reference detected` error, when updating metadata with numpy array longer than 32 elements by @estellazx in https://github.com/wandb/wandb/pull/4221
- fix(integrations): add a random string to run_id on SageMaker not to break DDP mode by @dmitryduev in https://github.com/wandb/wandb/pull/4276

### :gear: Dev

- ci(sdk): make sure we dont shutdown test cluster before grabbing results by @raubitsj in https://github.com/wandb/wandb/pull/4361
- test(artifacts): add standalone artifact test to nightly cpu suite by @raubitsj in https://github.com/wandb/wandb/pull/4360
- chore(sdk): rename default branch to `main` by @raubitsj in https://github.com/wandb/wandb/pull/4374
- build(sdk): update mypy extension for protobuf type checking by @dmitryduev in https://github.com/wandb/wandb/pull/4392
- chore(sdk): update codeql-analysis.yml branch name by @zythosec in https://github.com/wandb/wandb/pull/4393
- ci(sdk): move functional import tests to nightly and expand python version coverage by @dmitryduev in https://github.com/wandb/wandb/pull/4395
- ci(sdk): add Slack notification for failed nightly import tests by @dmitryduev in https://github.com/wandb/wandb/pull/4403
- test(cli): fix broken CLI tests that attempt uploading non-existent artifacts by @dmitryduev in https://github.com/wandb/wandb/pull/4426

### :nail_care: Cleanup

- fix(launch): job creation through use_artifact instead of log_artifact by @KyleGoyette in https://github.com/wandb/wandb/pull/4337
- ci(sdk): add a GH action to automate parts of the release process by @dmitryduev in https://github.com/wandb/wandb/pull/4355
- fix(media): 3D Point Clouds now viewable in UI in all situations by @ssisk in https://github.com/wandb/wandb/pull/4353
- fix(launch): Git URLs were failing if fsmonitor is enabled by @jamie-rasmussen in https://github.com/wandb/wandb/pull/4333
- style(sdk): ignore new proto generated file directories by @raubitsj in https://github.com/wandb/wandb/pull/4354
- chore(launch): fix a bug preventing Run Queue deletion in the SDK by @gtarpenning in https://github.com/wandb/wandb/pull/4321
- chore(launch): add support for `pushToRunQueueByName` mutation by @gtarpenning in https://github.com/wandb/wandb/pull/4292
- refactor(sdk): refactor system metrics monitoring and probing by @dmitryduev in https://github.com/wandb/wandb/pull/4213
- style(sdk): fix gitattribute for protobuf generated files by @raubitsj in https://github.com/wandb/wandb/pull/4400

## New Contributors

- @ssisk made their first contribution in https://github.com/wandb/wandb/pull/4353

**Full Changelog**: https://github.com/wandb/wandb/compare/v0.13.4...v0.13.5

## 0.13.4 (October 5, 2022)

### :magic_wand: Enhancements

- feat(launch): show entity and project in k8s job names by @KyleGoyette in https://github.com/wandb/wandb/pull/4216
- feat(sweeps): add environment variable sweep command macro by @hu-po in https://github.com/wandb/wandb/pull/4200
- feat(media): add `from_*` constructors and scene camera and bounding box confidence scores to `Object3D` data type by @dmitryduev in https://github.com/wandb/wandb/pull/4319
- feat(artifacts): add simple progress indicator for artifact downloads by @speezepearson in https://github.com/wandb/wandb/pull/4255
- feat(integrations): add `WandbMetricsLogger` callback - a `Keras` dedicated metrics logger callback by @ayulockin in https://github.com/wandb/wandb/pull/4244
- feat(integrations): add `WandbModelCheckpoint` callback - a `Keras` model checkpointing callback by @ayulockin in https://github.com/wandb/wandb/pull/4245
- feat(integrations): add `WandbEvalCallback` callback - a `Keras` callback for logging model predictions as W&B tables by @ayulockin in https://github.com/wandb/wandb/pull/4302

### :hammer: Fixes

- fix(launch): cast agent's config max_jobs attribute to integer by @KyleGoyette in https://github.com/wandb/wandb/pull/4262
- fix(cli): correct the displayed path to the `debug-cli.log` (debug log) by @jamie-rasmussen in https://github.com/wandb/wandb/pull/4271
- fix(artifacts): catch retry-able request timeout when uploading artifacts to AWS by @nickpenaranda in https://github.com/wandb/wandb/pull/4304
- fix(sdk): improve user feedback for long running calls: summary, finish by @raubitsj in https://github.com/wandb/wandb/pull/4169
- fix(integrations): fix RuntimeError when using `keras.WandbCallback` with `tf.MirroredStrategy` by @ayulockin in https://github.com/wandb/wandb/pull/4310

### :gear: Dev

- ci(sdk): add code analysis/scanning with `codeql` by @dmitryduev in https://github.com/wandb/wandb/pull/4250
- ci(sdk): validate PR titles to ensure compliance with Conventional Commits guidelines by @dmitryduev in https://github.com/wandb/wandb/pull/4268
- chore(launch): harden launch by pining the build versions of `kaniko` and `launch-agent-dev` by @KyleGoyette in https://github.com/wandb/wandb/pull/4194
- test(sdk): add telemetry for the `mmengine` package by @manangoel99 in https://github.com/wandb/wandb/pull/4273
- chore(sdk): add the `build` type to our conventional commits setup by @dmitryduev in https://github.com/wandb/wandb/pull/4282
- test(sdk): add `tensorflow_datasets` requirement to `imports12` shard by @dmitryduev in https://github.com/wandb/wandb/pull/4316
- test(integrations): fix sb3 test by pinning upstream requirement by @dmitryduev in https://github.com/wandb/wandb/pull/4346
- build(sdk): make the SDK compatible with protobuf v4 by @dmitryduev in https://github.com/wandb/wandb/pull/4279
- chore(sdk): fix flake8 output coloring by @dmitryduev in https://github.com/wandb/wandb/pull/4347
- test(artifacts): fix artifact reference test asset directory by @raubitsj in https://github.com/wandb/wandb/pull/4350

### :nail_care: Cleanup

- style(sdk): fix type hint for `filters` argument in `public_api.runs` by @epwalsh in https://github.com/wandb/wandb/pull/4256
- style(artifacts): improve type annotations around artifact-file-creation by @speezepearson in https://github.com/wandb/wandb/pull/4259
- style(sdk): improve type annotations and VSCode config for public API by @speezepearson in https://github.com/wandb/wandb/pull/4252
- style(sdk): make type annotations more easily navigable in VSCode by @speezepearson in https://github.com/wandb/wandb/pull/4005
- style(artifacts): introduce str NewTypes and use them for various Artifact fields by @speezepearson in https://github.com/wandb/wandb/pull/4326
- style(artifacts): add type annotations to get better IDE hints for boto3 usage by @speezepearson in https://github.com/wandb/wandb/pull/4338

## New Contributors

- @epwalsh made their first contribution in https://github.com/wandb/wandb/pull/4256
- @mjvanderboon made their first contribution in https://github.com/wandb/wandb/pull/4309
- @jamie-rasmussen made their first contribution in https://github.com/wandb/wandb/pull/4271
- @nickpenaranda made their first contribution in https://github.com/wandb/wandb/pull/4304

**Full Changelog**: https://github.com/wandb/wandb/compare/v0.13.3...v0.13.4

## 0.13.3 (September 8, 2022)

#### :nail_care: Enhancement

- Adds `raytune` examples / tests by @raubitsj in https://github.com/wandb/wandb/pull/4053
- Refactors `pytest` unit tests to run against real `wandb server` by @kptkin in https://github.com/wandb/wandb/pull/4066
- Adds Launch `kubernetes` support of taints and tolerations by @KyleGoyette in https://github.com/wandb/wandb/pull/4086
- Adds Sweeps on Launch on Kubernetes by @hu-po in https://github.com/wandb/wandb/pull/4035
- Adds parallelism to functional testing by @raubitsj in https://github.com/wandb/wandb/pull/4096
- Upgrades `mypy` to version `0.971` by @dmitryduev in https://github.com/wandb/wandb/pull/3952
- Adds Mailbox async internal process communication by @raubitsj in https://github.com/wandb/wandb/pull/3568
- Implements searching launch job in sweep config by @hu-po in https://github.com/wandb/wandb/pull/4120
- Improves performance when sending large messages by @raubitsj in https://github.com/wandb/wandb/pull/4119
- Vendors the latest `nvidia-ml-py-11.515.48` by @dmitryduev in https://github.com/wandb/wandb/pull/4109
- Improves performance by increase recv size on service socket by @raubitsj in https://github.com/wandb/wandb/pull/4122
- Adds isort support with black profile by @kptkin in https://github.com/wandb/wandb/pull/4136
- Implements pushing test-results to CircleCI for nightly tests by @raubitsj in https://github.com/wandb/wandb/pull/4153
- Adds debug mode for `pytest` unit tests by @dmitryduev in https://github.com/wandb/wandb/pull/4145
- Adds support for arguments in Launch Jobs by @KyleGoyette in https://github.com/wandb/wandb/pull/4129
- Adds FetchRunQueueItemById query by @gtarpenning in https://github.com/wandb/wandb/pull/4106
- Adds telemetry for keras-cv by @manangoel99 in https://github.com/wandb/wandb/pull/4196
- Adds sentry session tracking by @raubitsj in https://github.com/wandb/wandb/pull/4157
- Adds the ability to log artifact while linking to registered model by @ibindlish in https://github.com/wandb/wandb/pull/4233

#### :broom: Cleanup

- Breaks gradient and parameters hooks by @kptkin in https://github.com/wandb/wandb/pull/3509
- Adds explicit error message for double uri/docker-image by @gtarpenning in https://github.com/wandb/wandb/pull/4069
- Tests that the wandb_init fixture args are in sync with wandb.init() by @dmitryduev in https://github.com/wandb/wandb/pull/4079
- Upgrades the GKE cluster used for nightly tests to `n1-standard-8` by @dmitryduev in https://github.com/wandb/wandb/pull/4065
- Moves service teardown to the end of tests by @kptkin in https://github.com/wandb/wandb/pull/4083
- Reduce the `pytest` job parallelism from 10 to 6 by @kptkin in https://github.com/wandb/wandb/pull/4085
- Removes service user doc by @kptkin in https://github.com/wandb/wandb/pull/4088
- Move `_timestamp` logic to the internal process by @kptkin in https://github.com/wandb/wandb/pull/4087
- Adds Launch `gitversion` error message by @gtarpenning in https://github.com/wandb/wandb/pull/4028
- Updates KFP machine VM image in CircleCI by @dmitryduev in https://github.com/wandb/wandb/pull/4094
- Upgrades sweeps to latest version by @hu-po in https://github.com/wandb/wandb/pull/4104
- Implements Sweep scheduler cleanup and better tests by @hu-po in https://github.com/wandb/wandb/pull/4100
- Adds a requirement for the sdk-team to approve API changes by @raubitsj in https://github.com/wandb/wandb/pull/4128
- Adds additional time for artifact commit by @raubitsj in https://github.com/wandb/wandb/pull/4133
- Implements tox configuration with dynamic resolution by @kptkin in https://github.com/wandb/wandb/pull/4138
- Removes `buildx` version pin for nightly builds by @dmitryduev in https://github.com/wandb/wandb/pull/4144
- Moves Launch run configs from entrypoint into params by @hu-po in https://github.com/wandb/wandb/pull/4164
- Removes Slack orb usage from Win job on CircleCI by @dmitryduev in https://github.com/wandb/wandb/pull/4171
- Adds heartbeat parsing for Launch run args using legacy agent by @hu-po in https://github.com/wandb/wandb/pull/4180
- Add better error handling when tearing down service by @kptkin in https://github.com/wandb/wandb/pull/4161
- Cleans up Launch job creation pipeline by @KyleGoyette in https://github.com/wandb/wandb/pull/4183
- Adds detail to error message when uploading an artifact with the wrong type by @speezepearson in https://github.com/wandb/wandb/pull/4184
- Adds optional timeout parameter to artifacts wait() by @estellazx in https://github.com/wandb/wandb/pull/4181
- Sanitizes numpy generics in keys by @raubitsj in https://github.com/wandb/wandb/pull/4146
- Removes reassignment of run function in public api by @martinabeleda in https://github.com/wandb/wandb/pull/4115
- Makes pulling sweeps optional when using public api to query for runs by @kptkin in https://github.com/wandb/wandb/pull/4186
- Updates ref docs for `wandb.init` to give more info on special characters by @scottire in https://github.com/wandb/wandb/pull/4191

#### :bug: Bug Fix

- Fixes Sweeps on Launch Jobs requirement by @hu-po in https://github.com/wandb/wandb/pull/3947
- Fixes Artifact metadata JSON-encoding to accept more types by @speezepearson in https://github.com/wandb/wandb/pull/4038
- Adjusts `root_dir` setting processing logic by @dmitryduev in https://github.com/wandb/wandb/pull/4049
- Prevents run.log() from mutating passed in arguments by @kptkin in https://github.com/wandb/wandb/pull/4058
- Fixes `05-batch5.py` test by @dmitryduev in https://github.com/wandb/wandb/pull/4074
- Allows users to control the `run_id` through the launch spec by @gtarpenning in https://github.com/wandb/wandb/pull/4070
- Fixes accidental overwrite in `config.yml` by @dmitryduev in https://github.com/wandb/wandb/pull/4081
- Ensures propagating overridden `base_url` when initializing public API by @dmitryduev in https://github.com/wandb/wandb/pull/4026
- Fixes Sweeps on Launch CLI launch config, relpath by @hu-po in https://github.com/wandb/wandb/pull/4073
- Fixes broken Launch apikey error message by @gtarpenning in https://github.com/wandb/wandb/pull/4071
- Marks flakey sweeps test xfail by @hu-po in https://github.com/wandb/wandb/pull/4095
- Fixes Launch `gitversion` error message by @gtarpenning in https://github.com/wandb/wandb/pull/4103
- Fixes `yea-wandb` dev release -> release by @raubitsj in https://github.com/wandb/wandb/pull/4098
- Cleans up outstanding issues after the client->wandb rename by @kptkin in https://github.com/wandb/wandb/pull/4105
- Fixes test precision recall by @kptkin in https://github.com/wandb/wandb/pull/4108
- Fixes functional sklearn test by @raubitsj in https://github.com/wandb/wandb/pull/4107
- Fixes hang caused by keyboard interrupt on windows by @kptkin in https://github.com/wandb/wandb/pull/4116
- Fixes default test container tag by @kptkin in https://github.com/wandb/wandb/pull/4137
- Fixes summary handling in conftest.py by @dmitryduev in https://github.com/wandb/wandb/pull/4140
- Fixes some small typos in cli output by @lukas in https://github.com/wandb/wandb/pull/4126
- Fixes issue triggered by colab update by using default file and catching exceptions by @raubitsj in https://github.com/wandb/wandb/pull/4156
- Fixes mailbox locking issue by @raubitsj in https://github.com/wandb/wandb/pull/4214
- Fixes variable inclusion in log string by @klieret in https://github.com/wandb/wandb/pull/4219
- Corrects `wandb.Artifacts.artifact.version` attribute by @ngrayluna in https://github.com/wandb/wandb/pull/4199
- Fixes piping of docker args by Launch Agent by @KyleGoyette in https://github.com/wandb/wandb/pull/4215
- Fixes RecursionError when printing public API User object without email fetched by @speezepearson in https://github.com/wandb/wandb/pull/4193
- Fixes deserialization of numeric column names by @tssweeney in https://github.com/wandb/wandb/pull/4241

## New Contributors

- @gtarpenning made their first contribution in https://github.com/wandb/wandb/pull/4069
- @estellazx made their first contribution in https://github.com/wandb/wandb/pull/4181
- @klieret made their first contribution in https://github.com/wandb/wandb/pull/4219
- @ngrayluna made their first contribution in https://github.com/wandb/wandb/pull/4199
- @martinabeleda made their first contribution in https://github.com/wandb/wandb/pull/4115
- @ibindlish made their first contribution in https://github.com/wandb/wandb/pull/4233
- @scottire made their first contribution in https://github.com/wandb/wandb/pull/4191

**Full Changelog**: https://github.com/wandb/wandb/compare/v0.13.2...v0.13.3

## 0.13.2 (August 22, 2022)

#### :bug: Bug Fix

- Fix issue triggered by colab update by using default file and catching exceptions by @raubitsj in https://github.com/wandb/wandb/pull/4156

**Full Changelog**: https://github.com/wandb/wandb/compare/v0.13.1...v0.13.2

## 0.13.1 (August 5, 2022)

#### :bug: Bug Fix

- Prevents run.log() from mutating passed in arguments by @kptkin in https://github.com/wandb/wandb/pull/4058

**Full Changelog**: https://github.com/wandb/wandb/compare/v0.13.0...v0.13.1

## 0.13.0 (August 4, 2022)

#### :nail_care: Enhancement

- Turns service on by default by @kptkin in https://github.com/wandb/wandb/pull/3895
- Adds support logic for handling server provided messages by @kptkin in https://github.com/wandb/wandb/pull/3706
- Allows runs to produce jobs on finish by @KyleGoyette in https://github.com/wandb/wandb/pull/3810
- Adds Job, QueuedRun and job handling in launch by @KyleGoyette in https://github.com/wandb/wandb/pull/3809
- Supports in launch agent of instance roles in ec2 and eks by @KyleGoyette in https://github.com/wandb/wandb/pull/3596
- Adds default behavior to the Keras Callback: always save model checkpoints as artifacts by @vwrj in https://github.com/wandb/wandb/pull/3909
- Sanitizes the artifact name in the KerasCallback for model artifact saving by @vwrj in https://github.com/wandb/wandb/pull/3927
- Improves console logging by moving emulator to the service process by @raubitsj in https://github.com/wandb/wandb/pull/3828
- Fixes data corruption issue when logging large sizes of data by @kptkin in https://github.com/wandb/wandb/pull/3920
- Adds the state to the Sweep repr in the Public API by @hu-po in https://github.com/wandb/wandb/pull/3948
- Adds an option to specify different root dir for git using settings or environment variables by @bcsherma in https://github.com/wandb/wandb/pull/3250
- Adds an option to pass `remote url` and `commit hash` as arguments to settings or as environment variables by @kptkin in https://github.com/wandb/wandb/pull/3934
- Improves time resolution for tracked metrics and for system metrics by @raubitsj in https://github.com/wandb/wandb/pull/3918
- Defaults to project name from the sweep config when project is not specified in the `wandb.sweep()` call by @hu-po in https://github.com/wandb/wandb/pull/3919
- Adds support to use namespace set user by the the launch agent by @KyleGoyette in https://github.com/wandb/wandb/pull/3950
- Adds telemetry to track when a run might be overwritten by @raubitsj in https://github.com/wandb/wandb/pull/3998
- Adds a tool to export `wandb`'s history into `sqlite` by @raubitsj in https://github.com/wandb/wandb/pull/3999
- Replaces some `Mapping[str, ...]` types with `NamedTuples` by @speezepearson in https://github.com/wandb/wandb/pull/3996
- Adds import hook for run telemetry by @kptkin in https://github.com/wandb/wandb/pull/3988
- Implements profiling support for IPUs by @cameron-martin in https://github.com/wandb/wandb/pull/3897

#### :bug: Bug Fix

- Fixes sweep agent with service by @raubitsj in https://github.com/wandb/wandb/pull/3899
- Fixes an empty type equals invalid type and how artifact dictionaries are handled by @KyleGoyette in https://github.com/wandb/wandb/pull/3904
- Fixes `wandb.Config` object to support default values when getting an attribute by @farizrahman4u in https://github.com/wandb/wandb/pull/3820
- Removes default config from jobs by @KyleGoyette in https://github.com/wandb/wandb/pull/3973
- Fixes an issue where patch is `None` by @KyleGoyette in https://github.com/wandb/wandb/pull/4003
- Fixes requirements.txt parsing in nightly SDK installation checks by @dmitryduev in https://github.com/wandb/wandb/pull/4012
- Fixes 409 Conflict handling when GraphQL requests timeout by @raubitsj in https://github.com/wandb/wandb/pull/4000
- Fixes service teardown handling if user process has been terminated by @raubitsj in https://github.com/wandb/wandb/pull/4024
- Adds `storage_path` and fixed `artifact.files` by @vanpelt in https://github.com/wandb/wandb/pull/3969
- Fixes performance issue syncing runs with a large number of media files by @vanpelt in https://github.com/wandb/wandb/pull/3941

#### :broom: Cleanup

- Adds an escape hatch logic to disable service by @kptkin in https://github.com/wandb/wandb/pull/3829
- Annotates `wandb/docker` and reverts change in the docker fixture by @dmitryduev in https://github.com/wandb/wandb/pull/3871
- Fixes GFLOPS to GFLOPs in the Keras `WandbCallback` by @ayulockin in https://github.com/wandb/wandb/pull/3913
- Adds type-annotate for `file_stream.py` by @dmitryduev in https://github.com/wandb/wandb/pull/3907
- Renames repository from `client` to `wandb` by @dmitryduev in https://github.com/wandb/wandb/pull/3977
- Updates documentation: adding `--report_to wandb` for HuggingFace Trainer by @ayulockin in https://github.com/wandb/wandb/pull/3959
- Makes aliases optional in link_artifact by @vwrj in https://github.com/wandb/wandb/pull/3986
- Renames `wandb local` to `wandb server` by @jsbroks in https://github.com/wandb/wandb/pull/3793
- Updates README badges by @raubitsj in https://github.com/wandb/wandb/pull/4023

## New Contributors

- @bcsherma made their first contribution in https://github.com/wandb/wandb/pull/3250
- @cameron-martin made their first contribution in https://github.com/wandb/wandb/pull/3897

**Full Changelog**: https://github.com/wandb/wandb/compare/v0.12.21...v0.13.0

## 0.12.21 (July 5, 2022)

#### :nail_care: Enhancement

- Fixes config not showing up until the run finish by @KyleGoyette in https://github.com/wandb/wandb/pull/3734
- Adds new types to the TypeRegistry to handling artifact objects in jobs and run configs by @KyleGoyette in https://github.com/wandb/wandb/pull/3806
- Adds new query to the the internal api getting the state of the run by @hu-po in https://github.com/wandb/wandb/pull/3799
- Replaces unsafe yaml loaders with yaml.safe_load by @zythosec in https://github.com/wandb/wandb/pull/3753
- Improves testing tooling by allowing to specify shards in manual testing by @dmitryduev in https://github.com/wandb/wandb/pull/3826
- Fixes ROC and PR curves in the sklearn integration by stratifying sampling by @tylerganter in https://github.com/wandb/wandb/pull/3757
- Fixes input box in notebooks exceeding cell space by @dmitryduev in https://github.com/wandb/wandb/pull/3849
- Allows string to be passed as alias to link_model by @tssweeney in https://github.com/wandb/wandb/pull/3834
- Adds Support for FLOPS Calculation in `keras`'s `WandbCallback` by @dmitryduev in https://github.com/wandb/wandb/pull/3869
- Extends python report editing by @andrewtruong in https://github.com/wandb/wandb/pull/3732

#### :bug: Bug Fix

- Fixes stats logger so it can find all the correct GPUs in child processes by @raubitsj in https://github.com/wandb/wandb/pull/3727
- Fixes regression in s3 reference upload for folders by @jlzhao27 in https://github.com/wandb/wandb/pull/3825
- Fixes artifact commit logic to handle collision in the backend by @speezepearson in https://github.com/wandb/wandb/pull/3843
- Checks for `None` response in the retry logic (safety check) by @raubitsj in https://github.com/wandb/wandb/pull/3863
- Adds sweeps on top of launch (currently in MVP) by @hu-po in https://github.com/wandb/wandb/pull/3669
- Renames functional tests dir and files by @raubitsj in https://github.com/wandb/wandb/pull/3879

#### :broom: Cleanup

- Fixes conditions order of `_to_dict` helper by @dmitryduev in https://github.com/wandb/wandb/pull/3772
- Fixes changelog broken link to PR 3709 by @janosh in https://github.com/wandb/wandb/pull/3786
- Fixes public api query (QueuedJob Api ) by @KyleGoyette in https://github.com/wandb/wandb/pull/3798
- Renames local runners to local-container and local-process by @hu-po in https://github.com/wandb/wandb/pull/3800
- Adds type annotations to files in the wandb/filesync directory by @speezepearson in https://github.com/wandb/wandb/pull/3774
- Re-organizes all the testing directories to have common root dir by @dmitryduev in https://github.com/wandb/wandb/pull/3740
- Fixes testing configuration and add bigger machine on `CircleCi` by @dmitryduev in https://github.com/wandb/wandb/pull/3836
- Fixes typo in the `wandb-service-user` readme file by @Co1lin in https://github.com/wandb/wandb/pull/3847
- Fixes broken artifact test for regression by @dmitryduev in https://github.com/wandb/wandb/pull/3857
- Removes unused files (relating to `py27`) and empty `submodules` declaration by @dmitryduev in https://github.com/wandb/wandb/pull/3850
- Adds extra for model reg dependency on cloudpickle by @tssweeney in https://github.com/wandb/wandb/pull/3866
- Replaces deprecated threading aliases by @hugovk in https://github.com/wandb/wandb/pull/3794
- Updates the `sdk` readme to the renamed (local -> server) commands by @sephmard in https://github.com/wandb/wandb/pull/3771

## New Contributors

- @janosh made their first contribution in https://github.com/wandb/wandb/pull/3786
- @Co1lin made their first contribution in https://github.com/wandb/wandb/pull/3847
- @tylerganter made their first contribution in https://github.com/wandb/wandb/pull/3757

**Full Changelog**: https://github.com/wandb/wandb/compare/v0.12.20...v0.12.21

## 0.12.20 (June 29, 2022)

#### :bug: Bug Fix

- Retry `commit_artifact` on conflict-error by @speezepearson in https://github.com/wandb/wandb/pull/3843

**Full Changelog**: https://github.com/wandb/wandb/compare/v0.12.19...v0.12.20

## 0.12.19 (June 22, 2022)

#### :bug: Bug Fix

- Fix regression in s3 reference upload for folders by @jlzhao27 in https://github.com/wandb/wandb/pull/3825

**Full Changelog**: https://github.com/wandb/wandb/compare/v0.12.18...v0.12.19

## 0.12.18 (June 9, 2022)

#### :nail_care: Enhancement

- Launch: BareRunner based on LocalRunner by @hu-po in https://github.com/wandb/wandb/pull/3577
- Add ability to specify api key to public api by @dannygoldstein in https://github.com/wandb/wandb/pull/3657
- Add support in artifacts for files with unicode on windows by @kptkin in https://github.com/wandb/wandb/pull/3650
- Added telemetry for new packages by @manangoel99 in https://github.com/wandb/wandb/pull/3713
- Improve API key management by @vanpelt in https://github.com/wandb/wandb/pull/3718
- Add information about `wandb server` during login by @raubitsj in https://github.com/wandb/wandb/pull/3754

#### :bug: Bug Fix

- fix(weave): Natively support timestamps in Python Table Types by @dannygoldstein in https://github.com/wandb/wandb/pull/3606
- Add support for magic with service by @kptkin in https://github.com/wandb/wandb/pull/3623
- Add unit tests for DirWatcher and supporting classes by @speezepearson in https://github.com/wandb/wandb/pull/3589
- Improve `DirWatcher.update_policy` O(1) instead of O(num files uploaded) by @speezepearson in https://github.com/wandb/wandb/pull/3613
- Add argument to control what to log in SB3 callback by @astariul in https://github.com/wandb/wandb/pull/3643
- Improve parameter naming in sb3 integration by @dmitryduev in https://github.com/wandb/wandb/pull/3647
- Adjust the requirements for the dev environment setup on an M1 Mac by @dmitryduev in https://github.com/wandb/wandb/pull/3627
- Launch: Fix NVIDIA base image Linux keys by @KyleGoyette in https://github.com/wandb/wandb/pull/3637
- Fix launch run queue handling from config file by @KyleGoyette in https://github.com/wandb/wandb/pull/3636
- Fix issue where tfevents were not always consumed by @minyoung in https://github.com/wandb/wandb/pull/3673
- [Snyk] Fix for 8 vulnerabilities by @snyk-bot in https://github.com/wandb/wandb/pull/3695
- Fix s3 storage handler to upload folders when key names collide by @jlzhao27 in https://github.com/wandb/wandb/pull/3699
- Correctly load timestamps from tables in artifacts by @dannygoldstein in https://github.com/wandb/wandb/pull/3691
- Require `protobuf<4` by @dmitryduev in https://github.com/wandb/wandb/pull/3709
- Make Containers created through launch re-runnable as container jobs by @KyleGoyette in https://github.com/wandb/wandb/pull/3642
- Fix tensorboard integration skipping steps at finish() by @KyleGoyette in https://github.com/wandb/wandb/pull/3626
- Rename `wandb local` to `wandb server` by @jsbroks in https://github.com/wandb/wandb/pull/3716
- Fix busted docker inspect command by @vanpelt in https://github.com/wandb/wandb/pull/3742
- Add dedicated sentry wandb by @dmitryduev in https://github.com/wandb/wandb/pull/3724
- Image Type should gracefully handle older type params by @tssweeney in https://github.com/wandb/wandb/pull/3731

#### :broom: Cleanup

- Inline FileEventHandler.synced into the only method where it's used by @speezepearson in https://github.com/wandb/wandb/pull/3594
- Use passed size argument to make `PolicyLive.min_wait_for_size` a classmethod by @speezepearson in https://github.com/wandb/wandb/pull/3593
- Make FileEventHandler an ABC, remove some "default" method impls which were only used once by @speezepearson in https://github.com/wandb/wandb/pull/3595
- Remove unused field from DirWatcher by @speezepearson in https://github.com/wandb/wandb/pull/3592
- Make sweeps an extra instead of vendoring by @dmitryduev in https://github.com/wandb/wandb/pull/3628
- Add nightly CI testing by @dmitryduev in https://github.com/wandb/wandb/pull/3580
- Improve keras and data type Reference Docs by @ramit-wandb in https://github.com/wandb/wandb/pull/3676
- Update `pytorch` version requirements in dev environments by @dmitryduev in https://github.com/wandb/wandb/pull/3683
- Clean up CircleCI config by @dmitryduev in https://github.com/wandb/wandb/pull/3722
- Add `py310` testing in CI by @dmitryduev in https://github.com/wandb/wandb/pull/3730
- Ditch `dateutil` from the requirements by @dmitryduev in https://github.com/wandb/wandb/pull/3738
- Add deprecated string to `Table.add_row` by @nate-wandb in https://github.com/wandb/wandb/pull/3739

## New Contributors

- @sephmard made their first contribution in https://github.com/wandb/wandb/pull/3610
- @astariul made their first contribution in https://github.com/wandb/wandb/pull/3643
- @manangoel99 made their first contribution in https://github.com/wandb/wandb/pull/3713
- @nate-wandb made their first contribution in https://github.com/wandb/wandb/pull/3739

**Full Changelog**: https://github.com/wandb/wandb/compare/v0.12.17...v0.12.18

## 0.12.17 (May 26, 2022)

#### :bug: Bug Fix

- Update requirements to fix incompatibility with protobuf >= 4 by @dmitryduev in https://github.com/wandb/wandb/pull/3709

**Full Changelog**: https://github.com/wandb/wandb/compare/v0.12.16...v0.12.17

## 0.12.16 (May 3, 2022)

#### :nail_care: Enhancement

- Improve W&B footer by aligning summary/history in notebook env by @kptkin in https://github.com/wandb/wandb/pull/3479
- Enable experimental history step logging in artifacts by @raubitsj in https://github.com/wandb/wandb/pull/3502
- Add `args_no_boolean_flags` macro to sweep configuration by @hu-po in https://github.com/wandb/wandb/pull/3489
- Add logging support for `jax.bfloat.bfloat16` by @dmitryduev in https://github.com/wandb/wandb/pull/3528
- Raise exception when Table size exceeds limit by @dannygoldstein in https://github.com/wandb/wandb/pull/3511
- Add kaniko k8s builder for wandb launch by @KyleGoyette in https://github.com/wandb/wandb/pull/3492
- Add wandb.init() timeout setting by @kptkin in https://github.com/wandb/wandb/pull/3579
- Do not assume executable for given entrypoints with wandb launch by @KyleGoyette in https://github.com/wandb/wandb/pull/3461
- Jupyter environments no longer collect command arguments by @KyleGoyette in https://github.com/wandb/wandb/pull/3456
- Add support for TensorFlow/Keras SavedModel format by @ayulockin in https://github.com/wandb/wandb/pull/3276

#### :bug: Bug Fix

- Support version IDs in artifact refs, fix s3/gcs references in Windows by @annirudh in https://github.com/wandb/wandb/pull/3529
- Fix support for multiple finish for single run using wandb-service by @kptkin in https://github.com/wandb/wandb/pull/3560
- Fix duplicate backtrace when using wandb-service by @kptkin in https://github.com/wandb/wandb/pull/3575
- Fix wrong entity displayed in login message by @kptkin in https://github.com/wandb/wandb/pull/3490
- Fix hang when `wandb.init` is interrupted mid setup using wandb-service by @kptkin in https://github.com/wandb/wandb/pull/3569
- Fix handling keyboard interrupt to avoid hangs with wandb-service enabled by @kptkin in https://github.com/wandb/wandb/pull/3566
- Fix console logging with very long print out when using wandb-service by @kptkin in https://github.com/wandb/wandb/pull/3574
- Fix broken artifact string in launch init config by @KyleGoyette in https://github.com/wandb/wandb/pull/3582

#### :broom: Cleanup

- Fix typo in wandb.log() docstring by @RobRomijnders in https://github.com/wandb/wandb/pull/3520
- Cleanup custom chart code and add type annotations to plot functions by @kptkin in https://github.com/wandb/wandb/pull/3407
- Improve `wandb.init(settings=)` to handle `Settings` object similarly to `dict` parameter by @dmitryduev in https://github.com/wandb/wandb/pull/3510
- Add documentation note about api.viewer in api.user() and api.users() by @ramit-wandb in https://github.com/wandb/wandb/pull/3552
- Be explicit about us being py3+ only in setup.py by @dmitryduev in https://github.com/wandb/wandb/pull/3549
- Add type annotations to DirWatcher by @speezepearson in https://github.com/wandb/wandb/pull/3557
- Improve wandb.log() docstring to use the correct argument name by @idaho777 in https://github.com/wandb/wandb/pull/3585

## New Contributors

- @RobRomijnders made their first contribution in https://github.com/wandb/wandb/pull/3520
- @ramit-wandb made their first contribution in https://github.com/wandb/wandb/pull/3552
- @idaho777 made their first contribution in https://github.com/wandb/wandb/pull/3585

**Full Changelog**: https://github.com/wandb/wandb/compare/v0.12.15...v0.12.16

## 0.12.15 (April 21, 2022)

#### :nail_care: Enhancement

- Optimize wandb.Image logging when linked to an artifact by @tssweeney in https://github.com/wandb/wandb/pull/3418

**Full Changelog**: https://github.com/wandb/wandb/compare/v0.12.14...v0.12.15

## 0.12.14 (April 8, 2022)

#### :bug: Bug Fix

- Fix regression: disable saving history step in artifacts by @vwrj in https://github.com/wandb/wandb/pull/3495

**Full Changelog**: https://github.com/wandb/wandb/compare/v0.12.13...v0.12.14

## 0.12.13 (April 7, 2022)

#### :bug: Bug Fix

- Revert strictened api_key validation by @dmitryduev in https://github.com/wandb/wandb/pull/3485

**Full Changelog**: https://github.com/wandb/wandb/compare/v0.12.12...v0.12.13

## 0.12.12 (April 5, 2022)

#### :nail_care: Enhancement

- Allow run objects to be passed to other processes when using wandb-service by @kptkin in https://github.com/wandb/wandb/pull/3308
- Add create user to public api by @vanpelt in https://github.com/wandb/wandb/pull/3438
- Support logging from multiple processes with wandb-service by @kptkin in https://github.com/wandb/wandb/pull/3285
- Add gpus flag for local launch runner with cuda by @KyleGoyette in https://github.com/wandb/wandb/pull/3417
- Improve Launch deployable agent by @KyleGoyette in https://github.com/wandb/wandb/pull/3388
- Add Launch kubernetes integration by @KyleGoyette in https://github.com/wandb/wandb/pull/3393
- KFP: Add wandb visualization helper by @andrewtruong in https://github.com/wandb/wandb/pull/3439
- KFP: Link back to Kubeflow UI by @andrewtruong in https://github.com/wandb/wandb/pull/3427
- Add boolean flag arg macro by @hugo.ponte in https://github.com/wandb/wandb/pull/3489

#### :bug: Bug Fix

- Improve host / WANDB_BASE_URL validation by @dmitryduev in https://github.com/wandb/wandb/pull/3314
- Fix/insecure tempfile by @dmitryduev in https://github.com/wandb/wandb/pull/3360
- Fix excess warning span if requested WANDB_DIR/root_dir is not writable by @dmitryduev in https://github.com/wandb/wandb/pull/3304
- Fix line_series to plot array of strings by @kptkin in https://github.com/wandb/wandb/pull/3385
- Properly handle command line args with service by @kptkin in https://github.com/wandb/wandb/pull/3371
- Improve api_key validation by @dmitryduev in https://github.com/wandb/wandb/pull/3384
- Fix multiple performance issues caused by not using defaultdict by @dmitryduev in https://github.com/wandb/wandb/pull/3406
- Enable inf max jobs on launch agent by @stephchen in https://github.com/wandb/wandb/pull/3412
- fix colab command to work with launch by @stephchen in https://github.com/wandb/wandb/pull/3422
- fix typo in Config docstring by @hu-po in https://github.com/wandb/wandb/pull/3416
- Make code saving not a policy, keep previous custom logic by @dmitryduev in https://github.com/wandb/wandb/pull/3395
- Fix logging sequence images with service by @kptkin in https://github.com/wandb/wandb/pull/3339
- Add username to debug-cli log file to prevent conflicts of multiple users by @zythosec in https://github.com/wandb/wandb/pull/3301
- Fix python sweep agent for users of wandb service / pytorch-lightning by @raubitsj in https://github.com/wandb/wandb/pull/3465
- Remove unnecessary launch reqs checks by @KyleGoyette in https://github.com/wandb/wandb/pull/3457
- Workaround for MoviePy's Unclosed Writer by @tssweeney in https://github.com/wandb/wandb/pull/3471
- Improve handling of Run objects when service is not enabled by @kptkin in https://github.com/wandb/wandb/pull/3362

## New Contributors

- @hu-po made their first contribution in https://github.com/wandb/wandb/pull/3416
- @zythosec made their first contribution in https://github.com/wandb/wandb/pull/3301

**Full Changelog**: https://github.com/wandb/wandb/compare/v0.12.11...v0.12.12

## 0.12.11 (March 1, 2022)

#### :nail_care: Enhancement

- Add captions to Molecules by @dmitryduev in https://github.com/wandb/wandb/pull/3173
- Add CatBoost Integration by @ayulockin in https://github.com/wandb/wandb/pull/2975
- Launch: AWS Sagemaker integration by @KyleGoyette in https://github.com/wandb/wandb/pull/3007
- Launch: Remove repo2docker and add gpu support by @stephchen in https://github.com/wandb/wandb/pull/3161
- Adds Timestamp inference from Python for Weave by @tssweeney in https://github.com/wandb/wandb/pull/3212
- Launch GCP vertex integration by @stephchen in https://github.com/wandb/wandb/pull/3040
- Use Artifacts when put into run config. Accept a string to represent an artifact in the run config by @KyleGoyette in https://github.com/wandb/wandb/pull/3203
- Improve xgboost `wandb_callback` (#2929) by @ayulockin in https://github.com/wandb/wandb/pull/3025
- Add initial kubeflow pipeline support by @andrewtruong in https://github.com/wandb/wandb/pull/3206

#### :bug: Bug Fix

- Fix logging of images with special characters in the key by @speezepearson in https://github.com/wandb/wandb/pull/3187
- Fix azure blob upload retry logic by @vanpelt in https://github.com/wandb/wandb/pull/3218
- Fix program field for scripts run as a python module by @dmitryduev in https://github.com/wandb/wandb/pull/3228
- Fix issue where `sync_tensorboard` could die on large histograms by @KyleGoyette in https://github.com/wandb/wandb/pull/3019
- Fix wandb service performance issue during run shutdown by @raubitsj in https://github.com/wandb/wandb/pull/3262
- Fix vendoring of gql and graphql by @raubitsj in https://github.com/wandb/wandb/pull/3266
- Flush log data without finish with service by @kptkin in https://github.com/wandb/wandb/pull/3137
- Fix wandb service hang when the service crashes by @raubitsj in https://github.com/wandb/wandb/pull/3280
- Fix issue logging images with "/" on Windows by @KyleGoyette in https://github.com/wandb/wandb/pull/3146
- Add image filenames to images/separated media by @KyleGoyette in https://github.com/wandb/wandb/pull/3041
- Add setproctitle to requirements.txt by @raubitsj in https://github.com/wandb/wandb/pull/3289
- Fix issue where sagemaker run ids break run queues by @KyleGoyette in https://github.com/wandb/wandb/pull/3290
- Fix encoding exception when using %%capture magic by @raubitsj in https://github.com/wandb/wandb/pull/3310

## New Contributors

- @speezepearson made their first contribution in https://github.com/wandb/wandb/pull/3188

**Full Changelog**: https://github.com/wandb/wandb/compare/v0.12.10...v0.12.11

## 0.12.10 (February 1, 2022)

#### :nail_care: Enhancement

- Improve validation when creating Tables with invalid columns from dataframes by @tssweeney in https://github.com/wandb/wandb/pull/3113
- Enable digest deduplication for `use_artifact()` calls by @annirudh in https://github.com/wandb/wandb/pull/3109
- Initial prototype of azure blob upload support by @vanpelt in https://github.com/wandb/wandb/pull/3089

#### :bug: Bug Fix

- Fix wandb launch using python dev versions by @stephchen in https://github.com/wandb/wandb/pull/3036
- Fix loading table saved with mixed types by @vwrj in https://github.com/wandb/wandb/pull/3120
- Fix ResourceWarning when calling wandb.log by @vwrj in https://github.com/wandb/wandb/pull/3130
- Fix missing cursor in ProjectArtifactCollections by @KyleGoyette in https://github.com/wandb/wandb/pull/3108
- Fix windows table logging classes issue by @vwrj in https://github.com/wandb/wandb/pull/3145
- Gracefully handle string labels in wandb.sklearn.plot.classifier.calibration_curve by @acrellin in https://github.com/wandb/wandb/pull/3159
- Do not display login warning when calling wandb.sweep() by @acrellin in https://github.com/wandb/wandb/pull/3162

#### :broom: Cleanup

- Drop python2 backport deps (enum34, subprocess32, configparser) by @jbylund in https://github.com/wandb/wandb/pull/3004
- Settings refactor by @dmitryduev in https://github.com/wandb/wandb/pull/3083

## New Contributors

- @jbylund made their first contribution in https://github.com/wandb/wandb/pull/3004
- @acrellin made their first contribution in https://github.com/wandb/wandb/pull/3159

**Full Changelog**: https://github.com/wandb/wandb/compare/v0.12.9...v0.12.10

## 0.12.9 (December 16, 2021)

#### :bug: Bug Fix

- Fix regression in `upload_file()` exception handler by @raubitsj in https://github.com/wandb/wandb/pull/3059

**Full Changelog**: https://github.com/wandb/wandb/compare/v0.12.8...v0.12.9

## 0.12.8 (December 16, 2021)

#### :nail_care: Enhancement

- Update contributing guide and dev env setup tool by @dmitryduev in https://github.com/wandb/wandb/pull/2968
- Improve `wandb_callback` for LightGBM (#2945) by @ayulockin in https://github.com/wandb/wandb/pull/3024

#### :bug: Bug Fix

- Reduce GPU memory usage when generating histogram of model weights by @TOsborn in https://github.com/wandb/wandb/pull/2927
- Support mixed classes in bounding box and image mask annotation layers by @tssweeney in https://github.com/wandb/wandb/pull/2914
- Add max-jobs and launch async args by @stephchen in https://github.com/wandb/wandb/pull/2925
- Support lists of Summary objects encoded as strings to wandb.tensorboard.log by @dmitryduev in https://github.com/wandb/wandb/pull/2934
- Fix handling of 0 dim np arrays by @rpitonak in https://github.com/wandb/wandb/pull/2954
- Fix handling of empty default config file by @vwrj in https://github.com/wandb/wandb/pull/2957
- Add service backend using sockets (support fork) by @raubitsj in https://github.com/wandb/wandb/pull/2892
- Send git port along with url when sending git repo by @KyleGoyette in https://github.com/wandb/wandb/pull/2959
- Add support raw ip addresses for launch by @KyleGoyette in https://github.com/wandb/wandb/pull/2950
- Tables no longer serialize and hide 1d NDArrays by @tssweeney in https://github.com/wandb/wandb/pull/2976
- Fix artifact file uploads to S3 stores by @annirudh in https://github.com/wandb/wandb/pull/2999
- Send uploaded file list on file stream heartbeats by @annirudh in https://github.com/wandb/wandb/pull/2978
- Add support for keras experimental layers by @KyleGoyette in https://github.com/wandb/wandb/pull/2776
- Fix `from wandb import magic` to not require tensorflow by @raubitsj in https://github.com/wandb/wandb/pull/3021
- Fix launch permission error by @KyleGoyette in https://github.com/wandb/wandb/pull/3038

**Full Changelog**: https://github.com/wandb/wandb/compare/v0.12.7...v0.12.8

## 0.12.7 (November 18, 2021)

#### :bug: Bug Fix

- Fix issue where console log streaming was causing excessive network traffic by @vwrj in https://github.com/wandb/wandb/pull/2786
- Metaflow: Make optional dependencies actually optional by @andrewtruong in https://github.com/wandb/wandb/pull/2842
- Fix docstrings for wandb.watch and ValidationDataLogger by @charlesfrye in https://github.com/wandb/wandb/pull/2849
- Prevent launch agent from sending runs to a different project or entity by @KyleGoyette in https://github.com/wandb/wandb/pull/2872
- Fix logging pr_curves through tensorboard by @KyleGoyette in https://github.com/wandb/wandb/pull/2876
- Prevent TPU monitoring from reporting invalid metrics when not available by @kptkin in https://github.com/wandb/wandb/pull/2753
- Make import order dependencies for WandbCallback more robust by @kptkin in https://github.com/wandb/wandb/pull/2807
- Fix a bug in feature importance plotting to handle matrices of different shapes by @dannygoldstein in https://github.com/wandb/wandb/pull/2811
- Fix base url handling to allow trailing / by @kptkin in https://github.com/wandb/wandb/pull/2910
- Prevent wandb.agent() from sending too many heartbeats impacting rate limits by @dannygoldstein in https://github.com/wandb/wandb/pull/2923
- Redact sensitive information from debug logs by @raubitsj in https://github.com/wandb/wandb/pull/2931

#### :nail_care: Enhancement

- Add wandb.Molecule support for rdkit supported formats by @dmitryduev in https://github.com/wandb/wandb/pull/2902
- Add module-level docstrings for reference doc modules. by @charlesfrye in https://github.com/wandb/wandb/pull/2847
- Store launch metadata in file by @KyleGoyette in https://github.com/wandb/wandb/pull/2582
- Add Project.sweeps() public API call to view all sweeps in a project by @stephchen in https://github.com/wandb/wandb/pull/2729
- Ensures API key prompt remains captive when user enters nothing by @dannygoldstein in https://github.com/wandb/wandb/pull/2721
- Refactors wandb.sklearn into submodules by @charlesfrye in https://github.com/wandb/wandb/pull/2869
- Support code artifacts in wandb launch by @KyleGoyette in https://github.com/wandb/wandb/pull/2860
- Improve launch agent (async, stop, heartbeat updates) by @stephchen in https://github.com/wandb/wandb/pull/2871
- Improve usage and error messages for anonymous mode by @kimjyhello in https://github.com/wandb/wandb/pull/2823
- Add example on how to find runs with wandb.Api().runs(...) matching a regex by @dmitryduev in https://github.com/wandb/wandb/pull/2926

**Full Changelog**: https://github.com/wandb/wandb/compare/v0.12.6...v0.12.7

## 0.12.6 (October 27, 2021)

#### :bug: Bug Fix

- Fix sklearn `plot_calibration_curve()` issue breaking the provided model by @vwrj in https://github.com/wandb/wandb/pull/2791
- Fix CondaEnvExportError by redirecting stderr by @charlesfrye in https://github.com/wandb/wandb/pull/2814
- Fix `use_artifact()` when specifying an artifact from a different project by @KyleGoyette in https://github.com/wandb/wandb/pull/2832

#### :nail_care: Enhancement

- Add metric names to pr curve charts in tensorboard by @vanpelt in https://github.com/wandb/wandb/pull/2822

**Full Changelog**: https://github.com/wandb/wandb/compare/v0.12.5...v0.12.6

## 0.12.5 (October 19, 2021)

#### :bug: Bug Fix

- Report errors for invalid characters in logged media keys on windows
- Handle errors when probing for TPUs in unsupported environments
- Fixed bug where `%%wandb` followed by wandb.init() does not display run links
- Fixed api.runs() to correctly return all runs for the current entity/project

#### :nail_care: Enhancement

- Add `wandb.require(experiment="service")` to improve multiprocessing support
- Add support for swappable artifacts in launch context
- Add `wandb.login(timeout=)` support for jupyter environments
- Add ability to disable git ref saving with `WANDB_DISABLE_GIT`
- Support newer versions of pytest-mock and PyYAML
- Add ability to delete artifacts with aliases: `artifact.delete(delete_aliases=True)`
- Add `unwatch()` method to the Run object

## 0.12.4 (October 5, 2021)

#### :bug: Bug Fix

- Fix regression introduced in 0.12.2 causing network access when `WANDB_MODE=offline`

## 0.12.3 (September 30, 2021)

#### :bug: Bug Fix

- Fixes the grid search stopping condition in the local controller

#### :nail_care: Enhancement

- New jupyter magic for displaying runs, sweeps, and projects `%wandb path/to/run -h 1024`
- We no longer display run iframe by default in jupyter, add `%%wandb` to a cell to display a run
- Makes api key prompting retry indefinitely on malformed input
- Invite users to teams via the api `api.team("team_name").invite("username_or_email")`
- Remove users from a team via the api `api.team("team_name").members[0].delete()`
- Create service accounts via the api `api.team("team_name").create_service_account("Description")`
- Manage api keys via the api `api.user("username_or_email").generate_api_key()`
- Add pytorch profiling trace support with `wandb.profiler.torch_trace_handler()`

## 0.12.2 (September 15, 2021)

#### :bug: Bug Fix

- Fix tensorboard_sync to handle ephemeral Sagemaker tfevents files
- Fix Reports query from the public api (broken pagination and report path)
- Fix `wandb.login()` when relogin is specified (only force login once)

#### :nail_care: Enhancement

- Clean up footer output of summary and history metrics
- Clean up error message from `wandb sweep --update`
- Add warning for `wandb local` users to update their docker
- Add optional argument log_learning_curve to wandb.sklearn.plot_classifier()
- Restore frozen pip package versions when using `wandb launch`
- Add support for jupyter notebooks in launch
- Add `wandb.login()` timeout option

## 0.12.1 (August 26, 2021)

#### :bug: Bug Fix

- Fix tensorflow/keras 2.6 not logging validation examples
- Fix metrics logged through tensorboard not supporting time on x-axis
- Fix `WANDB_IGNORE_GLOBS` environment variable handling
- Fix handling when sys.stdout is configured to a custom logger
- Fix sklearn feature importance plots not matching feature names properly
- Fix an issue where colab urls were not being captured
- Save program commandline if run executable was outside cwd

#### :nail_care: Enhancement

- Add Prodigy integration to upload annotated datasets to W&B Tables
- Add initial Metaflow support
- Add experimental wandb launch support
- Add warnings that public API requests are timing out and allow override
- Improve error handling in local controller sweeps engine

## 0.12.0 (August 10, 2021)

#### :hourglass: No Longer Supported

- Remove Python 3.5 support

#### :bug: Bug Fix

- Fix issue that could cause artifact uploads to fail if artifact files are being modified
- Fix issue where `wandb.restore()` wouldn't work with runs from a sweep

#### :nail_care: Enhancement

- Improve run execution time calculation

## 0.11.2 (August 2, 2021)

#### :bug: Bug Fix

- Restore vendored graphql-core library because of network regression

## 0.11.1 (July 29, 2021)

#### :hourglass: Deprecated

- Python 3.5 will not be supported as of `wandb==0.12.0`

#### :bug: Bug Fix

- Reduce Memory Footprint of Images In Tables
- Added a dependency on graphql-core>=2.3.0
- Removed urllib3 pin to avoid conflicts, if you see urllib3 related errors run `pip install --upgrade urllib3`
- Improved Public API HTTP error messages
- Set run.dir to the generated directory name in disabled mode

#### :nail_care: Enhancement

- Adds support for native Jax array logging
- Tables now support Molecule data type
- Improve Stable-Baselines3 API by auto log model's name and always upload models at the end of training
- Implements the sweep local controller using wandb/sweeps

## 0.11.0 (July 15, 2021)

#### :hourglass: No Longer Supported

- Remove Python 2.7 support

#### :bug: Bug Fix

- Fix issue where `wandb.watch()` broke model saving in pytorch
- Fix issue where uniform sweep parameters were parsed as int_uniform
- Fix issue where file_stream thread was killed on 4xx errors

#### :nail_care: Enhancement

- Improve performance of artifact logging by making it non-blocking
- Add wandb integration for Stable-Baselines3
- Improve keras callback validation logging inference logic
- Expose sweep state via the public API
- Improve performance of sweep run fetches via the API

## 0.10.33 (June 28, 2021)

#### :bug: Bug Fix

- Fix issue where wandb restore 404ed if the run did not have a diff.patch file
- Fix issue where wandb.log raised an Exception after trying to log a pandas dataframe
- Fix issue where runs could be marked finished before files were finished uploading

#### :nail_care: Enhancement

- Disable reloading of run metadata (such as command) in resumed runs
- Allow logging of pandas dataframes by automatically converting them to W&B tables
- Fix up `log_code()` exclude fn to handle .wandb dir
- Improve handling of PyTorch model topology
- Increase config debounce interval to 30s to reduce load on WB/backend
- Improve reliability of CLI in generating sweeps with names, programs, and settings

## 0.10.32 (June 10, 2021)

#### :bug: Bug Fix

- Make `log_artifact()` more resilient to network errors
- Removed Duplicate Artifact Dependencies
- Workaround urlib3 issue on windows
- Fix regression where ipython was hanging
- Allow logging of numpy high precision floating point values
- Reduce liklyhood of collisions for file backed media or artifact objects
- Fix wandb.watch() regression when logging pytorch graphs

#### :nail_care: Enhancement

- Add support for logging joined and partitioned table
- Handle schema validation warnings for sweep configs
- Improve wandb sync to handle errors
- Add ability to label scripts and repositories who use wandb

## 0.10.31 (May 27, 2021)

#### :bug: Bug Fix

- wandb.login() did not properly persist the host parameter
- Fix issue where step information was not synced properly when syncing tensorboard directories
- Fix some unicode issues with python2.7
- Fixed bug in `plot_calibration_curve` for ComplementNB
- Fall back to not using SendFile on some linux systems
- Fix console issues where lines were truncated
- Fix console issues where console logging could block

#### :nail_care: Enhancement

- Add support for preemptible sweeps
- Add command line for sweep control
- Add support to load artifact collection properties

## 0.10.30 (May 7, 2021)

#### :bug: Bug Fix

- Found and fixed the remaining issues causing runs to be marked crashed during outages
- Improved performance for users of `define_metric`, pytorch-lightning, and aggressive config saving
- Fix issue when trying to log a cuda tensor to config or summary
- Remove dependency on torch `backward_hooks` to compute graph
- Fix an issue preventing the ability to resume runs on sagemaker
- Fix issues preventing pdb from working reliably with wandb
- Fix deprecation warning in vendored library (user submission)
- Fix logging behavior where the library was accidently outputting logs to the console
- Fix disabled mode to not create wandb dir and log files
- Renamed types to prep for Tables launch

#### :nail_care: Enhancement

- Allow renaming groups with public api

## 0.10.29 (May 3, 2021)

#### :bug: Bug Fix

- Fix more network handling issues causing runs to be marked crashed (wandb sync to recover)
- Improve logging and exception handling to improve reporting and logging of crashed processes

## 0.10.28 (April 28, 2021)

#### :bug: Bug Fix

- Fix network handling issue causing runs to be marked crashed (wandb sync to recover)
- Use `register_full_backward_hook` to support models with Dict outputs
- Allow periods in table columns
- Fix artifact cache collisions when using forked processes
- Fix issue where custom charts do not display properly with pytorch-lightning

#### :nail_care: Enhancement

- Add experimental incremental artifact support
- Improve warnings when logging is being rate limited

## 0.10.27 (April 19, 2021)

#### :bug: Bug Fix

- Fix tensorboard_sync condition where metrics at end of short run are dropped
- Fix `wandb sync` when tensorboard files are detected
- Fix api key prompt in databricks notebook

#### :nail_care: Enhancement

- Integrate DSViz into Keras WandbCallback
- Add support for conda dependencies (user submit)

## 0.10.26 (April 13, 2021)

#### :bug: Bug Fix

- Fix network handling issue where syncing stopped (use wandb sync to recover)
- Fix auth problem when using sagemaker and hugginface integrations together
- Fix handling of NaN values in tables with non floats
- Lazy load API object to prevent unnecessary file access on module load

#### :nail_care: Enhancement

- Improve error messages when using public api history accessors

## 0.10.25 (April 5, 2021)

#### :bug: Bug Fix

- Fix possible artifact cache race when using parallel artifact reads
- Fix artifact reference when `checksum=False`

#### :nail_care: Enhancement

- Release `run.define_metric()` to simplify custom x-axis and more
- Add column operators `add_column`, `get_column`, `get_index` to `wandb.Table()`

## 0.10.24 (March 30, 2021)

#### :bug: Bug Fix

- Significant fixes to stdout/stderr console logging
- Prevent excessive network when saving files with policy=`live`
- Fix errors when trying to send large updates (most common with `wandb sync`)

#### :nail_care: Enhancement

- Automatically generate `run_table` artifact for logged tables
- Add bracket notation to artifacts
- Improve URL validation when specifying server url to `wandb login`

## 0.10.23 (March 22, 2021)

#### :bug: Bug Fix

- Fix logged artifacts to be accessible after wait()
- Fix spell.run integration
- Performance fix syncing console logs with carriage returns
- Fix confusion matrix with class names and unlabeled data

#### :nail_care: Enhancement

- Add the ability to save artifacts without creating a run
- Add Foreign Table References to wandb.Table
- Allow the same runtime object to be logged to multiple artifacts
- Add experimental `run._define_metric()` support
- Warn and ignore unsupported multiprocess `wandb.log()` calls

## 0.10.22 (March 9, 2021)

#### :bug: Bug Fix

- Fix system metric logging rate in 0.10.x
- Fix Audio external reference issue
- Fix short runs with tensorboard_sync
- Ignore `wandb.init(id=)` when running a sweep
- Sanitize artifact metadata if needed

#### :nail_care: Enhancement

- Allow syncing of tfevents with `wandb sync --sync-tensorboard`

## 0.10.21 (March 2, 2021)

#### :bug: Bug Fix

- Fix artifact.get() regression since 0.10.18
- Allow 0 byte artifacts
- Fix codesaving and program name reporting

#### :nail_care: Enhancement

- Added support for glb files for `wandb.Object3D()`
- Added support for external references for `wandb.Audio()`
- Custom chart support tensorboard `pr_curves` plugin
- Support saving entire code directory in an artifact

## 0.10.20 (February 22, 2021)

#### :bug: Bug Fix

- wandb.login() now respects disabled mode
- handle exception when trying to log TPUs in colab

#### :nail_care: Enhancement

- Add `WANDB_START_METHOD=thread` to support non-multiprocessing
- Add `group` and `job_type` to Run object in the export API
- Improve artifact docstrings

## 0.10.19 (February 14, 2021)

#### :bug: Bug Fix

- Fix artifact manifest files incorrectly named with patch suffix

## 0.10.18 (February 8, 2021)

#### :nail_care: Enhancement

- Add run delete and file delete to the public API
- Align steps between `tensorboard_sync` and wandb.log() history
- Add `WANDB_START_METHOD` to allow POSIX systems to use fork
- Support mixed types in wandb.Table() with `allow_mixed_types`

#### :bug: Bug Fix

- Fix potential leaked file due to log not being closed properly
- Improve `wandb verify` to better handle network issues and report errors
- Made file downloads more deterministic with respect to filesystem caches

## 0.10.17 (February 1, 2021)

#### :bug: Bug Fix

- Fix regression seen with python 3.5
- Silence vendored watchdog warnings on mac

## 0.10.16 (February 1, 2021)

#### :nail_care: Enhancement

- Artifacts now support parallel writers for large distributed workflows.
- Artifacts support distributed tables for dataset visualization.
- Improvements to PR templates
- Added more type annotations
- Vendored watchdog 0.9.0 removing it as a dependency
- New documentation generator
- Public api now has `file.direct_url` to avoid redirects for signed urls.

#### :bug: Bug Fix

- Allow `config-defaults.yaml` to be overwritten when running sweeps
- General bug fixes and improvements to `wandb verify`
- Disabled widgets in Spyder IDE
- Fixed WANDB_SILENT in Spyder IDE
- Reference file:// artifacts respect the `name` attribute.

## 0.10.15 (January 24, 2021)

#### :nail_care: Enhancement

- Add `wandb verify` to troubleshoot local installs

#### :bug: Bug Fix

- Fix tensorboard_sync issue writing to s3
- Prevent git secrets from being stored
- Disable verbose console messages when using moviepy
- Fix artifacts with checkpoints to be more robust when overwriting files
- Fix artifacts recycled id issue

## 0.10.14 (January 15, 2021)

#### :nail_care: Enhancement

- Add wandb.Audio support to Artifacts

#### :bug: Bug Fix

- Fix wandb config regressions introduced in 0.10.13
- Rollback changes supporting media with slashes in keys

## 0.10.13 (January 11, 2021)

#### :nail_care: Enhancement

- Add support for Mac M1 GPU monitoring
- Add support for TPU monitoring
- Add setting to disable sagemaker integration

#### :bug: Bug Fix

- Fix tensorboard_sync with tensorboardX and tf1
- Fix issues logging images with slashes
- Fix custom charts issues
- Improve error messages using `wandb pull`
- Improve error messages with `wandb.Table()`
- Make sure silent mode is silent
- Fix `wandb online` to renable logging
- Multiple artifact fixes

## 0.10.12 (December 3, 2020)

#### :nail_care: Enhancement

- Add Artifact.used_by and Artifact.logged_by
- Validate type consistency when logging Artifacts
- Enhance JoinedTable to not require downloaded assets
- Add ability to recursively download dependent artifacts
- Enable gradient logging with keras and tf2+
- Validate pytorch models are passed to wandb.watch()
- Improved docstrings for public methods / objects
- Warn when image sequences are logged with different sizes

#### :bug: Bug Fix

- Fix incorrectly generated filenames in summary
- Fix anonymous mode to include the api key in URLs
- Fix pickle issue with disabled mode
- Fix artifact from_id query
- Fix handling of Tables with different image paths

## 0.10.11 (November 18, 2020)

#### :nail_care: Enhancement

- Disable wandb logging with `wandb disabled` or `wandb.init(mode="disabled")`
- Support cloning an artifact when logging wandb.Image()

#### :bug: Bug Fix

- Multiple media artifact improvements and internal refactor
- Improve handling of artifact errors
- Fix issue where notebook name was ignored
- Extend silent mode for jupyter logging
- Fix issue where vendored libraries interfered with python path
- Fix various exceptions (divide by zero, int conversion, TypeError)

## 0.10.10 (November 9, 2020)

#### :nail_care: Enhancement

- Added confusion matrix plot
- Better jupyter messages with wandb.init()/reinit/finish

#### :bug: Bug Fix

- Fix for fastai 2.1.5 (removed log_args)
- Fixed media logging when directories are changed

## 0.10.9 (November 4, 2020)

#### :nail_care: Enhancement

- Added artifact media logging (alpha)
- Add scriptable alerts
- Add url attribute for sweep public api
- Update docstrings for wandb sdk functions

#### :bug: Bug Fix

- Fix cases where offline mode was making network connections
- Fix issues with python sweeps and run stopping
- Fix logging issue where we could accidently display an api key
- Fix wandb login issues with malformed hosts
- Allow wandb.restore() to be called without wandb.init()
- Fix resuming (reusing run_id) with empty summary
- Fix artitifact download issue
- Add missing wandb.unwatch() function
- Avoid creating spurious wandb directories
- Fix collections import issue when using an old version of six

## 0.10.8 (October 22, 2020)

#### :nail_care: Enhancement

- Allow callables to be serialized

#### :bug: Bug Fix

- Fix compatibility issue with python 3.9
- Fix `wandb sync` failure introduced in 0.10.6
- Improve python agent handling of failing runs
- Fix rare condition where resuming runs does not work
- Improve symlink handling when called in thread context
- Fix issues when changing directories before calling wandb.init()

## 0.10.7 (October 15, 2020)

#### :bug: Bug Fix

- Fix issue when checking for updated releases on pypi

## 0.10.6 (October 15, 2020)

#### :bug: Bug Fix

- Make sure code saving is enabled in jupyter environments after login
- Sweep agents have extended timeout for large sweep configs
- Support WANDB_SILENT environment variable
- Warn about missing python package when logging images
- Fix wandb.restore() to apply diff patch
- Improve artifact error messages
- Fix loading of config-defaults.yaml and specified list of yaml config files

## 0.10.5 (October 7, 2020)

#### :nail_care: Enhancement

- Add new custom plots: `wandb.plot.*`
- Add new python based sweep agent: `wandb.agent()`

#### :bug: Bug Fix

- Console log fixes (tqdm on windows, fix close exceptions)
- Add more attributes to the Run object (group, job_type, urls)
- Fix sagemaker login issues
- Fix issue where plots were not uploaded until the end of run

## 0.10.4 (September 29, 2020)

#### :bug: Bug Fix

- Fix an issue where wandb.init(allow_val_change=) throws exception

## 0.10.3 (September 29, 2020)

#### :nail_care: Enhancement

- Added warning when trying to sync pre 0.10.0 run dirs
- Improved jupyter support for wandb run syncing information

#### :bug: Bug Fix

- Fix artifact download issues
- Fix multiple issues with tensorboard_sync
- Fix multiple issues with juypter/python sweeps
- Fix issue where login was timing out
- Fix issue where config was overwritten when resuming runs
- Ported sacred observer to 0.10.x release
- Fix predicted bounding boxes overwritten by ground truth boxes
- Add missing save_code parameter to wandb.init()

## 0.10.2 (September 20, 2020)

#### :nail_care: Enhancement

- Added upload_file to API
- wandb.finish() can be called without matching wandb.init()

#### :bug: Bug Fix

- Fix issue where files were being logged to wrong parallel runs
- Fix missing properties/methods -- as_dict(), sweep_id
- Fix wandb.summary.update() not updating all keys
- Code saving was not properly enabled based on UI settings
- Tensorboard now logging images before end of program
- Fix resume issues dealing with config and summary metrics

## 0.10.1 (September 16, 2020)

#### :nail_care: Enhancement

- Added sync_tensorboard ability to handle S3 and GCS files
- Added ability to specify host with login
- Improved artifact API to allow modifying attributes

#### :bug: Bug Fix

- Fix codesaving to respect the server settings
- Fix issue running wandb.init() on restricted networks
- Fix issue where we were ignoring settings changes
- Fix artifact download issues

## 0.10.0 (September 11, 2020)

#### :nail_care: Enhancement

- Added history sparklines at end of run
- Artifact improvements and API for linking
- Improved offline support and syncing
- Basic noop mode support to simplify testing
- Improved windows/pycharm support
- Run object has more modifiable properties
- Public API supports attaching artifacts to historic runs

#### :bug: Bug Fix

- Many bugs fixed due to simplifying logic

## 0.9.7 (September 8, 2020)

#### :nail_care: Enhancement

- New sacred observer available at wandb.sacred.WandbObserver
- Improved artifact reference tracking for HTTP urls

#### :bug: Bug Fix

- Print meaningful error message when runs are queried with `summary` instead of `summary_metrics`

## 0.9.6 (August 28, 2020)

#### :nail_care: Enhancement

- Sub paths of artifacts now expose an optional root directory argument to download()
- Artifact.new_file accepts an optional mode argument
- Removed legacy fastai docs as we're now packaged with fastai v2!

#### :bug: Bug Fix

- Fix yaml parsing error handling logic
- Bad spelling in torch docstring, thanks @mkkb473

## 0.9.5 (August 17, 2020)

#### :nail_care: Enhancement

- Remove unused y_probas in sklearn plots, thanks @dreamflasher
- New deletion apis for artifacts

#### :bug: Bug Fix

- Fix `wandb restore` when not logged in
- Fix artifact download paths on Windows
- Retry 408 errors on upload
- Fix mask numeric types, thanks @numpee
- Fix artifact reference naming mixup

## 0.9.4 (July 24, 2020)

#### :nail_care: Enhancement

- Default pytorch histogram logging frequency from 100 -> 1000 steps

#### :bug: Bug Fix

- Fix multiple prompts for login when using the command line
- Fix "no method rename_file" error
- Fixed edgecase histogram calculation in PyTorch
- Fix error in jupyter when saving session history
- Correctly return artifact metadata in public api
- Fix matplotlib / plotly rendering error

## 0.9.3 (July 10, 2020)

#### :nail_care: Enhancement

- New artifact cli commands!

```shell
wandb artifact put path_file_or_ref
wandb artifact get artifact:version
wandb artifact ls project_name
```

- New artifact api commands!

```python
wandb.log_artifact()
wandb.use_artifact()
wandb.Api().artifact_versions()
wandb.Api().run.used_artifacts()
wandb.Api().run.logged_artifacts()
wandb.Api().Artifact().file()
```

- Improved syncing of large wandb-history.jsonl files for wandb sync
- New Artifact.verify method to ensure the integrity of local artifacts
- Better testing harness for api commands
- Run directory now store local time instead of utc time in the name, thanks @aiyolo!
- Improvements to our doc strings across the board.
- wandb.Table now supports a `dataframe` argument for logging dataframes as tables!

#### :bug: Bug Fix

- Artifacts work in python2
- Artifacts default download locations work in Windows
- GCS references now properly cache / download, thanks @yoks!
- Fix encoding of numpy arrays to JSON
- Fix string comparison error message

## 0.9.2 (June 29, 2020)

#### :nail_care: Enhancement

- Major overhaul of artifact caching
- Configurable cache directory for artifacts
- Configurable download directory for artifacts
- New Artifact.verify method to ensure the integrity of local artifacts
- use_artifact no longer requires `type`
- Deleted artifacts can now be be recommitted
- Lidar scenes now support vectors

#### :bug: Bug Fix

- Fix issue with artifact downloads returning errors.
- Segmentation masks now handle non-unint8 data
- Fixed path parsing logic in `api.runs()`

## 0.9.1 (June 9, 2020)

#### :bug: Bug Fix

- Fix issue where files were always logged to latest run in a project.
- Fix issue where url was not display url on first call to wandb.init

## 0.9.0 (June 5, 2020)

#### :bug: Bug Fix

- Handle multiple inits in Jupyter
- Handle ValueError's when capturing signals, thanks @jsbroks
- wandb agent handles rate limiting properly

#### :nail_care: Enhancement

- wandb.Artifact is now generally available!
- feature_importances now supports CatBoost, thanks @neomatrix369

## 0.8.36 (May 11, 2020)

#### :bug: Bug Fix

- Catch all exceptions when saving Jupyter sessions
- validation_data automatically set in TF >= 2.2
- _implements_\* hooks now implemented in keras callback for TF >= 2.2

#### :nail_care: Enhancement

- Raw source code saving now disabled by default
- We now support global settings on boot to enable code saving on the server
- New `code_save=True` argument to wandb.init to enable code saving manually

## 0.8.35 (May 1, 2020)

#### :bug: Bug Fix

- Ensure cells don't hang on completion
- Fixed jupyter integration in PyCharm shells
- Made session history saving handle None metadata in outputs

## 0.8.34 (Apr 28, 2020)

#### :nail_care: Enhancement

- Save session history in jupyter notebooks
- Kaggle internet enable notification
- Extend wandb.plots.feature_importances to work with more model types, thanks @neomatrix369!

#### :bug: Bug Fix

- Code saving for jupyter notebooks restored
- Fixed thread errors in jupyter
- Ensure final history rows aren't dropped in jupyter

## 0.8.33 (Apr 24, 2020)

#### :nail_care: Enhancement

- Add default class labels for semantic segmentation
- Enhance bounding box API to be similar to semantic segmentation API

#### :bug: Bug Fix

- Increase media table rows to improve ROC/PR curve logging
- Fix issue where pre binned histograms were not being handled properly
- Handle nan values in pytorch histograms
- Fix handling of binary image masks

## 0.8.32 (Apr 14, 2020)

#### :nail_care: Enhancement

- Improve semantic segmentation image mask logging

## 0.8.31 (Mar 19, 2020)

#### :nail_care: Enhancement

- Close all open files to avoice ResourceWarnings, thanks @CrafterKolyan!

#### :bug: Bug Fix

- Parse "tensor" protobufs, fixing issues with tensorboard syncing in 2.1

## 0.8.30 (Mar 19, 2020)

#### :nail_care: Enhancement

- Add ROC, precision_recall, HeatMap, explainText, POS, and NER to wandb.plots
- Add wandb.Molecule() logging
- Capture kaggle runs for metrics
- Add ability to watch from run object

#### :bug: Bug Fix

- Avoid accidently picking up global debugging logs

## 0.8.29 (Mar 5, 2020)

#### :nail_care: Enhancement

- Improve bounding box annotations
- Log active GPU system metrics
- Only writing wandb/settings file if wandb init is called
- Improvements to wandb local command

#### :bug: Bug Fix

- Fix GPU logging on some devices without power metrics
- Fix sweep config command handling
- Fix tensorflow string logging

## 0.8.28 (Feb 21, 2020)

#### :nail_care: Enhancement

- Added code saving of main python module
- Added ability to specify metadata for bounding boxes and segmentation masks

#### :bug: Bug Fix

- Fix situations where uncommitted data from wandb.log() is not persisted

## 0.8.27 (Feb 11, 2020)

#### :bug: Bug Fix

- Fix dependency conflict with new versions of six package

## 0.8.26 (Feb 10, 2020)

#### :nail_care: Enhancement

- Add best metric and epoch to run summary with Keras callback
- Added wandb.run.config_static for environments required pickled config

#### :bug: Bug Fix

- Fixed regression causing failures with wandb.watch() and DataParallel
- Improved compatibility with python 3.8
- Fix model logging under windows

## 0.8.25 (Feb 4, 2020)

#### :bug: Bug Fix

- Fix exception when using wandb.watch() in a notebook
- Improve support for sparse tensor gradient logging on GPUs

## 0.8.24 (Feb 3, 2020)

#### :bug: Bug Fix

- Relax version dependency for PyYAML for users with old environments

## 0.8.23 (Feb 3, 2020)

#### :nail_care: Enhancement

- Added scikit-learn support
- Added ability to specify/exclude specific keys when building wandb.config

#### :bug: Bug Fix

- Fix wandb.watch() on sparse tensors
- Fix incompatibilty with ray 0.8.1
- Fix missing pyyaml requirement
- Fix "W&B process failed to launch" problems
- Improved ability to log large model graphs and plots

## 0.8.22 (Jan 24, 2020)

#### :nail_care: Enhancement

- Added ability to configure agent commandline from sweep config

#### :bug: Bug Fix

- Fix fast.ai prediction logging
- Fix logging of eager tensorflow tensors
- Fix jupyter issues with logging notebook name and wandb.watch()

## 0.8.21 (Jan 15, 2020)

#### :nail_care: Enhancement

- Ignore wandb.init() specified project and entity when running a sweep

#### :bug: Bug Fix

- Fix agent "flapping" detection
- Fix local controller not starting when sweep is pending

## 0.8.20 (Jan 10, 2020)

#### :nail_care: Enhancement

- Added support for LightGBM
- Added local board support (Experimental)
- Added ability to modify sweep configuration
- Added GPU power logging to system metrics

#### :bug: Bug Fix

- Prevent sweep agent from failing continuously when misconfigured

## 0.8.19 (Dec 18, 2019)

#### :nail_care: Enhancement

- Added beta support for ray/tune hyperopt search strategy
- Added ability to specify max runs per agent
- Improve experience starting a sweep without a project already created

#### :bug: Bug Fix

- Fix repeated wandb.Api().Run(id).scan_history() calls get updated data
- Fix early_terminate/hyperband in notebook/python environments

## 0.8.18 (Dec 4, 2019)

#### :nail_care: Enhancement

- Added min_step and max_step to run.scan_history for grabbing sub-sections of metrics
- wandb.init(reinit=True) now automatically calls wandb.join() to better support multiple runs per process

#### :bug: Bug Fix

- wandb.init(sync_tensorboard=True) works again for TensorFlow 2.0

## 0.8.17 (Dec 2, 2019)

#### :nail_care: Enhancement

- Handle tags being passed in as a string

#### :bug: Bug Fix

- Pin graphql-core < 3.0.0 to fix install errors
- TQDM progress bars update logs properly
- Oversized summary or history logs are now dropped which prevents retry hanging

## 0.8.16 (Nov 21, 2019)

#### :bug: Bug Fix

- Fix regression syncing some versions of Tensorboard since 0.8.13
- Fix network error in Jupyter

## 0.8.15 (Nov 5, 2019)

#### :bug: Bug Fix

- Fix calling wandb.init with sync_tensorboard multiple times in Jupyter
- Fix RuntimeError race when using threads and calling wandb.log
- Don't initialize Sentry when error reporting is disabled

#### :nail_care: Enhancement

- Added best_run() to wandb.sweep() public Api objects
- Remove internal tracking keys from wandb.config objects in the public Api

## 0.8.14 (Nov 1, 2019)

#### :bug: Bug Fix

- Improve large object warning when values reach maximum size
- Warn when wandb.save isn't passed a string
- Run stopping from the UI works since regressing in 0.8.12
- Restoring a file that already exists locally works
- Fixed TensorBoard incorrectly placing some keys in the wrong step since 0.8.10
- wandb.Video only accepts uint8 instead of incorrectly converting to floats
- SageMaker environment detection is now more robust
- Resuming correctly populates config
- wandb.restore respects root when run.dir is set #658
- Calling wandb.watch multiple times properly namespaces histograms and graphs

#### :nail_care: Enhancement

- Sweeps now work in Windows!
- Added sweep attribute to Run in the public api
- Added sweep link to Jupyter and terminal output
- TensorBoard logging now stores proper timestamps when importing historic results
- TensorBoard logging now supports configuring rate_limits and filtering event types
- Use simple output mirroring stdout doesn't have a file descriptor
- Write wandb meta files to the system temp directory if the local directory isn't writable
- Added beta api.reports to the public API
- Added wandb.unwatch to remove hooks from pytorch models
- Store the framework used in config.\_wandb

## 0.8.13 (Oct 15, 2019)

#### :bug: Bug Fix

- Create nested directory when videos are logged from tensorboard namespaces
- Fix race when using wandb.log `async=True`
- run.summary acts like a proper dictionary
- run.summary sub dictionaries properly render
- handle None when passing class_colors for segmentation masks
- handle tensorflow2 not having a SessionHook
- properly escape args in windows
- fix hanging login when in anonymode
- tf2 keras patch now handles missing callbacks args

#### :nail_care: Enhancement

- Updates documentation autogenerated from docstrings in /docs
- wandb.init(config=config_dict) does not update sweep specified parameters
- wandb.config object now has a setdefaults method enabling improved sweep support
- Improved terminal and jupyter message incorporating :rocket: emojii!
- Allow wandb.watch to be called multiple times on different models
- Improved support for watching multiple tfevent files
- Windows no longer requires `wandb run` simply run `python script_name.py`
- `wandb agent` now works on windows.
- Nice error message when wandb.log is called without a dict
- Keras callback has a new `log_batch_frequency` for logging metrics every N batches

## 0.8.12 (Sep 20, 2019)

#### :bug: Bug Fix

- Fix compatibility issue with python 2.7 and old pip dependencies

#### :nail_care: Enhancement

- Improved onboarding flow when creating new accounts and entering api_key

## 0.8.11 (Sep 19, 2019)

#### :bug: Bug Fix

- Fix public api returning incorrect data when config value is 0 or False
- Resumed runs no longer overwrite run names with run id

#### :nail_care: Enhancement

- Added recording of spell.run id in config

## 0.8.10 (Sep 13, 2019)

#### :bug: Bug Fix

- wandb magic handles the case of tf.keras and keras being loaded
- tensorboard logging won't drop steps if multiple loggers have different global_steps
- keras gradient logging works in the latest tf.keras
- keras validation_data is properly set in tensorflow 2
- wandb pull command creates directories if they don't exist, thanks @chmod644
- file upload batching now asserts a minimum size
- sweeps works in python2 again
- scan_history now iterates the full set of points
- jupyter will run local mode if credentials can't be obtained

#### :nail_care: Enhancement

- Sweeps can now be run from within jupyter / directly from python! https://docs.wandb.com/sweeps/python
- New openai gym integration will automatically log videos, enabled with the monitor_gym keyword argument to wandb.init
- Ray Tune logging callback in wandb.ray.WandbLogger
- New global config file in ~/.config/wandb for global settings
- Added tests for fastai, thanks @borisdayma
- Public api performance enhancements
- Deprecated username in favor of entity in the public api for consistency
- Anonymous login support enabled by default
- New wandb.login method to be used in jupyter enabling anonymous logins
- Better dependency error messages for data frames
- Initial integration with spell.run
- All images are now rendered as PNG to avoid JPEG artifacts
- Public api now has a projects field

## 0.8.9 (Aug 19, 2019)

#### :bug: Bug Fix

- run.summary updates work in jupyter before log is called
- don't require numpy to be installed
- Setting nested keys in summary works
- notebooks in nested directories are properly saved
- Don't retry 404's / better error messaging from the server
- Strip leading slashes when loading paths in the public api

#### :nail_care: Enhancement

- Small files are batch uploaded as gzipped tarballs
- TensorBoardX gifs are logged to wandb

## 0.8.8 (Aug 13, 2019)

#### :bug: Bug Fix

- wandb.init properly handles network failures on startup
- Keras callback only logs examples if data_type or input_type is set
- Fix edge case PyTorch model logging bug
- Handle patching tensorboard multiple times in jupyter
- Sweep picks up config.yaml from the run directory
- Dataframes handle integer labels
- Handle invalid JSON when querying jupyter servers

#### :nail_care: Enhancement

- fastai uses a fixed seed for example logging
- increased the max number of images for fastai callback
- new wandb.Video tag for logging video
- sync=False argument to wandb.log moves logging to a thread
- New local sweep controller for custom search logic
- Anonymous login support for easier onboarding
- Calling wandb.init multiple times in jupyter doesn't error out

## 0.8.7 (Aug 7, 2019)

#### :bug: Bug Fix

- keras callback no longer guesses input_type for 2D data
- wandb.Image handles images with 1px height

#### :nail_care: Enhancement

- wandb Public API now has `run.scan_history` to return all history rows
- wandb.config prints helpful errors if used before calling init
- wandb.summary prints helpful errors if used before calling init
- filestream api points to new url on the backend

## 0.8.6 (July 31, 2019)

#### :bug: Bug Fix

- fastai callback uses the default monitor instead of assuming val_loss
- notebook introspections handles error cases and doesn't print stacktrace on failure
- Don't print description warning when setting name
- Fixed dataframe logging error with the keras callback
- Fixed line offsets in logs when resuming runs
- wandb.config casts non-builtins before writing to yaml
- vendored backports.tempfile to address missing package on install

#### :nail_care: Enhancement

- Added `api.sweep` to the python export api for querying sweeps
- Added `WANDB_NOTEBOOK_NAME` for specifying the notebook name in cases we can't infer it
- Added `WANDB_HOST` to override hostnames
- Store if a run was run within jupyter
- wandb now supports stopping runs from the web ui
- Handle floats passed as step to `wandb.log`
- wandb.config has full unicode support
- sync the main file to wandb if code saving is enabled and it's untracked by git
- XGBoost callback: wandb.xgboost.wandb_callback()

## 0.8.5 (July 12, 2019)

#### :bug: Bug Fix

- Fixed plotly charts with large numpy arrays not rendering
- `wandb docker` works when nvidia is present
- Better error when non string keys are sent to log
- Relaxed pyyaml dependency to fix AMI installs
- Magic works in jupyter notebooks.

#### :nail_care: Enhancement

- New preview release of auto-dataframes for Keras
- Added input_type and output_type to the Keras callback for simpler config
- public api supports retrieving specific keys and custom xaxis

## 0.8.4 (July 8, 2019)

#### :bug: Bug Fix

- WANDB_IGNORE_GLOBS is respected on the final scan of files
- Unified run.id, run.name, and run.notes across all apis
- Handle funky terminal sizes when setting up our pseudo tty
- Fixed Jupyter notebook introspection logic
- run.summary.update() persists changes to the server
- tensorboard syncing is robust to invalid histograms and truncated files

#### :nail_care: Enhancement

- preview release of magic, calling wandb.init(magic=True) should automatically track config and metrics when possible
- cli now supports local installs of the backend
- fastai callback supports logging example images

## 0.8.3 (June 26, 2019)

#### :bug: Bug Fix

- image logging works in Windows
- wandb sync handles tfevents with a single timestep
- fix incorrect command in overview page for running runs
- handle histograms with > 512 bins when streaming tensorboard
- better error message when calling wandb sync on a file instead of a directory

#### :nail_care: Enhancement

- new helper function for handling hyperparameters in sweeps `wandb.config.user_items()`
- better mocking for improved testing

## 0.8.2 (June 20, 2019)

#### :bug: Bug Fix

- entity is persisted on wandb.run when queried from the server
- tmp files always use the temporary directory to avoid syncing
- raise error if file shrinks while uploading
- images log properly in windows
- upgraded pyyaml requirement to address CVE
- no longer store a history of rows to prevent memory leak

#### :nail_care: Enhancement

- summary now supports new dataframe format
- WANDB_SILENT environment variable writes all wandb messages to debug.log
- Improved error messages for windows and tensorboard logging
- output.log is uploaded at the end of each run
- metadata, requirements, and patches are uploaded at the beginning of a run
- when not running from a git repository, store the main python file
- added WANDB_DISABLE_CODE to prevent diffing and code saving
- when running in jupyter store the name of the notebook
- auto-login support for colab
- store url to colab notebook
- store the version of this library in config
- store sys.executable in metadata
- fastai callback no longer requires path
- wandb.init now accepts a notes argument
- The cli replaced the message argument with notes and name

## 0.8.1 (May 23, 2019)

#### :bug: Bug Fix

- wandb sync handles tensorboard embeddings
- wandb sync correctly handles images in tensorboard
- tf.keras correctly handles single input functional models
- wandb.Api().runs returns an iterator that's reusable
- WANDB_DIR within a hidden directory doesn't prevent syncing
- run.files() iterates over all files
- pytorch recursion too deep error

#### :nail_care: Enhancement

- wandb sync accepts an --ignore argument with globs to skip files
- run.summary now has an items() method for iterating over all keys

## 0.8.0 (May 17, 2019)

#### :bug: Bug Fix

- Better error messages on access denied
- Better error messages when optional packages aren't installed
- Urls printed to the terminal are url-escaped
- Namespaced tensorboard events work with histograms
- Public API now retries on failures and re-uses connection pool
- Catch git errors when remotes aren't pushed to origin
- Moved keras graph collection to on_train_begin to handle unbuilt models
- Handle more cases of not being able to save weights
- Updates to summary after resuming are persisted
- PyTorch histc logging fixed in 0.4.1
- Fixed `wandb sync` tensorboard import

#### :nail_care: Enhancement

- wandb.init(tensorboard=True) works with Tensorflow 2 and Eager Execution
- wandb.init(tensorboard=True) now works with tb-nightly and PyTorch
- Automatically log examples with tf.keras by adding missing validation_data
- Socket only binds to localhost for improved security and prevents firewall warnings in OSX
- Added user object to public api for getting the source user
- Added run.display_name to the public api
- Show display name in console output
- Added --tags, --job_group, and --job_type to `wandb run`
- Added environment variable for minimum time to run before considering crashed
- Added flake8 tests to CI, thanks @cclauss!

## 0.7.3 (April 15, 2019)

#### :bug: Bug Fix

- wandb-docker-run accepts image digests
- keras callback works in tensorflow2-alpha0
- keras model graph now puts input layer first

#### :nail_care: Enhancement

- PyTorch log frequency added for gradients and weights
- PyTorch logging performance enhancements
- wandb.init now accepts a name parameter for naming runs
- wandb.run.name reflects custom display names
- Improvements to nested summary values
- Deprecated wandb.Table.add_row in favor of wandb.Table.add_data
- Initial support for a fast.ai callback thanks to @borisdayma!

## 0.7.2 (March 19, 2019)

#### :bug: Bug Fix

- run.get_url resolves the default entity if one wasn't specified
- wandb restore accepts run paths with only slashes
- Fixed PyYaml deprecation warnings
- Added entrypoint shell script to manifest
- Strip newlines from cuda version

## 0.7.1 (March 14, 2019)

#### :bug: Bug Fix

- handle case insensitive docker credentials
- fix app_url for private cloud login flow
- don't retry 404's when starting sweep agents

## 0.7.0 (February 28, 2019)

#### :bug: Bug Fix

- ensure DNS lookup failures can't prevent startup
- centralized debug logging
- wandb agent waits longer to send a SIGKILL after sending SIGINT

#### :nail_care: Enhancement

- support for logging docker images with the WANDB_DOCKER env var
- WANDB_DOCKER automatically set when run in kubernetes
- new wandb-docker-run command to automatically set env vars and mount code
- wandb.restore supports launching docker for runs that ran with it
- python packages are now recorded and saved in a requirements.txt file
- cpu_count, gpu_count, gpu, os, and python version stored in wandb-metadata.json
- the export api now supports docker-like paths, i.e. username/project:run_id
- better first time user messages and login info

## 0.6.35 (January 29, 2019)

#### :bug: Bug Fix

- Improve error reporting for sweeps

## 0.6.34 (January 23, 2019)

#### :bug: Bug Fix

- fixed Jupyter logging, don't change logger level
- fixed resuming in Jupyter

#### :nail_care: Enhancement

- wandb.init now degrades gracefully if a user hasn't logged in to wandb
- added a **force** flag to wandb.init to require a machine to be logged in
- Tensorboard and TensorboardX logging is now automatically instrumented when enabled
- added a **tensorboard** to wandb.init which patches tensorboard for logging
- wandb.save handles now accepts a base path to files in sub directories
- wandb.tensorflow and wandb.tensorboard can now be accessed without directly importing
- `wandb sync` will now traverse a wandb run directory and sync all runs

## 0.6.33 (January 22, 2019)

#### :bug: Bug Fix

- Fixed race where wandb process could hang at the end of a run

## 0.6.32 (December 22, 2018)

#### :bug: Bug Fix

- Fix resuming in Jupyter on kernel restart
- wandb.save ensures files are pushed regardless of growth

#### :nail_care: Enhancement

- Added replace=True keyword to init for auto-resuming
- New run.resumed property that can be used to detect if we're resuming
- New run.step property to use for setting an initial epoch on resuming
- Made Keras callback save the best model as it improves

## 0.6.31 (December 20, 2018)

#### :bug: Bug Fix

- Really don't require numpy
- Better error message if wandb.log is called before wandb.init
- Prevent calling wandb.watch multiple times
- Handle datetime attributes in logs / plotly

#### :nail_care: Enhancement

- Add environment to sweeps
- Enable tagging in the public API and in wandb.init
- New media type wandb.Html for logging arbitrary html
- Add Public api.create_run method for custom integrations
- Added glob support to wandb.save, files save as they're written to
- Added wandb.restore for pulling files on resume

## 0.6.30 (December 6, 2018)

#### :bug: Bug Fix

- Added a timeout for generating diffs on large repos
- Fixed edge case where file syncing could hang
- Ensure all file changes are captured before exit
- Handle cases of sys.exit where code isn't passed
- Don't require numpy

#### :nail_care: Enhancement

- New `wandb sync` command that pushes a local directory to the cloud
- Support for syncing tfevents file during training
- Detect when running as TFJob and auto group
- New Kubeflow module with initial helpers for pipelines

## 0.6.29 (November 26, 2018)

#### :bug: Bug Fix

- Fixed history / summary bug

## 0.6.28 (November 24, 2018)

#### :nail_care: Enhancement

- Initial support for AWS SageMaker
- `hook_torch` renamed to `watch` with a deprecation warning
- Projects are automatically created if they don't exist
- Additional GPU memory_allocated metric added
- Keras Graph stores edges

#### :bug: Bug Fix

- PyTorch graph parsing is more robust
- Fixed PyTorch 0.3 support
- File download API supports WANDB_API_KEY authentication

## 0.6.27 (November 13, 2018)

#### :nail_care: Enhancement

- Sweeps work with new backend (early release).
- Summary tracks all history metrics unless they're overridden by directly writing
  to summary.
- Files support in data API.

#### :bug: Bug Fix

- Show ongoing media file uploads in final upload progress.

## 0.6.26 (November 9, 2018)

#### :nail_care: Enhancement

- wandb.Audio supports duration

#### :bug: Bug Fix

- Pass username header in filestream API

## 0.6.25 (November 8, 2018)

#### :nail_care: Enhancement

- New wandb.Audio data type.
- New step keyword argument when logging metrics
- Ability to specify run group and job type when calling wandb.init() or via
  environment variables. This enables automatic grouping of distributed training runs
  in the UI
- Ability to override username when using a service account API key

#### :bug: Bug Fix

- Handle non-tty environments in Python2
- Handle non-existing git binary
- Fix issue where sometimes the same image was logged twice during a Keras step

## 0.6.23 (October 19, 2018)

#### :nail_care: Enhancement

- PyTorch
  - Added a new `wandb.hook_torch` method which records the graph and logs gradients & parameters of pytorch models
  - `wandb.Image` detects pytorch tensors and uses **torchvision.utils.make_grid** to render the image.

#### :bug: Bug Fix

- `wandb restore` handles the case of not being run from within a git repo.

## 0.6.22 (October 18, 2018)

#### :bug: Bug Fix

- We now open stdout and stderr in raw mode in Python 2 ensuring tools like bpdb work.

## 0.6.21 (October 12, 2018)

#### :nail_care: Enhancement

- Catastrophic errors are now reported to Sentry unless WANDB_ERROR_REPORTING is set to false
- Improved error handling and messaging on startup

## 0.6.20 (October 5, 2018)

#### :bug: Bug Fix

- The first image when calling wandb.log was not being written, now it is
- `wandb.log` and `run.summary` now remove whitespace from keys

## 0.6.19 (October 5, 2018)

#### :bug: Bug Fix

- Vendored prompt_toolkit < 1.0.15 because the latest ipython is pinned > 2.0
- Lazy load wandb.h5 only if `summary` is accessed to improve Data API performance

#### :nail_care: Enhancement

- Jupyter
  - Deprecated `wandb.monitor` in favor of automatically starting system metrics after the first wandb.log call
  - Added new **%%wandb** jupyter magic method to display live results
  - Removed jupyter description iframe
- The Data API now supports `per_page` and `order` options to the `api.runs` method
- Initial support for wandb.Table logging
- Initial support for matplotlib logging<|MERGE_RESOLUTION|>--- conflicted
+++ resolved
@@ -14,11 +14,8 @@
 ### Added
 
 - Capture SM (Streaming Multiprocessor), memory, and graphics clock speed (MHz), (un)corrected error counts, fan speed (%), and encoder utilization for Nvidia GPU devices when using core (@dmitryduev in https://github.com/wandb/wandb/pull/8144)
-<<<<<<< HEAD
+- Allow iterating over `wandb.Config` like a dictionary (@fsherry in https://github.com/wandb/wandb/pull/8129)
 - Add support for `Artifact.tags` and assigning tags via `Run.log_artifact()` (@tonyyli-wandb in https://github.com/wandb/wandb/pull/8085)
-=======
-- Allow iterating over `wandb.Config` like a dictionary (@fsherry in https://github.com/wandb/wandb/pull/8129)
->>>>>>> d1b81465
 
 ### Fixed
 
