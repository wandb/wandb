--- conflicted
+++ resolved
@@ -22,11 +22,9 @@
 * Added support to skip staging artifact files during upload by selecting a storage policy by @ibindlish in https://github.com/wandb/wandb/pull/7142
 * Preliminary support for forking a run using `wandb.init(fork_from=...)` by @dannygoldstein in https://github.com/wandb/wandb/pull/7078
 * `run.save()` accepts `pathlib.Path` values; by @timoffex in https://github.com/wandb/wandb/pull/7146
-<<<<<<< HEAD
+* Reduced default status print frequency of launch agent. Added verbosity controls to allow for increased status print frequency and printing debug information to stdout by @TimH98 in https://github.com/wandb/wandb/pull/7126
 * Added support for overriding kaniko builder settings in the agent config by @TimH98 in https://github.com/wandb/wandb/pull/7191
-=======
-* Reduced default status print frequency of launch agent. Added verbosity controls to allow for increased status print frequency and printing debug information to stdout by @TimH98 in https://github.com/wandb/wandb/pull/7126
->>>>>>> e5f1b322
+
 
 ### Changed
 
