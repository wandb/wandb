--- conflicted
+++ resolved
@@ -18,11 +18,8 @@
 ### Fixed
 
 - Use `sys.exit()` instead of `os._exit()` if an internal subprocess exits with a non-zero code (@timoffex in https://github.com/wandb/wandb/pull/7866)
-<<<<<<< HEAD
+- Fix an occasional race condition when using `core` that could affect run logs (@timoffex in https://github.com/wandb/wandb/pull/7889)
 - Fix OSError on `Artifact.download(skip_cache=True)` when encountering different filesystems by @tonyyli-wandb in https://github.com/wandb/wandb/pull/7835
-=======
-- Fix an occasional race condition when using `core` that could affect run logs (@timoffex in https://github.com/wandb/wandb/pull/7889)
->>>>>>> a19179b1
 
 ## [0.17.3] - 2024-06-24
 
