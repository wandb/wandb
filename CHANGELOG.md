--- conflicted
+++ resolved
@@ -21,11 +21,8 @@
 - Add docstring for `wandb.watch` to support auto-complete (@kptkin in https://github.com/wandb/wandb/pull/8425)
 - Fix glob matching in define metric to work with logged keys containing `/` (@KyleGoyette in https://github.com/wandb/wandb/pull/8434)
 - Allow `a\.b` syntax in run.define_metric to refer to a dotted metric name (@jacobromero in https://github.com/wandb/wandb/pull/8445)
-<<<<<<< HEAD
+- Fix Unknown image format error when uploading a gif through tensorboard. (@jacobromero in https://github.com/wandb/wandb/pull/8476)
 - Fix `OSError` from calling `Artifact.add_file` with file paths on mounted filesystems (@tonyyli-wandb in https://github.com/wandb/wandb/pull/8473)
-=======
-- Fix Unknown image format error when uploading a gif through tensorboard. (@jacobromero in https://github.com/wandb/wandb/pull/8476)
->>>>>>> b82868dd
 
 ### Added
 
