#!/usr/bin/env python
# -*- coding: utf-8 -*-
"""wandb setup."""

from setuptools import setup


with open("package_readme.md") as readme_file:
    readme = readme_file.read()

with open("requirements.txt") as requirements_file:
    requirements = requirements_file.read().splitlines()

with open("requirements.sweeps.txt") as sweeps_requirements_file:
    sweeps_requirements = sweeps_requirements_file.read().splitlines()


test_requirements = ["mock>=2.0.0", "tox-pyenv>=1.0.3"]

gcp_requirements = ["google-cloud-storage"]
aws_requirements = ["boto3"]
azure_requirements = ["azure-storage-blob"]
grpc_requirements = ["grpcio>=1.27.2"]
service_requirements = []
kubeflow_requirements = ["kubernetes", "minio", "google-cloud-storage", "sh"]
media_requirements = [
    "numpy",
    "moviepy",
    "pillow",
    "bokeh",
    "soundfile",
    "plotly",
    "rdkit-pypi",
]
launch_requirements = [
    "nbconvert",
    "chardet",
    "iso8601",
    "typing_extensions",
]


setup(
    name="wandb",
<<<<<<< HEAD
    version="0.12.14.dev1",
=======
    version="0.12.14",
>>>>>>> 1818b039
    description="A CLI and library for interacting with the Weights and Biases API.",
    long_description=readme,
    long_description_content_type="text/markdown",
    author="Weights & Biases",
    author_email="support@wandb.com",
    url="https://github.com/wandb/client",
    packages=["wandb"],
    package_dir={"wandb": "wandb"},
    package_data={"wandb": ["py.typed"]},
    entry_points={
        "console_scripts": [
            "wandb=wandb.cli.cli:cli",
            "wb=wandb.cli.cli:cli",
        ]
    },
    include_package_data=True,
    install_requires=requirements,
    license="MIT license",
    zip_safe=False,
    # keywords='wandb',
    python_requires=">=3.6",
    classifiers=[
        "Development Status :: 5 - Production/Stable",
        "Intended Audience :: Developers",
        "Intended Audience :: Science/Research",
        "License :: OSI Approved :: MIT License",
        "Natural Language :: English",
        "Programming Language :: Python :: 3",
        "Programming Language :: Python :: 3.6",
        "Programming Language :: Python :: 3.7",
        "Programming Language :: Python :: 3.8",
        "Programming Language :: Python :: 3.9",
        "Topic :: Scientific/Engineering :: Artificial Intelligence",
        "Topic :: Software Development :: Libraries :: Python Modules",
        "Topic :: System :: Logging",
        "Topic :: System :: Monitoring",
    ],
    test_suite="tests",
    tests_require=test_requirements,
    extras_require={
        "kubeflow": kubeflow_requirements,
        "gcp": gcp_requirements,
        "aws": aws_requirements,
        "azure": azure_requirements,
        "service": service_requirements,
        "grpc": grpc_requirements,
        "media": media_requirements,
        "sweeps": sweeps_requirements,
        "launch": launch_requirements,
    },
)

# if os.name == "nt" and sys.version_info >= (3, 6):
#     legacy_env_var = "PYTHONLEGACYWINDOWSSTDIO"
#     if legacy_env_var not in os.environ:
#         if os.system("setx " + legacy_env_var + " 1") != 0:
#             raise Exception("Error setting environment variable " + legacy_env_var)<|MERGE_RESOLUTION|>--- conflicted
+++ resolved
@@ -42,11 +42,7 @@
 
 setup(
     name="wandb",
-<<<<<<< HEAD
-    version="0.12.14.dev1",
-=======
-    version="0.12.14",
->>>>>>> 1818b039
+    version="0.12.15.dev1",
     description="A CLI and library for interacting with the Weights and Biases API.",
     long_description=readme,
     long_description_content_type="text/markdown",
