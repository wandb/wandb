--- conflicted
+++ resolved
@@ -31,19 +31,11 @@
 grpc_requirements = ["grpcio==1.27.2"]
 kubeflow_requirements = ["kubernetes", "minio", "google-cloud-storage", "sh"]
 media_requirements = ["numpy", "moviepy", "pillow", "bokeh", "soundfile", "plotly"]
-<<<<<<< HEAD
-launch_requirements = ["jupyter-repo2docker", "setuptools", "chardet"]
-
-setup(
-    name="wandb",
-    version="0.12.1.dev1",
-=======
-launch_requirements = ["docker", "jupyter-repo2docker", "chardet", "iso8601"]
+launch_requirements = ["jupyter-repo2docker", "chardet", "iso8601"]
 
 setup(
     name="wandb",
     version="0.12.2.dev1",
->>>>>>> 7402ac67
     description="A CLI and library for interacting with the Weights and Biases API.",
     long_description=readme,
     long_description_content_type="text/markdown",
@@ -54,14 +46,10 @@
     package_dir={"wandb": "wandb"},
     package_data={"wandb": ["py.typed", "sweeps_engine/requirements.txt"]},
     entry_points={
-<<<<<<< HEAD
-        "console_scripts": ["wandb=wandb.cli.cli:cli", "wb=wandb.cli.cli:cli",]
-=======
         "console_scripts": [
             "wandb=wandb.cli.cli:cli",
             "wb=wandb.cli.cli:cli",
         ]
->>>>>>> 7402ac67
     },
     include_package_data=True,
     install_requires=requirements,
