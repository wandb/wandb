--- conflicted
+++ resolved
@@ -34,13 +34,8 @@
 launch_requirements = ["docker", "jupyter-repo2docker", "chardet"]
 
 setup(
-<<<<<<< HEAD
     name="wandb",
-    version="0.11.3.dev1",
-=======
-    name='wandb',
-    version='0.12.1.dev1',
->>>>>>> 5dfa9691
+    version="0.12.1.dev1",
     description="A CLI and library for interacting with the Weights and Biases API.",
     long_description=readme,
     long_description_content_type="text/markdown",
