--- conflicted
+++ resolved
@@ -68,13 +68,8 @@
 		panic(err)
 	}
 
-<<<<<<< HEAD
-	data := map[string]float64{}
+	data := make(gowandb.History)
 	for i := 0; i < *b.opts.numHistoryElements; i++ {
-=======
-	data := make(gowandb.History)
-	for i := 0; i < *numHistoryElements; i++ {
->>>>>>> 8c2e0291
 		data[fmt.Sprintf("loss_%d", i)] = float64(100 + i)
 	}
 
