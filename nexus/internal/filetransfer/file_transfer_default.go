--- conflicted
+++ resolved
@@ -4,7 +4,6 @@
 	"io"
 	"net/http"
 	"os"
-	"path"
 	"strings"
 
 	"github.com/hashicorp/go-retryablehttp"
@@ -66,26 +65,10 @@
 	return nil
 }
 
-func (d *DownloadTask) ensureDownloadRootDir() error {
-	baseDir := path.Dir(d.Path)
-	info, err := os.Stat(baseDir)
-	if err == nil && info.IsDir() {
-		return nil
-	}
-	return os.MkdirAll(baseDir, 0777)
-}
-
 // Download downloads a file from the server
 func (ft *DefaultFileTransfer) Download(task *DownloadTask) error {
-<<<<<<< HEAD
-	// Skip downloading the file if it already exists
-	if err := task.ensureDownloadRootDir(); err != nil {
-		return err
-	}
-=======
 	ft.logger.Debug("default file transfer: downloading file", "path", task.Path, "url", task.Url)
 	// open the file for writing and defer closing it
->>>>>>> 86a38ac9
 	file, err := os.Create(task.Path)
 	if err != nil {
 		return err
