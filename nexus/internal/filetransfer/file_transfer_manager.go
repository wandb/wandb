package filetransfer

import (
	"os"
	"path"
	"sync"

	"github.com/wandb/wandb/nexus/pkg/service"
	"google.golang.org/protobuf/reflect/protoreflect"

	"github.com/wandb/wandb/nexus/pkg/observability"
)

type Storage int

const (
	bufferSize              = 32
	defaultConcurrencyLimit = 128
)

type FileTransfer interface {
	Upload(task *Task) error
	Download(task *Task) error
}

// FileTransferManager handles the upload/download of files
type FileTransferManager struct {
	// inChan is the channel for incoming messages
	inChan chan *Task

	// fsChan is the channel for messages outgoing to the filestream
	fsChan chan protoreflect.ProtoMessage

	// fileTransfer is the uploader/downloader
	// todo: make this a map of uploaders for different destination storage types
	fileTransfer FileTransfer

	// semaphore is the semaphore for limiting concurrency
	semaphore chan struct{}

	// fileCounts is the file counts for the file transfer
	fileCounts *service.FileCounts

	// fileCountsChan is the channel used to count files uploaded/downloaded by type
	fileCountsChan chan FileType

	// wgfc is the wait group for the file counts channel ops
	wgfc *sync.WaitGroup

	// settings is the settings for the file transfer
	settings *service.Settings

	// logger is the logger for the file transfer
	logger *observability.NexusLogger

	// wg is the wait group
	wg *sync.WaitGroup
}

type FileTransferManagerOption func(fm *FileTransferManager)

func WithLogger(logger *observability.NexusLogger) FileTransferManagerOption {
	return func(fm *FileTransferManager) {
		fm.logger = logger
	}
}

func WithSettings(settings *service.Settings) FileTransferManagerOption {
	return func(fm *FileTransferManager) {
		fm.settings = settings
	}
}

func WithFileTransfer(fileTransfer FileTransfer) FileTransferManagerOption {
	return func(fm *FileTransferManager) {
		fm.fileTransfer = fileTransfer
	}
}

func WithFSCChan(fsChan chan protoreflect.ProtoMessage) FileTransferManagerOption {
	return func(fm *FileTransferManager) {
		fm.fsChan = fsChan
	}
}

func NewFileTransferManager(opts ...FileTransferManagerOption) *FileTransferManager {

	fm := FileTransferManager{
		inChan:         make(chan *Task, bufferSize),
		fileCounts:     &service.FileCounts{},
		fileCountsChan: make(chan FileType, bufferSize),
		wgfc:           &sync.WaitGroup{},
		wg:             &sync.WaitGroup{},
		semaphore:      make(chan struct{}, defaultConcurrencyLimit),
	}

	for _, opt := range opts {
		opt(&fm)
	}

	fm.wgfc.Add(1)
	go fm.fileCount()

	return &fm
}

func (fm *FileTransferManager) fileCount() {
	for fileType := range fm.fileCountsChan {
		switch fileType {
		case WandbFile:
			fm.fileCounts.WandbCount++
		case MediaFile:
			fm.fileCounts.MediaCount++
		case ArtifactFile:
			fm.fileCounts.ArtifactCount++
		default:
			fm.fileCounts.OtherCount++
		}
	}
	fm.wgfc.Done()
}

// Start is the main loop for the fileTransfer
func (fm *FileTransferManager) Start() {
	fm.wg.Add(1)
	go func() {
		for task := range fm.inChan {
			// add a task to the wait group
			fm.wg.Add(1)
			fm.logger.Debug("fileTransfer: got task", "task", task)
			// spin up a goroutine per task
			go func(task *Task) {
				// Acquire the semaphore
				fm.semaphore <- struct{}{}
				task.Err = fm.transfer(task)
				// Release the semaphore
				<-fm.semaphore
				if task.Err != nil {
					fm.logger.CaptureError(
						"filetransfer: uploader: error uploading",
						task.Err,
						"path", task.Path, "url", task.Url,
					)
				}
				// Execute the callback.
				if task.CompletionCallback != nil {
					task.CompletionCallback(task)
				}

				if task.Err == nil {
					fm.fileCountsChan <- task.FileType
				}
				// mark the task as done
				fm.wg.Done()
			}(task)
		}
		fm.wg.Done()
	}()
}

// AddTask adds a task to the fileTransfer
func (fm *FileTransferManager) AddTask(task *Task) {
	fm.logger.Debug("fileTransfer: adding upload task", "path", task.Path, "url", task.Url)
	fm.inChan <- task
}

// FileStreamCallback returns a callback for filestream updates
func (fm *FileTransferManager) FileStreamCallback() func(task *Task) {
	return func(task *Task) {
		fm.logger.Debug("uploader: filestream callback", "task", task)
		if task.Err != nil {
			return
		}
		if task.FileType == ArtifactFile {
			return
		}
		record := &service.FilesUploaded{
			Files: []string{task.Name},
		}
		fm.fsChan <- record
	}
}

// Close closes the fileTransfer
func (fm *FileTransferManager) Close() {
	if fm == nil {
		return
	}
	fm.logger.Debug("fileTransfer: Close")
	if fm.inChan == nil {
		return
	}
	// todo: review this, we don't want to cause a panic
	close(fm.inChan)
	fm.wg.Wait()
	close(fm.fileCountsChan)
	fm.wgfc.Wait()
}

// transfer uploads/downloads a file to/from the server
func (fm *FileTransferManager) transfer(task *Task) error {
	var err error
<<<<<<< HEAD
	switch t := task.(type) {
	case *UploadTask:
		err = fm.fileTransfer.Upload(t)
	case *DownloadTask:
		// Skip downloading the file if it already exists
		if _, err := os.Stat(t.Path); err == nil {
			return nil
		}
		if err := fm.ensureDownloadRootDir(t.Path); err != nil {
			return err
		}
		err = fm.fileTransfer.Download(t)
=======
	switch task.TaskType {
	case UploadTask:
		err = fm.fileTransfer.Upload(task)
	case DownloadTask:
		err = fm.fileTransfer.Download(task)
>>>>>>> 00fc8e4f
	default:
		fm.logger.CaptureFatalAndPanic("sender: sendRecord: nil RecordType", err)
	}
	return err
}

func (fm *FileTransferManager) ensureDownloadRootDir(filePath string) error {
	baseDir := path.Dir(filePath)
	info, err := os.Stat(baseDir)
	if err == nil && info.IsDir() {
		return nil
	}
	return os.MkdirAll(baseDir, 0777)
}

// GetFileCounts returns the file counts for the fileTransfer
func (fm *FileTransferManager) GetFileCounts() *service.FileCounts {
	if fm == nil {
		return &service.FileCounts{}
	}
	return fm.fileCounts
}<|MERGE_RESOLUTION|>--- conflicted
+++ resolved
@@ -200,26 +200,18 @@
 // transfer uploads/downloads a file to/from the server
 func (fm *FileTransferManager) transfer(task *Task) error {
 	var err error
-<<<<<<< HEAD
-	switch t := task.(type) {
-	case *UploadTask:
-		err = fm.fileTransfer.Upload(t)
-	case *DownloadTask:
-		// Skip downloading the file if it already exists
-		if _, err := os.Stat(t.Path); err == nil {
-			return nil
-		}
-		if err := fm.ensureDownloadRootDir(t.Path); err != nil {
-			return err
-		}
-		err = fm.fileTransfer.Download(t)
-=======
 	switch task.TaskType {
 	case UploadTask:
 		err = fm.fileTransfer.Upload(task)
 	case DownloadTask:
+		// Skip downloading the file if it already exists
+		if _, err := os.Stat(task.Path); err == nil {
+			return nil
+		}
+		if err := fm.ensureDownloadRootDir(task.Path); err != nil {
+			return err
+		}
 		err = fm.fileTransfer.Download(task)
->>>>>>> 00fc8e4f
 	default:
 		fm.logger.CaptureFatalAndPanic("sender: sendRecord: nil RecordType", err)
 	}
