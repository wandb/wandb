--- conflicted
+++ resolved
@@ -21,32 +21,17 @@
 	GraphqlClient   graphql.Client
 	DownloadManager *filetransfer.FileTransferManager
 	// Input
-<<<<<<< HEAD
 	ArtifactID             string
 	DownloadRoot           string
-	Recursive              *bool
 	AllowMissingReferences *bool
-=======
-	QualifiedName          string
-	DownloadRoot           *string
-	AllowMissingReferences *bool
-	// Properties
-	DefaultDownloadRoot *string
->>>>>>> 67a75a80
 }
 
 func NewArtifactDownloader(
 	ctx context.Context,
 	graphQLClient graphql.Client,
 	downloadManager *filetransfer.FileTransferManager,
-<<<<<<< HEAD
 	artifactID string,
 	downloadRoot string,
-	recursive *bool,
-=======
-	qualifiedName string,
-	downloadRoot *string,
->>>>>>> 67a75a80
 	allowMissingReferences *bool,
 ) *ArtifactDownloader {
 	return &ArtifactDownloader{
@@ -56,10 +41,6 @@
 		ArtifactID:             artifactID,
 		DownloadRoot:           downloadRoot,
 		AllowMissingReferences: allowMissingReferences,
-<<<<<<< HEAD
-=======
-		DefaultDownloadRoot:    nil,
->>>>>>> 67a75a80
 	}
 }
 
@@ -78,7 +59,6 @@
 	if artifact == nil {
 		return Manifest{}, fmt.Errorf("could not access artifact")
 	}
-<<<<<<< HEAD
 	artifactManifest := artifact.CurrentManifest
 	if artifactManifest == nil {
 		return Manifest{}, fmt.Errorf("could not access manifest for artifact")
@@ -91,32 +71,6 @@
 	return manifest, nil
 }
 
-=======
-	return manifest, nil
-}
-
-func (ad *ArtifactDownloader) setDefaultDownloadRoot(artifactAttrs gql.ArtifactByNameProjectArtifact) (rerr error) {
-	// This sets the absolute path of source_artifact_name:v{versionIndex} as default download root
-	sourceArtifactName := artifactAttrs.GetArtifactSequence().Name
-	versionIndex := artifactAttrs.GetVersionIndex()
-	if versionIndex == nil {
-		return fmt.Errorf("invalid artifact download, missing version index")
-	}
-	artifactDir, err := env.GetArtifactDir()
-	if err != nil {
-		return err
-	}
-	downloadRoot := filepath.Join(artifactDir, fmt.Sprintf("%s:v%d", sourceArtifactName, *versionIndex))
-
-	path := CheckExists(downloadRoot)
-	if path == nil {
-		downloadRoot = SystemPreferredPath(downloadRoot, false)
-	}
-	ad.DefaultDownloadRoot = &downloadRoot
-	return nil
-}
-
->>>>>>> 67a75a80
 func (ad *ArtifactDownloader) downloadFiles(artifactID string, manifest Manifest) error {
 	// retrieve from "WANDB_ARTIFACT_FETCH_FILE_URL_BATCH_SIZE"?
 	batchSize := BATCH_SIZE
