--- conflicted
+++ resolved
@@ -14,30 +14,18 @@
 	"google.golang.org/protobuf/proto"
 )
 
-<<<<<<< HEAD
-=======
 const (
 	HeaderIdent   = ":W&B"
 	HeaderMagic   = 0xBEE1
 	HeaderVersion = 0
 )
 
->>>>>>> 54ff8dd2
 type StoreHeader struct {
 	ident   [4]byte
 	magic   uint16
 	version byte
 }
 
-<<<<<<< HEAD
-func (sh *StoreHeader) String() string {
-	return fmt.Sprintf("ident: %s, magic: %x, version: %d", sh.ident, sh.magic, sh.version)
-}
-
-func (sh *StoreHeader) Write(w io.Writer) error {
-	ident := [4]byte{byte(':'), byte('W'), byte('&'), byte('B')}
-	head := StoreHeader{ident: ident, magic: 0xBEE1, version: 0}
-=======
 func IdentToByteSlice() [4]byte {
 	byteSlice := []byte(HeaderIdent)
 	var ident [4]byte
@@ -48,7 +36,6 @@
 func (sh *StoreHeader) Write(w io.Writer) error {
 
 	head := StoreHeader{ident: IdentToByteSlice(), magic: HeaderMagic, version: HeaderVersion}
->>>>>>> 54ff8dd2
 	if err := binary.Write(w, binary.LittleEndian, &head); err != nil {
 		return err
 	}
@@ -64,17 +51,6 @@
 	sh.magic = binary.LittleEndian.Uint16(buf[4:6])
 	sh.version = buf[6]
 
-<<<<<<< HEAD
-	if sh.ident != [4]byte{byte(':'), byte('W'), byte('&'), byte('B')} {
-		err := fmt.Errorf("invalid header")
-		return err
-	}
-	if sh.magic != 0xBEE1 {
-		err := fmt.Errorf("invalid header")
-		return err
-	}
-	if sh.version != 0 {
-=======
 	if sh.ident != IdentToByteSlice() {
 		err := fmt.Errorf("invalid header")
 		return err
@@ -84,15 +60,12 @@
 		return err
 	}
 	if sh.version != HeaderVersion {
->>>>>>> 54ff8dd2
 		err := fmt.Errorf("invalid header")
 		return err
 	}
 	return nil
 }
 
-<<<<<<< HEAD
-=======
 func (sh *StoreHeader) GetIdent() [4]byte {
 	return sh.ident
 }
@@ -105,7 +78,6 @@
 	return sh.version
 }
 
->>>>>>> 54ff8dd2
 // Store is the persistent store for a stream
 type Store struct {
 	// ctx is the context for the store
@@ -136,10 +108,7 @@
 	return sr
 }
 
-<<<<<<< HEAD
-=======
 // Open opens the store
->>>>>>> 54ff8dd2
 func (sr *Store) Open(flag int) error {
 	switch flag {
 	case os.O_RDONLY:
@@ -180,16 +149,6 @@
 
 // Close closes the store
 func (sr *Store) Close() error {
-<<<<<<< HEAD
-	err := sr.writer.Close()
-	if err != nil {
-		sr.logger.CaptureError("can't close file", err)
-	}
-	err = sr.db.Close()
-	if err != nil {
-		sr.logger.CaptureError("can't close file", err)
-	}
-=======
 	if sr.writer != nil {
 		err := sr.writer.Close()
 		if err != nil {
@@ -202,7 +161,6 @@
 		sr.logger.CaptureError("can't close file", err)
 	}
 	sr.db = nil
->>>>>>> 54ff8dd2
 	return err
 }
 
@@ -225,9 +183,6 @@
 	return nil
 }
 
-<<<<<<< HEAD
-func (sr *Store) Read() (*service.Record, error) {
-=======
 func (sr *Store) WriteDirectlyToDB(data []byte) (int, error) {
 	// this is for testing purposes only
 	return sr.db.Write(data)
@@ -241,7 +196,6 @@
 		return nil, err
 	}
 
->>>>>>> 54ff8dd2
 	reader, err := sr.reader.Next()
 	if err == io.EOF {
 		return nil, err
