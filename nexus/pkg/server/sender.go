package server

import (
	"context"
	"encoding/json"
	"fmt"
	"os"
	"path/filepath"
	"strings"
	"time"

	"github.com/Khan/genqlient/graphql"
	"google.golang.org/protobuf/encoding/protojson"
	"google.golang.org/protobuf/proto"

	"github.com/wandb/wandb/nexus/internal/clients"
	"github.com/wandb/wandb/nexus/internal/debounce"
	"github.com/wandb/wandb/nexus/internal/gql"
	"github.com/wandb/wandb/nexus/internal/nexuslib"
	"github.com/wandb/wandb/nexus/internal/uploader"
	"github.com/wandb/wandb/nexus/internal/version"
	"github.com/wandb/wandb/nexus/pkg/artifacts"
	fs "github.com/wandb/wandb/nexus/pkg/filestream"
	"github.com/wandb/wandb/nexus/pkg/observability"
	"github.com/wandb/wandb/nexus/pkg/service"
	"github.com/wandb/wandb/nexus/pkg/utils"
)

const (
	MetaFilename = "wandb-metadata.json"
	// RFC3339Micro Modified from time.RFC3339Nano
	RFC3339Micro             = "2006-01-02T15:04:05.000000Z07:00"
	configDebouncerRateLimit = 1 / 30.0 // todo: audit rate limit
	configDebouncerBurstSize = 1        // todo: audit burst size
)

// Sender is the sender for a stream it handles the incoming messages and sends to the server
// or/and to the dispatcher/handler
type Sender struct {
	// ctx is the context for the handler
	ctx context.Context

	// logger is the logger for the sender
	logger *observability.NexusLogger

	// settings is the settings for the sender
	settings *service.Settings

	// loopbackChan is the channel for loopback messages (messages from the sender to the handler)
	loopbackChan chan *service.Record

	// outChan is the channel for dispatcher messages
	outChan chan *service.Result

	// graphqlClient is the graphql client
	graphqlClient graphql.Client

	// fileStream is the file stream
	fileStream *fs.FileStream

	// uploader is the file uploader
	uploadManager *uploader.UploadManager

	// RunRecord is the run record
	RunRecord *service.RunRecord

	// resumeState is the resume state
	resumeState *ResumeState

	telemetry *service.TelemetryRecord

	ms *MetricSender

	configDebouncer *debounce.Debouncer

	// Keep track of summary which is being updated incrementally
	summaryMap map[string]*service.SummaryItem

	// Keep track of config which is being updated incrementally
	configMap map[string]interface{}

	// Keep track of exit record to pass to file stream when the time comes
	exitRecord *service.Record
}

// NewSender creates a new Sender with the given settings
func NewSender(ctx context.Context, settings *service.Settings, logger *observability.NexusLogger, loopbackChan chan *service.Record) *Sender {

	sender := &Sender{
		ctx:          ctx,
		settings:     settings,
		logger:       logger,
		summaryMap:   make(map[string]*service.SummaryItem),
		configMap:    make(map[string]interface{}),
		loopbackChan: loopbackChan,
		outChan:      make(chan *service.Result, BufferSize),
		telemetry:    &service.TelemetryRecord{CoreVersion: version.Version},
	}
	if !settings.GetXOffline().GetValue() {
		baseHeaders := map[string]string{
			"X-WANDB-USERNAME":   settings.GetUsername().GetValue(),
			"X-WANDB-USER-EMAIL": settings.GetEmail().GetValue(),
		}
		graphqlRetryClient := clients.NewRetryClient(
			clients.WithRetryClientLogger(logger),
			clients.WithRetryClientHttpAuthTransport(
				settings.GetApiKey().GetValue(),
				baseHeaders,
				settings.GetXExtraHttpHeaders().GetValue(),
			),
			clients.WithRetryClientRetryPolicy(clients.CheckRetry),
			clients.WithRetryClientRetryMax(int(settings.GetXGraphqlRetryMax().GetValue())),
			clients.WithRetryClientRetryWaitMin(time.Duration(settings.GetXGraphqlRetryWaitMinSeconds().GetValue()*int32(time.Second))),
			clients.WithRetryClientRetryWaitMax(time.Duration(settings.GetXGraphqlRetryWaitMaxSeconds().GetValue()*int32(time.Second))),
			clients.WithRetryClientHttpTimeout(time.Duration(settings.GetXGraphqlTimeoutSeconds().GetValue()*int32(time.Second))),
		)
		url := fmt.Sprintf("%s/graphql", settings.GetBaseUrl().GetValue())
		sender.graphqlClient = graphql.NewClient(url, graphqlRetryClient.StandardClient())

		fileStreamRetryClient := clients.NewRetryClient(
			clients.WithRetryClientLogger(logger),
			clients.WithRetryClientRetryMax(int(settings.GetXFileStreamRetryMax().GetValue())),
			clients.WithRetryClientRetryWaitMin(time.Duration(settings.GetXFileStreamRetryWaitMinSeconds().GetValue()*int32(time.Second))),
			clients.WithRetryClientRetryWaitMax(time.Duration(settings.GetXFileStreamRetryWaitMaxSeconds().GetValue()*int32(time.Second))),
			clients.WithRetryClientHttpTimeout(time.Duration(settings.GetXFileStreamTimeoutSeconds().GetValue()*int32(time.Second))),
			clients.WithRetryClientHttpAuthTransport(sender.settings.GetApiKey().GetValue()),
			// TODO(nexus:beta): add jitter to DefaultBackoff scheme
			// retryClient.BackOff = fs.GetBackoffFunc()
			// TODO(nexus:beta): add custom retry function
			// retryClient.CheckRetry = fs.GetCheckRetryFunc()
		)
		sender.fileStream = fs.NewFileStream(
			fs.WithSettings(settings),
			fs.WithLogger(logger),
			fs.WithHttpClient(fileStreamRetryClient),
		)
		uploaderRetryClient := clients.NewRetryClient(
			clients.WithRetryClientLogger(logger),
			clients.WithRetryClientRetryMax(int(settings.GetXFileUploaderRetryMax().GetValue())),
			clients.WithRetryClientRetryWaitMin(time.Duration(settings.GetXFileUploaderRetryWaitMinSeconds().GetValue()*int32(time.Second))),
			clients.WithRetryClientRetryWaitMax(time.Duration(settings.GetXFileUploaderRetryWaitMaxSeconds().GetValue()*int32(time.Second))),
			clients.WithRetryClientHttpTimeout(time.Duration(settings.GetXFileUploaderTimeoutSeconds().GetValue()*int32(time.Second))),
		)
		defaultUploader := uploader.NewDefaultUploader(
			logger,
			uploaderRetryClient,
		)
		sender.uploadManager = uploader.NewUploadManager(
			uploader.WithLogger(logger),
			uploader.WithSettings(settings),
			uploader.WithUploader(defaultUploader),
		)

	}
	sender.configDebouncer = debounce.NewDebouncer(
		configDebouncerRateLimit,
		configDebouncerBurstSize,
		logger,
	)

	return sender
}

// do sending of messages to the server
func (s *Sender) do(inChan <-chan *service.Record) {
	defer s.logger.Reraise()
	s.logger.Info("sender: started", "stream_id", s.settings.RunId)

	for record := range inChan {
		s.sendRecord(record)
		s.configDebouncer.Debounce(s.upsertConfig)
	}
	s.logger.Info("sender: closed", "stream_id", s.settings.RunId)
}

func (s *Sender) Close() {
	// sender is done processing data, close our dispatch channel
	close(s.outChan)
}

// sendRecord sends a record
func (s *Sender) sendRecord(record *service.Record) {
	s.logger.Debug("sender: sendRecord", "record", record, "stream_id", s.settings.RunId)
	switch x := record.RecordType.(type) {
	case *service.Record_Run:
		s.sendRun(record, x.Run)
	case *service.Record_Exit:
		s.sendExit(record, x.Exit)
	case *service.Record_Alert:
		s.sendAlert(record, x.Alert)
	case *service.Record_Metric:
		s.sendMetric(record, x.Metric)
	case *service.Record_Files:
		s.sendFiles(record, x.Files)
	case *service.Record_History:
		s.sendHistory(record, x.History)
	case *service.Record_Summary:
		s.sendSummary(record, x.Summary)
	case *service.Record_Config:
		s.sendConfig(record, x.Config)
	case *service.Record_Stats:
		s.sendSystemMetrics(record, x.Stats)
	case *service.Record_OutputRaw:
		s.sendOutputRaw(record, x.OutputRaw)
	case *service.Record_Telemetry:
		s.sendTelemetry(record, x.Telemetry)
	case *service.Record_Preempting:
		s.sendPreempting(record)
	case *service.Record_Request:
		s.sendRequest(record, x.Request)
	case *service.Record_LinkArtifact:
		s.sendLinkArtifact(record)
	case nil:
		err := fmt.Errorf("sender: sendRecord: nil RecordType")
		s.logger.CaptureFatalAndPanic("sender: sendRecord: nil RecordType", err)
	default:
		err := fmt.Errorf("sender: sendRecord: unexpected type %T", x)
		s.logger.CaptureFatalAndPanic("sender: sendRecord: unexpected type", err)
	}
}

// sendRequest sends a request
func (s *Sender) sendRequest(record *service.Record, request *service.Request) {

	switch x := request.RequestType.(type) {
	case *service.Request_RunStart:
		s.sendRunStart(x.RunStart)
	case *service.Request_NetworkStatus:
		s.sendNetworkStatusRequest(x.NetworkStatus)
	case *service.Request_Defer:
		s.sendDefer(x.Defer)
	case *service.Request_Metadata:
		s.sendMetadata(x.Metadata)
	case *service.Request_LogArtifact:
		s.sendLogArtifact(record, x.LogArtifact)
<<<<<<< HEAD
	case *service.Request_DownloadArtifact:
		s.sendDownloadArtifact(record, x.DownloadArtifact)
=======
	case *service.Request_PollExit:
		s.sendPollExit(record, x.PollExit)
	case *service.Request_ServerInfo:
		s.sendServerInfo(record, x.ServerInfo)
>>>>>>> 67166dd2
	default:
		// TODO: handle errors
	}
}

// sendRun starts up all the resources for a run
func (s *Sender) sendRunStart(_ *service.RunStartRequest) {
	fsPath := fmt.Sprintf("%s/files/%s/%s/%s/file_stream",
		s.settings.GetBaseUrl().GetValue(), s.RunRecord.Entity, s.RunRecord.Project, s.RunRecord.RunId)

	fs.WithPath(fsPath)(s.fileStream)
	fs.WithOffsets(s.resumeState.GetFileStreamOffset())(s.fileStream)

	s.fileStream.Start()
	s.uploadManager.Start()
}

func (s *Sender) sendNetworkStatusRequest(_ *service.NetworkStatusRequest) {
}

func (s *Sender) sendMetadata(request *service.MetadataRequest) {
	mo := protojson.MarshalOptions{
		Indent: "  ",
		// EmitUnpopulated: true,
	}
	jsonBytes, _ := mo.Marshal(request)
	_ = os.WriteFile(filepath.Join(s.settings.GetFilesDir().GetValue(), MetaFilename), jsonBytes, 0644)
	s.sendFile(MetaFilename, uploader.WandbFile)
}

func (s *Sender) sendDefer(request *service.DeferRequest) {
	switch request.State {
	case service.DeferRequest_BEGIN:
		request.State++
		s.sendRequestDefer(request)
	case service.DeferRequest_FLUSH_RUN:
		request.State++
		s.sendRequestDefer(request)
	case service.DeferRequest_FLUSH_STATS:
		request.State++
		s.sendRequestDefer(request)
	case service.DeferRequest_FLUSH_PARTIAL_HISTORY:
		request.State++
		s.sendRequestDefer(request)
	case service.DeferRequest_FLUSH_TB:
		request.State++
		s.sendRequestDefer(request)
	case service.DeferRequest_FLUSH_SUM:
		request.State++
		s.sendRequestDefer(request)
	case service.DeferRequest_FLUSH_DEBOUNCER:
		s.configDebouncer.Flush(s.upsertConfig)
		request.State++
		s.sendRequestDefer(request)
	case service.DeferRequest_FLUSH_OUTPUT:
		request.State++
		s.sendRequestDefer(request)
	case service.DeferRequest_FLUSH_JOB:
		request.State++
		s.sendRequestDefer(request)
	case service.DeferRequest_FLUSH_DIR:
		request.State++
		s.sendRequestDefer(request)
	case service.DeferRequest_FLUSH_FP:
		s.uploadManager.Close()
		request.State++
		s.sendRequestDefer(request)
	case service.DeferRequest_JOIN_FP:
		request.State++
		s.sendRequestDefer(request)
	case service.DeferRequest_FLUSH_FS:
		s.fileStream.Close()
		request.State++
		s.sendRequestDefer(request)
	case service.DeferRequest_FLUSH_FINAL:
		request.State++
		s.sendRequestDefer(request)
	case service.DeferRequest_END:
		request.State++
		s.respondExit(s.exitRecord)
	default:
		err := fmt.Errorf("sender: sendDefer: unexpected state %v", request.State)
		s.logger.CaptureFatalAndPanic("sender: sendDefer: unexpected state", err)
	}
}

func (s *Sender) sendRequestDefer(request *service.DeferRequest) {
	rec := &service.Record{
		RecordType: &service.Record_Request{Request: &service.Request{
			RequestType: &service.Request_Defer{Defer: request},
		}},
		Control: &service.Control{AlwaysSend: true},
	}
	s.loopbackChan <- rec
}

func (s *Sender) sendTelemetry(_ *service.Record, telemetry *service.TelemetryRecord) {
	proto.Merge(s.telemetry, telemetry)
	s.updateConfigPrivate(s.telemetry)
	// TODO(perf): improve when debounce config is added, for now this sends all the time
	s.sendConfig(nil, nil /*configRecord*/)
}

func (s *Sender) sendPreempting(record *service.Record) {
	s.fileStream.StreamRecord(record)
}

func (s *Sender) sendLinkArtifact(record *service.Record) {
	linker := artifacts.ArtifactLinker{
		Ctx:           s.ctx,
		Logger:        s.logger,
		LinkArtifact:  record.GetLinkArtifact(),
		GraphqlClient: s.graphqlClient,
	}
	err := linker.Link()
	if err != nil {
		s.logger.CaptureFatalAndPanic("sender: sendLinkArtifact: link failure", err)
	}

	result := &service.Result{
		Control: record.Control,
		Uuid:    record.Uuid,
	}
	s.outChan <- result
}

// updateConfig updates the config map with the config record
func (s *Sender) updateConfig(configRecord *service.ConfigRecord) {
	// TODO: handle nested key updates and deletes
	for _, d := range configRecord.GetUpdate() {
		var value interface{}
		if err := json.Unmarshal([]byte(d.GetValueJson()), &value); err != nil {
			s.logger.CaptureError("unmarshal problem", err)
			continue
		}
		keyList := d.GetNestedKey()
		if keyList == nil {
			keyList = []string{d.GetKey()}
		}
		target := s.configMap
		for _, k := range keyList[:len(keyList)-1] {
			val, ok := target[k].(map[string]interface{})
			if !ok {
				val = make(map[string]interface{})
				target[k] = val
			}
			target = val
		}
		target[keyList[len(keyList)-1]] = value
	}
	for _, d := range configRecord.GetRemove() {
		delete(s.configMap, d.GetKey())
	}
}

// updateConfigPrivate updates the private part of the config map
func (s *Sender) updateConfigPrivate(telemetry *service.TelemetryRecord) {
	if _, ok := s.configMap["_wandb"]; !ok {
		s.configMap["_wandb"] = make(map[string]interface{})
	}

	switch v := s.configMap["_wandb"].(type) {
	case map[string]interface{}:
		if telemetry.GetCliVersion() != "" {
			v["cli_version"] = telemetry.CliVersion
		}
		if telemetry.GetPythonVersion() != "" {
			v["python_version"] = telemetry.PythonVersion
		}
		v["t"] = nexuslib.ProtoEncodeToDict(s.telemetry)
		if s.ms != nil {
			v["m"] = s.ms.configMetrics
		}
		// todo: add the rest of the telemetry from telemetry
	default:
		err := fmt.Errorf("can not parse config _wandb, saw: %v", v)
		s.logger.CaptureFatalAndPanic("sender received error", err)
	}
}

// serializeConfig serializes the config map to a json string
// that can be sent to the server
func (s *Sender) serializeConfig() string {
	valueConfig := make(map[string]map[string]interface{})
	for key, elem := range s.configMap {
		valueConfig[key] = make(map[string]interface{})
		valueConfig[key]["value"] = elem
	}
	configJson, err := json.Marshal(valueConfig)
	if err != nil {
		err = fmt.Errorf("failed to marshal config: %s", err)
		s.logger.CaptureFatalAndPanic("sender: sendRun: ", err)
	}
	return string(configJson)
}

func (s *Sender) sendRun(record *service.Record, run *service.RunRecord) {

	if s.RunRecord == nil && s.graphqlClient != nil {
		var ok bool
		s.RunRecord, ok = proto.Clone(run).(*service.RunRecord)
		if !ok {
			err := fmt.Errorf("failed to clone RunRecord")
			s.logger.CaptureFatalAndPanic("sender: sendRun: ", err)
		}

		if err := s.checkAndUpdateResumeState(record, s.RunRecord); err != nil {
			s.logger.Error("sender: sendRun: failed to checkAndUpdateResumeState", "error", err)
			return
		}
	}

	if s.graphqlClient != nil {

		s.updateConfig(run.Config)
		proto.Merge(s.telemetry, run.Telemetry)
		s.updateConfigPrivate(run.Telemetry)
		config := s.serializeConfig()

		var tags []string
		tags = append(tags, run.Tags...)

		var commit, repo string
		git := run.GetGit()
		if git != nil {
			commit = git.GetCommit()
			repo = git.GetRemoteUrl()
		}

		program := s.settings.GetProgram().GetValue()
		// start a new context with an additional argument from the parent context
		// this is used to pass the retry function to the graphql client
		ctx := context.WithValue(s.ctx, clients.CtxRetryPolicyKey, clients.UpsertBucketRetryPolicy)
		data, err := gql.UpsertBucket(
			ctx,                              // ctx
			s.graphqlClient,                  // client
			nil,                              // id
			&run.RunId,                       // name
			utils.NilIfZero(run.Project),     // project
			utils.NilIfZero(run.Entity),      // entity
			utils.NilIfZero(run.RunGroup),    // groupName
			nil,                              // description
			utils.NilIfZero(run.DisplayName), // displayName
			utils.NilIfZero(run.Notes),       // notes
			utils.NilIfZero(commit),          // commit
			&config,                          // config
			utils.NilIfZero(run.Host),        // host
			nil,                              // debug
			utils.NilIfZero(program),         // program
			utils.NilIfZero(repo),            // repo
			utils.NilIfZero(run.JobType),     // jobType
			nil,                              // state
			nil,                              // sweep
			tags,                             // tags []string,
			nil,                              // summaryMetrics
		)
		if err != nil {
			err = fmt.Errorf("failed to upsert bucket: %s", err)
			s.logger.Error("sender: sendRun:", "error", err)
			if record.Control.ReqResp || record.Control.MailboxSlot != "" {
				result := &service.Result{
					ResultType: &service.Result_RunResult{
						RunResult: &service.RunUpdateResult{
							Error: &service.ErrorInfo{
								Message: err.Error(),
								Code:    service.ErrorInfo_COMMUNICATION,
							},
						},
					},
					Control: record.Control,
					Uuid:    record.Uuid,
				}
				s.outChan <- result
			}
			return
		}

		s.RunRecord.DisplayName = *data.UpsertBucket.Bucket.DisplayName
		s.RunRecord.Project = data.UpsertBucket.Bucket.Project.Name
		s.RunRecord.Entity = data.UpsertBucket.Bucket.Project.Entity.Name
	}

	if record.Control.ReqResp || record.Control.MailboxSlot != "" {
		runResult := s.RunRecord
		if runResult == nil {
			runResult = run
		}
		result := &service.Result{
			ResultType: &service.Result_RunResult{
				RunResult: &service.RunUpdateResult{Run: runResult},
			},
			Control: record.Control,
			Uuid:    record.Uuid,
		}
		s.outChan <- result
	}
}

// sendHistory sends a history record to the file stream,
// which will then send it to the server
func (s *Sender) sendHistory(record *service.Record, _ *service.HistoryRecord) {
	s.fileStream.StreamRecord(record)
}

func (s *Sender) sendSummary(_ *service.Record, summary *service.SummaryRecord) {
	// TODO(network): buffer summary sending for network efficiency until we can send only updates
	// TODO(compat): handle deletes, nested keys
	// TODO(compat): write summary file

	// track each key in the in memory summary store
	// TODO(memory): avoid keeping summary for all distinct keys
	for _, item := range summary.Update {
		s.summaryMap[item.Key] = item
	}

	// build list of summary items from the map
	var summaryItems []*service.SummaryItem
	for _, v := range s.summaryMap {
		summaryItems = append(summaryItems, v)
	}

	// build a full summary record to send
	record := &service.Record{
		RecordType: &service.Record_Summary{
			Summary: &service.SummaryRecord{
				Update: summaryItems,
			},
		},
	}

	s.fileStream.StreamRecord(record)
}

func (s *Sender) upsertConfig() {
	if s.graphqlClient == nil {
		return
	}

	config := s.serializeConfig()
	ctx := context.WithValue(s.ctx, clients.CtxRetryPolicyKey, clients.UpsertBucketRetryPolicy)
	_, err := gql.UpsertBucket(
		ctx,                                  // ctx
		s.graphqlClient,                      // client
		nil,                                  // id
		&s.RunRecord.RunId,                   // name
		utils.NilIfZero(s.RunRecord.Project), // project
		utils.NilIfZero(s.RunRecord.Entity),  // entity
		nil,                                  // groupName
		nil,                                  // description
		nil,                                  // displayName
		nil,                                  // notes
		nil,                                  // commit
		&config,                              // config
		nil,                                  // host
		nil,                                  // debug
		nil,                                  // program
		nil,                                  // repo
		nil,                                  // jobType
		nil,                                  // state
		nil,                                  // sweep
		nil,                                  // tags []string,
		nil,                                  // summaryMetrics
	)
	if err != nil {
		s.logger.Error("sender: sendConfig:", "error", err)
	}
}

// sendConfig sends a config record to the server via an upsertBucket mutation
// and updates the in memory config
func (s *Sender) sendConfig(_ *service.Record, configRecord *service.ConfigRecord) {
	if configRecord != nil {
		s.updateConfig(configRecord)
	}
	s.configDebouncer.SetNeedsDebounce()
}

// sendSystemMetrics sends a system metrics record via the file stream
func (s *Sender) sendSystemMetrics(record *service.Record, _ *service.StatsRecord) {
	s.fileStream.StreamRecord(record)
}

func (s *Sender) sendOutputRaw(record *service.Record, _ *service.OutputRawRecord) {
	// TODO: match logic handling of lines to the one in the python version
	// - handle carriage returns (for tqdm-like progress bars)
	// - handle caching multiple (non-new lines) and sending them in one chunk
	// - handle lines longer than ~60_000 characters

	// copy the record to avoid mutating the original
	recordCopy := proto.Clone(record).(*service.Record)
	outputRaw := recordCopy.GetOutputRaw()

	// ignore empty "new lines"
	if outputRaw.Line == "\n" {
		return
	}
	// generate compatible timestamp to python iso-format (microseconds without Z)
	t := strings.TrimSuffix(time.Now().UTC().Format(RFC3339Micro), "Z")
	outputRaw.Line = fmt.Sprintf("%s %s", t, outputRaw.Line)
	if outputRaw.OutputType == service.OutputRawRecord_STDERR {
		outputRaw.Line = fmt.Sprintf("ERROR %s", outputRaw.Line)
	}

	s.fileStream.StreamRecord(recordCopy)
}

func (s *Sender) sendAlert(_ *service.Record, alert *service.AlertRecord) {
	if s.graphqlClient == nil {
		return
	}

	if s.RunRecord == nil {
		err := fmt.Errorf("sender: sendFile: RunRecord not set")
		s.logger.CaptureFatalAndPanic("sender received error", err)
	}
	// TODO: handle invalid alert levels
	severity := gql.AlertSeverity(alert.Level)

	data, err := gql.NotifyScriptableRunAlert(
		s.ctx,
		s.graphqlClient,
		s.RunRecord.Entity,
		s.RunRecord.Project,
		s.RunRecord.RunId,
		alert.Title,
		alert.Text,
		&severity,
		&alert.WaitDuration,
	)
	if err != nil {
		err = fmt.Errorf("sender: sendAlert: failed to notify scriptable run alert: %s", err)
		s.logger.CaptureError("sender received error", err)
	} else {
		s.logger.Info("sender: sendAlert: notified scriptable run alert", "data", data)
	}

}

// respondExit called from the end of the defer state machine
func (s *Sender) respondExit(record *service.Record) {
	if record == nil {
		return
	}
	if record.Control.ReqResp || record.Control.MailboxSlot != "" {
		result := &service.Result{
			ResultType: &service.Result_ExitResult{ExitResult: &service.RunExitResult{}},
			Control:    record.Control,
			Uuid:       record.Uuid,
		}
		s.outChan <- result
	}
}

// sendExit sends an exit record to the server and triggers the shutdown of the stream
func (s *Sender) sendExit(record *service.Record, _ *service.RunExitRecord) {
	// response is done by respondExit() and called when defer state machine is complete
	s.exitRecord = record

	s.fileStream.StreamRecord(record)

	// send a defer request to the handler to indicate that the user requested to finish the stream
	// and the defer state machine can kick in triggering the shutdown process
	request := &service.Request{RequestType: &service.Request_Defer{
		Defer: &service.DeferRequest{State: service.DeferRequest_BEGIN}},
	}
	rec := &service.Record{
		RecordType: &service.Record_Request{Request: request},
		Control:    record.Control,
		Uuid:       record.Uuid,
	}
	s.loopbackChan <- rec
}

// sendMetric sends a metrics record to the file stream,
// which will then send it to the server
func (s *Sender) sendMetric(record *service.Record, metric *service.MetricRecord) {
	if s.ms == nil {
		s.ms = NewMetricSender()
	}

	if metric.GetGlobName() != "" {
		s.logger.Warn("sender: sendMetric: glob name is not supported in the backend", "globName", metric.GetGlobName())
		return
	}

	s.encodeMetricHints(record, metric)
	s.updateConfigPrivate(nil /*telemetry*/)
	s.sendConfig(nil, nil /*configRecord*/)
}

// sendFiles iterates over the files in the FilesRecord and sends them to
func (s *Sender) sendFiles(_ *service.Record, filesRecord *service.FilesRecord) {
	files := filesRecord.GetFiles()
	for _, file := range files {
		if strings.HasPrefix(file.GetPath(), "media") {
			s.sendFile(file.GetPath(), uploader.MediaFile)
		} else {
			s.sendFile(file.GetPath(), uploader.OtherFile)
		}
	}
}

// sendFile sends a file to the server
func (s *Sender) sendFile(name string, fileType uploader.FileType) {
	if s.graphqlClient == nil || s.uploadManager == nil {
		return
	}

	if s.RunRecord == nil {
		err := fmt.Errorf("sender: sendFile: RunRecord not set")
		s.logger.CaptureFatalAndPanic("sender received error", err)
	}

	data, err := gql.CreateRunFiles(s.ctx, s.graphqlClient, s.RunRecord.Entity, s.RunRecord.Project, s.RunRecord.RunId, []string{name})
	if err != nil {
		err = fmt.Errorf("sender: sendFile: failed to get upload urls: %s", err)
		s.logger.CaptureFatalAndPanic("sender received error", err)
	}

	for _, file := range data.GetCreateRunFiles().GetFiles() {
		fullPath := filepath.Join(s.settings.GetFilesDir().GetValue(), file.Name)
		task := &uploader.UploadTask{Path: fullPath, Url: *file.UploadUrl, FileType: fileType}
		s.uploadManager.AddTask(task)
	}
}

func (s *Sender) sendLogArtifact(record *service.Record, msg *service.LogArtifactRequest) {
	var response service.LogArtifactResponse
	saver := artifacts.NewArtifactSaver(s.ctx, s.graphqlClient, s.uploadManager, msg.Artifact, msg.HistoryStep)
	artifactID, err := saver.Save()
	if err != nil {
		response.ErrorMessage = err.Error()
	} else {
		response.ArtifactId = artifactID
	}

	result := &service.Result{
		ResultType: &service.Result_Response{
			Response: &service.Response{
				ResponseType: &service.Response_LogArtifactResponse{
					LogArtifactResponse: &response,
				},
			},
		},
		Control: record.Control,
		Uuid:    record.Uuid,
	}
	s.outChan <- result
}

<<<<<<< HEAD
func (s *Sender) sendDownloadArtifact(record *service.Record, msg *service.DownloadArtifactRequest) {
	var response service.DownloadArtifactResponse
	fmt.Printf("\n\nsender: %v\n\n", msg)
	downloader := artifacts.NewArtifactDownloader(s.ctx, s.graphqlClient, msg.QualifiedName, &msg.DownloadRoot, &msg.Recursive, &msg.AllowMissingReferences)
	fileDownloadPath, err := downloader.Download()
	if err != nil {
		response.ErrorMessage = err.Error()
	} else {
		response.FileDownloadPath = fileDownloadPath
	}
=======
func (s *Sender) sendPollExit(record *service.Record, _ *service.PollExitRequest) {
	fileCounts := s.uploadManager.GetFileCounts()
>>>>>>> 67166dd2

	result := &service.Result{
		ResultType: &service.Result_Response{
			Response: &service.Response{
<<<<<<< HEAD
				ResponseType: &service.Response_DownloadArtifactResponse{
					DownloadArtifactResponse: &response,
=======
				ResponseType: &service.Response_PollExitResponse{
					PollExitResponse: &service.PollExitResponse{
						FileCounts: fileCounts,
					},
>>>>>>> 67166dd2
				},
			},
		},
		Control: record.Control,
		Uuid:    record.Uuid,
	}
	s.outChan <- result
<<<<<<< HEAD
=======
}

func (s *Sender) sendServerInfo(record *service.Record, _ *service.ServerInfoRequest) {
	if s.graphqlClient == nil {
		return
	}

	result := &service.Result{
		ResultType: &service.Result_Response{
			Response: &service.Response{
				ResponseType: &service.Response_ServerInfoResponse{}, // todo: fill in
			},
		},
		Control: record.Control,
		Uuid:    record.Uuid,
	}
	s.outChan <- result
>>>>>>> 67166dd2
}<|MERGE_RESOLUTION|>--- conflicted
+++ resolved
@@ -233,15 +233,12 @@
 		s.sendMetadata(x.Metadata)
 	case *service.Request_LogArtifact:
 		s.sendLogArtifact(record, x.LogArtifact)
-<<<<<<< HEAD
-	case *service.Request_DownloadArtifact:
-		s.sendDownloadArtifact(record, x.DownloadArtifact)
-=======
 	case *service.Request_PollExit:
 		s.sendPollExit(record, x.PollExit)
 	case *service.Request_ServerInfo:
 		s.sendServerInfo(record, x.ServerInfo)
->>>>>>> 67166dd2
+	case *service.Request_DownloadArtifact:
+		s.sendDownloadArtifact(record, x.DownloadArtifact)
 	default:
 		// TODO: handle errors
 	}
@@ -792,7 +789,6 @@
 	s.outChan <- result
 }
 
-<<<<<<< HEAD
 func (s *Sender) sendDownloadArtifact(record *service.Record, msg *service.DownloadArtifactRequest) {
 	var response service.DownloadArtifactResponse
 	fmt.Printf("\n\nsender: %v\n\n", msg)
@@ -803,23 +799,12 @@
 	} else {
 		response.FileDownloadPath = fileDownloadPath
 	}
-=======
-func (s *Sender) sendPollExit(record *service.Record, _ *service.PollExitRequest) {
-	fileCounts := s.uploadManager.GetFileCounts()
->>>>>>> 67166dd2
 
 	result := &service.Result{
 		ResultType: &service.Result_Response{
 			Response: &service.Response{
-<<<<<<< HEAD
 				ResponseType: &service.Response_DownloadArtifactResponse{
 					DownloadArtifactResponse: &response,
-=======
-				ResponseType: &service.Response_PollExitResponse{
-					PollExitResponse: &service.PollExitResponse{
-						FileCounts: fileCounts,
-					},
->>>>>>> 67166dd2
 				},
 			},
 		},
@@ -827,8 +812,25 @@
 		Uuid:    record.Uuid,
 	}
 	s.outChan <- result
-<<<<<<< HEAD
-=======
+}
+
+func (s *Sender) sendPollExit(record *service.Record, _ *service.PollExitRequest) {
+	fileCounts := s.uploadManager.GetFileCounts()
+
+	result := &service.Result{
+		ResultType: &service.Result_Response{
+			Response: &service.Response{
+				ResponseType: &service.Response_PollExitResponse{
+					PollExitResponse: &service.PollExitResponse{
+						FileCounts: fileCounts,
+					},
+				},
+			},
+		},
+		Control: record.Control,
+		Uuid:    record.Uuid,
+	}
+	s.outChan <- result
 }
 
 func (s *Sender) sendServerInfo(record *service.Record, _ *service.ServerInfoRequest) {
@@ -846,5 +848,4 @@
 		Uuid:    record.Uuid,
 	}
 	s.outChan <- result
->>>>>>> 67166dd2
 }