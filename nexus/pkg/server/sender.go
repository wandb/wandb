--- conflicted
+++ resolved
@@ -268,17 +268,9 @@
 		s.sendRequestDefer(request)
 	case service.DeferRequest_END:
 		request.State++
-<<<<<<< HEAD
-		if s.exitRecord != nil {
-			s.respondExit(s.exitRecord)
-		}
+		s.respondExit(s.exitRecord)
 		s.recordChan.Done()
 		s.resultChan.Done()
-=======
-		s.respondExit(s.exitRecord)
-		close(s.recordChan)
-		close(s.resultChan)
->>>>>>> b9e69a72
 	default:
 		err := fmt.Errorf("sender: sendDefer: unexpected state %v", request.State)
 		s.logger.CaptureFatalAndPanic("sender: sendDefer: unexpected state", err)
