--- conflicted
+++ resolved
@@ -856,8 +856,6 @@
 	s.outChan <- result
 }
 
-<<<<<<< HEAD
-=======
 func (s *Sender) sendDownloadArtifact(record *service.Record, msg *service.DownloadArtifactRequest) {
 	var response service.DownloadArtifactResponse
 	downloader := artifacts.NewArtifactDownloader(s.ctx, s.graphqlClient, s.fileTransferManager, msg.QualifiedName, utils.NilIfZero(msg.DownloadRoot), &msg.Recursive, &msg.AllowMissingReferences)
@@ -883,26 +881,6 @@
 	s.outChan <- result
 }
 
-func (s *Sender) sendPollExit(record *service.Record, _ *service.PollExitRequest) {
-	fileCounts := s.fileTransferManager.GetFileCounts()
-
-	result := &service.Result{
-		ResultType: &service.Result_Response{
-			Response: &service.Response{
-				ResponseType: &service.Response_PollExitResponse{
-					PollExitResponse: &service.PollExitResponse{
-						FileCounts: fileCounts,
-					},
-				},
-			},
-		},
-		Control: record.Control,
-		Uuid:    record.Uuid,
-	}
-	s.outChan <- result
-}
-
->>>>>>> e3460499
 func (s *Sender) sendServerInfo(record *service.Record, _ *service.ServerInfoRequest) {
 	if s.graphqlClient == nil {
 		return
