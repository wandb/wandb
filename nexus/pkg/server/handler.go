--- conflicted
+++ resolved
@@ -21,11 +21,7 @@
 )
 
 type HandlerInterface interface {
-<<<<<<< HEAD
 	SetInboundChannels(in <-chan *service.Record, lb chan *service.Record)
-=======
-	SetInboundChannels(in <-chan *service.Record, slb chan *service.Record)
->>>>>>> 0e1a8a07
 	SetOutboundChannels(fwd chan *service.Record, out chan *service.Result)
 	Handle()
 	Close()
@@ -51,16 +47,8 @@
 	// outChan is the channel for results to the client
 	outChan chan *service.Result
 
-<<<<<<< HEAD
-	// inChan is the channel for incoming messages received through the stream
-	inChan <-chan *service.Record
-
-	// streamLoopbackChan is the channel for internal loopback messages from the stream
-	streamLoopbackChan chan *service.Record
-=======
 	// loopbackChan is the channel for internal loopback messages (from stream and sender)
 	loopbackChan chan *service.Record
->>>>>>> 0e1a8a07
 
 	// inChan is the channel for incoming messages received through the stream
 	inChan <-chan *service.Record
@@ -153,15 +141,9 @@
 	return h
 }
 
-<<<<<<< HEAD
 func (h *Handler) SetInboundChannels(in <-chan *service.Record, lb chan *service.Record) {
 	h.inChan = in
-	h.streamLoopbackChan = lb
-=======
-func (h *Handler) SetInboundChannels(in <-chan *service.Record, slb chan *service.Record) {
-	h.inChan = in
-	h.loopbackChan = slb
->>>>>>> 0e1a8a07
+	h.loopbackChan = lb
 }
 
 func (h *Handler) SetOutboundChannels(fwd chan *service.Record, out chan *service.Result) {
@@ -174,11 +156,7 @@
 	defer h.logger.Reraise()
 	h.logger.Info("handler: started", "stream_id", h.settings.RunId)
 loop:
-<<<<<<< HEAD
-	for h.inChan != nil || h.streamLoopbackChan != nil {
-=======
 	for h.inChan != nil || h.loopbackChan != nil {
->>>>>>> 0e1a8a07
 		select {
 		case record, ok := <-h.inChan:
 			if !ok {
@@ -186,11 +164,7 @@
 				continue
 			}
 			h.handleRecord(record)
-<<<<<<< HEAD
-		case record, ok := <-h.streamLoopbackChan:
-=======
 		case record, ok := <-h.loopbackChan:
->>>>>>> 0e1a8a07
 			if !ok {
 				// exit the handler loop when loopback goes away
 				// (note: this could leave unread data on in chan)
@@ -356,7 +330,7 @@
 	// to stop processing new incoming messages.
 	// TODO(beta): assess whether this would be better shutdown with a context
 	if shutdown {
-		close(h.streamLoopbackChan)
+		close(h.loopbackChan)
 	}
 }
 
@@ -511,11 +485,7 @@
 
 	// start the system monitor
 	if !h.settings.GetXDisableStats().GetValue() && h.systemMonitor == nil {
-<<<<<<< HEAD
-		h.systemMonitor = monitor.NewSystemMonitor(h.settings, h.logger, h.streamLoopbackChan)
-=======
 		h.systemMonitor = monitor.NewSystemMonitor(h.settings, h.logger, h.loopbackChan)
->>>>>>> 0e1a8a07
 	}
 	h.systemMonitor.Do()
 	systemInfo := h.systemMonitor.Probe()
@@ -670,7 +640,7 @@
 	}
 
 	if h.fh == nil {
-		h.fh = NewFileHandler(h.logger, h.streamLoopbackChan)
+		h.fh = NewFileHandler(h.logger, h.loopbackChan)
 		h.fh.Start()
 	}
 
