package server

import (
	"context"
	"fmt"
	"os"
	"path/filepath"

	"github.com/wandb/wandb/nexus/pkg/monitor"
	"google.golang.org/protobuf/proto"

	"github.com/wandb/wandb/nexus/internal/debounce"
	"github.com/wandb/wandb/nexus/internal/nexuslib"
	"github.com/wandb/wandb/nexus/pkg/observability"
	"github.com/wandb/wandb/nexus/pkg/service"
)

<<<<<<< HEAD
const (
	summaryDebouncerRateLimit = 1 / 30.0 // todo: audit rate limit
	summaryDebouncerBurstSize = 1        // todo: audit burst size
)

// Timer is used to track the run start and execution times
type Timer struct {
	startTime   time.Time
	resumeTime  time.Time
	accumulated time.Duration
	isStarted   bool
	isPaused    bool
}

func (t *Timer) GetStartTimeMicro() float64 {
	return float64(t.startTime.UnixMicro()) / 1e6
}

func (t *Timer) Start(startTime *time.Time) {
	if startTime != nil {
		t.startTime = *startTime
	} else {
		t.startTime = time.Now()
	}
	t.resumeTime = t.startTime
	t.isStarted = true
}

func (t *Timer) Pause() {
	if !t.isPaused {
		elapsed := time.Since(t.resumeTime)
		t.accumulated += elapsed
		t.isPaused = true
	}
}

func (t *Timer) Resume() {
	if t.isPaused {
		t.resumeTime = time.Now()
		t.isPaused = false
	}
}

func (t *Timer) Elapsed() time.Duration {
	if !t.isStarted {
		return 0
	}
	if t.isPaused {
		return t.accumulated
	}
	return t.accumulated + time.Since(t.resumeTime)
}

=======
>>>>>>> 3a7e4216
// Handler is the handler for a stream
// it handles the incoming messages, processes them
// and passes them to the writer
type Handler struct {
	// ctx is the context for the handler
	ctx context.Context

	// settings is the settings for the handler
	settings *service.Settings

	// logger is the logger for the handler
	logger *observability.NexusLogger

	// fwdChan is the channel for forwarding messages to the writer
	fwdChan chan *service.Record

	// outChan is the channel for results to the client
	outChan chan *service.Result

	// loopbackChan is the channel for loopback messages (messages from the sender to the handler)
	loopbackChan chan *service.Record

	// timer is used to track the run start and execution times
	timer Timer

	// runRecord is the runRecord record received
	// from the server
	runRecord *service.RunRecord

	// runMetadata is the metadata associated with the run
	runMetadata *service.MetadataRequest

	// consolidatedSummary is the full summary (all keys)
	// TODO(memory): persist this in the future as it will grow with number of distinct keys
	consolidatedSummary map[string]string

	deltaSummary map[string]string

	summaryDebouncer *debounce.Debouncer

	// historyRecord is the history record used to track
	// current active history record for the stream
	historyRecord *service.HistoryRecord

	// sampledHistory is the sampled history for the stream
	// TODO fix this to be generic type
	sampledHistory map[string]*ReservoirSampling[float32]

	// mh is the metric handler for the stream
	mh *MetricHandler

	// systemMonitor is the system monitor for the stream
	systemMonitor *monitor.SystemMonitor

	// fh is the file handler for the stream
	fh *FileHandler

	// ft is the file transfer info for the stream
	ft *FileTransferHandler
}

// NewHandler creates a new handler
func NewHandler(
	ctx context.Context,
	settings *service.Settings,
	logger *observability.NexusLogger,
	loopbackChan chan *service.Record,
) *Handler {
	// init the system monitor if stats are enabled
	h := &Handler{
		ctx:                 ctx,
		settings:            settings,
		logger:              logger,
		consolidatedSummary: make(map[string]string),
		deltaSummary:        make(map[string]string),
		ft:                  NewFileTransferHandler(),
		fwdChan:             make(chan *service.Record, BufferSize),
		outChan:             make(chan *service.Result, BufferSize),
		loopbackChan:        loopbackChan,
	}
	if !settings.GetXDisableStats().GetValue() {
		h.systemMonitor = monitor.NewSystemMonitor(settings, logger, loopbackChan)
	}

	// initialize the run metadata from settings
	h.runMetadata = &service.MetadataRequest{
		Os:       h.settings.GetXOs().GetValue(),
		Python:   h.settings.GetXPython().GetValue(),
		Host:     h.settings.GetHost().GetValue(),
		Cuda:     h.settings.GetXCuda().GetValue(),
		Program:  h.settings.GetProgram().GetValue(),
		CodePath: h.settings.GetProgramAbspath().GetValue(),
		// CodePathLocal: h.settings.GetProgramAbspath().GetValue(),  // todo(launch): add this
		Email:      h.settings.GetEmail().GetValue(),
		Root:       h.settings.GetRootDir().GetValue(),
		Username:   h.settings.GetUsername().GetValue(),
		Docker:     h.settings.GetDocker().GetValue(),
		Executable: h.settings.GetXExecutable().GetValue(),
		Args:       h.settings.GetXArgs().GetValue(),
		Colab:      h.settings.GetColabUrl().GetValue(),
	}

	h.summaryDebouncer = debounce.NewDebouncer(
		summaryDebouncerRateLimit,
		summaryDebouncerBurstSize,
		logger,
	)

	return h
}

// do this starts the handler
func (h *Handler) do(in, lb <-chan *service.Record) {
	defer h.logger.Reraise()
	h.logger.Info("handler: started", "stream_id", h.settings.RunId)
loop:
	for in != nil || lb != nil {
		select {
		case record, ok := <-in:
			if !ok {
				in = nil
				continue
			}
			h.handleRecord(record)
		case record, ok := <-lb:
			if !ok {
				// exit the handler loop when loopback goes away
				// (note: this could leave unread data on in chan)
				break loop
			}
			h.handleRecord(record)
		}
	}
}

func (h *Handler) sendResponse(record *service.Record, response *service.Response) {
	result := &service.Result{
		ResultType: &service.Result_Response{Response: response},
		Control:    record.Control,
		Uuid:       record.Uuid,
	}
	h.outChan <- result
}

func (h *Handler) Close() {
	close(h.outChan)
	close(h.fwdChan)
	h.logger.Debug("handler: closed", "stream_id", h.settings.RunId)
}

func (h *Handler) sendRecordWithControl(record *service.Record, controlOptions ...func(*service.Control)) {
	if record == nil {
		return
	}

	if record.GetControl() == nil {
		record.Control = &service.Control{}
	}

	control := record.GetControl()
	for _, opt := range controlOptions {
		opt(control)
	}
	h.sendRecord(record)
}

func (h *Handler) sendRecord(record *service.Record) {
	if record == nil {
		return
	}
	h.fwdChan <- record
}

//gocyclo:ignore
func (h *Handler) handleRecord(record *service.Record) {
	recordType := record.GetRecordType()
	h.logger.Debug("handle: got a message", "record_type", recordType)
	switch x := record.RecordType.(type) {
	case *service.Record_Alert:
		h.handleAlert(record)
	case *service.Record_Artifact:
	case *service.Record_Config:
		h.handleConfig(record)
	case *service.Record_Exit:
		h.handleExit(record, x.Exit)
	case *service.Record_Files:
		h.handleFiles(record)
	case *service.Record_Final:
		h.handleFinal()
	case *service.Record_Footer:
		h.handleFooter()
	case *service.Record_Header:
		h.handleHeader(record)
	case *service.Record_History:
		h.handleHistory(x.History)
	case *service.Record_LinkArtifact:
		h.handleLinkArtifact(record)
	case *service.Record_Metric:
		h.handleMetric(record, x.Metric)
	case *service.Record_Output:
	case *service.Record_OutputRaw:
		h.handleOutputRaw(record)
	case *service.Record_Preempting:
		h.handlePreempting(record)
	case *service.Record_Request:
		h.handleRequest(record)
	case *service.Record_Run:
		h.handleRun(record)
	case *service.Record_Stats:
		h.handleSystemMetrics(record)
	case *service.Record_Summary:
		h.handleSummary(record, x.Summary)
	case *service.Record_Tbrecord:
	case *service.Record_Telemetry:
		h.handleTelemetry(record)
	case *service.Record_UseArtifact:
		h.handleUseArtifact(record)
	case nil:
		err := fmt.Errorf("handleRecord: record type is nil")
		h.logger.CaptureFatalAndPanic("error handling record", err)
	default:
		err := fmt.Errorf("handleRecord: unknown record type %T", x)
		h.logger.CaptureFatalAndPanic("error handling record", err)
	}
}

//gocyclo:ignore
func (h *Handler) handleRequest(record *service.Record) {
	shutdown := false
	request := record.GetRequest()
	response := &service.Response{}
	switch x := request.RequestType.(type) {
	case *service.Request_CheckVersion:
	case *service.Request_Defer:
		h.handleDefer(record, x.Defer)
		return
	case *service.Request_GetSummary:
		h.handleGetSummary(record, response)
	case *service.Request_Keepalive:
	case *service.Request_NetworkStatus:
	case *service.Request_PartialHistory:
		h.handlePartialHistory(record, x.PartialHistory)
		return
	case *service.Request_PollExit:
		h.handlePollExit(record)
		return
	case *service.Request_RunStart:
		h.handleRunStart(record, x.RunStart)
	case *service.Request_SampledHistory:
		h.handleSampledHistory(record, response)
	case *service.Request_ServerInfo:
		h.handleServerInfo(record)
	case *service.Request_Shutdown:
		shutdown = true
	case *service.Request_StopStatus:
	case *service.Request_LogArtifact:
		h.handleLogArtifact(record)
		response = nil
	case *service.Request_DownloadArtifact:
		h.handleDownloadArtifact(record)
		response = nil
	case *service.Request_JobInfo:
	case *service.Request_Attach:
		h.handleAttach(record, response)
	case *service.Request_Pause:
		h.handlePause()
	case *service.Request_Resume:
		h.handleResume()
	case *service.Request_Cancel:
		h.handleCancel(record)
	case *service.Request_GetSystemMetrics:
		h.handleGetSystemMetrics(record, response)
	case *service.Request_FileTransferInfo:
		h.handleFileTransferInfo(record)
	case *service.Request_InternalMessages:
	default:
		err := fmt.Errorf("handleRequest: unknown request type %T", x)
		h.logger.CaptureFatalAndPanic("error handling request", err)
	}
	if response != nil {
		h.sendResponse(record, response)
	}

	// shutdown request indicates that we have gone through the exit path and
	// have sent all the requests needed to extract the final bits of information
	// from the stream.  At this point we close the loopback channel as a trigger
	// to stop processing new incoming messages.
	// TODO(beta): assess whether this would be better shutdown with a context
	if shutdown {
		close(h.loopbackChan)
	}
}

func (h *Handler) handleDefer(record *service.Record, request *service.DeferRequest) {
	switch request.State {
	case service.DeferRequest_BEGIN:
	case service.DeferRequest_FLUSH_RUN:
	case service.DeferRequest_FLUSH_STATS:
	case service.DeferRequest_FLUSH_PARTIAL_HISTORY:
		h.handleHistory(h.historyRecord)
	case service.DeferRequest_FLUSH_TB:
	case service.DeferRequest_FLUSH_SUM:
		h.handleSummary(nil, &service.SummaryRecord{})
	case service.DeferRequest_FLUSH_DEBOUNCER:
	case service.DeferRequest_FLUSH_OUTPUT:
	case service.DeferRequest_FLUSH_JOB:
	case service.DeferRequest_FLUSH_DIR:
		rec := h.fh.Final()
		h.sendRecord(rec)
	case service.DeferRequest_FLUSH_FP:
	case service.DeferRequest_JOIN_FP:
		h.fh.Close()
	case service.DeferRequest_FLUSH_FS:
	case service.DeferRequest_FLUSH_FINAL:
		h.handleFinal()
		h.handleFooter()
	case service.DeferRequest_END:
	default:
		err := fmt.Errorf("handleDefer: unknown defer state %v", request.State)
		h.logger.CaptureError("unknown defer state", err)
	}
	// Need to clone the record to avoid race condition with the writer
	record = proto.Clone(record).(*service.Record)
	h.sendRecordWithControl(record,
		func(control *service.Control) {
			control.AlwaysSend = true
		},
		func(control *service.Control) {
			control.Local = true
		},
	)
}

func (h *Handler) handleLogArtifact(record *service.Record) {
	h.sendRecord(record)
}

func (h *Handler) handleDownloadArtifact(record *service.Record) {
	h.sendRecord(record)
}

func (h *Handler) handleLinkArtifact(record *service.Record) {
	h.sendRecord(record)
}

func (h *Handler) handlePollExit(record *service.Record) {
	result := &service.Result{
		ResultType: &service.Result_Response{
			Response: &service.Response{
				ResponseType: &service.Response_PollExitResponse{
					PollExitResponse: &service.PollExitResponse{
						PusherStats: &service.FilePusherStats{
							UploadedBytes: h.ft.GetUploadedBytes(),
							TotalBytes:    h.ft.GetTotalBytes(),
							DedupedBytes:  h.ft.GetDedupedBytes(),
						},
						FileCounts: h.ft.GetFileCounts(),
						Done:       h.ft.IsDone(),
					},
				},
			},
		},
		Control: record.Control,
		Uuid:    record.Uuid,
	}
	h.outChan <- result
}

func (h *Handler) handleHeader(record *service.Record) {
	h.sendRecordWithControl(
		record,
		func(control *service.Control) {
			control.AlwaysSend = false
		},
	)
}

func (h *Handler) handleFinal() {
	record := &service.Record{
		RecordType: &service.Record_Final{
			Final: &service.FinalRecord{},
		},
	}
	h.sendRecordWithControl(
		record,
		func(control *service.Control) {
			control.AlwaysSend = false
		},
	)
}

func (h *Handler) handleFooter() {
	record := &service.Record{
		RecordType: &service.Record_Footer{
			Footer: &service.FooterRecord{},
		},
	}
	h.sendRecordWithControl(
		record,
		func(control *service.Control) {
			control.AlwaysSend = false
		},
	)
}

func (h *Handler) handleServerInfo(record *service.Record) {
	h.sendRecordWithControl(record,
		func(control *service.Control) {
			control.AlwaysSend = true
		},
	)
}

func (h *Handler) handleRunStart(record *service.Record, request *service.RunStartRequest) {
	var ok bool
	run := request.Run

	// start the run timer
	h.timer = Timer{}
	startTime := run.StartTime.AsTime()
	h.timer.Start(&startTime)

	if h.runRecord, ok = proto.Clone(run).(*service.RunRecord); !ok {
		err := fmt.Errorf("handleRunStart: failed to clone run")
		h.logger.CaptureFatalAndPanic("error handling run start", err)
	}
	h.sendRecord(record)

	// NOTE: once this request arrives in the sender,
	// the latter will start its filestream and uploader

	if request.Run.GetGit() != nil {
		h.runMetadata.Git = &service.GitRepoRecord{
			RemoteUrl: run.GetGit().GetRemoteUrl(),
			Commit:    run.GetGit().GetCommit(),
		}
	}
	h.runMetadata.StartedAt = run.GetStartTime()

	h.handleCodeSave()

	// start the system monitor
	h.systemMonitor.Do()
	systemInfo := h.systemMonitor.Probe()
	if systemInfo != nil {
		proto.Merge(h.runMetadata, systemInfo)
	}

	h.handleMetadata()
}

func (h *Handler) handleAttach(_ *service.Record, response *service.Response) {

	response.ResponseType = &service.Response_AttachResponse{
		AttachResponse: &service.AttachResponse{
			Run: h.runRecord,
		},
	}
}

func (h *Handler) handleCancel(record *service.Record) {
	h.sendRecord(record)
}

func (h *Handler) handlePause() {
	h.timer.Pause()
	h.systemMonitor.Stop()
}

func (h *Handler) handleResume() {
	h.timer.Resume()
	h.systemMonitor.Do()
}

func (h *Handler) handleCodeSave() {
	if !h.settings.GetSaveCode().GetValue() {
		return
	}

	programRelative := h.settings.GetProgramRelpath().GetValue()
	if programRelative == "" {
		h.logger.Warn("handleCodeSave: program relative path is empty")
		return
	}

	programAbsolute := h.settings.GetProgramAbspath().GetValue()
	if _, err := os.Stat(programAbsolute); err != nil {
		h.logger.Warn("handleCodeSave: program absolute path does not exist", "path", programAbsolute)
		return
	}

	codeDir := filepath.Join(h.settings.GetFilesDir().GetValue(), "code")
	if err := os.MkdirAll(filepath.Join(codeDir, filepath.Dir(programRelative)), os.ModePerm); err != nil {
		return
	}
	savedProgram := filepath.Join(codeDir, programRelative)
	if _, err := os.Stat(savedProgram); err != nil {
		if err = copyFile(programAbsolute, savedProgram); err != nil {
			return
		}
	}
	record := service.Record{
		RecordType: &service.Record_Files{
			Files: &service.FilesRecord{
				Files: []*service.FilesItem{
					{
						Path: filepath.Join("code", programRelative),
					},
				},
			},
		},
	}
	h.handleFiles(&record)
}

func (h *Handler) handleMetadata() {
	// TODO: Sending metadata as a request for now, eventually this should be turned into
	//  a record and stored in the transaction log
	if h.settings.GetXDisableMeta().GetValue() {
		return
	}

	record := service.Record{
		RecordType: &service.Record_Request{
			Request: &service.Request{
				RequestType: &service.Request_Metadata{
					Metadata: h.runMetadata,
				},
			},
		},
	}
	h.sendRecord(&record)
}

func (h *Handler) handleSystemMetrics(record *service.Record) {
	h.sendRecord(record)
}

func (h *Handler) handleOutputRaw(record *service.Record) {
	h.sendRecord(record)
}

func (h *Handler) handlePreempting(record *service.Record) {
	h.sendRecord(record)
}

func (h *Handler) handleRun(record *service.Record) {
	h.sendRecordWithControl(record,
		func(control *service.Control) {
			control.AlwaysSend = true
		},
	)
}

func (h *Handler) handleConfig(record *service.Record) {
	h.sendRecord(record)
}

func (h *Handler) handleAlert(record *service.Record) {
	h.sendRecord(record)
}

func (h *Handler) handleExit(record *service.Record, exit *service.RunExitRecord) {
	// stop the system monitor to ensure that we don't send any more system metrics
	// after the run has exited
	h.systemMonitor.Stop()

	// stop the run timer and set the runtime
	h.timer.Pause()
	runtime := int32(h.timer.Elapsed().Seconds())
	exit.Runtime = runtime

	// update summary with runtime
	summaryRecord := nexuslib.ConsolidateSummaryItems(h.consolidatedSummary, []*service.SummaryItem{
		{
			Key: "_wandb", ValueJson: fmt.Sprintf(`{"runtime": %d}`, runtime),
		},
	})
	// h.sendRecord(summaryRecord)
	h.updateSummary(summaryRecord)

	// send the exit record
	h.sendRecordWithControl(record,
		func(control *service.Control) {
			control.AlwaysSend = true
		},
	)
}

func (h *Handler) handleFiles(record *service.Record) {
	if record.GetFiles() == nil {
		return
	}

	if h.fh == nil {
		h.fh = NewFileHandler(h.logger, h.loopbackChan)
		h.fh.Start()
	}

	rec := h.fh.Handle(record)
	h.sendRecord(rec)
}

func (h *Handler) handleGetSummary(_ *service.Record, response *service.Response) {
	var items []*service.SummaryItem

	for key, element := range h.consolidatedSummary {
		items = append(items, &service.SummaryItem{Key: key, ValueJson: element})
	}
	response.ResponseType = &service.Response_GetSummaryResponse{
		GetSummaryResponse: &service.GetSummaryResponse{
			Item: items,
		},
	}
}

func (h *Handler) handleGetSystemMetrics(_ *service.Record, response *service.Response) {
	sm := h.systemMonitor.GetBuffer()

	response.ResponseType = &service.Response_GetSystemMetricsResponse{
		GetSystemMetricsResponse: &service.GetSystemMetricsResponse{
			SystemMetrics: make(map[string]*service.SystemMetricsBuffer),
		},
	}

	for key, samples := range sm {
		buffer := make([]*service.SystemMetricSample, 0, len(samples.GetElements()))

		// convert samples to buffer:
		for _, sample := range samples.GetElements() {
			buffer = append(buffer, &service.SystemMetricSample{
				Timestamp: sample.Timestamp,
				Value:     float32(sample.Value),
			})
		}
		// add to response as map key: buffer
		response.GetGetSystemMetricsResponse().SystemMetrics[key] = &service.SystemMetricsBuffer{
			Record: buffer,
		}
	}
}

func (h *Handler) handleFileTransferInfo(record *service.Record) {
	info := record.GetRequest().GetFileTransferInfo()
	h.ft.Handle(info)
}

func (h *Handler) handleTelemetry(record *service.Record) {
	h.sendRecord(record)
}

func (h *Handler) handleUseArtifact(record *service.Record) {
	h.sendRecord(record)
}

func (h *Handler) updateSummary(summaryRecord *service.Record) {
	for _, item := range summaryRecord.GetSummary().GetUpdate() {
		// h.updateSummary
		h.deltaSummary[item.GetKey()] = item.GetValueJson()
	}
	h.summaryDebouncer.SetNeedsDebounce()
}

func (h *Handler) handleSummary(_ *service.Record, summary *service.SummaryRecord) {

	runtime := int32(h.timer.Elapsed().Seconds())

	// update summary with runtime
	summary.Update = append(summary.Update, &service.SummaryItem{
		Key: "_wandb", ValueJson: fmt.Sprintf(`{"runtime": %d}`, runtime),
	})

	summaryRecord := nexuslib.ConsolidateSummaryItems(h.consolidatedSummary, summary.Update)
	h.updateSummary(summaryRecord)
	// h.sendRecord(summaryRecord)

}

func (h *Handler) GetRun() *service.RunRecord {
	return h.runRecord
}<|MERGE_RESOLUTION|>--- conflicted
+++ resolved
@@ -15,62 +15,11 @@
 	"github.com/wandb/wandb/nexus/pkg/service"
 )
 
-<<<<<<< HEAD
 const (
 	summaryDebouncerRateLimit = 1 / 30.0 // todo: audit rate limit
 	summaryDebouncerBurstSize = 1        // todo: audit burst size
 )
 
-// Timer is used to track the run start and execution times
-type Timer struct {
-	startTime   time.Time
-	resumeTime  time.Time
-	accumulated time.Duration
-	isStarted   bool
-	isPaused    bool
-}
-
-func (t *Timer) GetStartTimeMicro() float64 {
-	return float64(t.startTime.UnixMicro()) / 1e6
-}
-
-func (t *Timer) Start(startTime *time.Time) {
-	if startTime != nil {
-		t.startTime = *startTime
-	} else {
-		t.startTime = time.Now()
-	}
-	t.resumeTime = t.startTime
-	t.isStarted = true
-}
-
-func (t *Timer) Pause() {
-	if !t.isPaused {
-		elapsed := time.Since(t.resumeTime)
-		t.accumulated += elapsed
-		t.isPaused = true
-	}
-}
-
-func (t *Timer) Resume() {
-	if t.isPaused {
-		t.resumeTime = time.Now()
-		t.isPaused = false
-	}
-}
-
-func (t *Timer) Elapsed() time.Duration {
-	if !t.isStarted {
-		return 0
-	}
-	if t.isPaused {
-		return t.accumulated
-	}
-	return t.accumulated + time.Since(t.resumeTime)
-}
-
-=======
->>>>>>> 3a7e4216
 // Handler is the handler for a stream
 // it handles the incoming messages, processes them
 // and passes them to the writer
