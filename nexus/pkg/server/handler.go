--- conflicted
+++ resolved
@@ -270,12 +270,9 @@
 		h.handleResume()
 	case *service.Request_Cancel:
 		h.handleCancel(record)
-<<<<<<< HEAD
 	case *service.Request_GetSystemMetrics:
 		h.handleGetSystemMetrics(record, response)
-=======
 	case *service.Request_InternalMessages:
->>>>>>> e7f1ae94
 	default:
 		err := fmt.Errorf("handleRequest: unknown request type %T", x)
 		h.logger.CaptureFatalAndPanic("error handling request", err)
