package server

import (
	"context"
	"fmt"
	"time"

	"github.com/wandb/wandb/nexus/pkg/monitor"
	"google.golang.org/protobuf/proto"

	"github.com/wandb/wandb/nexus/internal/nexuslib"
	"github.com/wandb/wandb/nexus/pkg/observability"
	"github.com/wandb/wandb/nexus/pkg/service"
)

// Timer is used to track the run start and execution times
type Timer struct {
	startTime   time.Time
	resumeTime  time.Time
	accumulated time.Duration
	isStarted   bool
	isPaused    bool
}

func (t *Timer) GetStartTimeMicro() float64 {
	return float64(t.startTime.UnixMicro()) / 1e6
}

func (t *Timer) Start(startTime *time.Time) {
	if startTime != nil {
		t.startTime = *startTime
	} else {
		t.startTime = time.Now()
	}
	t.resumeTime = t.startTime
	t.isStarted = true
}

func (t *Timer) Pause() {
	if !t.isPaused {
		elapsed := time.Since(t.resumeTime)
		t.accumulated += elapsed
		t.isPaused = true
	}
}

func (t *Timer) Resume() {
	if t.isPaused {
		t.resumeTime = time.Now()
		t.isPaused = false
	}
}

func (t *Timer) Elapsed() time.Duration {
	if !t.isStarted {
		return 0
	}
	if t.isPaused {
		return t.accumulated
	}
	return t.accumulated + time.Since(t.resumeTime)
}

// Handler is the handler for a stream
// it handles the incoming messages, processes them
// and passes them to the writer
type Handler struct {
	// ctx is the context for the handler
	ctx context.Context

	// settings is the settings for the handler
	settings *service.Settings

	// logger is the logger for the handler
	logger *observability.NexusLogger

	// fwdChan is the channel for forwarding messages to the writer
	fwdChan chan *service.Record

	// outChan is the channel for results to the client
	outChan chan *service.Result

	// loopbackChan is the channel for loopback messages (messages from the sender to the handler)
	loopbackChan chan *service.Record

	// timer is used to track the run start and execution times
	timer Timer

	// runRecord is the runRecord record received
	// from the server
	runRecord *service.RunRecord

	// consolidatedSummary is the full summary (all keys)
	// TODO(memory): persist this in the future as it will grow with number of distinct keys
	consolidatedSummary map[string]string

	// historyRecord is the history record used to track
	// current active history record for the stream
	historyRecord *service.HistoryRecord

	// mh is the metric handler for the stream
	mh *MetricHandler

	// systemMonitor is the system monitor for the stream
	systemMonitor *monitor.SystemMonitor
}

// NewHandler creates a new handler
func NewHandler(
	ctx context.Context,
	settings *service.Settings,
	logger *observability.NexusLogger,
	loopbackChan chan *service.Record,
) *Handler {
	// init the system monitor if stats are enabled
	h := &Handler{
		ctx:                 ctx,
		settings:            settings,
		logger:              logger,
		consolidatedSummary: make(map[string]string),
		fwdChan:             make(chan *service.Record, BufferSize),
		outChan:             make(chan *service.Result, BufferSize),
		loopbackChan:        loopbackChan,
	}
	if !settings.GetXDisableStats().GetValue() {
		h.systemMonitor = monitor.NewSystemMonitor(settings, logger, loopbackChan)
	}
	return h
}

// do this starts the handler
func (h *Handler) do(in, lb <-chan *service.Record) {
	defer observability.Reraise()

	h.logger.Info("handler: started", "stream_id", h.settings.RunId)
loop:
	for in != nil || lb != nil {
		select {
		case record, ok := <-in:
			if !ok {
				in = nil
				continue
			}
			h.handleRecord(record)
		case record, ok := <-lb:
			if !ok {
				// exit the handler loop when loopback goes away
				// (note: this could leave unread data on in chan)
				break loop
			}
			h.handleRecord(record)
		}
	}
	h.close()
	h.logger.Debug("handler: closed", "stream_id", h.settings.RunId)
}

func (h *Handler) sendResponse(record *service.Record, response *service.Response) {
	result := &service.Result{
		ResultType: &service.Result_Response{Response: response},
		Control:    record.Control,
		Uuid:       record.Uuid,
	}
	h.outChan <- result
}

func (h *Handler) close() {
	close(h.outChan)
	close(h.fwdChan)
}

func (h *Handler) sendRecordWithControl(record *service.Record, controlOptions ...func(*service.Control)) {
	if record.GetControl() == nil {
		record.Control = &service.Control{}
	}

	control := record.GetControl()
	for _, opt := range controlOptions {
		opt(control)
	}
	h.sendRecord(record)
}

func (h *Handler) sendRecord(record *service.Record) {
	h.fwdChan <- record
}

//gocyclo:ignore
func (h *Handler) handleRecord(record *service.Record) {
	recordType := record.GetRecordType()
	h.logger.Debug("handle: got a message", "record_type", recordType)
	switch x := record.RecordType.(type) {
	case *service.Record_Alert:
		h.handleAlert(record)
	case *service.Record_Artifact:
	case *service.Record_Config:
		h.handleConfig(record)
	case *service.Record_Exit:
		h.handleExit(record, x.Exit)
	case *service.Record_Files:
		h.handleFiles(record)
	case *service.Record_Final:
		h.handleFinal(record)
	case *service.Record_Footer:
	case *service.Record_Header:
	case *service.Record_History:
	case *service.Record_LinkArtifact:
		h.handleLinkArtifact(record)
	case *service.Record_Metric:
		h.handleMetric(record, x.Metric)
	case *service.Record_Output:
	case *service.Record_OutputRaw:
		h.handleOutputRaw(record)
	case *service.Record_Preempting:
		h.handlePreempting(record)
	case *service.Record_Request:
		h.handleRequest(record)
	case *service.Record_Run:
		h.handleRun(record)
	case *service.Record_Stats:
		h.handleSystemMetrics(record)
	case *service.Record_Summary:
		h.handleSummary(record, x.Summary)
	case *service.Record_Tbrecord:
	case *service.Record_Telemetry:
		h.handleTelemetry(record)
	case nil:
		err := fmt.Errorf("handleRecord: record type is nil")
		h.logger.CaptureFatalAndPanic("error handling record", err)
	default:
		err := fmt.Errorf("handleRecord: unknown record type %T", x)
		h.logger.CaptureFatalAndPanic("error handling record", err)
	}
}

func (h *Handler) handleRequest(record *service.Record) {
	shutdown := false
	request := record.GetRequest()
	response := &service.Response{}
	switch x := request.RequestType.(type) {
	case *service.Request_CheckVersion:
	case *service.Request_Defer:
		h.handleDefer(record, x.Defer)
		return
	case *service.Request_GetSummary:
		h.handleGetSummary(record, response)
	case *service.Request_Keepalive:
	case *service.Request_NetworkStatus:
	case *service.Request_PartialHistory:
		h.handlePartialHistory(record, x.PartialHistory)
		return
	case *service.Request_PollExit:
		h.handlePollExit(record)
	case *service.Request_RunStart:
		h.handleRunStart(record, x.RunStart)
	case *service.Request_SampledHistory:
	case *service.Request_ServerInfo:
		h.handleServerInfo(record)
	case *service.Request_Shutdown:
		shutdown = true
	case *service.Request_StopStatus:
	case *service.Request_LogArtifact:
		h.handleLogArtifact(record, x.LogArtifact, response)
	case *service.Request_JobInfo:
	case *service.Request_Attach:
		h.handleAttach(record, response)
	case *service.Request_Pause:
		h.handlePause()
	case *service.Request_Resume:
		h.handleResume()
	case *service.Request_Cancel:
		h.handleCancel(record)
	default:
		err := fmt.Errorf("handleRequest: unknown request type %T", x)
		h.logger.CaptureFatalAndPanic("error handling request", err)
	}
	h.sendResponse(record, response)

	// shutdown request indicates that we have gone through the exit path and
	// have sent all the requests needed to extract the final bits of information
	// from the stream.  At this point we close the loopback channel as a trigger
	// to stop processing new incoming messages.
	// TODO(beta): assess whether this would be better shutdown with a context
	if shutdown {
		close(h.loopbackChan)
	}
}

func (h *Handler) handleDefer(record *service.Record, request *service.DeferRequest) {
	switch request.State {
	case service.DeferRequest_BEGIN:
	case service.DeferRequest_FLUSH_RUN:
	case service.DeferRequest_FLUSH_STATS:
	case service.DeferRequest_FLUSH_PARTIAL_HISTORY:
		h.handleHistory(h.historyRecord)
	case service.DeferRequest_FLUSH_TB:
	case service.DeferRequest_FLUSH_SUM:
		h.handleSummary(nil, &service.SummaryRecord{})
	case service.DeferRequest_FLUSH_DEBOUNCER:
	case service.DeferRequest_FLUSH_OUTPUT:
	case service.DeferRequest_FLUSH_JOB:
	case service.DeferRequest_FLUSH_DIR:
	case service.DeferRequest_FLUSH_FP:
	case service.DeferRequest_JOIN_FP:
	case service.DeferRequest_FLUSH_FS:
	case service.DeferRequest_FLUSH_FINAL:
	case service.DeferRequest_END:
	default:
		err := fmt.Errorf("handleDefer: unknown defer state %v", request.State)
		h.logger.CaptureError("unknown defer state", err)
	}
	// Need to clone the record to avoide race condition with the writer
	record = proto.Clone(record).(*service.Record)
	h.sendRecordWithControl(record,
		func(control *service.Control) {
			control.AlwaysSend = true
		},
		func(control *service.Control) {
			control.Local = true
		},
	)
}

func (h *Handler) handleLogArtifact(record *service.Record, _ *service.LogArtifactRequest, _ *service.Response) {
	h.sendRecord(record)
}

<<<<<<< HEAD
func (h *Handler) handleLinkArtifact(record *service.Record) {
	h.sendRecord(record)
}

// startSystemMonitor starts the system monitor
func (h *Handler) startSystemMonitor() {
	if h.systemMonitor == nil {
		return
	}
	go func() {
		// this goroutine reads from the system monitor channel and writes
		// to the handler's record channel. it will exit when the system
		// monitor channel is closed
		for msg := range h.systemMonitor.OutChan {
			h.fwdChan <- msg
		}
		h.logger.Debug("system monitor channel closed")
	}()
	h.systemMonitor.Do()
}

=======
>>>>>>> ca04af98
func (h *Handler) handlePollExit(record *service.Record) {
	h.sendRecordWithControl(record,
		func(control *service.Control) {
			control.AlwaysSend = true
		},
	)
}

func (h *Handler) handleFinal(record *service.Record) {
	h.sendRecordWithControl(record,
		func(control *service.Control) {
			control.AlwaysSend = true
		},
	)
}

func (h *Handler) handleServerInfo(record *service.Record) {
	h.sendRecordWithControl(record,
		func(control *service.Control) {
			control.AlwaysSend = true
		},
	)
}

func (h *Handler) handleRunStart(record *service.Record, request *service.RunStartRequest) {
	var ok bool
	run := request.Run

	// start the run timer
	h.timer = Timer{}
	startTime := run.StartTime.AsTime()
	h.timer.Start(&startTime)

	if h.runRecord, ok = proto.Clone(run).(*service.RunRecord); !ok {
		err := fmt.Errorf("handleRunStart: failed to clone run")
		h.logger.CaptureFatalAndPanic("error handling run start", err)
	}
	h.sendRecord(record)

	// NOTE: once this request arrives in the sender,
	// the latter will start its filestream and uploader

	// TODO: this is a hack, we should not be sending metadata from here,
	//  it should arrive as a proper request from the client.
	//  attempting to do this before the run start request arrives in the sender
	//  will cause a segfault because the sender's uploader is not initialized yet.
	h.handleMetadata(record, request)

	// start the system monitor
	h.systemMonitor.Do()
}

func (h *Handler) handleAttach(_ *service.Record, response *service.Response) {

	response.ResponseType = &service.Response_AttachResponse{
		AttachResponse: &service.AttachResponse{
			Run: h.runRecord,
		},
	}
}

func (h *Handler) handleCancel(record *service.Record) {
	h.sendRecord(record)
}

func (h *Handler) handlePause() {
	h.timer.Pause()
	h.systemMonitor.Stop()
}

func (h *Handler) handleResume() {
	h.timer.Resume()
	h.systemMonitor.Do()
}

func (h *Handler) handleMetadata(_ *service.Record, req *service.RunStartRequest) {
	// Sending metadata as a request for now, eventually this should be turned into
	// a record and stored in the transaction log
	record := &service.Record{
		RecordType: &service.Record_Request{
			Request: &service.Request{RequestType: &service.Request_Metadata{
				Metadata: &service.MetadataRequest{
					Os:         h.settings.GetXOs().GetValue(),
					Python:     h.settings.GetXPython().GetValue(),
					Host:       h.settings.GetHost().GetValue(),
					Cuda:       h.settings.GetXCuda().GetValue(),
					Program:    h.settings.GetProgram().GetValue(),
					Email:      h.settings.GetEmail().GetValue(),
					Root:       h.settings.GetRootDir().GetValue(),
					Username:   h.settings.GetUsername().GetValue(),
					Docker:     h.settings.GetDocker().GetValue(),
					Executable: h.settings.GetXExecutable().GetValue(),
					Args:       h.settings.GetXArgs().GetValue(),
					StartedAt:  req.Run.StartTime,
				}}}}}
	h.sendRecord(record)
}

func (h *Handler) handleSystemMetrics(record *service.Record) {
	h.sendRecord(record)
}

func (h *Handler) handleOutputRaw(record *service.Record) {
	h.sendRecord(record)
}

func (h *Handler) handlePreempting(record *service.Record) {
	h.sendRecord(record)
}

func (h *Handler) handleRun(record *service.Record) {
	h.sendRecordWithControl(record,
		func(control *service.Control) {
			control.AlwaysSend = true
		},
	)
}

func (h *Handler) handleConfig(record *service.Record) {
	h.sendRecord(record)
}

func (h *Handler) handleAlert(record *service.Record) {
	h.sendRecord(record)
}

func (h *Handler) handleExit(record *service.Record, exit *service.RunExitRecord) {
	// stop the system monitor to ensure that we don't send any more system metrics
	// after the run has exited
	h.systemMonitor.Stop()

	// stop the run timer and set the runtime
	h.timer.Pause()
	runtime := int32(h.timer.Elapsed().Seconds())
	exit.Runtime = runtime

	// send the exit record
	h.sendRecordWithControl(record,
		func(control *service.Control) {
			control.AlwaysSend = true
		},
	)
}

func (h *Handler) handleFiles(record *service.Record) {
	h.sendRecord(record)
}

func (h *Handler) handleGetSummary(_ *service.Record, response *service.Response) {
	var items []*service.SummaryItem

	for key, element := range h.consolidatedSummary {
		items = append(items, &service.SummaryItem{Key: key, ValueJson: element})
	}
	response.ResponseType = &service.Response_GetSummaryResponse{
		GetSummaryResponse: &service.GetSummaryResponse{
			Item: items,
		},
	}
}

func (h *Handler) handleTelemetry(record *service.Record) {
	h.sendRecord(record)
}

func (h *Handler) handleSummary(_ *service.Record, summary *service.SummaryRecord) {

	runtime := int32(h.timer.Elapsed().Seconds())

	// update summary with runtime
	summary.Update = append(summary.Update, &service.SummaryItem{
		Key: "_wandb", ValueJson: fmt.Sprintf(`{"runtime": %d}`, runtime),
	})

	summaryRecord := nexuslib.ConsolidateSummaryItems(h.consolidatedSummary, summary.Update)
	h.sendRecord(summaryRecord)
}

func (h *Handler) GetRun() *service.RunRecord {
	return h.runRecord
}<|MERGE_RESOLUTION|>--- conflicted
+++ resolved
@@ -325,30 +325,10 @@
 	h.sendRecord(record)
 }
 
-<<<<<<< HEAD
 func (h *Handler) handleLinkArtifact(record *service.Record) {
 	h.sendRecord(record)
 }
 
-// startSystemMonitor starts the system monitor
-func (h *Handler) startSystemMonitor() {
-	if h.systemMonitor == nil {
-		return
-	}
-	go func() {
-		// this goroutine reads from the system monitor channel and writes
-		// to the handler's record channel. it will exit when the system
-		// monitor channel is closed
-		for msg := range h.systemMonitor.OutChan {
-			h.fwdChan <- msg
-		}
-		h.logger.Debug("system monitor channel closed")
-	}()
-	h.systemMonitor.Do()
-}
-
-=======
->>>>>>> ca04af98
 func (h *Handler) handlePollExit(record *service.Record) {
 	h.sendRecordWithControl(record,
 		func(control *service.Control) {
