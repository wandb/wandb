package server

import (
	"context"
	"fmt"
	"time"

	"github.com/wandb/wandb/nexus/pkg/publisher"

	"github.com/wandb/wandb/nexus/pkg/monitor"
	"google.golang.org/protobuf/proto"

	"github.com/wandb/wandb/nexus/internal/nexuslib"
	"github.com/wandb/wandb/nexus/pkg/observability"
	"github.com/wandb/wandb/nexus/pkg/service"
)

// Timer is used to track the run start and execution times
type Timer struct {
	startTime   time.Time
	resumeTime  time.Time
	accumulated time.Duration
	isStarted   bool
	isPaused    bool
}

func (t *Timer) GetStartTimeMicro() float64 {
	return float64(t.startTime.UnixMicro()) / 1e6
}

func (t *Timer) Start(startTime *time.Time) {
	if startTime != nil {
		t.startTime = *startTime
	} else {
		t.startTime = time.Now()
	}
	t.resumeTime = t.startTime
	t.isStarted = true
}

func (t *Timer) Pause() {
	if !t.isPaused {
		elapsed := time.Since(t.resumeTime)
		t.accumulated += elapsed
		t.isPaused = true
	}
}

func (t *Timer) Resume() {
	if t.isPaused {
		t.resumeTime = time.Now()
		t.isPaused = false
	}
}

func (t *Timer) Elapsed() time.Duration {
	if !t.isStarted {
		return 0
	}
	if t.isPaused {
		return t.accumulated
	}
	return t.accumulated + time.Since(t.resumeTime)
}

// Handler is the handler for a stream
// it handles the incoming messages, processes them
// and passes them to the writer
type Handler struct {
	// ctx is the context for the handler
	ctx context.Context

	// settings is the settings for the handler
	settings *service.Settings

	// logger is the logger for the handler
	logger *observability.NexusLogger

	// recordChan is the channel for further processing
	// of the incoming messages, by the writer
	recordChan chan *service.Record

	// resultChan is the channel for returning results to the client
	resultChan publisher.Channel

	// inChan is the channel for incoming messages
	inChan publisher.Channel

	// timer is used to track the run start and execution times
	timer Timer

	// runRecord is the runRecord record received
	// from the server
	runRecord *service.RunRecord

	// consolidatedSummary is the full summary (all keys)
	// TODO(memory): persist this in the future as it will grow with number of distinct keys
	consolidatedSummary map[string]string

	// historyRecord is the history record used to track
	// current active history record for the stream
	historyRecord *service.HistoryRecord

	// mh is the metric handler for the stream
	mh *MetricHandler

	// systemMonitor is the system monitor for the stream
	systemMonitor *monitor.SystemMonitor
}

// NewHandler creates a new handler
func NewHandler(
	ctx context.Context,
	settings *service.Settings,
	logger *observability.NexusLogger,
) *Handler {
	// init the system monitor if stats are enabled
	h := &Handler{
		ctx:                 ctx,
		settings:            settings,
		logger:              logger,
		consolidatedSummary: make(map[string]string),
		recordChan:          make(chan *service.Record, BufferSize),
	}
	if !settings.XDisableStats.GetValue() {
		h.systemMonitor = monitor.NewSystemMonitor(settings, logger)
	}
	h.logger.Info("handler: started", "stream_id", h.settings.RunId)
	return h
}

func (h *Handler) sendResponse(record *service.Record, response *service.Response) {
	result := &service.Result{
		ResultType: &service.Result_Response{Response: response},
		Control:    record.Control,
		Uuid:       record.Uuid,
	}
	err := h.resultChan.Send(h.ctx, result)
	if err != nil {
		return
	}
}

func (h *Handler) do(inChan publisher.Channel) {
	h.inChan = inChan
	for record := range h.inChan.Read() {
		switch x := record.(type) {
		case *service.Record:
			h.handleRecord(x)
		default:
			err := fmt.Errorf("unknown record type: %T", x)
			h.logger.CaptureError("stream got unknown record type", err)
		}
	}
	h.close()
}

func (h *Handler) close() {
	h.resultChan.Done()
	close(h.recordChan)
	h.logger.Debug("handler: closed", "stream_id", h.settings.RunId)
}

func (h *Handler) sendRecordWithControl(record *service.Record, controlOptions ...func(*service.Control)) {
	if record.GetControl() == nil {
		record.Control = &service.Control{}
	}

	control := record.GetControl()
	for _, opt := range controlOptions {
		opt(control)
	}
	h.sendRecord(record)
}

func (h *Handler) sendRecord(record *service.Record) {
	h.recordChan <- record
}

//gocyclo:ignore
func (h *Handler) handleRecord(record *service.Record) {
	recordType := record.GetRecordType()
	h.logger.Debug("handle: got a message", "record_type", recordType)
	switch x := record.RecordType.(type) {
	case *service.Record_Alert:
		h.handleAlert(record)
	case *service.Record_Artifact:
	case *service.Record_Config:
		h.handleConfig(record)
	case *service.Record_Exit:
		h.handleExit(record, x.Exit)
	case *service.Record_Files:
		h.handleFiles(record)
	case *service.Record_Final:
		h.handleFinal(record)
	case *service.Record_Footer:
	case *service.Record_Header:
	case *service.Record_History:
	case *service.Record_LinkArtifact:
	case *service.Record_Metric:
		h.handleMetric(record, x.Metric)
	case *service.Record_Output:
	case *service.Record_OutputRaw:
		h.handleOutputRaw(record)
	case *service.Record_Preempting:
		h.handlePreempting(record)
	case *service.Record_Request:
		h.handleRequest(record)
	case *service.Record_Run:
		h.handleRun(record)
	case *service.Record_Stats:
		h.handleSystemMetrics(record)
	case *service.Record_Summary:
		h.handleSummary(record, x.Summary)
	case *service.Record_Tbrecord:
	case *service.Record_Telemetry:
		h.handleTelemetry(record)
	case nil:
		err := fmt.Errorf("handleRecord: record type is nil")
		h.logger.CaptureFatalAndPanic("error handling record", err)
	default:
		err := fmt.Errorf("handleRecord: unknown record type %T", x)
		h.logger.CaptureFatalAndPanic("error handling record", err)
	}
}

func (h *Handler) handleRequest(record *service.Record) {
	request := record.GetRequest()
	response := &service.Response{}
	switch x := request.RequestType.(type) {
	case *service.Request_CheckVersion:
	case *service.Request_Defer:
		h.handleDefer(record, x.Defer)
		return
	case *service.Request_GetSummary:
		h.handleGetSummary(record, response)
	case *service.Request_Keepalive:
	case *service.Request_NetworkStatus:
	case *service.Request_PartialHistory:
		h.handlePartialHistory(record, x.PartialHistory)
		return
	case *service.Request_PollExit:
		h.handlePollExit(record)
	case *service.Request_RunStart:
		h.handleRunStart(record, x.RunStart)
	case *service.Request_SampledHistory:
	case *service.Request_ServerInfo:
		h.handleServerInfo(record)
	case *service.Request_Shutdown:
	case *service.Request_StopStatus:
	case *service.Request_LogArtifact:
		h.handleLogArtifact(record, x.LogArtifact, response)
	case *service.Request_JobInfo:
	case *service.Request_Attach:
		h.handleAttach(record, response)
	case *service.Request_Pause:
		h.handlePause()
	case *service.Request_Resume:
		h.handleResume()
	case *service.Request_Cancel:
		h.handleCancel(record)
	default:
		err := fmt.Errorf("handleRequest: unknown request type %T", x)
		h.logger.CaptureFatalAndPanic("error handling request", err)
	}
	h.sendResponse(record, response)
}

<<<<<<< HEAD
func (h *Handler) handleDefer(record *service.Record) {
	record = proto.Clone(record).(*service.Record)
	request := record.GetRequest().GetDefer()
=======
func (h *Handler) handleDefer(record *service.Record, request *service.DeferRequest) {
>>>>>>> 71b0a151
	switch request.State {
	case service.DeferRequest_BEGIN:
		h.sendRecord(record)
	case service.DeferRequest_FLUSH_RUN:
		h.sendRecord(record)
	case service.DeferRequest_FLUSH_STATS:
		h.sendRecord(record)
	case service.DeferRequest_FLUSH_PARTIAL_HISTORY:
		h.handleHistory(h.historyRecord)
		h.sendRecord(record)
	case service.DeferRequest_FLUSH_TB:
		h.sendRecord(record)
	case service.DeferRequest_FLUSH_SUM:
		h.handleSummary(nil, &service.SummaryRecord{})
		h.sendRecord(record)
	case service.DeferRequest_FLUSH_DEBOUNCER:
		h.sendRecord(record)
	case service.DeferRequest_FLUSH_OUTPUT:
		h.sendRecord(record)
	case service.DeferRequest_FLUSH_JOB:
		h.sendRecord(record)
	case service.DeferRequest_FLUSH_DIR:
		h.sendRecord(record)
	case service.DeferRequest_FLUSH_FP:
		h.sendRecord(record)
	case service.DeferRequest_JOIN_FP:
		h.sendRecord(record)
	case service.DeferRequest_FLUSH_FS:
		h.sendRecord(record)
	case service.DeferRequest_FLUSH_FINAL:
		h.sendRecord(record)
	case service.DeferRequest_END:
		h.sendRecord(record)
	default:
		err := fmt.Errorf("handleDefer: unknown defer state %v", request.State)
		h.logger.CaptureError("unknown defer state", err)
	}
<<<<<<< HEAD
=======
	// Need to clone the record to avoide race condition with the writer
	record = proto.Clone(record).(*service.Record)
	h.sendRecordWithControl(record,
		func(control *service.Control) {
			control.AlwaysSend = true
		},
		func(control *service.Control) {
			control.Local = true
		},
	)
>>>>>>> 71b0a151
}

func (h *Handler) handleLogArtifact(record *service.Record, _ *service.LogArtifactRequest, _ *service.Response) {
	h.sendRecord(record)
}

<<<<<<< HEAD
=======
// startSystemMonitor starts the system monitor
func (h *Handler) startSystemMonitor() {
	go func() {
		// this goroutine reads from the system monitor channel and writes
		// to the handler's record channel. it will exit when the system
		// monitor channel is closed
		for msg := range h.systemMonitor.OutChan {
			h.recordChan <- msg
		}
		h.logger.Debug("system monitor channel closed")
	}()
	h.systemMonitor.Do()
}

func (h *Handler) handlePollExit(record *service.Record) {
	h.sendRecordWithControl(record,
		func(control *service.Control) {
			control.AlwaysSend = true
		},
	)
}

func (h *Handler) handleFinal(record *service.Record) {
	h.sendRecordWithControl(record,
		func(control *service.Control) {
			control.AlwaysSend = true
		},
	)
}

func (h *Handler) handleServerInfo(record *service.Record) {
	h.sendRecordWithControl(record,
		func(control *service.Control) {
			control.AlwaysSend = true
		},
	)
}

>>>>>>> 71b0a151
func (h *Handler) handleRunStart(record *service.Record, request *service.RunStartRequest) {
	var ok bool
	run := request.Run

	// start the run timer
	h.timer = Timer{}
	startTime := run.StartTime.AsTime()
	h.timer.Start(&startTime)

	if h.runRecord, ok = proto.Clone(run).(*service.RunRecord); !ok {
		err := fmt.Errorf("handleRunStart: failed to clone run")
		h.logger.CaptureFatalAndPanic("error handling run start", err)
	}
	h.sendRecord(record)

	// NOTE: once this request arrives in the sender,
	// the latter will start its filestream and uploader

	// TODO: this is a hack, we should not be sending metadata from here,
	//  it should arrive as a proper request from the client.
	//  attempting to do this before the run start request arrives in the sender
	//  will cause a segfault because the sender's uploader is not initialized yet.
	h.handleMetadata(record, request)

	// start the system monitor
	if h.systemMonitor != nil {
		ch := h.inChan.(*publisher.MultiChannel).Add()
		h.systemMonitor.Do(ch)
	}

}

func (h *Handler) handleAttach(_ *service.Record, response *service.Response) {

	response.ResponseType = &service.Response_AttachResponse{
		AttachResponse: &service.AttachResponse{
			Run: h.runRecord,
		},
	}
}

func (h *Handler) handleCancel(record *service.Record) {
	h.sendRecord(record)
}

func (h *Handler) handlePause() {
	h.timer.Pause()
	h.systemMonitor.Stop()
}

func (h *Handler) handleResume() {
	h.timer.Resume()
	if h.systemMonitor != nil {
		ch := h.inChan.(*publisher.MultiChannel).Add()
		h.systemMonitor.Do(ch)
	}
}

func (h *Handler) handleMetadata(_ *service.Record, req *service.RunStartRequest) {
	// Sending metadata as a request for now, eventually this should be turned into
	// a record and stored in the transaction log
	record := &service.Record{
		RecordType: &service.Record_Request{
			Request: &service.Request{RequestType: &service.Request_Metadata{
				Metadata: &service.MetadataRequest{
					Os:         h.settings.GetXOs().GetValue(),
					Python:     h.settings.GetXPython().GetValue(),
					Host:       h.settings.GetHost().GetValue(),
					Cuda:       h.settings.GetXCuda().GetValue(),
					Program:    h.settings.GetProgram().GetValue(),
					Email:      h.settings.GetEmail().GetValue(),
					Root:       h.settings.GetRootDir().GetValue(),
					Username:   h.settings.GetUsername().GetValue(),
					Docker:     h.settings.GetDocker().GetValue(),
					Executable: h.settings.GetXExecutable().GetValue(),
					Args:       h.settings.GetXArgs().GetValue(),
					StartedAt:  req.Run.StartTime,
				}}}}}
	h.sendRecord(record)
}

func (h *Handler) handleSystemMetrics(record *service.Record) {
	h.sendRecord(record)
}

func (h *Handler) handleOutputRaw(record *service.Record) {
	h.sendRecord(record)
}

func (h *Handler) handlePreempting(record *service.Record) {
	h.sendRecord(record)
}

func (h *Handler) handleRun(record *service.Record) {
	h.sendRecord(record)
}

func (h *Handler) handleConfig(record *service.Record) {
	h.sendRecord(record)
}

func (h *Handler) handleAlert(record *service.Record) {
	h.sendRecord(record)
}

func (h *Handler) handleExit(record *service.Record, exit *service.RunExitRecord) {
	// stop the system monitor to ensure that we don't send any more system metrics
	// after the run has exited
	if h.systemMonitor != nil {
		h.systemMonitor.Stop()
	}

	// stop the run timer and set the runtime
	h.timer.Pause()
	runtime := int32(h.timer.Elapsed().Seconds())
	exit.Runtime = runtime

	// send the exit record
	h.sendRecordWithControl(record,
		func(control *service.Control) {
			control.AlwaysSend = true
		},
	)
}

func (h *Handler) handleFiles(record *service.Record) {
	h.sendRecord(record)
}

func (h *Handler) handleGetSummary(_ *service.Record, response *service.Response) {
	var items []*service.SummaryItem

	for key, element := range h.consolidatedSummary {
		items = append(items, &service.SummaryItem{Key: key, ValueJson: element})
	}
	response.ResponseType = &service.Response_GetSummaryResponse{
		GetSummaryResponse: &service.GetSummaryResponse{
			Item: items,
		},
	}
}

func (h *Handler) handleTelemetry(record *service.Record) {
	h.sendRecord(record)
}

func (h *Handler) handleSummary(_ *service.Record, summary *service.SummaryRecord) {

	runtime := int32(h.timer.Elapsed().Seconds())

	// update summary with runtime
	summary.Update = append(summary.Update, &service.SummaryItem{
		Key: "_wandb", ValueJson: fmt.Sprintf(`{"runtime": %d}`, runtime),
	})

	summaryRecord := nexuslib.ConsolidateSummaryItems(h.consolidatedSummary, summary.Update)
	h.sendRecord(summaryRecord)
}

func (h *Handler) GetRun() *service.RunRecord {
	return h.runRecord
}<|MERGE_RESOLUTION|>--- conflicted
+++ resolved
@@ -266,53 +266,31 @@
 	h.sendResponse(record, response)
 }
 
-<<<<<<< HEAD
-func (h *Handler) handleDefer(record *service.Record) {
-	record = proto.Clone(record).(*service.Record)
-	request := record.GetRequest().GetDefer()
-=======
 func (h *Handler) handleDefer(record *service.Record, request *service.DeferRequest) {
->>>>>>> 71b0a151
 	switch request.State {
 	case service.DeferRequest_BEGIN:
-		h.sendRecord(record)
 	case service.DeferRequest_FLUSH_RUN:
-		h.sendRecord(record)
 	case service.DeferRequest_FLUSH_STATS:
-		h.sendRecord(record)
 	case service.DeferRequest_FLUSH_PARTIAL_HISTORY:
 		h.handleHistory(h.historyRecord)
-		h.sendRecord(record)
 	case service.DeferRequest_FLUSH_TB:
 		h.sendRecord(record)
 	case service.DeferRequest_FLUSH_SUM:
 		h.handleSummary(nil, &service.SummaryRecord{})
-		h.sendRecord(record)
 	case service.DeferRequest_FLUSH_DEBOUNCER:
-		h.sendRecord(record)
 	case service.DeferRequest_FLUSH_OUTPUT:
-		h.sendRecord(record)
 	case service.DeferRequest_FLUSH_JOB:
-		h.sendRecord(record)
 	case service.DeferRequest_FLUSH_DIR:
-		h.sendRecord(record)
 	case service.DeferRequest_FLUSH_FP:
-		h.sendRecord(record)
 	case service.DeferRequest_JOIN_FP:
-		h.sendRecord(record)
 	case service.DeferRequest_FLUSH_FS:
-		h.sendRecord(record)
 	case service.DeferRequest_FLUSH_FINAL:
-		h.sendRecord(record)
 	case service.DeferRequest_END:
-		h.sendRecord(record)
 	default:
 		err := fmt.Errorf("handleDefer: unknown defer state %v", request.State)
 		h.logger.CaptureError("unknown defer state", err)
 	}
-<<<<<<< HEAD
-=======
-	// Need to clone the record to avoide race condition with the writer
+	// Need to clone the record to avoid race condition with the writer
 	record = proto.Clone(record).(*service.Record)
 	h.sendRecordWithControl(record,
 		func(control *service.Control) {
@@ -322,27 +300,10 @@
 			control.Local = true
 		},
 	)
->>>>>>> 71b0a151
 }
 
 func (h *Handler) handleLogArtifact(record *service.Record, _ *service.LogArtifactRequest, _ *service.Response) {
 	h.sendRecord(record)
-}
-
-<<<<<<< HEAD
-=======
-// startSystemMonitor starts the system monitor
-func (h *Handler) startSystemMonitor() {
-	go func() {
-		// this goroutine reads from the system monitor channel and writes
-		// to the handler's record channel. it will exit when the system
-		// monitor channel is closed
-		for msg := range h.systemMonitor.OutChan {
-			h.recordChan <- msg
-		}
-		h.logger.Debug("system monitor channel closed")
-	}()
-	h.systemMonitor.Do()
 }
 
 func (h *Handler) handlePollExit(record *service.Record) {
@@ -369,7 +330,6 @@
 	)
 }
 
->>>>>>> 71b0a151
 func (h *Handler) handleRunStart(record *service.Record, request *service.RunStartRequest) {
 	var ok bool
 	run := request.Run
@@ -403,7 +363,6 @@
 }
 
 func (h *Handler) handleAttach(_ *service.Record, response *service.Response) {
-
 	response.ResponseType = &service.Response_AttachResponse{
 		AttachResponse: &service.AttachResponse{
 			Run: h.runRecord,
