package monitor

import (
	"context"
	"encoding/json"
	"fmt"
	"sync"
	"time"

	"github.com/wandb/wandb/nexus/pkg/observability"
	"github.com/wandb/wandb/nexus/pkg/service"
	"google.golang.org/protobuf/types/known/timestamppb"
)

const BufferSize = 32

func Average(nums []float64) float64 {
	if len(nums) == 0 {
		return 0.0
	}
	total := 0.0
	for _, num := range nums {
		total += num
	}
	return total / float64(len(nums))
}

func makeStatsRecord(stats map[string]float64) *service.Record {
	record := &service.Record{
		RecordType: &service.Record_Stats{
			Stats: &service.StatsRecord{
				StatsType: service.StatsRecord_SYSTEM,
				Timestamp: timestamppb.Now(),
			},
		},
		Control: &service.Control{AlwaysSend: true},
	}

	for k, v := range stats {
		jsonData, err := json.Marshal(v)
		if err != nil {
			continue
		}
		record.GetStats().Item = append(record.GetStats().Item, &service.StatsItem{
			Key:       k,
			ValueJson: string(jsonData),
		})
	}

	return record
}

type Asset interface {
	Name() string
	SampleMetrics()
	AggregateMetrics() map[string]float64
	ClearMetrics()
	IsAvailable() bool
	Probe() map[string]map[string]interface{}
}

type SystemMonitor struct {
	// ctx is the context for the system monitor
	ctx    context.Context
	cancel context.CancelFunc

	// wg is the wait group for the system monitor
	wg sync.WaitGroup

	// assets is the list of assets to monitor
	assets []Asset

	//	outChan is the channel for outgoing messages
	outChan chan *service.Record

	// settings is the settings for the system monitor
	settings *service.Settings

	// logger is the logger for the system monitor
	logger *observability.NexusLogger
}

// NewSystemMonitor creates a new SystemMonitor with the given settings
func NewSystemMonitor(
	settings *service.Settings,
	logger *observability.NexusLogger,
	outChan chan *service.Record,
) *SystemMonitor {
	systemMonitor := &SystemMonitor{
		wg:       sync.WaitGroup{},
		settings: settings,
		logger:   logger,
		outChan:  outChan,
	}

	// if stats are disabled, return early
	if settings.XDisableStats.GetValue() {
		return systemMonitor
	}

	assets := []Asset{
		NewMemory(settings),
		NewCPU(settings),
		NewDisk(settings),
		NewNetwork(settings),
		NewGPUNvidia(settings),
	}

	// if asset is available, add it to the list of assets to monitor
	for _, asset := range assets {
		if asset.IsAvailable() {
			systemMonitor.assets = append(systemMonitor.assets, asset)
		}
	}

	return systemMonitor
}

func (sm *SystemMonitor) Do() {
	if sm == nil {
		return
	}
	// reset context:
	sm.ctx, sm.cancel = context.WithCancel(context.Background())

	sm.logger.Info("Starting system monitor")
	// start monitoring the assets
	for _, asset := range sm.assets {
		sm.wg.Add(1)
		go sm.Monitor(asset)
	}
}

func (sm *SystemMonitor) Monitor(asset Asset) {

	// recover from panic and log the error
	defer func() {
		sm.wg.Done()
		if err := recover(); err != nil {
			e := fmt.Errorf("%v", err)
			sm.logger.CaptureError("monitor: panic", e)
		}
	}()

	// todo: rename the setting...should be SamplingIntervalSeconds
	samplingInterval := time.Duration(sm.settings.XStatsSampleRateSeconds.GetValue() * float64(time.Second))
	samplesToAverage := sm.settings.XStatsSamplesToAverage.GetValue()
	sm.logger.Debug(
		fmt.Sprintf(
			"samplingInterval: %v, samplesToAverage: %v",
			samplingInterval,
			samplesToAverage,
		),
	)

	// Create a ticker that fires every `samplingInterval` seconds
	ticker := time.NewTicker(samplingInterval)
	defer ticker.Stop()

	// Create a new channel and immediately send a signal to it.
	// This is to ensure that the first sample is taken immediately.
	tickChan := make(chan time.Time, 1)
	tickChan <- time.Now()

	// Forward signals from the ticker to tickChan
	go func() {
		for t := range ticker.C {
			tickChan <- t
		}
	}()

	samplesCollected := int32(0)

	for {
		select {
		case <-sm.ctx.Done():
			return
		case <-tickChan:
			asset.SampleMetrics()
			samplesCollected++

			if samplesCollected == samplesToAverage {
				aggregatedMetrics := asset.AggregateMetrics()
				if len(aggregatedMetrics) > 0 {
					// publish metrics
					record := makeStatsRecord(aggregatedMetrics)
					// ensure that the context is not done before sending the record
					select {
					case <-sm.ctx.Done():
						return
					default:
						sm.outChan <- record
					}
					asset.ClearMetrics()
				}

				// reset samplesCollected
				samplesCollected = int32(0)
			}
		}
	}

}

func (sm *SystemMonitor) Stop() {
	if sm == nil {
		return
	}
	sm.logger.Info("Stopping system monitor")
	// signal to stop monitoring the assets
	sm.cancel()
	// wait for all assets to stop monitoring
	sm.wg.Wait()
<<<<<<< HEAD
	// close the assets, if they require any cleanup
	for _, asset := range sm.assets {
		if closer, ok := asset.(interface{ Close() }); ok {
			closer.Close()
		}
	}
	// close the outgoing channel
	close(sm.OutChan)
	sm.OutChan = nil
=======
>>>>>>> 85a38e1e
	sm.logger.Info("Stopped system monitor")
}<|MERGE_RESOLUTION|>--- conflicted
+++ resolved
@@ -211,17 +211,11 @@
 	sm.cancel()
 	// wait for all assets to stop monitoring
 	sm.wg.Wait()
-<<<<<<< HEAD
 	// close the assets, if they require any cleanup
 	for _, asset := range sm.assets {
 		if closer, ok := asset.(interface{ Close() }); ok {
 			closer.Close()
 		}
 	}
-	// close the outgoing channel
-	close(sm.OutChan)
-	sm.OutChan = nil
-=======
->>>>>>> 85a38e1e
 	sm.logger.Info("Stopped system monitor")
 }