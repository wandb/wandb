package monitor

import (
	"context"
	"encoding/json"
	"fmt"
	"sync"
	"time"

	"github.com/wandb/wandb/nexus/pkg/publisher"

	"github.com/wandb/wandb/nexus/pkg/observability"
	"github.com/wandb/wandb/nexus/pkg/service"
	"google.golang.org/protobuf/types/known/timestamppb"
)

const BufferSize = 32

func Average(nums []float64) float64 {
	if len(nums) == 0 {
		return 0.0
	}
	total := 0.0
	for _, num := range nums {
		total += num
	}
	return total / float64(len(nums))
}

func makeStatsRecord(stats map[string]float64) *service.Record {
	record := &service.Record{
		RecordType: &service.Record_Stats{
			Stats: &service.StatsRecord{
				StatsType: service.StatsRecord_SYSTEM,
				Timestamp: timestamppb.Now(),
			},
		},
		Control: &service.Control{AlwaysSend: true},
	}

	for k, v := range stats {
		jsonData, err := json.Marshal(v)
		if err != nil {
			continue
		}
		record.GetStats().Item = append(record.GetStats().Item, &service.StatsItem{
			Key:       k,
			ValueJson: string(jsonData),
		})
	}

	return record
}

type Asset interface {
	Name() string
	SampleMetrics()
	AggregateMetrics() map[string]float64
	ClearMetrics()
	IsAvailable() bool
	Probe() map[string]map[string]interface{}
}

type SystemMonitor struct {
	// ctx is the context for the system monitor
	ctx    context.Context
	cancel context.CancelFunc

	// wg is the wait group for the system monitor
	wg sync.WaitGroup

	// assets is the list of assets to monitor
	assets []Asset

	//	outChan is the channel for outgoing messages
	OutChan publisher.Channel

	// settings is the settings for the system monitor
	settings *service.Settings

	// logger is the logger for the system monitor
	logger *observability.NexusLogger
}

// NewSystemMonitor creates a new SystemMonitor with the given settings
func NewSystemMonitor(
	settings *service.Settings,
	logger *observability.NexusLogger,
) *SystemMonitor {
	systemMonitor := &SystemMonitor{
		wg:       sync.WaitGroup{},
		settings: settings,
		logger:   logger,
	}

	// if stats are disabled, return early
	if settings.XDisableStats.GetValue() {
		return systemMonitor
	}

	assets := []Asset{
		NewMemory(settings),
		NewCPU(settings),
		NewDisk(settings),
		NewNetwork(settings),
	}

	// if asset is available, add it to the list of assets to monitor
	for _, asset := range assets {
		if asset.IsAvailable() {
			systemMonitor.assets = append(systemMonitor.assets, asset)
		}
	}

	return systemMonitor
}

func (sm *SystemMonitor) Do(outChan publisher.Channel) {
	if sm == nil {
		return
	}

	if sm.OutChan == nil {
		sm.OutChan = outChan
	}

	// reset context:
	sm.ctx, sm.cancel = context.WithCancel(context.Background())

	sm.logger.Info("Starting system monitor")
	// start monitoring the assets
	for _, asset := range sm.assets {
		sm.wg.Add(1)
		go sm.Monitor(asset)
	}
}

func (sm *SystemMonitor) Monitor(asset Asset) {

	// recover from panic and log the error
	defer func() {
		sm.wg.Done()
		if err := recover(); err != nil {
			e := fmt.Errorf("%v", err)
			sm.logger.CaptureError("monitor: panic", e)
		}
	}()

	// todo: rename the setting...should be SamplingIntervalSeconds
	samplingInterval := time.Duration(sm.settings.XStatsSampleRateSeconds.GetValue() * float64(time.Second))
	samplesToAverage := sm.settings.XStatsSamplesToAverage.GetValue()
	sm.logger.Debug(
		fmt.Sprintf(
			"samplingInterval: %v, samplesToAverage: %v",
			samplingInterval,
			samplesToAverage,
		),
	)

	// Create a ticker that fires every `samplingInterval` seconds
	ticker := time.NewTicker(samplingInterval)
	defer ticker.Stop()

	// Create a new channel and immediately send a signal to it.
	// This is to ensure that the first sample is taken immediately.
	tickChan := make(chan time.Time, 1)
	tickChan <- time.Now()

	// Forward signals from the ticker to tickChan
	go func() {
		for t := range ticker.C {
			tickChan <- t
		}
	}()

	samplesCollected := int32(0)

	for {
		select {
		case <-sm.ctx.Done():
			return
		case <-tickChan:
			asset.SampleMetrics()
			samplesCollected++

			if samplesCollected == samplesToAverage {
				aggregatedMetrics := asset.AggregateMetrics()
				if len(aggregatedMetrics) > 0 {
					// publish metrics
					record := makeStatsRecord(aggregatedMetrics)
					// ensure that the context is not done before sending the record
					select {
					case <-sm.ctx.Done():
						return
					default:
						err := sm.OutChan.Send(sm.ctx, record)
						if err != nil {
							return
						}
					}
					asset.ClearMetrics()
				}

				// reset samplesCollected
				samplesCollected = int32(0)
			}
		}
	}

}

func (sm *SystemMonitor) Stop() {
	if sm == nil {
		return
	}
	sm.logger.Info("Stopping system monitor")
	sm.cancel()
	sm.wg.Wait()
<<<<<<< HEAD

	// close the assets, if they require any cleanup
	for _, asset := range sm.assets {
		if closer, ok := asset.(interface{ Close() }); ok {
			closer.Close()
		}
	}
	// close the outgoing channel
	sm.OutChan.Done()
=======
	close(sm.OutChan)
>>>>>>> f8c94c89
	sm.OutChan = nil
	sm.logger.Info("Stopped system monitor")
}<|MERGE_RESOLUTION|>--- conflicted
+++ resolved
@@ -216,19 +216,8 @@
 	sm.logger.Info("Stopping system monitor")
 	sm.cancel()
 	sm.wg.Wait()
-<<<<<<< HEAD
-
-	// close the assets, if they require any cleanup
-	for _, asset := range sm.assets {
-		if closer, ok := asset.(interface{ Close() }); ok {
-			closer.Close()
-		}
-	}
 	// close the outgoing channel
 	sm.OutChan.Done()
-=======
-	close(sm.OutChan)
->>>>>>> f8c94c89
 	sm.OutChan = nil
 	sm.logger.Info("Stopped system monitor")
 }