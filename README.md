--- conflicted
+++ resolved
@@ -194,17 +194,11 @@
 
 
 ## 🤗 HuggingFace
-<<<<<<< HEAD
-Just run a script using HuggingFace's Trainer in an environment where `wandb` is installed. You
-need to pass `--report_to wandb` in order to start logging losses, evaluation metrics, 
-model topology and gradients:
-
-```python
-=======
-Just run a script using HuggingFace's Trainer in an environment where `wandb` is installed
-and we'll automatically log losses, evaluation metrics, model topology and gradients:
+Just run a script using HuggingFace's Trainer passing `--report_to wandb` to it
+in an environment where `wandb` is installed, and we'll automatically log losses,
+evaluation metrics, model topology, and gradients:
+
 ```shell
->>>>>>> cd1e0339
 # 1. Install the wandb library
 pip install wandb
 
@@ -235,7 +229,7 @@
 ### [Try Sweeps in PyTorch in a Colab →](http://wandb.me/sweeps-colab)
 
 ### Benefits of using W&B Sweeps
-- **Quick to setup:** With just a few lines of code you can run W&B sweeps.
+- **Quick to set up:** With just a few lines of code you can run W&B sweeps.
 - **Transparent:** We cite all the algorithms we're using, and our code is [open source](https://github.com/wandb/wandb/tree/master/wandb/sweeps).
 - **Powerful:** Our sweeps are completely customizable and configurable. You can launch a sweep across dozens of machines, and it's just as easy as starting a sweep on your laptop.
 
@@ -293,7 +287,7 @@
 **Learn about Artifacts [here →](https://www.wandb.com/articles/announcing-artifacts) | Read the [Docs](https://docs.wandb.com/artifacts)**
 
 # 💻  Run W&B Server Locally
-W&amp;B Server is a self hosted hosted Weights &amp; Biases server.  Securely and quickly deploy a W&amp;B production server in Docker, Kubernettes, or in a privately-managed cloud.  Learn more about setting up a [production W&amp;B deployment →](https://docs.wandb.ai/guides/self-hosted/setup).
+W&amp;B Server is a self-hosted Weights &amp; Biases server.  Securely and quickly deploy a W&amp;B production server in Docker, Kubernetes, or in a privately-managed cloud.  Learn more about setting up a [production W&amp;B deployment →](https://docs.wandb.ai/guides/self-hosted/setup).
 
 ## Quickstart
 1. On a machine with [Docker](https://docker.com) and [Python](https://www.python.org/) installed, run:
