--- conflicted
+++ resolved
@@ -27,15 +27,8 @@
 stable_baselines3; python_version < '3.10'
 tensorboard
 gym
-<<<<<<< HEAD
-jax[cpu]
-fastcore
-pyarrow
-metaflow>=2.3.5
-.[launch]
-=======
 jax[cpu]; python_version < '3.10'
 fastcore; python_version < '3.10'
 pyarrow; python_version < '3.10'
 metaflow>=2.3.5; python_version < '3.10'
->>>>>>> 2ccdce6f
+.[launch]