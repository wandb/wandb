--- conflicted
+++ resolved
@@ -4,7 +4,7 @@
 pip
 Pillow
 pandas
-matplotlib
+matplotlib!=3.5.2
 soundfile; sys_platform != 'darwin' or (sys_platform == 'darwin' and platform.machine != 'arm64')
 git+https://github.com/bastibe/python-soundfile@0.11.0b3#egg=soundfile; sys_platform == 'darwin' and platform.machine == 'arm64'
 boto3
@@ -14,18 +14,6 @@
 moviepy
 imageio
 ipython
-<<<<<<< HEAD
-ipython==5.4.1; python_version < '3.5'
-ipykernel
-nbclient
-sklearn; python_version < '3.10'
-tensorflow>=1.15.2; python_version < '3.9'
-torch; python_version < '3.9' and sys_platform == 'darwin'
-torchvision; python_version < '3.9' and sys_platform == 'darwin'
-torch==1.9.0+cpu; python_version < '3.9' and sys_platform != 'darwin'
-torchvision==0.10.0+cpu; python_version < '3.9' and sys_platform != 'darwin'
-plotly; python_version < '3.9'
-=======
 ipykernel
 nbclient
 scikit-learn
@@ -37,7 +25,6 @@
 torch==1.9.0+cpu; python_version < '3.9' and sys_platform != 'darwin'
 torchvision==0.10.0+cpu; python_version < '3.9' and sys_platform != 'darwin'
 plotly
->>>>>>> 9dfa60b1
 bokeh
 tqdm
 docker
