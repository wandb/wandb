--- conflicted
+++ resolved
@@ -4,11 +4,7 @@
 pip
 Pillow
 pandas; python_version < '3.10'
-<<<<<<< HEAD
-matplotlib
-=======
 matplotlib<3.5.2
->>>>>>> c8769c37
 soundfile
 boto3
 google-cloud-storage
