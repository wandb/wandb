---
description: wandb.apis.public
---


## Api
[source](https://github.com/wandb/client/blob/master/wandb/apis/public.py#L154)
```python
Api(self, overrides={})
```

Used for querying the wandb server.

**Examples**:

 Most common way to initialize
```python
wandb.Api()
```
 

**Arguments**:

- `overrides` _dict_ - You can set `base_url` if you are using a wandb server other than https://api.wandb.ai. You can also set defaults for `entity`, `project`, and `run`.
 

### Api.flush
[source](https://github.com/wandb/client/blob/master/wandb/apis/public.py#L219)
```python
Api.flush(self)
```

The api object keeps a local cache of runs, so if the state of the run may change while executing your script you must clear the local cache with `api.flush()` to get the latest values associated with the run.

### Api.projects
[source](https://github.com/wandb/client/blob/master/wandb/apis/public.py#L298)
```python
Api.projects(self, entity=None, per_page=200)
```
Get projects for a given entity.

**Arguments**:

- `entity` _str_ - Name of the entity requested.  If None will fallback to default entity passed to [`Api`.](#api`.)  If no default entity, will raise a `ValueError`.
- `per_page` _int_ - Sets the page size for query pagination.  None will use the default size. Usually there is no reason to change this.
 

**Returns**:

 A [`Projects`](#projects) object which is an iterable collection of [`Project`](#project) objects.
 
 

### Api.reports
[source](https://github.com/wandb/client/blob/master/wandb/apis/public.py#L318)
```python
Api.reports(self, path='', name=None, per_page=50)
```
Get reports for a given project path.

WARNING: This api is in beta and will likely change in a future release

**Arguments**:

- `path` _str_ - path to project the report resides in, should be in the form: "entity/project"
- `name` _str_ - optional name of the report requested.
- `per_page` _int_ - Sets the page size for query pagination.  None will use the default size. Usually there is no reason to change this.
 

**Returns**:

 A [`Reports`](#reports) object which is an iterable collection of [`BetaReport`](#betareport) objects.
 

### Api.runs
[source](https://github.com/wandb/client/blob/master/wandb/apis/public.py#L345)
```python
Api.runs(self, path='', filters={}, order='-created_at', per_page=50)
```
Return a set of runs from a project that match the filters provided. You can filter by `config.*`, `summary.*`, `state`, `entity`, `createdAt`, etc.

**Examples**:

 Find runs in my_project config.experiment_name has been set to "foo"
```python
api.runs(path="my_entity/my_project", {"config.experiment_name": "foo"})
```
 
 Find runs in my_project config.experiment_name has been set to "foo" or "bar"
```python
api.runs(path="my_entity/my_project",
{"$or": [{"config.experiment_name": "foo"}, {"config.experiment_name": "bar"}]})
```
 
 Find runs in my_project sorted by ascending loss
```python
api.runs(path="my_entity/my_project", {"order": "+summary.loss"})
```
 
 

**Arguments**:

- `path` _str_ - path to project, should be in the form: "entity/project"
- `filters` _dict_ - queries for specific runs using the MongoDB query language. You can filter by run properties such as config.key, summary.key, state, entity, createdAt, etc. For example: {"config.experiment_name": "foo"} would find runs with a config entry of experiment name set to "foo" You can compose operations to make more complicated queries, see Reference for the language is at  https://docs.mongodb.com/manual/reference/operator/query
- `order` _str_ - Order can be `created_at`, `heartbeat_at`, `config.*.value`, or `summary.*`. If you prepend order with a + order is ascending. If you prepend order with a - order is descending (default). The default order is run.created_at from newest to oldest.
 

**Returns**:

 A [`Runs`](#runs) object, which is an iterable collection of [`Run`](#run) objects.
 

### Api.run
[source](https://github.com/wandb/client/blob/master/wandb/apis/public.py#L390)
```python
Api.run(self, path='')
```
Returns a single run by parsing path in the form entity/project/run_id.

**Arguments**:

- `path` _str_ - path to run in the form entity/project/run_id. If api.entity is set, this can be in the form project/run_id and if api.project is set this can just be the run_id.
 

**Returns**:

 A [`Run`](#run) object.
 

### Api.sweep
[source](https://github.com/wandb/client/blob/master/wandb/apis/public.py#L407)
```python
Api.sweep(self, path='')
```

Returns a sweep by parsing path in the form entity/project/sweep_id.

**Arguments**:

- `path` _str, optional_ - path to sweep in the form entity/project/sweep_id.  If api.entity is set, this can be in the form project/sweep_id and if api.project is set this can just be the sweep_id.
 

**Returns**:

 A [`Sweep`](#sweep) object.
 

### Api.artifact
[source](https://github.com/wandb/client/blob/master/wandb/apis/public.py#L435)
```python
Api.artifact(self, name, type=None)
```
Returns a single artifact by parsing path in the form entity/project/run_id.

**Arguments**:

- `name` _str_ - An artifact name. May be prefixed with entity/project. Valid names can be in the following forms: sequence_name:version sequence_name:alias digest
- `type` _str_ - The type of artifact to fetch.

**Returns**:

 A [`Artifact`](#artifact) object.
 

## Projects
[source](https://github.com/wandb/client/blob/master/wandb/apis/public.py#L555)
```python
Projects(self, client, entity, per_page=50)
```

An iterable collection of [`Project`](#project) objects.


## Project
[source](https://github.com/wandb/client/blob/master/wandb/apis/public.py#L611)
```python
Project(self, client, entity, project, attrs)
```
A project is a namespace for runs

## Runs
[source](https://github.com/wandb/client/blob/master/wandb/apis/public.py#L632)
```python
Runs(self, client, entity, project, filters={}, order=None, per_page=50)
```
An iterable collection of runs associated with a project and optional filter. This is generally used indirectly via the [`Api`.runs](#api`.runs) method


## Run
[source](https://github.com/wandb/client/blob/master/wandb/apis/public.py#L717)
```python
Run(self, client, entity, project, run_id, attrs={})
```

A single run associated with an entity and project.

**Attributes**:

- `tags` _[str]_ - a list of tags associated with the run
- `url` _str_ - the url of this run
- `id` _str_ - unique identifier for the run (defaults to eight characters)
- `name` _str_ - the name of the run
- `state` _str_ - one of: running, finished, crashed, aborted
- `config` _dict_ - a dict of hyperparameters associated with the run
- `created_at` _str_ - ISO timestamp when the run was started
- `system_metrics` _dict_ - the latest system metrics recorded for the run
- `summary` _dict_ - A mutable dict-like property that holds the current summary. Calling update will persist any changes.
- `project` _str_ - the project associated with the run
- `entity` _str_ - the name of the entity associated with the run
- `user` _str_ - the name of the user who created the run
- `path` _str_ - Unique identifier [entity]/[project]/[run_id]
- `notes` _str_ - Notes about the run
- `read_only` _boolean_ - Whether the run is editable
- `history_keys` _str_ - Keys of the history metrics that have been logged with `wandb.log({key: value})`
 

### Run.create
[source](https://github.com/wandb/client/blob/master/wandb/apis/public.py#L799)
```python
Run.create(api, run_id=None, project=None, entity=None)
```
Create a run for the given project

### Run.update
[source](https://github.com/wandb/client/blob/master/wandb/apis/public.py#L881)
```python
Run.update(self)
```

Persists changes to the run object to the wandb backend.


### Run.files
[source](https://github.com/wandb/client/blob/master/wandb/apis/public.py#L940)
```python
Run.files(self, names=[], per_page=50)
```

**Arguments**:

- `names` _list_ - names of the requested files, if empty returns all files
- `per_page` _int_ - number of results per page
 

**Returns**:

 A [`Files`](#files) object, which is an iterator over [`File`](#file) obejcts.
 

### Run.file
[source](https://github.com/wandb/client/blob/master/wandb/apis/public.py#L952)
```python
Run.file(self, name)
```

**Arguments**:

- `name` _str_ - name of requested file.
 

**Returns**:

 A [`File`](#file) matching the name argument.
 

### Run.history
[source](https://github.com/wandb/client/blob/master/wandb/apis/public.py#L963)
```python
Run.history(self,
            samples=500,
            keys=None,
            x_axis='_step',
            pandas=True,
            stream='default')
```

Returns sampled history metrics for a run.  This is simpler and faster if you are ok with the history records being sampled.

**Arguments**:

- `samples` _int, optional_ - The number of samples to return
- `pandas` _bool, optional_ - Return a pandas dataframe
- `keys` _list, optional_ - Only return metrics for specific keys
- `x_axis` _str, optional_ - Use this metric as the xAxis defaults to _step
- `stream` _str, optional_ - "default" for metrics, "system" for machine metrics
 

**Returns**:

 If pandas=True returns a `pandas.DataFrame` of history metrics. If pandas=False returns a list of dicts of history metrics.
 

### Run.scan_history
[source](https://github.com/wandb/client/blob/master/wandb/apis/public.py#L995)
```python
Run.scan_history(self, keys=None, page_size=1000, min_step=None, max_step=None)
```

Returns an iterable collection of all history records for a run.

**Examples**:

 Export all the loss values for an example run
 
```python
run = api.run("l2k2/examples-numpy-boston/i0wt6xua")
history = run.scan_history(keys=["Loss"])
losses = [row["Loss"] for row in history]
```
 
 

**Arguments**:

- `keys` _[str], optional_ - only fetch these keys, and only fetch rows that have all of keys defined.
- `page_size` _int, optional_ - size of pages to fetch from the api
 

**Returns**:

 An iterable collection over history records (dict).
 

## Sweep
[source](https://github.com/wandb/client/blob/master/wandb/apis/public.py#L1074)
```python
Sweep(self, client, entity, project, sweep_id, attrs={})
```
A set of runs associated with a sweep Instantiate with: api.sweep(sweep_path)

**Attributes**:

- `runs` _[`Runs`](#runs)_ - list of runs
- `id` _str_ - sweep id
- `project` _str_ - name of project
- `config` _str_ - dictionary of sweep configuration
 

### Sweep.best_run
[source](https://github.com/wandb/client/blob/master/wandb/apis/public.py#L1155)
```python
Sweep.best_run(self, order=None)
```
Returns the best run sorted by the metric defined in config or the order passed in

### Sweep.get
[source](https://github.com/wandb/client/blob/master/wandb/apis/public.py#L1175)
```python
Sweep.get(client,
          entity=None,
          project=None,
          sid=None,
          withRuns=True,
          order=None,
          query=None,
          **kwargs)
```
Execute a query against the cloud backend

## Files
[source](https://github.com/wandb/client/blob/master/wandb/apis/public.py#L1215)
```python
Files(self, client, run, names=[], per_page=50, upload=False)
```
Files is an iterable collection of [`File`](#file) objects.

## File
[source](https://github.com/wandb/client/blob/master/wandb/apis/public.py#L1271)
```python
File(self, client, attrs)
```
File is a class associated with a file saved by wandb.

**Attributes**:

- `name` _string_ - filename
- `url` _string_ - path to file
- `md5` _string_ - md5 of file
- `mimetype` _string_ - mimetype of file
- `updated_at` _string_ - timestamp of last update
- `size` _int_ - size of file in bytes
 
 

### File.download
[source](https://github.com/wandb/client/blob/master/wandb/apis/public.py#L1322)
```python
File.download(self, replace=False, root='.')
```
Downloads a file previously saved by a run from the wandb server.

**Arguments**:

- `replace` _boolean_ - If `True`, download will overwrite a local file if it exists. Defaults to `False`.
- `root` _str_ - Local directory to save the file.  Defaults to ".".
 

**Raises**:

 `ValueError` if file already exists and replace=False
 

## Reports
[source](https://github.com/wandb/client/blob/master/wandb/apis/public.py#L1353)
```python
Reports(self, client, project, name=None, entity=None, per_page=50)
```
Reports is an iterable collection of [`BetaReport`](#betareport) objects.

## QueryGenerator
[source](https://github.com/wandb/client/blob/master/wandb/apis/public.py#L1418)
```python
QueryGenerator(self)
```
QueryGenerator is a helper object to write filters for runs

### QueryGenerator.GROUP_OP_TO_MONGO
dict() -> new empty dictionary
dict(mapping) -> new dictionary initialized from a mapping object's
(key, value) pairs
dict(iterable) -> new dictionary initialized as if via:
d = {}
for k, v in iterable:
d[k] = v
dict(**kwargs) -> new dictionary initialized with the name=value pairs
in the keyword argument list.  For example:  dict(one=1, two=2)

### QueryGenerator.INDIVIDUAL_OP_TO_MONGO
dict() -> new empty dictionary
dict(mapping) -> new dictionary initialized from a mapping object's
(key, value) pairs
dict(iterable) -> new dictionary initialized as if via:
d = {}
for k, v in iterable:
d[k] = v
dict(**kwargs) -> new dictionary initialized with the name=value pairs
in the keyword argument list.  For example:  dict(one=1, two=2)

## BetaReport
[source](https://github.com/wandb/client/blob/master/wandb/apis/public.py#L1517)
```python
BetaReport(self, client, attrs, entity=None, project=None)
```
BetaReport is a class associated with reports created in wandb.

WARNING: this API will likely change in a future release

**Attributes**:

- `name` _string_ - report name
- `description` _string_ - report descirpiton;
- `user` _[User](#user)_ - the user that created the report
- `spec` _dict_ - the spec off the report;
- `updated_at` _string_ - timestamp of last update
 

## ArtifactType
[source](https://github.com/wandb/client/blob/master/wandb/apis/public.py#L1880)
```python
ArtifactType(self, client, entity, project, type_name, attrs=None)
```


### ArtifactType.artifact_collections
[source](https://github.com/wandb/client/blob/master/wandb/apis/public.py#L1924)
```python
ArtifactType.artifact_collections(self, per_page=50)
```
Artifact collections

## Artifact
[source](https://github.com/wandb/client/blob/master/wandb/apis/public.py#L1950)
```python
Artifact(self, client, entity, project, name, attrs=None)
```


### Artifact.name
Stable name you can use to fetch this artifact.

### Artifact.download
<<<<<<< HEAD
[source](https://github.com/wandb/client/blob/master/wandb/apis/public.py#L2044)
=======
[source](https://github.com/wandb/client/blob/master/wandb/apis/public.py#L2043)
>>>>>>> 546722fb
```python
Artifact.download(self, root=None)
```
Download the artifact to dir specified by the <root>

**Arguments**:

- `root` _str, optional_ - directory to download artifact to. If None artifact will be downloaded to './artifacts/<self.name>/'
 

**Returns**:

 The path to the downloaded contents.
<<<<<<< HEAD
=======
 

### Artifact.verify
[source](https://github.com/wandb/client/blob/master/wandb/apis/public.py#L2095)
```python
Artifact.verify(self, root=None)
```
Verify an artifact by checksumming its downloaded contents.

Raises a ValueError if the verification fails. Does not verify downloaded reference files.

**Arguments**:

- `root` _str, optional_ - directory to download artifact to. If None artifact will be downloaded to './artifacts/<self.name>/'
>>>>>>> 546722fb
 <|MERGE_RESOLUTION|>--- conflicted
+++ resolved
@@ -480,11 +480,7 @@
 Stable name you can use to fetch this artifact.
 
 ### Artifact.download
-<<<<<<< HEAD
-[source](https://github.com/wandb/client/blob/master/wandb/apis/public.py#L2044)
-=======
 [source](https://github.com/wandb/client/blob/master/wandb/apis/public.py#L2043)
->>>>>>> 546722fb
 ```python
 Artifact.download(self, root=None)
 ```
@@ -498,8 +494,6 @@
 **Returns**:
 
  The path to the downloaded contents.
-<<<<<<< HEAD
-=======
  
 
 ### Artifact.verify
@@ -514,5 +508,4 @@
 **Arguments**:
 
 - `root` _str, optional_ - directory to download artifact to. If None artifact will be downloaded to './artifacts/<self.name>/'
->>>>>>> 546722fb
  