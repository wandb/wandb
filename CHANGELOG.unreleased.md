--- conflicted
+++ resolved
@@ -13,12 +13,10 @@
 
 ## Unreleased
 
-<<<<<<< HEAD
+### Added
+
+- Support JWT authentication in wandb-core (@elainaRenee in https://github.com/wandb/wandb/pull/8431)
+
 ### Fixed
 
-- The stop button correctly interrupts runs whose main Python thread is running
-  C code, sleeping, etc. (@timoffex in https://github.com/wandb/wandb/pull/9094)
-=======
-### Added
-- Support JWT authentication in wandb-core (@elainaRenee in https://github.com/wandb/wandb/pull/8431)
->>>>>>> a0d58fd3
+- The stop button correctly interrupts runs whose main Python thread is running C code, sleeping, etc. (@timoffex in https://github.com/wandb/wandb/pull/9094)