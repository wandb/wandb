--- conflicted
+++ resolved
@@ -13,15 +13,13 @@
 
 ## Unreleased
 
-<<<<<<< HEAD
 ### Added
 
 - Added `wandb check-login` to verify the current login status. (@jacobromero in https://github.com/wandb/wandb/pull/9351)
-=======
+
 ### Changed
 
 - Changed Nvidia GPU ECC counters from aggregated to volatile (@gritukan in https://github.com/wandb/wandb/pull/9347)
->>>>>>> e845d808
 
 ### Fixed
 
