# Unreleased changes

Add here any changes made in a PR that are relevant to end users. Allowed sections:

- Added - for new features.
- Changed - for changes in existing functionality.
- Deprecated - for soon-to-be removed features.
- Removed - for now removed features.
- Fixed - for any bug fixes.
- Security - in case of vulnerabilities.

Section headings should be at level 3 (e.g. `### Added`).

<<<<<<< HEAD
## Unreleased

### Added

- Support `first` summary option in `define_metric` (@kptkin in https://github.com/wandb/wandb/pull/10121)
- Add support for paginated sweeps (@nicholaspun-wandb in https://github.com/wandb/wandb/pull/10122)
- `pattern` parameter to `Api().run().files` to only get files matching a given pattern from the W&B backend (@jacobromero in https://github.com/wandb/wandb/pull/10163)
- Settings `console_chunk_max_seconds` and `console_chunk_max_bytes` for size- and time-based multipart console logs file chunking (@dmitryduev in https://github.com/wandb/wandb/pull/10162)

### Changed

- `Sweep.name` property will now return user-edited display name if available (falling back to original name from sweep config, then sweep ID as before) (@kelu-wandb in https://github.com/wandb/wandb/pull/10144)

### Fixed

- Correct the artifact url for organization registry artifacts to be independent of the artifact type (@ibindlish in https://github.com/wandb/wandb/pull/10049)
- Suffixes on sanitized `InternalArtifact` names have been shortened to 6 alphanumeric characters (@tonyyli-wandb in https://github.com/wandb/wandb/pull/10102)
- `wandb.Video` will not print a progress spinner while encoding video when `WANDB_SILENT`/`WANDB_QUIET` environment variables are set (@jacobromero in https://github.com/wandb/wandb/pull/10064)
- Fixed registries fetched using `api.registries()` from having an extra `wandb-registry-` prefix in the name and full_name fields (@estellazx in https://github.com/wandb/wandb/pull/10187)
- Fixed a crash that could happen when using `sync_tensorboard` (@timoffex in https://github.com/wandb/wandb/pull/10199)
=======
## Unreleased
>>>>>>> 00ff56a1
<|MERGE_RESOLUTION|>--- conflicted
+++ resolved
@@ -11,27 +11,8 @@
 
 Section headings should be at level 3 (e.g. `### Added`).
 
-<<<<<<< HEAD
 ## Unreleased
 
 ### Added
 
-- Support `first` summary option in `define_metric` (@kptkin in https://github.com/wandb/wandb/pull/10121)
-- Add support for paginated sweeps (@nicholaspun-wandb in https://github.com/wandb/wandb/pull/10122)
-- `pattern` parameter to `Api().run().files` to only get files matching a given pattern from the W&B backend (@jacobromero in https://github.com/wandb/wandb/pull/10163)
-- Settings `console_chunk_max_seconds` and `console_chunk_max_bytes` for size- and time-based multipart console logs file chunking (@dmitryduev in https://github.com/wandb/wandb/pull/10162)
-
-### Changed
-
-- `Sweep.name` property will now return user-edited display name if available (falling back to original name from sweep config, then sweep ID as before) (@kelu-wandb in https://github.com/wandb/wandb/pull/10144)
-
-### Fixed
-
-- Correct the artifact url for organization registry artifacts to be independent of the artifact type (@ibindlish in https://github.com/wandb/wandb/pull/10049)
-- Suffixes on sanitized `InternalArtifact` names have been shortened to 6 alphanumeric characters (@tonyyli-wandb in https://github.com/wandb/wandb/pull/10102)
-- `wandb.Video` will not print a progress spinner while encoding video when `WANDB_SILENT`/`WANDB_QUIET` environment variables are set (@jacobromero in https://github.com/wandb/wandb/pull/10064)
-- Fixed registries fetched using `api.registries()` from having an extra `wandb-registry-` prefix in the name and full_name fields (@estellazx in https://github.com/wandb/wandb/pull/10187)
-- Fixed a crash that could happen when using `sync_tensorboard` (@timoffex in https://github.com/wandb/wandb/pull/10199)
-=======
-## Unreleased
->>>>>>> 00ff56a1
+- Settings `console_chunk_max_seconds` and `console_chunk_max_bytes` for size- and time-based multipart console logs file chunking (@dmitryduev in https://github.com/wandb/wandb/pull/10162)