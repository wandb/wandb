# Unreleased changes

Add here any changes made in a PR that are relevant to end users. Allowed sections:

- Added - for new features.
- Changed - for changes in existing functionality.
- Deprecated - for soon-to-be removed features.
- Removed - for now removed features.
- Fixed - for any bug fixes.
- Security - in case of vulnerabilities.

Section headings should be at level 3 (e.g. `### Added`).

## Unreleased

### Notable Changes

This version removes the legacy implementaion of the `service` process. This is a breaking change.

### Changed

- Calling `Artifact.link()` no longer instantiates a throwaway placeholder run. (@tonyyli-wandb in https://github.com/wandb/wandb/pull/9828)
- `wandb` now attempts to use Unix sockets for IPC instead of listening on localhost, making it work in environments with more restrictive permissions (such as Databricks) (@timoffex in https://github.com/wandb/wandb/pull/9995)
- `Api.artifact()` will now display a warning while fetching artifacts from migrated model registry collections. (@ibindlish in https://github.com/wandb/wandb/pull/10047)

### Removed

- Removed the legacy python implementation of the `service` process. The `legacy-service` option of `wandb.require` as well as the `x_require_legacy_service` and `x_disable_setproctitle` settings with the corresponding environment variables have been removed and will now raise an error if used (@dmitryduev in https://github.com/wandb/wandb/pull/9965)

- Removed the private `wandb.Run._metadata` attribute. To override the auto-detected CPU and GPU counts as well as the GPU type, please use the new settings `x_stats_{cpu_count,cpu_logical_count,gpu_count,gpu_type}` (@dmitryduev in https://github.com/wandb/wandb/pull/9984)

### Fixed

- Allow s3 style CoreWeave URIs for reference artifacts. (@estellazx in https://github.com/wandb/wandb/pull/9979)
- Fixed rare bug that made Ctrl+C ineffective after logging large amounts of data (@timoffex in https://github.com/wandb/wandb/pull/10071)
- Respect `silent`, `quiet`, and `show_warnings` settings passed to a `Run` instance for warnings emitted by the service process (@kptkin in https://github.com/wandb/wandb/pull/10077)
<<<<<<< HEAD
- Allow s3 style CoreWeave uris for reference artifacts. (@estellazx in https://github.com/wandb/wandb/pull/9979)
- Correct the artifact url for organization registry artifacts to be independent of the artifact type. (@ibindlish in https://github.com/wandb/wandb/pull/10049)
=======
- `api.Runs` no longer makes an API call for each run loaded from W&B. (@jacobromero in https://github.com/wandb/wandb/pull/10087)
>>>>>>> 2150fc46
<|MERGE_RESOLUTION|>--- conflicted
+++ resolved
@@ -34,9 +34,5 @@
 - Allow s3 style CoreWeave URIs for reference artifacts. (@estellazx in https://github.com/wandb/wandb/pull/9979)
 - Fixed rare bug that made Ctrl+C ineffective after logging large amounts of data (@timoffex in https://github.com/wandb/wandb/pull/10071)
 - Respect `silent`, `quiet`, and `show_warnings` settings passed to a `Run` instance for warnings emitted by the service process (@kptkin in https://github.com/wandb/wandb/pull/10077)
-<<<<<<< HEAD
-- Allow s3 style CoreWeave uris for reference artifacts. (@estellazx in https://github.com/wandb/wandb/pull/9979)
+- `api.Runs` no longer makes an API call for each run loaded from W&B. (@jacobromero in https://github.com/wandb/wandb/pull/10087)
 - Correct the artifact url for organization registry artifacts to be independent of the artifact type. (@ibindlish in https://github.com/wandb/wandb/pull/10049)
-=======
-- `api.Runs` no longer makes an API call for each run loaded from W&B. (@jacobromero in https://github.com/wandb/wandb/pull/10087)
->>>>>>> 2150fc46
