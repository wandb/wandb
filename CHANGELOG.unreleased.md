--- conflicted
+++ resolved
@@ -13,18 +13,13 @@
 
 ## Unreleased
 
-<<<<<<< HEAD
-### Added
-- `api.artifact()` will now print a warning while fetching artifacts from migrated model registry collections. (@ibindlish in https://github.com/wandb/wandb/pull/10047)
-
-### Fixed
-- Allow s3 style CoreWeave uris for reference artifacts. (@estellazx in https://github.com/wandb/wandb/pull/9979)
-
-=======
->>>>>>> c34586e7
 ### Notable Changes
 
 This version removes the legacy implementaion of the `service` process. This is a breaking change.
+
+### Added
+
+- `api.artifact()` will now print a warning while fetching artifacts from migrated model registry collections. (@ibindlish in https://github.com/wandb/wandb/pull/10047)
 
 ### Changed
 
