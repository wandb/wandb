--- conflicted
+++ resolved
@@ -11,13 +11,9 @@
 
 Section headings should be at level 3 (e.g. `### Added`).
 
-<<<<<<< HEAD
 ## Unreleased
+
 
 ### Fixed
 
 - Fixed a bug causing `offline` mode to make network requests when logging media artifacts. If you are using an older version of W&B Server that does not support offline artifact uploads, use the setting `allow_offline_artifacts=False` to revert to older compatible behavior. (@domphan-wandb in https://github.com/wandb/wandb/pull/9267)
-- Fix incorrectly reported device counts and duty cycle measurements for TPUs with single devices per chip / multiple devices on the host and make TPU metrics sampling more robust (@dmitryduev in https://github.com/wandb/wandb/pull/9266)
-=======
-## Unreleased
->>>>>>> 9b68278d
