# Unreleased changes

Add here any changes made in a PR that are relevant to end users. Allowed sections:

- Added - for new features.
- Changed - for changes in existing functionality.
- Deprecated - for soon-to-be removed features.
- Removed - for now removed features.
- Fixed - for any bug fixes.
- Security - in case of vulnerabilities.

Section headings should be at level 3 (e.g. `### Added`).

## Unreleased

### Changed

<<<<<<< HEAD
- Moved helper methods to check for server feature flags from the public API to the internal API (@ibindlish in https://github.com/wandb/wandb/pull/9561)
=======
- Boolean values for the `reinit` setting are deprecated; use "return_previous" and "finish_previous" instead (@timoffex in https://github.com/wandb/wandb/pull/9557)
>>>>>>> 1459bda3
<|MERGE_RESOLUTION|>--- conflicted
+++ resolved
@@ -15,8 +15,5 @@
 
 ### Changed
 
-<<<<<<< HEAD
-- Moved helper methods to check for server feature flags from the public API to the internal API (@ibindlish in https://github.com/wandb/wandb/pull/9561)
-=======
 - Boolean values for the `reinit` setting are deprecated; use "return_previous" and "finish_previous" instead (@timoffex in https://github.com/wandb/wandb/pull/9557)
->>>>>>> 1459bda3
+- Moved helper methods to check for server feature flags from the public API to the internal API (@ibindlish in https://github.com/wandb/wandb/pull/9561)