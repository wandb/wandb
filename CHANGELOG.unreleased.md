# Unreleased changes

Add here any changes made in a PR that are relevant to end users. Allowed sections:

- Added - for new features.
- Changed - for changes in existing functionality.
- Deprecated - for soon-to-be removed features.
- Removed - for now removed features.
- Fixed - for any bug fixes.
- Security - in case of vulnerabilities.

Section headings should be at level 3 (e.g. `### Added`).

## Unreleased

### Notable Changes

This version removes the ability to disable the `service` process. This is a breaking change.

### Added

- Support for pytorch.tensor for `masks` and `boxes` parameters when creating a `wandb.Image` object. (jacobromero in https://github.com/wandb/wandb/pull/9802)
<<<<<<< HEAD
- `normalized` parameter to `wandb.Image` initialization to normalize pixel values for Images initialized with a numpy array or pytorch tensor. (@jacobromero in https://github.com/wandb/wandb/pull/9786)
- Added support for initializing some Media objects with `pathlib.Path` (@jacobromero in https://github.com/wandb/wandb/pull/9692)
=======
>>>>>>> 98b0847a

### Removed

- Removed support for disabling the `service` process. The `x_disable_service`/`_disable_service` setting and the `WANDB_DISABLE_SERVICE`/`WANDB_X_DISABLE_SERVICE` environment variable have been deprecated and will now raise an error if used (@kptkin in https://github.com/wandb/wandb/pull/9829)

### Deprecated

- The `start_method` setting is deprecated and has no effect; it is safely ignored (@kptkin in https://github.com/wandb/wandb/pull/9837)

### Fixed

- Calling `wandb.teardown()` in a child of a process that called `wandb.setup()` no longer raises `WandbServiceNotOwnedError` (@timoffex in https://github.com/wandb/wandb/pull/9875)
    - This error could have manifested when using W&B Sweeps
- Offline runs with requested branching (fork or rewind) sync correctly (@dmitryduev in https://github.com/wandb/wandb/pull/9876)<|MERGE_RESOLUTION|>--- conflicted
+++ resolved
@@ -20,11 +20,7 @@
 ### Added
 
 - Support for pytorch.tensor for `masks` and `boxes` parameters when creating a `wandb.Image` object. (jacobromero in https://github.com/wandb/wandb/pull/9802)
-<<<<<<< HEAD
-- `normalized` parameter to `wandb.Image` initialization to normalize pixel values for Images initialized with a numpy array or pytorch tensor. (@jacobromero in https://github.com/wandb/wandb/pull/9786)
 - Added support for initializing some Media objects with `pathlib.Path` (@jacobromero in https://github.com/wandb/wandb/pull/9692)
-=======
->>>>>>> 98b0847a
 
 ### Removed
 
