# Unreleased changes

Add here any changes made in a PR that are relevant to end users. Allowed sections:

- Added - for new features.
- Changed - for changes in existing functionality.
- Deprecated - for soon-to-be removed features.
- Removed - for now removed features.
- Fixed - for any bug fixes.
- Security - in case of vulnerabilities.

Section headings should be at level 3 (e.g. `### Added`).

## Unreleased

### Fixed

- Fixed bug where setting WANDB__SERVICE_WAIT led to an exception during wandb.init (@TimSchneider42 in https://github.com/wandb/wandb/pull/9050)

### Changed

<<<<<<< HEAD
- Fix `ultralytics` reporting if there are no positive examples in a validation batch. (@Jamil in https://github.com/wandb/wandb/pull/8870)
- Fix uploading large artifacts when using Azure Blob Storage. (@amulya-musipatla in https://github.com/wandb/wandb/pull/8946)
=======
- `run.finish()` displays more detailed information in the terminal and in Jupyter notebooks (by @timoffex, enabled in https://github.com/wandb/wandb/pull/9070)
- Improved error message for failing tensorboard.patch() calls to show the option to call tensorboard.unpatch() first (@daniel-bogdoll in https://github.com/wandb/wandb/pull/8938)
- Add projectId to deleteFiles mutation if the server supports it. (@jacobromero in https://github.com/wandb/wandb/pull/8837)
>>>>>>> fa3e9a6e
<|MERGE_RESOLUTION|>--- conflicted
+++ resolved
@@ -19,11 +19,7 @@
 
 ### Changed
 
-<<<<<<< HEAD
-- Fix `ultralytics` reporting if there are no positive examples in a validation batch. (@Jamil in https://github.com/wandb/wandb/pull/8870)
-- Fix uploading large artifacts when using Azure Blob Storage. (@amulya-musipatla in https://github.com/wandb/wandb/pull/8946)
-=======
 - `run.finish()` displays more detailed information in the terminal and in Jupyter notebooks (by @timoffex, enabled in https://github.com/wandb/wandb/pull/9070)
 - Improved error message for failing tensorboard.patch() calls to show the option to call tensorboard.unpatch() first (@daniel-bogdoll in https://github.com/wandb/wandb/pull/8938)
 - Add projectId to deleteFiles mutation if the server supports it. (@jacobromero in https://github.com/wandb/wandb/pull/8837)
->>>>>>> fa3e9a6e
+- Fix uploading large artifacts when using Azure Blob Storage. (@amulya-musipatla in https://github.com/wandb/wandb/pull/8946)