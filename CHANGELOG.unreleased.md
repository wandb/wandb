# Unreleased changes

Add here any changes made in a PR that are relevant to end users. Allowed sections:

- Added - for new features.
- Changed - for changes in existing functionality.
- Deprecated - for soon-to-be removed features.
- Removed - for now removed features.
- Fixed - for any bug fixes.
- Security - in case of vulnerabilities.

Section headings should be at level 3 (e.g. `### Added`).

## Unreleased

- wandb.Table: Added new constructor param, `log_mode`, with options `"IMMUTABLE"` and `"MUTABLE"`. `IMMUTABLE` log mode (default) is existing behavior that only allows a table to be logged once. `MUTABLE` log mode allows the table to be logged again if it has been mutated. (@domphan-wandb in https://github.com/wandb/wandb/pull/9758)
- wandb.Table: Added a new `log_mode`, `"INCREMENTAL"`, which logs newly added table data incrementally. (@domphan-wandb in https://github.com/wandb/wandb/pull/9810)

### Notable Changes

This version removes the ability to disable the `service` process. This is a breaking change.

### Added

- Added `merge` parameter to `Artifact.add_dir` to allow overwrite of previously-added artifact files (@pingleiwandb in https://github.com/wandb/wandb/pull/9907)
- Support for pytorch.tensor for `masks` and `boxes` parameters when creating a `wandb.Image` object. (jacobromero in https://github.com/wandb/wandb/pull/9802)
- `sync_tensorboard` now supports syncing tfevents files stored in S3, GCS and Azure (@timoffex in https://github.com/wandb/wandb/pull/9849)
  - GCS paths use the format `gs://bucket/path/to/log/dir` and rely on application-default credentials, which can be configured using `gcloud auth application-default login`
  - S3 paths use the format `s3://bucket/path/to/log/dir` and rely on the default credentials set through `aws configure`
  - Azure paths use the format `az://account/container/path/to/log/dir` and the `az login` credentials, but also require the `AZURE_STORAGE_ACCOUNT` and `AZURE_STORAGE_KEY` environment variables to be set. Some other environment variables are supported as well, see [here](https://pkg.go.dev/gocloud.dev@v0.41.0/blob/azureblob#hdr-URLs).
- Added support for initializing some Media objects with `pathlib.Path` (@jacobromero in https://github.com/wandb/wandb/pull/9692)
- New setting `x_skip_transaction_log` that allows to skip the transaction log. Note: Should be used with caution, as it removes the gurantees about recoverability. (@kptkin in https://github.com/wandb/wandb/pull/9064)
- `normalize` parameter to `wandb.Image` initialization to normalize pixel values for Images initialized with a numpy array or pytorch tensor. (@jacobromero in https://github.com/wandb/wandb/pull/9883)

### Changed

- Various APIs now raise `TypeError` instead of `ValueError` or other generic errors when given an argument of the wrong type. (@timoffex in https://github.com/wandb/wandb/pull/9902)
- Various Artifacts and Automations APIs now raise `CommError` instead of `ValueError` upon encountering server errors, so as to surface the server error message. (@ibindlish in https://github.com/wandb/wandb/pull/9933)

### Removed

- Removed support for disabling the `service` process. The `x_disable_service`/`_disable_service` setting and the `WANDB_DISABLE_SERVICE`/`WANDB_X_DISABLE_SERVICE` environment variable have been deprecated and will now raise an error if used (@kptkin in https://github.com/wandb/wandb/pull/9829)
<<<<<<< HEAD
- Removed no-op `sync` argument from `wandb.Run::log` function (@kptkin in https://github.com/wandb/wandb/pull/9940)
=======
- Removed ability to use `wandb.docker` after only importing `wandb` (@timoffex in https://github.com/wandb/wandb/pull/9941)
  - `wandb.docker` is not part of `wandb`'s public interface and is subject to breaking changes. Please do not use it.
>>>>>>> 533d45cd

### Deprecated

- The `start_method` setting is deprecated and has no effect; it is safely ignored (@kptkin in https://github.com/wandb/wandb/pull/9837)
- The property `Artifact.use_as` and parameter `use_as` for `run.use_artifact()` are deprecated since these have not been in use for W&B Launch (@ibindlish in https://github.com/wandb/wandb/pull/9760)

### Fixed

- Calling `wandb.teardown()` in a child of a process that called `wandb.setup()` no longer raises `WandbServiceNotOwnedError` (@timoffex in https://github.com/wandb/wandb/pull/9875)
  - This error could have manifested when using W&B Sweeps
- Offline runs with requested branching (fork or rewind) sync correctly (@dmitryduev in https://github.com/wandb/wandb/pull/9876)
- Log exception as string when raising exception in Job wait_until_running method (@KyleGoyette in https://github.com/wandb/wandb/pull/9607)
- `wandb.Image` initialized with tensorflow data would be normalized differently than when initialized with a numpy array (@jacobromero in https://github.com/wandb/wandb/pull/9883)
- Using `wandb login` no longer prints a warning about `wandb.require("legacy-service")` (@timoffex in https://github.com/wandb/wandb/pull/9912)
- Logging a `Table` (or other objects that create internal artifacts) no longer raises `ValueError` when logged from a run whose ID contains special characters.  (@tonyyli-wandb in https://github.com/wandb/wandb/pull/9943)
- `wandb.Api` initialized with the `base_url` now respects the provided url, rather than the last login url (@jacobromero in https://github.com/wandb/wandb/pull/9942)<|MERGE_RESOLUTION|>--- conflicted
+++ resolved
@@ -40,12 +40,9 @@
 ### Removed
 
 - Removed support for disabling the `service` process. The `x_disable_service`/`_disable_service` setting and the `WANDB_DISABLE_SERVICE`/`WANDB_X_DISABLE_SERVICE` environment variable have been deprecated and will now raise an error if used (@kptkin in https://github.com/wandb/wandb/pull/9829)
-<<<<<<< HEAD
-- Removed no-op `sync` argument from `wandb.Run::log` function (@kptkin in https://github.com/wandb/wandb/pull/9940)
-=======
 - Removed ability to use `wandb.docker` after only importing `wandb` (@timoffex in https://github.com/wandb/wandb/pull/9941)
   - `wandb.docker` is not part of `wandb`'s public interface and is subject to breaking changes. Please do not use it.
->>>>>>> 533d45cd
+- Removed no-op `sync` argument from `wandb.Run::log` function (@kptkin in https://github.com/wandb/wandb/pull/9940)
 
 ### Deprecated
 
