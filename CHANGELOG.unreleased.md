# Unreleased changes

Add here any changes made in a PR that are relevant to end users. Allowed sections:

- Added - for new features.
- Changed - for changes in existing functionality.
- Deprecated - for soon-to-be removed features.
- Removed - for now removed features.
- Fixed - for any bug fixes.
- Security - in case of vulnerabilities.

Section headings should be at level 3 (e.g. `### Added`).

## Unreleased

### Added

- Settings `console_chunk_max_seconds` and `console_chunk_max_bytes` for size- and time-based multipart console logs file chunking (@dmitryduev in https://github.com/wandb/wandb/pull/10162)
- Registry API query methods (`Api.registries()`, `Registry.{collections,versions}()`, `Api.registries().{collections,versions}()`) now accept a `per_page` keyword arg to override the default batch size for paginated results (@tonyyli-wandb in https://github.com/wandb/wandb/pull/10713).

### Changed

- API keys longer than 40 characters are now supported. (@jennwandb in https://github.com/wandb/wandb/pull/10688)

### Fixed

- `run.config` now properly returns a dict when calling `artifact.logged_by()` in v0.22.1 (@thanos-wandb in #10682)
- `wandb.Api(api_key=...)` now prioritizes the explicitly provided API key over thread-local cached credentials (@pingleiwandb in https://github.com/wandb/wandb/pull/10657)
- Fixed a rare deadlock in `console_capture.py` (@timoffex in https://github.com/wandb/wandb/pull/10683)
  - If you dump thread tracebacks during the deadlock and see the `wandb-AsyncioManager-main` thread stuck on a line in `console_capture.py`: this is now fixed.
<<<<<<< HEAD
- Fixed uploading GCS folder references via `artifact.add_reference` (@amusipatla-wandb in https://github.com/wandb/wandb/pull/10679)
=======
- Fixed an issue where TensorBoard sync would sometimes stop working if the tfevents files were being written live (@timoffex in https://github.com/wandb/wandb/pull/10625)
- `Artifact.manifest` delays downloading **and** generating the download URL for the artifact manifest until it's first used.  If the manifest has not been locally modified, `Artifact.size` and `Artifact.digest` can return without waiting to fetch the full manifest (@tonyyli-wandb in https://github.com/wandb/wandb/pull/10680)
>>>>>>> 4cf387f2
<|MERGE_RESOLUTION|>--- conflicted
+++ resolved
@@ -28,9 +28,6 @@
 - `wandb.Api(api_key=...)` now prioritizes the explicitly provided API key over thread-local cached credentials (@pingleiwandb in https://github.com/wandb/wandb/pull/10657)
 - Fixed a rare deadlock in `console_capture.py` (@timoffex in https://github.com/wandb/wandb/pull/10683)
   - If you dump thread tracebacks during the deadlock and see the `wandb-AsyncioManager-main` thread stuck on a line in `console_capture.py`: this is now fixed.
-<<<<<<< HEAD
-- Fixed uploading GCS folder references via `artifact.add_reference` (@amusipatla-wandb in https://github.com/wandb/wandb/pull/10679)
-=======
 - Fixed an issue where TensorBoard sync would sometimes stop working if the tfevents files were being written live (@timoffex in https://github.com/wandb/wandb/pull/10625)
 - `Artifact.manifest` delays downloading **and** generating the download URL for the artifact manifest until it's first used.  If the manifest has not been locally modified, `Artifact.size` and `Artifact.digest` can return without waiting to fetch the full manifest (@tonyyli-wandb in https://github.com/wandb/wandb/pull/10680)
->>>>>>> 4cf387f2
+- Fixed uploading GCS folder references via `artifact.add_reference` (@amusipatla-wandb in https://github.com/wandb/wandb/pull/10679)