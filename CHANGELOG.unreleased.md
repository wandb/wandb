--- conflicted
+++ resolved
@@ -15,8 +15,5 @@
 
 ### Fixed
 
-<<<<<<< HEAD
 - Fix `offline` mode network error when logging a `wandb.Table()` (@domphan-wandb in https://github.com/wandb/wandb/pull/9267)
-=======
-- Fix incorrectly reported device counts and duty cycle measurements for TPUs with single devices per chip / multiple devices on the host and make TPU metrics sampling more robust (@dmitryduev in https://github.com/wandb/wandb/pull/9266)
->>>>>>> 4217f849
+- Fix incorrectly reported device counts and duty cycle measurements for TPUs with single devices per chip / multiple devices on the host and make TPU metrics sampling more robust (@dmitryduev in https://github.com/wandb/wandb/pull/9266)