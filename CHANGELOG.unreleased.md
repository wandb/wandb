# Unreleased changes

Add here any changes made in a PR that are relevant to end users. Allowed sections:

- Added - for new features.
- Changed - for changes in existing functionality.
- Deprecated - for soon-to-be removed features.
- Removed - for now removed features.
- Fixed - for any bug fixes.
- Security - in case of vulnerabilities.

Section headings should be at level 3 (e.g. `### Added`).

<<<<<<< HEAD
## Unreleased

### Notable Changes

This version removes the legacy implementaion of the `service` process. This is a breaking change.

### Added

- Setting `x_stats_track_process_tree` to track process-specific metrics such as the RSS, CPU%, and thread count in use for the entire process tree, starting from `x_stats_pid`. This can be expensive and is disabled by default (@dmitryduev in https://github.com/wandb/wandb/pull/10089)
- Notes are now returned to the client when resuming a run (@kptkin in https://github.com/wandb/wandb/pull/9739)
- Added support for creating custom Vega chart presets through the API. Users can now define and upload custom chart specifications that can be then reused across runs with wandb.plot_table() (@thanos-wandb in https://github.com/wandb/wandb/pull/9931)

### Changed

- Calling `Artifact.link()` no longer instantiates a throwaway placeholder run. (@tonyyli-wandb in https://github.com/wandb/wandb/pull/9828)
- `wandb` now attempts to use Unix sockets for IPC instead of listening on localhost, making it work in environments with more restrictive permissions (such as Databricks) (@timoffex in https://github.com/wandb/wandb/pull/9995)
- `Api.artifact()` will now display a warning while fetching artifacts from migrated model registry collections. (@ibindlish in https://github.com/wandb/wandb/pull/10047)
- The `.length` for objects queried from `wandb.Api` has been deprecated. Use `len(...)` instead.

### Removed

- Removed the legacy python implementation of the `service` process. The `legacy-service` option of `wandb.require` as well as the `x_require_legacy_service` and `x_disable_setproctitle` settings with the corresponding environment variables have been removed and will now raise an error if used (@dmitryduev in https://github.com/wandb/wandb/pull/9965)

- Removed the private `wandb.Run._metadata` attribute. To override the auto-detected CPU and GPU counts as well as the GPU type, please use the new settings `x_stats_{cpu_count,cpu_logical_count,gpu_count,gpu_type}` (@dmitryduev in https://github.com/wandb/wandb/pull/9984)

### Fixed

- Allow s3 style CoreWeave URIs for reference artifacts. (@estellazx in https://github.com/wandb/wandb/pull/9979)
- Fixed rare bug that made Ctrl+C ineffective after logging large amounts of data (@timoffex in https://github.com/wandb/wandb/pull/10071)
- Respect `silent`, `quiet`, and `show_warnings` settings passed to a `Run` instance for warnings emitted by the service process (@kptkin in https://github.com/wandb/wandb/pull/10077)
- `api.Runs` no longer makes an API call for each run loaded from W&B. (@jacobromero in https://github.com/wandb/wandb/pull/10087)
- Correctly parse the `x_extra_http_headers` setting from the env variable (@dmitryduev in https://github.com/wandb/wandb/pull/10103)
- `.length` calls the W&B backend to load the length of objects when no data has been loaded rather than returning `None` (@jacobromero in https://github.com/wandb/wandb/pull/10091)
- Correct the artifact url for organization registry artifacts to be independent of the artifact type. (@ibindlish in https://github.com/wandb/wandb/pull/10049)
=======
## Unreleased
>>>>>>> 8bc21c37
<|MERGE_RESOLUTION|>--- conflicted
+++ resolved
@@ -11,41 +11,7 @@
 
 Section headings should be at level 3 (e.g. `### Added`).
 
-<<<<<<< HEAD
 ## Unreleased
 
-### Notable Changes
-
-This version removes the legacy implementaion of the `service` process. This is a breaking change.
-
-### Added
-
-- Setting `x_stats_track_process_tree` to track process-specific metrics such as the RSS, CPU%, and thread count in use for the entire process tree, starting from `x_stats_pid`. This can be expensive and is disabled by default (@dmitryduev in https://github.com/wandb/wandb/pull/10089)
-- Notes are now returned to the client when resuming a run (@kptkin in https://github.com/wandb/wandb/pull/9739)
-- Added support for creating custom Vega chart presets through the API. Users can now define and upload custom chart specifications that can be then reused across runs with wandb.plot_table() (@thanos-wandb in https://github.com/wandb/wandb/pull/9931)
-
-### Changed
-
-- Calling `Artifact.link()` no longer instantiates a throwaway placeholder run. (@tonyyli-wandb in https://github.com/wandb/wandb/pull/9828)
-- `wandb` now attempts to use Unix sockets for IPC instead of listening on localhost, making it work in environments with more restrictive permissions (such as Databricks) (@timoffex in https://github.com/wandb/wandb/pull/9995)
-- `Api.artifact()` will now display a warning while fetching artifacts from migrated model registry collections. (@ibindlish in https://github.com/wandb/wandb/pull/10047)
-- The `.length` for objects queried from `wandb.Api` has been deprecated. Use `len(...)` instead.
-
-### Removed
-
-- Removed the legacy python implementation of the `service` process. The `legacy-service` option of `wandb.require` as well as the `x_require_legacy_service` and `x_disable_setproctitle` settings with the corresponding environment variables have been removed and will now raise an error if used (@dmitryduev in https://github.com/wandb/wandb/pull/9965)
-
-- Removed the private `wandb.Run._metadata` attribute. To override the auto-detected CPU and GPU counts as well as the GPU type, please use the new settings `x_stats_{cpu_count,cpu_logical_count,gpu_count,gpu_type}` (@dmitryduev in https://github.com/wandb/wandb/pull/9984)
-
 ### Fixed
-
-- Allow s3 style CoreWeave URIs for reference artifacts. (@estellazx in https://github.com/wandb/wandb/pull/9979)
-- Fixed rare bug that made Ctrl+C ineffective after logging large amounts of data (@timoffex in https://github.com/wandb/wandb/pull/10071)
-- Respect `silent`, `quiet`, and `show_warnings` settings passed to a `Run` instance for warnings emitted by the service process (@kptkin in https://github.com/wandb/wandb/pull/10077)
-- `api.Runs` no longer makes an API call for each run loaded from W&B. (@jacobromero in https://github.com/wandb/wandb/pull/10087)
-- Correctly parse the `x_extra_http_headers` setting from the env variable (@dmitryduev in https://github.com/wandb/wandb/pull/10103)
-- `.length` calls the W&B backend to load the length of objects when no data has been loaded rather than returning `None` (@jacobromero in https://github.com/wandb/wandb/pull/10091)
-- Correct the artifact url for organization registry artifacts to be independent of the artifact type. (@ibindlish in https://github.com/wandb/wandb/pull/10049)
-=======
-## Unreleased
->>>>>>> 8bc21c37
+- Correct the artifact url for organization registry artifacts to be independent of the artifact type. (@ibindlish in https://github.com/wandb/wandb/pull/10049)