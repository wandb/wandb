--- conflicted
+++ resolved
@@ -11,22 +11,7 @@
 
 Section headings should be at level 3 (e.g. `### Added`).
 
-<<<<<<< HEAD
 ## Unreleased
 
-### Added
-
-- Added `wandb login --base-url {host_url}` to login as an alias of `wandb login --host {host_url}`. (@jacobromero in https://github.com/wandb/wandb/pull/9323)
-
 ### Changed
-- Temporarily disabled collecting per-core CPU utilization stats (@dmitryduev in https://github.com/wandb/wandb/pull/9350)
-- Changed Nvidia GPU ECC counters from aggregated to volatile (@gritukan in https://github.com/wandb/wandb/pull/9347)
-
-### Fixed
-
-- Fixed a bug causing `offline` mode to make network requests when logging media artifacts. If you are using an older version of W&B Server that does not support offline artifact uploads, use the setting `allow_offline_artifacts=False` to revert to older compatible behavior. (@domphan-wandb in https://github.com/wandb/wandb/pull/9267)
-- Expand sanitization rules for logged table artifact name to allow for hyphens and dots. This update brings the rules up-to-date with the current rules for artifact names. (Allowing letters, numbers, underscores, hyphens, and dots) (@nicholaspun-wandb in https://github.com/wandb/wandb/pull/9271)
-- Correctly handle run rewind settings `fork_from` and `resume_from`. (@dmitryduev in https://github.com/wandb/wandb/pull/9331)
-=======
-## Unreleased
->>>>>>> 1c8ea85e
+- Changed Nvidia GPU ECC counters from aggregated to volatile (@gritukan in https://github.com/wandb/wandb/pull/9347)