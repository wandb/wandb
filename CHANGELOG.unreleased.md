# Unreleased changes

Add here any changes made in a PR that are relevant to end users. Allowed sections:

- Added - for new features.
- Changed - for changes in existing functionality.
- Deprecated - for soon-to-be removed features.
- Removed - for now removed features.
- Fixed - for any bug fixes.
- Security - in case of vulnerabilities.

Section headings should be at level 3 (e.g. `### Added`).

## Unreleased

### Added

- Support `first` summary option in `define_metric` (@kptkin in https://github.com/wandb/wandb/pull/10121)
- Add support for paginated sweeps (@nicholaspun-wandb in https://github.com/wandb/wandb/pull/10122)
- `pattern` parameter to `Api().run().files` to only get files matching a given pattern from the W&B backend (@jacobromero in https://github.com/wandb/wandb/pull/10163)

### Changed

- `Sweep.name` property will now return user-edited display name if available (falling back to original name from sweep config, then sweep ID as before) (@kelu-wandb in https://github.com/wandb/wandb/pull/10144)

### Fixed

- Correct the artifact url for organization registry artifacts to be independent of the artifact type (@ibindlish in https://github.com/wandb/wandb/pull/10049)
- Suffixes on sanitized `InternalArtifact` names have been shortened to 6 alphanumeric characters (@tonyyli-wandb in https://github.com/wandb/wandb/pull/10102)
- `wandb.Video` will not print a progress spinner while encoding video when `WANDB_SILENT`/`WANDB_QUIET` environment variables are set (@jacobromero in https://github.com/wandb/wandb/pull/10064)
- Fixed registries fetched using `api.registries()` from having an extra `wandb-registry-` prefix in the name and full_name fields (@estellazx in https://github.com/wandb/wandb/pull/10187)
- Fixed a crash that could happen when using `sync_tensorboard` (@timoffex in https://github.com/wandb/wandb/pull/10199)
<<<<<<< HEAD
- When a Sweeps run function called by API via `wandb.agent()` throws an exception, we will now log that exception server-side. (This was already working for runs called by the `wandb agent` CLI command.) (@kelu-wandb in https://github.com/wandb/wandb/pull/10244)
=======
- `Api().run(...).upload_file` no longer throws an error when uploading a file in a different path relative to the provided root directory (@jacobromero in https://github.com/wandb/wandb/pull/10228)
>>>>>>> 4119333e
<|MERGE_RESOLUTION|>--- conflicted
+++ resolved
@@ -30,8 +30,5 @@
 - `wandb.Video` will not print a progress spinner while encoding video when `WANDB_SILENT`/`WANDB_QUIET` environment variables are set (@jacobromero in https://github.com/wandb/wandb/pull/10064)
 - Fixed registries fetched using `api.registries()` from having an extra `wandb-registry-` prefix in the name and full_name fields (@estellazx in https://github.com/wandb/wandb/pull/10187)
 - Fixed a crash that could happen when using `sync_tensorboard` (@timoffex in https://github.com/wandb/wandb/pull/10199)
-<<<<<<< HEAD
-- When a Sweeps run function called by API via `wandb.agent()` throws an exception, we will now log that exception server-side. (This was already working for runs called by the `wandb agent` CLI command.) (@kelu-wandb in https://github.com/wandb/wandb/pull/10244)
-=======
 - `Api().run(...).upload_file` no longer throws an error when uploading a file in a different path relative to the provided root directory (@jacobromero in https://github.com/wandb/wandb/pull/10228)
->>>>>>> 4119333e
+- When a Sweeps run function called by `wandb.agent()` throws an exception, we will now log that exception server-side. (This was already working for runs called by the `wandb agent` CLI command.) (@kelu-wandb in https://github.com/wandb/wandb/pull/10244)