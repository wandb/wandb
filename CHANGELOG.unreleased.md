--- conflicted
+++ resolved
@@ -13,15 +13,8 @@
 
 ## Unreleased
 
-### Changed
-
-<<<<<<< HEAD
-- Moved helper methods to check for server feature flags from the public API to the internal API (@ibindlish in https://github.com/wandb/wandb/pull/9561)
-
 ### Added
 
-- Added support for fetching artifact files via the artifact membership, i.e. with additional artifact collection membership context (@ibindlish in https://github.com/wandb/wandb/pull/9551)
-=======
 - Boolean values for the `reinit` setting are deprecated; use "return_previous" and "finish_previous" instead (@timoffex in https://github.com/wandb/wandb/pull/9557)
 - Moved helper methods to check for server feature flags from the public API to the internal API (@ibindlish in https://github.com/wandb/wandb/pull/9561)
->>>>>>> 859e66ac
+- Added support for fetching artifact files via the artifact membership, i.e. with additional artifact collection membership context (@ibindlish in https://github.com/wandb/wandb/pull/9551)