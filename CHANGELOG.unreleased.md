--- conflicted
+++ resolved
@@ -11,25 +11,8 @@
 
 Section headings should be at level 3 (e.g. `### Added`).
 
-<<<<<<< HEAD
 ## Unreleased
 
 ### Changed
 
-- Set default behavior to not create a W&B Job (@KyleGoyette in https://github.com/wandb/wandb/pull/8907)
-- Improved error message for failing tensorboard.patch() calls to show the option to call tensorboard.unpatch() first (@daniel-bogdoll in https://github.com/wandb/wandb/pull/8938) 
-
-
-### Removed
-
-- Remove `wandb.Run.plot_table` method. The functionality is still available and should be accessed using `wandb.plot_table`, which is now the recommended way to use this feature. (@kptkin in https://github.com/wandb/wandb/pull/8686)
-- Drop support for Python 3.7. (@kptkin in https://github.com/wandb/wandb/pull/8858)
-
-### Fixed
-
-- Fix `ultralytics` reporting if there are no positive examples in a validation batch. (@Jamil in https://github.com/wandb/wandb/pull/8870)
-- Debug printing for hyperband stopping algorithm printed one char per line (@temporaer in https://github.com/wandb/wandb/pull/8955)
-- Include the missing `log_params` argument when calling lightgbm's `wandb_callback` function. (@i-aki-y https://github.com/wandb/wandb/pull/8943)
-=======
-## Unreleased
->>>>>>> 7a98ce83
+- Improved error message for failing tensorboard.patch() calls to show the option to call tensorboard.unpatch() first (@daniel-bogdoll in https://github.com/wandb/wandb/pull/8938) 