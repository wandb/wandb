# Unreleased changes

Add here any changes made in a PR that are relevant to end users. Allowed sections:

- Added - for new features.
- Changed - for changes in existing functionality.
- Deprecated - for soon-to-be removed features.
- Removed - for now removed features.
- Fixed - for any bug fixes.
- Security - in case of vulnerabilities.

Section headings should be at level 3 (e.g. `### Added`).

## Unreleased

<<<<<<< HEAD
### Changed

- `Sweep.name` property will now return user-edited display name if available (falling back to
  original name from sweep config, then sweep ID as before).

### Fixed

- Correct the artifact url for organization registry artifacts to be independent of the artifact type. (@ibindlish in https://github.com/wandb/wandb/pull/10049)
=======
### Added
- Support `first` summary option in `define_metric` (@kptkin in https://github.com/wandb/wandb/pull/10121)

### Fixed
- Correct the artifact url for organization registry artifacts to be independent of the artifact type (@ibindlish in https://github.com/wandb/wandb/pull/10049)
- Suffixes on sanitized `InternalArtifact` names have been shortened to 6 alphanumeric characters (@tonyyli-wandb in https://github.com/wandb/wandb/pull/10102)
>>>>>>> 16a164bd
<|MERGE_RESOLUTION|>--- conflicted
+++ resolved
@@ -13,20 +13,13 @@
 
 ## Unreleased
 
-<<<<<<< HEAD
 ### Changed
-
 - `Sweep.name` property will now return user-edited display name if available (falling back to
   original name from sweep config, then sweep ID as before).
 
-### Fixed
-
-- Correct the artifact url for organization registry artifacts to be independent of the artifact type. (@ibindlish in https://github.com/wandb/wandb/pull/10049)
-=======
 ### Added
 - Support `first` summary option in `define_metric` (@kptkin in https://github.com/wandb/wandb/pull/10121)
 
 ### Fixed
 - Correct the artifact url for organization registry artifacts to be independent of the artifact type (@ibindlish in https://github.com/wandb/wandb/pull/10049)
-- Suffixes on sanitized `InternalArtifact` names have been shortened to 6 alphanumeric characters (@tonyyli-wandb in https://github.com/wandb/wandb/pull/10102)
->>>>>>> 16a164bd
+- Suffixes on sanitized `InternalArtifact` names have been shortened to 6 alphanumeric characters (@tonyyli-wandb in https://github.com/wandb/wandb/pull/10102)