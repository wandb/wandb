--- conflicted
+++ resolved
@@ -16,11 +16,8 @@
 ### Removed
 
 - Remove `wandb.Run.plot_table` method. The functionality is still available and should be accessed using `wandb.plot_table`, which is now the recommended way to use this feature. (@kptkin in https://github.com/wandb/wandb/pull/8686)
-<<<<<<< HEAD
+- Drop support for Python 3.7. (@kptkin in https://github.com/wandb/wandb/pull/8858)
 
 ### Fixed
 
 - Fix `ultralytics` reporting if there are no positive examples in a validation batch. (@Jamil in https://github.com/wandb/wandb/pull/8870)
-=======
-- Drop support for Python 3.7. (@kptkin in https://github.com/wandb/wandb/pull/8858)
->>>>>>> 3ada41c0
