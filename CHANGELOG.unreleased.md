--- conflicted
+++ resolved
@@ -11,16 +11,8 @@
 
 Section headings should be at level 3 (e.g. `### Added`).
 
-<<<<<<< HEAD
 ## Unreleased
 
 ### Added
 
-- Experimental `wandb beta leet` command - Lightweight Experiment Exploration Tool - a terminal UI for viewing W&B runs locally with real-time metrics visualization and system monitoring (@dmitryduev in https://github.com/wandb/wandb/pull/10496)
-
-### Fixed
-
-- Resuming a run with a different active run will now raise an error unless you call `run.finish()` first, or call `wandb.init()` with the parameter `reinit='create_new'` (@jacobromero in https://github.com/wandb/wandb/pull/10468)
-=======
-## Unreleased
->>>>>>> 4fc256ad
+- Experimental `wandb beta leet` command - Lightweight Experiment Exploration Tool - a terminal UI for viewing W&B runs locally with real-time metrics visualization and system monitoring (@dmitryduev in https://github.com/wandb/wandb/pull/10496)