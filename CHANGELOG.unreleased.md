# Unreleased changes

Add here any changes made in a PR that are relevant to end users. Allowed sections:

- Added - for new features.
- Changed - for changes in existing functionality.
- Deprecated - for soon-to-be removed features.
- Removed - for now removed features.
- Fixed - for any bug fixes.
- Security - in case of vulnerabilities.

Section headings should be at level 3 (e.g. `### Added`).

## Unreleased

### Added

- The `reinit` setting can be set to `"default"` (@timoffex in https://github.com/wandb/wandb/pull/9569)

### Changed

- Boolean values for the `reinit` setting are deprecated; use "return_previous" and "finish_previous" instead (@timoffex in https://github.com/wandb/wandb/pull/9557)

### Fixed

<<<<<<< HEAD
- Media file paths containing special characters (?, \*, ], [ or \\) no longer cause file uploads to fail in `wandb-core` (@jacobromero in https://github.com/wandb/wandb/pull/9475)
- Fixed an error being thrown when logging `jpg`/`jpeg` images containing transparency data (@jacobromero in https://github.com/wandb/wandb/pull/9527)
=======
- Calling `wandb.init()` in a notebook finishes previous runs as previously documented (@timoffex in https://github.com/wandb/wandb/pull/9569)
    - Bug introduced in 0.19.0
>>>>>>> 752e0d5c
<|MERGE_RESOLUTION|>--- conflicted
+++ resolved
@@ -23,10 +23,6 @@
 
 ### Fixed
 
-<<<<<<< HEAD
-- Media file paths containing special characters (?, \*, ], [ or \\) no longer cause file uploads to fail in `wandb-core` (@jacobromero in https://github.com/wandb/wandb/pull/9475)
-- Fixed an error being thrown when logging `jpg`/`jpeg` images containing transparency data (@jacobromero in https://github.com/wandb/wandb/pull/9527)
-=======
 - Calling `wandb.init()` in a notebook finishes previous runs as previously documented (@timoffex in https://github.com/wandb/wandb/pull/9569)
     - Bug introduced in 0.19.0
->>>>>>> 752e0d5c
+- Fixed an error being thrown when logging `jpg`/`jpeg` images containing transparency data (@jacobromero in https://github.com/wandb/wandb/pull/9527)