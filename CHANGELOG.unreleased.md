--- conflicted
+++ resolved
@@ -21,8 +21,5 @@
 ### Fixed
 
 - The stop button correctly interrupts runs whose main Python thread is running C code, sleeping, etc. (@timoffex in https://github.com/wandb/wandb/pull/9094)
-<<<<<<< HEAD
-- Fix uploading large artifacts when using Azure Blob Storage. (@amulya-musipatla in https://github.com/wandb/wandb/pull/8946)
-=======
 - Remove unintentional print that occurs when inspecting `wandb.Api().runs()` (@tomtseng in https://github.com/wandb/wandb/pull/9101)
->>>>>>> ee07ee92
+- Fix uploading large artifacts when using Azure Blob Storage. (@amulya-musipatla in https://github.com/wandb/wandb/pull/8946)