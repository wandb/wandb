# Unreleased changes

Add here any changes made in a PR that are relevant to end users. Allowed sections:

- Added - for new features.
- Changed - for changes in existing functionality.
- Deprecated - for soon-to-be removed features.
- Removed - for now removed features.
- Fixed - for any bug fixes.
- Security - in case of vulnerabilities.

Section headings should be at level 3 (e.g. `### Added`).

## Unreleased

### Changed

- `Sweep.name` property will now return user-edited display name if available (falling back to
  original name from sweep config, then sweep ID as before).

### Added

- Support `first` summary option in `define_metric` (@kptkin in https://github.com/wandb/wandb/pull/10121)
<<<<<<< HEAD
- `pattern` parameter to `Api().run().files` to only get files matching a given pattern from the W&B backend (@jacobromero in https://github.com/wandb/wandb/pull/10163)
=======
- Add support for paginated sweeps (@nicholaspun-wandb in https://github.com/wandb/wandb/pull/10122)
>>>>>>> 23d14aa6

### Fixed

- Correct the artifact url for organization registry artifacts to be independent of the artifact type (@ibindlish in https://github.com/wandb/wandb/pull/10049)
- Suffixes on sanitized `InternalArtifact` names have been shortened to 6 alphanumeric characters (@tonyyli-wandb in https://github.com/wandb/wandb/pull/10102)
- `wandb.Video` will not print a progress spinner while encoding video when `WANDB_SILENT`/`WANDB_QUIET` environment variables are set (@jacobromero in https://github.com/wandb/wandb/pull/10064)<|MERGE_RESOLUTION|>--- conflicted
+++ resolved
@@ -21,11 +21,8 @@
 ### Added
 
 - Support `first` summary option in `define_metric` (@kptkin in https://github.com/wandb/wandb/pull/10121)
-<<<<<<< HEAD
+- Add support for paginated sweeps (@nicholaspun-wandb in https://github.com/wandb/wandb/pull/10122)
 - `pattern` parameter to `Api().run().files` to only get files matching a given pattern from the W&B backend (@jacobromero in https://github.com/wandb/wandb/pull/10163)
-=======
-- Add support for paginated sweeps (@nicholaspun-wandb in https://github.com/wandb/wandb/pull/10122)
->>>>>>> 23d14aa6
 
 ### Fixed
 
