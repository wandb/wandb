--- conflicted
+++ resolved
@@ -13,13 +13,6 @@
 
 ## Unreleased
 
-<<<<<<< HEAD
-### Fixed
-- Allow s3 style CoreWeave uris for reference artifacts. (@estellazx in https://github.com/wandb/wandb/pull/9979)
-- Correct the artifact url for organization registry artifacts to be independent of the artifact type. (@ibindlish in https://github.com/wandb/wandb/pull/10049)
-
-=======
->>>>>>> 876ef776
 ### Notable Changes
 
 This version removes the legacy implementaion of the `service` process. This is a breaking change.
@@ -40,4 +33,6 @@
 
 - Allow s3 style CoreWeave URIs for reference artifacts. (@estellazx in https://github.com/wandb/wandb/pull/9979)
 - Fixed rare bug that made Ctrl+C ineffective after logging large amounts of data (@timoffex in https://github.com/wandb/wandb/pull/10071)
-- Respect `silent`, `quiet`, and `show_warnings` settings passed to a `Run` instance for warnings emitted by the service process (@kptkin in https://github.com/wandb/wandb/pull/10077)+- Respect `silent`, `quiet`, and `show_warnings` settings passed to a `Run` instance for warnings emitted by the service process (@kptkin in https://github.com/wandb/wandb/pull/10077)
+- Allow s3 style CoreWeave uris for reference artifacts. (@estellazx in https://github.com/wandb/wandb/pull/9979)
+- Correct the artifact url for organization registry artifacts to be independent of the artifact type. (@ibindlish in https://github.com/wandb/wandb/pull/10049)