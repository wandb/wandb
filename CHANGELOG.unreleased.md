--- conflicted
+++ resolved
@@ -17,9 +17,5 @@
 
 - Add DSPy integration: track evaluation metrics over time, log predictions and program signature evolution to W&B Tables, and save DSPy programs as W&B Artifacts (complete program or state as JSON/PKL) (@ayulockin in https://github.com/wandb/wandb/pull/10327)
 - Resuming a run with a different active run will now raise an error unless you call `run.finish()` first, or call `wandb.init()` with the parameter `reinit='create_new'` (@jacobromero in https://github.com/wandb/wandb/pull/10468)
-<<<<<<< HEAD
-- Make `project.internalId` optional in gql query for `runs()` to support old servers (@kelu-wandb in https://github.com/wandb/wandb/pull/10507)
-- Sweeps: `command` run scripts that `import readline` whether directly or indirectly (e.g. `import torch` on Python 3.13) should no longer deadlock. (@kelu-wandb in https://github.com/wandb/wandb/pull/10489)
-=======
 - Fix `Api().runs()` for wandb server < 0.51.0 (when `project.internalId` was added to gql API) (@kelu-wandb in https://github.com/wandb/wandb/pull/10507)
->>>>>>> 62350512
+- Sweeps: `command` run scripts that `import readline` whether directly or indirectly (e.g. `import torch` on Python 3.13) should no longer deadlock (@kelu-wandb in https://github.com/wandb/wandb/pull/10489)