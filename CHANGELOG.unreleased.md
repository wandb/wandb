--- conflicted
+++ resolved
@@ -29,11 +29,9 @@
 - `run.log_code` correctly sets the run configs `code_path` value. (@jacobromero in https://github.com/wandb/wandb/pull/9753)
 - Correctly use `WANDB_CONFIG_DIR` for determining system settings file path (@jacobromero in https://github.com/wandb/wandb/pull/9711)
 - Prevent invalid `Artifact` and `ArtifactCollection` names (which would make them unloggable), explicitly raising a `ValueError` when attempting to assign an invalid name. (@tonyyli-wandb in https://github.com/wandb/wandb/pull/8773)
-<<<<<<< HEAD
+
+- Prevent pydantic `ConfigError` in Pydantic v1 environments from not calling `.model_rebuild()/.update_forward_refs()` on generated types with ForwardRef fields (@tonyyli-wandb in https://github.com/wandb/wandb/pull/9795)
 
 ### Deprecated
 
-- The property `Artifact.use_as` and parameter `use_as` for `run.use_artifact()` are deprecated since these have not been in use for W&B Launch (@ibindlish in https://github.com/wandb/wandb/pull/9760)
-=======
-- Prevent pydantic `ConfigError` in Pydantic v1 environments from not calling `.model_rebuild()/.update_forward_refs()` on generated types with ForwardRef fields (@tonyyli-wandb in https://github.com/wandb/wandb/pull/9795)
->>>>>>> 97dbd41b
+- The property `Artifact.use_as` and parameter `use_as` for `run.use_artifact()` are deprecated since these have not been in use for W&B Launch (@ibindlish in https://github.com/wandb/wandb/pull/9760)