# Unreleased changes

Add here any changes made in a PR that are relevant to end users. Allowed sections:

- Added - for new features.
- Changed - for changes in existing functionality.
- Deprecated - for soon-to-be removed features.
- Removed - for now removed features.
- Fixed - for any bug fixes.
- Security - in case of vulnerabilities.

Section headings should be at level 3 (e.g. `### Added`).

## Unreleased

<<<<<<< HEAD
### Added

- Prometheus API support for Nvidia DCGM GPU metrics collection (@dmitryduev in https://github.com/wandb/wandb/pull/9369)

### Changed

- Changed Nvidia GPU ECC counters from aggregated to volatile (@gritukan in https://github.com/wandb/wandb/pull/9347)

### Fixed

- Fixed a performance issue causing slow instantiation of `wandb.Artifact`, which in turn slowed down fetching artifacts in various API methods. (@tonyyli-wandb in https://github.com/wandb/wandb/pull/9355)
- Some errors from `wandb.Api` have better string representations (@timoffex in https://github.com/wandb/wandb/pull/9361)
- Fixed incorrect logging of an "wandb.Video requires moviepy \[...\]" exception when using moviepy v2. (@Daraan in https://github.com/wandb/wandb/pull/9375)
=======
### Changed

- changed moviepy constraint to >=1.0.0 (@jacobromero in https://github.com/wandb/wandb/pull/9419)
>>>>>>> e45647f7
<|MERGE_RESOLUTION|>--- conflicted
+++ resolved
@@ -13,22 +13,10 @@
 
 ## Unreleased
 
-<<<<<<< HEAD
-### Added
-
-- Prometheus API support for Nvidia DCGM GPU metrics collection (@dmitryduev in https://github.com/wandb/wandb/pull/9369)
-
 ### Changed
 
-- Changed Nvidia GPU ECC counters from aggregated to volatile (@gritukan in https://github.com/wandb/wandb/pull/9347)
+- changed moviepy constraint to >=1.0.0 (@jacobromero in https://github.com/wandb/wandb/pull/9419)
 
 ### Fixed
 
-- Fixed a performance issue causing slow instantiation of `wandb.Artifact`, which in turn slowed down fetching artifacts in various API methods. (@tonyyli-wandb in https://github.com/wandb/wandb/pull/9355)
-- Some errors from `wandb.Api` have better string representations (@timoffex in https://github.com/wandb/wandb/pull/9361)
-- Fixed incorrect logging of an "wandb.Video requires moviepy \[...\]" exception when using moviepy v2. (@Daraan in https://github.com/wandb/wandb/pull/9375)
-=======
-### Changed
-
-- changed moviepy constraint to >=1.0.0 (@jacobromero in https://github.com/wandb/wandb/pull/9419)
->>>>>>> e45647f7
+- Fixed incorrect logging of an "wandb.Video requires moviepy \[...\]" exception when using moviepy v2. (@Daraan in https://github.com/wandb/wandb/pull/9375)