# Unreleased changes

Add here any changes made in a PR that are relevant to end users. Allowed sections:

- Added - for new features.
- Changed - for changes in existing functionality.
- Deprecated - for soon-to-be removed features.
- Removed - for now removed features.
- Fixed - for any bug fixes.
- Security - in case of vulnerabilities.

Section headings should be at level 3 (e.g. `### Added`).

## Unreleased

<<<<<<< HEAD
### Added

- Regex support in metrics and run overview filters in W&B LEET TUI (@dmitryduev in https://github.com/wandb/wandb/pull/10919)
- Chart inspection in W&B LEET TUI: right-click and drag to show (x, y) at the nearest data point; hold Alt for synchronized inspection across all visible charts (@dmitryduev in https://github.com/wandb/wandb/pull/10989)
- The automations API now supports creating and editing automations that trigger on run states (@tonyyli-wandb in https://github.com/wandb/wandb/pull/10848)
- The automations API now support basic zscore automation events (@matthoare117-wandb in https://github.com/wandb/wandb/pull/10931)
- Simplified the syntax for creating z-score metric automation triggers in the automations API (@matthoare117-wandb in https://github.com/wandb/wandb/pull/10953)
- `wandb agent` and `wandb.agent()` now accept a `forward_signals` flag (CLI: `--forward-signals/-f`) to relay SIGINT/SIGTERM and other catchable signals from the agent to its sweep child runs, enabling cleaner shutdowns when you interrupt an agent process (@kylegoyette, @domphan-wandb in https://github.com/wandb/wandb/pull/9651)


### Changed

- `wandb.Api()` now raises a `UsageError` if `WANDB_IDENTITY_TOKEN_FILE` is set and an explicit API key is not provided (@timoffex in https://app.graphite.com/github/pr/wandb/wandb/10970)
  - `wandb.Api()` has only ever worked using an API key

### Deprecated

- Anonymous mode, including the `anonymous` setting, the `WANDB_ANONYMOUS` environment variable, `wandb.init(anonymous=...)`, `wandb login --anonymously` and `wandb.login(anonymous=...)` is deprecated and will emit warnings (@timoffex in https://github.com/wandb/wandb/pull/10909)

=======
>>>>>>> a1705308
### Fixed

- Fixed `Invalid Client ID digest` error when creating artifacts after calling `random.seed()`. Client IDs could collide when random state was seeded deterministically. (@pingleiwandb in https://github.com/wandb/wandb/pull/11039)<|MERGE_RESOLUTION|>--- conflicted
+++ resolved
@@ -13,28 +13,10 @@
 
 ## Unreleased
 
-<<<<<<< HEAD
 ### Added
 
-- Regex support in metrics and run overview filters in W&B LEET TUI (@dmitryduev in https://github.com/wandb/wandb/pull/10919)
-- Chart inspection in W&B LEET TUI: right-click and drag to show (x, y) at the nearest data point; hold Alt for synchronized inspection across all visible charts (@dmitryduev in https://github.com/wandb/wandb/pull/10989)
-- The automations API now supports creating and editing automations that trigger on run states (@tonyyli-wandb in https://github.com/wandb/wandb/pull/10848)
-- The automations API now support basic zscore automation events (@matthoare117-wandb in https://github.com/wandb/wandb/pull/10931)
-- Simplified the syntax for creating z-score metric automation triggers in the automations API (@matthoare117-wandb in https://github.com/wandb/wandb/pull/10953)
 - `wandb agent` and `wandb.agent()` now accept a `forward_signals` flag (CLI: `--forward-signals/-f`) to relay SIGINT/SIGTERM and other catchable signals from the agent to its sweep child runs, enabling cleaner shutdowns when you interrupt an agent process (@kylegoyette, @domphan-wandb in https://github.com/wandb/wandb/pull/9651)
 
-
-### Changed
-
-- `wandb.Api()` now raises a `UsageError` if `WANDB_IDENTITY_TOKEN_FILE` is set and an explicit API key is not provided (@timoffex in https://app.graphite.com/github/pr/wandb/wandb/10970)
-  - `wandb.Api()` has only ever worked using an API key
-
-### Deprecated
-
-- Anonymous mode, including the `anonymous` setting, the `WANDB_ANONYMOUS` environment variable, `wandb.init(anonymous=...)`, `wandb login --anonymously` and `wandb.login(anonymous=...)` is deprecated and will emit warnings (@timoffex in https://github.com/wandb/wandb/pull/10909)
-
-=======
->>>>>>> a1705308
 ### Fixed
 
 - Fixed `Invalid Client ID digest` error when creating artifacts after calling `random.seed()`. Client IDs could collide when random state was seeded deterministically. (@pingleiwandb in https://github.com/wandb/wandb/pull/11039)