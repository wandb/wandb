# Unreleased changes

Add here any changes made in a PR that are relevant to end users. Allowed sections:

- Added - for new features.
- Changed - for changes in existing functionality.
- Deprecated - for soon-to-be removed features.
- Removed - for now removed features.
- Fixed - for any bug fixes.
- Security - in case of vulnerabilities.

Section headings should be at level 3 (e.g. `### Added`).

## Unreleased

### Added

- Prometheus API support for Nvidia DCGM GPU metrics collection (@dmitryduev in https://github.com/wandb/wandb/pull/9369)

### Changed

- Changed Nvidia GPU ECC counters from aggregated to volatile (@gritukan in https://github.com/wandb/wandb/pull/9347)

### Fixed

- Fixed a performance issue causing slow instantiation of `wandb.Artifact`, which in turn slowed down fetching artifacts in various API methods. (@tonyyli-wandb in https://github.com/wandb/wandb/pull/9355)
- Some errors from `wandb.Api` have better string representations (@timoffex in https://github.com/wandb/wandb/pull/9361)
<<<<<<< HEAD
- artifact.add_reference, when used with file URIs for a directory and the name parameter, was incorrectly adding the value of `name` to the path of the file references (@ssisk in https://github.com/wandb/wandb/pull/9378)
=======
- Fixed a bug causing `Artifact.add_reference()` with `checksum=False` to log new versions of local reference artifacts without changes to the reference URI. (@tonyyli-wandb in https://github.com/wandb/wandb/pull/9326)
>>>>>>> e00ccf73
<|MERGE_RESOLUTION|>--- conflicted
+++ resolved
@@ -25,8 +25,5 @@
 
 - Fixed a performance issue causing slow instantiation of `wandb.Artifact`, which in turn slowed down fetching artifacts in various API methods. (@tonyyli-wandb in https://github.com/wandb/wandb/pull/9355)
 - Some errors from `wandb.Api` have better string representations (@timoffex in https://github.com/wandb/wandb/pull/9361)
-<<<<<<< HEAD
-- artifact.add_reference, when used with file URIs for a directory and the name parameter, was incorrectly adding the value of `name` to the path of the file references (@ssisk in https://github.com/wandb/wandb/pull/9378)
-=======
-- Fixed a bug causing `Artifact.add_reference()` with `checksum=False` to log new versions of local reference artifacts without changes to the reference URI. (@tonyyli-wandb in https://github.com/wandb/wandb/pull/9326)
->>>>>>> e00ccf73
+- Artifact.add_reference, when used with file URIs for a directory and the name parameter, was incorrectly adding the value of `name` to the path of the file references (@ssisk in https://github.com/wandb/wandb/pull/9378)
+- Fixed a bug causing `Artifact.add_reference()` with `checksum=False` to log new versions of local reference artifacts without changes to the reference URI. (@tonyyli-wandb in https://github.com/wandb/wandb/pull/9326)