# Unreleased changes

Add here any changes made in a PR that are relevant to end users. Allowed sections:

- Added - for new features.
- Changed - for changes in existing functionality.
- Deprecated - for soon-to-be removed features.
- Removed - for now removed features.
- Fixed - for any bug fixes.
- Security - in case of vulnerabilities.

Section headings should be at level 3 (e.g. `### Added`).

## Unreleased

### Fixed

<<<<<<< HEAD
- Fixed ValueError on Windows when running a W&B script from a different drive (@jacobromero in https://github.com/wandb/wandb/pull/9678)
- Fix base_url setting was not provided to wandb.login (@jacobromero in https://github.com/wandb/wandb/pull/9703)
- `wandb.Html()` no longer raises `IsADirectoryError` with a value that matched a directory on the users system. (@jacobromero in https://github.com/wandb/wandb/pull/9728)
- Correctly use `WANDB_CONFIG_DIR` for determining system settings file path (@jacobromero in https://github.com/wandb/wandb/pull/9711)
=======
- `run.log_code` correctly sets the run configs `code_path` value. (@jacobromero in https://github.com/wandb/wandb/pull/9753)
>>>>>>> 2fa8b1e6
<|MERGE_RESOLUTION|>--- conflicted
+++ resolved
@@ -15,11 +15,5 @@
 
 ### Fixed
 
-<<<<<<< HEAD
-- Fixed ValueError on Windows when running a W&B script from a different drive (@jacobromero in https://github.com/wandb/wandb/pull/9678)
-- Fix base_url setting was not provided to wandb.login (@jacobromero in https://github.com/wandb/wandb/pull/9703)
-- `wandb.Html()` no longer raises `IsADirectoryError` with a value that matched a directory on the users system. (@jacobromero in https://github.com/wandb/wandb/pull/9728)
-- Correctly use `WANDB_CONFIG_DIR` for determining system settings file path (@jacobromero in https://github.com/wandb/wandb/pull/9711)
-=======
 - `run.log_code` correctly sets the run configs `code_path` value. (@jacobromero in https://github.com/wandb/wandb/pull/9753)
->>>>>>> 2fa8b1e6
+- Correctly use `WANDB_CONFIG_DIR` for determining system settings file path (@jacobromero in https://github.com/wandb/wandb/pull/9711)