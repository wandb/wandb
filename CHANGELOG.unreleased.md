# Unreleased changes

Add here any changes made in a PR that are relevant to end users. Allowed sections:

- Added - for new features.
- Changed - for changes in existing functionality.
- Deprecated - for soon-to-be removed features.
- Removed - for now removed features.
- Fixed - for any bug fixes.
- Security - in case of vulnerabilities.

Section headings should be at level 3 (e.g. `### Added`).

## Unreleased

### Added

- The `reinit` setting can be set to `"default"` (@timoffex in https://github.com/wandb/wandb/pull/9569)
- Added support for building artifact file download urls using the new url scheme, with artifact collection membership context (@ibindlish in https://github.com/wandb/wandb/pull/9560)

### Changed

- Boolean values for the `reinit` setting are deprecated; use "return_previous" and "finish_previous" instead (@timoffex in https://github.com/wandb/wandb/pull/9557)
- The "wandb" logger is configured with `propagate=False` at import time, whereas it previously happened when starting a run. This may change the messages observed by the root logger in some workflows (@timoffex in https://github.com/wandb/wandb/pull/9540)
- Metaflow now requires `plum-dispatch` package. (@jacobromero in https://github.com/wandb/wandb/pull/9599)
- Relaxed the `pydantic` version requirement to support both v1 and v2 (@dmitryduev in https://github.com/wandb/wandb/pull/9605)
- Existing `pydantic` types have been adapted to be compatible with Pydantic v1 (@tonyyli-wandb in https://github.com/wandb/wandb/pull/9623)
- `wandb.init(dir=...)` now creates any nonexistent directories in `dir` if it has a parent directory that is writeable (@ringohoffman in https://github.com/wandb/wandb/pull/9545)
- The server now supports fetching artifact files by providing additional collection information; updated the artifacts api to use the new endpoints instead (@ibindlish in https://github.com/wandb/wandb/pull/9551)
- Paginated methods (and underlying paginators) that accept a `per_page` argument now only accept `int` values. Default `per_page` values are set directly in method signatures, and explicitly passing `None` is no longer supported (@tonyyli-wandb in https://github.com/wandb/wandb/pull/9201)
- Upgrade go version for `wandb-core` from 1.23.x to 1.24.x (@kptkin in https://github.com/wandb/wandb/pull/9590)

### Fixed

- Calling `wandb.init()` in a notebook finishes previous runs as previously documented (@timoffex in https://github.com/wandb/wandb/pull/9569)
  - Bug introduced in 0.19.0
- Fixed an error being thrown when logging `jpg`/`jpeg` images containing transparency data (@jacobromero in https://github.com/wandb/wandb/pull/9527)
- `wandb.init(resume_from=...)` now works without explicitly specifying the run's `id` (@kptkin in https://github.com/wandb/wandb/pull/9572)
- Deleting files with the Public API works again (@jacobromero in https://github.com/wandb/wandb/pull/9604)
<<<<<<< HEAD
  - Bug introduced in 0.19.1
=======
    - Bug introduced in 0.19.1
- Fixed media files not displaying in the UI when logging to a run with a custom storage bucket (@jacobromero in https://github.com/wandb/wandb/pull/9661)
>>>>>>> ef54a285
<|MERGE_RESOLUTION|>--- conflicted
+++ resolved
@@ -37,9 +37,5 @@
 - Fixed an error being thrown when logging `jpg`/`jpeg` images containing transparency data (@jacobromero in https://github.com/wandb/wandb/pull/9527)
 - `wandb.init(resume_from=...)` now works without explicitly specifying the run's `id` (@kptkin in https://github.com/wandb/wandb/pull/9572)
 - Deleting files with the Public API works again (@jacobromero in https://github.com/wandb/wandb/pull/9604)
-<<<<<<< HEAD
   - Bug introduced in 0.19.1
-=======
-    - Bug introduced in 0.19.1
-- Fixed media files not displaying in the UI when logging to a run with a custom storage bucket (@jacobromero in https://github.com/wandb/wandb/pull/9661)
->>>>>>> ef54a285
+- Fixed media files not displaying in the UI when logging to a run with a custom storage bucket (@jacobromero in https://github.com/wandb/wandb/pull/9661)