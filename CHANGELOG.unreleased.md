# Unreleased changes

Add here any changes made in a PR that are relevant to end users. Allowed sections:

- Added - for new features.
- Changed - for changes in existing functionality.
- Deprecated - for soon-to-be removed features.
- Removed - for now removed features.
- Fixed - for any bug fixes.
- Security - in case of vulnerabilities.

Section headings should be at level 3 (e.g. `### Added`).

## Unreleased

### Notable Changes

This version removes the legacy implementaion of the `service` process. This is a breaking change.

### Changed

- Calling `Artifact.link()` no longer instantiates a throwaway placeholder run. (@tonyyli-wandb in https://github.com/wandb/wandb/pull/9828)
- `wandb` now attempts to use Unix sockets for IPC instead of listening on localhost, making it work in environments with more restrictive permissions (such as Databricks) (@timoffex in https://github.com/wandb/wandb/pull/9995)
- `Api.artifact()` will now display a warning while fetching artifacts from migrated model registry collections. (@ibindlish in https://github.com/wandb/wandb/pull/10047)

### Removed

- Removed the legacy python implementation of the `service` process. The `legacy-service` option of `wandb.require` as well as the `x_require_legacy_service` and `x_disable_setproctitle` settings with the corresponding environment variables have been removed and will now raise an error if used (@dmitryduev in https://github.com/wandb/wandb/pull/9965)

- Removed the private `wandb.Run._metadata` attribute. To override the auto-detected CPU and GPU counts as well as the GPU type, please use the new settings `x_stats_{cpu_count,cpu_logical_count,gpu_count,gpu_type}` (@dmitryduev in https://github.com/wandb/wandb/pull/9984)

### Fixed

- Allow s3 style CoreWeave URIs for reference artifacts. (@estellazx in https://github.com/wandb/wandb/pull/9979)
- Fixed rare bug that made Ctrl+C ineffective after logging large amounts of data (@timoffex in https://github.com/wandb/wandb/pull/10071)
<<<<<<< HEAD
- `api.Runs` no longer makes an API call for each run loaded from W&B. (@jacobromero in https://github.com/wandb/wandb/pull/10087)
=======
- Respect `silent`, `quiet`, and `show_warnings` settings passed to a `Run` instance for warnings emitted by the service process (@kptkin in https://github.com/wandb/wandb/pull/10077)
>>>>>>> 876ef776
<|MERGE_RESOLUTION|>--- conflicted
+++ resolved
@@ -33,8 +33,5 @@
 
 - Allow s3 style CoreWeave URIs for reference artifacts. (@estellazx in https://github.com/wandb/wandb/pull/9979)
 - Fixed rare bug that made Ctrl+C ineffective after logging large amounts of data (@timoffex in https://github.com/wandb/wandb/pull/10071)
-<<<<<<< HEAD
-- `api.Runs` no longer makes an API call for each run loaded from W&B. (@jacobromero in https://github.com/wandb/wandb/pull/10087)
-=======
 - Respect `silent`, `quiet`, and `show_warnings` settings passed to a `Run` instance for warnings emitted by the service process (@kptkin in https://github.com/wandb/wandb/pull/10077)
->>>>>>> 876ef776
+- `api.Runs` no longer makes an API call for each run loaded from W&B. (@jacobromero in https://github.com/wandb/wandb/pull/10087)