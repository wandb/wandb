# Unreleased changes

Add here any changes made in a PR that are relevant to end users. Allowed sections:

- Added - for new features.
- Changed - for changes in existing functionality.
- Deprecated - for soon-to-be removed features.
- Removed - for now removed features.
- Fixed - for any bug fixes.
- Security - in case of vulnerabilities.

Section headings should be at level 3 (e.g. `### Added`).

## Unreleased

<<<<<<< HEAD
### Fixed
- `Artifact.files()` now has a correct `len()` when filtering by the `names` parameter (@matthoare117-wandb in https://github.com/wandb/wandb/pull/10796)
=======
### Added

- The registry API now supports programmatic management of user and team members of individual registries. (@tonyyli-wandb in https://github.com/wandb/wandb/pull/10542)
- `Registry.id` has been added as a (read-only) property of `Registry` objects (@tonyyli-wandb in https://github.com/wandb/wandb/pull/10785).
>>>>>>> a41aeda5
<|MERGE_RESOLUTION|>--- conflicted
+++ resolved
@@ -13,12 +13,9 @@
 
 ## Unreleased
 
-<<<<<<< HEAD
 ### Fixed
 - `Artifact.files()` now has a correct `len()` when filtering by the `names` parameter (@matthoare117-wandb in https://github.com/wandb/wandb/pull/10796)
-=======
+
 ### Added
-
 - The registry API now supports programmatic management of user and team members of individual registries. (@tonyyli-wandb in https://github.com/wandb/wandb/pull/10542)
-- `Registry.id` has been added as a (read-only) property of `Registry` objects (@tonyyli-wandb in https://github.com/wandb/wandb/pull/10785).
->>>>>>> a41aeda5
+- `Registry.id` has been added as a (read-only) property of `Registry` objects (@tonyyli-wandb in https://github.com/wandb/wandb/pull/10785).