--- conflicted
+++ resolved
@@ -11,16 +11,8 @@
 
 Section headings should be at level 3 (e.g. `### Added`).
 
-<<<<<<< HEAD
 ## Unreleased
-
-### Added
-
-- Add DSPy integration: track evaluation metrics over time, log predictions and program signature evolution to W&B Tables, and save DSPy programs as W&B Artifacts (complete program or state as JSON/PKL) (@ayulockin in https://github.com/wandb/wandb/pull/10327)
 
 ### Fixed
 
-- Resuming a run with a different active run will now raise an error unless you call `run.finish()` first, or call `wandb.init()` with the parameter `reinit='create_new'` (@jacobromero in https://github.com/wandb/wandb/pull/10468)
-=======
-## Unreleased
->>>>>>> f7d9c834
+- Resuming a run with a different active run will now raise an error unless you call `run.finish()` first, or call `wandb.init()` with the parameter `reinit='create_new'` (@jacobromero in https://github.com/wandb/wandb/pull/10468)