--- conflicted
+++ resolved
@@ -15,11 +15,7 @@
 
 ### Fixed
 
-<<<<<<< HEAD
 - `run.config` now properly returns a dict when calling `artifact.logged_by()` in v0.22.1 (@thanos-wandb in #10682)
 - `wandb.Api(api_key=...)` now prioritizes the explicitly provided API key over thread-local cached credentials (@pingleiwandb in https://github.com/wandb/wandb/pull/10657)
-=======
-- `wandb.Api(api_key=...)` now prioritizes the explicitly provided API key over thread-local cached credentials (@pingleiwandb in https://github.com/wandb/wandb/pull/10657)
 - Fixed a rare deadlock in `console_capture.py` (@timoffex in https://github.com/wandb/wandb/pull/10683)
-  - If you dump thread tracebacks during the deadlock and see the `wandb-AsyncioManager-main` thread stuck on a line in `console_capture.py`: this is now fixed.
->>>>>>> 66a3e2d6
+  - If you dump thread tracebacks during the deadlock and see the `wandb-AsyncioManager-main` thread stuck on a line in `console_capture.py`: this is now fixed.