# Unreleased changes

Add here any changes made in a PR that are relevant to end users. Allowed sections:

- Added - for new features.
- Changed - for changes in existing functionality.
- Deprecated - for soon-to-be removed features.
- Removed - for now removed features.
- Fixed - for any bug fixes.
- Security - in case of vulnerabilities.

Section headings should be at level 3 (e.g. `### Added`).

## Unreleased

### Added

<<<<<<< HEAD
- Added `Artifact.history_step` to return the nearest run step at which history metrics were logged for the artifact's source run (@ibindlish in https://github.com/wandb/wandb/pull/9732)
=======
- The new `reinit="create_new"` setting causes `wandb.init()` to create a new run even if other runs are active, without finishing the other runs (in contrast to `reinit="finish_previous"`). This will eventually become the default (@timoffex in https://github.com/wandb/wandb/pull/9562)
>>>>>>> 191275f7

### Changed

- `Artifact.download()` no longer raises an error when using `WANDB_MODE=offline` or when an offline run exists (@timoffex in https://github.com/wandb/wandb/pull/9695)

### Removed

- Dropped the `-q` / `--quiet` argument to the `wandb` magic in IPython / Jupyter; use the `quiet` run setting instead (@timoffex in https://github.com/wandb/wandb/pull/9705)

### Deprecated

- The following `wandb.Run` methods are deprecated in favor of properties and will be removed in a future release (@kptkin in https://github.com/wandb/wandb/pull/8925):
    - `run.project_name()` is deprecated in favor of `run.project`
    - `run.get_url()` method is deprecated in favor of `run.url`
    - `run.get_project_url()` method is deprecated in favor of `run.project_url`
    - `run.get_sweep_url()` method is deprecated in favor of `run.sweep_url`


### Fixed

- Fixed ValueError on Windows when running a W&B script from a different drive (@jacobromero in https://github.com/wandb/wandb/pull/9678)
- Fix base_url setting was not provided to wandb.login (@jacobromero in https://github.com/wandb/wandb/pull/9703)<|MERGE_RESOLUTION|>--- conflicted
+++ resolved
@@ -15,11 +15,9 @@
 
 ### Added
 
-<<<<<<< HEAD
+- The new `reinit="create_new"` setting causes `wandb.init()` to create a new run even if other runs are active, without finishing the other runs (in contrast to `reinit="finish_previous"`). This will eventually become the default (@timoffex in https://github.com/wandb/wandb/pull/9562)
+
 - Added `Artifact.history_step` to return the nearest run step at which history metrics were logged for the artifact's source run (@ibindlish in https://github.com/wandb/wandb/pull/9732)
-=======
-- The new `reinit="create_new"` setting causes `wandb.init()` to create a new run even if other runs are active, without finishing the other runs (in contrast to `reinit="finish_previous"`). This will eventually become the default (@timoffex in https://github.com/wandb/wandb/pull/9562)
->>>>>>> 191275f7
 
 ### Changed
 
