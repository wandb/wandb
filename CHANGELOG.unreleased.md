--- conflicted
+++ resolved
@@ -13,7 +13,6 @@
 
 ## Unreleased
 
-<<<<<<< HEAD
 ### Changed
 
 - `Artifact.download()` no longer raises an error when using `WANDB_MODE=offline` or when an offline run exists (@timoffex in https://github.com/wandb/wandb/pull/9695)
@@ -33,8 +32,6 @@
 - The property `Artifact.use_as` and parameter `use_as` for `run.use_artifact()` are deprecated since these have not been in use for W&B Launch (@ibindlish in https://github.com/wandb/wandb/pull/9760)
 
 
-=======
->>>>>>> 7327649b
 ### Fixed
 
 - `run.log_code` correctly sets the run configs `code_path` value. (@jacobromero in https://github.com/wandb/wandb/pull/9753)
