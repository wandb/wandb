--- conflicted
+++ resolved
@@ -23,8 +23,5 @@
 - The stop button correctly interrupts runs whose main Python thread is running C code, sleeping, etc. (@timoffex in https://github.com/wandb/wandb/pull/9094)
 - Remove unintentional print that occurs when inspecting `wandb.Api().runs()` (@tomtseng in https://github.com/wandb/wandb/pull/9101)
 - Fix uploading large artifacts when using Azure Blob Storage. (@amulya-musipatla in https://github.com/wandb/wandb/pull/8946)
-<<<<<<< HEAD
-- Fixed occasional deadlock when using `multiprocessing` to update a single run from multiple processes (@timoffex in https://github.com/wandb/wandb/pull/9126)
-=======
 - Fix error when reinitializing a run, caused by accessing a removed attribute. (@MathisTLD in https://github.com/wandb/wandb/pull/8912)
->>>>>>> c52bde53
+- Fixed occasional deadlock when using `multiprocessing` to update a single run from multiple processes (@timoffex in https://github.com/wandb/wandb/pull/9126)