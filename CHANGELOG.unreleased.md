# Unreleased changes

Add here any changes made in a PR that are relevant to end users. Allowed sections:

- Added - for new features.
- Changed - for changes in existing functionality.
- Deprecated - for soon-to-be removed features.
- Removed - for now removed features.
- Fixed - for any bug fixes.
- Security - in case of vulnerabilities.

Section headings should be at level 3 (e.g. `### Added`).

## Unreleased

### Added

- The automations API now supports creating and editing automations that trigger on run states (@tonyyli-wandb in https://github.com/wandb/wandb/pull/10848)
<<<<<<< HEAD
- The automations API now support basic zscore automation events (@matthoare117-wandb in https://github.com/wandb/wandb/pull/10931)
=======
- Regex support in metrics and run overview filters in W&B LEET TUI (@dmitryduev in https://github.com/wandb/wandb/pull/10919)
>>>>>>> ae1c5328

### Deprecated

- Anonymous mode, including the `anonymous` setting, the `WANDB_ANONYMOUS` environment variable, `wandb.init(anonymous=...)`, `wandb login --anonymously` and `wandb.login(anonymous=...)` is deprecated and will emit warnings (@timoffex in https://github.com/wandb/wandb/pull/10909)

### Fixed

- `wandb.Image()` no longer prints a deprecation warning (@jacobromero in https://github.com/wandb/wandb/pull/10880)
- `Registry.description` and `ArtifactCollection.description` no longer reject empty strings (@tonyyli-wandb in https://github.com/wandb/wandb/pull/10891)
- Instantiating `Artifact` objects is now significantly faster (@tonyyli-wandb in https://github.com/wandb/wandb/pull/10819)
- `wandb.Run.save()` now falls back to hardlinks and, if needed, copying (downgrading the 'live' file policy to 'now', if applicable) when symlinks are disabled or unavailable (e.g., cross‑volume or no Developer Mode on Windows) (@dmitryduev in https://github.com/wandb/wandb/pull/10894)
- Artifact collection aliases are now fetched lazily on accessing `ArtifactCollection.aliases` instead of on instantiating `ArtifactCollection`, improving performance of `Api.artifact_collections()`, `Api.registries().collections()`, etc. (@tonyyli-wandb in https://github.com/wandb/wandb/pull/10731)
- Use explicitly provided API key in `wandb.init(settings=wandb.Settings(api_key="..."))` for login. Use the key from run when logging artifacts via `run.log_artifact` (@pingleiwandb in https://github.com/wandb/wandb/pull/10914)
- W&B LEET TUI correctly displays negative Y axis tick values and base/display units of certain system metrics (@dmitryduev in https://github.com/wandb/wandb/pull/10905)<|MERGE_RESOLUTION|>--- conflicted
+++ resolved
@@ -16,11 +16,8 @@
 ### Added
 
 - The automations API now supports creating and editing automations that trigger on run states (@tonyyli-wandb in https://github.com/wandb/wandb/pull/10848)
-<<<<<<< HEAD
 - The automations API now support basic zscore automation events (@matthoare117-wandb in https://github.com/wandb/wandb/pull/10931)
-=======
 - Regex support in metrics and run overview filters in W&B LEET TUI (@dmitryduev in https://github.com/wandb/wandb/pull/10919)
->>>>>>> ae1c5328
 
 ### Deprecated
 
