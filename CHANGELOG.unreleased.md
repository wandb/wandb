# Unreleased changes

Add here any changes made in a PR that are relevant to end users. Allowed sections:

- Added - for new features.
- Changed - for changes in existing functionality.
- Deprecated - for soon-to-be removed features.
- Removed - for now removed features.
- Fixed - for any bug fixes.
- Security - in case of vulnerabilities.

Section headings should be at level 3 (e.g. `### Added`).

## Unreleased

<<<<<<< HEAD
### Added

- `is_link` property to artifacts to determine if an artifact is a link artifact (such as in the Registry) or source artifact. (@estellazx in https://github.com/wandb/wandb/pull/9764)
- Multipart download for artifact file larger than 2GB, user can control it directly using `artifact.download(multipart=True)`. (@pingleiwandb in https://github.com/wandb/wandb/pull/9738)
- `Project.id` property to get the project ID on a `wandb.public.Project` (@tonyyli-wandb in https://github.com/wandb/wandb/pull/9194).
- New public API for W&B Automations (@tonyyli-wandb in https://github.com/wandb/wandb/pull/9693, https://github.com/wandb/wandb/pull/8935, https://github.com/wandb/wandb/pull/9194, https://github.com/wandb/wandb/pull/9197, https://github.com/wandb/wandb/pull/8896, https://github.com/wandb/wandb/pull/9246)
  - New submodules and classes in `wandb.automations.*` to support programmatically managing W&B Automations.
  - `Api.integrations()`, `Api.slack_integrations()`, `Api.webhook_integrations()` to fetch a team's existing Slack or webhook integrations.
  - `Api.create_automation()`, `Api.automation()`/`Api.automations()`, `Api.update_automation()`, `Api.delete_automation()` to create, fetch, edit, and delete Automations.
- Ability to collect profiling metrics for Nvidia GPUs using DCGM. To enable, set the `WANDB_ENABLE_DCGM_PROFILING` environment variable to `true`. Requires the `nvidia-dcgm` service to be running on the machine. Enabling this feature can lead to increased resource usage. (@dmitryduev in https://github.com/wandb/wandb/pull/9780)

### Fixed

- `run.log_code` correctly sets the run configs `code_path` value. (@jacobromero in https://github.com/wandb/wandb/pull/9753)
- Correctly use `WANDB_CONFIG_DIR` for determining system settings file path (@jacobromero in https://github.com/wandb/wandb/pull/9711)
- Prevent invalid `Artifact` and `ArtifactCollection` names (which would make them unloggable), explicitly raising a `ValueError` when attempting to assign an invalid name. (@tonyyli-wandb in https://github.com/wandb/wandb/pull/8773)

- Prevent pydantic `ConfigError` in Pydantic v1 environments from not calling `.model_rebuild()/.update_forward_refs()` on generated types with ForwardRef fields (@tonyyli-wandb in https://github.com/wandb/wandb/pull/9795)

### Deprecated

- The property `Artifact.use_as` and parameter `use_as` for `run.use_artifact()` are deprecated since these have not been in use for W&B Launch (@ibindlish in https://github.com/wandb/wandb/pull/9760)
=======
### Notable Changes

This version removes the ability to disable the `service` process. This is a breaking change.

### Removed

- Removed support for disabling the `service` process. The `x_disable_service`/`_disable_service` setting and the `WANDB_DISABLE_SERVICE`/`WANDB_X_DISABLE_SERVICE` environment variable have been deprecated and will now raise an error if used (@kptkin in https://github.com/wandb/wandb/pull/9829)

### Deprecated

- The `start_method` setting is deprecated and has no effect; it is safely ignored (@kptkin in https://github.com/wandb/wandb/pull/9837)
>>>>>>> cb1e7648
<|MERGE_RESOLUTION|>--- conflicted
+++ resolved
@@ -13,30 +13,6 @@
 
 ## Unreleased
 
-<<<<<<< HEAD
-### Added
-
-- `is_link` property to artifacts to determine if an artifact is a link artifact (such as in the Registry) or source artifact. (@estellazx in https://github.com/wandb/wandb/pull/9764)
-- Multipart download for artifact file larger than 2GB, user can control it directly using `artifact.download(multipart=True)`. (@pingleiwandb in https://github.com/wandb/wandb/pull/9738)
-- `Project.id` property to get the project ID on a `wandb.public.Project` (@tonyyli-wandb in https://github.com/wandb/wandb/pull/9194).
-- New public API for W&B Automations (@tonyyli-wandb in https://github.com/wandb/wandb/pull/9693, https://github.com/wandb/wandb/pull/8935, https://github.com/wandb/wandb/pull/9194, https://github.com/wandb/wandb/pull/9197, https://github.com/wandb/wandb/pull/8896, https://github.com/wandb/wandb/pull/9246)
-  - New submodules and classes in `wandb.automations.*` to support programmatically managing W&B Automations.
-  - `Api.integrations()`, `Api.slack_integrations()`, `Api.webhook_integrations()` to fetch a team's existing Slack or webhook integrations.
-  - `Api.create_automation()`, `Api.automation()`/`Api.automations()`, `Api.update_automation()`, `Api.delete_automation()` to create, fetch, edit, and delete Automations.
-- Ability to collect profiling metrics for Nvidia GPUs using DCGM. To enable, set the `WANDB_ENABLE_DCGM_PROFILING` environment variable to `true`. Requires the `nvidia-dcgm` service to be running on the machine. Enabling this feature can lead to increased resource usage. (@dmitryduev in https://github.com/wandb/wandb/pull/9780)
-
-### Fixed
-
-- `run.log_code` correctly sets the run configs `code_path` value. (@jacobromero in https://github.com/wandb/wandb/pull/9753)
-- Correctly use `WANDB_CONFIG_DIR` for determining system settings file path (@jacobromero in https://github.com/wandb/wandb/pull/9711)
-- Prevent invalid `Artifact` and `ArtifactCollection` names (which would make them unloggable), explicitly raising a `ValueError` when attempting to assign an invalid name. (@tonyyli-wandb in https://github.com/wandb/wandb/pull/8773)
-
-- Prevent pydantic `ConfigError` in Pydantic v1 environments from not calling `.model_rebuild()/.update_forward_refs()` on generated types with ForwardRef fields (@tonyyli-wandb in https://github.com/wandb/wandb/pull/9795)
-
-### Deprecated
-
-- The property `Artifact.use_as` and parameter `use_as` for `run.use_artifact()` are deprecated since these have not been in use for W&B Launch (@ibindlish in https://github.com/wandb/wandb/pull/9760)
-=======
 ### Notable Changes
 
 This version removes the ability to disable the `service` process. This is a breaking change.
@@ -48,4 +24,5 @@
 ### Deprecated
 
 - The `start_method` setting is deprecated and has no effect; it is safely ignored (@kptkin in https://github.com/wandb/wandb/pull/9837)
->>>>>>> cb1e7648
+
+- The property `Artifact.use_as` and parameter `use_as` for `run.use_artifact()` are deprecated since these have not been in use for W&B Launch (@ibindlish in https://github.com/wandb/wandb/pull/9760)