[package]
name = "wandbinder"
version = "0.1.0"
edition = "2021"

# See more keys and their definitions at https://doc.rust-lang.org/cargo/reference/manifest.html

[lib]
name = "wandbinder"
crate-type = ["cdylib"]


[[bin]]
name = "binder"
path = "src/binder.rs"


[dependencies]
bytes = "1.0.1"
byteorder = "1.5.0"
prost = "0.12.0"
prost-types = "0.12.0"
rand = "0.8.5"
# pyo3 = { version = "0.20.0", features = ["abi3-py37", "extension-module"] }
tempfile = "3.8.0"
prost-build = "0.12.0"
uuid = "1.4.1"
<<<<<<< HEAD
# depend on the library crate from the same workspace
wandbinder = { path = "." }
=======
fork = "0.1.22"
>>>>>>> 51f56b5d

[build-dependencies]
prost-build = "0.12.0"
tempfile = "3.8.0"
# pyo3 = { version = "0.20.0", features = ["abi3-py37", "extension-module"] }<|MERGE_RESOLUTION|>--- conflicted
+++ resolved
@@ -25,12 +25,9 @@
 tempfile = "3.8.0"
 prost-build = "0.12.0"
 uuid = "1.4.1"
-<<<<<<< HEAD
+fork = "0.1.22"
 # depend on the library crate from the same workspace
 wandbinder = { path = "." }
-=======
-fork = "0.1.22"
->>>>>>> 51f56b5d
 
 [build-dependencies]
 prost-build = "0.12.0"
