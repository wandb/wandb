--- conflicted
+++ resolved
@@ -4,8 +4,5 @@
     ./wandb/sdk/wandb_watch.py
     ./wandb/sdk/integration_utils/data_logging.py
     ./wandb/sdk/wandb_require.py
-<<<<<<< HEAD
     ./wandb/sdk/wandb_run.py
-=======
-    ./wandb/sdk/wandb_init.py
->>>>>>> 1fed9fe6
+    ./wandb/sdk/wandb_init.py