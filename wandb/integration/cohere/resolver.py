import logging
<<<<<<< HEAD
from typing import Any, Dict, List, Optional, Sequence

from wandb.sdk.data_types import trace_tree
from wandb.sdk.integration_utils.auto_logging import Response
=======
from datetime import datetime
from typing import Any, Dict, List, Optional, Sequence, Tuple

import wandb
from wandb.sdk.integration_utils.auto_logging import Response
from wandb.sdk.lib.runid import generate_id
>>>>>>> 198c0d82

logger = logging.getLogger(__name__)


def subset_dict(
    original_dict: Dict[str, Any], keys_subset: Sequence[str]
) -> Dict[str, Any]:
    """Create a subset of a dictionary using a subset of keys.

    :param original_dict: The original dictionary.
    :param keys_subset: The subset of keys to extract.
    :return: A dictionary containing only the specified keys.
    """
    return {key: original_dict[key] for key in keys_subset if key in original_dict}


def reorder_and_convert_dict_list_to_table(
    data: List[Dict[str, Any]], order: List[str]
) -> Tuple[List[str], List[List[Any]]]:
    """Convert a list of dictionaries to a pair of column names and corresponding values, with the option to order specific dictionaries.

    :param data: A list of dictionaries.
    :param order: A list of keys specifying the desired order for specific dictionaries. The remaining dictionaries will be ordered based on their original order.
    :return: A pair of column names and corresponding values.
    """
    final_columns = []
    keys_present = set()

    # First, add all ordered keys to the final columns
    for key in order:
        if key not in keys_present:
            final_columns.append(key)
            keys_present.add(key)

    # Then, add any keys present in the dictionaries but not in the order
    for d in data:
        for key in d:
            if key not in keys_present:
                final_columns.append(key)
                keys_present.add(key)

    # Then, construct the table of values
    values = []
    for d in data:
        row = []
        for key in final_columns:
            row.append(d.get(key, None))
        values.append(row)

    return final_columns, values


def flatten_dict(
    dictionary: Dict[str, Any], parent_key: str = "", sep: str = "-"
) -> Dict[str, Any]:
    """Flatten a nested dictionary, joining keys using a specified separator.

    :param dictionary: The dictionary to flatten.
    :param parent_key: The base key to prepend to each key.
    :param sep: The separator to use when joining keys.
    :return: A flattened dictionary.
    """
    flattened_dict = {}
    for key, value in dictionary.items():
        new_key = f"{parent_key}{sep}{key}" if parent_key else key
        if isinstance(value, dict):
            flattened_dict.update(flatten_dict(value, new_key, sep=sep))
        else:
            flattened_dict[new_key] = value
    return flattened_dict


def collect_common_keys(list_of_dicts: List[Dict[str, Any]]) -> Dict[str, List[Any]]:
    """Collect the common keys of a list of dictionaries. For each common key, put its values into a list in the order they appear in the original dictionaries.

    :param list_of_dicts: The list of dictionaries to inspect.
    :return: A dictionary with each common key and its corresponding list of values.
    """
    common_keys = set.intersection(*map(set, list_of_dicts))
    common_dict = {key: [] for key in common_keys}
    for d in list_of_dicts:
        for key in common_keys:
            common_dict[key].append(d[key])
    return common_dict


class CohereRequestResponseResolver:
    """Class to resolve the request/response from the Cohere API and convert it to a dictionary that can be logged."""

    def __call__(
        self,
        args: Sequence[Any],
        kwargs: Dict[str, Any],
        response: Response,
        start_time: float,
        time_elapsed: float,
    ) -> Optional[Dict[str, Any]]:
<<<<<<< HEAD
        request = kwargs
        try:
            if hasattr(response, "generations"):
                return {
                    "trace": self._resolve_generate(
                        request, response, start_time, time_elapsed
                    )
                }
            # elif hasattr(response, "chatlog"):
            #     return self._resolve_chat(request, response, time_elapsed)
=======
        """Process the response from the Cohere API and convert it to a dictionary that can be logged.

        :param args: The arguments of the original function.
        :param kwargs: The keyword arguments of the original function.
        :param response: The response from the Cohere API.
        :param start_time: The start time of the request.
        :param time_elapsed: The time elapsed for the request.
        :return: A dictionary containing the parsed response and timing information.
        """
        try:
            # Each of the different endpoints map to one specific response type
            # We want to 'type check' the response without directly importing the packages type
            # It may make more sense to pass the invoked symbol from the AutologAPI instead
            response_type = str(type(response)).split("'")[1].split(".")[-1]

            # Initialize parsed_response to None to handle the case where the response type is unsupported
            parsed_response = None
            if response_type == "Generations":
                parsed_response = self._resolve_generate_response(response)
                # TODO: Remove hard-coded default model name
                table_column_order = [
                    "start_time",
                    "query_id",
                    "model",
                    "prompt",
                    "text",
                    "token_likelihoods",
                    "likelihood",
                    "time_elapsed_(seconds)",
                    "end_time",
                ]
                default_model = "command"
            elif response_type == "Chat":
                parsed_response = self._resolve_chat_response(response)
                table_column_order = [
                    "start_time",
                    "query_id",
                    "model",
                    "conversation_id",
                    "response_id",
                    "query",
                    "text",
                    "prompt",
                    "preamble",
                    "chat_history",
                    "chatlog",
                    "time_elapsed_(seconds)",
                    "end_time",
                ]
                default_model = "command"
            elif response_type == "Classifications":
                parsed_response = self._resolve_classify_response(response)
                kwargs = self._resolve_classify_kwargs(kwargs)
                table_column_order = [
                    "start_time",
                    "query_id",
                    "model",
                    "id",
                    "input",
                    "prediction",
                    "confidence",
                    "time_elapsed_(seconds)",
                    "end_time",
                ]
                default_model = "embed-english-v2.0"
            elif response_type == "SummarizeResponse":
                parsed_response = self._resolve_summarize_response(response)
                table_column_order = [
                    "start_time",
                    "query_id",
                    "model",
                    "response_id",
                    "text",
                    "additional_command",
                    "summary",
                    "time_elapsed_(seconds)",
                    "end_time",
                    "length",
                    "format",
                ]
                default_model = "summarize-xlarge"
            elif response_type == "Reranking":
                parsed_response = self._resolve_rerank_response(response)
                table_column_order = [
                    "start_time",
                    "query_id",
                    "model",
                    "id",
                    "query",
                    "top_n",
                    # This is a nested dict key that got flattened
                    "document-text",
                    "relevance_score",
                    "index",
                    "time_elapsed_(seconds)",
                    "end_time",
                ]
                default_model = "rerank-english-v2.0"
>>>>>>> 198c0d82
            else:
                logger.info(f"Unsupported Cohere response object: {response}")

            return self._resolve(
                args,
                kwargs,
                parsed_response,
                start_time,
                time_elapsed,
                response_type,
                table_column_order,
                default_model,
            )
        except Exception as e:
            logger.warning(f"Failed to resolve request/response: {e}")
        return None

    # These helper functions process the response from different endpoints of the Cohere API.
    # Since the response objects for different endpoints have different structures,
    # we need different logic to process them.

    def _resolve_generate_response(self, response: Response) -> List[Dict[str, Any]]:
        return_list = []
        for _response in response:
            # Built in Cohere.*.Generations function to color token_likelihoods and return a dict of response data
            _response_dict = _response._visualize_helper()
            try:
                _response_dict["token_likelihoods"] = wandb.Html(
                    _response_dict["token_likelihoods"]
                )
            except KeyError:
                pass
            return_list.append(_response_dict)

        return return_list

    def _resolve_chat_response(self, response: Response) -> List[Dict[str, Any]]:
        return [
            subset_dict(
                response.__dict__,
                [
                    "response_id",
                    "generation_id",
                    "query",
                    "text",
                    "conversation_id",
                    "prompt",
                    "chatlog",
                    "preamble",
                ],
            )
        ]

    def _resolve_classify_response(self, response: Response) -> List[Dict[str, Any]]:
        # The labels key is a dict returning the scores for the classification probability for each label provided
        # We flatten this nested dict for ease of consumption in the wandb UI
        return [flatten_dict(_response.__dict__) for _response in response]

    def _resolve_classify_kwargs(self, kwargs: Dict[str, Any]) -> Dict[str, Any]:
        # Example texts look strange when rendered in Wandb UI as it is a list of text and label
        # We extract each value into its own column
        example_texts = []
        example_labels = []
        for example in kwargs["examples"]:
            example_texts.append(example.text)
            example_labels.append(example.label)
        kwargs.pop("examples")
        kwargs["example_texts"] = example_texts
        kwargs["example_labels"] = example_labels
        return kwargs

    def _resolve_summarize_response(self, response: Response) -> List[Dict[str, Any]]:
        return [{"response_id": response.id, "summary": response.summary}]

    def _resolve_rerank_response(self, response: Response) -> List[Dict[str, Any]]:
        # The documents key contains a dict containing the content of the document which is at least "text"
        # We flatten this nested dict for ease of consumption in the wandb UI
        flattened_response_dicts = [
            flatten_dict(_response.__dict__) for _response in response
        ]
        # ReRank returns each document provided a top_n value so we aggregate into one view so users can paginate a row
        # As opposed to each row being one of the top_n responses
        return_dict = collect_common_keys(flattened_response_dicts)
        return_dict["id"] = response.id
        return [return_dict]

    def _resolve(
        self,
        args: Sequence[Any],
        kwargs: Dict[str, Any],
        parsed_response: List[Dict[str, Any]],
        start_time: float,
        time_elapsed: float,
        response_type: str,
        table_column_order: List[str],
        default_model: str,
    ) -> Dict[str, Any]:
        """Convert a list of dictionaries to a pair of column names and corresponding values, with the option to order specific dictionaries.

        :param args: The arguments passed to the API client.
        :param kwargs: The keyword arguments passed to the API client.
        :param parsed_response: The parsed response from the API.
        :param start_time: The start time of the API request.
        :param time_elapsed: The time elapsed during the API request.
        :param response_type: The type of the API response.
        :param table_column_order: The desired order of columns in the resulting table.
        :param default_model: The default model to use if not specified in the response.
        :return: A dictionary containing the formatted response.
        """
        # Args[0] is the client object where we can grab specific metadata about the underlying API status
        query_id = generate_id(length=16)
        parsed_args = subset_dict(
            args[0].__dict__,
            ["api_version", "batch_size", "max_retries", "num_workers", "timeout"],
        )

        start_time_dt = datetime.fromtimestamp(start_time)
        end_time_dt = datetime.fromtimestamp(start_time + time_elapsed)

        timings = {
            "start_time": start_time_dt,
            "end_time": end_time_dt,
            "time_elapsed_(seconds)": time_elapsed,
        }

        packed_data = []
        for _parsed_response in parsed_response:
            _packed_dict = {
                "query_id": query_id,
                **kwargs,
                **_parsed_response,
                **timings,
                **parsed_args,
            }
            if "model" not in _packed_dict:
                _packed_dict["model"] = default_model
            packed_data.append(_packed_dict)

        columns, data = reorder_and_convert_dict_list_to_table(
            packed_data, table_column_order
        )

        request_response_table = wandb.Table(data=data, columns=columns)

        return {f"{response_type}": request_response_table}<|MERGE_RESOLUTION|>--- conflicted
+++ resolved
@@ -1,17 +1,10 @@
 import logging
-<<<<<<< HEAD
-from typing import Any, Dict, List, Optional, Sequence
-
-from wandb.sdk.data_types import trace_tree
-from wandb.sdk.integration_utils.auto_logging import Response
-=======
 from datetime import datetime
 from typing import Any, Dict, List, Optional, Sequence, Tuple
 
 import wandb
 from wandb.sdk.integration_utils.auto_logging import Response
 from wandb.sdk.lib.runid import generate_id
->>>>>>> 198c0d82
 
 logger = logging.getLogger(__name__)
 
@@ -109,18 +102,6 @@
         start_time: float,
         time_elapsed: float,
     ) -> Optional[Dict[str, Any]]:
-<<<<<<< HEAD
-        request = kwargs
-        try:
-            if hasattr(response, "generations"):
-                return {
-                    "trace": self._resolve_generate(
-                        request, response, start_time, time_elapsed
-                    )
-                }
-            # elif hasattr(response, "chatlog"):
-            #     return self._resolve_chat(request, response, time_elapsed)
-=======
         """Process the response from the Cohere API and convert it to a dictionary that can be logged.
 
         :param args: The arguments of the original function.
@@ -219,7 +200,6 @@
                     "end_time",
                 ]
                 default_model = "rerank-english-v2.0"
->>>>>>> 198c0d82
             else:
                 logger.info(f"Unsupported Cohere response object: {response}")
 
