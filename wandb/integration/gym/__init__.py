import re
import sys
from typing import Optional

import wandb
import wandb.util

if sys.version_info >= (3, 8):
    from typing import Literal
else:
    from typing_extensions import Literal


_gym_version_lt_0_26: Optional[bool] = None
_required_error_msg = (
    "Couldn't import the gymnasium python package, "
    "install with `pip install gymnasium`"
)
GymLib = Literal["gym", "gymnasium"]


def monitor():
    """Monitor a gym environment.

    Supports both gym and gymnasium.
    """
    gym_lib: Optional[GymLib] = None

    # gym is not maintained anymore, gymnasium is the drop-in replacement - prefer it
    if wandb.util.get_module("gymnasium") is not None:
        gym_lib = "gymnasium"
    elif wandb.util.get_module("gym") is not None:
        gym_lib = "gym"

    if gym_lib is None:
        raise wandb.Error(_required_error_msg)

    vcr = wandb.util.get_module(
        f"{gym_lib}.wrappers.monitoring.video_recorder",
        required=_required_error_msg,
    )

    global _gym_version_lt_0_26

    if _gym_version_lt_0_26 is None:
        if gym_lib == "gym":
            import gym
        else:
            import gymnasium as gym  # type: ignore
        from pkg_resources import parse_version

        if parse_version(gym.__version__) < parse_version("0.26.0"):
            _gym_version_lt_0_26 = True
        else:
            _gym_version_lt_0_26 = False

    # breaking change in gym 0.26.0
    vcr_recorder_attribute = "ImageEncoder" if _gym_version_lt_0_26 else "VideoRecorder"
    recorder = getattr(vcr, vcr_recorder_attribute)
    path = "output_path" if _gym_version_lt_0_26 else "path"

    recorder.orig_close = recorder.close

    def close(self):
        recorder.orig_close(self)
<<<<<<< HEAD
        if wandb.run:
            m = re.match(r".+(video\.\d+).+", getattr(self, path))
            key = m.group(1) if m else "videos"
            wandb.log({key: wandb.Video(getattr(self, path))})
=======
        if not self.enabled:
            return
        m = re.match(r".+(video\.\d+).+", getattr(self, path))
        if m:
            key = m.group(1)
        else:
            key = "videos"
        wandb.log({key: wandb.Video(getattr(self, path))})
>>>>>>> 0876aef0

    def del_(self):
        self.orig_close()

    if not _gym_version_lt_0_26:
        recorder.__del__ = del_
    recorder.close = close
    wandb.patched["gym"].append(
        [
            f"{gym_lib}.wrappers.monitoring.video_recorder.{vcr_recorder_attribute}",
            "close",
        ]
    )<|MERGE_RESOLUTION|>--- conflicted
+++ resolved
@@ -63,21 +63,12 @@
 
     def close(self):
         recorder.orig_close(self)
-<<<<<<< HEAD
+        if not self.enabled:
+            return
         if wandb.run:
             m = re.match(r".+(video\.\d+).+", getattr(self, path))
             key = m.group(1) if m else "videos"
             wandb.log({key: wandb.Video(getattr(self, path))})
-=======
-        if not self.enabled:
-            return
-        m = re.match(r".+(video\.\d+).+", getattr(self, path))
-        if m:
-            key = m.group(1)
-        else:
-            key = "videos"
-        wandb.log({key: wandb.Video(getattr(self, path))})
->>>>>>> 0876aef0
 
     def del_(self):
         self.orig_close()
