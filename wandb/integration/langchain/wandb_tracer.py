"""This module contains an integration with the LangChain library.

Specifically, it exposes a `WandbTracer` class that can be used to stream
LangChain activity to W&B. The intended usage pattern is to call
`tracer = WandbTracer()` at the top of the script/notebook, and call
`tracer.finish()` at the end of the script/notebook.
 This will stream all LangChain activity to W&B.

Technical Note:
LangChain is in very rapid development - meaning their APIs and schemas are actively changing.
As a matter of precaution, any call to LangChain apis, or use of their returned data is wrapped
in a try/except block. This is to ensure that if a breaking change is introduced, the W&B
integration will not break user code. The one exception to the rule is at import time. If
LangChain is not installed, or the symbols are not in the same place, the appropriate error
will be raised when importing this module.
"""


import sys

if sys.version_info >= (3, 8):
    from typing import TypedDict
else:
    from typing_extensions import TypedDict

from typing import TYPE_CHECKING, Any, Dict, List, Optional, Sequence, Union

from packaging import version

import wandb
import wandb.util
from wandb.sdk.data_types import trace_tree
from wandb.sdk.lib import telemetry as wb_telemetry
from wandb.sdk.lib.paths import StrPath

langchain = wandb.util.get_module(
    name="langchain",
    required="To use the LangChain WandbTracer you need to have the `langchain` python "
    "package installed. Please install it with `pip install langchain`.",
)

if version.parse(langchain.__version__) < version.parse("0.0.154"):
    raise ValueError(
<<<<<<< HEAD
        "The Weights & Biases Langchain integration is incompatible with versions 0.0.153 and below. "
        "Please use a version above 0.0.154 to ensure proper functionality."
=======
        "The Weights & Biases Langchain integration does not support versions 0.0.153 and lower. "
        "To ensure proper functionality, please use version 0.0.154 or higher."
>>>>>>> 28ec2f08
    )

# We want these imports after the import_langchain() call, so that we can
# catch the ImportError if langchain is not installed.

# isort: off
from langchain.callbacks.tracers.base import BaseTracer  # noqa: E402, I001
from langchain.callbacks.tracers.schemas import TracerSession  # noqa: E402, I001

from .util import (  # noqa: E402
    print_wandb_init_message,
    safely_convert_lc_run_to_wb_span,
    # safely_convert_model_to_dict,
    # safely_get_span_producing_model,
)

if TYPE_CHECKING:
    from langchain.callbacks.base import BaseCallbackHandler
    from langchain.callbacks.tracers.schemas import BaseRun, TracerSessionCreate

    from wandb import Settings as WBSettings
    from wandb.wandb_run import Run as WBRun


class WandbRunArgs(TypedDict):
    job_type: Optional[str]
    dir: Optional[StrPath]
    config: Union[Dict, str, None]
    project: Optional[str]
    entity: Optional[str]
    reinit: Optional[bool]
    tags: Optional[Sequence]
    group: Optional[str]
    name: Optional[str]
    notes: Optional[str]
    magic: Optional[Union[dict, str, bool]]
    config_exclude_keys: Optional[List[str]]
    config_include_keys: Optional[List[str]]
    anonymous: Optional[str]
    mode: Optional[str]
    allow_val_change: Optional[bool]
    resume: Optional[Union[bool, str]]
    force: Optional[bool]
    tensorboard: Optional[bool]
    sync_tensorboard: Optional[bool]
    monitor_gym: Optional[bool]
    save_code: Optional[bool]
    id: Optional[str]
    settings: Union["WBSettings", Dict[str, Any], None]


class WandbTracer(BaseTracer):
    """Callback Handler that logs to Weights and Biases.

    This handler will log the model architecture and run traces to Weights and Biases. This will
    ensure that all LangChain activity is logged to W&B.
    """

    _run: Optional["WBRun"] = None
    _run_args: Optional[WandbRunArgs] = None

    @classmethod
    def init(
        cls,
        run_args: Optional[WandbRunArgs] = None,
        include_stdout: bool = True,
        additional_handlers: Optional[List["BaseCallbackHandler"]] = None,
    ) -> None:
        """Method provided for backwards compatibility. Please directly construct `WandbTracer` instead."""
        message = """Global autologging is not currently supported for the LangChain integration.
Please directly construct a `WandbTracer` and add it to the list of callbacks. For example:

LLMChain(llm, callbacks=[WandbTracer()])
# end of notebook / script:
WandbTracer.finish()"""
        wandb.termlog(message)

    def __init__(self, run_args: Optional[WandbRunArgs] = None, **kwargs: Any) -> None:
        """Initializes the WandbTracer.

        Parameters:
            run_args: (dict, optional) Arguments to pass to `wandb.init()`. If not provided, `wandb.init()` will be
                called with no arguments. Please refer to the `wandb.init` for more details.

        To use W&B to monitor all LangChain activity, add this tracer like any other langchain callback
        ```
        from wandb.integration.langchain import WandbTracer
        LLMChain(llm, callbacks=[WandbTracer()])
        # end of notebook / script:
        WandbTracer.finish()
        ```.
        """
        super().__init__(**kwargs)
        self._run_args = run_args
        self.session = self.load_session("")
        self._ensure_run(should_print_url=(wandb.run is None))

    @staticmethod
    def finish() -> None:
        """Waits for all asynchronous processes to finish and data to upload.

        Proxy for `wandb.finish()`.
        """
        wandb.finish()

    def _log_trace_from_run(self, run: "BaseRun") -> None:
        """Logs a LangChain Run to W*B as a W&B Trace."""
        self._ensure_run()

        root_span = safely_convert_lc_run_to_wb_span(run)
        if root_span is None:
            return

        model_dict = None

        # TODO: Uncomment this once we have a way to get the model from a run
        # model = safely_get_span_producing_model(run)
        # if model is not None:
        #     model_dict = safely_convert_model_to_dict(model)

        model_trace = trace_tree.WBTraceTree(
            root_span=root_span,
            model_dict=model_dict,
        )
        wandb.run.log({"langchain_trace": model_trace})

    def _ensure_run(self, should_print_url=False) -> None:
        """Ensures an active W&B run exists.

        If not, will start a new run with the provided run_args.
        """
        if wandb.run is None:
            # Make a shallow copy of the run args, so we don't modify the original
            run_args = self._run_args or {}  # type: ignore
            run_args: dict = {**run_args}  # type: ignore

            # Prefer to run in silent mode since W&B has a lot of output
            # which can be undesirable when dealing with text-based models.
            if "settings" not in run_args:  # type: ignore
                run_args["settings"] = {"silent": True}  # type: ignore

            # Start the run and add the stream table
            wandb.init(**run_args)

            if should_print_url:
                print_wandb_init_message(wandb.run.settings.run_url)

        with wb_telemetry.context(wandb.run) as tel:
            tel.feature.langchain_tracer = True

    # Start of required methods (these methods are required by the BaseCallbackHandler interface)
    @property
    def always_verbose(self) -> bool:
        """Whether to call verbose callbacks even if verbose is False."""
        return True

    def _generate_id(self) -> Optional[Union[int, str]]:
        """Generate an id for a run."""
        return None

    def _persist_run(self, run: "BaseRun") -> None:
        """Persist a run."""
        try:
            self._log_trace_from_run(run)
        except Exception:
            # Silently ignore errors to not break user code
            pass

    def _persist_session(
        self, session_create: "TracerSessionCreate"
    ) -> "TracerSession":
        """Persist a session."""
        try:
            return TracerSession(id=1, **session_create.dict())
        except Exception:
            return TracerSession(id=1)

    def load_session(self, session_name: str) -> "TracerSession":
        """Load a session from the tracer."""
        self._session = TracerSession(id=1)
        return self._session

    def load_default_session(self) -> "TracerSession":
        """Load the default tracing session and set it as the Tracer's session."""
        self._session = TracerSession(id=1)
        return self._session

    # End of required methods<|MERGE_RESOLUTION|>--- conflicted
+++ resolved
@@ -25,10 +25,9 @@
 
 from typing import TYPE_CHECKING, Any, Dict, List, Optional, Sequence, Union
 
-from packaging import version
-
 import wandb
 import wandb.util
+from packaging import version
 from wandb.sdk.data_types import trace_tree
 from wandb.sdk.lib import telemetry as wb_telemetry
 from wandb.sdk.lib.paths import StrPath
@@ -41,13 +40,8 @@
 
 if version.parse(langchain.__version__) < version.parse("0.0.154"):
     raise ValueError(
-<<<<<<< HEAD
-        "The Weights & Biases Langchain integration is incompatible with versions 0.0.153 and below. "
-        "Please use a version above 0.0.154 to ensure proper functionality."
-=======
         "The Weights & Biases Langchain integration does not support versions 0.0.153 and lower. "
         "To ensure proper functionality, please use version 0.0.154 or higher."
->>>>>>> 28ec2f08
     )
 
 # We want these imports after the import_langchain() call, so that we can
