--- conflicted
+++ resolved
@@ -29,11 +29,8 @@
 import wandb
 import wandb.util
 from wandb.sdk.data_types import trace_tree
-<<<<<<< HEAD
+from wandb.sdk.lib import telemetry as wb_telemetry
 from wandb.sdk.lib.paths import StrPath
-=======
-from wandb.sdk.lib import telemetry as wb_telemetry
->>>>>>> d61815e3
 
 _ = wandb.util.get_module(
     name="langchain",
