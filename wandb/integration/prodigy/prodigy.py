--- conflicted
+++ resolved
@@ -17,10 +17,6 @@
 
 import base64
 import collections.abc
-<<<<<<< HEAD
-from copy import deepcopy
-=======
->>>>>>> 6a211b19
 import io
 import urllib
 from copy import deepcopy
