"""W&B Integration for Metaflow.

This integration lets users apply decorators to Metaflow flows and steps to automatically log parameters and artifacts to W&B by type dispatch.

- Decorating a step will enable or disable logging for certain types within that step
- Decorating the flow is equivalent to decorating all steps with a default
- Decorating a step after decorating the flow will overwrite the flow decoration

Examples can be found at wandb/client/functional_tests/metaflow
"""

import inspect
import pickle
from functools import wraps
from pathlib import Path

import wandb
<<<<<<< HEAD
from wandb.sdk.lib import telemetry as wb_telemetry
from fastcore.all import typedispatch
=======
>>>>>>> 7da25de7

try:
    from metaflow import current
except ImportError as e:
    raise Exception(
        "Error: `metaflow` not installed >> This integration requires metaflow!  To fix, please `pip install -Uqq metaflow`"
    ) from e

try:
    from fastcore.all import typedispatch
except ImportError as e:
    raise Exception(
        "Error: `fastcore` not installed >> This integration requires fastcore!  To fix, please `pip install -Uqq fastcore`"
    ) from e


try:
    import pandas as pd
except ImportError:
    print(
        "Warning: `pandas` not installed >> @wandb_log(datasets=True) may not auto log your dataset!"
    )

try:
    import torch
    import torch.nn as nn
except ImportError:
    print(
        "Warning: `pytorch` not installed >> @wandb_log(models=True) may not auto log your model!"
    )

try:
    from sklearn.base import BaseEstimator
except ImportError:
    print(
        "Warning: `sklearn` not installed >> @wandb_log(models=True) may not auto log your model!"
    )


class ArtifactProxy:
    def __init__(self, flow):
        # do this to avoid recursion problem with __setattr__
        self.__dict__.update(
            {
                "flow": flow,
                "inputs": {},
                "outputs": {},
                "base": set(dir(flow)),
                "params": {p: getattr(flow, p) for p in current.parameter_names},
            }
        )

    def __setattr__(self, key, val):
        self.outputs[key] = val
        return setattr(self.flow, key, val)

    def __getattr__(self, key):
        if key not in self.base and key not in self.outputs:
            self.inputs[key] = getattr(self.flow, key)
        return getattr(self.flow, key)


@typedispatch  # noqa: F811
def wandb_track(name: str, data: (dict, list, set, str, int, float, bool), run=None, testing=False, *args, **kwargs):  # type: ignore
    if testing:
        return "scalar"

    run.log({name: data})


@typedispatch  # noqa: F811
def wandb_track(
    name: str, data: Path, datasets=False, run=None, testing=False, *args, **kwargs
):
    if testing:
        return "Path" if datasets else None

    if datasets:
        artifact = wandb.Artifact(name, type="dataset")
        if data.is_dir():
            artifact.add_dir(data)
        elif data.is_file():
            artifact.add_file(data)
        run.log_artifact(artifact)
        wandb.termlog(f"Logging artifact: {name} ({type(data)})")


@typedispatch  # noqa: F811
def wandb_track(
    name: str,
    data: pd.DataFrame,
    datasets=False,
    run=None,
    testing=False,
    *args,
    **kwargs,
):
    if testing:
        return "pd.DataFrame" if datasets else None

    if datasets:
        artifact = wandb.Artifact(name, type="dataset")
        with artifact.new_file(f"{name}.parquet", "wb") as f:
            data.to_parquet(f, engine="pyarrow")
        run.log_artifact(artifact)
        wandb.termlog(f"Logging artifact: {name} ({type(data)})")


@typedispatch  # noqa: F811
def wandb_track(
    name: str, data: nn.Module, models=False, run=None, testing=False, *args, **kwargs
):
    if testing:
        return "nn.Module" if models else None

    if models:
        artifact = wandb.Artifact(name, type="model")
        with artifact.new_file(f"{name}.pkl", "wb") as f:
            torch.save(data, f)
        run.log_artifact(artifact)
        wandb.termlog(f"Logging artifact: {name} ({type(data)})")


@typedispatch  # noqa: F811
def wandb_track(
    name: str,
    data: BaseEstimator,
    models=False,
    run=None,
    testing=False,
    *args,
    **kwargs,
):
    if testing:
        return "BaseEstimator" if models else None

    if models:
        artifact = wandb.Artifact(name, type="model")
        with artifact.new_file(f"{name}.pkl", "wb") as f:
            pickle.dump(data, f)
        run.log_artifact(artifact)
        wandb.termlog(f"Logging artifact: {name} ({type(data)})")


# this is the base case
@typedispatch  # noqa: F811
def wandb_track(
    name: str, data, others=False, run=None, testing=False, *args, **kwargs
):
    if testing:
        return "generic" if others else None

    if others:
        artifact = wandb.Artifact(name, type="other")
        with artifact.new_file(f"{name}.pkl", "wb") as f:
            pickle.dump(data, f)
        run.log_artifact(artifact)
        wandb.termlog(f"Logging artifact: {name} ({type(data)})")


@typedispatch
def wandb_use(name: str, data, *args, **kwargs):
    try:
        return _wandb_use(name, data, *args, **kwargs)
    except wandb.CommError:
        print(
            f"This artifact ({name}, {type(data)}) does not exist in the wandb datastore!"
            f"If you created an instance inline (e.g. sklearn.ensemble.RandomForestClassifier), then you can safely ignore this"
            f"Otherwise you may want to check your internet connection!"
        )


@typedispatch  # noqa: F811
def wandb_use(name: str, data: (dict, list, set, str, int, float, bool), *args, **kwargs):  # type: ignore
    pass  # do nothing for these types


@typedispatch  # noqa: F811
def _wandb_use(name: str, data: (nn.Module, BaseEstimator), models=False, run=None, testing=False, *args, **kwargs):  # type: ignore
    if testing:
        return "models" if models else None

    if models:
        run.use_artifact(f"{name}:latest")
        wandb.termlog(f"Using artifact: {name} ({type(data)})")


@typedispatch  # noqa: F811
def _wandb_use(name: str, data: (pd.DataFrame, Path), datasets=False, run=None, testing=False, *args, **kwargs):  # type: ignore
    if testing:
        return "datasets" if datasets else None

    if datasets:
        run.use_artifact(f"{name}:latest")
        wandb.termlog(f"Using artifact: {name} ({type(data)})")


@typedispatch  # noqa: F811
def _wandb_use(name: str, data, others=False, run=None, testing=False, *args, **kwargs):  # type: ignore
    if testing:
        return "others" if others else None

    if others:
        run.use_artifact(f"{name}:latest")
        wandb.termlog(f"Using artifact: {name} ({type(data)})")


def coalesce(*arg):
    return next((a for a in arg if a is not None), None)


def wandb_log(
    func=None,
    # /,  # py38 only
    datasets=False,
    models=False,
    others=False,
    settings=None,
):
    """Automatically log parameters and artifacts to W&B by type dispatch.

    This decorator can be applied to a flow, step, or both.
    - Decorating a step will enable or disable logging for certain types within that step
    - Decorating the flow is equivalent to decorating all steps with a default
    - Decorating a step after decorating the flow will overwrite the flow decoration

    Arguments:
        func: (`Callable`). The method or class being decorated (if decorating a step or flow respectively).
        datasets: (`bool`). If `True`, log datasets.  Datasets can be a `pd.DataFrame` or `pathlib.Path`.  The default value is `False`, so datasets are not logged.
        models: (`bool`). If `True`, log models.  Models can be a `nn.Module` or `sklearn.base.BaseEstimator`.  The default value is `False`, so models are not logged.
        others: (`bool`). If `True`, log anything pickle-able.  The default value is `False`, so files are not logged.
        settings: (`wandb.sdk.wandb_settings.Settings`). Custom settings passed to `wandb.init`.  The default value is `None`, and is the same as passing `wandb.Settings()`.  If `settings.run_group` is `None`, it will be set to `{flow_name}/{run_id}.  If `settings.run_job_type` is `None`, it will be set to `{run_job_type}/{step_name}`
    """

    @wraps(func)
    def decorator(func):
        # If you decorate a class, apply the decoration to all methods in that class
        if inspect.isclass(func):
            cls = func
            for attr in cls.__dict__:
                if callable(getattr(cls, attr)):
                    if not hasattr(attr, "_base_func"):
                        setattr(cls, attr, decorator(getattr(cls, attr)))
            return cls

        # prefer the earliest decoration (i.e. method decoration overrides class decoration)
        if hasattr(func, "_base_func"):
            return func

        @wraps(func)
        def wrapper(self, *args, settings=settings, **kwargs):
            if not isinstance(settings, wandb.sdk.wandb_settings.Settings):
                settings = wandb.Settings()

            settings.run_group = coalesce(
                settings.run_group, f"{current.flow_name}/{current.run_id}"
            )
            settings.run_job_type = coalesce(settings.run_job_type, current.step_name)

            with wandb.init(settings=settings) as run:
                with wb_telemetry.context(run=run) as tel:
                    tel.feature.metaflow = True
                proxy = ArtifactProxy(self)
                run.config.update(proxy.params)
                func(proxy, *args, **kwargs)

                for name, data in proxy.inputs.items():
                    wandb_use(
                        name,
                        data,
                        datasets=datasets,
                        models=models,
                        others=others,
                        run=run,
                    )

                for name, data in proxy.outputs.items():
                    wandb_track(
                        name,
                        data,
                        datasets=datasets,
                        models=models,
                        others=others,
                        run=run,
                    )

        wrapper._base_func = func

        # Add for testing visibility
        wrapper._kwargs = {
            "datasets": datasets,
            "models": models,
            "others": others,
            "settings": settings,
        }
        return wrapper

    if func is None:
        return decorator
    else:
        return decorator(func)<|MERGE_RESOLUTION|>--- conflicted
+++ resolved
@@ -15,11 +15,7 @@
 from pathlib import Path
 
 import wandb
-<<<<<<< HEAD
 from wandb.sdk.lib import telemetry as wb_telemetry
-from fastcore.all import typedispatch
-=======
->>>>>>> 7da25de7
 
 try:
     from metaflow import current
