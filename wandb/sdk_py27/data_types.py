import codecs
import hashlib
import json
import logging
import numbers
import os
import shutil
import sys

import six
from six.moves.collections_abc import Sequence as SixSequence
import wandb
from wandb import util
from wandb._globals import _datatypes_callback
from wandb.compat import tempfile
from wandb.util import has_num

from .interface import _dtypes

if wandb.TYPE_CHECKING:
    from typing import (
        TYPE_CHECKING,
        ClassVar,
        Dict,
        Optional,
        Type,
        Union,
        Sequence,
        Tuple,
        Set,
        Any,
        List,
        cast,
    )

    if TYPE_CHECKING:  # pragma: no cover
        from .interface.artifacts import ArtifactEntry
        from .wandb_artifacts import Artifact as LocalArtifact
        from .wandb_run import Run as LocalRun
        from wandb.apis.public import Artifact as PublicArtifact
        import numpy as np  # type: ignore
        import pandas as pd  # type: ignore
        import matplotlib  # type: ignore
        import plotly  # type: ignore
        import PIL  # type: ignore
        import torch  # type: ignore
        from typing import TextIO

        TypeMappingType = Dict[str, Type["WBValue"]]
        NumpyHistogram = Tuple[np.ndarray, np.ndarray]
        ValToJsonType = Union[
            dict,
            "WBValue",
            Sequence["WBValue"],
            "plotly.Figure",
            "matplotlib.artist.Artist",
            "pd.DataFrame",
            object,
        ]
        ImageDataType = Union[
            "matplotlib.artist.Artist", "PIL.Image", "TorchTensorType", "np.ndarray"
        ]
        ImageDataOrPathType = Union[str, "Image", ImageDataType]
        TorchTensorType = Union["torch.Tensor", "torch.Variable"]

_MEDIA_TMP = tempfile.TemporaryDirectory("wandb-media")
_DATA_FRAMES_SUBDIR = os.path.join("media", "data_frames")


def _safe_sdk_import():
    """Safely import due to circular deps"""

    from .wandb_artifacts import Artifact as LocalArtifact
    from .wandb_run import Run as LocalRun

    return LocalRun, LocalArtifact


class _WBValueArtifactSource(object):
    # artifact: "PublicArtifact"
    # name: Optional[str]

    def __init__(self, artifact, name = None):
        self.artifact = artifact
        self.name = name


class _WBValueArtifactTarget(object):
    # artifact: "LocalArtifact"
    # name: Optional[str]

    def __init__(self, artifact, name = None):
        self.artifact = artifact
        self.name = name


class WBValue(object):
    """
    Abstract parent class for things that can be logged by `wandb.log()` and
    visualized by wandb.

    The objects will be serialized as JSON and always have a _type attribute
    that indicates how to interpret the other fields.
    """

    # Class Attributes
    _type_mapping = None
    # override artifact_type to indicate the type which the subclass deserializes
    artifact_type = None

    # Instance Attributes
    # _artifact_source: Optional[_WBValueArtifactSource]
    # _artifact_target: Optional[_WBValueArtifactTarget]

    def __init__(self):
        self._artifact_source = None
        self._artifact_target = None

    def to_json(self, run_or_artifact):
        """Serializes the object into a JSON blob, using a run or artifact to store additional data.

        Args:
            run_or_artifact (wandb.Run | wandb.Artifact): the Run or Artifact for which this object should be generating
            JSON for - this is useful to to store additional data if needed.

        Returns:
            dict: JSON representation
        """
        raise NotImplementedError

    @classmethod
    def from_json(
        cls, json_obj, source_artifact
    ):
        """Deserialize a `json_obj` into it's class representation. If additional resources were stored in the
        `run_or_artifact` artifact during the `to_json` call, then those resources are expected to be in
        the `source_artifact`.

        Args:
            json_obj (dict): A JSON dictionary to deserialize
            source_artifact (wandb.Artifact): An artifact which will hold any additional resources which were stored
            during the `to_json` function.
        """
        raise NotImplementedError

    @classmethod
    def with_suffix(cls, name, filetype = "json"):
        """Helper function to return the name with suffix added if not already

        Args:
            name (str): the name of the file
            filetype (str, optional): the filetype to use. Defaults to "json".

        Returns:
            str: a filename which is suffixed with it's `artifact_type` followed by the filetype
        """
        if cls.artifact_type is not None:
            suffix = cls.artifact_type + "." + filetype
        else:
            suffix = filetype
        if not name.endswith(suffix):
            return name + "." + suffix
        return name

    @staticmethod
    def init_from_json(
        json_obj, source_artifact
    ):
        """Looks through all subclasses and tries to match the json obj with the class which created it. It will then
        call that subclass' `from_json` method. Importantly, this function will set the return object's `source_artifact`
        attribute to the passed in source artifact. This is critical for artifact bookkeeping. If you choose to create
        a wandb.Value via it's `from_json` method, make sure to properly set this `artifact_source` to avoid data duplication.

        Args:
            json_obj (dict): A JSON dictionary to deserialize. It must contain a `_type` key. The value of
            this key is used to lookup the correct subclass to use.
            source_artifact (wandb.Artifact): An artifact which will hold any additional resources which were stored
            during the `to_json` function.

        Returns:
            wandb.Value: a newly created instance of a subclass of wandb.Value
        """
        class_option = WBValue.type_mapping().get(json_obj["_type"])
        if class_option is not None:
            obj = class_option.from_json(json_obj, source_artifact)
            obj._set_artifact_source(source_artifact)
            return obj

        return None

    @staticmethod
    def type_mapping():
        """Returns a map from `artifact_type` to subclass. Used to lookup correct types for deserialization.

        Returns:
            dict: dictionary of str:class
        """
        if WBValue._type_mapping is None:
            WBValue._type_mapping = {}
            frontier = [WBValue]
            explored = set([])
            while len(frontier) > 0:
                class_option = frontier.pop()
                explored.add(class_option)
                if class_option.artifact_type is not None:
                    WBValue._type_mapping[class_option.artifact_type] = class_option
                for subclass in class_option.__subclasses__():
                    if subclass not in explored:
                        frontier.append(subclass)
        return WBValue._type_mapping

    def __eq__(self, other):
        return id(self) == id(other)

    def __ne__(self, other):
        return not self.__eq__(other)

    def _set_artifact_source(
        self, artifact, name = None
    ):
        assert (
            self._artifact_source is None
        ), "Cannot update artifact_source. Existing source: {}/{}".format(
            self._artifact_source.artifact, self._artifact_source.name
        )
        self._artifact_source = _WBValueArtifactSource(artifact, name)

    def _set_artifact_target(
        self, artifact, name = None
    ):
        assert (
            self._artifact_target is None
        ), "Cannot update artifact_target. Existing target: {}/{}".format(
            self._artifact_target.artifact, self._artifact_target.name
        )
        self._artifact_target = _WBValueArtifactTarget(artifact, name)

    def _get_artifact_reference_entry(self):
        ref_entry = None
        # If the object is coming from another artifact
        if self._artifact_source and self._artifact_source.name:
            ref_entry = self._artifact_source.artifact.get_path(
                type(self).with_suffix(self._artifact_source.name)
            )
        # Else, if the object is destined for another artifact
<<<<<<< HEAD
        elif self._artifact_target and self._artifact_target.name:
            if self._artifact_target.artifact._logged_artifact is None:
                # In this case, we do not know if the artifact will ever be logged
                return None
            else:
                # Currently, we do not have a way to obtain a reference URL without waiting for the
                # upstream artifact to be logged. This implies that this only works online as well.
                self._artifact_target.artifact.wait()
=======
        elif (
            self._artifact_target
            and self._artifact_target.name
            and self._artifact_target.artifact._logged_artifact is not None
        ):
            # Currently, we do not have a way to obtain a reference URL without waiting for the
            # upstream artifact to be logged. This implies that this only works online as well.
            self._artifact_target.artifact.wait()
>>>>>>> d3a4e325
            ref_entry = self._artifact_target.artifact.get_path(
                type(self).with_suffix(self._artifact_target.name)
            )
        return ref_entry


class Histogram(WBValue):
    """wandb class for histograms.

    This object works just like numpy's histogram function
    https://docs.scipy.org/doc/numpy/reference/generated/numpy.histogram.html

    Examples:
        Generate histogram from a sequence
        ```python
        wandb.Histogram([1,2,3])
        ```

        Efficiently initialize from np.histogram.
        ```python
        hist = np.histogram(data)
        wandb.Histogram(np_histogram=hist)
        ```

    Arguments:
        sequence: (array_like) input data for histogram
        np_histogram: (numpy histogram) alternative input of a precoomputed histogram
        num_bins: (int) Number of bins for the histogram.  The default number of bins
            is 64.  The maximum number of bins is 512

    Attributes:
        bins: ([float]) edges of bins
        histogram: ([int]) number of elements falling in each bin
    """

    MAX_LENGTH = 512

    def __init__(
        self,
        sequence = None,
        np_histogram = None,
        num_bins = 64,
    ):

        if np_histogram:
            if len(np_histogram) == 2:
                self.histogram = (
                    np_histogram[0].tolist()
                    if hasattr(np_histogram[0], "tolist")
                    else np_histogram[0]
                )
                self.bins = (
                    np_histogram[1].tolist()
                    if hasattr(np_histogram[1], "tolist")
                    else np_histogram[1]
                )
            else:
                raise ValueError(
                    "Expected np_histogram to be a tuple of (values, bin_edges) or sequence to be specified"
                )
        else:
            np = util.get_module(
                "numpy", required="Auto creation of histograms requires numpy"
            )

            self.histogram, self.bins = np.histogram(sequence, bins=num_bins)
            self.histogram = self.histogram.tolist()
            self.bins = self.bins.tolist()
        if len(self.histogram) > self.MAX_LENGTH:
            raise ValueError(
                "The maximum length of a histogram is %i" % self.MAX_LENGTH
            )
        if len(self.histogram) + 1 != len(self.bins):
            raise ValueError("len(bins) must be len(histogram) + 1")

    def to_json(self, run = None):
        return {"_type": "histogram", "values": self.histogram, "bins": self.bins}

    def __sizeof__(self):
        """This returns an estimated size in bytes, currently the factor of 1.7
        is used to account for the JSON encoding.  We use this in tb_watcher.TBHistory
        """
        return int((sys.getsizeof(self.histogram) + sys.getsizeof(self.bins)) * 1.7)


class Media(WBValue):
    """A WBValue that we store as a file outside JSON and show in a media panel
    on the front end.

    If necessary, we move or copy the file into the Run's media directory so that it gets
    uploaded.
    """

    # _path: Optional[str]
    # _run: Optional["LocalRun"]
    # _caption: Optional[str]
    # _is_tmp: Optional[bool]
    # _extension: Optional[str]
    # _sha256: Optional[str]
    # _size: Optional[int]

    def __init__(self, caption = None):
        super(Media, self).__init__()
        self._path = None
        # The run under which this object is bound, if any.
        self._run = None
        self._caption = caption

    def _set_file(
        self, path, is_tmp = False, extension = None
    ):
        self._path = path
        self._is_tmp = is_tmp
        self._extension = extension
        if extension is not None and not path.endswith(extension):
            raise ValueError(
                'Media file extension "{}" must occur at the end of path "{}".'.format(
                    extension, path
                )
            )

        with open(self._path, "rb") as f:
            self._sha256 = hashlib.sha256(f.read()).hexdigest()
        self._size = os.path.getsize(self._path)

    @classmethod
    def get_media_subdir(cls):
        raise NotImplementedError

    @staticmethod
    def captions(
        media_items,
    ):
        if media_items[0]._caption is not None:
            return [m._caption for m in media_items]
        else:
            return False

    def is_bound(self):
        return self._run is not None

    def file_is_set(self):
        return self._path is not None and self._sha256 is not None

    def bind_to_run(
        self,
        run,
        key,
        step,
        id_ = None,
    ):
        """Bind this object to a particular Run.

        Calling this function is necessary so that we have somewhere specific to
        put the file associated with this object, from which other Runs can
        refer to it.
        """
        if not self.file_is_set():
            raise AssertionError("bind_to_run called before _set_file")

        # The following two assertions are guaranteed to pass
        # by definition file_is_set, but are needed for
        # mypy to understand that these are strings below.
        assert isinstance(self._path, six.string_types)
        assert isinstance(self._sha256, six.string_types)

        if run is None:
            raise TypeError('Argument "run" must not be None.')
        self._run = run

        # Following assertion required for mypy
        assert self._run is not None

        if self._extension is None:
            _, extension = os.path.splitext(os.path.basename(self._path))
        else:
            extension = self._extension

        if id_ is None:
            id_ = self._sha256[:8]

        file_path = _wb_filename(key, step, id_, extension)
        media_path = os.path.join(self.get_media_subdir(), file_path)
        new_path = os.path.join(self._run.dir, media_path)
        util.mkdir_exists_ok(os.path.dirname(new_path))

        if self._is_tmp:
            shutil.move(self._path, new_path)
            self._path = new_path
            self._is_tmp = False
            _datatypes_callback(media_path)
        else:
            shutil.copy(self._path, new_path)
            self._path = new_path
            _datatypes_callback(media_path)

    def to_json(self, run):
        """Serializes the object into a JSON blob, using a run or artifact to store additional data. If `run_or_artifact`
        is a wandb.Run then `self.bind_to_run()` must have been previously been called.

        Args:
            run_or_artifact (wandb.Run | wandb.Artifact): the Run or Artifact for which this object should be generating
            JSON for - this is useful to to store additional data if needed.

        Returns:
            dict: JSON representation
        """
        # NOTE: uses of Audio in this class are a temporary hack -- when Ref support moves up
        # into Media itself we should get rid of them
        from wandb.data_types import Audio

        json_obj = {}
        run_class, artifact_class = _safe_sdk_import()
        if isinstance(run, run_class):
            if not self.is_bound():
                raise RuntimeError(
                    "Value of type {} must be bound to a run with bind_to_run() before being serialized to JSON.".format(
                        type(self).__name__
                    )
                )

            assert (
                self._run is run
            ), "We don't support referring to media files across runs."

            # The following two assertions are guaranteed to pass
            # by definition is_bound, but are needed for
            # mypy to understand that these are strings below.
            assert isinstance(self._path, six.string_types)

            json_obj.update(
                {
                    "_type": "file",  # TODO(adrian): This isn't (yet) a real media type we support on the frontend.
                    "path": util.to_forward_slash_path(
                        os.path.relpath(self._path, self._run.dir)
                    ),
                    "sha256": self._sha256,
                    "size": self._size,
                }
            )
            artifact_entry = self._get_artifact_reference_entry()
            if artifact_entry is not None:
                json_obj["artifact_path"] = artifact_entry.ref_url()
        elif isinstance(run, artifact_class):
            if self.file_is_set():
                # The following two assertions are guaranteed to pass
                # by definition of the call above, but are needed for
                # mypy to understand that these are strings below.
                assert isinstance(self._path, six.string_types)
                assert isinstance(self._sha256, six.string_types)
                artifact = run  # Checks if the concrete image has already been added to this artifact
                name = artifact.get_added_local_path_name(self._path)
                if name is None:
                    if self._is_tmp:
                        name = os.path.join(
                            self.get_media_subdir(), os.path.basename(self._path)
                        )
                    else:
                        # If the files is not temporary, include the first 8 characters of the file's SHA256 to
                        # avoid name collisions. This way, if there are two images `dir1/img.png` and `dir2/img.png`
                        # we end up with a unique path for each.
                        name = os.path.join(
                            self.get_media_subdir(),
                            self._sha256[:8],
                            os.path.basename(self._path),
                        )

                    # if not, check to see if there is a source artifact for this object
                    if (
                        self._artifact_source
                        is not None
                        # and self._artifact_source.artifact != artifact
                    ):
                        default_root = self._artifact_source.artifact._default_root()
                        # if there is, get the name of the entry (this might make sense to move to a helper off artifact)
                        if self._path.startswith(default_root):
                            name = self._path[len(default_root) :]
                            name = name.lstrip(os.sep)

                        # Add this image as a reference
                        path = self._artifact_source.artifact.get_path(name)
                        artifact.add_reference(path.ref_url(), name=name)
                    elif isinstance(self, Audio) and Audio.path_is_reference(
                        self._path
                    ):
                        artifact.add_reference(self._path, name=name)
                    else:
                        entry = artifact.add_file(
                            self._path, name=name, is_tmp=self._is_tmp
                        )
                        name = entry.path

                json_obj["path"] = name
            json_obj["_type"] = self.artifact_type
        return json_obj

    @classmethod
    def from_json(
        cls, json_obj, source_artifact
    ):
        """Likely will need to override for any more complicated media objects"""
        return cls(source_artifact.get_path(json_obj["path"]).download())

    def __eq__(self, other):
        """Likely will need to override for any more complicated media objects"""
        return (
            isinstance(other, self.__class__)
            and hasattr(self, "_sha256")
            and hasattr(other, "_sha256")
            and self._sha256 == other._sha256
        )


class BatchableMedia(Media):
    """Parent class for Media we treat specially in batches, like images and
    thumbnails.

    Apart from images, we just use these batches to help organize files by name
    in the media directory.
    """

    def __init__(self):
        super(BatchableMedia, self).__init__()

    @classmethod
    def seq_to_json(
        cls,
        seq,
        run,
        key,
        step,
    ):
        raise NotImplementedError


class Object3D(BatchableMedia):
    """
    Wandb class for 3D point clouds.

    Arguments:
        data_or_path: (numpy array, string, io)
            Object3D can be initialized from a file or a numpy array.

            The file types supported are obj, gltf, babylon, stl.  You can pass a path to
                a file or an io object and a file_type which must be one of `'obj', 'gltf', 'babylon', 'stl'`.

    The shape of the numpy array must be one of either:
    ```python
    [[x y z],       ...] nx3
    [x y z c],     ...] nx4 where c is a category with supported range [1, 14]
    [x y z r g b], ...] nx4 where is rgb is color
    ```
    """

    SUPPORTED_TYPES = set(
        ["obj", "gltf", "glb", "babylon", "stl", "pts.json"]
    )
    artifact_type = "object3D-file"

    def __init__(
        self, data_or_path, **kwargs
    ):
        super(Object3D, self).__init__()

        if hasattr(data_or_path, "name"):
            # if the file has a path, we just detect the type and copy it from there
            data_or_path = data_or_path.name  # type: ignore

        if hasattr(data_or_path, "read"):
            if hasattr(data_or_path, "seek"):
                data_or_path.seek(0)  # type: ignore
            object_3d = data_or_path.read()  # type: ignore

            extension = kwargs.pop("file_type", None)
            if extension is None:
                raise ValueError(
                    "Must pass file type keyword argument when using io objects."
                )
            if extension not in Object3D.SUPPORTED_TYPES:
                raise ValueError(
                    "Object 3D only supports numpy arrays or files of the type: "
                    + ", ".join(Object3D.SUPPORTED_TYPES)
                )

            tmp_path = os.path.join(
                _MEDIA_TMP.name, util.generate_id() + "." + extension
            )
            with open(tmp_path, "w") as f:
                f.write(object_3d)

            self._set_file(tmp_path, is_tmp=True)
        elif isinstance(data_or_path, six.string_types):
            path = data_or_path
            extension = None
            for supported_type in Object3D.SUPPORTED_TYPES:
                if path.endswith(supported_type):
                    extension = supported_type
                    break

            if not extension:
                raise ValueError(
                    "File '"
                    + path
                    + "' is not compatible with Object3D: supported types are: "
                    + ", ".join(Object3D.SUPPORTED_TYPES)
                )

            self._set_file(data_or_path, is_tmp=False)
        # Supported different types and scene for 3D scenes
        elif isinstance(data_or_path, dict) and "type" in data_or_path:
            if data_or_path["type"] == "lidar/beta":
                data = {
                    "type": data_or_path["type"],
                    "vectors": data_or_path["vectors"].tolist()
                    if "vectors" in data_or_path
                    else [],
                    "points": data_or_path["points"].tolist()
                    if "points" in data_or_path
                    else [],
                    "boxes": data_or_path["boxes"].tolist()
                    if "boxes" in data_or_path
                    else [],
                }
            else:
                raise ValueError(
                    "Type not supported, only 'lidar/beta' is currently supported"
                )

            tmp_path = os.path.join(_MEDIA_TMP.name, util.generate_id() + ".pts.json")
            json.dump(
                data,
                codecs.open(tmp_path, "w", encoding="utf-8"),
                separators=(",", ":"),
                sort_keys=True,
                indent=4,
            )
            self._set_file(tmp_path, is_tmp=True, extension=".pts.json")
        elif _is_numpy_array(data_or_path):
            np_data = data_or_path

            # The following assertion is required for numpy to trust that
            # np_data is numpy array. The reason it is behind a False
            # guard is to ensure that this line does not run at runtime,
            # which would cause a runtime error if the user's machine did
            # not have numpy installed.

            if wandb.TYPE_CHECKING and TYPE_CHECKING:
                assert isinstance(np_data, np.ndarray)

            if len(np_data.shape) != 2 or np_data.shape[1] not in {3, 4, 6}:
                raise ValueError(
                    """The shape of the numpy array must be one of either
                                    [[x y z],       ...] nx3
                                     [x y z c],     ...] nx4 where c is a category with supported range [1, 14]
                                     [x y z r g b], ...] nx4 where is rgb is color"""
                )

            list_data = np_data.tolist()
            tmp_path = os.path.join(_MEDIA_TMP.name, util.generate_id() + ".pts.json")
            json.dump(
                list_data,
                codecs.open(tmp_path, "w", encoding="utf-8"),
                separators=(",", ":"),
                sort_keys=True,
                indent=4,
            )
            self._set_file(tmp_path, is_tmp=True, extension=".pts.json")
        else:
            raise ValueError("data must be a numpy array, dict or a file object")

    @classmethod
    def get_media_subdir(cls):
        return os.path.join("media", "object3D")

    def to_json(self, run_or_artifact):
        json_dict = super(Object3D, self).to_json(run_or_artifact)
        json_dict["_type"] = Object3D.artifact_type

        _, artifact_class = _safe_sdk_import()

        if isinstance(run_or_artifact, artifact_class):
            if self._path is None or not self._path.endswith(".pts.json"):
                raise ValueError(
                    "Non-point cloud 3D objects are not yet supported with Artifacts"
                )

        return json_dict

    @classmethod
    def seq_to_json(
        cls,
        seq,
        run,
        key,
        step,
    ):
        seq = list(seq)

        jsons = [obj.to_json(run) for obj in seq]

        for obj in jsons:
            expected = util.to_forward_slash_path(cls.get_media_subdir())
            if not obj["path"].startswith(expected):
                raise ValueError(
                    "Files in an array of Object3D's must be in the {} directory, not {}".format(
                        expected, obj["path"]
                    )
                )

        return {
            "_type": "object3D",
            "filenames": [
                os.path.relpath(j["path"], cls.get_media_subdir()) for j in jsons
            ],
            "count": len(jsons),
            "objects": jsons,
        }


class Molecule(BatchableMedia):
    """
    Wandb class for Molecular data

    Arguments:
        data_or_path: (string, io)
            Molecule can be initialized from a file name or an io object.
    """

    SUPPORTED_TYPES = set(
        ["pdb", "pqr", "mmcif", "mcif", "cif", "sdf", "sd", "gro", "mol2", "mmtf"]
    )

    def __init__(self, data_or_path, **kwargs):
        super(Molecule, self).__init__()

        if hasattr(data_or_path, "name"):
            # if the file has a path, we just detect the type and copy it from there
            data_or_path = data_or_path.name  # type: ignore

        if hasattr(data_or_path, "read"):
            if hasattr(data_or_path, "seek"):
                data_or_path.seek(0)  # type: ignore
            molecule = data_or_path.read()  # type: ignore

            extension = kwargs.pop("file_type", None)
            if extension is None:
                raise ValueError(
                    "Must pass file type keyword argument when using io objects."
                )
            if extension not in Molecule.SUPPORTED_TYPES:
                raise ValueError(
                    "Molecule 3D only supports files of the type: "
                    + ", ".join(Molecule.SUPPORTED_TYPES)
                )

            tmp_path = os.path.join(
                _MEDIA_TMP.name, util.generate_id() + "." + extension
            )
            with open(tmp_path, "w") as f:
                f.write(molecule)

            self._set_file(tmp_path, is_tmp=True)
        elif isinstance(data_or_path, six.string_types):
            extension = os.path.splitext(data_or_path)[1][1:]
            if extension not in Molecule.SUPPORTED_TYPES:
                raise ValueError(
                    "Molecule only supports files of the type: "
                    + ", ".join(Molecule.SUPPORTED_TYPES)
                )

            self._set_file(data_or_path, is_tmp=False)
        else:
            raise ValueError("Data must be file name or a file object")

    @classmethod
    def get_media_subdir(cls):
        return os.path.join("media", "molecule")

    def to_json(self, run_or_artifact):
        json_dict = super(Molecule, self).to_json(run_or_artifact)
        json_dict["_type"] = "molecule-file"
        if self._caption:
            json_dict["caption"] = self._caption
        return json_dict

    @classmethod
    def seq_to_json(
        cls,
        seq,
        run,
        key,
        step,
    ):
        seq = list(seq)

        jsons = [obj.to_json(run) for obj in seq]

        for obj in jsons:
            expected = util.to_forward_slash_path(cls.get_media_subdir())
            if not obj["path"].startswith(expected):
                raise ValueError(
                    "Files in an array of Molecule's must be in the {} directory, not {}".format(
                        cls.get_media_subdir(), obj["path"]
                    )
                )

        return {
            "_type": "molecule",
            "filenames": [obj["path"] for obj in jsons],
            "count": len(jsons),
            "captions": Media.captions(seq),
        }


class Html(BatchableMedia):
    """
    Wandb class for arbitrary html

    Arguments:
        data: (string or io object) HTML to display in wandb
        inject: (boolean) Add a stylesheet to the HTML object.  If set
            to False the HTML will pass through unchanged.
    """

    artifact_type = "html-file"

    def __init__(self, data, inject = True):
        super(Html, self).__init__()
        data_is_path = isinstance(data, six.string_types) and os.path.exists(data)
        data_path = ""
        if data_is_path:
            assert isinstance(data, six.string_types)
            data_path = data
            with open(data_path, "r") as file:
                self.html = file.read()
        elif isinstance(data, six.string_types):
            self.html = data
        elif hasattr(data, "read"):
            if hasattr(data, "seek"):
                data.seek(0)
            self.html = data.read()
        else:
            raise ValueError("data must be a string or an io object")

        if inject:
            self.inject_head()

        if inject or not data_is_path:
            tmp_path = os.path.join(_MEDIA_TMP.name, util.generate_id() + ".html")
            with open(tmp_path, "w") as out:
                out.write(self.html)

            self._set_file(tmp_path, is_tmp=True)
        else:
            self._set_file(data_path, is_tmp=False)

    def inject_head(self):
        join = ""
        if "<head>" in self.html:
            parts = self.html.split("<head>", 1)
            parts[0] = parts[0] + "<head>"
        elif "<html>" in self.html:
            parts = self.html.split("<html>", 1)
            parts[0] = parts[0] + "<html><head>"
            parts[1] = "</head>" + parts[1]
        else:
            parts = ["", self.html]
        parts.insert(
            1,
            '<base target="_blank"><link rel="stylesheet" type="text/css" href="https://app.wandb.ai/normalize.css" />',
        )
        self.html = join.join(parts).strip()

    @classmethod
    def get_media_subdir(cls):
        return os.path.join("media", "html")

    def to_json(self, run_or_artifact):
        json_dict = super(Html, self).to_json(run_or_artifact)
        json_dict["_type"] = "html-file"
        return json_dict

    @classmethod
    def from_json(
        cls, json_obj, source_artifact
    ):
        return cls(source_artifact.get_path(json_obj["path"]).download(), inject=False)

    @classmethod
    def seq_to_json(
        cls,
        seq,
        run,
        key,
        step,
    ):
        base_path = os.path.join(run.dir, cls.get_media_subdir())
        util.mkdir_exists_ok(base_path)

        meta = {
            "_type": "html",
            "count": len(seq),
            "html": [h.to_json(run) for h in seq],
        }
        return meta


class Video(BatchableMedia):

    """
    Wandb representation of video.

    Arguments:
        data_or_path: (numpy array, string, io)
            Video can be initialized with a path to a file or an io object.
            The format must be "gif", "mp4", "webm" or "ogg".
            The format must be specified with the format argument.
            Video can be initialized with a numpy tensor.
            The numpy tensor must be either 4 dimensional or 5 dimensional.
            Channels should be (time, channel, height, width) or
            (batch, time, channel, height width)
        caption: (string) caption associated with the video for display
        fps: (int) frames per second for video. Default is 4.
        format: (string) format of video, necessary if initializing with path or io object.
    """

    artifact_type = "video-file"
    EXTS = ("gif", "mp4", "webm", "ogg")
    # _width: Optional[int]
    # _height: Optional[int]

    def __init__(
        self,
        data_or_path,
        caption = None,
        fps = 4,
        format = None,
    ):
        super(Video, self).__init__()

        self._fps = fps
        self._format = format or "gif"
        self._width = None
        self._height = None
        self._channels = None
        self._caption = caption
        if self._format not in Video.EXTS:
            raise ValueError("wandb.Video accepts %s formats" % ", ".join(Video.EXTS))

        if isinstance(data_or_path, six.BytesIO):
            filename = os.path.join(
                _MEDIA_TMP.name, util.generate_id() + "." + self._format
            )
            with open(filename, "wb") as f:
                f.write(data_or_path.read())
            self._set_file(filename, is_tmp=True)
        elif isinstance(data_or_path, six.string_types):
            _, ext = os.path.splitext(data_or_path)
            ext = ext[1:].lower()
            if ext not in Video.EXTS:
                raise ValueError(
                    "wandb.Video accepts %s formats" % ", ".join(Video.EXTS)
                )
            self._set_file(data_or_path, is_tmp=False)
            # ffprobe -v error -select_streams v:0 -show_entries stream=width,height -of csv=p=0 data_or_path
        else:
            if hasattr(data_or_path, "numpy"):  # TF data eager tensors
                self.data = data_or_path.numpy()  # type: ignore
            elif _is_numpy_array(data_or_path):
                self.data = data_or_path
            else:
                raise ValueError(
                    "wandb.Video accepts a file path or numpy like data as input"
                )
            self.encode()

    def encode(self):
        mpy = util.get_module(
            "moviepy.editor",
            required='wandb.Video requires moviepy and imageio when passing raw data.  Install with "pip install moviepy imageio"',
        )
        tensor = self._prepare_video(self.data)
        _, self._height, self._width, self._channels = tensor.shape

        # encode sequence of images into gif string
        clip = mpy.ImageSequenceClip(list(tensor), fps=self._fps)

        filename = os.path.join(
            _MEDIA_TMP.name, util.generate_id() + "." + self._format
        )
        if wandb.TYPE_CHECKING and TYPE_CHECKING:
            kwargs = {}
        try:  # older versions of moviepy do not support logger argument
            kwargs = {"logger": None}
            if self._format == "gif":
                clip.write_gif(filename, **kwargs)
            else:
                clip.write_videofile(filename, **kwargs)
        except TypeError:
            try:  # even older versions of moviepy do not support progress_bar argument
                kwargs = {"verbose": False, "progress_bar": False}
                if self._format == "gif":
                    clip.write_gif(filename, **kwargs)
                else:
                    clip.write_videofile(filename, **kwargs)
            except TypeError:
                kwargs = {
                    "verbose": False,
                }
                if self._format == "gif":
                    clip.write_gif(filename, **kwargs)
                else:
                    clip.write_videofile(filename, **kwargs)
        self._set_file(filename, is_tmp=True)

    @classmethod
    def get_media_subdir(cls):
        return os.path.join("media", "videos")

    def to_json(self, run_or_artifact):
        json_dict = super(Video, self).to_json(run_or_artifact)
        json_dict["_type"] = "video-file"

        if self._width is not None:
            json_dict["width"] = self._width
        if self._height is not None:
            json_dict["height"] = self._height
        if self._caption:
            json_dict["caption"] = self._caption

        return json_dict

    def _prepare_video(self, video):
        """This logic was mostly taken from tensorboardX"""
        np = util.get_module(
            "numpy",
            required='wandb.Video requires numpy when passing raw data. To get it, run "pip install numpy".',
        )
        if video.ndim < 4:
            raise ValueError(
                "Video must be atleast 4 dimensions: time, channels, height, width"
            )
        if video.ndim == 4:
            video = video.reshape(1, *video.shape)
        b, t, c, h, w = video.shape

        if video.dtype != np.uint8:
            logging.warning("Converting video data to uint8")
            video = video.astype(np.uint8)

        def is_power2(num):
            return num != 0 and ((num & (num - 1)) == 0)

        # pad to nearest power of 2, all at once
        if not is_power2(video.shape[0]):
            len_addition = int(2 ** video.shape[0].bit_length() - video.shape[0])
            video = np.concatenate(
                (video, np.zeros(shape=(len_addition, t, c, h, w))), axis=0
            )

        n_rows = 2 ** ((b.bit_length() - 1) // 2)
        n_cols = video.shape[0] // n_rows

        video = np.reshape(video, newshape=(n_rows, n_cols, t, c, h, w))
        video = np.transpose(video, axes=(2, 0, 4, 1, 5, 3))
        video = np.reshape(video, newshape=(t, n_rows * h, n_cols * w, c))
        return video

    @classmethod
    def seq_to_json(
        cls,
        seq,
        run,
        key,
        step,
    ):
        base_path = os.path.join(run.dir, cls.get_media_subdir())
        util.mkdir_exists_ok(base_path)

        meta = {
            "_type": "videos",
            "count": len(seq),
            "videos": [v.to_json(run) for v in seq],
            "captions": Video.captions(seq),
        }
        return meta


# Allows encoding of arbitrary JSON structures
# as a file
#
# This class should be used as an abstract class
# extended to have validation methods


class JSONMetadata(Media):
    """
    JSONMetadata is a type for encoding arbitrary metadata as files.
    """

    def __init__(self, val):
        super(JSONMetadata, self).__init__()

        self.validate(val)
        self._val = val

        ext = "." + self.type_name() + ".json"
        tmp_path = os.path.join(_MEDIA_TMP.name, util.generate_id() + ext)
        util.json_dump_uncompressed(
            self._val, codecs.open(tmp_path, "w", encoding="utf-8")
        )
        self._set_file(tmp_path, is_tmp=True, extension=ext)

    @classmethod
    def get_media_subdir(cls):
        return os.path.join("media", "metadata", cls.type_name())

    def to_json(self, run_or_artifact):
        json_dict = super(JSONMetadata, self).to_json(run_or_artifact)
        json_dict["_type"] = self.type_name()

        return json_dict

    # These methods should be overridden in the child class
    @classmethod
    def type_name(cls):
        return "metadata"

    def validate(self, val):
        return True


class ImageMask(Media):
    """
    Wandb class for image masks, useful for segmentation tasks
    """

    artifact_type = "mask"

    def __init__(self, val, key):
        """
        Args:
            val (dict): dictionary following 1 of two forms:
            {
                "mask_data": 2d array of integers corresponding to classes,
                "class_labels": optional mapping from class ids to strings {id: str}
            }

            {
                "path": path to an image file containing integers corresponding to classes,
                "class_labels": optional mapping from class ids to strings {id: str}
            }
            key (str): id for set of masks
        """
        super(ImageMask, self).__init__()

        if "path" in val:
            self._set_file(val["path"])
        else:
            np = util.get_module(
                "numpy", required="Semantic Segmentation mask support requires numpy"
            )
            # Add default class mapping
            if "class_labels" not in val:
                classes = np.unique(val["mask_data"]).astype(np.int32).tolist()
                class_labels = dict((c, "class_" + str(c)) for c in classes)
                val["class_labels"] = class_labels

            self.validate(val)
            self._val = val
            self._key = key

            ext = "." + self.type_name() + ".png"
            tmp_path = os.path.join(_MEDIA_TMP.name, util.generate_id() + ext)

            pil_image = util.get_module(
                "PIL.Image",
                required='wandb.Image needs the PIL package. To get it, run "pip install pillow".',
            )
            image = pil_image.fromarray(val["mask_data"].astype(np.int8), mode="L")

            image.save(tmp_path, transparency=None)
            self._set_file(tmp_path, is_tmp=True, extension=ext)

    def bind_to_run(
        self,
        run,
        key,
        step,
        id_ = None,
    ):
        # bind_to_run key argument is the Image parent key
        # the self._key value is the mask's sub key
        super(ImageMask, self).bind_to_run(run, key, step, id_=id_)
        class_labels = self._val["class_labels"]

        run._add_singleton(
            "mask/class_labels",
            str(key) + "_wandb_delimeter_" + self._key,
            class_labels,
        )

    @classmethod
    def get_media_subdir(cls):
        return os.path.join("media", "images", cls.type_name())

    @classmethod
    def from_json(
        cls, json_obj, source_artifact
    ):
        return cls(
            {"path": source_artifact.get_path(json_obj["path"]).download()}, key="",
        )

    def to_json(self, run_or_artifact):
        json_dict = super(ImageMask, self).to_json(run_or_artifact)
        run_class, artifact_class = _safe_sdk_import()

        if isinstance(run_or_artifact, run_class):
            json_dict["_type"] = self.type_name()
            return json_dict
        elif isinstance(run_or_artifact, artifact_class):
            # Nothing special to add (used to add "digest", but no longer used.)
            return json_dict
        else:
            raise ValueError("to_json accepts wandb_run.Run or wandb_artifact.Artifact")

    @classmethod
    def type_name(cls):
        return "mask"

    def validate(self, val):
        np = util.get_module(
            "numpy", required="Semantic Segmentation mask support requires numpy"
        )
        # 2D Make this work with all tensor(like) types
        if "mask_data" not in val:
            raise TypeError(
                'Missing key "mask_data": A mask requires mask data(A 2D array representing the predctions)'
            )
        else:
            error_str = "mask_data must be a 2d array"
            shape = val["mask_data"].shape
            if len(shape) != 2:
                raise TypeError(error_str)
            if not (
                (val["mask_data"] >= 0).all() and (val["mask_data"] <= 255).all()
            ) and issubclass(val["mask_data"].dtype.type, np.integer):
                raise TypeError("Mask data must be integers between 0 and 255")

        # Optional argument
        if "class_labels" in val:
            for k, v in list(val["class_labels"].items()):
                if (not isinstance(k, numbers.Number)) or (
                    not isinstance(v, six.string_types)
                ):
                    raise TypeError(
                        "Class labels must be a dictionary of numbers to string"
                    )
        return True


class BoundingBoxes2D(JSONMetadata):
    """
    Wandb class for 2D bounding boxes
    """

    artifact_type = "bounding-boxes"

    def __init__(self, val, key):
        """
        Args:
            val (dict): dictionary following the form:
            {
                "class_labels": optional mapping from class ids to strings {id: str}
                "box_data": list of boxes: [
                    {
                        "position": {
                            "minX": float,
                            "maxX": float,
                            "minY": float,
                            "maxY": float,
                        },
                        "class_id": 1,
                        "box_caption": optional str
                        "scores": optional dict of scores
                    },
                    ...
                ],
            }
            key (str): id for set of bounding boxes
        """
        super(BoundingBoxes2D, self).__init__(val)
        self._val = val["box_data"]
        self._key = key
        # Add default class mapping
        if "class_labels" not in val:
            np = util.get_module(
                "numpy", required="Semantic Segmentation mask support requires numpy"
            )
            classes = (
                np.unique(list([box["class_id"] for box in val["box_data"]]))
                .astype(np.int32)
                .tolist()
            )
            class_labels = dict((c, "class_" + str(c)) for c in classes)
            self._class_labels = class_labels
        else:
            self._class_labels = val["class_labels"]

    def bind_to_run(
        self,
        run,
        key,
        step,
        id_ = None,
    ):
        # bind_to_run key argument is the Image parent key
        # the self._key value is the mask's sub key
        super(BoundingBoxes2D, self).bind_to_run(run, key, step, id_=id_)
        run._add_singleton(
            "bounding_box/class_labels",
            str(key) + "_wandb_delimeter_" + self._key,
            self._class_labels,
        )

    @classmethod
    def type_name(cls):
        return "boxes2D"

    def validate(self, val):
        # Optional argument
        if "class_labels" in val:
            for k, v in list(val["class_labels"].items()):
                if (not isinstance(k, numbers.Number)) or (
                    not isinstance(v, six.string_types)
                ):
                    raise TypeError(
                        "Class labels must be a dictionary of numbers to string"
                    )

        boxes = val["box_data"]
        if not isinstance(boxes, list):
            raise TypeError("Boxes must be a list")

        for box in boxes:
            # Required arguments
            error_str = "Each box must contain a position with: middle, width, and height or \
                    \nminX, maxX, minY, maxY."
            if "position" not in box:
                raise TypeError(error_str)
            else:
                valid = False
                if (
                    "middle" in box["position"]
                    and len(box["position"]["middle"]) == 2
                    and has_num(box["position"], "width")
                    and has_num(box["position"], "height")
                ):
                    valid = True
                elif (
                    has_num(box["position"], "minX")
                    and has_num(box["position"], "maxX")
                    and has_num(box["position"], "minY")
                    and has_num(box["position"], "maxY")
                ):
                    valid = True

                if not valid:
                    raise TypeError(error_str)

            # Optional arguments
            if ("scores" in box) and not isinstance(box["scores"], dict):
                raise TypeError("Box scores must be a dictionary")
            elif "scores" in box:
                for k, v in list(box["scores"].items()):
                    if not isinstance(k, six.string_types):
                        raise TypeError("A score key must be a string")
                    if not isinstance(v, numbers.Number):
                        raise TypeError("A score value must be a number")

            if ("class_id" in box) and not isinstance(
                box["class_id"], six.integer_types
            ):
                raise TypeError("A box's class_id must be an integer")

            # Optional
            if ("box_caption" in box) and not isinstance(
                box["box_caption"], six.string_types
            ):
                raise TypeError("A box's caption must be a string")
        return True

    def to_json(self, run_or_artifact):
        run_class, artifact_class = _safe_sdk_import()

        if isinstance(run_or_artifact, run_class):
            return super(BoundingBoxes2D, self).to_json(run_or_artifact)
        elif isinstance(run_or_artifact, artifact_class):
            # TODO (tim): I would like to log out a proper dictionary representing this object, but don't
            # want to mess with the visualizations that are currently available in the UI. This really should output
            # an object with a _type key. Will need to push this change to the UI first to ensure backwards compat
            return self._val
        else:
            raise ValueError("to_json accepts wandb_run.Run or wandb_artifact.Artifact")

    @classmethod
    def from_json(
        cls, json_obj, source_artifact
    ):
        return cls({"box_data": json_obj}, "")


class Classes(Media):
    artifact_type = "classes"

    # _class_set: Sequence[dict]

    def __init__(self, class_set):
        """Classes is holds class metadata intended to be used in concert with other objects when visualizing artifacts

        Args:
            class_set (list): list of dicts in the form of {"id":int|str, "name":str}
        """
        super(Classes, self).__init__()
        for class_obj in class_set:
            assert "id" in class_obj and "name" in class_obj
        self._class_set = class_set

    @classmethod
    def from_json(
        cls,
        json_obj,
        source_artifact,
    ):
        return cls(json_obj.get("class_set"))  # type: ignore

    def to_json(
        self, run_or_artifact
    ):
        json_obj = {}
        # This is a bit of a hack to allow _ClassesIdType to
        # be able to operate fully without an artifact in play.
        # In all other cases, artifact should be a true artifact.
        if run_or_artifact is not None:
            json_obj = super(Classes, self).to_json(run_or_artifact)
        json_obj["_type"] = Classes.artifact_type
        json_obj["class_set"] = self._class_set
        return json_obj

    def get_type(self):
        return _ClassesIdType(self)

    def __ne__(self, other):
        return not self.__eq__(other)

    def __eq__(self, other):
        if isinstance(other, Classes):
            return self._class_set == other._class_set
        else:
            return False


class Image(BatchableMedia):
    """
    Wandb class for images.

    Arguments:
        data_or_path: (numpy array, string, io) Accepts numpy array of
            image data, or a PIL image. The class attempts to infer
            the data format and converts it.
        mode: (string) The PIL mode for an image. Most common are "L", "RGB",
            "RGBA". Full explanation at https://pillow.readthedocs.io/en/4.2.x/handbook/concepts.html#concept-modes.
        caption: (string) Label for display of image.
    """

    MAX_ITEMS = 108

    # PIL limit
    MAX_DIMENSION = 65500

    artifact_type = "image-file"

    # format: Optional[str]
    # _grouping: Optional[str]
    # _caption: Optional[str]
    # _width: Optional[int]
    # _height: Optional[int]
    # _image: Optional["PIL.Image"]
    # _classes: Optional["Classes"]
    # _boxes: Optional[Dict[str, "BoundingBoxes2D"]]
    # _masks: Optional[Dict[str, "ImageMask"]]

    def __init__(
        self,
        data_or_path,
        mode = None,
        caption = None,
        grouping = None,
        classes = None,
        boxes = None,
        masks = None,
    ):
        super(Image, self).__init__()
        # TODO: We should remove grouping, it's a terrible name and I don't
        # think anyone uses it.

        self._grouping = None
        self._caption = None
        self._width = None
        self._height = None
        self._image = None
        self._classes = None
        self._boxes = None
        self._masks = None

        # Allows the user to pass an Image object as the first parameter and have a perfect copy,
        # only overriding additional metdata passed in. If this pattern is compelling, we can generalize.
        if isinstance(data_or_path, Image):
            self._initialize_from_wbimage(data_or_path)
        elif isinstance(data_or_path, six.string_types):
            self._initialize_from_path(data_or_path)
        else:
            self._initialize_from_data(data_or_path, mode)

        self._set_initialization_meta(grouping, caption, classes, boxes, masks)

    def _set_initialization_meta(
        self,
        grouping = None,
        caption = None,
        classes = None,
        boxes = None,
        masks = None,
    ):
        if grouping is not None:
            self._grouping = grouping

        if caption is not None:
            self._caption = caption

        if classes is not None:
            if not isinstance(classes, Classes):
                self._classes = Classes(classes)
            else:
                self._classes = classes

        if boxes:
            if not isinstance(boxes, dict):
                raise ValueError('Images "boxes" argument must be a dictionary')
            boxes_final = {}
            for key in boxes:
                box_item = boxes[key]
                if isinstance(box_item, BoundingBoxes2D):
                    boxes_final[key] = box_item
                elif isinstance(box_item, dict):
                    boxes_final[key] = BoundingBoxes2D(box_item, key)
            self._boxes = boxes_final

        if masks:
            if not isinstance(masks, dict):
                raise ValueError('Images "masks" argument must be a dictionary')
            masks_final = {}
            for key in masks:
                mask_item = masks[key]
                if isinstance(mask_item, ImageMask):
                    masks_final[key] = mask_item
                elif isinstance(mask_item, dict):
                    masks_final[key] = ImageMask(mask_item, key)
            self._masks = masks_final

        self._width, self._height = self._image.size  # type: ignore

    def _initialize_from_wbimage(self, wbimage):
        self._grouping = wbimage._grouping
        self._caption = wbimage._caption
        self._width = wbimage._width
        self._height = wbimage._height
        self._image = wbimage._image
        self._classes = wbimage._classes
        self._path = wbimage._path
        self._is_tmp = wbimage._is_tmp
        self._extension = wbimage._extension
        self._sha256 = wbimage._sha256
        self._size = wbimage._size
        self.format = wbimage.format
        self._artifact_source = wbimage._artifact_source
        self._artifact_target = wbimage._artifact_target

        # We do not want to implicitly copy boxes or masks, just the image-related data.
        # self._boxes = wbimage._boxes
        # self._masks = wbimage._masks

    def _initialize_from_path(self, path):
        pil_image = util.get_module(
            "PIL.Image",
            required='wandb.Image needs the PIL package. To get it, run "pip install pillow".',
        )
        self._set_file(path, is_tmp=False)
        self._image = pil_image.open(path)
        self._image.load()
        ext = os.path.splitext(path)[1][1:]
        self.format = ext

    def _initialize_from_data(self, data, mode = None,):
        pil_image = util.get_module(
            "PIL.Image",
            required='wandb.Image needs the PIL package. To get it, run "pip install pillow".',
        )
        if util.is_matplotlib_typename(util.get_full_typename(data)):
            buf = six.BytesIO()
            util.ensure_matplotlib_figure(data).savefig(buf)
            self._image = pil_image.open(buf)
        elif isinstance(data, pil_image.Image):
            self._image = data
        elif util.is_pytorch_tensor_typename(util.get_full_typename(data)):
            vis_util = util.get_module(
                "torchvision.utils", "torchvision is required to render images"
            )
            if hasattr(data, "requires_grad") and data.requires_grad:
                data = data.detach()
            data = vis_util.make_grid(data, normalize=True)
            self._image = pil_image.fromarray(
                data.mul(255).clamp(0, 255).byte().permute(1, 2, 0).cpu().numpy()
            )
        else:
            if hasattr(data, "numpy"):  # TF data eager tensors
                data = data.numpy()
            if data.ndim > 2:
                data = data.squeeze()  # get rid of trivial dimensions as a convenience
            self._image = pil_image.fromarray(
                self.to_uint8(data), mode=mode or self.guess_mode(data)
            )

        tmp_path = os.path.join(_MEDIA_TMP.name, util.generate_id() + ".png")
        self.format = "png"
        self._image.save(tmp_path, transparency=None)
        self._set_file(tmp_path, is_tmp=True)

    @classmethod
    def from_json(
        cls, json_obj, source_artifact
    ):
        classes = None
        if json_obj.get("classes") is not None:
            classes = source_artifact.get(json_obj["classes"]["path"])

        masks = json_obj.get("masks")
        _masks = None
        if masks:
            _masks = {}
            for key in masks:
                _masks[key] = ImageMask.from_json(masks[key], source_artifact)
                _masks[key]._set_artifact_source(source_artifact)
                _masks[key]._key = key

        boxes = json_obj.get("boxes")
        _boxes = None
        if boxes:
            _boxes = {}
            for key in boxes:
                _boxes[key] = BoundingBoxes2D.from_json(boxes[key], source_artifact)
                _boxes[key]._key = key

        return cls(
            source_artifact.get_path(json_obj["path"]).download(),
            caption=json_obj.get("caption"),
            grouping=json_obj.get("grouping"),
            classes=classes,
            boxes=_boxes,
            masks=_masks,
        )

    @classmethod
    def get_media_subdir(cls):
        return os.path.join("media", "images")

    def bind_to_run(
        self,
        run,
        key,
        step,
        id_ = None,
    ):
        super(Image, self).bind_to_run(run, key, step, id_)
        if self._boxes is not None:
            for i, k in enumerate(self._boxes):
                id_ = "{}{}".format(id_, i) if id_ is not None else None
                self._boxes[k].bind_to_run(run, key, step, id_)

        if self._masks is not None:
            for i, k in enumerate(self._masks):
                id_ = "{}{}".format(id_, i) if id_ is not None else None
                self._masks[k].bind_to_run(run, key, step, id_)

    def to_json(self, run_or_artifact):
        json_dict = super(Image, self).to_json(run_or_artifact)
        json_dict["_type"] = Image.artifact_type
        json_dict["format"] = self.format

        if self._width is not None:
            json_dict["width"] = self._width
        if self._height is not None:
            json_dict["height"] = self._height
        if self._grouping:
            json_dict["grouping"] = self._grouping
        if self._caption:
            json_dict["caption"] = self._caption

        run_class, artifact_class = _safe_sdk_import()

        if isinstance(run_or_artifact, artifact_class):
            artifact = run_or_artifact
            if (
                self._masks is not None or self._boxes is not None
            ) and self._classes is None:
                raise ValueError(
                    "classes must be passed to wandb.Image which have masks or bounding boxes when adding to artifacts"
                )

            if self._classes is not None:
                # Here, rather than give each class definition it's own name (and entry), we
                # purposely are giving a non-unique class name of /media/cls.classes.json.
                # This may create user confusion if if multiple different class definitions
                # are expected in a single artifact. However, we want to catch this user pattern
                # if it exists and dive deeper. The alternative code is provided below.
                #
                class_name = os.path.join("media", "cls")
                #
                # class_name = os.path.join(
                #     "media", "classes", os.path.basename(self._path) + "_cls"
                # )
                #
                classes_entry = artifact.add(self._classes, class_name)
                json_dict["classes"] = {
                    "type": "classes-file",
                    "path": classes_entry.path,
                    "digest": classes_entry.digest,
                }

        elif not isinstance(run_or_artifact, run_class):
            raise ValueError("to_json accepts wandb_run.Run or wandb_artifact.Artifact")

        if self._boxes:
            json_dict["boxes"] = {
                k: box.to_json(run_or_artifact) for (k, box) in self._boxes.items()
            }
        if self._masks:
            json_dict["masks"] = {
                k: mask.to_json(run_or_artifact) for (k, mask) in self._masks.items()
            }
        return json_dict

    def guess_mode(self, data):
        """
        Guess what type of image the np.array is representing
        """
        # TODO: do we want to support dimensions being at the beginning of the array?
        if data.ndim == 2:
            return "L"
        elif data.shape[-1] == 3:
            return "RGB"
        elif data.shape[-1] == 4:
            return "RGBA"
        else:
            raise ValueError(
                "Un-supported shape for image conversion %s" % list(data.shape)
            )

    @classmethod
    def to_uint8(cls, data):
        """
        Converts floating point image on the range [0,1] and integer images
        on the range [0,255] to uint8, clipping if necessary.
        """
        np = util.get_module(
            "numpy",
            required="wandb.Image requires numpy if not supplying PIL Images: pip install numpy",
        )

        # I think it's better to check the image range vs the data type, since many
        # image libraries will return floats between 0 and 255

        # some images have range -1...1 or 0-1
        dmin = np.min(data)
        if dmin < 0:
            data = (data - np.min(data)) / np.ptp(data)
        if np.max(data) <= 1.0:
            data = (data * 255).astype(np.int32)

        # assert issubclass(data.dtype.type, np.integer), 'Illegal image format.'
        return data.clip(0, 255).astype(np.uint8)

    @classmethod
    def seq_to_json(
        cls,
        seq,
        run,
        key,
        step,
    ):
        """
        Combines a list of images into a meta dictionary object describing the child images.
        """
        if wandb.TYPE_CHECKING and TYPE_CHECKING:
            seq = cast(Sequence["Image"], seq)

        jsons = [obj.to_json(run) for obj in seq]

        media_dir = cls.get_media_subdir()

        for obj in jsons:
            expected = util.to_forward_slash_path(media_dir)
            if not obj["path"].startswith(expected):
                raise ValueError(
                    "Files in an array of Image's must be in the {} directory, not {}".format(
                        cls.get_media_subdir(), obj["path"]
                    )
                )

        num_images_to_log = len(seq)
        width, height = seq[0]._image.size  # type: ignore
        format = jsons[0]["format"]

        def size_equals_image(image):
            img_width, img_height = image._image.size  # type: ignore
            return img_width == width and img_height == height  # type: ignore

        sizes_match = all(size_equals_image(img) for img in seq)
        if not sizes_match:
            logging.warning(
                "Images sizes do not match. This will causes images to be display incorrectly in the UI."
            )

        meta = {
            "_type": "images/separated",
            "width": width,
            "height": height,
            "format": format,
            "count": num_images_to_log,
        }

        captions = Image.all_captions(seq)

        if captions:
            meta["captions"] = captions

        all_masks = Image.all_masks(seq, run, key, step)

        if all_masks:
            meta["all_masks"] = all_masks

        all_boxes = Image.all_boxes(seq, run, key, step)

        if all_boxes:
            meta["all_boxes"] = all_boxes

        return meta

    @classmethod
    def all_masks(
        cls,
        images,
        run,
        run_key,
        step,
    ):
        all_mask_groups = []
        for image in images:
            if image._masks:
                mask_group = {}
                for k in image._masks:
                    mask = image._masks[k]
                    mask_group[k] = mask.to_json(run)
                all_mask_groups.append(mask_group)
            else:
                all_mask_groups.append(None)
        if all_mask_groups and not all(x is None for x in all_mask_groups):
            return all_mask_groups
        else:
            return False

    @classmethod
    def all_boxes(
        cls,
        images,
        run,
        run_key,
        step,
    ):
        all_box_groups = []
        for image in images:
            if image._boxes:
                box_group = {}
                for k in image._boxes:
                    box = image._boxes[k]
                    box_group[k] = box.to_json(run)
                all_box_groups.append(box_group)
            else:
                all_box_groups.append(None)
        if all_box_groups and not all(x is None for x in all_box_groups):
            return all_box_groups
        else:
            return False

    @classmethod
    def all_captions(
        cls, images
    ):
        return cls.captions(images)

    def __ne__(self, other):
        return not self.__eq__(other)

    def __eq__(self, other):
        if not isinstance(other, Image):
            return False
        else:
            return (
                self._grouping == other._grouping
                and self._caption == other._caption
                and self._width == other._width
                and self._height == other._height
                and self._image == other._image
                and self._classes == other._classes
            )


class Plotly(Media):
    """
    Wandb class for plotly plots.

    Arguments:
        val: matplotlib or plotly figure
    """

    @classmethod
    def make_plot_media(
        cls, val
    ):
        if util.is_matplotlib_typename(util.get_full_typename(val)):
            if util.matplotlib_contains_images(val):
                return Image(val)
            val = util.matplotlib_to_plotly(val)
        return cls(val)

    def __init__(self, val):
        super(Plotly, self).__init__()
        # First, check to see if the incoming `val` object is a plotfly figure
        if not util.is_plotly_figure_typename(util.get_full_typename(val)):
            # If it is not, but it is a matplotlib figure, then attempt to convert it to plotly
            if util.is_matplotlib_typename(util.get_full_typename(val)):
                if util.matplotlib_contains_images(val):
                    raise ValueError(
                        "Plotly does not currently support converting matplotlib figures containing images. \
                            You can convert the plot to a static image with `wandb.Image(plt)` "
                    )
                val = util.matplotlib_to_plotly(val)
            else:
                raise ValueError(
                    "Logged plots must be plotly figures, or matplotlib plots convertible to plotly via mpl_to_plotly"
                )

        tmp_path = os.path.join(_MEDIA_TMP.name, util.generate_id() + ".plotly.json")
        val = _numpy_arrays_to_lists(val.to_plotly_json())
        util.json_dump_safer(val, codecs.open(tmp_path, "w", encoding="utf-8"))
        self._set_file(tmp_path, is_tmp=True, extension=".plotly.json")

    @classmethod
    def get_media_subdir(cls):
        return os.path.join("media", "plotly")

    def to_json(self, run_or_artifact):
        json_dict = super(Plotly, self).to_json(run_or_artifact)
        json_dict["_type"] = "plotly-file"
        return json_dict


def history_dict_to_json(
    run, payload, step = None
):
    # Converts a History row dict's elements so they're friendly for JSON serialization.

    if step is None:
        # We should be at the top level of the History row; assume this key is set.
        step = payload["_step"]

    # We use list here because we were still seeing cases of RuntimeError dict changed size
    for key in list(payload):
        val = payload[key]
        if isinstance(val, dict):
            payload[key] = history_dict_to_json(run, val, step=step)
        else:
            payload[key] = val_to_json(run, key, val, namespace=step)

    return payload


# TODO: refine this
def val_to_json(
    run,
    key,
    val,
    namespace = None,
):
    # Converts a wandb datatype to its JSON representation.
    if namespace is None:
        raise ValueError(
            "val_to_json must be called with a namespace(a step number, or 'summary') argument"
        )

    converted = val
    typename = util.get_full_typename(val)

    if util.is_pandas_data_frame(val):
        raise ValueError(
            "We do not support DataFrames in the Summary or History. Try run.log({{'{}': wandb.Table(dataframe=df)}})".format(
                key
            )
        )
    elif util.is_matplotlib_typename(typename) or util.is_plotly_typename(typename):
        val = Plotly.make_plot_media(val)
    elif isinstance(val, SixSequence) and all(isinstance(v, WBValue) for v in val):
        assert run
        # This check will break down if Image/Audio/... have child classes.
        if (
            len(val)
            and isinstance(val[0], BatchableMedia)
            and all(isinstance(v, type(val[0])) for v in val)
        ):

            if wandb.TYPE_CHECKING and TYPE_CHECKING:
                val = cast(Sequence["BatchableMedia"], val)

            items = _prune_max_seq(val)

            for i, item in enumerate(items):
                item.bind_to_run(run, key, namespace, id_=i)

            return items[0].seq_to_json(items, run, key, namespace)
        else:
            # TODO(adrian): Good idea to pass on the same key here? Maybe include
            # the array index?
            # There is a bug here: if this array contains two arrays of the same type of
            # anonymous media objects, their eventual names will collide.
            # This used to happen. The frontend doesn't handle heterogenous arrays
            # raise ValueError(
            #    "Mixed media types in the same list aren't supported")
            return [val_to_json(run, key, v, namespace=namespace) for v in val]

    if isinstance(val, WBValue):
        assert run
        if isinstance(val, Media) and not val.is_bound():
            if hasattr(val, "artifact_type") and val.artifact_type == "table":
                # Special conditional to log tables as artifact entries as well.
                # I suspect we will generalize this as we transition to storing all
                # files in an artifact
                _, artifact_class = _safe_sdk_import()
                art = artifact_class("run-{}-{}".format(run.id, key), "run_table")
                art.add(val, key)
                run.log_artifact(art)
            val.bind_to_run(run, key, namespace)
        return val.to_json(run)

    return converted  # type: ignore


def _is_numpy_array(data):
    np = util.get_module(
        "numpy", required="Logging raw point cloud data requires numpy"
    )
    return isinstance(data, np.ndarray)


def _wb_filename(
    key, step, id, extension
):
    return "{}_{}_{}{}".format(str(key), str(step), str(id), extension)


def _numpy_arrays_to_lists(
    payload
):
    # Casts all numpy arrays to lists so we don't convert them to histograms, primarily for Plotly

    if isinstance(payload, dict):
        res = {}
        for key, val in six.iteritems(payload):
            res[key] = _numpy_arrays_to_lists(val)
        return res
    elif isinstance(payload, SixSequence) and not isinstance(payload, six.string_types):
        return [_numpy_arrays_to_lists(v) for v in payload]
    elif util.is_numpy_array(payload):
        if wandb.TYPE_CHECKING and TYPE_CHECKING:
            payload = cast("np.ndarray", payload)
        return [_numpy_arrays_to_lists(v) for v in payload.tolist()]
    # Protects against logging non serializable objects
    elif isinstance(payload, Media):
        return str(payload.__class__.__name__)
    return payload


def _prune_max_seq(seq):
    # If media type has a max respect it
    items = seq
    if hasattr(seq[0], "MAX_ITEMS") and seq[0].MAX_ITEMS < len(seq):  # type: ignore
        logging.warning(
            "Only %i %s will be uploaded."
            % (seq[0].MAX_ITEMS, seq[0].__class__.__name__)  # type: ignore
        )
        items = seq[: seq[0].MAX_ITEMS]  # type: ignore
    return items


def _data_frame_to_json(
    df, run, key, step
):
    """!NODOC Encode a Pandas DataFrame into the JSON/backend format.

    Writes the data to a file and returns a dictionary that we use to represent
    it in `Summary`'s.

    Arguments:
        df (pandas.DataFrame): The DataFrame. Must not have columns named
            "wandb_run_id" or "wandb_data_frame_id". They will be added to the
            DataFrame here.
        run (wandb_run.Run): The Run the DataFrame is associated with. We need
            this because the information we store on the DataFrame is derived
            from the Run it's in.
        key (str): Name of the DataFrame, ie. the summary key path in which it's
            stored. This is for convenience, so people exploring the
            directory tree can have some idea of what is in the Parquet files.
        step: History step or "summary".

    Returns:
        A dict representing the DataFrame that we can store in summaries or
        histories. This is the format:
        {
            '_type': 'data-frame',
                # Magic field that indicates that this object is a data frame as
                # opposed to a normal dictionary or anything else.
            'id': 'asdf',
                # ID for the data frame that is unique to this Run.
            'format': 'parquet',
                # The file format in which the data frame is stored. Currently can
                # only be Parquet.
            'project': 'wfeas',
                # (Current) name of the project that this Run is in. It'd be
                # better to store the project's ID because we know it'll never
                # change but we don't have that here. We store this just in
                # case because we use the project name in identifiers on the
                # back end.
            'path': 'media/data_frames/sdlk.parquet',
                # Path to the Parquet file in the Run directory.
        }
    """
    pandas = util.get_module("pandas")
    fastparquet = util.get_module("fastparquet")
    missing_reqs = []
    if not pandas:
        missing_reqs.append("pandas")
    if not fastparquet:
        missing_reqs.append("fastparquet")
    if len(missing_reqs) > 0:
        raise wandb.Error(
            "Failed to save data frame. Please run 'pip install %s'"
            % " ".join(missing_reqs)
        )

    data_frame_id = util.generate_id()

    df = df.copy()  # we don't want to modify the user's DataFrame instance.

    for _, series in df.items():
        for i, val in enumerate(series):
            if isinstance(val, WBValue):
                series.iat[i] = six.text_type(
                    json.dumps(val_to_json(run, key, val, namespace=step))
                )

    # We have to call this wandb_run_id because that name is treated specially by
    # our filtering code
    df["wandb_run_id"] = pandas.Series(
        [six.text_type(run.id)] * len(df.index), index=df.index
    )

    df["wandb_data_frame_id"] = pandas.Series(
        [six.text_type(data_frame_id)] * len(df.index), index=df.index
    )
    frames_dir = os.path.join(run.dir, _DATA_FRAMES_SUBDIR)
    util.mkdir_exists_ok(frames_dir)
    path = os.path.join(frames_dir, "{}-{}.parquet".format(key, data_frame_id))
    fastparquet.write(path, df)

    return {
        "id": data_frame_id,
        "_type": "data-frame",
        "format": "parquet",
        "project": run.project_name(),  # we don't have the project ID here
        "entity": run.entity,
        "run": run.id,
        "path": path,
    }


class _ClassesIdType(_dtypes.Type):
    name = "wandb.Classes_id"
    types = [Classes]

    def __init__(
        self,
        classes_obj = None,
        valid_ids = None,
    ):
        if valid_ids is None:
            valid_ids = _dtypes.UnionType()
        elif isinstance(valid_ids, list):
            valid_ids = _dtypes.UnionType(
                [_dtypes.ConstType(item) for item in valid_ids]
            )
        elif isinstance(valid_ids, _dtypes.UnionType):
            valid_ids = valid_ids
        else:
            raise TypeError("valid_ids must be None, list, or UnionType")

        if classes_obj is None:
            classes_obj = Classes(
                [
                    {"id": _id.params["val"], "name": str(_id.params["val"])}
                    for _id in valid_ids.params["allowed_types"]
                ]
            )
        elif not isinstance(classes_obj, Classes):
            raise TypeError("valid_ids must be None, or instance of Classes")
        else:
            valid_ids = _dtypes.UnionType(
                [
                    _dtypes.ConstType(class_obj["id"])
                    for class_obj in classes_obj._class_set
                ]
            )

        self.wb_classes_obj_ref = classes_obj
        self.params.update({"valid_ids": valid_ids})

    def assign(self, py_obj = None):
        return self.assign_type(_dtypes.ConstType(py_obj))

    def assign_type(self, wb_type):
        valid_ids = self.params["valid_ids"].assign_type(wb_type)
        if not isinstance(valid_ids, _dtypes.InvalidType):
            return self

        return _dtypes.InvalidType()

    @classmethod
    def from_obj(cls, py_obj = None):
        return cls(py_obj)

    def to_json(self, artifact = None):
        cl_dict = super(_ClassesIdType, self).to_json(artifact)
        # TODO (tss): Refactor this block with the similar one in wandb.Image.
        # This is a bit of a smell that the classes object does not follow
        # the same file-pattern as other media types.
        if artifact is not None:
            class_name = os.path.join("media", "cls")
            classes_entry = artifact.add(self.wb_classes_obj_ref, class_name)
            cl_dict["params"]["classes_obj"] = {
                "type": "classes-file",
                "path": classes_entry.path,
                "digest": classes_entry.digest,  # is this needed really?
            }
        else:
            cl_dict["params"]["classes_obj"] = self.wb_classes_obj_ref.to_json(artifact)
        return cl_dict

    @classmethod
    def from_json(
        cls, json_dict, artifact = None,
    ):
        classes_obj = None
        if (
            json_dict.get("params", {}).get("classes_obj", {}).get("type")
            == "classes-file"
        ):
            if artifact is not None:
                classes_obj = artifact.get(
                    json_dict.get("params", {}).get("classes_obj", {}).get("path")
                )
            else:
                raise RuntimeError("Expected artifact to be non-null.")
        else:
            classes_obj = Classes.from_json(
                json_dict["params"]["classes_obj"], artifact
            )

        return cls(classes_obj)


_dtypes.TypeRegistry.add(_ClassesIdType)

__all__ = [
    "Histogram",
    "Object3D",
    "Molecule",
    "Html",
    "Video",
    "ImageMask",
    "BoundingBoxes2D",
    "Classes",
    "Image",
    "Plotly",
    "history_dict_to_json",
    "val_to_json",
]<|MERGE_RESOLUTION|>--- conflicted
+++ resolved
@@ -243,16 +243,6 @@
                 type(self).with_suffix(self._artifact_source.name)
             )
         # Else, if the object is destined for another artifact
-<<<<<<< HEAD
-        elif self._artifact_target and self._artifact_target.name:
-            if self._artifact_target.artifact._logged_artifact is None:
-                # In this case, we do not know if the artifact will ever be logged
-                return None
-            else:
-                # Currently, we do not have a way to obtain a reference URL without waiting for the
-                # upstream artifact to be logged. This implies that this only works online as well.
-                self._artifact_target.artifact.wait()
-=======
         elif (
             self._artifact_target
             and self._artifact_target.name
@@ -261,7 +251,6 @@
             # Currently, we do not have a way to obtain a reference URL without waiting for the
             # upstream artifact to be logged. This implies that this only works online as well.
             self._artifact_target.artifact.wait()
->>>>>>> d3a4e325
             ref_entry = self._artifact_target.artifact.get_path(
                 type(self).with_suffix(self._artifact_target.name)
             )
