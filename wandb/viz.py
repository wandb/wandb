from typing import Any, Dict, Tuple

from wandb.data_types import Table
from wandb.errors import Error


class Visualize:
    def __init__(self, id: str, data: Table) -> None:
        self._id = id
        self._data = data

    def get_config_value(self, key: str) -> Dict[str, Any]:
        return {
            "id": self._id,
            "historyFieldSettings": {"x-axis": "_step", "key": key},
        }

<<<<<<< HEAD
    @staticmethod
    def get_config_key(key: str) -> Tuple[str]:
        return ("_wandb", "viz", key)

    @property
    def value(self) -> Table:
        return self._data
=======
def visualize(viz_id, value):
    if not isinstance(value, Table):
        raise Error(f"visualize value must be Table, not {type(value).__name__}")
    return Visualize(viz_id, value)
>>>>>>> f005b55c


class CustomChart:
    def __init__(
        self,
        id: str,
        data: Table,
        fields: Dict[str, Any],
        string_fields: Dict[str, Any],
    ) -> None:
        self._id = id
        self._data = data
        self._fields = fields
        self._string_fields = string_fields

    def get_config_value(
        self, panel_type: str, query: Dict[str, Any],
    ) -> Dict[str, Any]:
        return {
            "panel_type": panel_type,
            "panel_config": {
                "panelDefId": self._id,
                "fieldSettings": self._fields,
                "stringSettings": self._string_fields,
                "transform": {"name": "tableWithLeafColNames"},
                "userQuery": query,
            },
        }

    @staticmethod
    def get_config_key(key: str) -> Tuple[str]:
        return ("_wandb", "visualize", key)

    @staticmethod
    def user_query(table_key: str) -> Dict[str, Any]:
        return {
            "queryFields": [
                {
                    "name": "runSets",
                    "args": [{"name": "runSets", "value": "${runSets}"}],
                    "fields": [
                        {"name": "id", "fields": []},
                        {"name": "name", "fields": []},
                        {"name": "_defaultColorIndex", "fields": []},
                        {
                            "name": "summaryTable",
                            "args": [{"name": "tableKey", "value": table_key}],
                            "fields": [],
                        },
                    ],
                }
            ],
        }

    @property
    def table(self) -> Table:
        return self._data

    @property
    def fields(self) -> Dict[str, Any]:
        return self._fields

    @property
    def string_fields(self) -> Dict[str, Any]:
        return self._string_fields


def plot_table(
    vega_spec_name: str,
    data_table: Table,
    fields: Dict[str, Any],
    string_fields: Dict[str, Any] = {},
) -> CustomChart:
    if not isinstance(data_table, Table):
        raise Error(
            f"Expected `data_table` to be `wandb.Table` type, instead got  {type(data_table).__name__}"
        )
    return CustomChart(
        id=vega_spec_name, data=data_table, fields=fields, string_fields=string_fields,
    )


def visualize(id: str, value: Table) -> Visualize:
    if not isinstance(value, Table):
        raise Error(
            f"Expected `value` to be `wandb.Table` type, instead got {type(value).__name__}"
        )
    return Visualize(id=id, data=value)<|MERGE_RESOLUTION|>--- conflicted
+++ resolved
@@ -15,7 +15,6 @@
             "historyFieldSettings": {"x-axis": "_step", "key": key},
         }
 
-<<<<<<< HEAD
     @staticmethod
     def get_config_key(key: str) -> Tuple[str]:
         return ("_wandb", "viz", key)
@@ -23,12 +22,6 @@
     @property
     def value(self) -> Table:
         return self._data
-=======
-def visualize(viz_id, value):
-    if not isinstance(value, Table):
-        raise Error(f"visualize value must be Table, not {type(value).__name__}")
-    return Visualize(viz_id, value)
->>>>>>> f005b55c
 
 
 class CustomChart:
@@ -45,7 +38,9 @@
         self._string_fields = string_fields
 
     def get_config_value(
-        self, panel_type: str, query: Dict[str, Any],
+        self,
+        panel_type: str,
+        query: Dict[str, Any],
     ) -> Dict[str, Any]:
         return {
             "panel_type": panel_type,
@@ -107,7 +102,10 @@
             f"Expected `data_table` to be `wandb.Table` type, instead got  {type(data_table).__name__}"
         )
     return CustomChart(
-        id=vega_spec_name, data=data_table, fields=fields, string_fields=string_fields,
+        id=vega_spec_name,
+        data=data_table,
+        fields=fields,
+        string_fields=string_fields,
     )
 
 
