"""Use wandb to track machine learning work.

Train and fine-tune models, manage models from experimentation to production.

For guides and examples, see https://docs.wandb.ai.

For scripts and interactive notebooks, see https://github.com/wandb/examples.

For reference documentation, see https://docs.wandb.com/ref/python.
"""

from __future__ import annotations

__all__ = (
    "__version__",
    "init",
    "finish",
    "setup",
    "login",
    "save",
    "sweep",
    "controller",
    "agent",
    "config",
    "log",
    "summary",
    "Api",
    "Graph",
    "Image",
    "Plotly",
    "Video",
    "Audio",
    "Table",
    "Html",
    "box3d",
    "Object3D",
    "Molecule",
    "Histogram",
    "ArtifactTTL",
    "log_artifact",
    "use_artifact",
    "log_model",
    "use_model",
    "link_model",
    "define_metric",
    "Error",
    "termsetup",
    "termlog",
    "termerror",
    "termwarn",
    "Artifact",
    "Settings",
    "teardown",
    "watch",
    "unwatch",
    "plot",
)

import os
from typing import (
    TYPE_CHECKING,
    Any,
    Callable,
    Dict,
    List,
    Literal,
    Optional,
    Sequence,
    Union,
)

import wandb.plot as plot
from wandb.analytics import Sentry
from wandb.apis import InternalApi, PublicApi
from wandb.data_types import (
    Audio,
    Graph,
    Histogram,
    Html,
    Image,
    Molecule,
    Object3D,
    Plotly,
    Table,
    Video,
    box3d,
)
from wandb.errors import Error
from wandb.errors.term import termerror, termlog, termsetup, termwarn
from wandb.sdk import Artifact, Settings, wandb_config, wandb_metric, wandb_summary
from wandb.sdk.artifacts.artifact_ttl import ArtifactTTL
from wandb.sdk.interface.interface import PolicyName
from wandb.sdk.lib.paths import FilePathStr, StrPath
from wandb.sdk.wandb_run import Run
from wandb.sdk.wandb_setup import _WandbSetup
from wandb.wandb_controller import _WandbController

if TYPE_CHECKING:
    import torch  # type: ignore [import-not-found]

    from wandb.plot import CustomChart

__version__: str = "0.18.8.dev1"

run: Run | None
config: wandb_config.Config
summary: wandb_summary.Summary
Api: type[PublicApi]

# private attributes
_sentry: Sentry
api: InternalApi
patched: Dict[str, List[Callable]]

def setup(
    settings: Settings | None = None,
) -> Optional[_WandbSetup]:
    """Prepares W&B for use in the current process and its children.

    You can usually ignore this as it is implicitly called by `wandb.init()`.

    When using wandb in multiple processes, calling `wandb.setup()`
    in the parent process before starting child processes may improve
    performance and resource utilization.

    Note that `wandb.setup()` modifies `os.environ`, and it is important
    that child processes inherit the modified environment variables.

    See also `wandb.teardown()`.

    Args:
<<<<<<< HEAD
        settings: Configuration settings to apply globally.
            These can be overridden by subsequent `wandb.init()` calls.
=======
        settings: Configuration settings to apply globally. These can be
            overridden by subsequent `wandb.init()` calls.
>>>>>>> 665a3e0d

    Example:
        ```python
        import multiprocessing

        import wandb


        def run_experiment(params):
            with wandb.init(config=params):
                # Run experiment
                pass


        if __name__ == "__main__":
            # Start backend and set global config
            wandb.setup(settings={"project": "my_project"})

            # Define experiment parameters
            experiment_params = [
                {"learning_rate": 0.01, "epochs": 10},
                {"learning_rate": 0.001, "epochs": 20},
            ]

            # Start multiple processes, each running a separate experiment
            processes = []
            for params in experiment_params:
                p = multiprocessing.Process(target=run_experiment, args=(params,))
                p.start()
                processes.append(p)

            # Wait for all processes to complete
            for p in processes:
                p.join()

            # Optional: Explicitly shut down the backend
            wandb.teardown()
        ```
    """
    ...

def teardown(exit_code: int | None = None) -> None:
    """Waits for wandb to finish and frees resources.

    Completes any runs that were not explicitly finished
    using `run.finish()` and waits for all data to be uploaded.

    It is recommended to call this at the end of a session
    that used `wandb.setup()`. It is invoked automatically
    in an `atexit` hook, but this is not reliable in certain setups
    such as when using Python's `multiprocessing` module.
    """
    ...

def init(
    job_type: str | None = None,
    dir: StrPath | None = None,
    config: dict | str | None = None,
    project: str | None = None,
    entity: str | None = None,
    reinit: bool | None = None,
    tags: Sequence[str] | None = None,
    group: str | None = None,
    name: str | None = None,
    notes: str | None = None,
    config_exclude_keys: list[str] | None = None,
    config_include_keys: list[str] | None = None,
    anonymous: str | None = None,
    mode: str | None = None,
    allow_val_change: bool | None = None,
    resume: bool | str | None = None,
    force: bool | None = None,
    tensorboard: bool | None = None,  # alias for sync_tensorboard
    sync_tensorboard: bool | None = None,
    monitor_gym: bool | None = None,
    save_code: bool | None = None,
    id: str | None = None,
    fork_from: str | None = None,
    resume_from: str | None = None,
    settings: Settings | dict[str, Any] | None = None,
) -> Run:
    r"""Start a new run to track and log to W&B.

    In an ML training pipeline, you could add `wandb.init()`
    to the beginning of your training script as well as your evaluation
    script, and each piece would be tracked as a run in W&B.

    `wandb.init()` spawns a new background process to log data to a run, and it
    also syncs data to wandb.ai by default, so you can see live visualizations.

    Call `wandb.init()` to start a run before logging data with `wandb.log()`:
    <!--yeadoc-test:init-method-log-->
    ```python
    import wandb

    wandb.init()
    # ... calculate metrics, generate media
    wandb.log({"accuracy": 0.9})
    ```

    `wandb.init()` returns a run object, and you can also access the run object
    via `wandb.run`:
    <!--yeadoc-test:init-and-assert-global-->
    ```python
    import wandb

    run = wandb.init()

    assert run is wandb.run
    ```

    At the end of your script, we will automatically call `wandb.finish` to
    finalize and cleanup the run. However, if you call `wandb.init` from a
    child process, you must explicitly call `wandb.finish` at the end of the
    child process.

    For more on using `wandb.init()`, including detailed examples, check out our
    [guide and FAQs](https://docs.wandb.ai/guides/track/launch).

    Args:
        project: (str, optional) The name of the project where you're sending
            the new run. If the project is not specified, we will try to infer
            the project name from git root or the current program file. If we
            can't infer the project name, we will default to `"uncategorized"`.
        entity: (str, optional) An entity is a username or team name where
            you're sending runs. This entity must exist before you can send runs
            there, so make sure to create your account or team in the UI before
            starting to log runs.
            If you don't specify an entity, the run will be sent to your default
            entity. Change your default entity
            in [your settings](https://wandb.ai/settings) under "default location
            to create new projects".
        config: (dict, argparse, absl.flags, str, optional)
            This sets `wandb.config`, a dictionary-like object for saving inputs
            to your job, like hyperparameters for a model or settings for a data
            preprocessing job. The config will show up in a table in the UI that
            you can use to group, filter, and sort runs. Keys should not contain
            `.` in their names, and values should be under 10 MB.
            If dict, argparse or absl.flags: will load the key value pairs into
                the `wandb.config` object.
            If str: will look for a yaml file by that name, and load config from
                that file into the `wandb.config` object.
        save_code: (bool, optional) Turn this on to save the main script or
            notebook to W&B. This is valuable for improving experiment
            reproducibility and to diff code across experiments in the UI. By
            default this is off, but you can flip the default behavior to on
            in [your settings page](https://wandb.ai/settings).
        group: (str, optional) Specify a group to organize individual runs into
            a larger experiment. For example, you might be doing cross
            validation, or you might have multiple jobs that train and evaluate
            a model against different test sets. Group gives you a way to
            organize runs together into a larger whole, and you can toggle this
            on and off in the UI. For more details, see our
            [guide to grouping runs](https://docs.wandb.com/guides/runs/grouping).
        job_type: (str, optional) Specify the type of run, which is useful when
            you're grouping runs together into larger experiments using group.
            For example, you might have multiple jobs in a group, with job types
            like train and eval. Setting this makes it easy to filter and group
            similar runs together in the UI so you can compare apples to apples.
        tags: (list, optional) A list of strings, which will populate the list
            of tags on this run in the UI. Tags are useful for organizing runs
            together, or applying temporary labels like "baseline" or
            "production". It's easy to add and remove tags in the UI, or filter
            down to just runs with a specific tag.
            If you are resuming a run, its tags will be overwritten by the tags
            you pass to `wandb.init()`. If you want to add tags to a resumed run
            without overwriting its existing tags, use `run.tags += ["new_tag"]`
            after `wandb.init()`.
        name: (str, optional) A short display name for this run, which is how
            you'll identify this run in the UI. By default, we generate a random
            two-word name that lets you easily cross-reference runs from the
            table to charts. Keeping these run names short makes the chart
            legends and tables easier to read. If you're looking for a place to
            save your hyperparameters, we recommend saving those in config.
        notes: (str, optional) A longer description of the run, like a `-m` commit
            message in git. This helps you remember what you were doing when you
            ran this run.
        dir: (str or pathlib.Path, optional) An absolute path to a directory where
            metadata will be stored. When you call `download()` on an artifact,
            this is the directory where downloaded files will be saved. By default,
            this is the `./wandb` directory.
        resume: (bool, str, optional) Sets the resuming behavior. Options:
            `"allow"`, `"must"`, `"never"`, `"auto"` or `None`. Defaults to `None`.
            Cases:
            - `None` (default): If the new run has the same ID as a previous run,
                this run overwrites that data.
            - `"auto"` (or `True`): if the previous run on this machine crashed,
                automatically resume it. Otherwise, start a new run.
            - `"allow"`: if id is set with `init(id="UNIQUE_ID")` or
                `WANDB_RUN_ID="UNIQUE_ID"` and it is identical to a previous run,
                wandb will automatically resume the run with that id. Otherwise,
                wandb will start a new run.
            - `"never"`: if id is set with `init(id="UNIQUE_ID")` or
                `WANDB_RUN_ID="UNIQUE_ID"` and it is identical to a previous run,
                wandb will crash.
            - `"must"`: if id is set with `init(id="UNIQUE_ID")` or
                `WANDB_RUN_ID="UNIQUE_ID"` and it is identical to a previous run,
                wandb will automatically resume the run with the id. Otherwise,
                wandb will crash.
            See [our guide to resuming runs](https://docs.wandb.com/guides/runs/resuming)
            for more.
        reinit: (bool, optional) Allow multiple `wandb.init()` calls in the same
            process. (default: `False`)
        config_exclude_keys: (list, optional) string keys to exclude from
            `wandb.config`.
        config_include_keys: (list, optional) string keys to include in
            `wandb.config`.
        anonymous: (str, optional) Controls anonymous data logging. Options:
            - `"never"` (default): requires you to link your W&B account before
                tracking the run, so you don't accidentally create an anonymous
                run.
            - `"allow"`: lets a logged-in user track runs with their account, but
                lets someone who is running the script without a W&B account see
                the charts in the UI.
            - `"must"`: sends the run to an anonymous account instead of to a
                signed-up user account.
        mode: (str, optional) Can be `"online"`, `"offline"` or `"disabled"`. Defaults to
            online.
        allow_val_change: (bool, optional) Whether to allow config values to
            change after setting the keys once. By default, we throw an exception
            if a config value is overwritten. If you want to track something
            like a varying learning rate at multiple times during training, use
            `wandb.log()` instead. (default: `False` in scripts, `True` in Jupyter)
        force: (bool, optional) If `True`, this crashes the script if a user isn't
            logged in to W&B. If `False`, this will let the script run in offline
            mode if a user isn't logged in to W&B. (default: `False`)
        sync_tensorboard: (bool, optional) Synchronize wandb logs from tensorboard or
            tensorboardX and save the relevant events file. (default: `False`)
        tensorboard: (bool, optional) Alias for `sync_tensorboard`, deprecated.
        monitor_gym: (bool, optional) Automatically log videos of environment when
            using OpenAI Gym. (default: `False`)
            See [our guide to this integration](https://docs.wandb.com/guides/integrations/openai-gym).
        id: (str, optional) A unique ID for this run, used for resuming. It must
            be unique in the project, and if you delete a run you can't reuse
            the ID. Use the `name` field for a short descriptive name, or `config`
            for saving hyperparameters to compare across runs. The ID cannot
            contain the following special characters: `/\#?%:`.
            See [our guide to resuming runs](https://docs.wandb.com/guides/runs/resuming).
        fork_from: (str, optional) A string with the format `{run_id}?_step={step}` describing
            a moment in a previous run to fork a new run from. Creates a new run that picks up
            logging history from the specified run at the specified moment. The target run must
            be in the current project. Example: `fork_from="my-run-id?_step=1234"`.
        resume_from: (str, optional) A string with the format `{run_id}?_step={step}` describing
            a moment in a previous run to resume a run from. This allows users to truncate
            the history logged to a run at an intermediate step and resume logging from that step.
            It uses run forking under the hood. The target run must be in the
            current project. Example: `resume_from="my-run-id?_step=1234"`.
        settings: (dict, wandb.Settings, optional) Settings to use for this run. (default: None)

    Examples:
    ### Set where the run is logged

    You can change where the run is logged, just like changing
    the organization, repository, and branch in git:
    ```python
    import wandb

    user = "geoff"
    project = "capsules"
    display_name = "experiment-2021-10-31"

    wandb.init(entity=user, project=project, name=display_name)
    ```

    ### Add metadata about the run to the config

    Pass a dictionary-style object as the `config` keyword argument to add
    metadata, like hyperparameters, to your run.
    <!--yeadoc-test:init-set-config-->
    ```python
    import wandb

    config = {"lr": 3e-4, "batch_size": 32}
    config.update({"architecture": "resnet", "depth": 34})
    wandb.init(config=config)
    ```

    Raises:
        Error: if some unknown or internal error happened during the run initialization.
        AuthenticationError: if the user failed to provide valid credentials.
        CommError: if there was a problem communicating with the WandB server.
        UsageError: if the user provided invalid arguments.
        KeyboardInterrupt: if user interrupts the run.

    Returns:
        A `Run` object.
    """
    ...

def finish(exit_code: int | None = None, quiet: bool | None = None) -> None:
    """Mark a run as finished, and finish uploading all data.

    This is used when creating multiple runs in the same process.
    We automatically call this method when your script exits.

    Args:
        exit_code: Set to something other than 0 to mark a run as failed
        quiet: Deprecated, use `wandb.Settings(quiet=...)` to set this instead.
    """
    ...

def login(
    anonymous: Optional[Literal["must", "allow", "never"]] = None,
    key: Optional[str] = None,
    relogin: Optional[bool] = None,
    host: Optional[str] = None,
    force: Optional[bool] = None,
    timeout: Optional[int] = None,
    verify: bool = False,
) -> bool:
    """Set up W&B login credentials.

    By default, this will only store credentials locally without
    verifying them with the W&B server. To verify credentials, pass
    `verify=True`.

    Args:
        anonymous: (string, optional) Can be "must", "allow", or "never".
            If set to "must", always log a user in anonymously. If set to
            "allow", only create an anonymous user if the user
            isn't already logged in. If set to "never", never log a
            user anonymously. Default set to "never".
        key: (string, optional) The API key to use.
        relogin: (bool, optional) If true, will re-prompt for API key.
        host: (string, optional) The host to connect to.
        force: (bool, optional) If true, will force a relogin.
        timeout: (int, optional) Number of seconds to wait for user input.
        verify: (bool) Verify the credentials with the W&B server.

    Returns:
        bool: if key is configured

    Raises:
        AuthenticationError - if api_key fails verification with the server
        UsageError - if api_key cannot be configured and no tty
    """
    ...

def log(
    data: dict[str, Any],
    step: int | None = None,
    commit: bool | None = None,
    sync: bool | None = None,
) -> None:
    """Upload run data.

    Use `log` to log data from runs, such as scalars, images, video,
    histograms, plots, and tables.

    See our [guides to logging](https://docs.wandb.ai/guides/track/log) for
    live examples, code snippets, best practices, and more.

    The most basic usage is `run.log({"train-loss": 0.5, "accuracy": 0.9})`.
    This will save the loss and accuracy to the run's history and update
    the summary values for these metrics.

    Visualize logged data in the workspace at [wandb.ai](https://wandb.ai),
    or locally on a [self-hosted instance](https://docs.wandb.ai/guides/hosting)
    of the W&B app, or export data to visualize and explore locally, e.g. in
    Jupyter notebooks, with [our API](https://docs.wandb.ai/guides/track/public-api-guide).

    Logged values don't have to be scalars. Logging any wandb object is supported.
    For example `run.log({"example": wandb.Image("myimage.jpg")})` will log an
    example image which will be displayed nicely in the W&B UI.
    See the [reference documentation](https://docs.wandb.com/ref/python/data-types)
    for all of the different supported types or check out our
    [guides to logging](https://docs.wandb.ai/guides/track/log) for examples,
    from 3D molecular structures and segmentation masks to PR curves and histograms.
    You can use `wandb.Table` to log structured data. See our
    [guide to logging tables](https://docs.wandb.ai/guides/tables/tables-walkthrough)
    for details.

    The W&B UI organizes metrics with a forward slash (`/`) in their name
    into sections named using the text before the final slash. For example,
    the following results in two sections named "train" and "validate":

    ```
    run.log({
        "train/accuracy": 0.9,
        "train/loss": 30,
        "validate/accuracy": 0.8,
        "validate/loss": 20,
    })
    ```

    Only one level of nesting is supported; `run.log({"a/b/c": 1})`
    produces a section named "a/b".

    `run.log` is not intended to be called more than a few times per second.
    For optimal performance, limit your logging to once every N iterations,
    or collect data over multiple iterations and log it in a single step.

    ### The W&B step

    With basic usage, each call to `log` creates a new "step".
    The step must always increase, and it is not possible to log
    to a previous step.

    Note that you can use any metric as the X axis in charts.
    In many cases, it is better to treat the W&B step like
    you'd treat a timestamp rather than a training step.

    ```
    # Example: log an "epoch" metric for use as an X axis.
    run.log({"epoch": 40, "train-loss": 0.5})
    ```

    See also [define_metric](https://docs.wandb.ai/ref/python/run#define_metric).

    It is possible to use multiple `log` invocations to log to
    the same step with the `step` and `commit` parameters.
    The following are all equivalent:

    ```
    # Normal usage:
    run.log({"train-loss": 0.5, "accuracy": 0.8})
    run.log({"train-loss": 0.4, "accuracy": 0.9})

    # Implicit step without auto-incrementing:
    run.log({"train-loss": 0.5}, commit=False)
    run.log({"accuracy": 0.8})
    run.log({"train-loss": 0.4}, commit=False)
    run.log({"accuracy": 0.9})

    # Explicit step:
    run.log({"train-loss": 0.5}, step=current_step)
    run.log({"accuracy": 0.8}, step=current_step)
    current_step += 1
    run.log({"train-loss": 0.4}, step=current_step)
    run.log({"accuracy": 0.9}, step=current_step)
    ```

    Args:
        data: A `dict` with `str` keys and values that are serializable
            Python objects including: `int`, `float` and `string`;
            any of the `wandb.data_types`; lists, tuples and NumPy arrays
            of serializable Python objects; other `dict`s of this
            structure.
        step: The step number to log. If `None`, then an implicit
            auto-incrementing step is used. See the notes in
            the description.
        commit: If true, finalize and upload the step. If false, then
            accumulate data for the step. See the notes in the description.
            If `step` is `None`, then the default is `commit=True`;
            otherwise, the default is `commit=False`.
        sync: This argument is deprecated and does nothing.

    Examples:
        For more and more detailed examples, see
        [our guides to logging](https://docs.wandb.com/guides/track/log).

        ### Basic usage
        <!--yeadoc-test:init-and-log-basic-->
        ```python
        import wandb

        run = wandb.init()
        run.log({"accuracy": 0.9, "epoch": 5})
        ```

        ### Incremental logging
        <!--yeadoc-test:init-and-log-incremental-->
        ```python
        import wandb

        run = wandb.init()
        run.log({"loss": 0.2}, commit=False)
        # Somewhere else when I'm ready to report this step:
        run.log({"accuracy": 0.8})
        ```

        ### Histogram
        <!--yeadoc-test:init-and-log-histogram-->
        ```python
        import numpy as np
        import wandb

        # sample gradients at random from normal distribution
        gradients = np.random.randn(100, 100)
        run = wandb.init()
        run.log({"gradients": wandb.Histogram(gradients)})
        ```

        ### Image from numpy
        <!--yeadoc-test:init-and-log-image-numpy-->
        ```python
        import numpy as np
        import wandb

        run = wandb.init()
        examples = []
        for i in range(3):
            pixels = np.random.randint(low=0, high=256, size=(100, 100, 3))
            image = wandb.Image(pixels, caption=f"random field {i}")
            examples.append(image)
        run.log({"examples": examples})
        ```

        ### Image from PIL
        <!--yeadoc-test:init-and-log-image-pillow-->
        ```python
        import numpy as np
        from PIL import Image as PILImage
        import wandb

        run = wandb.init()
        examples = []
        for i in range(3):
            pixels = np.random.randint(low=0, high=256, size=(100, 100, 3), dtype=np.uint8)
            pil_image = PILImage.fromarray(pixels, mode="RGB")
            image = wandb.Image(pil_image, caption=f"random field {i}")
            examples.append(image)
        run.log({"examples": examples})
        ```

        ### Video from numpy
        <!--yeadoc-test:init-and-log-video-numpy-->
        ```python
        import numpy as np
        import wandb

        run = wandb.init()
        # axes are (time, channel, height, width)
        frames = np.random.randint(low=0, high=256, size=(10, 3, 100, 100), dtype=np.uint8)
        run.log({"video": wandb.Video(frames, fps=4)})
        ```

        ### Matplotlib Plot
        <!--yeadoc-test:init-and-log-matplotlib-->
        ```python
        from matplotlib import pyplot as plt
        import numpy as np
        import wandb

        run = wandb.init()
        fig, ax = plt.subplots()
        x = np.linspace(0, 10)
        y = x * x
        ax.plot(x, y)  # plot y = x^2
        run.log({"chart": fig})
        ```

        ### PR Curve
        ```python
        import wandb

        run = wandb.init()
        run.log({"pr": wandb.plot.pr_curve(y_test, y_probas, labels)})
        ```

        ### 3D Object
        ```python
        import wandb

        run = wandb.init()
        run.log(
            {
                "generated_samples": [
                    wandb.Object3D(open("sample.obj")),
                    wandb.Object3D(open("sample.gltf")),
                    wandb.Object3D(open("sample.glb")),
                ]
            }
        )
        ```

    Raises:
        wandb.Error: if called before `wandb.init`
        ValueError: if invalid data is passed
    """
    ...

def save(
    glob_str: str | os.PathLike | None = None,
    base_path: str | os.PathLike | None = None,
    policy: PolicyName = "live",
) -> bool | list[str]:
    """Sync one or more files to W&B.

    Relative paths are relative to the current working directory.

    A Unix glob, such as "myfiles/*", is expanded at the time `save` is
    called regardless of the `policy`. In particular, new files are not
    picked up automatically.

    A `base_path` may be provided to control the directory structure of
    uploaded files. It should be a prefix of `glob_str`, and the directory
    structure beneath it is preserved. It's best understood through
    examples:

    ```
    wandb.save("these/are/myfiles/*")
    # => Saves files in a "these/are/myfiles/" folder in the run.

    wandb.save("these/are/myfiles/*", base_path="these")
    # => Saves files in an "are/myfiles/" folder in the run.

    wandb.save("/User/username/Documents/run123/*.txt")
    # => Saves files in a "run123/" folder in the run. See note below.

    wandb.save("/User/username/Documents/run123/*.txt", base_path="/User")
    # => Saves files in a "username/Documents/run123/" folder in the run.

    wandb.save("files/*/saveme.txt")
    # => Saves each "saveme.txt" file in an appropriate subdirectory
    #    of "files/".
    ```

    Note: when given an absolute path or glob and no `base_path`, one
    directory level is preserved as in the example above.

    Args:
        glob_str: A relative or absolute path or Unix glob.
        base_path: A path to use to infer a directory structure; see examples.
        policy: One of `live`, `now`, or `end`.
            * live: upload the file as it changes, overwriting the previous version
            * now: upload the file once now
            * end: upload file when the run ends

    Returns:
        Paths to the symlinks created for the matched files.

        For historical reasons, this may return a boolean in legacy code.
    """
    ...

def sweep(
    sweep: Union[dict, Callable],
    entity: Optional[str] = None,
    project: Optional[str] = None,
    prior_runs: Optional[List[str]] = None,
) -> str:
    """Initialize a hyperparameter sweep.

    Search for hyperparameters that optimizes a cost function
    of a machine learning model by testing various combinations.

    Make note the unique identifier, `sweep_id`, that is returned.
    At a later step provide the `sweep_id` to a sweep agent.

    Args:
      sweep: The configuration of a hyperparameter search.
        (or configuration generator). See
        [Sweep configuration structure](https://docs.wandb.ai/guides/sweeps/define-sweep-configuration)
        for information on how to define your sweep.
        If you provide a callable, ensure that the callable does
        not take arguments and that it returns a dictionary that
        conforms to the W&B sweep config spec.
      entity: The username or team name where you want to send W&B
        runs created by the sweep to. Ensure that the entity you
        specify already exists. If you don't specify an entity,
        the run will be sent to your default entity,
        which is usually your username.
      project: The name of the project where W&B runs created from
        the sweep are sent to. If the project is not specified, the
        run is sent to a project labeled 'Uncategorized'.
      prior_runs: The run IDs of existing runs to add to this sweep.

    Returns:
      sweep_id: str. A unique identifier for the sweep.
    """
    ...

def controller(
    sweep_id_or_config: Optional[Union[str, Dict]] = None,
    entity: Optional[str] = None,
    project: Optional[str] = None,
) -> _WandbController:
    """Public sweep controller constructor.

    Usage:
        ```python
        import wandb

        tuner = wandb.controller(...)
        print(tuner.sweep_config)
        print(tuner.sweep_id)
        tuner.configure_search(...)
        tuner.configure_stopping(...)
        ```
    """
    ...

def agent(
    sweep_id: str,
    function: Optional[Callable] = None,
    entity: Optional[str] = None,
    project: Optional[str] = None,
    count: Optional[int] = None,
) -> None:
    """Start one or more sweep agents.

    The sweep agent uses the `sweep_id` to know which sweep it
    is a part of, what function to execute, and (optionally) how
    many agents to run.

    Args:
        sweep_id: The unique identifier for a sweep. A sweep ID
            is generated by W&B CLI or Python SDK.
        function: A function to call instead of the "program"
            specified in the sweep config.
        entity: The username or team name where you want to send W&B
            runs created by the sweep to. Ensure that the entity you
            specify already exists. If you don't specify an entity,
            the run will be sent to your default entity,
            which is usually your username.
        project: The name of the project where W&B runs created from
            the sweep are sent to. If the project is not specified, the
            run is sent to a project labeled "Uncategorized".
        count: The number of sweep config trials to try.
    """
    ...

def define_metric(
    name: str,
    step_metric: str | wandb_metric.Metric | None = None,
    step_sync: bool | None = None,
    hidden: bool | None = None,
    summary: str | None = None,
    goal: str | None = None,
    overwrite: bool | None = None,
) -> wandb_metric.Metric:
    """Customize metrics logged with `wandb.log()`.

    Args:
        name: The name of the metric to customize.
        step_metric: The name of another metric to serve as the X-axis
            for this metric in automatically generated charts.
        step_sync: Automatically insert the last value of step_metric into
            `run.log()` if it is not provided explicitly. Defaults to True
             if step_metric is specified.
        hidden: Hide this metric from automatic plots.
        summary: Specify aggregate metrics added to summary.
            Supported aggregations include "min", "max", "mean", "last",
            "best", "copy" and "none". "best" is used together with the
            goal parameter. "none" prevents a summary from being generated.
            "copy" is deprecated and should not be used.
        goal: Specify how to interpret the "best" summary type.
            Supported options are "minimize" and "maximize".
        overwrite: If false, then this call is merged with previous
            `define_metric` calls for the same metric by using their
            values for any unspecified parameters. If true, then
            unspecified parameters overwrite values specified by
            previous calls.

    Returns:
        An object that represents this call but can otherwise be discarded.
    """
    ...

def log_artifact(
    artifact_or_path: Artifact | StrPath,
    name: str | None = None,
    type: str | None = None,
    aliases: list[str] | None = None,
    tags: list[str] | None = None,
) -> Artifact:
    """Declare an artifact as an output of a run.

    Args:
        artifact_or_path: (str or Artifact) A path to the contents of this artifact,
            can be in the following forms:
                - `/local/directory`
                - `/local/directory/file.txt`
                - `s3://bucket/path`
            You can also pass an Artifact object created by calling
            `wandb.Artifact`.
        name: (str, optional) An artifact name. Valid names can be in the following forms:
                - name:version
                - name:alias
                - digest
            This will default to the basename of the path prepended with the current
            run id  if not specified.
        type: (str) The type of artifact to log, examples include `dataset`, `model`
        aliases: (list, optional) Aliases to apply to this artifact,
            defaults to `["latest"]`
        tags: (list, optional) Tags to apply to this artifact, if any.

    Returns:
        An `Artifact` object.
    """
    ...

def use_artifact(
    artifact_or_name: str | Artifact,
    type: str | None = None,
    aliases: list[str] | None = None,
    use_as: str | None = None,
) -> Artifact:
    """Declare an artifact as an input to a run.

    Call `download` or `file` on the returned object to get the contents locally.

    Args:
        artifact_or_name: (str or Artifact) An artifact name.
            May be prefixed with project/ or entity/project/.
            If no entity is specified in the name, the Run or API setting's entity is used.
            Valid names can be in the following forms:
                - name:version
                - name:alias
            You can also pass an Artifact object created by calling `wandb.Artifact`
        type: (str, optional) The type of artifact to use.
        aliases: (list, optional) Aliases to apply to this artifact
        use_as: (string, optional) Optional string indicating what purpose the artifact was used with.
                                   Will be shown in UI.

    Returns:
        An `Artifact` object.
    """
    ...

def log_model(
    path: StrPath,
    name: str | None = None,
    aliases: list[str] | None = None,
) -> None:
    """Logs a model artifact containing the contents inside the 'path' to a run and marks it as an output to this run.

    Args:
        path: (str) A path to the contents of this model,
            can be in the following forms:
                - `/local/directory`
                - `/local/directory/file.txt`
                - `s3://bucket/path`
        name: (str, optional) A name to assign to the model artifact that the file contents will be added to.
            The string must contain only the following alphanumeric characters: dashes, underscores, and dots.
            This will default to the basename of the path prepended with the current
            run id  if not specified.
        aliases: (list, optional) Aliases to apply to the created model artifact,
                defaults to `["latest"]`

    Examples:
        ```python
        run.log_model(
            path="/local/directory",
            name="my_model_artifact",
            aliases=["production"],
        )
        ```

        Invalid usage
        ```python
        run.log_model(
            path="/local/directory",
            name="my_entity/my_project/my_model_artifact",
            aliases=["production"],
        )
        ```

    Raises:
        ValueError: if name has invalid special characters

    Returns:
        None
    """
    ...

def use_model(name: str) -> FilePathStr:
    """Download the files logged in a model artifact 'name'.

    Args:
        name: (str) A model artifact name. 'name' must match the name of an existing logged
            model artifact.
            May be prefixed with entity/project/. Valid names
            can be in the following forms:
                - model_artifact_name:version
                - model_artifact_name:alias

    Examples:
        ```python
        run.use_model(
            name="my_model_artifact:latest",
        )

        run.use_model(
            name="my_project/my_model_artifact:v0",
        )

        run.use_model(
            name="my_entity/my_project/my_model_artifact:<digest>",
        )
        ```

        Invalid usage
        ```python
        run.use_model(
            name="my_entity/my_project/my_model_artifact",
        )
        ```

    Raises:
        AssertionError: if model artifact 'name' is of a type that does not contain the substring 'model'.

    Returns:
        path: (str) path to downloaded model artifact file(s).
    """
    ...

def link_model(
    path: StrPath,
    registered_model_name: str,
    name: str | None = None,
    aliases: list[str] | None = None,
) -> None:
    """Log a model artifact version and link it to a registered model in the model registry.

    The linked model version will be visible in the UI for the specified registered model.

    Steps:
        - Check if 'name' model artifact has been logged. If so, use the artifact version that matches the files
        located at 'path' or log a new version. Otherwise log files under 'path' as a new model artifact, 'name'
        of type 'model'.
        - Check if registered model with name 'registered_model_name' exists in the 'model-registry' project.
        If not, create a new registered model with name 'registered_model_name'.
        - Link version of model artifact 'name' to registered model, 'registered_model_name'.
        - Attach aliases from 'aliases' list to the newly linked model artifact version.

    Args:
        path: (str) A path to the contents of this model,
            can be in the following forms:
                - `/local/directory`
                - `/local/directory/file.txt`
                - `s3://bucket/path`
        registered_model_name: (str) - the name of the registered model that the model is to be linked to.
            A registered model is a collection of model versions linked to the model registry, typically representing a
            team's specific ML Task. The entity that this registered model belongs to will be derived from the run
        name: (str, optional) - the name of the model artifact that files in 'path' will be logged to. This will
            default to the basename of the path prepended with the current run id  if not specified.
        aliases: (List[str], optional) - alias(es) that will only be applied on this linked artifact
            inside the registered model.
            The alias "latest" will always be applied to the latest version of an artifact that is linked.

    Examples:
        ```python
        run.link_model(
            path="/local/directory",
            registered_model_name="my_reg_model",
            name="my_model_artifact",
            aliases=["production"],
        )
        ```

        Invalid usage
        ```python
        run.link_model(
            path="/local/directory",
            registered_model_name="my_entity/my_project/my_reg_model",
            name="my_model_artifact",
            aliases=["production"],
        )

        run.link_model(
            path="/local/directory",
            registered_model_name="my_reg_model",
            name="my_entity/my_project/my_model_artifact",
            aliases=["production"],
        )
        ```

    Raises:
        AssertionError: if registered_model_name is a path or
            if model artifact 'name' is of a type that does not contain the substring 'model'
        ValueError: if name has invalid special characters

    Returns:
        None
    """
    ...

def plot_table(
    vega_spec_name: str,
    data_table: Table,
    fields: dict[str, Any],
    string_fields: dict[str, Any] | None = None,
    split_table: bool = False,
) -> CustomChart:
    """Create a custom plot on a table.

    Args:
        vega_spec_name: the name of the spec for the plot
        data_table: a wandb.Table object containing the data to
            be used on the visualization
        fields: a dict mapping from table keys to fields that the custom
            visualization needs
        string_fields: a dict that provides values for any string constants
            the custom visualization needs
        split_table: a boolean that indicates whether the table should be in
            a separate section in the UI
    """
    ...

def watch(
    models: torch.nn.Module | Sequence[torch.nn.Module],
    criterion: torch.F | None = None,
    log: Literal["gradients", "parameters", "all"] | None = "gradients",
    log_freq: int = 1000,
    idx: int | None = None,
    log_graph: bool = False,
) -> None:
    """Hooks into the given PyTorch model(s) to monitor gradients and the model's computational graph.

    This function can track parameters, gradients, or both during training. It should be
    extended to support arbitrary machine learning models in the future.

    Args:
        models (Union[torch.nn.Module, Sequence[torch.nn.Module]]):
            A single model or a sequence of models to be monitored.
        criterion (Optional[torch.F]):
            The loss function being optimized (optional).
        log (Optional[Literal["gradients", "parameters", "all"]]):
            Specifies whether to log "gradients", "parameters", or "all".
            Set to None to disable logging. (default="gradients")
        log_freq (int):
            Frequency (in batches) to log gradients and parameters. (default=1000)
        idx (Optional[int]):
            Index used when tracking multiple models with `wandb.watch`. (default=None)
        log_graph (bool):
            Whether to log the model's computational graph. (default=False)

    Raises:
        ValueError:
            If `wandb.init` has not been called or if any of the models are not instances
            of `torch.nn.Module`.
    """
    ...

def unwatch(
    models: torch.nn.Module | Sequence[torch.nn.Module] | None = None,
) -> None:
    """Remove pytorch model topology, gradient and parameter hooks.

    Args:
        models (torch.nn.Module | Sequence[torch.nn.Module]):
            Optional list of pytorch models that have had watch called on them
    """
    ...<|MERGE_RESOLUTION|>--- conflicted
+++ resolved
@@ -129,13 +129,8 @@
     See also `wandb.teardown()`.
 
     Args:
-<<<<<<< HEAD
-        settings: Configuration settings to apply globally.
-            These can be overridden by subsequent `wandb.init()` calls.
-=======
         settings: Configuration settings to apply globally. These can be
             overridden by subsequent `wandb.init()` calls.
->>>>>>> 665a3e0d
 
     Example:
         ```python
