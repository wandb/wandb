# -*- coding: utf-8 -*-
from __future__ import print_function

import click
import copy
from functools import wraps
import glob
import io
import json
import logging
import netrc
import os
import random
import re
import requests
import shlex
import signal
import socket
import stat
import subprocess
import sys
import textwrap
import time
import traceback
import yaml
import threading
import random
# pycreds has a find_executable that works in windows
from dockerpycreds.utils import find_executable

from wandb import util

from click.utils import LazyFile
from click.exceptions import BadParameter, ClickException, Abort
# whaaaaat depends on prompt_toolkit < 2, ipython now uses > 2 so we vendored for now
# DANGER this changes the sys.path so we should never do this in a user script
whaaaaat = util.vendor_import("whaaaaat")
import six
from six.moves import BaseHTTPServer, urllib, configparser
import socket

from .core import termlog

import wandb
from wandb.apis import InternalApi
from wandb.wandb_config import Config
<<<<<<< HEAD
from wandb import agent as wandb_agent
=======
from wandb import wandb_agent
>>>>>>> 585cc5bf
from wandb import wandb_controller
from wandb import env
from wandb import wandb_run
from wandb import wandb_dir
from wandb import run_manager
from wandb import Error
from wandb.magic_impl import magic_install

DOCS_URL = 'http://docs.wandb.com/'
logger = logging.getLogger(__name__)


class ClickWandbException(ClickException):
    def format_message(self):
        log_file = util.get_log_file_path()
        orig_type = '{}.{}'.format(self.orig_type.__module__,
                                   self.orig_type.__name__)
        if issubclass(self.orig_type, Error):
            return click.style(str(self.message), fg="red")
        else:
            return ('An Exception was raised, see %s for full traceback.\n'
                    '%s: %s' % (log_file, orig_type, self.message))


class CallbackHandler(BaseHTTPServer.BaseHTTPRequestHandler):
    """Simple callback handler that stores query string parameters and
    shuts down the server.
    """

    def do_GET(self):
        self.server.result = urllib.parse.parse_qs(
            self.path.split("?")[-1])
        self.send_response(200)
        self.end_headers()
        self.wfile.write(b'Success')
        self.server.stop()

    def log_message(self, format, *args):
        pass


class LocalServer():
    """A local HTTP server that finds an open port and listens for a callback.
    The urlencoded callback url is accessed via `.qs` the query parameters passed
    to the callback are accessed via `.result`
    """

    def __init__(self):
        self.blocking = True
        self.port = 8666
        self.connect()
        self._server.result = {}
        self._server.stop = self.stop

    def connect(self, attempts=1):
        try:
            self._server = BaseHTTPServer.HTTPServer(
                ('127.0.0.1', self.port), CallbackHandler)
        except socket.error:
            if attempts < 5:
                self.port += random.randint(1, 1000)
                self.connect(attempts + 1)
            else:
                logging.info(
                    "Unable to start local server, proceeding manually")

                class FakeServer():
                    def serve_forever(self):
                        pass
                self._server = FakeServer()

    def qs(self):
        return urllib.parse.urlencode({
            "callback": "http://127.0.0.1:{}/callback".format(self.port)})

    @property
    def result(self):
        return self._server.result

    def start(self, blocking=True):
        self.blocking = blocking
        if self.blocking:
            self._server.serve_forever()
        else:
            t = threading.Thread(target=self._server.serve_forever)
            t.daemon = True
            t.start()

    def stop(self, *args):
        t = threading.Thread(target=self._server.shutdown)
        t.daemon = True
        t.start()
        if not self.blocking:
            os.kill(os.getpid(), signal.SIGINT)


def display_error(func):
    """Function decorator for catching common errors and re-raising as wandb.Error"""
    @wraps(func)
    def wrapper(*args, **kwargs):
        try:
            return func(*args, **kwargs)
        except wandb.Error as e:
            exc_type, exc_value, exc_traceback = sys.exc_info()
            lines = traceback.format_exception(
                exc_type, exc_value, exc_traceback)
            logger.error(''.join(lines))
            click_exc = ClickWandbException(e)
            click_exc.orig_type = exc_type
            six.reraise(ClickWandbException, click_exc, sys.exc_info()[2])
    return wrapper


def prompt_for_project(ctx, entity):
    """Ask the user for a project, creating one if necessary."""
    result = ctx.invoke(projects, entity=entity, display=False)

    try:
        if len(result) == 0:
            project = click.prompt("Enter a name for your first project")
            #description = editor()
            project = api.upsert_project(project, entity=entity)["name"]
        else:
            project_names = [project["name"] for project in result]
            question = {
                'type': 'list',
                'name': 'project_name',
                'message': "Which project should we use?",
                'choices': project_names + ["Create New"]
            }
            result = whaaaaat.prompt([question])
            if result:
                project = result['project_name']
            else:
                project = "Create New"
            # TODO: check with the server if the project exists
            if project == "Create New":
                project = click.prompt(
                    "Enter a name for your new project", value_proc=api.format_project)
                #description = editor()
                project = api.upsert_project(project, entity=entity)["name"]

    except wandb.apis.CommError as e:
        raise ClickException(str(e))

    return project


def editor(content='', marker='# Enter a description, markdown is allowed!\n'):
    message = click.edit(content + '\n\n' + marker)
    if message is not None:
        return message.split(marker, 1)[0].rstrip('\n')


api = InternalApi()


# Some commands take project/entity etc. as arguments. We provide default
# values for those arguments from the current project configuration, as
# returned by api.settings()
CONTEXT = dict(default_map=api.settings())


class RunGroup(click.Group):
    @display_error
    def get_command(self, ctx, cmd_name):
        # TODO: check if cmd_name is a file in the current dir and not require `run`?
        rv = click.Group.get_command(self, ctx, cmd_name)
        if rv is not None:
            return rv

        return None


@click.command(cls=RunGroup, invoke_without_command=True)
@click.version_option(version=wandb.__version__)
@click.pass_context
def cli(ctx):
    """Weights & Biases.

    Run "wandb docs" for full documentation.
    """
    wandb.try_to_set_up_global_logging()
    if ctx.invoked_subcommand is None:
        click.echo(ctx.get_help())


@cli.command(context_settings=CONTEXT, help="List projects")
@click.option("--entity", "-e", default=None, envvar=env.ENTITY, help="The entity to scope the listing to.")
@display_error
def projects(entity, display=True):
    projects = api.list_projects(entity=entity)
    if len(projects) == 0:
        message = "No projects found for %s" % entity
    else:
        message = 'Latest projects for "%s"' % entity
    if display:
        click.echo(click.style(message, bold=True))
        for project in projects:
            click.echo("".join(
                (click.style(project['name'], fg="blue", bold=True),
                 " - ",
                 str(project['description'] or "").split("\n")[0])
            ))
    return projects


@cli.command(context_settings=CONTEXT, help="List runs in a project")
@click.pass_context
@click.option("--project", "-p", default=None, envvar=env.PROJECT, help="The project you wish to list runs from.")
@click.option("--entity", "-e", default=None, envvar=env.ENTITY, help="The entity to scope the listing to.")
@display_error
def runs(ctx, project, entity):
    click.echo(click.style('Latest runs for project "%s"' %
                           project, bold=True))
    if project is None:
        project = prompt_for_project(ctx, project)
    runs = api.list_runs(project, entity=entity)
    for run in runs:
        click.echo("".join(
            (click.style(run['name'], fg="blue", bold=True),
             " - ",
             (run['description'] or "").split("\n")[0])
        ))


@cli.command(context_settings=CONTEXT, help="List local & remote file status")
@click.argument("run", envvar=env.RUN_ID)
@click.option("--settings/--no-settings", help="Show the current settings", default=True)
@click.option("--project", "-p", envvar=env.PROJECT, help="The project you wish to upload to.")
@display_error
def status(run, settings, project):
    logged_in = bool(api.api_key)
    if not os.path.isdir(wandb_dir()):
        if logged_in:
            msg = "Directory not initialized. Please run %s to get started." % click.style(
                "wandb init", bold=True)
        else:
            msg = "You are not logged in. Please run %s to get started." % click.style(
                "wandb login", bold=True)
        termlog(msg)
    elif settings:
        click.echo(click.style("Logged in?", bold=True) + " %s" % logged_in)
        click.echo(click.style("Current Settings", bold=True))
        settings = api.settings()
        click.echo(json.dumps(
            settings,
            sort_keys=True,
            indent=2,
            separators=(',', ': ')
        ))


@cli.command(context_settings=CONTEXT, help="Restore code, config and docker state for a run")
@click.pass_context
@click.argument("run", envvar=env.RUN_ID)
@click.option("--no-git", is_flag=True, default=False, help="Skupp")
@click.option("--branch/--no-branch", default=True, help="Whether to create a branch or checkout detached")
@click.option("--project", "-p", envvar=env.PROJECT, help="The project you wish to upload to.")
@click.option("--entity", "-e", envvar=env.ENTITY, help="The entity to scope the listing to.")
@display_error
def restore(ctx, run, no_git, branch, project, entity):
    if ":" in run:
        if "/" in run:
            entity, rest = run.split("/", 1)
        else:
            rest = run
        project, run = rest.split(":", 1)
    elif run.count("/") > 1:
        entity, run = run.split("/", 1)

    project, run = api.parse_slug(run, project=project)
    commit, json_config, patch_content, metadata = api.run_config(
        project, run=run, entity=entity)
    repo = metadata.get("git", {}).get("repo")
    image = metadata.get("docker")
    RESTORE_MESSAGE = """`wandb restore` needs to be run from the same git repository as the original run.
Run `git clone %s` and restore from there or pass the --no-git flag.""" % repo
    if no_git:
        commit = None
    elif not api.git.enabled:
        if repo:
            raise ClickException(RESTORE_MESSAGE)
        elif image:
            wandb.termlog("Original run has no git history.  Just restoring config and docker")

    if commit and api.git.enabled:
        subprocess.check_call(['git', 'fetch', '--all'])
        try:
            api.git.repo.commit(commit)
        except ValueError:
            wandb.termlog("Couldn't find original commit: {}".format(commit))
            commit = None
            files = api.download_urls(project, run=run, entity=entity)
            for filename in files:
                if filename.startswith('upstream_diff_') and filename.endswith('.patch'):
                    commit = filename[len('upstream_diff_'):-len('.patch')]
                    try:
                        api.git.repo.commit(commit)
                    except ValueError:
                        commit = None
                    else:
                        break

            if commit:
                wandb.termlog(
                    "Falling back to upstream commit: {}".format(commit))
                patch_path, _ = api.download_write_file(files[filename])
            else:
                raise ClickException(RESTORE_MESSAGE)
        else:
            if patch_content:
                patch_path = os.path.join(wandb.wandb_dir(), 'diff.patch')
                with open(patch_path, "w") as f:
                    f.write(patch_content)
            else:
                patch_path = None

        branch_name = "wandb/%s" % run
        if branch and branch_name not in api.git.repo.branches:
            api.git.repo.git.checkout(commit, b=branch_name)
            wandb.termlog("Created branch %s" %
                       click.style(branch_name, bold=True))
        elif branch:
            wandb.termlog(
                "Using existing branch, run `git branch -D %s` from master for a clean checkout" % branch_name)
            api.git.repo.git.checkout(branch_name)
        else:
            wandb.termlog("Checking out %s in detached mode" % commit)
            api.git.repo.git.checkout(commit)

        if patch_path:
            # we apply the patch from the repository root so git doesn't exclude
            # things outside the current directory
            root = api.git.root
            patch_rel_path = os.path.relpath(patch_path, start=root)
            # --reject is necessary or else this fails any time a binary file
            # occurs in the diff
            # we use .call() instead of .check_call() for the same reason
            # TODO(adrian): this means there is no error checking here
            subprocess.call(['git', 'apply', '--reject',
                             patch_rel_path], cwd=root)
            wandb.termlog("Applied patch")

    # TODO: we should likely respect WANDB_DIR here.
    util.mkdir_exists_ok("wandb")
    config = Config(run_dir="wandb")
    config.load_json(json_config)
    config.persist()
    wandb.termlog("Restored config variables to %s" % config._config_path())
    if image:
        if not metadata["program"].startswith("<") and metadata.get("args") is not None:
            # TODO: we may not want to default to python here.
            runner = util.find_runner(metadata["program"]) or ["python"]
            command = runner + [metadata["program"]] + metadata["args"]
            cmd = " ".join(command)
        else:
            wandb.termlog("Couldn't find original command, just restoring environment")
            cmd = None
        wandb.termlog("Docker image found, attempting to start")
        ctx.invoke(docker, docker_run_args=[image], cmd=cmd)

    return commit, json_config, patch_content, repo, metadata


@cli.command(context_settings=CONTEXT, help="Upload an offline training directory to W&B")
@click.pass_context
@click.argument("path", nargs=-1, type=click.Path(exists=True))
@click.option("--id", envvar=env.RUN_ID, help="The run you want to upload to.")
@click.option("--project", "-p", envvar=env.PROJECT, help="The project you want to upload to.")
@click.option("--entity", "-e", envvar=env.ENTITY, help="The entity to scope to.")
@click.option("--ignore", help="A comma seperated list of globs to ignore syncing with wandb.")
@display_error
def sync(ctx, path, id, project, entity, ignore):
    if api.api_key is None:
        ctx.invoke(login)

    if ignore:
        globs = ignore.split(",")
    else:
        globs = None

    path = path[0] if len(path) > 0 else os.getcwd()
    if os.path.isfile(path):
        raise ClickException("path must be a directory")
    wandb_dir = os.path.join(path, "wandb")
    run_paths = glob.glob(os.path.join(wandb_dir, "*run-*"))
    if len(run_paths) == 0:
        run_paths = glob.glob(os.path.join(path, "*run-*"))
    if len(run_paths) > 0:
        for run_path in run_paths:
            wandb_run.Run.from_directory(run_path,
                                         run_id=run_path.split("-")[-1], project=project, entity=entity, ignore_globs=globs)
    else:
        wandb_run.Run.from_directory(
            path, run_id=id, project=project, entity=entity, ignore_globs=globs)


@cli.command(context_settings=CONTEXT, help="Pull files from Weights & Biases")
@click.argument("run", envvar=env.RUN_ID)
@click.option("--project", "-p", envvar=env.PROJECT, help="The project you want to download.")
@click.option("--entity", "-e", default="models", envvar=env.ENTITY, help="The entity to scope the listing to.")
@display_error
def pull(run, project, entity):
    project, run = api.parse_slug(run, project=project)

    urls = api.download_urls(project, run=run, entity=entity)
    if len(urls) == 0:
        raise ClickException("Run has no files")
    click.echo("Downloading: {project}/{run}".format(
        project=click.style(project, bold=True), run=run
    ))

    for name in urls:
        if api.file_current(name, urls[name]['md5']):
            click.echo("File %s is up to date" % name)
        else:
            length, response = api.download_file(urls[name]['url'])
            # TODO: I had to add this because some versions in CI broke click.progressbar
            sys.stdout.write("File %s\r" % name)
            with click.progressbar(length=length, label='File %s' % name,
                                   fill_char=click.style('&', fg='green')) as bar:
                with open(name, "wb") as f:
                    for data in response.iter_content(chunk_size=4096):
                        f.write(data)
                        bar.update(len(data))


@cli.command(context_settings=CONTEXT, help="Login to Weights & Biases")
@click.argument("key", nargs=-1)
@click.option("--browser/--no-browser", default=True, help="Attempt to launch a browser for login")
@display_error
def login(key, server=LocalServer(), browser=True, anonymous=False):
    global api

    key = key[0] if len(key) > 0 else None

    # Import in here for performance reasons
    import webbrowser
    browser = util.launch_browser(browser)

    def get_api_key_from_browser():
        if not browser:
            return None
        launched = webbrowser.open_new_tab('{}/authorize?{}'.format(api.app_url, server.qs()))
        if not launched:
            return None

        server.start(blocking=True)
        if server.result.get("key"):
            return server.result["key"][0]
        return None

    if key:
        util.set_api_key(api, key)
    else:
        key = util.prompt_api_key(api, browser_callback=get_api_key_from_browser, anonymous=anonymous)

    if key:
        api.clear_setting('disabled')
        click.secho("Successfully logged in to Weights & Biases!", fg="green")
    else:
        api.set_setting('disabled', 'true')
        click.echo("Disabling Weights & Biases. Run 'wandb login' again to re-enable.")

    # reinitialize API to create the new client
    api = InternalApi()

    return key


@cli.command(context_settings=CONTEXT, help="Configure a directory with Weights & Biases")
@click.pass_context
@display_error
def init(ctx):
    from wandb import _set_stage_dir, __stage_dir__, wandb_dir
    if __stage_dir__ is None:
        _set_stage_dir('wandb')
    if os.path.isdir(wandb_dir()) and os.path.exists(os.path.join(wandb_dir(), "settings")):
        click.confirm(click.style(
            "This directory has been configured previously, should we re-configure it?", bold=True), abort=True)
    else:
        click.echo(click.style(
            "Let's setup this directory for W&B!", fg="green", bold=True))

    if api.api_key is None:
        ctx.invoke(login)

    viewer = api.viewer()

    # Viewer can be `None` in case your API information became invalid, or
    # in testing if you switch hosts.
    if not viewer:
        click.echo(click.style(
            "Your login information seems to be invalid: can you log in again please?", fg="red", bold=True))
        ctx.invoke(login)

    # This shouldn't happen.
    viewer = api.viewer()
    if not viewer:
        click.echo(click.style(
            "We're sorry, there was a problem logging you in. Please send us a note at support@wandb.com and tell us how this happened.", fg="red", bold=True))
        sys.exit(1)

    # At this point we should be logged in successfully.
    if len(viewer["teams"]["edges"]) > 1:
        team_names = [e["node"]["name"] for e in viewer["teams"]["edges"]]
        question = {
            'type': 'list',
            'name': 'team_name',
            'message': "Which team should we use?",
            'choices': team_names + ["Manual Entry"]
        }
        result = whaaaaat.prompt([question])
        # result can be empty on click
        if result:
            entity = result['team_name']
        else:
            entity = "Manual Entry"
        if entity == "Manual Entry":
            entity = click.prompt("Enter the name of the team you want to use")
    else:
        entity = click.prompt("What username or team should we use?",
                              default=viewer.get('entity', 'models'))

    # TODO: this error handling sucks and the output isn't pretty
    try:
        project = prompt_for_project(ctx, entity)
    except wandb.cli.ClickWandbException:
        raise ClickException('Could not find team: %s' % entity)

    util.write_settings(entity, project, api.settings())

    with open(os.path.join(wandb_dir(), '.gitignore'), "w") as file:
        file.write("*\n!settings")

    click.echo(click.style("This directory is configured!  Next, track a run:\n", fg="green") +
               textwrap.dedent("""\
        * In your training script:
            {code1}
            {code2}
        * then `{run}`.
        """).format(
        code1=click.style("import wandb", bold=True),
        code2=click.style("wandb.init()", bold=True),
        run=click.style("python <train.py>", bold=True),
        # saving this here so I can easily put it back when we re-enable
        # push/pull
        # """
        # * Run `{push}` to manually add a file.
        # * Pull popular models into your project with: `{pull}`.
        # """
        # push=click.style("wandb push run_id weights.h5", bold=True),
        # pull=click.style("wandb pull models/inception-v4", bold=True)
    ))


@cli.command(context_settings=CONTEXT, help="Open documentation in a browser")
@click.pass_context
@display_error
def docs(ctx):
    import webbrowser
    if util.launch_browser():
        launched = webbrowser.open_new_tab(DOCS_URL)
    else:
        launched = False
    if launched:
        click.echo(click.style(
            "Opening %s in your default browser" % DOCS_URL, fg="green"))
    else:
        click.echo(click.style(
            "You can find our documentation here: %s" % DOCS_URL, fg="green"))


@cli.command("on", help="Ensure W&B is enabled in this directory")
@display_error
def on():
    wandb.ensure_configured()
    api = InternalApi()
    try:
        api.clear_setting('disabled')
    except configparser.Error:
        pass
    click.echo(
        "W&B enabled, running your script from this directory will now sync to the cloud.")


@cli.command("off", help="Disable W&B in this directory, useful for testing")
@display_error
def off():
    wandb.ensure_configured()
    api = InternalApi()
    try:
        api.set_setting('disabled', 'true')
        click.echo(
            "W&B disabled, running your script from this directory will only write metadata locally.")
    except configparser.Error as e:
        click.echo(
            'Unable to write config, copy and paste the following in your terminal to turn off W&B:\nexport WANDB_MODE=dryrun')


RUN_CONTEXT = copy.copy(CONTEXT)
RUN_CONTEXT['allow_extra_args'] = True
RUN_CONTEXT['ignore_unknown_options'] = True


@cli.command(context_settings=RUN_CONTEXT, help="Launch a job")
@click.pass_context
@click.argument('program')
@click.argument('args', nargs=-1)
@click.option('--id', default=None,
              help='Run id to use, default is to generate.')
@click.option('--resume', default='never', type=click.Choice(['never', 'must', 'allow']),
              help='Resume strategy, default is never')
@click.option('--dir', default=None,
              help='Files in this directory will be saved to wandb, defaults to wandb')
@click.option('--configs', default=None,
              help='Config file paths to load')
@click.option('--message', '-m', default=None, hidden=True,
              help='Message to associate with the run.')
@click.option('--name', default=None,
              help='Name of the run, default is auto generated.')
@click.option('--notes', default=None,
              help='Notes to associate with the run.')
@click.option("--show/--no-show", default=False,
              help="Open the run page in your default browser.")
@click.option('--tags', default=None,
              help='Tags to associate with the run (comma seperated).')
@click.option('--run_group', default=None,
              help='Run group to associate with the run.')
@click.option('--job_type', default=None,
              help='Job type to associate with the run.')
@display_error
def run(ctx, program, args, id, resume, dir, configs, message, name, notes, show, tags, run_group, job_type):
    wandb.ensure_configured()
    if configs:
        config_paths = configs.split(',')
    else:
        config_paths = []
    config = Config(config_paths=config_paths,
                    wandb_dir=dir or wandb.wandb_dir())
    tags = [tag for tag in tags.split(",") if tag] if tags else None
    run = wandb_run.Run(run_id=id, mode='clirun',
                        config=config, description=message,
                        program=program, tags=tags,
                        group=run_group, job_type=job_type,
                        name=name, notes=notes,
                        resume=resume)
    run.enable_logging()

    environ = dict(os.environ)
    if configs:
        environ[env.CONFIG_PATHS] = configs
    if show:
        environ[env.SHOW_RUN] = 'True'
    util.prompt_api_key(run.api)

    try:
        rm = run_manager.RunManager(run)
        rm.init_run(environ)
    except run_manager.Error:
        exc_type, exc_value, exc_traceback = sys.exc_info()
        wandb.termerror('An Exception was raised during setup, see %s for full traceback.' %
                        util.get_log_file_path())
        wandb.termerror(str(exc_value))
        if 'permission' in str(exc_value):
            wandb.termerror(
                'Are you sure you provided the correct API key to "wandb login"?')
        lines = traceback.format_exception(
            exc_type, exc_value, exc_traceback)
        logger.error('\n'.join(lines))
        sys.exit(1)
    rm.run_user_process(program, args, environ)

@cli.command(context_settings=RUN_CONTEXT, name="docker-run")
@click.pass_context
@click.argument('docker_run_args', nargs=-1)
@click.option('--help')
def docker_run(ctx, docker_run_args, help):
    """Simple docker wrapper that adds WANDB_API_KEY and WANDB_DOCKER to any docker run command.
    This will also set the runtime to nvidia if the nvidia-docker executable is present on the system
    and --runtime wasn't set.
    """
    args = list(docker_run_args)
    if len(args) > 0 and args[0] == "run":
        args.pop(0)
    if help or len(args) == 0:
        wandb.termlog("This commands adds wandb env variables to your docker run calls")
        subprocess.call(['docker', 'run'] + args + ['--help'])
        exit()
    #TODO: is this what we want?
    if len([a for a in args if a.startswith("--runtime")]) == 0 and find_executable('nvidia-docker'):
        args = ["--runtime", "nvidia"] + args
    #TODO: image_from_docker_args uses heuristics to find the docker image arg, there are likely cases
    #where this won't work
    image = util.image_from_docker_args(args)
    resolved_image = None
    if image:
        resolved_image = wandb.docker.image_id(image)
    if resolved_image:
        args = ['-e', 'WANDB_DOCKER=%s' % resolved_image] + args
    else:
        wandb.termlog("Couldn't detect image argument, running command without the WANDB_DOCKER env variable")
    if api.api_key:
        args = ['-e', 'WANDB_API_KEY=%s' % api.api_key] + args
    else:
        wandb.termlog("Not logged in, run `wandb login` from the host machine to enable result logging")
    subprocess.call(['docker', 'run'] + args)


@cli.command(context_settings=RUN_CONTEXT)
@click.pass_context
@click.argument('docker_run_args', nargs=-1)
@click.argument('docker_image', required=False)
@click.option('--nvidia/--no-nvidia', default=find_executable('nvidia-docker') != None,
              help='Use the nvidia runtime, defaults to nvidia if nvidia-docker is present')
@click.option('--digest', is_flag=True, default=False, help="Output the image digest and exit")
@click.option('--jupyter/--no-jupyter', default=False, help="Run jupyter lab in the container")
@click.option('--dir', default="/app", help="Which directory to mount the code in the container")
@click.option('--no-dir', is_flag=True, help="Don't mount the current directory")
@click.option('--shell', default="/bin/bash", help="The shell to start the container with")
@click.option('--port', default="8888", help="The hot port to bind jupyter on")
@click.option('--cmd', help="The command to run in the container")
@click.option('--no-tty', is_flag=True, default=False, help="Run the command without a tty")
@display_error
def docker(ctx, docker_run_args, docker_image, nvidia, digest, jupyter, dir, no_dir, shell, port, cmd, no_tty):
    """W&B docker lets you run your code in a docker image ensuring wandb is configured. It adds the WANDB_DOCKER and WANDB_API_KEY
    environment variables to your container and mounts the current directory in /app by default.  You can pass additional
    args which will be added to `docker run` before the image name is declared, we'll choose a default image for you if
    one isn't passed:

    wandb docker -v /mnt/dataset:/app/data
    wandb docker gcr.io/kubeflow-images-public/tensorflow-1.12.0-notebook-cpu:v0.4.0 --jupyter
    wandb docker wandb/deepo:keras-gpu --no-tty --cmd "python train.py --epochs=5"

    By default we override the entrypoint to check for the existance of wandb and install it if not present.  If you pass the --jupyter
    flag we will ensure jupyter is installed and start jupyter lab on port 8888.  If we detect nvidia-docker on your system we will use
    the nvidia runtime.  If you just want wandb to set environment variable to an existing docker run command, see the wandb docker-run 
    command.
    """
    if not find_executable('docker'):
        raise ClickException(
            "Docker not installed, install it from https://docker.com" )
    args = list(docker_run_args)
    image = docker_image or ""
    # remove run for users used to nvidia-docker
    if len(args) > 0 and args[0] == "run":
        args.pop(0)
    if image == "" and len(args) > 0:
        image = args.pop(0)
    # If the user adds docker args without specifying an image (should be rare)
    if not util.docker_image_regex(image.split("@")[0]):
        if image:
            args = args + [image]
        image = wandb.docker.default_image(gpu=nvidia)
        subprocess.call(["docker", "pull", image])
    _, repo_name, tag = wandb.docker.parse(image)

    resolved_image = wandb.docker.image_id(image)
    if resolved_image is None:
        raise ClickException(
            "Couldn't find image locally or in a registry, try running `docker pull %s`" % image)
    if digest:
        sys.stdout.write(resolved_image)
        exit(0)

    existing = wandb.docker.shell(
        ["ps", "-f", "ancestor=%s" % resolved_image, "-q"])
    if existing:
        question = {
            'type': 'confirm',
            'name': 'attach',
            'message': "Found running container with the same image, do you want to attach?",
        }
        result = whaaaaat.prompt([question])
        if result and result['attach']:
            subprocess.call(['docker', 'attach', existing.split("\n")[0]])
            exit(0)
    cwd = os.getcwd()
    command = ['docker', 'run', '-e', 'LANG=C.UTF-8', '-e', 'WANDB_DOCKER=%s' % resolved_image, '--ipc=host',
                '-v', wandb.docker.entrypoint+':/wandb-entrypoint.sh', '--entrypoint', '/wandb-entrypoint.sh']
    if nvidia:
        command.extend(['--runtime', 'nvidia'])
    if not no_dir:
        #TODO: We should default to the working directory if defined
        command.extend(['-v', cwd+":"+dir, '-w', dir])
    if api.api_key:
        command.extend(['-e', 'WANDB_API_KEY=%s' % api.api_key])
    else:
        wandb.termlog("Couldn't find WANDB_API_KEY, run `wandb login` to enable streaming metrics")
    if jupyter:
        command.extend(['-e', 'WANDB_ENSURE_JUPYTER=1', '-p', port+':8888'])
        no_tty = True
        cmd = "jupyter lab --no-browser --ip=0.0.0.0 --allow-root --NotebookApp.token= --notebook-dir %s" % dir
    command.extend(args)
    if no_tty:
        command.extend([image, shell, "-c", cmd])
    else:
        if cmd:
            command.extend(['-e', 'WANDB_COMMAND=%s' % cmd])
        command.extend(['-it', image, shell])
        wandb.termlog("Launching docker container \U0001F6A2")
    subprocess.call(command)



MONKEY_CONTEXT = copy.copy(CONTEXT)
MONKEY_CONTEXT['allow_extra_args'] = True
MONKEY_CONTEXT['ignore_unknown_options'] = True

@cli.command(context_settings=MONKEY_CONTEXT, help="Run any script with wandb", hidden=True)
@click.pass_context
@click.argument('program')
@click.argument('args', nargs=-1)
@display_error
def magic(ctx, program, args):

    def magic_run(cmd, globals, locals):
        try:
            exec(cmd, globals, locals)
        finally:
            pass

    sys.argv[:] = args
    sys.argv.insert(0, program)
    sys.path.insert(0, os.path.dirname(program))
    try:
        with open(program, 'rb') as fp:
            code = compile(fp.read(), program, 'exec')
    except IOError:
        click.echo(click.style("Could not launch program: %s" % program, fg="red"))
        sys.exit(1)
    globs = {
            '__file__': program,
            '__name__': '__main__',
            '__package__': None,
            'wandb_magic_install': magic_install,
        }
    prep = '''
import __main__
__main__.__file__ = "%s"
wandb_magic_install()
''' % program
    magic_run(prep, globs, None)
    magic_run(code, globs, None)


@cli.command(context_settings=CONTEXT, help="Create a sweep")
@click.pass_context
@click.option('--controller', is_flag=True, default=False, help="Run local controller")
@click.option('--verbose', is_flag=True, default=False, help="Display verbose output")
@click.argument('config_yaml')
@display_error
def sweep(ctx, controller, verbose, config_yaml):
    click.echo('Creating sweep from: %s' % config_yaml)
    try:
        yaml_file = open(config_yaml)
    except (OSError, IOError):
        wandb.termerror('Couldn\'t open sweep file: %s' % config_yaml)
        return
    try:
        config = util.load_yaml(yaml_file)
    except yaml.YAMLError as err:
        wandb.termerror('Error in configuration file: %s' % err)
        return
    if config is None:
        wandb.termerror('Configuration file is empty')
        return

    is_local = config.get('controller', {}).get('type') == 'local'
    if is_local:
        tuner = wandb_controller.controller()
        err = tuner._validate(config)
        if err:
            wandb.termerror('Error in sweep file: %s' % err)
            return
    else:
        if controller:
            wandb.termerror('Option "controller" only permitted for controller type "local"')
            return
    sweep_id = api.upsert_sweep(config)
    print('Create sweep with ID:', sweep_id)
    sweep_url = wandb_controller._get_sweep_url(api, sweep_id)
    if sweep_url:
        print('Sweep URL:', sweep_url)
    if controller:
        click.echo('Starting wandb controller...')
        tuner = wandb_controller.controller(sweep_id)
        tuner.run(verbose=verbose)


@cli.command(context_settings=CONTEXT, help="Run the W&B agent")
@click.argument('sweep_id')
@display_error
def agent(sweep_id):
    if sys.platform == 'win32':
        wandb.termerror('Agent is not supported on Windows')
        sys.exit(1)
    click.echo('Starting wandb agent 🕵️')
    wandb_agent.run_agent(sweep_id)

    # you can send local commands like so:
    # agent_api.command({'type': 'run', 'program': 'train.py',
    #                'args': ['--max_epochs=10']})


@cli.command(context_settings=CONTEXT, help="Run the W&B local sweep controller")
@click.option('--verbose', is_flag=True, default=False, help="Display verbose output")
@click.argument('sweep_id')
@display_error
def controller(verbose, sweep_id):
    click.echo('Starting wandb controller...')
    tuner = wandb_controller.controller(sweep_id)
    tuner.run(verbose=verbose)


if __name__ == "__main__":
    cli()<|MERGE_RESOLUTION|>--- conflicted
+++ resolved
@@ -44,11 +44,7 @@
 import wandb
 from wandb.apis import InternalApi
 from wandb.wandb_config import Config
-<<<<<<< HEAD
-from wandb import agent as wandb_agent
-=======
 from wandb import wandb_agent
->>>>>>> 585cc5bf
 from wandb import wandb_controller
 from wandb import env
 from wandb import wandb_run
