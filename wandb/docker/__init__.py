import logging
import os
import subprocess
from typing import Any, Dict, List, Optional, Tuple, Union

import requests
import six
from wandb.docker import auth
from wandb.docker import www_authenticate
from wandb.errors import DockerError


entrypoint = os.path.join(
    os.path.dirname(os.path.abspath(__file__)), "wandb-entrypoint.sh"
)
auth_config = auth.load_config()
log = logging.getLogger(__name__)


def shell(cmd: List[str]) -> Optional[str]:
    """Simple wrapper for calling docker,

    returning None on error and the output on success"""
    try:
        return (
            subprocess.check_output(["docker"] + cmd, stderr=subprocess.STDOUT)
            .decode("utf8")
            .strip()
        )
    except subprocess.CalledProcessError as e:
        print(e)
        return None


_buildx_installed = None


def is_buildx_installed() -> bool:
    """Returns `True` if docker buildx is installed and working."""
    global _buildx_installed
    if _buildx_installed is not None:
        return _buildx_installed
    help_output = shell(["buildx", "--help"])
    _buildx_installed = help_output is not None and "buildx" in help_output
    return _buildx_installed


def build(tags: List[str], file: str, context_path: str) -> str:
    command = ["buildx", "build"] if is_buildx_installed() else ["build"]
    build_tags = []
    for tag in tags:
        build_tags += ["-t", tag]
    run(
<<<<<<< HEAD
        ["docker"]
        + command
        + ["--progress=plain"]
        + build_tags
        + ["-f", file, context_path],
=======
        ["docker"] + command + ["--progress=plain"] + build_tags + ["-f", file, context_path],
>>>>>>> be040b65
        capture_stderr=False,
        capture_stdout=False,
    )
    return tags[0]


def run(
    args: List[Any],
    capture_stdout: bool = True,
    capture_stderr: bool = True,
    input: bytes = None,
    return_stderr: bool = False,
    env: Optional[Dict[str, str]] = None,
) -> Union[str, Tuple[str, str]]:
    args = [str(x) for x in args]
    subprocess_env = dict(os.environ)
    subprocess_env.update(env or {})
    if args[1] == "buildx":
        subprocess_env["DOCKER_CLI_EXPERIMENTAL"] = "enabled"
    if capture_stdout:
        stdout_dest = subprocess.PIPE
    else:
        stdout_dest = None
    if capture_stderr:
        stderr_dest = subprocess.PIPE
    else:
        stderr_dest = None

    completed_process = subprocess.run(
        args, input=input, stdout=stdout_dest, stderr=stderr_dest, env=subprocess_env
    )
    if completed_process.returncode != 0:
        raise DockerError(
            args,
            completed_process.returncode,
            completed_process.stdout,
            completed_process.stderr,
        )

    if return_stderr:
        return (
            _post_process_stream(completed_process.stdout),
            _post_process_stream(completed_process.stderr),
        )
    else:
        return _post_process_stream(completed_process.stdout)


def _post_process_stream(stream: Optional[bytes]) -> str:
    if stream is None:
        return ""
    stream = stream.decode()
    if len(stream) != 0 and stream[-1] == "\n":
        stream = stream[:-1]
    return stream


def default_image(gpu=False) -> str:
    tag = "all"
    if not gpu:
        tag += "-cpu"
    return "wandb/deepo:%s" % tag


def parse_repository_tag(repo_name: str) -> Tuple[Optional[str]]:
    parts = repo_name.rsplit("@", 1)
    if len(parts) == 2:
        return tuple(parts)
    parts = repo_name.rsplit(":", 1)
    if len(parts) == 2 and "/" not in parts[1]:
        return tuple(parts)
    return repo_name, None


def parse(image_name: str) -> Tuple[str]:
    repository, tag = parse_repository_tag(image_name)
    registry, repo_name = auth.resolve_repository_name(repository)
    if registry == "docker.io":
        registry = "index.docker.io"
    return registry, repo_name, tag or "latest"


def auth_token(registry: str, repo: str) -> Dict[str, str]:
    """Makes a request to the root of a v2 docker registry to get the auth url.

    Always returns a dictionary, if there's no token key we couldn't authenticate
    """
    # TODO: Cache tokens?
    auth_info = auth_config.resolve_authconfig(registry)
    if auth_info:
        normalized = {k.lower(): v for k, v in six.iteritems(auth_info)}
        auth_info = (normalized.get("username"), normalized.get("password"))
    response = requests.get("https://{}/v2/".format(registry), timeout=3)
    if response.headers.get("www-authenticate"):
        try:
            info = www_authenticate.parse(response.headers["www-authenticate"])
        except ValueError:
            info = {}
    else:
        log.error(
            "Received {} when attempting to authenticate with {}".format(
                response, registry
            )
        )
        info = {}
    if info.get("bearer"):
        res = requests.get(
            info["bearer"]["realm"]
            + "?service={}&scope=repository:{}:pull".format(
                info["bearer"]["service"], repo
            ),
            auth=auth_info,
            timeout=3,
        )
        res.raise_for_status()
        return res.json()
    return {}


def image_id_from_registry(image_name: str) -> Optional[str]:
    """Get the docker id from a public or private registry"""
    registry, repository, tag = parse(image_name)
    res = None
    try:
        token = auth_token(registry, repository).get("token")
        # dockerhub is crazy
        if registry == "index.docker.io":
            registry = "registry-1.docker.io"
        res = requests.head(
            "https://{}/v2/{}/manifests/{}".format(registry, repository, tag),
            headers={
                "Authorization": "Bearer {}".format(token),
                "Accept": "application/vnd.docker.distribution.manifest.v2+json",
            },
            timeout=5,
        )
        res.raise_for_status()
    except requests.RequestException:
        log.error(
            "Received {} when attempting to get digest for {}".format(res, image_name)
        )
        return None
    return "@".join([registry + "/" + repository, res.headers["Docker-Content-Digest"]])


def image_id(image_name: str) -> Optional[str]:
    """Retreve the image id from the local docker daemon or remote registry"""
    if "@sha256:" in image_name:
        return image_name
    else:
        return shell(
            ["inspect", image_name, "--format", "{{index .RepoDigests 0}}"]
        ) or image_id_from_registry(image_name)


def get_image_uid(image_name: str) -> int:
    """Retreve the image default uid through brute force"""
    return int(shell(["run", image_name, "id", "-u"]))


def push(repo: str, tag: str) -> Optional[str]:
    """Push an image to a remote registry"""
    return shell(["push", f"{repo}:{tag}"])


def login(username: str, password: str, registry: str) -> Optional[str]:
    """Login to a registry"""
    return shell(["login", "--username", username, "--password", password, registry])


def tag(image_name: str, tag: str) -> Optional[str]:
    """Tag an image"""
    return shell(["tag", image_name, tag])


__all__ = [
    "shell",
    "build",
    "run",
    "image_id",
    "image_id_from_registry",
    "auth_token",
    "parse",
    "parse_repository_tag",
    "default_image",
    "get_image_uid",
    "push",
    "login",
    "tag",
]<|MERGE_RESOLUTION|>--- conflicted
+++ resolved
@@ -51,15 +51,11 @@
     for tag in tags:
         build_tags += ["-t", tag]
     run(
-<<<<<<< HEAD
         ["docker"]
         + command
         + ["--progress=plain"]
         + build_tags
         + ["-f", file, context_path],
-=======
-        ["docker"] + command + ["--progress=plain"] + build_tags + ["-f", file, context_path],
->>>>>>> be040b65
         capture_stderr=False,
         capture_stdout=False,
     )
