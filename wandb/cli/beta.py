"""Beta versions of wandb CLI commands.

These commands are experimental and may change or be removed in future versions.
"""

from __future__ import annotations

import os
import pathlib

import click

<<<<<<< HEAD
import wandb
from wandb import _sentry
=======
>>>>>>> 5c8c94e5
from wandb.errors import WandbCoreNotAvailableError
from wandb.util import get_core_path


@click.group()
def beta():
    """Beta versions of wandb CLI commands."""
    import wandb.env

    wandb._sentry.configure_scope(process_context="wandb_beta")

    try:
        get_core_path()
    except WandbCoreNotAvailableError as e:
        wandb._sentry.exception(f"using `wandb beta`. failed with {e}")
        click.secho(
            (e),
            fg="red",
            err=True,
        )


<<<<<<< HEAD
@beta.command(
    name="leet",
    context_settings={"default_map": {}},
    help=(
        "Lightweight Experiment Exploration Tool.\n\n"
        "A terminal UI for viewing your W&B runs locally.\n\n"
        "If no directory is specified, wandb-leet will look for "
        "the latest-run symlink in ./wandb or ./.wandb"
    ),
)
@click.pass_context
@click.argument("wandb_dir", nargs=1, type=click.Path(exists=True), required=False)
def leet(ctx, wandb_dir: str = None):
    """Launch the wandb-leet terminal UI.

    Args:
        ctx: Click context
        wandb_dir: Optional path to a W&B run directory containing a .wandb file.
                   If not provided, looks for latest-run symlink in ./wandb or ./.wandb
    """
    _sentry.configure_scope(process_context="leet")

    try:
        core_path = get_core_path()

        args = [core_path, "leet"]
        if wandb_dir:
            args.append(wandb_dir)

        os.execvp(core_path, args)
    except Exception as e:
        _sentry.reraise(e)


@beta.command(
    name="sync",
    context_settings={"default_map": {}},
    help="Upload a training run to W&B",
)
@click.pass_context
@click.argument("wandb_dir", nargs=1, type=click.Path(exists=True))
@click.option("--id", "run_id", help="The run you want to upload to.")
@click.option("--project", "-p", help="The project you want to upload to.")
@click.option("--entity", "-e", help="The entity to scope to.")
@click.option("--skip-console", is_flag=True, default=False, help="Skip console logs")
@click.option("--append", is_flag=True, default=False, help="Append run")
@click.option(
    "--include",
    "-i",
    help="Glob to include. Can be used multiple times.",
    multiple=True,
)
@click.option(
    "--exclude",
    "-e",
    help="Glob to exclude. Can be used multiple times.",
    multiple=True,
)
@click.option(
    "--mark-synced/--no-mark-synced",
    is_flag=True,
    default=True,
    help="Mark runs as synced",
)
=======
@beta.command()
@click.argument("path", type=click.Path(exists=True))
>>>>>>> 5c8c94e5
@click.option(
    "--skip-synced/--no-skip-synced",
    is_flag=True,
    default=True,
    help="Skip runs that have already been synced with this command.",
)
@click.option(
    "--dry-run",
    is_flag=True,
    default=False,
    help="Print what would happen without uploading anything.",
)
def sync(
    path: str,
    skip_synced: bool,
    dry_run: bool,
) -> None:
    """Upload .wandb files in PATH.

    PATH can be a path to a .wandb file, a path to a run's directory containing
    its .wandb file, or a path to a "wandb" directory containing run
    directories.

    For example, to sync all runs in a directory:

        wandb beta sync ./wandb

    To sync a specific run:

        wandb beta sync ./wandb/run-20250813_124246-n67z9ude

    Or equivalently:

        wandb beta sync ./wandb/run-20250813_124246-n67z9ude/run-n67z9ude.wandb
    """
    from . import beta_sync

    beta_sync.sync(
        pathlib.Path(path),
        dry_run=dry_run,
        skip_synced=skip_synced,
    )<|MERGE_RESOLUTION|>--- conflicted
+++ resolved
@@ -10,11 +10,7 @@
 
 import click
 
-<<<<<<< HEAD
 import wandb
-from wandb import _sentry
-=======
->>>>>>> 5c8c94e5
 from wandb.errors import WandbCoreNotAvailableError
 from wandb.util import get_core_path
 
@@ -37,7 +33,6 @@
         )
 
 
-<<<<<<< HEAD
 @beta.command(
     name="leet",
     context_settings={"default_map": {}},
@@ -58,7 +53,7 @@
         wandb_dir: Optional path to a W&B run directory containing a .wandb file.
                    If not provided, looks for latest-run symlink in ./wandb or ./.wandb
     """
-    _sentry.configure_scope(process_context="leet")
+    wandb._sentry.configure_scope(process_context="leet")
 
     try:
         core_path = get_core_path()
@@ -69,43 +64,11 @@
 
         os.execvp(core_path, args)
     except Exception as e:
-        _sentry.reraise(e)
+        wandb._sentry.reraise(e)
 
 
-@beta.command(
-    name="sync",
-    context_settings={"default_map": {}},
-    help="Upload a training run to W&B",
-)
-@click.pass_context
-@click.argument("wandb_dir", nargs=1, type=click.Path(exists=True))
-@click.option("--id", "run_id", help="The run you want to upload to.")
-@click.option("--project", "-p", help="The project you want to upload to.")
-@click.option("--entity", "-e", help="The entity to scope to.")
-@click.option("--skip-console", is_flag=True, default=False, help="Skip console logs")
-@click.option("--append", is_flag=True, default=False, help="Append run")
-@click.option(
-    "--include",
-    "-i",
-    help="Glob to include. Can be used multiple times.",
-    multiple=True,
-)
-@click.option(
-    "--exclude",
-    "-e",
-    help="Glob to exclude. Can be used multiple times.",
-    multiple=True,
-)
-@click.option(
-    "--mark-synced/--no-mark-synced",
-    is_flag=True,
-    default=True,
-    help="Mark runs as synced",
-)
-=======
 @beta.command()
 @click.argument("path", type=click.Path(exists=True))
->>>>>>> 5c8c94e5
 @click.option(
     "--skip-synced/--no-skip-synced",
     is_flag=True,
