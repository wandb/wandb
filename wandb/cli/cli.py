#!/usr/bin/env python
# -*- coding: utf-8 -*-

import copy
import datetime
from functools import wraps
import getpass
import json
import logging
import os
import shutil
import subprocess
import sys
import textwrap
import time
import traceback
from wandb.sdk.launch.utils import parse_wandb_uri

import click
from click.exceptions import ClickException

# pycreds has a find_executable that works in windows
from dockerpycreds.utils import find_executable
import six
from six.moves import configparser
import wandb
from wandb import Config
from wandb import env, util
from wandb import Error
from wandb import wandb_agent
from wandb import wandb_controller
from wandb import wandb_sdk

from wandb.apis import InternalApi, PublicApi
<<<<<<< HEAD
=======
from wandb.apis.internal_runqueue import (
    Api as RunQueueApi,
)  # temp until we integrate rq fns into internal api
>>>>>>> bbea7277
from wandb.compat import tempfile
from wandb.integration.magic import magic_install

# from wandb.old.core import wandb_dir
from wandb.sync import get_run_from_path, get_runs, SyncManager, TMPDIR
import yaml

PY3 = sys.version_info.major == 3 and sys.version_info.minor >= 6
if PY3:
    import wandb.sdk.verify.verify as wandb_verify
    from wandb.sdk import launch as wandb_launch
else:
    import wandb.sdk_py27.verify.verify as wandb_verify
    from wandb.sdk_py27 import launch as wandb_launch


# TODO: turn this on in a cleaner way
# right now we will litter the filesystem with wandb dirs
#
# _wandb_dir = wandb_dir(env.get_dir())
# wandb.wandb_sdk.lib.filesystem._safe_makedirs(_wandb_dir)
# logging.basicConfig(
#     filename=os.path.join(_wandb_dir, "debug-cli.log"),
#     level=logging.DEBUG,
# )
# logging.basicConfig(stream=sys.stdout, level=logging.DEBUG)
logger = logging.getLogger("wandb")

CONTEXT = dict(default_map={})


def cli_unsupported(argument):
    wandb.termerror("Unsupported argument `{}`".format(argument))
    sys.exit(1)


class ClickWandbException(ClickException):
    def format_message(self):
        # log_file = util.get_log_file_path()
        log_file = ""
        orig_type = "{}.{}".format(self.orig_type.__module__, self.orig_type.__name__)
        if issubclass(self.orig_type, Error):
            return click.style(str(self.message), fg="red")
        else:
            return "An Exception was raised, see %s for full traceback.\n" "%s: %s" % (
                log_file,
                orig_type,
                self.message,
            )


def display_error(func):
    """Function decorator for catching common errors and re-raising as wandb.Error"""

    @wraps(func)
    def wrapper(*args, **kwargs):
        try:
            return func(*args, **kwargs)
        except wandb.Error as e:
            exc_type, exc_value, exc_traceback = sys.exc_info()
            lines = traceback.format_exception(exc_type, exc_value, exc_traceback)
            logger.error("".join(lines))
            click_exc = ClickWandbException(e)
            click_exc.orig_type = exc_type
            six.reraise(ClickWandbException, click_exc, sys.exc_info()[2])

    return wrapper


_api = None  # caching api instance allows patching from unit tests
<<<<<<< HEAD
=======
_rq_api = None  # temp
>>>>>>> bbea7277


def _get_cling_api(reset=None):
    """Get a reference to the internal api with cling settings."""
    global _api
    if reset:
        _api = None
        wandb_sdk.wandb_setup._setup(_reset=True)
    if _api is None:
        # TODO(jhr): make a settings object that is better for non runs.
        wandb.setup(settings=wandb.Settings(_cli_only_mode=True))
        _api = InternalApi()
    return _api


def prompt_for_project(ctx, entity):
    """Ask the user for a project, creating one if necessary."""
    result = ctx.invoke(projects, entity=entity, display=False)
    api = _get_cling_api()

    try:
        if len(result) == 0:
            project = click.prompt("Enter a name for your first project")
            # description = editor()
            project = api.upsert_project(project, entity=entity)["name"]
        else:
            project_names = [project["name"] for project in result] + ["Create New"]
            wandb.termlog("Which project should we use?")
            result = util.prompt_choices(project_names)
            if result:
                project = result
            else:
                project = "Create New"
            # TODO: check with the server if the project exists
            if project == "Create New":
                project = click.prompt(
                    "Enter a name for your new project", value_proc=api.format_project
                )
                # description = editor()
                project = api.upsert_project(project, entity=entity)["name"]

    except wandb.errors.CommError as e:
        raise ClickException(str(e))

    return project


class RunGroup(click.Group):
    @display_error
    def get_command(self, ctx, cmd_name):
        # TODO: check if cmd_name is a file in the current dir and not require `run`?
        rv = click.Group.get_command(self, ctx, cmd_name)
        if rv is not None:
            return rv
        return None


@click.command(cls=RunGroup, invoke_without_command=True)
@click.version_option(version=wandb.__version__)
@click.pass_context
def cli(ctx):
    # wandb.try_to_set_up_global_logging()
    if ctx.invoked_subcommand is None:
        click.echo(ctx.get_help())


@cli.command(context_settings=CONTEXT, help="List projects", hidden=True)
@click.option(
    "--entity",
    "-e",
    default=None,
    envvar=env.ENTITY,
    help="The entity to scope the listing to.",
)
@display_error
def projects(entity, display=True):
    api = _get_cling_api()
    projects = api.list_projects(entity=entity)
    if len(projects) == 0:
        message = "No projects found for %s" % entity
    else:
        message = 'Latest projects for "%s"' % entity
    if display:
        click.echo(click.style(message, bold=True))
        for project in projects:
            click.echo(
                "".join(
                    (
                        click.style(project["name"], fg="blue", bold=True),
                        " - ",
                        str(project["description"] or "").split("\n")[0],
                    )
                )
            )
    return projects


@cli.command(context_settings=CONTEXT, help="Login to Weights & Biases")
@click.argument("key", nargs=-1)
@click.option("--cloud", is_flag=True, help="Login to the cloud instead of local")
@click.option("--host", default=None, help="Login to a specific instance of W&B")
@click.option(
    "--relogin", default=None, is_flag=True, help="Force relogin if already logged in."
)
@click.option("--anonymously", default=False, is_flag=True, help="Log in anonymously")
@display_error
def login(key, host, cloud, relogin, anonymously, no_offline=False):
    # TODO: handle no_offline
    anon_mode = "must" if anonymously else "never"

    if host and not host.startswith("http"):
        raise ClickException("host must start with http(s)://")

    wandb_sdk.wandb_login._handle_host_wandb_setting(host, cloud)
    key = key[0] if len(key) > 0 else None
    if key:
        relogin = True

    try:
        wandb.setup(
            settings=wandb.Settings(
                _cli_only_mode=True,
                _disable_viewer=relogin,
                anonymous=anon_mode,
                base_url=host,
            )
        )
    except TypeError as e:
        wandb.termerror(str(e))
        sys.exit(1)

    wandb.login(relogin=relogin, key=key, anonymous=anon_mode, host=host, force=True)


@cli.command(
    context_settings=CONTEXT, help="Run a grpc server", name="grpc-server", hidden=True
)
@click.option("--port", default=None, help="The host port to bind grpc service.")
@display_error
def grpc_server(project=None, entity=None, port=None):
    _ = util.get_module(
        "grpc",
        required="grpc-server requires the grpcio library, run pip install wandb[grpc]",
    )
    from wandb.server.grpc_server import main as grpc_server

    grpc_server(port=port)


@cli.command(
    context_settings=CONTEXT, help="Configure a directory with Weights & Biases"
)
@click.option("--project", "-p", help="The project to use.")
@click.option("--entity", "-e", help="The entity to scope the project to.")
# TODO(jhr): Enable these with settings rework
# @click.option("--setting", "-s", help="enable an arbitrary setting.", multiple=True)
# @click.option('--show', is_flag=True, help="Show settings")
@click.option("--reset", is_flag=True, help="Reset settings")
@click.option(
    "--mode",
    "-m",
    help=' Can be "online", "offline" or "disabled". Defaults to online.',
)
@click.pass_context
@display_error
def init(ctx, project, entity, reset, mode):
    from wandb.old.core import _set_stage_dir, __stage_dir__, wandb_dir

    if __stage_dir__ is None:
        _set_stage_dir("wandb")

    # non interactive init
    if reset or project or entity or mode:
        api = InternalApi()
        if reset:
            api.clear_setting("entity", persist=True)
            api.clear_setting("project", persist=True)
            api.clear_setting("mode", persist=True)
            # TODO(jhr): clear more settings?
        if entity:
            api.set_setting("entity", entity, persist=True)
        if project:
            api.set_setting("project", project, persist=True)
        if mode:
            api.set_setting("mode", mode, persist=True)
        return

    if os.path.isdir(wandb_dir()) and os.path.exists(
        os.path.join(wandb_dir(), "settings")
    ):
        click.confirm(
            click.style(
                "This directory has been configured previously, should we re-configure it?",
                bold=True,
            ),
            abort=True,
        )
    else:
        click.echo(
            click.style("Let's setup this directory for W&B!", fg="green", bold=True)
        )
    api = _get_cling_api()
    if api.api_key is None:
        ctx.invoke(login)
        api = _get_cling_api(reset=True)

    viewer = api.viewer()

    # Viewer can be `None` in case your API information became invalid, or
    # in testing if you switch hosts.
    if not viewer:
        click.echo(
            click.style(
                "Your login information seems to be invalid: can you log in again please?",
                fg="red",
                bold=True,
            )
        )
        ctx.invoke(login)
        api = _get_cling_api(reset=True)

    # This shouldn't happen.
    viewer = api.viewer()
    if not viewer:
        click.echo(
            click.style(
                "We're sorry, there was a problem logging you in. Please send us a note at support@wandb.com and tell us how this happened.",
                fg="red",
                bold=True,
            )
        )
        sys.exit(1)

    # At this point we should be logged in successfully.
    if len(viewer["teams"]["edges"]) > 1:
        team_names = [e["node"]["name"] for e in viewer["teams"]["edges"]] + [
            "Manual entry"
        ]
        wandb.termlog("Which team should we use?",)
        result = util.prompt_choices(team_names)
        # result can be empty on click
        if result:
            entity = result
        else:
            entity = "Manual Entry"
        if entity == "Manual Entry":
            entity = click.prompt("Enter the name of the team you want to use")
    else:
        entity = viewer.get("entity") or click.prompt(
            "What username or team should we use?"
        )

    # TODO: this error handling sucks and the output isn't pretty
    try:
        project = prompt_for_project(ctx, entity)
    except ClickWandbException:
        raise ClickException("Could not find team: %s" % entity)

    api.set_setting("entity", entity, persist=True)
    api.set_setting("project", project, persist=True)
    api.set_setting("base_url", api.settings().get("base_url"), persist=True)

    util.mkdir_exists_ok(wandb_dir())
    with open(os.path.join(wandb_dir(), ".gitignore"), "w") as file:
        file.write("*\n!settings")

    click.echo(
        click.style("This directory is configured!  Next, track a run:\n", fg="green")
        + textwrap.dedent(
            """\
        * In your training script:
            {code1}
            {code2}
        * then `{run}`.
        """
        ).format(
            code1=click.style("import wandb", bold=True),
            code2=click.style('wandb.init(project="%s")' % project, bold=True),
            run=click.style("python <train.py>", bold=True),
        )
    )


@cli.command(
    context_settings=CONTEXT, help="Upload an offline training directory to W&B"
)
@click.pass_context
@click.argument("path", nargs=-1, type=click.Path(exists=True))
@click.option("--view", is_flag=True, default=False, help="View runs", hidden=True)
@click.option("--verbose", is_flag=True, default=False, help="Verbose", hidden=True)
@click.option("--id", "run_id", help="The run you want to upload to.")
@click.option("--project", "-p", help="The project you want to upload to.")
@click.option("--entity", "-e", help="The entity to scope to.")
@click.option(
    "--sync-tensorboard/--no-sync-tensorboard",
    is_flag=True,
    default=None,
    help="Stream tfevent files to wandb.",
)
@click.option("--include-globs", help="Comma seperated list of globs to include.")
@click.option("--exclude-globs", help="Comma seperated list of globs to exclude.")
@click.option(
    "--include-online/--no-include-online",
    is_flag=True,
    default=None,
    help="Include online runs",
)
@click.option(
    "--include-offline/--no-include-offline",
    is_flag=True,
    default=None,
    help="Include offline runs",
)
@click.option(
    "--include-synced/--no-include-synced",
    is_flag=True,
    default=None,
    help="Include synced runs",
)
@click.option(
    "--mark-synced/--no-mark-synced",
    is_flag=True,
    default=True,
    help="Mark runs as synced",
)
@click.option("--sync-all", is_flag=True, default=False, help="Sync all runs")
@click.option("--clean", is_flag=True, default=False, help="Delete synced runs")
@click.option(
    "--clean-old-hours",
    default=24,
    help="Delete runs created before this many hours. To be used alongside --clean flag.",
    type=int,
)
@click.option(
    "--clean-force",
    is_flag=True,
    default=False,
    help="Clean without confirmation prompt.",
)
@click.option("--ignore", hidden=True)
@click.option("--show", default=5, help="Number of runs to show")
@display_error
def sync(
    ctx,
    path=None,
    view=None,
    verbose=None,
    run_id=None,
    project=None,
    entity=None,
    sync_tensorboard=None,
    include_globs=None,
    exclude_globs=None,
    include_online=None,
    include_offline=None,
    include_synced=None,
    mark_synced=None,
    sync_all=None,
    ignore=None,
    show=None,
    clean=None,
    clean_old_hours=24,
    clean_force=None,
):
    # TODO: rather unfortunate, needed to avoid creating a `wandb` directory
    os.environ["WANDB_DIR"] = TMPDIR.name
    api = _get_cling_api()
    if api.api_key is None:
        wandb.termlog("Login to W&B to sync offline runs")
        ctx.invoke(login, no_offline=True)
        api = _get_cling_api(reset=True)

    if ignore:
        exclude_globs = ignore
    if include_globs:
        include_globs = include_globs.split(",")
    if exclude_globs:
        exclude_globs = exclude_globs.split(",")

    def _summary():
        all_items = get_runs(
            include_online=True,
            include_offline=True,
            include_synced=True,
            include_unsynced=True,
        )
        sync_items = get_runs(
            include_online=include_online if include_online is not None else True,
            include_offline=include_offline if include_offline is not None else True,
            include_synced=include_synced if include_synced is not None else False,
            include_unsynced=True,
            exclude_globs=exclude_globs,
            include_globs=include_globs,
        )
        synced = []
        unsynced = []
        for item in all_items:
            (synced if item.synced else unsynced).append(item)
        if sync_items:
            wandb.termlog("Number of runs to be synced: {}".format(len(sync_items)))
            if show and show < len(sync_items):
                wandb.termlog("Showing {} runs to be synced:".format(show))
            for item in sync_items[: (show or len(sync_items))]:
                wandb.termlog("  {}".format(item))
        else:
            wandb.termlog("No runs to be synced.")
        if synced:
            clean_cmd = click.style("wandb sync --clean", fg="yellow")
            wandb.termlog(
                "NOTE: use {} to delete {} synced runs from local directory.".format(
                    clean_cmd, len(synced)
                )
            )
        if unsynced:
            sync_cmd = click.style("wandb sync --sync-all", fg="yellow")
            wandb.termlog(
                "NOTE: use {} to sync {} unsynced runs from local directory.".format(
                    sync_cmd, len(unsynced)
                )
            )

    def _sync_path(path, sync_tensorboard):
        if run_id and len(path) > 1:
            wandb.termerror("id can only be set for a single run.")
            sys.exit(1)
        sm = SyncManager(
            project=project,
            entity=entity,
            run_id=run_id,
            mark_synced=mark_synced,
            app_url=api.app_url,
            view=view,
            verbose=verbose,
            sync_tensorboard=sync_tensorboard,
        )
        for p in path:
            sm.add(p)
        sm.start()
        while not sm.is_done():
            _ = sm.poll()
            # print(status)

    def _sync_all():
        sync_items = get_runs(
            include_online=include_online if include_online is not None else True,
            include_offline=include_offline if include_offline is not None else True,
            include_synced=include_synced if include_synced is not None else False,
            include_unsynced=True,
            exclude_globs=exclude_globs,
            include_globs=include_globs,
        )
        if not sync_items:
            wandb.termerror("Nothing to sync.")
        else:
            # When syncing run directories, default to not syncing tensorboard
            sync_tb = sync_tensorboard if sync_tensorboard is not None else False
            _sync_path(sync_items, sync_tb)

    def _clean():
        if path:
            runs = list(map(get_run_from_path, path))
            if not clean_force:
                click.confirm(
                    click.style(
                        "Are you sure you want to remove %i runs?" % len(runs),
                        bold=True,
                    ),
                    abort=True,
                )
            for run in runs:
                shutil.rmtree(run.path)
            click.echo(click.style("Success!", fg="green"))
            return
        runs = get_runs(
            include_online=include_online if include_online is not None else True,
            include_offline=include_offline if include_offline is not None else True,
            include_synced=include_synced if include_synced is not None else True,
            include_unsynced=False,
            exclude_globs=exclude_globs,
            include_globs=include_globs,
        )
        since = datetime.datetime.now() - datetime.timedelta(hours=clean_old_hours)
        old_runs = [run for run in runs if run.datetime < since]
        old_runs.sort(key=lambda run: run.datetime)
        if old_runs:
            click.echo(
                "Found {} runs, {} are older than {} hours".format(
                    len(runs), len(old_runs), clean_old_hours
                )
            )
            for run in old_runs:
                click.echo(run.path)
            if not clean_force:
                click.confirm(
                    click.style(
                        "Are you sure you want to remove %i runs?" % len(old_runs),
                        bold=True,
                    ),
                    abort=True,
                )
            for run in old_runs:
                shutil.rmtree(run.path)
            click.echo(click.style("Success!", fg="green"))
        else:
            click.echo(
                click.style(
                    "No runs older than %i hours found" % clean_old_hours, fg="red"
                )
            )

    if sync_all:
        _sync_all()
    elif clean:
        _clean()
    elif path:
        # When syncing a specific path, default to syncing tensorboard
        sync_tb = sync_tensorboard if sync_tensorboard is not None else True
        _sync_path(path, sync_tb)
    else:
        _summary()


@cli.command(context_settings=CONTEXT, help="Create a sweep")  # noqa: C901
@click.pass_context
@click.option("--project", "-p", default=None, help="The project of the sweep.")
@click.option("--entity", "-e", default=None, help="The entity scope for the project.")
@click.option("--controller", is_flag=True, default=False, help="Run local controller")
@click.option("--verbose", is_flag=True, default=False, help="Display verbose output")
@click.option("--name", default=False, help="Set sweep name")
@click.option("--program", default=False, help="Set sweep program")
@click.option("--settings", default=False, help="Set sweep settings", hidden=True)
@click.option("--update", default=None, help="Update pending sweep")
@click.option(
    "--stop",
    is_flag=True,
    default=False,
    help="Finish a sweep to stop running new runs and let currently running runs finish.",
)
@click.option(
    "--cancel",
    is_flag=True,
    default=False,
    help="Cancel a sweep to kill all running runs and stop running new runs.",
)
@click.option(
    "--pause",
    is_flag=True,
    default=False,
    help="Pause a sweep to temporarily stop running new runs.",
)
@click.option(
    "--resume",
    is_flag=True,
    default=False,
    help="Resume a sweep to continue running new runs.",
)
@click.argument("config_yaml_or_sweep_id")
@display_error
def sweep(
    ctx,
    project,
    entity,
    controller,
    verbose,
    name,
    program,
    settings,
    update,
    stop,
    cancel,
    pause,
    resume,
    config_yaml_or_sweep_id,
):  # noqa: C901
    state_args = "stop", "cancel", "pause", "resume"
    lcls = locals()
    is_state_change_command = sum((lcls[k] for k in state_args))
    if is_state_change_command > 1:
        raise Exception("Only one state flag (stop/cancel/pause/resume) is allowed.")
    elif is_state_change_command == 1:
        sweep_id = config_yaml_or_sweep_id
        api = _get_cling_api()
        if api.api_key is None:
            wandb.termlog("Login to W&B to use the sweep feature")
            ctx.invoke(login, no_offline=True)
            api = _get_cling_api(reset=True)
        parts = dict(entity=entity, project=project, name=sweep_id)
        err = util.parse_sweep_id(parts)
        if err:
            wandb.termerror(err)
            return
        entity = parts.get("entity") or entity
        project = parts.get("project") or project
        sweep_id = parts.get("name") or sweep_id
        state = [s for s in state_args if lcls[s]][0]
        ings = {
            "stop": "Stopping",
            "cancel": "Cancelling",
            "pause": "Pausing",
            "resume": "Resuming",
        }
        wandb.termlog(
            "%s sweep %s." % (ings[state], "%s/%s/%s" % (entity, project, sweep_id))
        )
        getattr(api, "%s_sweep" % state)(sweep_id, entity=entity, project=project)
        wandb.termlog("Done.")
        return
    else:
        config_yaml = config_yaml_or_sweep_id

    def _parse_settings(settings):
        """settings could be json or comma seperated assignments."""
        ret = {}
        # TODO(jhr): merge with magic:_parse_magic
        if settings.find("=") > 0:
            for item in settings.split(","):
                kv = item.split("=")
                if len(kv) != 2:
                    wandb.termwarn(
                        "Unable to parse sweep settings key value pair", repeat=False
                    )
                ret.update(dict([kv]))
            return ret
        wandb.termwarn("Unable to parse settings parameter", repeat=False)
        return ret

    api = _get_cling_api()
    if api.api_key is None:
        wandb.termlog("Login to W&B to use the sweep feature")
        ctx.invoke(login, no_offline=True)
        api = _get_cling_api(reset=True)

    sweep_obj_id = None
    if update:
        parts = dict(entity=entity, project=project, name=update)
        err = util.parse_sweep_id(parts)
        if err:
            wandb.termerror(err)
            return
        entity = parts.get("entity") or entity
        project = parts.get("project") or project
        sweep_id = parts.get("name") or update
        found = api.sweep(sweep_id, "{}", entity=entity, project=project)
        if not found:
            wandb.termerror(
                "Could not find sweep {}/{}/{}".format(entity, project, sweep_id)
            )
            return
        sweep_obj_id = found["id"]

    wandb.termlog(
        "{} sweep from: {}".format(
            "Updating" if sweep_obj_id else "Creating", config_yaml
        )
    )
    try:
        yaml_file = open(config_yaml)
    except OSError:
        wandb.termerror("Couldn't open sweep file: %s" % config_yaml)
        return
    try:
        config = util.load_yaml(yaml_file)
    except yaml.YAMLError as err:
        wandb.termerror("Error in configuration file: %s" % err)
        return
    if config is None:
        wandb.termerror("Configuration file is empty")
        return

    # Set or override parameters
    if name:
        config["name"] = name
    if program:
        config["program"] = program
    if settings:
        settings = _parse_settings(settings)
        if settings:
            config.setdefault("settings", {})
            config["settings"].update(settings)
    if controller:
        config.setdefault("controller", {})
        config["controller"]["type"] = "local"

    is_local = config.get("controller", {}).get("type") == "local"
    if is_local:
        tuner = wandb_controller.controller()
        err = tuner._validate(config)
        if err:
            wandb.termerror("Error in sweep file: %s" % err)
            return

    env = os.environ
    entity = (
        entity
        or env.get("WANDB_ENTITY")
        or config.get("entity")
        or api.settings("entity")
    )
    project = (
        project
        or env.get("WANDB_PROJECT")
        or config.get("project")
        or api.settings("project")
        or util.auto_project_name(config.get("program"))
    )
    sweep_id, warnings = api.upsert_sweep(
        config, project=project, entity=entity, obj_id=sweep_obj_id
    )
    util.handle_sweep_config_violations(warnings)

    wandb.termlog(
        "{} sweep with ID: {}".format(
            "Updated" if sweep_obj_id else "Created", click.style(sweep_id, fg="yellow")
        )
    )

    sweep_url = wandb_controller._get_sweep_url(api, sweep_id)
    if sweep_url:
        wandb.termlog(
            "View sweep at: {}".format(
                click.style(sweep_url, underline=True, fg="blue")
            )
        )

    # reprobe entity and project if it was autodetected by upsert_sweep
    entity = entity or env.get("WANDB_ENTITY")
    project = project or env.get("WANDB_PROJECT")

    if entity and project:
        sweep_path = "{}/{}/{}".format(entity, project, sweep_id)
    elif project:
        sweep_path = "{}/{}".format(project, sweep_id)
    else:
        sweep_path = sweep_id

    if sweep_path.find(" ") >= 0:
        sweep_path = '"{}"'.format(sweep_path)

    wandb.termlog(
        "Run sweep agent with: {}".format(
            click.style("wandb agent %s" % sweep_path, fg="yellow")
        )
    )
    if controller:
        wandb.termlog("Starting wandb controller...")
        tuner = wandb_controller.controller(sweep_id)
        tuner.run(verbose=verbose)


def _user_args_to_dict(arguments, argument_type="P"):
    user_dict = {}
    for arg in arguments:
        split = arg.split("=", maxsplit=1)
        # Docker arguments such as `t` don't require a value -> set to True if specified
        if len(split) == 1 and argument_type == "A":
            name = split[0]
            value = True
        elif len(split) == 2:
            name = split[0]
            value = split[1]
        else:
            wandb.termerror(
                "Invalid format for -%s parameter: '%s'. "
                "Use -%s name=value." % (argument_type, arg, argument_type)
            )
            sys.exit(1)
        if name in user_dict:
            wandb.termerror("Repeated parameter: '%s'" % name)
            sys.exit(1)
        user_dict[name] = value
    return user_dict


@cli.command(help="Launch a job on a specified resource")
@click.argument("uri")
@click.option(
    "--entry-point",
    "-e",
    metavar="NAME",
    default=None,
    help="Entry point within project. [default: main]. If the entry point is not found, "
    "attempts to run the project file with the specified name as a script, "
    "using 'python' to run .py files and the default shell (specified by "
    "environment variable $SHELL) to run .sh files",
)
@click.option(
    "--version",
    "-v",
    metavar="VERSION",
    help="Version of the project to run, as a Git commit reference for Git projects.",
)
@click.option(
    "--param-list",
    "-P",
    metavar="NAME=VALUE",
    multiple=True,
    help="A parameter for the run, of the form -P name=value. Provided parameters that "
    "are not in the list of parameters for an entry point will be passed to the "
    "corresponding entry point as command-line arguments in the form `--name value`",
)
@click.option(
    "--docker-args",
    "-A",
    metavar="NAME=VALUE",
    multiple=True,
    help="A `docker run` argument or flag, of the form -A name=value (e.g. -A gpus=all) "
    "or -A name (e.g. -A t). The argument will then be passed as "
    "`docker run --name value` or `docker run --name` respectively. ",
)
@click.option(
    "--experiment-name",
    envvar="WANDB_NAME",
    help="Name of the experiment under which to launch the run. If not "
    "specified, 'experiment-id' option will be used to launch run.",
)
@click.option(
    "--entity",
    "-e",
    metavar="<str>",
    default=None,
    help="Name of the target entity which the new run will be sent to. Defaults to using the entity set by local wandb/settings folder.",
)
@click.option(
    "--project",
    "-p",
    metavar="<str>",
    default=None,
    help="Name of the target project which the new run will be sent to. Defaults to using the project set by local wandb/settings folder.",
)
@click.option(
    "--resource",
    "-r",
    metavar="BACKEND",
    default="local",
    help="Execution resource to use for run. Supported values: 'local', 'ngc'"
    "(experimental). Defaults to 'local'.",
)
@click.option(
    "--config",
    "-c",
    metavar="FILE",
    help="Path to JSON file (must end in '.json') or JSON string which will be passed "
    "as config to the compute resource. The exact content which should be "
    "provided is different for each execution backend.",
)
@click.option(
    "--storage-dir",
    envvar="WANDB_TMP_DIR",
    help="Only valid when ``backend`` is local. "
    "W&B downloads artifacts from distributed URIs passed to parameters of "
    "type 'path' to subdirectories of storage_dir.",
)
def launch(
    uri,
    entry_point,
    version,
    param_list,
    docker_args,
    experiment_name,
    resource,
    entity,
    project,
    config,
    storage_dir,
):
    """
    Run an W&B project from the given URI.
    For local runs, the run will block until it completes.
    Otherwise, the project will run asynchronously.
    If running locally (the default), the URI can be either a Git repository URI or a local path.
    If running on Databricks, the URI must be a Git repository.
    By default, Git projects run in a new working directory with the given parameters, while
    local projects run from the project's root directory.
    """
    param_dict = _user_args_to_dict(param_list)
    args_dict = _user_args_to_dict(docker_args, argument_type="A")
    if config is not None:
        if os.path.splitext(config)[-1] == ".json":
            with open(config, "r") as f:
                config = json.load(f)
        else:
            # assume a json string
            try:
                config = json.loads(config)
            except ValueError as e:
                wandb.termerror("Invalid backend config JSON. Parse error: %s" % e)
                raise
    else:
        config = {}

    if resource == "ngc":
        # TODO: add queue support?
        if config is None:
            wandb.termerror("Specify 'backend_config' when using ngc mode.")
            sys.exit(1)

    api = _get_cling_api()

    try:
        wandb_launch.run(
            uri,
            entry_point,
            version,
            wandb_project=project,
            wandb_entity=entity,
            experiment_name=experiment_name,
            parameters=param_dict,
            docker_args=args_dict,
            resource=resource,
            config=config,
            storage_dir=storage_dir,
            synchronous=resource in ("local", "ngc")
            or resource is None,  # todo currently always true
            api=api,
        )
    except wandb_launch.ExecutionException as e:
        logger.error("=== %s ===", e)
        sys.exit(1)


@cli.command(context_settings=CONTEXT, help="Run a W&B launch agent", hidden=True)
@click.pass_context
@click.option("--project", "-p", default=None, help="The project to use.")
@click.option("--entity", "-e", default=None, help="The entity to use.")
@click.option("--queues", "-q", default="default", help="The queue names to poll")
# @click.option(
#     "--max",
#     default=4,
#     type=int,
#     help="The maximum number of launchs to manage in parallel.",
# )
# @click.argument("agent")
@click.argument("agent_spec", nargs=-1)
@display_error
def launch_agent(
    ctx, project=None, entity=None, max=4, agent=None, agent_spec=None, queues=None
):
    api = _get_cling_api()
    queues = queues.split(",")  # todo: check for none?
    if api.api_key is None:
        wandb.termlog("Login to W&B to use the launch agent feature")
        ctx.invoke(login, no_offline=True)
        api = _get_cling_api(reset=True)

    if agent_spec is None or agent_spec == ():
        project = project or "uncategorized"
        entity = entity or api.default_entity
        agent_spec = ["{}/{}".format(entity, project)]
    wandb.termlog("Starting {} agent ✨".format(launch_agent))
    wandb_launch.run_agent(agent_spec, queues=queues)


@cli.command(help="Add a job onto the run queue for a specified resource")
@click.argument("uri")
@click.option("--config", "-c", default=None, help="Path to a user config")
@click.option("--project", "-p", default=None, help="The project to use.")
@click.option("--entity", "-e", default=None, help="The entity to use.")
@click.option(
    "--queue",
    "-q",
    default="default",
    help="Run queue to push to, defaults to project queue",
)
@click.option(
    "--resource",
    "-r",
    default="local",
    help="Resource to run this job on, defaults to local machine",
)
@click.option(
    "--entry-point",
    "-e",
    metavar="NAME",
    default=None,
    help="Entry point within project. [default: main]. If the entry point is not found, "
    "attempts to run the project file with the specified name as a script, "
    "using 'python' to run .py files and the default shell (specified by "
    "environment variable $SHELL) to run .sh files",
)
@click.option(
    "--experiment-name",
    envvar="WANDB_NAME",
    help="Name of the experiment under which to launch the run. If not "
    "specified, 'experiment-id' option will be used to launch run.",
)
@click.option(
    "--version",
    "-v",
    metavar="VERSION",
    help="Version of the project to run, as a Git commit reference for Git projects.",
)
@click.option(
    "--param-list",
    "-P",
    metavar="NAME=VALUE",
    multiple=True,
    help="A parameter for the run, of the form -P name=value. Provided parameters that "
    "are not in the list of parameters for an entry point will be passed to the "
    "corresponding entry point as command-line arguments in the form `--name value`",
)
<<<<<<< HEAD
def launch_add(uri, config=None, project=None, entity=None, queue=None, resource=None, entry_point=None, experiment_name=None, version=None, param_list=None):
    api = _get_cling_api()
=======
def launch_add(
    uri,
    config=None,
    project=None,
    entity=None,
    queue=None,
    resource=None,
    entry_point=None,
    experiment_name=None,
    version=None,
    param_list=None,
):
    api = (
        _get_runqueues_api()
    )  # todo: temporary until runqueues api integrated into internal api
>>>>>>> bbea7277

    uri_stripped = uri.split("?")[0]  # remove any possible query params (eg workspace)
    uri_entity, uri_project, run_id = parse_wandb_uri(uri_stripped)

    # if entity and project for queue aren't specified, default to same as in wandb uri
    project = project if project is not None else uri_project
    entity = entity if entity is not None else uri_entity

    run_spec = {}
    if config is not None:
        with open(config, "r") as f:
            run_spec = json.load(f)
    # current behavior we override anything in supplied config with cli args if passed
    run_spec["run_id"] = run_id
    run_spec["entry_point"] = entry_point
    run_spec["project"] = project
    run_spec["entity"] = entity
    run_spec["overrides"] = {}
    if resource is not None:
        run_spec["resource"] = resource
    if version is not None:
        run_spec["version"] = version
    if param_list is not None:
        run_spec["overrides"]["args"] = _user_args_to_dict(param_list)

    if experiment_name is not None:
        run_spec["name"] = experiment_name
    else:
        run_spec["name"] = "{}_{}".format(project, run_id)

    try:
        res = wandb_launch.push_to_queue(api, queue, run_spec)
        if res is None or "runQueueItemId" not in res:
            raise Exception("Error adding run to queue")
        else:
            print(
                "internal debug: added with run queue item id {}".format(
                    res["runQueueItemId"]
                )
            )  # todo: remove
            wandb.termlog("Added run to queue")
    except Exception as e:
        print(e)
        sys.exit(1)


@cli.command(context_settings=CONTEXT, help="Run the W&B agent")
@click.pass_context
@click.option("--project", "-p", default=None, help="The project of the sweep.")
@click.option("--entity", "-e", default=None, help="The entity scope for the project.")
@click.option(
    "--count", default=None, type=int, help="The max number of runs for this agent."
)
@click.argument("sweep_id")
@display_error
def agent(ctx, project, entity, count, sweep_id):
    api = _get_cling_api()
    if api.api_key is None:
        wandb.termlog("Login to W&B to use the sweep agent feature")
        ctx.invoke(login, no_offline=True)
        api = _get_cling_api(reset=True)

    wandb.termlog("Starting wandb agent 🕵️")
    wandb_agent.agent(sweep_id, entity=entity, project=project, count=count)

    # you can send local commands like so:
    # agent_api.command({'type': 'run', 'program': 'train.py',
    #                'args': ['--max_epochs=10']})


@cli.command(context_settings=CONTEXT, help="Run the W&B local sweep controller")
@click.option("--verbose", is_flag=True, default=False, help="Display verbose output")
@click.argument("sweep_id")
@display_error
def controller(verbose, sweep_id):
    click.echo("Starting wandb controller...")
    tuner = wandb_controller.controller(sweep_id)
    tuner.run(verbose=verbose)


RUN_CONTEXT = copy.copy(CONTEXT)
RUN_CONTEXT["allow_extra_args"] = True
RUN_CONTEXT["ignore_unknown_options"] = True


@cli.command(context_settings=RUN_CONTEXT, name="docker-run")
@click.pass_context
@click.argument("docker_run_args", nargs=-1)
def docker_run(ctx, docker_run_args):
    """Simple wrapper for `docker run` which adds WANDB_API_KEY and WANDB_DOCKER
    environment variables to any docker run command.

    This will also set the runtime to nvidia if the nvidia-docker executable is present on the system
    and --runtime wasn't set.

    See `docker run --help` for more details.
    """
    api = InternalApi()
    args = list(docker_run_args)
    if len(args) > 0 and args[0] == "run":
        args.pop(0)
    if len([a for a in args if a.startswith("--runtime")]) == 0 and find_executable(
        "nvidia-docker"
    ):
        args = ["--runtime", "nvidia"] + args
    #  TODO: image_from_docker_args uses heuristics to find the docker image arg, there are likely cases
    #  where this won't work
    image = util.image_from_docker_args(args)
    resolved_image = None
    if image:
        resolved_image = wandb.docker.image_id(image)
    if resolved_image:
        args = ["-e", "WANDB_DOCKER=%s" % resolved_image] + args
    else:
        wandb.termlog(
            "Couldn't detect image argument, running command without the WANDB_DOCKER env variable"
        )
    if api.api_key:
        args = ["-e", "WANDB_API_KEY=%s" % api.api_key] + args
    else:
        wandb.termlog(
            "Not logged in, run `wandb login` from the host machine to enable result logging"
        )
    subprocess.call(["docker", "run"] + args)


@cli.command(context_settings=RUN_CONTEXT)
@click.pass_context
@click.argument("docker_run_args", nargs=-1)
@click.argument("docker_image", required=False)
@click.option(
    "--nvidia/--no-nvidia",
    default=find_executable("nvidia-docker") is not None,
    help="Use the nvidia runtime, defaults to nvidia if nvidia-docker is present",
)
@click.option(
    "--digest", is_flag=True, default=False, help="Output the image digest and exit"
)
@click.option(
    "--jupyter/--no-jupyter", default=False, help="Run jupyter lab in the container"
)
@click.option(
    "--dir", default="/app", help="Which directory to mount the code in the container"
)
@click.option("--no-dir", is_flag=True, help="Don't mount the current directory")
@click.option(
    "--shell", default="/bin/bash", help="The shell to start the container with"
)
@click.option("--port", default="8888", help="The host port to bind jupyter on")
@click.option("--cmd", help="The command to run in the container")
@click.option(
    "--no-tty", is_flag=True, default=False, help="Run the command without a tty"
)
@display_error
def docker(
    ctx,
    docker_run_args,
    docker_image,
    nvidia,
    digest,
    jupyter,
    dir,
    no_dir,
    shell,
    port,
    cmd,
    no_tty,
):
    """W&B docker lets you run your code in a docker image ensuring wandb is configured. It adds the WANDB_DOCKER and WANDB_API_KEY
    environment variables to your container and mounts the current directory in /app by default.  You can pass additional
    args which will be added to `docker run` before the image name is declared, we'll choose a default image for you if
    one isn't passed:

    wandb docker -v /mnt/dataset:/app/data
    wandb docker gcr.io/kubeflow-images-public/tensorflow-1.12.0-notebook-cpu:v0.4.0 --jupyter
    wandb docker wandb/deepo:keras-gpu --no-tty --cmd "python train.py --epochs=5"

    By default we override the entrypoint to check for the existance of wandb and install it if not present.  If you pass the --jupyter
    flag we will ensure jupyter is installed and start jupyter lab on port 8888.  If we detect nvidia-docker on your system we will use
    the nvidia runtime.  If you just want wandb to set environment variable to an existing docker run command, see the wandb docker-run
    command.
    """
    api = InternalApi()
    if not find_executable("docker"):
        raise ClickException("Docker not installed, install it from https://docker.com")
    args = list(docker_run_args)
    image = docker_image or ""
    # remove run for users used to nvidia-docker
    if len(args) > 0 and args[0] == "run":
        args.pop(0)
    if image == "" and len(args) > 0:
        image = args.pop(0)
    # If the user adds docker args without specifying an image (should be rare)
    if not util.docker_image_regex(image.split("@")[0]):
        if image:
            args = args + [image]
        image = wandb.docker.default_image(gpu=nvidia)
        subprocess.call(["docker", "pull", image])
    _, repo_name, tag = wandb.docker.parse(image)

    resolved_image = wandb.docker.image_id(image)
    if resolved_image is None:
        raise ClickException(
            "Couldn't find image locally or in a registry, try running `docker pull %s`"
            % image
        )
    if digest:
        sys.stdout.write(resolved_image)
        exit(0)

    existing = wandb.docker.shell(["ps", "-f", "ancestor=%s" % resolved_image, "-q"])
    if existing:
        if click.confirm(
            "Found running container with the same image, do you want to attach?"
        ):
            subprocess.call(["docker", "attach", existing.split("\n")[0]])
            exit(0)
    cwd = os.getcwd()
    command = [
        "docker",
        "run",
        "-e",
        "LANG=C.UTF-8",
        "-e",
        "WANDB_DOCKER=%s" % resolved_image,
        "--ipc=host",
        "-v",
        wandb.docker.entrypoint + ":/wandb-entrypoint.sh",
        "--entrypoint",
        "/wandb-entrypoint.sh",
    ]
    if nvidia:
        command.extend(["--runtime", "nvidia"])
    if not no_dir:
        #  TODO: We should default to the working directory if defined
        command.extend(["-v", cwd + ":" + dir, "-w", dir])
    if api.api_key:
        command.extend(["-e", "WANDB_API_KEY=%s" % api.api_key])
    else:
        wandb.termlog(
            "Couldn't find WANDB_API_KEY, run `wandb login` to enable streaming metrics"
        )
    if jupyter:
        command.extend(["-e", "WANDB_ENSURE_JUPYTER=1", "-p", port + ":8888"])
        no_tty = True
        cmd = (
            "jupyter lab --no-browser --ip=0.0.0.0 --allow-root --NotebookApp.token= --notebook-dir %s"
            % dir
        )
    command.extend(args)
    if no_tty:
        command.extend([image, shell, "-c", cmd])
    else:
        if cmd:
            command.extend(["-e", "WANDB_COMMAND=%s" % cmd])
        command.extend(["-it", image, shell])
        wandb.termlog("Launching docker container \U0001F6A2")
    subprocess.call(command)


@cli.command(
    context_settings=RUN_CONTEXT, help="Launch local W&B container (Experimental)"
)
@click.pass_context
@click.option("--port", "-p", default="8080", help="The host port to bind W&B local on")
@click.option(
    "--env", "-e", default=[], multiple=True, help="Env vars to pass to wandb/local"
)
@click.option(
    "--daemon/--no-daemon", default=True, help="Run or don't run in daemon mode"
)
@click.option(
    "--upgrade", is_flag=True, default=False, help="Upgrade to the most recent version"
)
@click.option(
    "--edge", is_flag=True, default=False, help="Run the bleading edge", hidden=True
)
@display_error
def local(ctx, port, env, daemon, upgrade, edge):
    api = InternalApi()
    if not find_executable("docker"):
        raise ClickException("Docker not installed, install it from https://docker.com")
    if wandb.docker.image_id("wandb/local") != wandb.docker.image_id_from_registry(
        "wandb/local"
    ):
        if upgrade:
            subprocess.call(["docker", "pull", "wandb/local"])
        else:
            wandb.termlog(
                "A new version of W&B local is available, upgrade by calling `wandb local --upgrade`"
            )
    running = subprocess.check_output(
        ["docker", "ps", "--filter", "name=wandb-local", "--format", "{{.ID}}"]
    )
    if running != b"":
        if upgrade:
            subprocess.call(["docker", "stop", "wandb-local"])
        else:
            wandb.termerror(
                "A container named wandb-local is already running, run `docker stop wandb-local` if you want to start a new instance"
            )
            exit(1)
    image = "docker.pkg.github.com/wandb/core/local" if edge else "wandb/local"
    username = getpass.getuser()
    env_vars = ["-e", "LOCAL_USERNAME=%s" % username]
    for e in env:
        env_vars.append("-e")
        env_vars.append(e)
    command = [
        "docker",
        "run",
        "--rm",
        "-v",
        "wandb:/vol",
        "-p",
        port + ":8080",
        "--name",
        "wandb-local",
    ] + env_vars
    host = "http://localhost:%s" % port
    api.set_setting("base_url", host, globally=True, persist=True)
    if daemon:
        command += ["-d"]
    command += [image]

    # DEVNULL is only in py3
    try:
        from subprocess import DEVNULL
    except ImportError:
        DEVNULL = open(os.devnull, "wb")  # noqa: N806
    code = subprocess.call(command, stdout=DEVNULL)
    if daemon:
        if code != 0:
            wandb.termerror(
                "Failed to launch the W&B local container, see the above error."
            )
            exit(1)
        else:
            wandb.termlog("W&B local started at http://localhost:%s \U0001F680" % port)
            wandb.termlog(
                "You can stop the server by running `docker stop wandb-local`"
            )
            if not api.api_key:
                # Let the server start before potentially launching a browser
                time.sleep(2)
                ctx.invoke(login, host=host)


@cli.group(help="Commands for interacting with artifacts")
def artifact():
    pass


@artifact.command(context_settings=CONTEXT, help="Upload an artifact to wandb")
@click.argument("path")
@click.option(
    "--name", "-n", help="The name of the artifact to push: project/artifact_name"
)
@click.option("--description", "-d", help="A description of this artifact")
@click.option("--type", "-t", default="dataset", help="The type of the artifact")
@click.option(
    "--alias",
    "-a",
    default=["latest"],
    multiple=True,
    help="An alias to apply to this artifact",
)
@display_error
def put(path, name, description, type, alias):
    if name is None:
        name = os.path.basename(path)
    public_api = PublicApi()
    entity, project, artifact_name = public_api._parse_artifact_path(name)
    if project is None:
        project = click.prompt("Enter the name of the project you want to use")
    # TODO: settings nightmare...
    api = InternalApi()
    api.set_setting("entity", entity)
    api.set_setting("project", project)
    artifact = wandb.Artifact(name=artifact_name, type=type, description=description)
    artifact_path = "{entity}/{project}/{name}:{alias}".format(
        entity=entity, project=project, name=artifact_name, alias=alias[0]
    )
    if os.path.isdir(path):
        wandb.termlog(
            'Uploading directory {path} to: "{artifact_path}" ({type})'.format(
                path=path, type=type, artifact_path=artifact_path
            )
        )
        artifact.add_dir(path)
    elif os.path.isfile(path):
        wandb.termlog(
            'Uploading file {path} to: "{artifact_path}" ({type})'.format(
                path=path, type=type, artifact_path=artifact_path
            )
        )
        artifact.add_file(path)
    elif "://" in path:
        wandb.termlog(
            'Logging reference artifact from {path} to: "{artifact_path}" ({type})'.format(
                path=path, type=type, artifact_path=artifact_path
            )
        )
        artifact.add_reference(path)
    else:
        raise ClickException("Path argument must be a file or directory")

    run = wandb.init(
        entity=entity, project=project, config={"path": path}, job_type="cli_put"
    )
    # We create the artifact manually to get the current version
    res, _ = api.create_artifact(
        type,
        artifact_name,
        artifact.digest,
        entity_name=entity,
        project_name=project,
        run_name=run.id,
        description=description,
        aliases=[{"artifactCollectionName": artifact_name, "alias": a} for a in alias],
    )
    artifact_path = artifact_path.split(":")[0] + ":" + res.get("version", "latest")
    # Re-create the artifact and actually upload any files needed
    run.log_artifact(artifact, aliases=alias)
    wandb.termlog(
        "Artifact uploaded, use this artifact in a run by adding:\n", prefix=False
    )

    wandb.termlog(
        '    artifact = run.use_artifact("{path}")\n'.format(path=artifact_path,),
        prefix=False,
    )


@artifact.command(context_settings=CONTEXT, help="Download an artifact from wandb")
@click.argument("path")
@click.option("--root", help="The directory you want to download the artifact to")
@click.option("--type", help="The type of artifact you are downloading")
@display_error
def get(path, root, type):
    public_api = PublicApi()
    entity, project, artifact_name = public_api._parse_artifact_path(path)
    if project is None:
        project = click.prompt("Enter the name of the project you want to use")

    try:
        artifact_parts = artifact_name.split(":")
        if len(artifact_parts) > 1:
            version = artifact_parts[1]
            artifact_name = artifact_parts[0]
        else:
            version = "latest"
        full_path = "{entity}/{project}/{artifact}:{version}".format(
            entity=entity, project=project, artifact=artifact_name, version=version
        )
        wandb.termlog(
            "Downloading {type} artifact {full_path}".format(
                type=type or "dataset", full_path=full_path
            )
        )
        artifact = public_api.artifact(full_path, type=type)
        path = artifact.download(root=root)
        wandb.termlog("Artifact downloaded to %s" % path)
    except ValueError:
        raise ClickException("Unable to download artifact")


@artifact.command(
    context_settings=CONTEXT, help="List all artifacts in a wandb project"
)
@click.argument("path")
@click.option("--type", "-t", help="The type of artifacts to list")
@display_error
def ls(path, type):
    public_api = PublicApi()
    if type is not None:
        types = [public_api.artifact_type(type, path)]
    else:
        types = public_api.artifact_types(path)

    for kind in types:
        for collection in kind.collections():
            versions = public_api.artifact_versions(
                kind.type,
                "/".join([kind.entity, kind.project, collection.name]),
                per_page=1,
            )
            latest = next(versions)
            print(
                "{:<15s}{:<15s}{:>15s} {:<20s}".format(
                    kind.type,
                    latest.updated_at,
                    util.to_human_size(latest.size),
                    latest.name,
                )
            )


@artifact.group(help="Commands for interacting with the artifact cache")
def cache():
    pass


@cache.command(
    context_settings=CONTEXT,
    help="Clean up less frequently used files from the artifacts cache",
)
@click.argument("target_size")
@display_error
def cleanup(target_size):
    target_size = util.from_human_size(target_size)
    cache = wandb_sdk.wandb_artifacts.get_artifacts_cache()
    reclaimed_bytes = cache.cleanup(target_size)
    print("Reclaimed {} of space".format(util.to_human_size(reclaimed_bytes)))


@cli.command(context_settings=CONTEXT, help="Pull files from Weights & Biases")
@click.argument("run", envvar=env.RUN_ID)
@click.option(
    "--project", "-p", envvar=env.PROJECT, help="The project you want to download."
)
@click.option(
    "--entity",
    "-e",
    default="models",
    envvar=env.ENTITY,
    help="The entity to scope the listing to.",
)
@display_error
def pull(run, project, entity):
    api = InternalApi()
    project, run = api.parse_slug(run, project=project)
    urls = api.download_urls(project, run=run, entity=entity)
    if len(urls) == 0:
        raise ClickException("Run has no files")
    click.echo(
        "Downloading: {project}/{run}".format(
            project=click.style(project, bold=True), run=run
        )
    )

    for name in urls:
        if api.file_current(name, urls[name]["md5"]):
            click.echo("File %s is up to date" % name)
        else:
            length, response = api.download_file(urls[name]["url"])
            # TODO: I had to add this because some versions in CI broke click.progressbar
            sys.stdout.write("File %s\r" % name)
            dirname = os.path.dirname(name)
            if dirname != "":
                wandb.util.mkdir_exists_ok(dirname)
            with click.progressbar(
                length=length,
                label="File %s" % name,
                fill_char=click.style("&", fg="green"),
            ) as bar:
                with open(name, "wb") as f:
                    for data in response.iter_content(chunk_size=4096):
                        f.write(data)
                        bar.update(len(data))


@cli.command(
    context_settings=CONTEXT, help="Restore code, config and docker state for a run"
)
@click.pass_context
@click.argument("run", envvar=env.RUN_ID)
@click.option("--no-git", is_flag=True, default=False, help="Skupp")
@click.option(
    "--branch/--no-branch",
    default=True,
    help="Whether to create a branch or checkout detached",
)
@click.option(
    "--project", "-p", envvar=env.PROJECT, help="The project you wish to upload to."
)
@click.option(
    "--entity", "-e", envvar=env.ENTITY, help="The entity to scope the listing to."
)
@display_error
def restore(ctx, run, no_git, branch, project, entity):
    from wandb.old.core import wandb_dir

    api = _get_cling_api()
    if ":" in run:
        if "/" in run:
            entity, rest = run.split("/", 1)
        else:
            rest = run
        project, run = rest.split(":", 1)
    elif run.count("/") > 1:
        entity, run = run.split("/", 1)

    project, run = api.parse_slug(run, project=project)
    commit, json_config, patch_content, metadata = api.run_config(
        project, run=run, entity=entity
    )
    repo = metadata.get("git", {}).get("repo")
    image = metadata.get("docker")
    restore_message = (
        """`wandb restore` needs to be run from the same git repository as the original run.
Run `git clone %s` and restore from there or pass the --no-git flag."""
        % repo
    )
    if no_git:
        commit = None
    elif not api.git.enabled:
        if repo:
            raise ClickException(restore_message)
        elif image:
            wandb.termlog(
                "Original run has no git history.  Just restoring config and docker"
            )

    if commit and api.git.enabled:
        wandb.termlog("Fetching origin and finding commit: {}".format(commit))
        subprocess.check_call(["git", "fetch", "--all"])
        try:
            api.git.repo.commit(commit)
        except ValueError:
            wandb.termlog("Couldn't find original commit: {}".format(commit))
            commit = None
            files = api.download_urls(project, run=run, entity=entity)
            for filename in files:
                if filename.startswith("upstream_diff_") and filename.endswith(
                    ".patch"
                ):
                    commit = filename[len("upstream_diff_") : -len(".patch")]
                    try:
                        api.git.repo.commit(commit)
                    except ValueError:
                        commit = None
                    else:
                        break

            if commit:
                wandb.termlog("Falling back to upstream commit: {}".format(commit))
                patch_path, _ = api.download_write_file(files[filename])
            else:
                raise ClickException(restore_message)
        else:
            if patch_content:
                patch_path = os.path.join(wandb_dir(), "diff.patch")
                with open(patch_path, "w") as f:
                    f.write(patch_content)
            else:
                patch_path = None

        branch_name = "wandb/%s" % run
        if branch and branch_name not in api.git.repo.branches:
            api.git.repo.git.checkout(commit, b=branch_name)
            wandb.termlog("Created branch %s" % click.style(branch_name, bold=True))
        elif branch:
            wandb.termlog(
                "Using existing branch, run `git branch -D %s` from master for a clean checkout"
                % branch_name
            )
            api.git.repo.git.checkout(branch_name)
        else:
            wandb.termlog("Checking out %s in detached mode" % commit)
            api.git.repo.git.checkout(commit)

        if patch_path:
            # we apply the patch from the repository root so git doesn't exclude
            # things outside the current directory
            root = api.git.root
            patch_rel_path = os.path.relpath(patch_path, start=root)
            # --reject is necessary or else this fails any time a binary file
            # occurs in the diff
            exit_code = subprocess.call(
                ["git", "apply", "--reject", patch_rel_path], cwd=root
            )
            if exit_code == 0:
                wandb.termlog("Applied patch")
            else:
                wandb.termerror(
                    "Failed to apply patch, try un-staging any un-committed changes"
                )

    util.mkdir_exists_ok(wandb_dir())
    config_path = os.path.join(wandb_dir(), "config.yaml")
    config = Config()
    for k, v in json_config.items():
        if k not in ("_wandb", "wandb_version"):
            config[k] = v
    s = b"wandb_version: 1"
    s += b"\n\n" + yaml.dump(
        config._as_dict(),
        Dumper=yaml.SafeDumper,
        default_flow_style=False,
        allow_unicode=True,
        encoding="utf-8",
    )
    s = s.decode("utf-8")
    with open(config_path, "w") as f:
        f.write(s)

    wandb.termlog("Restored config variables to %s" % config_path)
    if image:
        if not metadata["program"].startswith("<") and metadata.get("args") is not None:
            # TODO: we may not want to default to python here.
            runner = util.find_runner(metadata["program"]) or ["python"]
            command = runner + [metadata["program"]] + metadata["args"]
            cmd = " ".join(command)
        else:
            wandb.termlog("Couldn't find original command, just restoring environment")
            cmd = None
        wandb.termlog("Docker image found, attempting to start")
        ctx.invoke(docker, docker_run_args=[image], cmd=cmd)

    return commit, json_config, patch_content, repo, metadata


@cli.command(context_settings=CONTEXT, help="Run any script with wandb", hidden=True)
@click.pass_context
@click.argument("program")
@click.argument("args", nargs=-1)
@display_error
def magic(ctx, program, args):
    def magic_run(cmd, globals, locals):
        try:
            exec(cmd, globals, locals)
        finally:
            pass

    sys.argv[:] = args
    sys.argv.insert(0, program)
    sys.path.insert(0, os.path.dirname(program))
    try:
        with open(program, "rb") as fp:
            code = compile(fp.read(), program, "exec")
    except IOError:
        click.echo(click.style("Could not launch program: %s" % program, fg="red"))
        sys.exit(1)
    globs = {
        "__file__": program,
        "__name__": "__main__",
        "__package__": None,
        "wandb_magic_install": magic_install,
    }
    prep = (
        """
import __main__
__main__.__file__ = "%s"
wandb_magic_install()
"""
        % program
    )
    magic_run(prep, globs, None)
    magic_run(code, globs, None)


@cli.command("online", help="Enable W&B sync")
@display_error
def online():
    api = InternalApi()
    try:
        api.clear_setting("disabled", persist=True)
        api.clear_setting("mode", persist=True)
    except configparser.Error:
        pass
    click.echo(
        "W&B online, running your script from this directory will now sync to the cloud."
    )


@cli.command("offline", help="Disable W&B sync")
@display_error
def offline():
    api = InternalApi()
    try:
        api.set_setting("disabled", "true", persist=True)
        api.set_setting("mode", "offline", persist=True)
        click.echo(
            "W&B offline, running your script from this directory will only write metadata locally."
        )
    except configparser.Error:
        click.echo(
            "Unable to write config, copy and paste the following in your terminal to turn off W&B:\nexport WANDB_MODE=dryrun"
        )


@cli.command("on", hidden=True)
@click.pass_context
@display_error
def on(ctx):
    ctx.invoke(online)


@cli.command("off", hidden=True)
@click.pass_context
@display_error
def off(ctx):
    ctx.invoke(offline)


@cli.command("status", help="Show configuration settings")
@click.option(
    "--settings/--no-settings", help="Show the current settings", default=True
)
def status(settings):
    api = _get_cling_api()
    if settings:
        click.echo(click.style("Current Settings", bold=True))
        settings = api.settings()
        click.echo(
            json.dumps(settings, sort_keys=True, indent=2, separators=(",", ": "))
        )


@cli.command("disabled", help="Disable W&B.")
def disabled():
    api = InternalApi()
    try:
        api.set_setting("mode", "disabled", persist=True)
        click.echo("W&B disabled.")
    except configparser.Error:
        click.echo(
            "Unable to write config, copy and paste the following in your terminal to turn off W&B:\nexport WANDB_MODE=disabled"
        )


@cli.command("enabled", help="Enable W&B.")
def enabled():
    api = InternalApi()
    try:
        api.set_setting("mode", "online", persist=True)
        click.echo("W&B enabled.")
    except configparser.Error:
        click.echo(
            "Unable to write config, copy and paste the following in your terminal to turn off W&B:\nexport WANDB_MODE=online"
        )


@cli.command("gc", hidden=True, context_settings={"ignore_unknown_options": True})
@click.argument("args", nargs=-1)
def gc(args):
    click.echo(
        "`wandb gc` command has been removed. Use `wandb sync --clean` to clean up synced runs."
    )


@cli.command(context_settings=CONTEXT, help="Verify your local instance")
@click.option("--host", default=None, help="Test a specific instance of W&B")
def verify(host):
    # TODO: (kdg) Build this all into a WandbVerify object, and clean this up.
    os.environ["WANDB_SILENT"] = "true"
    os.environ["WANDB_PROJECT"] = "verify"
    api = _get_cling_api()
    reinit = False
    if host is None:
        host = api.settings("base_url")
        print("Default host selected: {}".format(host))
    # if the given host does not match the default host, re run init
    elif host != api.settings("base_url"):
        reinit = True

    tmp_dir = tempfile.TemporaryDirectory()
    os.chdir(tmp_dir.name)
    os.environ["WANDB_BASE_URL"] = host
    wandb.login(host=host)
    if reinit:
        api = _get_cling_api(reset=True)
    if not wandb_verify.check_host(host):
        sys.exit(1)
    if not wandb_verify.check_logged_in(api, host):
        sys.exit(1)
    url_success, url = wandb_verify.check_graphql_put(api, host)
    large_post_success = wandb_verify.check_large_post()
    wandb_verify.check_secure_requests(
        api.settings("base_url"),
        "Checking requests to base url",
        "Connections are not made over https. SSL required for secure communications.",
    )
    if url:
        wandb_verify.check_secure_requests(
            url,
            "Checking requests made over signed URLs",
            "Signed URL requests not made over https. SSL is required for secure communications.",
        )
    wandb_verify.check_wandb_version(api)
    check_run_success = wandb_verify.check_run(api)
    check_artifacts_success = wandb_verify.check_artifacts()
    if not (
        check_artifacts_success
        and check_run_success
        and large_post_success
        and url_success
    ):
        sys.exit(1)<|MERGE_RESOLUTION|>--- conflicted
+++ resolved
@@ -32,12 +32,6 @@
 from wandb import wandb_sdk
 
 from wandb.apis import InternalApi, PublicApi
-<<<<<<< HEAD
-=======
-from wandb.apis.internal_runqueue import (
-    Api as RunQueueApi,
-)  # temp until we integrate rq fns into internal api
->>>>>>> bbea7277
 from wandb.compat import tempfile
 from wandb.integration.magic import magic_install
 
@@ -108,10 +102,6 @@
 
 
 _api = None  # caching api instance allows patching from unit tests
-<<<<<<< HEAD
-=======
-_rq_api = None  # temp
->>>>>>> bbea7277
 
 
 def _get_cling_api(reset=None):
@@ -1112,10 +1102,6 @@
     "are not in the list of parameters for an entry point will be passed to the "
     "corresponding entry point as command-line arguments in the form `--name value`",
 )
-<<<<<<< HEAD
-def launch_add(uri, config=None, project=None, entity=None, queue=None, resource=None, entry_point=None, experiment_name=None, version=None, param_list=None):
-    api = _get_cling_api()
-=======
 def launch_add(
     uri,
     config=None,
@@ -1128,10 +1114,7 @@
     version=None,
     param_list=None,
 ):
-    api = (
-        _get_runqueues_api()
-    )  # todo: temporary until runqueues api integrated into internal api
->>>>>>> bbea7277
+    api = _get_cling_api()
 
     uri_stripped = uri.split("?")[0]  # remove any possible query params (eg workspace)
     uri_entity, uri_project, run_id = parse_wandb_uri(uri_stripped)
