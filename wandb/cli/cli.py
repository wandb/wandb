--- conflicted
+++ resolved
@@ -1004,7 +1004,7 @@
     "set on wandb launch-agent.",
 )
 @click.option(
-    "--resource-arg",
+    "--resource-args",
     "-R",
     metavar="FILE",
     help="Path to JSON file (must end in '.json') or JSON string which will be passed "
@@ -1033,12 +1033,8 @@
     config,
     queue,
     run_async,
-<<<<<<< HEAD
-    resource_arg,
-=======
     resource_args,
     cuda,
->>>>>>> 95795a10
 ):
     """
     Run a W&B run from the given URI, which can be a wandb URI or a github repo uri or a local path.
@@ -1078,11 +1074,6 @@
             )
 
     args_dict = util._user_args_to_dict(args_list)
-<<<<<<< HEAD
-    docker_args_dict = util._user_args_to_dict(docker_args)
-
-    resource_args_dict = util._user_args_to_dict(resource_arg)
-=======
 
     if resource_args is not None:
         resource_args = util.load_as_json_file_or_load_dict_as_json(resource_args)
@@ -1091,7 +1082,6 @@
     else:
         resource_args = {}
 
->>>>>>> 95795a10
     if config is not None:
         config = util.load_as_json_file_or_load_dict_as_json(config)
         if config is None:
