#!/usr/bin/env python

import configparser
import copy
import datetime
from functools import wraps
import getpass
import json
import logging
import os
import shlex
import shutil
import subprocess
import sys
import tempfile
import textwrap
import time
import traceback


import click
from click.exceptions import ClickException

# pycreds has a find_executable that works in windows
from dockerpycreds.utils import find_executable
import wandb
from wandb import Config
from wandb import env, util
from wandb import Error
from wandb import wandb_agent
from wandb import wandb_sdk

from wandb.apis import InternalApi, PublicApi
from wandb.errors import ExecutionError, LaunchError
from wandb.integration.magic import magic_install
from wandb.sdk.launch.launch_add import _launch_add
from wandb.sdk.launch.utils import construct_launch_spec
from wandb.sdk.lib.wburls import wburls

# from wandb.old.core import wandb_dir
import wandb.sdk.verify.verify as wandb_verify
from wandb.sync import get_run_from_path, get_runs, SyncManager, TMPDIR
import yaml


# Send cli logs to wandb/debug-cli.<username>.log by default and fallback to a temp dir.
_wandb_dir = wandb.old.core.wandb_dir(env.get_dir())
if not os.path.exists(_wandb_dir):
    _wandb_dir = tempfile.gettempdir()

try:
    _username = getpass.getuser()
except KeyError:
    # getuser() could raise KeyError in restricted environments like
    # chroot jails or docker containers. Return user id in these cases.
    _username = str(os.getuid())

_wandb_log_path = os.path.join(_wandb_dir, f"debug-cli.{_username}.log")

logging.basicConfig(
    filename=_wandb_log_path,
    level=logging.INFO,
    format="%(asctime)s %(levelname)s %(message)s",
    datefmt="%Y-%m-%d %H:%M:%S",
)
logging.basicConfig(stream=sys.stdout, level=logging.INFO)
logger = logging.getLogger("wandb")
CONTEXT = dict(default_map={})


def cli_unsupported(argument):
    wandb.termerror(f"Unsupported argument `{argument}`")
    sys.exit(1)


class ClickWandbException(ClickException):
    def format_message(self):
        # log_file = util.get_log_file_path()
        log_file = ""
        orig_type = f"{self.orig_type.__module__}.{self.orig_type.__name__}"
        if issubclass(self.orig_type, Error):
            return click.style(str(self.message), fg="red")
        else:
            return "An Exception was raised, see %s for full traceback.\n" "%s: %s" % (
                log_file,
                orig_type,
                self.message,
            )


def display_error(func):
    """Function decorator for catching common errors and re-raising as wandb.Error"""

    @wraps(func)
    def wrapper(*args, **kwargs):
        try:
            return func(*args, **kwargs)
        except wandb.Error as e:
            exc_type, exc_value, exc_traceback = sys.exc_info()
            lines = traceback.format_exception(exc_type, exc_value, exc_traceback)
            logger.error("".join(lines))
            wandb.termerror(
                "Find detailed error logs at: {}".format(
                    os.path.join(_wandb_dir, "debug-cli.log")
                )
            )
            click_exc = ClickWandbException(e)
            click_exc.orig_type = exc_type
            raise click_exc.with_traceback(sys.exc_info()[2])

    return wrapper


_api = None  # caching api instance allows patching from unit tests


def _get_cling_api(reset=None):
    """Get a reference to the internal api with cling settings."""
    global _api
    if reset:
        _api = None
        wandb_sdk.wandb_setup._setup(_reset=True)
    if _api is None:
        # TODO(jhr): make a settings object that is better for non runs.
        # only override the necessary setting
        wandb.setup(settings=dict(_cli_only_mode=True))
        _api = InternalApi()
    return _api


def prompt_for_project(ctx, entity):
    """Ask the user for a project, creating one if necessary."""
    result = ctx.invoke(projects, entity=entity, display=False)
    api = _get_cling_api()
    try:
        if len(result) == 0:
            project = click.prompt("Enter a name for your first project")
            # description = editor()
            project = api.upsert_project(project, entity=entity)["name"]
        else:
            project_names = [project["name"] for project in result] + ["Create New"]
            wandb.termlog("Which project should we use?")
            result = util.prompt_choices(project_names)
            if result:
                project = result
            else:
                project = "Create New"
            # TODO: check with the server if the project exists
            if project == "Create New":
                project = click.prompt(
                    "Enter a name for your new project", value_proc=api.format_project
                )
                # description = editor()
                project = api.upsert_project(project, entity=entity)["name"]

    except wandb.errors.CommError as e:
        raise ClickException(str(e))

    return project


class RunGroup(click.Group):
    @display_error
    def get_command(self, ctx, cmd_name):
        # TODO: check if cmd_name is a file in the current dir and not require `run`?
        rv = click.Group.get_command(self, ctx, cmd_name)
        if rv is not None:
            return rv
        return None


@click.command(cls=RunGroup, invoke_without_command=True)
@click.version_option(version=wandb.__version__)
@click.pass_context
def cli(ctx):
    # wandb.try_to_set_up_global_logging()
    if ctx.invoked_subcommand is None:
        click.echo(ctx.get_help())


@cli.command(context_settings=CONTEXT, help="List projects", hidden=True)
@click.option(
    "--entity",
    "-e",
    default=None,
    envvar=env.ENTITY,
    help="The entity to scope the listing to.",
)
@display_error
def projects(entity, display=True):
    api = _get_cling_api()
    projects = api.list_projects(entity=entity)
    if len(projects) == 0:
        message = "No projects found for %s" % entity
    else:
        message = 'Latest projects for "%s"' % entity
    if display:
        click.echo(click.style(message, bold=True))
        for project in projects:
            click.echo(
                "".join(
                    (
                        click.style(project["name"], fg="blue", bold=True),
                        " - ",
                        str(project["description"] or "").split("\n")[0],
                    )
                )
            )
    return projects


@cli.command(context_settings=CONTEXT, help="Login to Weights & Biases")
@click.argument("key", nargs=-1)
@click.option("--cloud", is_flag=True, help="Login to the cloud instead of local")
@click.option("--host", default=None, help="Login to a specific instance of W&B")
@click.option(
    "--relogin", default=None, is_flag=True, help="Force relogin if already logged in."
)
@click.option("--anonymously", default=False, is_flag=True, help="Log in anonymously")
@display_error
def login(key, host, cloud, relogin, anonymously, no_offline=False):
    # TODO: handle no_offline
    anon_mode = "must" if anonymously else "never"

    wandb_sdk.wandb_login._handle_host_wandb_setting(host, cloud)
    # A change in click or the test harness means key can be none...
    key = key[0] if key is not None and len(key) > 0 else None
    if key:
        relogin = True

    login_settings = dict(
        _cli_only_mode=True,
        _disable_viewer=relogin,
        anonymous=anon_mode,
    )
    if host is not None:
        login_settings["base_url"] = host

    try:
        wandb.setup(settings=login_settings)
    except TypeError as e:
        wandb.termerror(str(e))
        sys.exit(1)

    wandb.login(relogin=relogin, key=key, anonymous=anon_mode, host=host, force=True)


@cli.command(
    context_settings=CONTEXT, help="Run a wandb service", name="service", hidden=True
)
@click.option(
    "--grpc-port", default=None, type=int, help="The host port to bind grpc service."
)
@click.option(
    "--sock-port", default=None, type=int, help="The host port to bind socket service."
)
@click.option("--port-filename", default=None, help="Save allocated port to file.")
@click.option("--address", default=None, help="The address to bind service.")
@click.option("--pid", default=None, type=int, help="The parent process id to monitor.")
@click.option("--debug", is_flag=True, help="log debug info")
@click.option("--serve-sock", is_flag=True, help="use socket mode")
@click.option("--serve-grpc", is_flag=True, help="use grpc mode")
@display_error
def service(
    grpc_port=None,
    sock_port=None,
    port_filename=None,
    address=None,
    pid=None,
    debug=False,
    serve_sock=False,
    serve_grpc=False,
):
    from wandb.sdk.service.server import WandbServer

    server = WandbServer(
        grpc_port=grpc_port,
        sock_port=sock_port,
        port_fname=port_filename,
        address=address,
        pid=pid,
        debug=debug,
        serve_sock=serve_sock,
        serve_grpc=serve_grpc,
    )
    server.serve()


@cli.command(
    context_settings=CONTEXT, help="Configure a directory with Weights & Biases"
)
@click.option("--project", "-p", help="The project to use.")
@click.option("--entity", "-e", help="The entity to scope the project to.")
# TODO(jhr): Enable these with settings rework
# @click.option("--setting", "-s", help="enable an arbitrary setting.", multiple=True)
# @click.option('--show', is_flag=True, help="Show settings")
@click.option("--reset", is_flag=True, help="Reset settings")
@click.option(
    "--mode",
    "-m",
    help=' Can be "online", "offline" or "disabled". Defaults to online.',
)
@click.pass_context
@display_error
def init(ctx, project, entity, reset, mode):
    from wandb.old.core import _set_stage_dir, __stage_dir__, wandb_dir

    if __stage_dir__ is None:
        _set_stage_dir("wandb")

    # non-interactive init
    if reset or project or entity or mode:
        api = InternalApi()
        if reset:
            api.clear_setting("entity", persist=True)
            api.clear_setting("project", persist=True)
            api.clear_setting("mode", persist=True)
            # TODO(jhr): clear more settings?
        if entity:
            api.set_setting("entity", entity, persist=True)
        if project:
            api.set_setting("project", project, persist=True)
        if mode:
            api.set_setting("mode", mode, persist=True)
        return

    if os.path.isdir(wandb_dir()) and os.path.exists(
        os.path.join(wandb_dir(), "settings")
    ):
        click.confirm(
            click.style(
                "This directory has been configured previously, should we re-configure it?",
                bold=True,
            ),
            abort=True,
        )
    else:
        click.echo(
            click.style("Let's setup this directory for W&B!", fg="green", bold=True)
        )
    api = _get_cling_api()
    if api.api_key is None:
        ctx.invoke(login)
        api = _get_cling_api(reset=True)

    viewer = api.viewer()

    # Viewer can be `None` in case your API information became invalid, or
    # in testing if you switch hosts.
    if not viewer:
        click.echo(
            click.style(
                "Your login information seems to be invalid: can you log in again please?",
                fg="red",
                bold=True,
            )
        )
        ctx.invoke(login)
        api = _get_cling_api(reset=True)

    # This shouldn't happen.
    viewer = api.viewer()
    if not viewer:
        click.echo(
            click.style(
                "We're sorry, there was a problem logging you in. "
                "Please send us a note at support@wandb.com and tell us how this happened.",
                fg="red",
                bold=True,
            )
        )
        sys.exit(1)

    # At this point we should be logged in successfully.
    if len(viewer["teams"]["edges"]) > 1:
        team_names = [e["node"]["name"] for e in viewer["teams"]["edges"]] + [
            "Manual entry"
        ]
        wandb.termlog(
            "Which team should we use?",
        )
        result = util.prompt_choices(team_names)
        # result can be empty on click
        if result:
            entity = result
        else:
            entity = "Manual Entry"
        if entity == "Manual Entry":
            entity = click.prompt("Enter the name of the team you want to use")
    else:
        entity = viewer.get("entity") or click.prompt(
            "What username or team should we use?"
        )

    # TODO: this error handling sucks and the output isn't pretty
    try:
        project = prompt_for_project(ctx, entity)
    except ClickWandbException:
        raise ClickException(f"Could not find team: {entity}")

    api.set_setting("entity", entity, persist=True)
    api.set_setting("project", project, persist=True)
    api.set_setting("base_url", api.settings().get("base_url"), persist=True)

    util.mkdir_exists_ok(wandb_dir())
    with open(os.path.join(wandb_dir(), ".gitignore"), "w") as file:
        file.write("*\n!settings")

    click.echo(
        click.style("This directory is configured!  Next, track a run:\n", fg="green")
        + textwrap.dedent(
            """\
        * In your training script:
            {code1}
            {code2}
        * then `{run}`.
        """
        ).format(
            code1=click.style("import wandb", bold=True),
            code2=click.style('wandb.init(project="%s")' % project, bold=True),
            run=click.style("python <train.py>", bold=True),
        )
    )


@cli.command(
    context_settings=CONTEXT, help="Upload an offline training directory to W&B"
)
@click.pass_context
@click.argument("path", nargs=-1, type=click.Path(exists=True))
@click.option("--view", is_flag=True, default=False, help="View runs", hidden=True)
@click.option("--verbose", is_flag=True, default=False, help="Verbose", hidden=True)
@click.option("--id", "run_id", help="The run you want to upload to.")
@click.option("--project", "-p", help="The project you want to upload to.")
@click.option("--entity", "-e", help="The entity to scope to.")
@click.option(
    "--sync-tensorboard/--no-sync-tensorboard",
    is_flag=True,
    default=None,
    help="Stream tfevent files to wandb.",
)
@click.option("--include-globs", help="Comma seperated list of globs to include.")
@click.option("--exclude-globs", help="Comma seperated list of globs to exclude.")
@click.option(
    "--include-online/--no-include-online",
    is_flag=True,
    default=None,
    help="Include online runs",
)
@click.option(
    "--include-offline/--no-include-offline",
    is_flag=True,
    default=None,
    help="Include offline runs",
)
@click.option(
    "--include-synced/--no-include-synced",
    is_flag=True,
    default=None,
    help="Include synced runs",
)
@click.option(
    "--mark-synced/--no-mark-synced",
    is_flag=True,
    default=True,
    help="Mark runs as synced",
)
@click.option("--sync-all", is_flag=True, default=False, help="Sync all runs")
@click.option("--clean", is_flag=True, default=False, help="Delete synced runs")
@click.option(
    "--clean-old-hours",
    default=24,
    help="Delete runs created before this many hours. To be used alongside --clean flag.",
    type=int,
)
@click.option(
    "--clean-force",
    is_flag=True,
    default=False,
    help="Clean without confirmation prompt.",
)
@click.option("--ignore", hidden=True)
@click.option("--show", default=5, help="Number of runs to show")
@display_error
def sync(
    ctx,
    path=None,
    view=None,
    verbose=None,
    run_id=None,
    project=None,
    entity=None,
    sync_tensorboard=None,
    include_globs=None,
    exclude_globs=None,
    include_online=None,
    include_offline=None,
    include_synced=None,
    mark_synced=None,
    sync_all=None,
    ignore=None,
    show=None,
    clean=None,
    clean_old_hours=24,
    clean_force=None,
):
    # TODO: rather unfortunate, needed to avoid creating a `wandb` directory
    os.environ["WANDB_DIR"] = TMPDIR.name
    api = _get_cling_api()
    if api.api_key is None:
        wandb.termlog("Login to W&B to sync offline runs")
        ctx.invoke(login, no_offline=True)
        api = _get_cling_api(reset=True)

    if ignore:
        exclude_globs = ignore
    if include_globs:
        include_globs = include_globs.split(",")
    if exclude_globs:
        exclude_globs = exclude_globs.split(",")

    def _summary():
        all_items = get_runs(
            include_online=True,
            include_offline=True,
            include_synced=True,
            include_unsynced=True,
        )
        sync_items = get_runs(
            include_online=include_online if include_online is not None else True,
            include_offline=include_offline if include_offline is not None else True,
            include_synced=include_synced if include_synced is not None else False,
            include_unsynced=True,
            exclude_globs=exclude_globs,
            include_globs=include_globs,
        )
        synced = []
        unsynced = []
        for item in all_items:
            (synced if item.synced else unsynced).append(item)
        if sync_items:
            wandb.termlog(f"Number of runs to be synced: {len(sync_items)}")
            if show and show < len(sync_items):
                wandb.termlog(f"Showing {show} runs to be synced:")
            for item in sync_items[: (show or len(sync_items))]:
                wandb.termlog(f"  {item}")
        else:
            wandb.termlog("No runs to be synced.")
        if synced:
            clean_cmd = click.style("wandb sync --clean", fg="yellow")
            wandb.termlog(
                f"NOTE: use {clean_cmd} to delete {len(synced)} synced runs from local directory."
            )
        if unsynced:
            sync_cmd = click.style("wandb sync --sync-all", fg="yellow")
            wandb.termlog(
                f"NOTE: use {sync_cmd} to sync {len(unsynced)} unsynced runs from local directory."
            )

    def _sync_path(_path, _sync_tensorboard):
        if run_id and len(_path) > 1:
            wandb.termerror("id can only be set for a single run.")
            sys.exit(1)
        sm = SyncManager(
            project=project,
            entity=entity,
            run_id=run_id,
            mark_synced=mark_synced,
            app_url=api.app_url,
            view=view,
            verbose=verbose,
            sync_tensorboard=_sync_tensorboard,
        )
        for p in _path:
            sm.add(p)
        sm.start()
        while not sm.is_done():
            _ = sm.poll()

    def _sync_all():
        sync_items = get_runs(
            include_online=include_online if include_online is not None else True,
            include_offline=include_offline if include_offline is not None else True,
            include_synced=include_synced if include_synced is not None else False,
            include_unsynced=True,
            exclude_globs=exclude_globs,
            include_globs=include_globs,
        )
        if not sync_items:
            wandb.termerror("Nothing to sync.")
        else:
            # When syncing run directories, default to not syncing tensorboard
            sync_tb = sync_tensorboard if sync_tensorboard is not None else False
            _sync_path(sync_items, sync_tb)

    def _clean():
        if path:
            runs = list(map(get_run_from_path, path))
            if not clean_force:
                click.confirm(
                    click.style(
                        f"Are you sure you want to remove {len(runs)} runs?",
                        bold=True,
                    ),
                    abort=True,
                )
            for run in runs:
                shutil.rmtree(run.path)
            click.echo(click.style("Success!", fg="green"))
            return
        runs = get_runs(
            include_online=include_online if include_online is not None else True,
            include_offline=include_offline if include_offline is not None else True,
            include_synced=include_synced if include_synced is not None else True,
            include_unsynced=False,
            exclude_globs=exclude_globs,
            include_globs=include_globs,
        )
        since = datetime.datetime.now() - datetime.timedelta(hours=clean_old_hours)
        old_runs = [run for run in runs if run.datetime < since]
        old_runs.sort(key=lambda _run: _run.datetime)
        if old_runs:
            click.echo(
                f"Found {len(runs)} runs, {len(old_runs)} are older than {clean_old_hours} hours"
            )
            for run in old_runs:
                click.echo(run.path)
            if not clean_force:
                click.confirm(
                    click.style(
                        f"Are you sure you want to remove {len(old_runs)} runs?",
                        bold=True,
                    ),
                    abort=True,
                )
            for run in old_runs:
                shutil.rmtree(run.path)
            click.echo(click.style("Success!", fg="green"))
        else:
            click.echo(
                click.style(
                    f"No runs older than {clean_old_hours} hours found", fg="red"
                )
            )

    if sync_all:
        _sync_all()
    elif clean:
        _clean()
    elif path:
        # When syncing a specific path, default to syncing tensorboard
        sync_tb = sync_tensorboard if sync_tensorboard is not None else True
        _sync_path(path, sync_tb)
    else:
        _summary()


@cli.command(context_settings=CONTEXT, help="Create a sweep")  # noqa: C901
@click.pass_context
@click.option("--project", "-p", default=None, help="The project of the sweep.")
@click.option("--entity", "-e", default=None, help="The entity scope for the project.")
@click.option("--controller", is_flag=True, default=False, help="Run local controller")
@click.option("--verbose", is_flag=True, default=False, help="Display verbose output")
@click.option("--name", default=None, help="Set sweep name")
@click.option("--program", default=None, help="Set sweep program")
@click.option("--settings", default=None, help="Set sweep settings", hidden=True)
@click.option("--update", default=None, help="Update pending sweep")
@click.option(
    "--queue",
    "-q",
    is_flag=False,
    flag_value="default",
    default=None,
    help="Name of launch run queue to push sweep runs into. If supplied without "
    "an argument (`--queue`), defaults to classic sweep behavior. Else, if "
    "name supplied, specified run queue must exist under the project and entity supplied.",
)
@click.option(
    "--stop",
    is_flag=True,
    default=False,
    help="Finish a sweep to stop running new runs and let currently running runs finish.",
)
@click.option(
    "--cancel",
    is_flag=True,
    default=False,
    help="Cancel a sweep to kill all running runs and stop running new runs.",
)
@click.option(
    "--pause",
    is_flag=True,
    default=False,
    help="Pause a sweep to temporarily stop running new runs.",
)
@click.option(
    "--resume",
    is_flag=True,
    default=False,
    help="Resume a sweep to continue running new runs.",
)
@click.argument("config_yaml_or_sweep_id")
@display_error
def sweep(
    ctx,
    project,
    entity,
    controller,
    verbose,
    name,
    program,
    settings,
    update,
    queue,
    stop,
    cancel,
    pause,
    resume,
    config_yaml_or_sweep_id,
):  # noqa: C901
    state_args = "stop", "cancel", "pause", "resume"
    lcls = locals()
    is_state_change_command = sum(lcls[k] for k in state_args)
    if is_state_change_command > 1:
        raise Exception("Only one state flag (stop/cancel/pause/resume) is allowed.")
    elif is_state_change_command == 1:
        sweep_id = config_yaml_or_sweep_id
        api = _get_cling_api()
        if api.api_key is None:
            wandb.termlog("Login to W&B to use the sweep feature")
            ctx.invoke(login, no_offline=True)
            api = _get_cling_api(reset=True)
        parts = dict(entity=entity, project=project, name=sweep_id)
        err = util.parse_sweep_id(parts)
        if err:
            wandb.termerror(err)
            return
        entity = parts.get("entity") or entity
        project = parts.get("project") or project
        sweep_id = parts.get("name") or sweep_id
        state = [s for s in state_args if lcls[s]][0]
        ings = {
            "stop": "Stopping",
            "cancel": "Cancelling",
            "pause": "Pausing",
            "resume": "Resuming",
        }
        wandb.termlog(
            "{} sweep {}.".format(ings[state], f"{entity}/{project}/{sweep_id}")
        )
        getattr(api, "%s_sweep" % state)(sweep_id, entity=entity, project=project)
        wandb.termlog("Done.")
        return
    else:
        config_yaml = config_yaml_or_sweep_id

    def _parse_settings(settings):
        """settings could be json or comma seperated assignments."""
        ret = {}
        # TODO(jhr): merge with magic:_parse_magic
        if settings.find("=") > 0:
            for item in settings.split(","):
                kv = item.split("=")
                if len(kv) != 2:
                    wandb.termwarn(
                        "Unable to parse sweep settings key value pair", repeat=False
                    )
                ret.update(dict([kv]))
            return ret
        wandb.termwarn("Unable to parse settings parameter", repeat=False)
        return ret

    api = _get_cling_api()
    if api.api_key is None:
        wandb.termlog("Login to W&B to use the sweep feature")
        ctx.invoke(login, no_offline=True)
        api = _get_cling_api(reset=True)

    sweep_obj_id = None
    if update:
        parts = dict(entity=entity, project=project, name=update)
        err = util.parse_sweep_id(parts)
        if err:
            wandb.termerror(err)
            return
        entity = parts.get("entity") or entity
        project = parts.get("project") or project
        sweep_id = parts.get("name") or update

        has_project = (project or api.settings("project")) is not None
        has_entity = (entity or api.settings("entity")) is not None

        termerror_msg = (
            "Sweep lookup requires a valid %s, and none was specified. \n"
            "Either set a default %s in wandb/settings, or, if invoking \n`wandb sweep` "
            "from the command line, specify the full sweep path via: \n\n"
            "    wandb sweep {username}/{projectname}/{sweepid}\n\n"
        )

        if not has_entity:
            wandb.termerror(termerror_msg % (("entity",) * 2))
            return

        if not has_project:
            wandb.termerror(termerror_msg % (("project",) * 2))
            return

        found = api.sweep(sweep_id, "{}", entity=entity, project=project)
        if not found:
            wandb.termerror(f"Could not find sweep {entity}/{project}/{sweep_id}")
            return
        sweep_obj_id = found["id"]

    wandb.termlog(
        "{} sweep from: {}".format(
            "Updating" if sweep_obj_id else "Creating", config_yaml
        )
    )
    try:
        yaml_file = open(config_yaml)
    except OSError:
        wandb.termerror("Couldn't open sweep file: %s" % config_yaml)
        return
    try:
        config = util.load_yaml(yaml_file)
    except yaml.YAMLError as err:
        wandb.termerror("Error in configuration file: %s" % err)
        return
    if config is None:
        wandb.termerror("Configuration file is empty")
        return

    # Set or override parameters
    if name:
        config["name"] = name
    if program:
        config["program"] = program
    if settings:
        settings = _parse_settings(settings)
        if settings:
            config.setdefault("settings", {})
            config["settings"].update(settings)
    if controller:
        config.setdefault("controller", {})
        config["controller"]["type"] = "local"

    is_local = config.get("controller", {}).get("type") == "local"
    if is_local:
        from wandb import controller as wandb_controller

        tuner = wandb_controller()
        err = tuner._validate(config)
        if err:
            wandb.termerror("Error in sweep file: %s" % err)
            return

    env = os.environ
    entity = (
        entity
        or env.get("WANDB_ENTITY")
        or config.get("entity")
        or api.settings("entity")
    )
    project = (
        project
        or env.get("WANDB_PROJECT")
        or config.get("project")
        or api.settings("project")
        or util.auto_project_name(config.get("program"))
    )

    _launch_scheduler_spec = None
    if queue is not None:
        wandb.termlog("Using launch 🚀 queue: %s" % queue)

        # Because the launch job spec below is the Scheduler, it
        # will need to know the name of the sweep, which it wont
        # know until it is created,so we use this placeholder
        # and replace inside UpsertSweep in the backend (mutation.go)
        _sweep_id_placeholder = "WANDB_SWEEP_ID"

        # Launch job spec for the Scheduler
        # TODO: Keep up to date with Launch Job Spec
        _launch_scheduler_spec = json.dumps(
            {
                "queue": queue,
                "run_spec": json.dumps(
                    construct_launch_spec(
                        os.getcwd(),  # uri,
                        api,
                        f"Scheduler.{_sweep_id_placeholder}",  # name,
                        project,
                        entity,
                        None,  # docker_image,
                        "local-process",  # resource,
                        [
                            "wandb",
                            "scheduler",
                            _sweep_id_placeholder,
                            "--queue",
                            queue,
                            "--project",
                            project,
                        ],  # entry_point,
                        None,  # version,
                        None,  # params,
                        None,  # resource_args,
                        None,  # launch_config,
                        None,  # cuda,
                        None,  # run_id,
                    )
                ),
            }
        )

    sweep_id, warnings = api.upsert_sweep(
        config,
        project=project,
        entity=entity,
        obj_id=sweep_obj_id,
        launch_scheduler=_launch_scheduler_spec,
    )
    util.handle_sweep_config_violations(warnings)

    wandb.termlog(
        "{} sweep with ID: {}".format(
            "Updated" if sweep_obj_id else "Created", click.style(sweep_id, fg="yellow")
        )
    )

    sweep_url = wandb_sdk.wandb_sweep._get_sweep_url(api, sweep_id)
    if sweep_url:
        wandb.termlog(
            "View sweep at: {}".format(
                click.style(sweep_url, underline=True, fg="blue")
            )
        )

    # re-probe entity and project if it was auto-detected by upsert_sweep
    entity = entity or env.get("WANDB_ENTITY")
    project = project or env.get("WANDB_PROJECT")

    if entity and project:
        sweep_path = f"{entity}/{project}/{sweep_id}"
    elif project:
        sweep_path = f"{project}/{sweep_id}"
    else:
        sweep_path = sweep_id

    if sweep_path.find(" ") >= 0:
        sweep_path = f'"{sweep_path}"'

    if queue is not None:
        wandb.termlog(
            "If no launch agent is running, run launch agent with: {}".format(
                click.style(f"wandb launch-agent -q {queue} -p {project}", fg="yellow")
            )
        )
    else:
        wandb.termlog(
            "Run sweep agent with: {}".format(
                click.style("wandb agent %s" % sweep_path, fg="yellow")
            )
        )
    if controller:
        wandb.termlog("Starting wandb controller...")
        from wandb import controller as wandb_controller

        tuner = wandb_controller(sweep_id)
        tuner.run(verbose=verbose)


@cli.command(
    help="Launch or queue a job from a uri (Experimental). A uri can be either a wandb "
    "uri of the form https://wandb.ai/<entity>/<project>/runs/<run_id>, "
    "or a git uri pointing to a remote repository, or path to a local directory.",
)
@click.argument("uri", nargs=1, required=False)
@click.option(
    "--job",
    "-j",
    metavar="<str>",
    default=None,
    help="Name of the job to launch. If passed in, launch does not require a uri.",
)
@click.option(
    "--entry-point",
    "-E",
    metavar="NAME",
    default=None,
    help="Entry point within project. [default: main]. If the entry point is not found, "
    "attempts to run the project file with the specified name as a script, "
    "using 'python' to run .py files and the default shell (specified by "
    "environment variable $SHELL) to run .sh files. If passed in, will override the entrypoint value passed in using a config file.",
)
@click.option(
    "--git-version",
    "-g",
    metavar="GIT-VERSION",
    help="Version of the project to run, as a Git commit reference for Git projects.",
)
@click.option(
    "--args-list",
    "-a",
    metavar="NAME=VALUE",
    multiple=True,
    help="An argument for the run, of the form -a name=value. Provided arguments that "
    "are not in the list of arguments for an entry point will be passed to the "
    "corresponding entry point as command-line arguments in the form `--name value`",
)
@click.option(
    "--name",
    envvar="WANDB_NAME",
    help="Name of the run under which to launch the run. If not "
    "specified, a random run name will be used to launch run. If passed in, will override the name passed in using a config file.",
)
@click.option(
    "--entity",
    "-e",
    metavar="<str>",
    default=None,
    help="Name of the target entity which the new run will be sent to. Defaults to using the entity set by local wandb/settings folder."
    "If passed in, will override the entity value passed in using a config file.",
)
@click.option(
    "--project",
    "-p",
    metavar="<str>",
    default=None,
    help="Name of the target project which the new run will be sent to. Defaults to using the project name given by the source uri "
    "or for github runs, the git repo name. If passed in, will override the project value passed in using a config file.",
)
@click.option(
    "--resource",
    "-r",
    metavar="BACKEND",
    default=None,
    help="Execution resource to use for run. Supported values: 'local'."
    " If passed in, will override the resource value passed in using a config file."
    " Defaults to 'local'.",
)
@click.option(
    "--docker-image",
    "-d",
    default=None,
    metavar="DOCKER IMAGE",
    help="Specific docker image you'd like to use. In the form name:tag."
    " If passed in, will override the docker image value passed in using a config file.",
)
@click.option(
    "--config",
    "-c",
    metavar="FILE",
    help="Path to JSON file (must end in '.json') or JSON string which will be passed "
    "as a launch config. Dictation how the launched run will be configured. ",
)
@click.option(
    "--queue",
    "-q",
    is_flag=False,
    flag_value="default",
    default=None,
    help="Name of run queue to push to. If none, launches single run directly. If supplied without "
    "an argument (`--queue`), defaults to queue 'default'. Else, if name supplied, specified run queue must exist under the "
    "project and entity supplied.",
)
@click.option(
    "--async",
    "run_async",
    is_flag=True,
    help="Flag to run the job asynchronously. Defaults to false, i.e. unless --async is set, wandb launch will wait for "
    "the job to finish. This option is incompatible with --queue; asynchronous options when running with an agent should be "
    "set on wandb launch-agent.",
)
@click.option(
    "--resource-args",
    "-R",
    metavar="FILE",
    help="Path to JSON file (must end in '.json') or JSON string which will be passed "
    "as resource args to the compute resource. The exact content which should be "
    "provided is different for each execution backend. See documentation for layout of this file.",
)
@click.option(
    "--cuda",
    is_flag=False,
    flag_value=True,
    default=None,
    help="Flag to build an image with CUDA enabled. If reproducing a previous wandb run that ran on GPU, a CUDA-enabled image will be "
    "built by default and you must set --cuda=False to build a CPU-only image.",
)
@display_error
def launch(
    uri,
    job,
    entry_point,
    git_version,
    args_list,
    name,
    resource,
    entity,
    project,
    docker_image,
    config,
    queue,
    run_async,
    resource_args,
    cuda,
):
    """
    Run a W&B run from the given URI, which can be a wandb URI or a GitHub repo uri or a local path.
    In the case of a wandb URI the arguments used in the original run will be used by default.
    These arguments can be overridden using the args option, or specifying those arguments
    in the config's 'overrides' key, 'args' field as a list of strings.

    Running `wandb launch [URI]` will launch the run directly. To add the run to a queue, run
    `wandb launch [URI] --queue [optional queuename]`.
    """
    logger.info(
        f"=== Launch called with kwargs {locals()} CLI Version: {wandb.__version__}==="
    )
    from wandb.sdk.launch import launch as wandb_launch

    wandb.termlog(
        f"W&B launch is in an experimental state and usage APIs may change without warning. See {wburls.get('cli_launch')}"
    )
    api = _get_cling_api()

    if run_async and queue is not None:
        raise LaunchError(
            "Cannot use both --async and --queue with wandb launch, see help for details."
        )

    # we take a string for the `cuda` arg in order to accept None values, then convert it to a bool
    if cuda is not None:
        # preserve cuda=None as unspecified, otherwise convert to bool
        if cuda == "True":
            cuda = True
        elif cuda == "False":
            cuda = False
        else:
            raise LaunchError(
                f"Invalid value for --cuda: '{cuda}' is not a valid boolean."
            )

    args_dict = util._user_args_to_dict(args_list)

    if resource_args is not None:
        resource_args = util.load_json_yaml_dict(resource_args)
        if resource_args is None:
            raise LaunchError("Invalid format for resource-args")
    else:
        resource_args = {}

    if entry_point is not None:
        entry_point = shlex.split(entry_point)

    if config is not None:
        config = util.load_json_yaml_dict(config)
        if config is None:
            raise LaunchError("Invalid format for config")
    else:
        config = {}

    if resource is None and config.get("resource") is not None:
        resource = config.get("resource")
    elif resource is None:
        resource = "local-container"

    if queue is None:
        # direct launch
        try:
            wandb_launch.run(
                api,
                uri,
                job,
                entry_point,
                git_version,
                project=project,
                entity=entity,
                docker_image=docker_image,
                name=name,
                parameters=args_dict,
                resource=resource,
                resource_args=resource_args,
                config=config,
                synchronous=(not run_async),
                cuda=cuda,
            )
        except LaunchError as e:
            logger.error("=== %s ===", e)
            sys.exit(e)
        except ExecutionError as e:
            logger.error("=== %s ===", e)
            sys.exit(e)
    else:
        _launch_add(
            api,
            uri,
            job,
            config,
            project,
            entity,
            queue,
            resource,
            entry_point,
            name,
            git_version,
            docker_image,
            args_dict,
            resource_args,
            cuda=cuda,
        )


@cli.command(context_settings=CONTEXT, help="Run a W&B launch agent (Experimental)")
@click.pass_context
@click.option(
    "--project",
    "-p",
    default=None,
    help="Name of the project which the agent will watch. "
    "If passed in, will override the project value passed in using a config file.",
)
@click.option(
    "--entity",
    "-e",
    default=None,
    help="The entity to use. Defaults to current logged-in user",
)
@click.option("--queues", "-q", default=None, help="The queue names to poll")
@click.option(
    "--max-jobs",
    "-j",
    default=None,
    help="The maximum number of launch jobs this agent can run in parallel. Defaults to 1. Set to -1 for no upper limit",
)
@click.option(
    "--config", "-c", default=None, help="path to the agent config yaml to use"
)
@display_error
def launch_agent(
    ctx,
    project=None,
    entity=None,
    queues=None,
    max_jobs=None,
    config=None,
):
    logger.info(
        f"=== Launch-agent called with kwargs {locals()}  CLI Version: {wandb.__version__} ==="
    )

    from wandb.sdk.launch import launch as wandb_launch

    wandb.termlog(
        f"W&B launch is in an experimental state and usage APIs may change without warning. See {wburls.get('cli_launch')}"
    )
    api = _get_cling_api()
    if queues is not None:
        queues = queues.split(",")
    agent_config, api = wandb_launch.resolve_agent_config(
        api, entity, project, max_jobs, queues
    )
    if agent_config.get("project") is None:
        raise LaunchError(
            "You must specify a project name or set WANDB_PROJECT environment variable."
        )

    wandb.termlog("Starting launch agent ✨")
    wandb_launch.create_and_run_agent(api, agent_config)


@cli.command(context_settings=CONTEXT, help="Run the W&B agent")
@click.pass_context
@click.option("--project", "-p", default=None, help="The project of the sweep.")
@click.option("--entity", "-e", default=None, help="The entity scope for the project.")
@click.option(
    "--count", default=None, type=int, help="The max number of runs for this agent."
)
@click.argument("sweep_id")
@display_error
def agent(ctx, project, entity, count, sweep_id):
    api = _get_cling_api()
    if api.api_key is None:
        wandb.termlog("Login to W&B to use the sweep agent feature")
        ctx.invoke(login, no_offline=True)
        api = _get_cling_api(reset=True)

    wandb.termlog("Starting wandb agent 🕵️")
    wandb_agent.agent(sweep_id, entity=entity, project=project, count=count)

    # you can send local commands like so:
    # agent_api.command({'type': 'run', 'program': 'train.py',
    #                'args': ['--max_epochs=10']})


<<<<<<< HEAD
@cli.command(context_settings=CONTEXT, help="Run the W&B server sweep controller")
=======
@cli.command(
    context_settings=CONTEXT, help="Run a W&B launch sweep scheduler (Experimental)"
)
@click.pass_context
@click.option(
    "--project",
    "-p",
    default=None,
    help="Name of the project which the agent will watch. "
    "If passed in, will override the project value passed in using a config file.",
)
@click.option(
    "--entity",
    "-e",
    default=None,
    help="The entity to use. Defaults to current logged-in user",
)
@click.option(
    "--queue",
    "-q",
    default=None,
    help="The queue to push sweep jobs to.",
)
@click.argument("sweep_id")
@display_error
def scheduler(
    ctx,
    project,
    entity,
    queue,
    sweep_id,
):
    api = _get_cling_api()
    if api.api_key is None:
        wandb.termlog("Login to W&B to use the sweep scheduler feature")
        ctx.invoke(login, no_offline=True)
        api = _get_cling_api(reset=True)

    wandb.termlog("Starting a Launch Scheduler 🚀")
    from wandb.sdk.launch.sweeps import load_scheduler

    _scheduler = load_scheduler("sweep")(
        api, entity=entity, project=project, queue=queue, sweep_id=sweep_id
    )
    _scheduler.start()


@cli.command(context_settings=CONTEXT, help="Run the W&B local sweep controller")
>>>>>>> 6166dec1
@click.option("--verbose", is_flag=True, default=False, help="Display verbose output")
@click.argument("sweep_id")
@display_error
def controller(verbose, sweep_id):
    click.echo("Starting wandb controller...")
    from wandb import controller as wandb_controller

    tuner = wandb_controller(sweep_id)
    tuner.run(verbose=verbose)


RUN_CONTEXT = copy.copy(CONTEXT)
RUN_CONTEXT["allow_extra_args"] = True
RUN_CONTEXT["ignore_unknown_options"] = True


@cli.command(context_settings=RUN_CONTEXT, name="docker-run")
@click.pass_context
@click.argument("docker_run_args", nargs=-1)
def docker_run(ctx, docker_run_args):
    """Simple wrapper for `docker run` which adds WANDB_API_KEY and WANDB_DOCKER
    environment variables to any docker run command.

    This will also set the runtime to nvidia if the nvidia-docker executable is present on the system
    and --runtime wasn't set.

    See `docker run --help` for more details.
    """
    api = InternalApi()
    args = list(docker_run_args)
    if len(args) > 0 and args[0] == "run":
        args.pop(0)
    if len([a for a in args if a.startswith("--runtime")]) == 0 and find_executable(
        "nvidia-docker"
    ):
        args = ["--runtime", "nvidia"] + args
    #  TODO: image_from_docker_args uses heuristics to find the docker image arg, there are likely cases
    #  where this won't work
    image = util.image_from_docker_args(args)
    resolved_image = None
    if image:
        resolved_image = wandb.docker.image_id(image)
    if resolved_image:
        args = ["-e", "WANDB_DOCKER=%s" % resolved_image] + args
    else:
        wandb.termlog(
            "Couldn't detect image argument, running command without the WANDB_DOCKER env variable"
        )
    if api.api_key:
        args = ["-e", "WANDB_API_KEY=%s" % api.api_key] + args
    else:
        wandb.termlog(
            "Not logged in, run `wandb login` from the host machine to enable result logging"
        )
    subprocess.call(["docker", "run"] + args)


@cli.command(context_settings=RUN_CONTEXT)
@click.pass_context
@click.argument("docker_run_args", nargs=-1)
@click.argument("docker_image", required=False)
@click.option(
    "--nvidia/--no-nvidia",
    default=find_executable("nvidia-docker") is not None,
    help="Use the nvidia runtime, defaults to nvidia if nvidia-docker is present",
)
@click.option(
    "--digest", is_flag=True, default=False, help="Output the image digest and exit"
)
@click.option(
    "--jupyter/--no-jupyter", default=False, help="Run jupyter lab in the container"
)
@click.option(
    "--dir", default="/app", help="Which directory to mount the code in the container"
)
@click.option("--no-dir", is_flag=True, help="Don't mount the current directory")
@click.option(
    "--shell", default="/bin/bash", help="The shell to start the container with"
)
@click.option("--port", default="8888", help="The host port to bind jupyter on")
@click.option("--cmd", help="The command to run in the container")
@click.option(
    "--no-tty", is_flag=True, default=False, help="Run the command without a tty"
)
@display_error
def docker(
    ctx,
    docker_run_args,
    docker_image,
    nvidia,
    digest,
    jupyter,
    dir,
    no_dir,
    shell,
    port,
    cmd,
    no_tty,
):
    """W&B docker lets you run your code in a docker image ensuring wandb is configured. It adds the WANDB_DOCKER and WANDB_API_KEY
    environment variables to your container and mounts the current directory in /app by default.  You can pass additional
    args which will be added to `docker run` before the image name is declared, we'll choose a default image for you if
    one isn't passed:

    wandb docker -v /mnt/dataset:/app/data
    wandb docker gcr.io/kubeflow-images-public/tensorflow-1.12.0-notebook-cpu:v0.4.0 --jupyter
    wandb docker wandb/deepo:keras-gpu --no-tty --cmd "python train.py --epochs=5"

    By default, we override the entrypoint to check for the existence of wandb and install it if not present.  If you pass the --jupyter
    flag we will ensure jupyter is installed and start jupyter lab on port 8888.  If we detect nvidia-docker on your system we will use
    the nvidia runtime.  If you just want wandb to set environment variable to an existing docker run command, see the wandb docker-run
    command.
    """
    api = InternalApi()
    if not find_executable("docker"):
        raise ClickException("Docker not installed, install it from https://docker.com")
    args = list(docker_run_args)
    image = docker_image or ""
    # remove run for users used to nvidia-docker
    if len(args) > 0 and args[0] == "run":
        args.pop(0)
    if image == "" and len(args) > 0:
        image = args.pop(0)
    # If the user adds docker args without specifying an image (should be rare)
    if not util.docker_image_regex(image.split("@")[0]):
        if image:
            args = args + [image]
        image = wandb.docker.default_image(gpu=nvidia)
        subprocess.call(["docker", "pull", image])
    _, repo_name, tag = wandb.docker.parse(image)

    resolved_image = wandb.docker.image_id(image)
    if resolved_image is None:
        raise ClickException(
            "Couldn't find image locally or in a registry, try running `docker pull %s`"
            % image
        )
    if digest:
        sys.stdout.write(resolved_image)
        exit(0)

    existing = wandb.docker.shell(["ps", "-f", "ancestor=%s" % resolved_image, "-q"])
    if existing:
        if click.confirm(
            "Found running container with the same image, do you want to attach?"
        ):
            subprocess.call(["docker", "attach", existing.split("\n")[0]])
            exit(0)
    cwd = os.getcwd()
    command = [
        "docker",
        "run",
        "-e",
        "LANG=C.UTF-8",
        "-e",
        "WANDB_DOCKER=%s" % resolved_image,
        "--ipc=host",
        "-v",
        wandb.docker.entrypoint + ":/wandb-entrypoint.sh",
        "--entrypoint",
        "/wandb-entrypoint.sh",
    ]
    if nvidia:
        command.extend(["--runtime", "nvidia"])
    if not no_dir:
        #  TODO: We should default to the working directory if defined
        command.extend(["-v", cwd + ":" + dir, "-w", dir])
    if api.api_key:
        command.extend(["-e", "WANDB_API_KEY=%s" % api.api_key])
    else:
        wandb.termlog(
            "Couldn't find WANDB_API_KEY, run `wandb login` to enable streaming metrics"
        )
    if jupyter:
        command.extend(["-e", "WANDB_ENSURE_JUPYTER=1", "-p", port + ":8888"])
        no_tty = True
        cmd = (
            "jupyter lab --no-browser --ip=0.0.0.0 --allow-root --NotebookApp.token= --notebook-dir %s"
            % dir
        )
    command.extend(args)
    if no_tty:
        command.extend([image, shell, "-c", cmd])
    else:
        if cmd:
            command.extend(["-e", "WANDB_COMMAND=%s" % cmd])
        command.extend(["-it", image, shell])
        wandb.termlog("Launching docker container \U0001F6A2")
    subprocess.call(command)


@cli.command(
    context_settings=RUN_CONTEXT,
    help="Start a local W&B container (deprecated, see wandb server --help)",
    hidden=True,
)
@click.pass_context
@click.option("--port", "-p", default="8080", help="The host port to bind W&B local on")
@click.option(
    "--env", "-e", default=[], multiple=True, help="Env vars to pass to wandb/local"
)
@click.option(
    "--daemon/--no-daemon", default=True, help="Run or don't run in daemon mode"
)
@click.option(
    "--upgrade", is_flag=True, default=False, help="Upgrade to the most recent version"
)
@click.option(
    "--edge", is_flag=True, default=False, help="Run the bleeding edge", hidden=True
)
@display_error
def local(ctx, *args, **kwargs):
    wandb.termwarn("`wandb local` has been replaced with `wandb server start`.")
    ctx.invoke(start, *args, **kwargs)


@cli.group(help="Commands for operating a local W&B server")
def server():
    pass


@server.command(context_settings=RUN_CONTEXT, help="Start a local W&B server")
@click.pass_context
@click.option(
    "--port", "-p", default="8080", help="The host port to bind W&B server on"
)
@click.option(
    "--env", "-e", default=[], multiple=True, help="Env vars to pass to wandb/local"
)
@click.option(
    "--daemon/--no-daemon", default=True, help="Run or don't run in daemon mode"
)
@click.option(
    "--upgrade",
    is_flag=True,
    default=False,
    help="Upgrade to the most recent version",
    hidden=True,
)
@click.option(
    "--edge", is_flag=True, default=False, help="Run the bleeding edge", hidden=True
)
@display_error
def start(ctx, port, env, daemon, upgrade, edge):
    api = InternalApi()
    if not find_executable("docker"):
        raise ClickException("Docker not installed, install it from https://docker.com")
    local_image_sha = wandb.docker.image_id("wandb/local").split("wandb/local")[-1]
    registry_image_sha = wandb.docker.image_id_from_registry("wandb/local").split(
        "wandb/local"
    )[-1]
    if local_image_sha != registry_image_sha:
        if upgrade:
            subprocess.call(["docker", "pull", "wandb/local"])
        else:
            wandb.termlog(
                "A new version of the W&B server is available, upgrade by calling `wandb server start --upgrade`"
            )
    running = subprocess.check_output(
        ["docker", "ps", "--filter", "name=wandb-local", "--format", "{{.ID}}"]
    )
    if running != b"":
        if upgrade:
            subprocess.call(["docker", "stop", "wandb-local"])
        else:
            wandb.termerror(
                "A container named wandb-local is already running, run `docker stop wandb-local` if you want to start a new instance"
            )
            exit(1)
    image = "docker.pkg.github.com/wandb/core/local" if edge else "wandb/local"
    username = getpass.getuser()
    env_vars = ["-e", "LOCAL_USERNAME=%s" % username]
    for e in env:
        env_vars.append("-e")
        env_vars.append(e)
    command = [
        "docker",
        "run",
        "--rm",
        "-v",
        "wandb:/vol",
        "-p",
        port + ":8080",
        "--name",
        "wandb-local",
    ] + env_vars
    host = f"http://localhost:{port}"
    api.set_setting("base_url", host, globally=True, persist=True)
    if daemon:
        command += ["-d"]
    command += [image]

    # DEVNULL is only in py3
    try:
        from subprocess import DEVNULL
    except ImportError:
        DEVNULL = open(os.devnull, "wb")  # noqa: N806
    code = subprocess.call(command, stdout=DEVNULL)
    if daemon:
        if code != 0:
            wandb.termerror(
                "Failed to launch the W&B server container, see the above error."
            )
            exit(1)
        else:
            wandb.termlog("W&B server started at http://localhost:%s \U0001F680" % port)
            wandb.termlog("You can stop the server by running `wandb server stop`")
            if not api.api_key:
                # Let the server start before potentially launching a browser
                time.sleep(2)
                ctx.invoke(login, host=host)


@server.command(context_settings=RUN_CONTEXT, help="Stop a local W&B server")
def stop():
    if not find_executable("docker"):
        raise ClickException("Docker not installed, install it from https://docker.com")
    subprocess.call(["docker", "stop", "wandb-local"])


@cli.group(help="Commands for interacting with artifacts")
def artifact():
    pass


@artifact.command(context_settings=CONTEXT, help="Upload an artifact to wandb")
@click.argument("path")
@click.option(
    "--name", "-n", help="The name of the artifact to push: project/artifact_name"
)
@click.option("--description", "-d", help="A description of this artifact")
@click.option("--type", "-t", default="dataset", help="The type of the artifact")
@click.option(
    "--alias",
    "-a",
    default=["latest"],
    multiple=True,
    help="An alias to apply to this artifact",
)
@display_error
def put(path, name, description, type, alias):
    if name is None:
        name = os.path.basename(path)
    public_api = PublicApi()
    entity, project, artifact_name = public_api._parse_artifact_path(name)
    if project is None:
        project = click.prompt("Enter the name of the project you want to use")
    # TODO: settings nightmare...
    api = InternalApi()
    api.set_setting("entity", entity)
    api.set_setting("project", project)
    artifact = wandb.Artifact(name=artifact_name, type=type, description=description)
    artifact_path = "{entity}/{project}/{name}:{alias}".format(
        entity=entity, project=project, name=artifact_name, alias=alias[0]
    )
    if os.path.isdir(path):
        wandb.termlog(
            'Uploading directory {path} to: "{artifact_path}" ({type})'.format(
                path=path, type=type, artifact_path=artifact_path
            )
        )
        artifact.add_dir(path)
    elif os.path.isfile(path):
        wandb.termlog(
            'Uploading file {path} to: "{artifact_path}" ({type})'.format(
                path=path, type=type, artifact_path=artifact_path
            )
        )
        artifact.add_file(path)
    elif "://" in path:
        wandb.termlog(
            'Logging reference artifact from {path} to: "{artifact_path}" ({type})'.format(
                path=path, type=type, artifact_path=artifact_path
            )
        )
        artifact.add_reference(path)
    else:
        raise ClickException("Path argument must be a file or directory")

    run = wandb.init(
        entity=entity, project=project, config={"path": path}, job_type="cli_put"
    )
    # We create the artifact manually to get the current version
    res, _ = api.create_artifact(
        type,
        artifact_name,
        artifact.digest,
        client_id=artifact._client_id,
        sequence_client_id=artifact._sequence_client_id,
        entity_name=entity,
        project_name=project,
        run_name=run.id,
        description=description,
        aliases=[{"artifactCollectionName": artifact_name, "alias": a} for a in alias],
    )
    artifact_path = artifact_path.split(":")[0] + ":" + res.get("version", "latest")
    # Re-create the artifact and actually upload any files needed
    run.log_artifact(artifact, aliases=alias)
    wandb.termlog(
        "Artifact uploaded, use this artifact in a run by adding:\n", prefix=False
    )

    wandb.termlog(
        '    artifact = run.use_artifact("{path}")\n'.format(
            path=artifact_path,
        ),
        prefix=False,
    )


@artifact.command(context_settings=CONTEXT, help="Download an artifact from wandb")
@click.argument("path")
@click.option("--root", help="The directory you want to download the artifact to")
@click.option("--type", help="The type of artifact you are downloading")
@display_error
def get(path, root, type):
    public_api = PublicApi()
    entity, project, artifact_name = public_api._parse_artifact_path(path)
    if project is None:
        project = click.prompt("Enter the name of the project you want to use")

    try:
        artifact_parts = artifact_name.split(":")
        if len(artifact_parts) > 1:
            version = artifact_parts[1]
            artifact_name = artifact_parts[0]
        else:
            version = "latest"
        full_path = "{entity}/{project}/{artifact}:{version}".format(
            entity=entity, project=project, artifact=artifact_name, version=version
        )
        wandb.termlog(
            "Downloading {type} artifact {full_path}".format(
                type=type or "dataset", full_path=full_path
            )
        )
        artifact = public_api.artifact(full_path, type=type)
        path = artifact.download(root=root)
        wandb.termlog("Artifact downloaded to %s" % path)
    except ValueError:
        raise ClickException("Unable to download artifact")


@artifact.command(
    context_settings=CONTEXT, help="List all artifacts in a wandb project"
)
@click.argument("path")
@click.option("--type", "-t", help="The type of artifacts to list")
@display_error
def ls(path, type):
    public_api = PublicApi()
    if type is not None:
        types = [public_api.artifact_type(type, path)]
    else:
        types = public_api.artifact_types(path)

    for kind in types:
        for collection in kind.collections():
            versions = public_api.artifact_versions(
                kind.type,
                "/".join([kind.entity, kind.project, collection.name]),
                per_page=1,
            )
            latest = next(versions)
            print(
                "{:<15s}{:<15s}{:>15s} {:<20s}".format(
                    kind.type,
                    latest.updated_at,
                    util.to_human_size(latest.size),
                    latest.name,
                )
            )


@artifact.group(help="Commands for interacting with the artifact cache")
def cache():
    pass


@cache.command(
    context_settings=CONTEXT,
    help="Clean up less frequently used files from the artifacts cache",
)
@click.argument("target_size")
@display_error
def cleanup(target_size):
    target_size = util.from_human_size(target_size)
    cache = wandb_sdk.wandb_artifacts.get_artifacts_cache()
    reclaimed_bytes = cache.cleanup(target_size)
    print(f"Reclaimed {util.to_human_size(reclaimed_bytes)} of space")


@cli.command(context_settings=CONTEXT, help="Pull files from Weights & Biases")
@click.argument("run", envvar=env.RUN_ID)
@click.option(
    "--project", "-p", envvar=env.PROJECT, help="The project you want to download."
)
@click.option(
    "--entity",
    "-e",
    default="models",
    envvar=env.ENTITY,
    help="The entity to scope the listing to.",
)
@display_error
def pull(run, project, entity):
    api = InternalApi()
    project, run = api.parse_slug(run, project=project)
    urls = api.download_urls(project, run=run, entity=entity)
    if len(urls) == 0:
        raise ClickException("Run has no files")
    click.echo(
        "Downloading: {project}/{run}".format(
            project=click.style(project, bold=True), run=run
        )
    )

    for name in urls:
        if api.file_current(name, urls[name]["md5"]):
            click.echo("File %s is up to date" % name)
        else:
            length, response = api.download_file(urls[name]["url"])
            # TODO: I had to add this because some versions in CI broke click.progressbar
            sys.stdout.write("File %s\r" % name)
            dirname = os.path.dirname(name)
            if dirname != "":
                wandb.util.mkdir_exists_ok(dirname)
            with click.progressbar(
                length=length,
                label="File %s" % name,
                fill_char=click.style("&", fg="green"),
            ) as bar:
                with open(name, "wb") as f:
                    for data in response.iter_content(chunk_size=4096):
                        f.write(data)
                        bar.update(len(data))


@cli.command(
    context_settings=CONTEXT, help="Restore code, config and docker state for a run"
)
@click.pass_context
@click.argument("run", envvar=env.RUN_ID)
@click.option("--no-git", is_flag=True, default=False, help="Skupp")
@click.option(
    "--branch/--no-branch",
    default=True,
    help="Whether to create a branch or checkout detached",
)
@click.option(
    "--project", "-p", envvar=env.PROJECT, help="The project you wish to upload to."
)
@click.option(
    "--entity", "-e", envvar=env.ENTITY, help="The entity to scope the listing to."
)
@display_error
def restore(ctx, run, no_git, branch, project, entity):
    from wandb.old.core import wandb_dir

    api = _get_cling_api()
    if ":" in run:
        if "/" in run:
            entity, rest = run.split("/", 1)
        else:
            rest = run
        project, run = rest.split(":", 1)
    elif run.count("/") > 1:
        entity, run = run.split("/", 1)

    project, run = api.parse_slug(run, project=project)
    commit, json_config, patch_content, metadata = api.run_config(
        project, run=run, entity=entity
    )
    repo = metadata.get("git", {}).get("repo")
    image = metadata.get("docker")
    restore_message = (
        """`wandb restore` needs to be run from the same git repository as the original run.
Run `git clone %s` and restore from there or pass the --no-git flag."""
        % repo
    )
    if no_git:
        commit = None
    elif not api.git.enabled:
        if repo:
            raise ClickException(restore_message)
        elif image:
            wandb.termlog(
                "Original run has no git history.  Just restoring config and docker"
            )

    if commit and api.git.enabled:
        wandb.termlog(f"Fetching origin and finding commit: {commit}")
        subprocess.check_call(["git", "fetch", "--all"])
        try:
            api.git.repo.commit(commit)
        except ValueError:
            wandb.termlog(f"Couldn't find original commit: {commit}")
            commit = None
            files = api.download_urls(project, run=run, entity=entity)
            for filename in files:
                if filename.startswith("upstream_diff_") and filename.endswith(
                    ".patch"
                ):
                    commit = filename[len("upstream_diff_") : -len(".patch")]
                    try:
                        api.git.repo.commit(commit)
                    except ValueError:
                        commit = None
                    else:
                        break

            if commit:
                wandb.termlog(f"Falling back to upstream commit: {commit}")
                patch_path, _ = api.download_write_file(files[filename])
            else:
                raise ClickException(restore_message)
        else:
            if patch_content:
                patch_path = os.path.join(wandb_dir(), "diff.patch")
                with open(patch_path, "w") as f:
                    f.write(patch_content)
            else:
                patch_path = None

        branch_name = "wandb/%s" % run
        if branch and branch_name not in api.git.repo.branches:
            api.git.repo.git.checkout(commit, b=branch_name)
            wandb.termlog("Created branch %s" % click.style(branch_name, bold=True))
        elif branch:
            wandb.termlog(
                "Using existing branch, run `git branch -D %s` from master for a clean checkout"
                % branch_name
            )
            api.git.repo.git.checkout(branch_name)
        else:
            wandb.termlog("Checking out %s in detached mode" % commit)
            api.git.repo.git.checkout(commit)

        if patch_path:
            # we apply the patch from the repository root so git doesn't exclude
            # things outside the current directory
            root = api.git.root
            patch_rel_path = os.path.relpath(patch_path, start=root)
            # --reject is necessary or else this fails any time a binary file
            # occurs in the diff
            exit_code = subprocess.call(
                ["git", "apply", "--reject", patch_rel_path], cwd=root
            )
            if exit_code == 0:
                wandb.termlog("Applied patch")
            else:
                wandb.termerror(
                    "Failed to apply patch, try un-staging any un-committed changes"
                )

    util.mkdir_exists_ok(wandb_dir())
    config_path = os.path.join(wandb_dir(), "config.yaml")
    config = Config()
    for k, v in json_config.items():
        if k not in ("_wandb", "wandb_version"):
            config[k] = v
    s = b"wandb_version: 1"
    s += b"\n\n" + yaml.dump(
        config._as_dict(),
        Dumper=yaml.SafeDumper,
        default_flow_style=False,
        allow_unicode=True,
        encoding="utf-8",
    )
    s = s.decode("utf-8")
    with open(config_path, "w") as f:
        f.write(s)

    wandb.termlog("Restored config variables to %s" % config_path)
    if image:
        if not metadata["program"].startswith("<") and metadata.get("args") is not None:
            # TODO: we may not want to default to python here.
            runner = util.find_runner(metadata["program"]) or ["python"]
            command = runner + [metadata["program"]] + metadata["args"]
            cmd = " ".join(command)
        else:
            wandb.termlog("Couldn't find original command, just restoring environment")
            cmd = None
        wandb.termlog("Docker image found, attempting to start")
        ctx.invoke(docker, docker_run_args=[image], cmd=cmd)

    return commit, json_config, patch_content, repo, metadata


@cli.command(context_settings=CONTEXT, help="Run any script with wandb", hidden=True)
@click.pass_context
@click.argument("program")
@click.argument("args", nargs=-1)
@display_error
def magic(ctx, program, args):
    def magic_run(cmd, globals, locals):
        try:
            exec(cmd, globals, locals)
        finally:
            pass

    sys.argv[:] = args
    sys.argv.insert(0, program)
    sys.path.insert(0, os.path.dirname(program))
    try:
        with open(program, "rb") as fp:
            code = compile(fp.read(), program, "exec")
    except OSError:
        click.echo(click.style("Could not launch program: %s" % program, fg="red"))
        sys.exit(1)
    globs = {
        "__file__": program,
        "__name__": "__main__",
        "__package__": None,
        "wandb_magic_install": magic_install,
    }
    prep = (
        """
import __main__
__main__.__file__ = "%s"
wandb_magic_install()
"""
        % program
    )
    magic_run(prep, globs, None)
    magic_run(code, globs, None)


@cli.command("online", help="Enable W&B sync")
@display_error
def online():
    api = InternalApi()
    try:
        api.clear_setting("disabled", persist=True)
        api.clear_setting("mode", persist=True)
    except configparser.Error:
        pass
    click.echo(
        "W&B online, running your script from this directory will now sync to the cloud."
    )


@cli.command("offline", help="Disable W&B sync")
@display_error
def offline():
    api = InternalApi()
    try:
        api.set_setting("disabled", "true", persist=True)
        api.set_setting("mode", "offline", persist=True)
        click.echo(
            "W&B offline, running your script from this directory will only write metadata locally."
        )
    except configparser.Error:
        click.echo(
            "Unable to write config, copy and paste the following in your terminal to turn off W&B:\nexport WANDB_MODE=dryrun"
        )


@cli.command("on", hidden=True)
@click.pass_context
@display_error
def on(ctx):
    ctx.invoke(online)


@cli.command("off", hidden=True)
@click.pass_context
@display_error
def off(ctx):
    ctx.invoke(offline)


@cli.command("status", help="Show configuration settings")
@click.option(
    "--settings/--no-settings", help="Show the current settings", default=True
)
def status(settings):
    api = _get_cling_api()
    if settings:
        click.echo(click.style("Current Settings", bold=True))
        settings = api.settings()
        click.echo(
            json.dumps(settings, sort_keys=True, indent=2, separators=(",", ": "))
        )


@cli.command("disabled", help="Disable W&B.")
def disabled():
    api = InternalApi()
    try:
        api.set_setting("mode", "disabled", persist=True)
        click.echo("W&B disabled.")
    except configparser.Error:
        click.echo(
            "Unable to write config, copy and paste the following in your terminal to turn off W&B:\nexport WANDB_MODE=disabled"
        )


@cli.command("enabled", help="Enable W&B.")
def enabled():
    api = InternalApi()
    try:
        api.set_setting("mode", "online", persist=True)
        click.echo("W&B enabled.")
    except configparser.Error:
        click.echo(
            "Unable to write config, copy and paste the following in your terminal to turn off W&B:\nexport WANDB_MODE=online"
        )


@cli.command("gc", hidden=True, context_settings={"ignore_unknown_options": True})
@click.argument("args", nargs=-1)
def gc(args):
    click.echo(
        "`wandb gc` command has been removed. Use `wandb sync --clean` to clean up synced runs."
    )


@cli.command(context_settings=CONTEXT, help="Verify your local instance")
@click.option("--host", default=None, help="Test a specific instance of W&B")
def verify(host):
    # TODO: (kdg) Build this all into a WandbVerify object, and clean this up.
    os.environ["WANDB_SILENT"] = "true"
    os.environ["WANDB_PROJECT"] = "verify"
    api = _get_cling_api()
    reinit = False
    if host is None:
        host = api.settings("base_url")
        print(f"Default host selected: {host}")
    # if the given host does not match the default host, re-run init
    elif host != api.settings("base_url"):
        reinit = True

    tmp_dir = tempfile.mkdtemp()
    print(
        "Find detailed logs for this test at: {}".format(os.path.join(tmp_dir, "wandb"))
    )
    os.chdir(tmp_dir)
    os.environ["WANDB_BASE_URL"] = host
    wandb.login(host=host)
    if reinit:
        api = _get_cling_api(reset=True)
    if not wandb_verify.check_host(host):
        sys.exit(1)
    if not wandb_verify.check_logged_in(api, host):
        sys.exit(1)
    url_success, url = wandb_verify.check_graphql_put(api, host)
    large_post_success = wandb_verify.check_large_post()
    wandb_verify.check_secure_requests(
        api.settings("base_url"),
        "Checking requests to base url",
        "Connections are not made over https. SSL required for secure communications.",
    )
    if url:
        wandb_verify.check_secure_requests(
            url,
            "Checking requests made over signed URLs",
            "Signed URL requests not made over https. SSL is required for secure communications.",
        )
        wandb_verify.check_cors_configuration(url, host)
    wandb_verify.check_wandb_version(api)
    check_run_success = wandb_verify.check_run(api)
    check_artifacts_success = wandb_verify.check_artifacts()
    if not (
        check_artifacts_success
        and check_run_success
        and large_post_success
        and url_success
    ):
        sys.exit(1)<|MERGE_RESOLUTION|>--- conflicted
+++ resolved
@@ -1294,9 +1294,6 @@
     #                'args': ['--max_epochs=10']})
 
 
-<<<<<<< HEAD
-@cli.command(context_settings=CONTEXT, help="Run the W&B server sweep controller")
-=======
 @cli.command(
     context_settings=CONTEXT, help="Run a W&B launch sweep scheduler (Experimental)"
 )
@@ -1345,7 +1342,6 @@
 
 
 @cli.command(context_settings=CONTEXT, help="Run the W&B local sweep controller")
->>>>>>> 6166dec1
 @click.option("--verbose", is_flag=True, default=False, help="Display verbose output")
 @click.argument("sweep_id")
 @display_error
