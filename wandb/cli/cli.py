#!/usr/bin/env python
# -*- coding: utf-8 -*-

import copy
import datetime
from functools import wraps
import getpass
import json
import logging
import os
import shutil
import subprocess
import sys
import tempfile as nativetempfile
import textwrap
import time
import traceback


import click
from click.exceptions import ClickException

# pycreds has a find_executable that works in windows
from dockerpycreds.utils import find_executable
import six
from six.moves import configparser
import wandb
from wandb import Config
from wandb import env, util
from wandb import Error
from wandb import wandb_agent
from wandb import wandb_sdk

from wandb.apis import InternalApi, PublicApi
from wandb.compat import tempfile
from wandb.integration.magic import magic_install
from wandb.sdk.launch.launch_add import _launch_add

# from wandb.old.core import wandb_dir
import wandb.sdk.verify.verify as wandb_verify
from wandb.sync import get_run_from_path, get_runs, SyncManager, TMPDIR
import yaml


# Send cli logs to wandb/debug-cli.log by default and fallback to a temp dir.
_wandb_dir = util.wandb_dir(env.get_dir())
if not os.path.exists(_wandb_dir):
    _wandb_dir = nativetempfile.gettempdir()
logging.basicConfig(
    filename=os.path.join(_wandb_dir, "debug-cli.log"), level=logging.DEBUG,
)
logging.basicConfig(stream=sys.stdout, level=logging.DEBUG)
logger = logging.getLogger("wandb")

CONTEXT = dict(default_map={})


def cli_unsupported(argument):
    wandb.termerror("Unsupported argument `{}`".format(argument))
    sys.exit(1)


class ClickWandbException(ClickException):
    def format_message(self):
        # log_file = util.get_log_file_path()
        log_file = ""
        orig_type = "{}.{}".format(self.orig_type.__module__, self.orig_type.__name__)
        if issubclass(self.orig_type, Error):
            return click.style(str(self.message), fg="red")
        else:
            return "An Exception was raised, see %s for full traceback.\n" "%s: %s" % (
                log_file,
                orig_type,
                self.message,
            )


def display_error(func):
    """Function decorator for catching common errors and re-raising as wandb.Error"""

    @wraps(func)
    def wrapper(*args, **kwargs):
        try:
            return func(*args, **kwargs)
        except wandb.Error as e:
            exc_type, exc_value, exc_traceback = sys.exc_info()
            lines = traceback.format_exception(exc_type, exc_value, exc_traceback)
            logger.error("".join(lines))
            wandb.termerror(
                "Find detailed error logs at: {}".format(
                    os.path.join(_wandb_dir, "debug-cli.log")
                )
            )
            click_exc = ClickWandbException(e)
            click_exc.orig_type = exc_type
            six.reraise(ClickWandbException, click_exc, sys.exc_info()[2])

    return wrapper


_api = None  # caching api instance allows patching from unit tests


def _get_cling_api(reset=None):
    """Get a reference to the internal api with cling settings."""
    global _api
    if reset:
        _api = None
        wandb_sdk.wandb_setup._setup(_reset=True)
    if _api is None:
        # TODO(jhr): make a settings object that is better for non runs.
        wandb.setup(settings=wandb.Settings(_cli_only_mode=True))
        _api = InternalApi()
    return _api


def prompt_for_project(ctx, entity):
    """Ask the user for a project, creating one if necessary."""
    result = ctx.invoke(projects, entity=entity, display=False)
    api = _get_cling_api()
    try:
        if len(result) == 0:
            project = click.prompt("Enter a name for your first project")
            # description = editor()
            project = api.upsert_project(project, entity=entity)["name"]
        else:
            project_names = [project["name"] for project in result] + ["Create New"]
            wandb.termlog("Which project should we use?")
            result = util.prompt_choices(project_names)
            if result:
                project = result
            else:
                project = "Create New"
            # TODO: check with the server if the project exists
            if project == "Create New":
                project = click.prompt(
                    "Enter a name for your new project", value_proc=api.format_project
                )
                # description = editor()
                project = api.upsert_project(project, entity=entity)["name"]

    except wandb.errors.CommError as e:
        raise ClickException(str(e))

    return project


class RunGroup(click.Group):
    @display_error
    def get_command(self, ctx, cmd_name):
        # TODO: check if cmd_name is a file in the current dir and not require `run`?
        rv = click.Group.get_command(self, ctx, cmd_name)
        if rv is not None:
            return rv
        return None


@click.command(cls=RunGroup, invoke_without_command=True)
@click.version_option(version=wandb.__version__)
@click.pass_context
def cli(ctx):
    # wandb.try_to_set_up_global_logging()
    if ctx.invoked_subcommand is None:
        click.echo(ctx.get_help())


@cli.command(context_settings=CONTEXT, help="List projects", hidden=True)
@click.option(
    "--entity",
    "-e",
    default=None,
    envvar=env.ENTITY,
    help="The entity to scope the listing to.",
)
@display_error
def projects(entity, display=True):
    api = _get_cling_api()
    projects = api.list_projects(entity=entity)
    if len(projects) == 0:
        message = "No projects found for %s" % entity
    else:
        message = 'Latest projects for "%s"' % entity
    if display:
        click.echo(click.style(message, bold=True))
        for project in projects:
            click.echo(
                "".join(
                    (
                        click.style(project["name"], fg="blue", bold=True),
                        " - ",
                        str(project["description"] or "").split("\n")[0],
                    )
                )
            )
    return projects


@cli.command(context_settings=CONTEXT, help="Login to Weights & Biases")
@click.argument("key", nargs=-1)
@click.option("--cloud", is_flag=True, help="Login to the cloud instead of local")
@click.option("--host", default=None, help="Login to a specific instance of W&B")
@click.option(
    "--relogin", default=None, is_flag=True, help="Force relogin if already logged in."
)
@click.option("--anonymously", default=False, is_flag=True, help="Log in anonymously")
@display_error
def login(key, host, cloud, relogin, anonymously, no_offline=False):
    # TODO: handle no_offline
    anon_mode = "must" if anonymously else "never"

    if host and not host.startswith("http"):
        raise ClickException("host must start with http(s)://")

    wandb_sdk.wandb_login._handle_host_wandb_setting(host, cloud)
    key = key[0] if len(key) > 0 else None
    if key:
        relogin = True

    try:
        wandb.setup(
            settings=wandb.Settings(
                _cli_only_mode=True,
                _disable_viewer=relogin,
                anonymous=anon_mode,
                base_url=host,
            )
        )
    except TypeError as e:
        wandb.termerror(str(e))
        sys.exit(1)

    wandb.login(relogin=relogin, key=key, anonymous=anon_mode, host=host, force=True)


@cli.command(
    context_settings=CONTEXT, help="Run a grpc server", name="grpc-server", hidden=True
)
@click.option("--port", default=None, help="The host port to bind grpc service.")
@display_error
def grpc_server(project=None, entity=None, port=None):
    _ = util.get_module(
        "grpc",
        required="grpc-server requires the grpcio library, run pip install wandb[grpc]",
    )
    from wandb.server.grpc_server import main as grpc_server

    grpc_server(port=port)


@cli.command(
    context_settings=CONTEXT, help="Configure a directory with Weights & Biases"
)
@click.option("--project", "-p", help="The project to use.")
@click.option("--entity", "-e", help="The entity to scope the project to.")
# TODO(jhr): Enable these with settings rework
# @click.option("--setting", "-s", help="enable an arbitrary setting.", multiple=True)
# @click.option('--show', is_flag=True, help="Show settings")
@click.option("--reset", is_flag=True, help="Reset settings")
@click.option(
    "--mode",
    "-m",
    help=' Can be "online", "offline" or "disabled". Defaults to online.',
)
@click.pass_context
@display_error
def init(ctx, project, entity, reset, mode):
    from wandb.old.core import _set_stage_dir, __stage_dir__, wandb_dir

    if __stage_dir__ is None:
        _set_stage_dir("wandb")

    # non interactive init
    if reset or project or entity or mode:
        api = InternalApi()
        if reset:
            api.clear_setting("entity", persist=True)
            api.clear_setting("project", persist=True)
            api.clear_setting("mode", persist=True)
            # TODO(jhr): clear more settings?
        if entity:
            api.set_setting("entity", entity, persist=True)
        if project:
            api.set_setting("project", project, persist=True)
        if mode:
            api.set_setting("mode", mode, persist=True)
        return

    if os.path.isdir(wandb_dir()) and os.path.exists(
        os.path.join(wandb_dir(), "settings")
    ):
        click.confirm(
            click.style(
                "This directory has been configured previously, should we re-configure it?",
                bold=True,
            ),
            abort=True,
        )
    else:
        click.echo(
            click.style("Let's setup this directory for W&B!", fg="green", bold=True)
        )
    api = _get_cling_api()
    if api.api_key is None:
        ctx.invoke(login)
        api = _get_cling_api(reset=True)

    viewer = api.viewer()

    # Viewer can be `None` in case your API information became invalid, or
    # in testing if you switch hosts.
    if not viewer:
        click.echo(
            click.style(
                "Your login information seems to be invalid: can you log in again please?",
                fg="red",
                bold=True,
            )
        )
        ctx.invoke(login)
        api = _get_cling_api(reset=True)

    # This shouldn't happen.
    viewer = api.viewer()
    if not viewer:
        click.echo(
            click.style(
                "We're sorry, there was a problem logging you in. Please send us a note at support@wandb.com and tell us how this happened.",
                fg="red",
                bold=True,
            )
        )
        sys.exit(1)

    # At this point we should be logged in successfully.
    if len(viewer["teams"]["edges"]) > 1:
        team_names = [e["node"]["name"] for e in viewer["teams"]["edges"]] + [
            "Manual entry"
        ]
        wandb.termlog("Which team should we use?",)
        result = util.prompt_choices(team_names)
        # result can be empty on click
        if result:
            entity = result
        else:
            entity = "Manual Entry"
        if entity == "Manual Entry":
            entity = click.prompt("Enter the name of the team you want to use")
    else:
        entity = viewer.get("entity") or click.prompt(
            "What username or team should we use?"
        )

    # TODO: this error handling sucks and the output isn't pretty
    try:
        project = prompt_for_project(ctx, entity)
    except ClickWandbException:
        raise ClickException("Could not find team: %s" % entity)

    api.set_setting("entity", entity, persist=True)
    api.set_setting("project", project, persist=True)
    api.set_setting("base_url", api.settings().get("base_url"), persist=True)

    util.mkdir_exists_ok(wandb_dir())
    with open(os.path.join(wandb_dir(), ".gitignore"), "w") as file:
        file.write("*\n!settings")

    click.echo(
        click.style("This directory is configured!  Next, track a run:\n", fg="green")
        + textwrap.dedent(
            """\
        * In your training script:
            {code1}
            {code2}
        * then `{run}`.
        """
        ).format(
            code1=click.style("import wandb", bold=True),
            code2=click.style('wandb.init(project="%s")' % project, bold=True),
            run=click.style("python <train.py>", bold=True),
        )
    )


@cli.command(
    context_settings=CONTEXT, help="Upload an offline training directory to W&B"
)
@click.pass_context
@click.argument("path", nargs=-1, type=click.Path(exists=True))
@click.option("--view", is_flag=True, default=False, help="View runs", hidden=True)
@click.option("--verbose", is_flag=True, default=False, help="Verbose", hidden=True)
@click.option("--id", "run_id", help="The run you want to upload to.")
@click.option("--project", "-p", help="The project you want to upload to.")
@click.option("--entity", "-e", help="The entity to scope to.")
@click.option(
    "--sync-tensorboard/--no-sync-tensorboard",
    is_flag=True,
    default=None,
    help="Stream tfevent files to wandb.",
)
@click.option("--include-globs", help="Comma seperated list of globs to include.")
@click.option("--exclude-globs", help="Comma seperated list of globs to exclude.")
@click.option(
    "--include-online/--no-include-online",
    is_flag=True,
    default=None,
    help="Include online runs",
)
@click.option(
    "--include-offline/--no-include-offline",
    is_flag=True,
    default=None,
    help="Include offline runs",
)
@click.option(
    "--include-synced/--no-include-synced",
    is_flag=True,
    default=None,
    help="Include synced runs",
)
@click.option(
    "--mark-synced/--no-mark-synced",
    is_flag=True,
    default=True,
    help="Mark runs as synced",
)
@click.option("--sync-all", is_flag=True, default=False, help="Sync all runs")
@click.option("--clean", is_flag=True, default=False, help="Delete synced runs")
@click.option(
    "--clean-old-hours",
    default=24,
    help="Delete runs created before this many hours. To be used alongside --clean flag.",
    type=int,
)
@click.option(
    "--clean-force",
    is_flag=True,
    default=False,
    help="Clean without confirmation prompt.",
)
@click.option("--ignore", hidden=True)
@click.option("--show", default=5, help="Number of runs to show")
@display_error
def sync(
    ctx,
    path=None,
    view=None,
    verbose=None,
    run_id=None,
    project=None,
    entity=None,
    sync_tensorboard=None,
    include_globs=None,
    exclude_globs=None,
    include_online=None,
    include_offline=None,
    include_synced=None,
    mark_synced=None,
    sync_all=None,
    ignore=None,
    show=None,
    clean=None,
    clean_old_hours=24,
    clean_force=None,
):
    # TODO: rather unfortunate, needed to avoid creating a `wandb` directory
    os.environ["WANDB_DIR"] = TMPDIR.name
    api = _get_cling_api()
    if api.api_key is None:
        wandb.termlog("Login to W&B to sync offline runs")
        ctx.invoke(login, no_offline=True)
        api = _get_cling_api(reset=True)

    if ignore:
        exclude_globs = ignore
    if include_globs:
        include_globs = include_globs.split(",")
    if exclude_globs:
        exclude_globs = exclude_globs.split(",")

    def _summary():
        all_items = get_runs(
            include_online=True,
            include_offline=True,
            include_synced=True,
            include_unsynced=True,
        )
        sync_items = get_runs(
            include_online=include_online if include_online is not None else True,
            include_offline=include_offline if include_offline is not None else True,
            include_synced=include_synced if include_synced is not None else False,
            include_unsynced=True,
            exclude_globs=exclude_globs,
            include_globs=include_globs,
        )
        synced = []
        unsynced = []
        for item in all_items:
            (synced if item.synced else unsynced).append(item)
        if sync_items:
            wandb.termlog("Number of runs to be synced: {}".format(len(sync_items)))
            if show and show < len(sync_items):
                wandb.termlog("Showing {} runs to be synced:".format(show))
            for item in sync_items[: (show or len(sync_items))]:
                wandb.termlog("  {}".format(item))
        else:
            wandb.termlog("No runs to be synced.")
        if synced:
            clean_cmd = click.style("wandb sync --clean", fg="yellow")
            wandb.termlog(
                "NOTE: use {} to delete {} synced runs from local directory.".format(
                    clean_cmd, len(synced)
                )
            )
        if unsynced:
            sync_cmd = click.style("wandb sync --sync-all", fg="yellow")
            wandb.termlog(
                "NOTE: use {} to sync {} unsynced runs from local directory.".format(
                    sync_cmd, len(unsynced)
                )
            )

    def _sync_path(path, sync_tensorboard):
        if run_id and len(path) > 1:
            wandb.termerror("id can only be set for a single run.")
            sys.exit(1)
        sm = SyncManager(
            project=project,
            entity=entity,
            run_id=run_id,
            mark_synced=mark_synced,
            app_url=api.app_url,
            view=view,
            verbose=verbose,
            sync_tensorboard=sync_tensorboard,
        )
        for p in path:
            sm.add(p)
        sm.start()
        while not sm.is_done():
            _ = sm.poll()
            # print(status)

    def _sync_all():
        sync_items = get_runs(
            include_online=include_online if include_online is not None else True,
            include_offline=include_offline if include_offline is not None else True,
            include_synced=include_synced if include_synced is not None else False,
            include_unsynced=True,
            exclude_globs=exclude_globs,
            include_globs=include_globs,
        )
        if not sync_items:
            wandb.termerror("Nothing to sync.")
        else:
            # When syncing run directories, default to not syncing tensorboard
            sync_tb = sync_tensorboard if sync_tensorboard is not None else False
            _sync_path(sync_items, sync_tb)

    def _clean():
        if path:
            runs = list(map(get_run_from_path, path))
            if not clean_force:
                click.confirm(
                    click.style(
                        "Are you sure you want to remove %i runs?" % len(runs),
                        bold=True,
                    ),
                    abort=True,
                )
            for run in runs:
                shutil.rmtree(run.path)
            click.echo(click.style("Success!", fg="green"))
            return
        runs = get_runs(
            include_online=include_online if include_online is not None else True,
            include_offline=include_offline if include_offline is not None else True,
            include_synced=include_synced if include_synced is not None else True,
            include_unsynced=False,
            exclude_globs=exclude_globs,
            include_globs=include_globs,
        )
        since = datetime.datetime.now() - datetime.timedelta(hours=clean_old_hours)
        old_runs = [run for run in runs if run.datetime < since]
        old_runs.sort(key=lambda run: run.datetime)
        if old_runs:
            click.echo(
                "Found {} runs, {} are older than {} hours".format(
                    len(runs), len(old_runs), clean_old_hours
                )
            )
            for run in old_runs:
                click.echo(run.path)
            if not clean_force:
                click.confirm(
                    click.style(
                        "Are you sure you want to remove %i runs?" % len(old_runs),
                        bold=True,
                    ),
                    abort=True,
                )
            for run in old_runs:
                shutil.rmtree(run.path)
            click.echo(click.style("Success!", fg="green"))
        else:
            click.echo(
                click.style(
                    "No runs older than %i hours found" % clean_old_hours, fg="red"
                )
            )

    if sync_all:
        _sync_all()
    elif clean:
        _clean()
    elif path:
        # When syncing a specific path, default to syncing tensorboard
        sync_tb = sync_tensorboard if sync_tensorboard is not None else True
        _sync_path(path, sync_tb)
    else:
        _summary()


@cli.command(context_settings=CONTEXT, help="Create a sweep")  # noqa: C901
@click.pass_context
@click.option("--project", "-p", default=None, help="The project of the sweep.")
@click.option("--entity", "-e", default=None, help="The entity scope for the project.")
@click.option("--controller", is_flag=True, default=False, help="Run local controller")
@click.option("--verbose", is_flag=True, default=False, help="Display verbose output")
@click.option("--name", default=None, help="Set sweep name")
@click.option("--program", default=None, help="Set sweep program")
@click.option("--settings", default=None, help="Set sweep settings", hidden=True)
@click.option("--update", default=None, help="Update pending sweep")
@click.option(
    "--stop",
    is_flag=True,
    default=False,
    help="Finish a sweep to stop running new runs and let currently running runs finish.",
)
@click.option(
    "--cancel",
    is_flag=True,
    default=False,
    help="Cancel a sweep to kill all running runs and stop running new runs.",
)
@click.option(
    "--pause",
    is_flag=True,
    default=False,
    help="Pause a sweep to temporarily stop running new runs.",
)
@click.option(
    "--resume",
    is_flag=True,
    default=False,
    help="Resume a sweep to continue running new runs.",
)
@click.argument("config_yaml_or_sweep_id")
@display_error
def sweep(
    ctx,
    project,
    entity,
    controller,
    verbose,
    name,
    program,
    settings,
    update,
    stop,
    cancel,
    pause,
    resume,
    config_yaml_or_sweep_id,
):  # noqa: C901
    state_args = "stop", "cancel", "pause", "resume"
    lcls = locals()
    is_state_change_command = sum((lcls[k] for k in state_args))
    if is_state_change_command > 1:
        raise Exception("Only one state flag (stop/cancel/pause/resume) is allowed.")
    elif is_state_change_command == 1:
        sweep_id = config_yaml_or_sweep_id
        api = _get_cling_api()
        if api.api_key is None:
            wandb.termlog("Login to W&B to use the sweep feature")
            ctx.invoke(login, no_offline=True)
            api = _get_cling_api(reset=True)
        parts = dict(entity=entity, project=project, name=sweep_id)
        err = util.parse_sweep_id(parts)
        if err:
            wandb.termerror(err)
            return
        entity = parts.get("entity") or entity
        project = parts.get("project") or project
        sweep_id = parts.get("name") or sweep_id
        state = [s for s in state_args if lcls[s]][0]
        ings = {
            "stop": "Stopping",
            "cancel": "Cancelling",
            "pause": "Pausing",
            "resume": "Resuming",
        }
        wandb.termlog(
            "%s sweep %s." % (ings[state], "%s/%s/%s" % (entity, project, sweep_id))
        )
        getattr(api, "%s_sweep" % state)(sweep_id, entity=entity, project=project)
        wandb.termlog("Done.")
        return
    else:
        config_yaml = config_yaml_or_sweep_id

    def _parse_settings(settings):
        """settings could be json or comma seperated assignments."""
        ret = {}
        # TODO(jhr): merge with magic:_parse_magic
        if settings.find("=") > 0:
            for item in settings.split(","):
                kv = item.split("=")
                if len(kv) != 2:
                    wandb.termwarn(
                        "Unable to parse sweep settings key value pair", repeat=False
                    )
                ret.update(dict([kv]))
            return ret
        wandb.termwarn("Unable to parse settings parameter", repeat=False)
        return ret

    api = _get_cling_api()
    if api.api_key is None:
        wandb.termlog("Login to W&B to use the sweep feature")
        ctx.invoke(login, no_offline=True)
        api = _get_cling_api(reset=True)

    sweep_obj_id = None
    if update:
        parts = dict(entity=entity, project=project, name=update)
        err = util.parse_sweep_id(parts)
        if err:
            wandb.termerror(err)
            return
        entity = parts.get("entity") or entity
        project = parts.get("project") or project
        sweep_id = parts.get("name") or update
        found = api.sweep(sweep_id, "{}", entity=entity, project=project)
        if not found:
            wandb.termerror(
                "Could not find sweep {}/{}/{}".format(entity, project, sweep_id)
            )
            return
        sweep_obj_id = found["id"]

    wandb.termlog(
        "{} sweep from: {}".format(
            "Updating" if sweep_obj_id else "Creating", config_yaml
        )
    )
    try:
        yaml_file = open(config_yaml)
    except OSError:
        wandb.termerror("Couldn't open sweep file: %s" % config_yaml)
        return
    try:
        config = util.load_yaml(yaml_file)
    except yaml.YAMLError as err:
        wandb.termerror("Error in configuration file: %s" % err)
        return
    if config is None:
        wandb.termerror("Configuration file is empty")
        return

    # Set or override parameters
    if name:
        config["name"] = name
    if program:
        config["program"] = program
    if settings:
        settings = _parse_settings(settings)
        if settings:
            config.setdefault("settings", {})
            config["settings"].update(settings)
    if controller:
        config.setdefault("controller", {})
        config["controller"]["type"] = "local"

    is_local = config.get("controller", {}).get("type") == "local"
    if is_local:
        from wandb import controller as wandb_controller

        tuner = wandb_controller()
        err = tuner._validate(config)
        if err:
            wandb.termerror("Error in sweep file: %s" % err)
            return

    env = os.environ
    entity = (
        entity
        or env.get("WANDB_ENTITY")
        or config.get("entity")
        or api.settings("entity")
    )
    project = (
        project
        or env.get("WANDB_PROJECT")
        or config.get("project")
        or api.settings("project")
        or util.auto_project_name(config.get("program"))
    )
    sweep_id, warnings = api.upsert_sweep(
        config, project=project, entity=entity, obj_id=sweep_obj_id
    )
    util.handle_sweep_config_violations(warnings)

    wandb.termlog(
        "{} sweep with ID: {}".format(
            "Updated" if sweep_obj_id else "Created", click.style(sweep_id, fg="yellow")
        )
    )

    sweep_url = wandb_sdk.wandb_sweep._get_sweep_url(api, sweep_id)
    if sweep_url:
        wandb.termlog(
            "View sweep at: {}".format(
                click.style(sweep_url, underline=True, fg="blue")
            )
        )

    # reprobe entity and project if it was autodetected by upsert_sweep
    entity = entity or env.get("WANDB_ENTITY")
    project = project or env.get("WANDB_PROJECT")

    if entity and project:
        sweep_path = "{}/{}/{}".format(entity, project, sweep_id)
    elif project:
        sweep_path = "{}/{}".format(project, sweep_id)
    else:
        sweep_path = sweep_id

    if sweep_path.find(" ") >= 0:
        sweep_path = '"{}"'.format(sweep_path)

    wandb.termlog(
        "Run sweep agent with: {}".format(
            click.style("wandb agent %s" % sweep_path, fg="yellow")
        )
    )
    if controller:
        wandb.termlog("Starting wandb controller...")
        from wandb import controller as wandb_controller

        tuner = wandb_controller(sweep_id)
        tuner.run(verbose=verbose)


def _check_launch_imports():
    _ = util.get_module(
        "docker",
        required='wandb launch requires additional dependencies, install with pip install "wandb[launch]"',
    )
    _ = util.get_module(
        "repo2docker",
        required='wandb launch requires additional dependencies, install with pip install "wandb[launch]"',
    )
    _ = util.get_module(
        "chardet",
        required='wandb launch requires additional dependencies, install with pip install "wandb[launch]"',
    )


@cli.command(
    help="""Launch a job on a specified resource.

Example URI's:

    wandb launch https://wandb.ai/wandb/launch/runs/a1b2c3d

    wandb launch https://github.com/wandb/examples

    wandb launch /path/to/git_repo

"""
)
@click.argument("uri")
@click.option(
    "--entry-point",
    "-E",
    metavar="NAME",
    default=None,
    help="Entry point within project. [default: main]. If the entry point is not found, "
    "attempts to run the project file with the specified name as a script, "
    "using 'python' to run .py files and the default shell (specified by "
    "environment variable $SHELL) to run .sh files. If passed in, will override the entrypoint value passed in using a config file.",
)
@click.option(
    "--version",
    "-v",
    metavar="VERSION",
    help="Version of the project to run, as a Git commit reference for Git projects.",
)
@click.option(
    "--param-list",
    "-P",
    metavar="NAME=VALUE",
    multiple=True,
    help="A parameter for the run, of the form -P name=value. Provided parameters that "
    "are not in the list of parameters for an entry point will be passed to the "
    "corresponding entry point as command-line arguments in the form `--name value`",
)
@click.option(  # todo: maybe take these out it's confusing with the docker image stuff
    "--docker-args",
    "-A",
    metavar="NAME=VALUE",
    multiple=True,
    help="A `docker run` argument or flag, of the form -A name=value (e.g. -A gpus=all) "
    "or -A name (e.g. -A t). The argument will then be passed as "
    "`docker run --name value` or `docker run --name` respectively. ",
)
@click.option(
    "--experiment-name",
    envvar="WANDB_NAME",
    help="Name of the experiment under which to launch the run. If not "
    "specified, 'experiment-id' option will be used to launch run. If passed in, will override the name passed in using a config file.",
)
@click.option(
    "--entity",
    "-e",
    metavar="<str>",
    default=None,
    help="Name of the target entity which the new run will be sent to. Defaults to using the entity set by local wandb/settings folder."
    "If passed in, will override the entity value passed in using a config file.",
)
@click.option(
    "--project",
    "-p",
    metavar="<str>",
    default=None,
    help="Name of the target project which the new run will be sent to. Defaults to using the project name given by the source uri "
    "or for github runs, the git repo name. If passed in, will override the project value passed in using a config file.",
)
@click.option(
    "--resource",
    "-r",
    metavar="BACKEND",
    default="local",
    help="Execution resource to use for run. Supported values: 'local'."
    " If passed in, will override the resource value passed in using a config file."
    " Defaults to 'local'.",
)
@click.option(
    "--docker-image",
    "-d",
    default=None,
    metavar="DOCKER IMAGE",
    help="Specific docker image you'd like to use. In the form name:tag."
    " If passed in, will override the docker image value passed in using a config file.",
)
@click.option(
    "--config",
    "-c",
    metavar="FILE",
    help="Path to JSON file (must end in '.json') or JSON string which will be passed "
    "as config to the compute resource. The exact content which should be "
    "provided is different for each execution backend. See documentation for layout of this file.",
)
@click.option(
    "--queue",
    "-q",
    is_flag=False,
    flag_value="default",
    default=None,
    help="Name of run queue to push to. If none, launches single run directly. If supplied without "
    "an argument (`--queue`), defaults to queue 'default'. Else, if name supplied, specified run queue must exist under the "
    "project and entity supplied.",
)
@display_error
def launch(
    uri,
    entry_point,
    version,
    param_list,
    docker_args,
    experiment_name,
    resource,
    entity,
    project,
    docker_image,
    config,
    queue,
):
    """
    Run a W&B run from the given URI, which can be a wandb URI or a github repo uri or a local path.
    In the case of a wandb URI the arguments used in the original run will be used by default.
    These arguments can be overridden using the param_list args, or specifying those arguments
    in the config's 'overrides' key, 'args' field as a list of strings.

    Running `wandb launch [URI]` will launch the run directly. To add the run to a queue, run
    `wandb launch [URI] --queue [optional queuename]`.
    """
    _check_launch_imports()
    from wandb.sdk.launch import launch as wandb_launch

    api = _get_cling_api()

    param_dict = util._user_args_to_dict(param_list)
    docker_args_dict = util._user_args_to_dict(docker_args)
    if config is not None:
        if os.path.splitext(config)[-1] == ".json":
            with open(config, "r") as f:
                config = json.load(f)
        else:
            # assume a json string
            try:
                config = json.loads(config)
            except ValueError as e:
                wandb.termerror("Invalid backend config JSON. Parse error: %s" % e)
                raise
    else:
        config = {}

    if queue is None:
        # direct launch
        try:
            wandb_launch.run(
                uri,
                api,
                entry_point,
                version,
                project=project,
                entity=entity,
                docker_image=docker_image,
                experiment_name=experiment_name,
                parameters=param_dict,
                docker_args=docker_args_dict,
                resource=resource,
                config=config,
                synchronous=resource in ("local")
                or resource is None,  # todo currently always true
            )
        except wandb_launch.LaunchException as e:
            logger.error("=== %s ===", e)
            sys.exit(e)
        except wandb_launch.ExecutionException as e:
            logger.error("=== %s ===", e)
            sys.exit(e)
    else:
        _launch_add(
            api,
            uri,
            config,
            project,
            entity,
            queue,
            resource,
            entry_point,
            experiment_name,
            version,
            docker_image,
            param_dict,
        )


@cli.command(context_settings=CONTEXT, help="Run a W&B launch agent", hidden=True)
@click.pass_context
@click.argument("project", nargs=1)
@click.option(
    "--entity",
    "-e",
    default=None,
    help="The entity to use. Defaults to current logged-in user",
)
@click.option("--queues", "-q", default="default", help="The queue names to poll")
@display_error
def launch_agent(ctx, project=None, entity=None, queues=None):
    _check_launch_imports()

    from wandb.sdk.launch import launch as wandb_launch

    api = _get_cling_api()
    queues = queues.split(",")  # todo: check for none?
    if api.api_key is None:
        wandb.termlog("Login to W&B to use the launch agent feature")
        ctx.invoke(login, no_offline=True)
        api = _get_cling_api(reset=True)

    if entity is None:
        entity = api.default_entity

    wandb.termlog("Starting launch agent ✨")
    wandb_launch.run_agent(entity, project, queues=queues)


<<<<<<< HEAD
@cli.command(help="Add a job onto the run queue for a specified resource")
@click.argument("uri")
@click.option("--config", "-c", default=None, help="Path to a user config")
@click.option("--project", "-p", default=None, help="The project to use.")
@click.option("--entity", "-e", default=None, help="The entity to use.")
@click.option(
    "--queue",
    "-q",
    default="default",
    help="Run queue to push to, defaults to project queue",
)
@click.option(
    "--resource",
    "-r",
    default="local",
    help="Resource to run this job on, defaults to local machine",
)
@click.option(
    "--entry-point",
    "-e",
    metavar="NAME",
    default=None,
    help="Entry point within project. [default: main]. If the entry point is not found, "
    "attempts to run the project file with the specified name as a script, "
    "using 'python' to run .py files and the default shell (specified by "
    "environment variable $SHELL) to run .sh files",
)
@click.option(
    "--experiment-name",
    envvar="WANDB_NAME",
    help="Name of the experiment under which to launch the run. If not "
    "specified, 'experiment-id' option will be used to launch run.",
)
@click.option(
    "--version",
    "-v",
    metavar="VERSION",
    help="Version of the project to run, as a Git commit reference for Git projects.",
)
@click.option(
    "--docker-image",
    "-d",
    default=None,
    metavar="DOCKER IMAGE",
    help="Specific docker image you'd like to use. In the form name:tag.",
)
@click.option(
    "--param-list",
    "-P",
    metavar="NAME=VALUE",
    multiple=True,
    help="A parameter for the run, of the form -P name=value. Provided parameters that "
    "are not in the list of parameters for an entry point will be passed to the "
    "corresponding entry point as command-line arguments in the form `--name value`",
)
@display_error
def launch_add(
    uri,
    config=None,
    project=None,
    entity=None,
    queue=None,
    resource=None,
    entry_point=None,
    experiment_name=None,
    version=None,
    docker_image=None,
    param_list=None,
):
    _check_launch_imports()

    from wandb.sdk.launch.launch_add import _launch_add

    api = _get_cling_api()
    params_dict = util._user_args_to_dict(param_list)
    try:
        _launch_add(
            api,
            uri,
            config,
            project,
            entity,
            queue,
            resource,
            entry_point,
            experiment_name,
            version,
            docker_image,
            params_dict,
        )
    except Exception as e:
        print(e)
        sys.exit(1)


=======
>>>>>>> b732c1c5
@cli.command(context_settings=CONTEXT, help="Run the W&B agent")
@click.pass_context
@click.option("--project", "-p", default=None, help="The project of the sweep.")
@click.option("--entity", "-e", default=None, help="The entity scope for the project.")
@click.option(
    "--count", default=None, type=int, help="The max number of runs for this agent."
)
@click.argument("sweep_id")
@display_error
def agent(ctx, project, entity, count, sweep_id):
    api = _get_cling_api()
    if api.api_key is None:
        wandb.termlog("Login to W&B to use the sweep agent feature")
        ctx.invoke(login, no_offline=True)
        api = _get_cling_api(reset=True)

    wandb.termlog("Starting wandb agent 🕵️")
    wandb_agent.agent(sweep_id, entity=entity, project=project, count=count)

    # you can send local commands like so:
    # agent_api.command({'type': 'run', 'program': 'train.py',
    #                'args': ['--max_epochs=10']})


@cli.command(context_settings=CONTEXT, help="Run the W&B local sweep controller")
@click.option("--verbose", is_flag=True, default=False, help="Display verbose output")
@click.argument("sweep_id")
@display_error
def controller(verbose, sweep_id):
    click.echo("Starting wandb controller...")
    from wandb import controller as wandb_controller

    tuner = wandb_controller(sweep_id)
    tuner.run(verbose=verbose)


RUN_CONTEXT = copy.copy(CONTEXT)
RUN_CONTEXT["allow_extra_args"] = True
RUN_CONTEXT["ignore_unknown_options"] = True


@cli.command(context_settings=RUN_CONTEXT, name="docker-run")
@click.pass_context
@click.argument("docker_run_args", nargs=-1)
def docker_run(ctx, docker_run_args):
    """Simple wrapper for `docker run` which adds WANDB_API_KEY and WANDB_DOCKER
    environment variables to any docker run command.

    This will also set the runtime to nvidia if the nvidia-docker executable is present on the system
    and --runtime wasn't set.

    See `docker run --help` for more details.
    """
    api = InternalApi()
    args = list(docker_run_args)
    if len(args) > 0 and args[0] == "run":
        args.pop(0)
    if len([a for a in args if a.startswith("--runtime")]) == 0 and find_executable(
        "nvidia-docker"
    ):
        args = ["--runtime", "nvidia"] + args
    #  TODO: image_from_docker_args uses heuristics to find the docker image arg, there are likely cases
    #  where this won't work
    image = util.image_from_docker_args(args)
    resolved_image = None
    if image:
        resolved_image = wandb.docker.image_id(image)
    if resolved_image:
        args = ["-e", "WANDB_DOCKER=%s" % resolved_image] + args
    else:
        wandb.termlog(
            "Couldn't detect image argument, running command without the WANDB_DOCKER env variable"
        )
    if api.api_key:
        args = ["-e", "WANDB_API_KEY=%s" % api.api_key] + args
    else:
        wandb.termlog(
            "Not logged in, run `wandb login` from the host machine to enable result logging"
        )
    subprocess.call(["docker", "run"] + args)


@cli.command(context_settings=RUN_CONTEXT)
@click.pass_context
@click.argument("docker_run_args", nargs=-1)
@click.argument("docker_image", required=False)
@click.option(
    "--nvidia/--no-nvidia",
    default=find_executable("nvidia-docker") is not None,
    help="Use the nvidia runtime, defaults to nvidia if nvidia-docker is present",
)
@click.option(
    "--digest", is_flag=True, default=False, help="Output the image digest and exit"
)
@click.option(
    "--jupyter/--no-jupyter", default=False, help="Run jupyter lab in the container"
)
@click.option(
    "--dir", default="/app", help="Which directory to mount the code in the container"
)
@click.option("--no-dir", is_flag=True, help="Don't mount the current directory")
@click.option(
    "--shell", default="/bin/bash", help="The shell to start the container with"
)
@click.option("--port", default="8888", help="The host port to bind jupyter on")
@click.option("--cmd", help="The command to run in the container")
@click.option(
    "--no-tty", is_flag=True, default=False, help="Run the command without a tty"
)
@display_error
def docker(
    ctx,
    docker_run_args,
    docker_image,
    nvidia,
    digest,
    jupyter,
    dir,
    no_dir,
    shell,
    port,
    cmd,
    no_tty,
):
    """W&B docker lets you run your code in a docker image ensuring wandb is configured. It adds the WANDB_DOCKER and WANDB_API_KEY
    environment variables to your container and mounts the current directory in /app by default.  You can pass additional
    args which will be added to `docker run` before the image name is declared, we'll choose a default image for you if
    one isn't passed:

    wandb docker -v /mnt/dataset:/app/data
    wandb docker gcr.io/kubeflow-images-public/tensorflow-1.12.0-notebook-cpu:v0.4.0 --jupyter
    wandb docker wandb/deepo:keras-gpu --no-tty --cmd "python train.py --epochs=5"

    By default we override the entrypoint to check for the existance of wandb and install it if not present.  If you pass the --jupyter
    flag we will ensure jupyter is installed and start jupyter lab on port 8888.  If we detect nvidia-docker on your system we will use
    the nvidia runtime.  If you just want wandb to set environment variable to an existing docker run command, see the wandb docker-run
    command.
    """
    api = InternalApi()
    if not find_executable("docker"):
        raise ClickException("Docker not installed, install it from https://docker.com")
    args = list(docker_run_args)
    image = docker_image or ""
    # remove run for users used to nvidia-docker
    if len(args) > 0 and args[0] == "run":
        args.pop(0)
    if image == "" and len(args) > 0:
        image = args.pop(0)
    # If the user adds docker args without specifying an image (should be rare)
    if not util.docker_image_regex(image.split("@")[0]):
        if image:
            args = args + [image]
        image = wandb.docker.default_image(gpu=nvidia)
        subprocess.call(["docker", "pull", image])
    _, repo_name, tag = wandb.docker.parse(image)

    resolved_image = wandb.docker.image_id(image)
    if resolved_image is None:
        raise ClickException(
            "Couldn't find image locally or in a registry, try running `docker pull %s`"
            % image
        )
    if digest:
        sys.stdout.write(resolved_image)
        exit(0)

    existing = wandb.docker.shell(["ps", "-f", "ancestor=%s" % resolved_image, "-q"])
    if existing:
        if click.confirm(
            "Found running container with the same image, do you want to attach?"
        ):
            subprocess.call(["docker", "attach", existing.split("\n")[0]])
            exit(0)
    cwd = os.getcwd()
    command = [
        "docker",
        "run",
        "-e",
        "LANG=C.UTF-8",
        "-e",
        "WANDB_DOCKER=%s" % resolved_image,
        "--ipc=host",
        "-v",
        wandb.docker.entrypoint + ":/wandb-entrypoint.sh",
        "--entrypoint",
        "/wandb-entrypoint.sh",
    ]
    if nvidia:
        command.extend(["--runtime", "nvidia"])
    if not no_dir:
        #  TODO: We should default to the working directory if defined
        command.extend(["-v", cwd + ":" + dir, "-w", dir])
    if api.api_key:
        command.extend(["-e", "WANDB_API_KEY=%s" % api.api_key])
    else:
        wandb.termlog(
            "Couldn't find WANDB_API_KEY, run `wandb login` to enable streaming metrics"
        )
    if jupyter:
        command.extend(["-e", "WANDB_ENSURE_JUPYTER=1", "-p", port + ":8888"])
        no_tty = True
        cmd = (
            "jupyter lab --no-browser --ip=0.0.0.0 --allow-root --NotebookApp.token= --notebook-dir %s"
            % dir
        )
    command.extend(args)
    if no_tty:
        command.extend([image, shell, "-c", cmd])
    else:
        if cmd:
            command.extend(["-e", "WANDB_COMMAND=%s" % cmd])
        command.extend(["-it", image, shell])
        wandb.termlog("Launching docker container \U0001F6A2")
    subprocess.call(command)


@cli.command(
    context_settings=RUN_CONTEXT, help="Launch local W&B container (Experimental)"
)
@click.pass_context
@click.option("--port", "-p", default="8080", help="The host port to bind W&B local on")
@click.option(
    "--env", "-e", default=[], multiple=True, help="Env vars to pass to wandb/local"
)
@click.option(
    "--daemon/--no-daemon", default=True, help="Run or don't run in daemon mode"
)
@click.option(
    "--upgrade", is_flag=True, default=False, help="Upgrade to the most recent version"
)
@click.option(
    "--edge", is_flag=True, default=False, help="Run the bleading edge", hidden=True
)
@display_error
def local(ctx, port, env, daemon, upgrade, edge):
    api = InternalApi()
    if not find_executable("docker"):
        raise ClickException("Docker not installed, install it from https://docker.com")
    if wandb.docker.image_id("wandb/local") != wandb.docker.image_id_from_registry(
        "wandb/local"
    ):
        if upgrade:
            subprocess.call(["docker", "pull", "wandb/local"])
        else:
            wandb.termlog(
                "A new version of W&B local is available, upgrade by calling `wandb local --upgrade`"
            )
    running = subprocess.check_output(
        ["docker", "ps", "--filter", "name=wandb-local", "--format", "{{.ID}}"]
    )
    if running != b"":
        if upgrade:
            subprocess.call(["docker", "stop", "wandb-local"])
        else:
            wandb.termerror(
                "A container named wandb-local is already running, run `docker stop wandb-local` if you want to start a new instance"
            )
            exit(1)
    image = "docker.pkg.github.com/wandb/core/local" if edge else "wandb/local"
    username = getpass.getuser()
    env_vars = ["-e", "LOCAL_USERNAME=%s" % username]
    for e in env:
        env_vars.append("-e")
        env_vars.append(e)
    command = [
        "docker",
        "run",
        "--rm",
        "-v",
        "wandb:/vol",
        "-p",
        port + ":8080",
        "--name",
        "wandb-local",
    ] + env_vars
    host = "http://localhost:%s" % port
    api.set_setting("base_url", host, globally=True, persist=True)
    if daemon:
        command += ["-d"]
    command += [image]

    # DEVNULL is only in py3
    try:
        from subprocess import DEVNULL
    except ImportError:
        DEVNULL = open(os.devnull, "wb")  # noqa: N806
    code = subprocess.call(command, stdout=DEVNULL)
    if daemon:
        if code != 0:
            wandb.termerror(
                "Failed to launch the W&B local container, see the above error."
            )
            exit(1)
        else:
            wandb.termlog("W&B local started at http://localhost:%s \U0001F680" % port)
            wandb.termlog(
                "You can stop the server by running `docker stop wandb-local`"
            )
            if not api.api_key:
                # Let the server start before potentially launching a browser
                time.sleep(2)
                ctx.invoke(login, host=host)


@cli.group(help="Commands for interacting with artifacts")
def artifact():
    pass


@artifact.command(context_settings=CONTEXT, help="Upload an artifact to wandb")
@click.argument("path")
@click.option(
    "--name", "-n", help="The name of the artifact to push: project/artifact_name"
)
@click.option("--description", "-d", help="A description of this artifact")
@click.option("--type", "-t", default="dataset", help="The type of the artifact")
@click.option(
    "--alias",
    "-a",
    default=["latest"],
    multiple=True,
    help="An alias to apply to this artifact",
)
@display_error
def put(path, name, description, type, alias):
    if name is None:
        name = os.path.basename(path)
    public_api = PublicApi()
    entity, project, artifact_name = public_api._parse_artifact_path(name)
    if project is None:
        project = click.prompt("Enter the name of the project you want to use")
    # TODO: settings nightmare...
    api = InternalApi()
    api.set_setting("entity", entity)
    api.set_setting("project", project)
    artifact = wandb.Artifact(name=artifact_name, type=type, description=description)
    artifact_path = "{entity}/{project}/{name}:{alias}".format(
        entity=entity, project=project, name=artifact_name, alias=alias[0]
    )
    if os.path.isdir(path):
        wandb.termlog(
            'Uploading directory {path} to: "{artifact_path}" ({type})'.format(
                path=path, type=type, artifact_path=artifact_path
            )
        )
        artifact.add_dir(path)
    elif os.path.isfile(path):
        wandb.termlog(
            'Uploading file {path} to: "{artifact_path}" ({type})'.format(
                path=path, type=type, artifact_path=artifact_path
            )
        )
        artifact.add_file(path)
    elif "://" in path:
        wandb.termlog(
            'Logging reference artifact from {path} to: "{artifact_path}" ({type})'.format(
                path=path, type=type, artifact_path=artifact_path
            )
        )
        artifact.add_reference(path)
    else:
        raise ClickException("Path argument must be a file or directory")

    run = wandb.init(
        entity=entity, project=project, config={"path": path}, job_type="cli_put"
    )
    # We create the artifact manually to get the current version
    res, _ = api.create_artifact(
        type,
        artifact_name,
        artifact.digest,
        client_id=artifact._client_id,
        sequence_client_id=artifact._sequence_client_id,
        entity_name=entity,
        project_name=project,
        run_name=run.id,
        description=description,
        aliases=[{"artifactCollectionName": artifact_name, "alias": a} for a in alias],
    )
    artifact_path = artifact_path.split(":")[0] + ":" + res.get("version", "latest")
    # Re-create the artifact and actually upload any files needed
    run.log_artifact(artifact, aliases=alias)
    wandb.termlog(
        "Artifact uploaded, use this artifact in a run by adding:\n", prefix=False
    )

    wandb.termlog(
        '    artifact = run.use_artifact("{path}")\n'.format(path=artifact_path,),
        prefix=False,
    )


@artifact.command(context_settings=CONTEXT, help="Download an artifact from wandb")
@click.argument("path")
@click.option("--root", help="The directory you want to download the artifact to")
@click.option("--type", help="The type of artifact you are downloading")
@display_error
def get(path, root, type):
    public_api = PublicApi()
    entity, project, artifact_name = public_api._parse_artifact_path(path)
    if project is None:
        project = click.prompt("Enter the name of the project you want to use")

    try:
        artifact_parts = artifact_name.split(":")
        if len(artifact_parts) > 1:
            version = artifact_parts[1]
            artifact_name = artifact_parts[0]
        else:
            version = "latest"
        full_path = "{entity}/{project}/{artifact}:{version}".format(
            entity=entity, project=project, artifact=artifact_name, version=version
        )
        wandb.termlog(
            "Downloading {type} artifact {full_path}".format(
                type=type or "dataset", full_path=full_path
            )
        )
        artifact = public_api.artifact(full_path, type=type)
        path = artifact.download(root=root)
        wandb.termlog("Artifact downloaded to %s" % path)
    except ValueError:
        raise ClickException("Unable to download artifact")


@artifact.command(
    context_settings=CONTEXT, help="List all artifacts in a wandb project"
)
@click.argument("path")
@click.option("--type", "-t", help="The type of artifacts to list")
@display_error
def ls(path, type):
    public_api = PublicApi()
    if type is not None:
        types = [public_api.artifact_type(type, path)]
    else:
        types = public_api.artifact_types(path)

    for kind in types:
        for collection in kind.collections():
            versions = public_api.artifact_versions(
                kind.type,
                "/".join([kind.entity, kind.project, collection.name]),
                per_page=1,
            )
            latest = next(versions)
            print(
                "{:<15s}{:<15s}{:>15s} {:<20s}".format(
                    kind.type,
                    latest.updated_at,
                    util.to_human_size(latest.size),
                    latest.name,
                )
            )


@artifact.group(help="Commands for interacting with the artifact cache")
def cache():
    pass


@cache.command(
    context_settings=CONTEXT,
    help="Clean up less frequently used files from the artifacts cache",
)
@click.argument("target_size")
@display_error
def cleanup(target_size):
    target_size = util.from_human_size(target_size)
    cache = wandb_sdk.wandb_artifacts.get_artifacts_cache()
    reclaimed_bytes = cache.cleanup(target_size)
    print("Reclaimed {} of space".format(util.to_human_size(reclaimed_bytes)))


@cli.command(context_settings=CONTEXT, help="Pull files from Weights & Biases")
@click.argument("run", envvar=env.RUN_ID)
@click.option(
    "--project", "-p", envvar=env.PROJECT, help="The project you want to download."
)
@click.option(
    "--entity",
    "-e",
    default="models",
    envvar=env.ENTITY,
    help="The entity to scope the listing to.",
)
@display_error
def pull(run, project, entity):
    api = InternalApi()
    project, run = api.parse_slug(run, project=project)
    urls = api.download_urls(project, run=run, entity=entity)
    if len(urls) == 0:
        raise ClickException("Run has no files")
    click.echo(
        "Downloading: {project}/{run}".format(
            project=click.style(project, bold=True), run=run
        )
    )

    for name in urls:
        if api.file_current(name, urls[name]["md5"]):
            click.echo("File %s is up to date" % name)
        else:
            length, response = api.download_file(urls[name]["url"])
            # TODO: I had to add this because some versions in CI broke click.progressbar
            sys.stdout.write("File %s\r" % name)
            dirname = os.path.dirname(name)
            if dirname != "":
                wandb.util.mkdir_exists_ok(dirname)
            with click.progressbar(
                length=length,
                label="File %s" % name,
                fill_char=click.style("&", fg="green"),
            ) as bar:
                with open(name, "wb") as f:
                    for data in response.iter_content(chunk_size=4096):
                        f.write(data)
                        bar.update(len(data))


@cli.command(
    context_settings=CONTEXT, help="Restore code, config and docker state for a run"
)
@click.pass_context
@click.argument("run", envvar=env.RUN_ID)
@click.option("--no-git", is_flag=True, default=False, help="Skupp")
@click.option(
    "--branch/--no-branch",
    default=True,
    help="Whether to create a branch or checkout detached",
)
@click.option(
    "--project", "-p", envvar=env.PROJECT, help="The project you wish to upload to."
)
@click.option(
    "--entity", "-e", envvar=env.ENTITY, help="The entity to scope the listing to."
)
@display_error
def restore(ctx, run, no_git, branch, project, entity):
    from wandb.old.core import wandb_dir

    api = _get_cling_api()
    if ":" in run:
        if "/" in run:
            entity, rest = run.split("/", 1)
        else:
            rest = run
        project, run = rest.split(":", 1)
    elif run.count("/") > 1:
        entity, run = run.split("/", 1)

    project, run = api.parse_slug(run, project=project)
    commit, json_config, patch_content, metadata = api.run_config(
        project, run=run, entity=entity
    )
    repo = metadata.get("git", {}).get("repo")
    image = metadata.get("docker")
    restore_message = (
        """`wandb restore` needs to be run from the same git repository as the original run.
Run `git clone %s` and restore from there or pass the --no-git flag."""
        % repo
    )
    if no_git:
        commit = None
    elif not api.git.enabled:
        if repo:
            raise ClickException(restore_message)
        elif image:
            wandb.termlog(
                "Original run has no git history.  Just restoring config and docker"
            )

    if commit and api.git.enabled:
        wandb.termlog("Fetching origin and finding commit: {}".format(commit))
        subprocess.check_call(["git", "fetch", "--all"])
        try:
            api.git.repo.commit(commit)
        except ValueError:
            wandb.termlog("Couldn't find original commit: {}".format(commit))
            commit = None
            files = api.download_urls(project, run=run, entity=entity)
            for filename in files:
                if filename.startswith("upstream_diff_") and filename.endswith(
                    ".patch"
                ):
                    commit = filename[len("upstream_diff_") : -len(".patch")]
                    try:
                        api.git.repo.commit(commit)
                    except ValueError:
                        commit = None
                    else:
                        break

            if commit:
                wandb.termlog("Falling back to upstream commit: {}".format(commit))
                patch_path, _ = api.download_write_file(files[filename])
            else:
                raise ClickException(restore_message)
        else:
            if patch_content:
                patch_path = os.path.join(wandb_dir(), "diff.patch")
                with open(patch_path, "w") as f:
                    f.write(patch_content)
            else:
                patch_path = None

        branch_name = "wandb/%s" % run
        if branch and branch_name not in api.git.repo.branches:
            api.git.repo.git.checkout(commit, b=branch_name)
            wandb.termlog("Created branch %s" % click.style(branch_name, bold=True))
        elif branch:
            wandb.termlog(
                "Using existing branch, run `git branch -D %s` from master for a clean checkout"
                % branch_name
            )
            api.git.repo.git.checkout(branch_name)
        else:
            wandb.termlog("Checking out %s in detached mode" % commit)
            api.git.repo.git.checkout(commit)

        if patch_path:
            # we apply the patch from the repository root so git doesn't exclude
            # things outside the current directory
            root = api.git.root
            patch_rel_path = os.path.relpath(patch_path, start=root)
            # --reject is necessary or else this fails any time a binary file
            # occurs in the diff
            exit_code = subprocess.call(
                ["git", "apply", "--reject", patch_rel_path], cwd=root
            )
            if exit_code == 0:
                wandb.termlog("Applied patch")
            else:
                wandb.termerror(
                    "Failed to apply patch, try un-staging any un-committed changes"
                )

    util.mkdir_exists_ok(wandb_dir())
    config_path = os.path.join(wandb_dir(), "config.yaml")
    config = Config()
    for k, v in json_config.items():
        if k not in ("_wandb", "wandb_version"):
            config[k] = v
    s = b"wandb_version: 1"
    s += b"\n\n" + yaml.dump(
        config._as_dict(),
        Dumper=yaml.SafeDumper,
        default_flow_style=False,
        allow_unicode=True,
        encoding="utf-8",
    )
    s = s.decode("utf-8")
    with open(config_path, "w") as f:
        f.write(s)

    wandb.termlog("Restored config variables to %s" % config_path)
    if image:
        if not metadata["program"].startswith("<") and metadata.get("args") is not None:
            # TODO: we may not want to default to python here.
            runner = util.find_runner(metadata["program"]) or ["python"]
            command = runner + [metadata["program"]] + metadata["args"]
            cmd = " ".join(command)
        else:
            wandb.termlog("Couldn't find original command, just restoring environment")
            cmd = None
        wandb.termlog("Docker image found, attempting to start")
        ctx.invoke(docker, docker_run_args=[image], cmd=cmd)

    return commit, json_config, patch_content, repo, metadata


@cli.command(context_settings=CONTEXT, help="Run any script with wandb", hidden=True)
@click.pass_context
@click.argument("program")
@click.argument("args", nargs=-1)
@display_error
def magic(ctx, program, args):
    def magic_run(cmd, globals, locals):
        try:
            exec(cmd, globals, locals)
        finally:
            pass

    sys.argv[:] = args
    sys.argv.insert(0, program)
    sys.path.insert(0, os.path.dirname(program))
    try:
        with open(program, "rb") as fp:
            code = compile(fp.read(), program, "exec")
    except IOError:
        click.echo(click.style("Could not launch program: %s" % program, fg="red"))
        sys.exit(1)
    globs = {
        "__file__": program,
        "__name__": "__main__",
        "__package__": None,
        "wandb_magic_install": magic_install,
    }
    prep = (
        """
import __main__
__main__.__file__ = "%s"
wandb_magic_install()
"""
        % program
    )
    magic_run(prep, globs, None)
    magic_run(code, globs, None)


@cli.command("online", help="Enable W&B sync")
@display_error
def online():
    api = InternalApi()
    try:
        api.clear_setting("disabled", persist=True)
        api.clear_setting("mode", persist=True)
    except configparser.Error:
        pass
    click.echo(
        "W&B online, running your script from this directory will now sync to the cloud."
    )


@cli.command("offline", help="Disable W&B sync")
@display_error
def offline():
    api = InternalApi()
    try:
        api.set_setting("disabled", "true", persist=True)
        api.set_setting("mode", "offline", persist=True)
        click.echo(
            "W&B offline, running your script from this directory will only write metadata locally."
        )
    except configparser.Error:
        click.echo(
            "Unable to write config, copy and paste the following in your terminal to turn off W&B:\nexport WANDB_MODE=dryrun"
        )


@cli.command("on", hidden=True)
@click.pass_context
@display_error
def on(ctx):
    ctx.invoke(online)


@cli.command("off", hidden=True)
@click.pass_context
@display_error
def off(ctx):
    ctx.invoke(offline)


@cli.command("status", help="Show configuration settings")
@click.option(
    "--settings/--no-settings", help="Show the current settings", default=True
)
def status(settings):
    api = _get_cling_api()
    if settings:
        click.echo(click.style("Current Settings", bold=True))
        settings = api.settings()
        click.echo(
            json.dumps(settings, sort_keys=True, indent=2, separators=(",", ": "))
        )


@cli.command("disabled", help="Disable W&B.")
def disabled():
    api = InternalApi()
    try:
        api.set_setting("mode", "disabled", persist=True)
        click.echo("W&B disabled.")
    except configparser.Error:
        click.echo(
            "Unable to write config, copy and paste the following in your terminal to turn off W&B:\nexport WANDB_MODE=disabled"
        )


@cli.command("enabled", help="Enable W&B.")
def enabled():
    api = InternalApi()
    try:
        api.set_setting("mode", "online", persist=True)
        click.echo("W&B enabled.")
    except configparser.Error:
        click.echo(
            "Unable to write config, copy and paste the following in your terminal to turn off W&B:\nexport WANDB_MODE=online"
        )


@cli.command("gc", hidden=True, context_settings={"ignore_unknown_options": True})
@click.argument("args", nargs=-1)
def gc(args):
    click.echo(
        "`wandb gc` command has been removed. Use `wandb sync --clean` to clean up synced runs."
    )


@cli.command(context_settings=CONTEXT, help="Verify your local instance")
@click.option("--host", default=None, help="Test a specific instance of W&B")
def verify(host):
    # TODO: (kdg) Build this all into a WandbVerify object, and clean this up.
    os.environ["WANDB_SILENT"] = "true"
    os.environ["WANDB_PROJECT"] = "verify"
    api = _get_cling_api()
    reinit = False
    if host is None:
        host = api.settings("base_url")
        print("Default host selected: {}".format(host))
    # if the given host does not match the default host, re run init
    elif host != api.settings("base_url"):
        reinit = True

    tmp_dir = tempfile.TemporaryDirectory()
    os.chdir(tmp_dir.name)
    os.environ["WANDB_BASE_URL"] = host
    wandb.login(host=host)
    if reinit:
        api = _get_cling_api(reset=True)
    if not wandb_verify.check_host(host):
        sys.exit(1)
    if not wandb_verify.check_logged_in(api, host):
        sys.exit(1)
    url_success, url = wandb_verify.check_graphql_put(api, host)
    large_post_success = wandb_verify.check_large_post()
    wandb_verify.check_secure_requests(
        api.settings("base_url"),
        "Checking requests to base url",
        "Connections are not made over https. SSL required for secure communications.",
    )
    if url:
        wandb_verify.check_secure_requests(
            url,
            "Checking requests made over signed URLs",
            "Signed URL requests not made over https. SSL is required for secure communications.",
        )
    wandb_verify.check_wandb_version(api)
    check_run_success = wandb_verify.check_run(api)
    check_artifacts_success = wandb_verify.check_artifacts()
    if not (
        check_artifacts_success
        and check_run_success
        and large_post_success
        and url_success
    ):
        sys.exit(1)<|MERGE_RESOLUTION|>--- conflicted
+++ resolved
@@ -1088,104 +1088,6 @@
     wandb_launch.run_agent(entity, project, queues=queues)
 
 
-<<<<<<< HEAD
-@cli.command(help="Add a job onto the run queue for a specified resource")
-@click.argument("uri")
-@click.option("--config", "-c", default=None, help="Path to a user config")
-@click.option("--project", "-p", default=None, help="The project to use.")
-@click.option("--entity", "-e", default=None, help="The entity to use.")
-@click.option(
-    "--queue",
-    "-q",
-    default="default",
-    help="Run queue to push to, defaults to project queue",
-)
-@click.option(
-    "--resource",
-    "-r",
-    default="local",
-    help="Resource to run this job on, defaults to local machine",
-)
-@click.option(
-    "--entry-point",
-    "-e",
-    metavar="NAME",
-    default=None,
-    help="Entry point within project. [default: main]. If the entry point is not found, "
-    "attempts to run the project file with the specified name as a script, "
-    "using 'python' to run .py files and the default shell (specified by "
-    "environment variable $SHELL) to run .sh files",
-)
-@click.option(
-    "--experiment-name",
-    envvar="WANDB_NAME",
-    help="Name of the experiment under which to launch the run. If not "
-    "specified, 'experiment-id' option will be used to launch run.",
-)
-@click.option(
-    "--version",
-    "-v",
-    metavar="VERSION",
-    help="Version of the project to run, as a Git commit reference for Git projects.",
-)
-@click.option(
-    "--docker-image",
-    "-d",
-    default=None,
-    metavar="DOCKER IMAGE",
-    help="Specific docker image you'd like to use. In the form name:tag.",
-)
-@click.option(
-    "--param-list",
-    "-P",
-    metavar="NAME=VALUE",
-    multiple=True,
-    help="A parameter for the run, of the form -P name=value. Provided parameters that "
-    "are not in the list of parameters for an entry point will be passed to the "
-    "corresponding entry point as command-line arguments in the form `--name value`",
-)
-@display_error
-def launch_add(
-    uri,
-    config=None,
-    project=None,
-    entity=None,
-    queue=None,
-    resource=None,
-    entry_point=None,
-    experiment_name=None,
-    version=None,
-    docker_image=None,
-    param_list=None,
-):
-    _check_launch_imports()
-
-    from wandb.sdk.launch.launch_add import _launch_add
-
-    api = _get_cling_api()
-    params_dict = util._user_args_to_dict(param_list)
-    try:
-        _launch_add(
-            api,
-            uri,
-            config,
-            project,
-            entity,
-            queue,
-            resource,
-            entry_point,
-            experiment_name,
-            version,
-            docker_image,
-            params_dict,
-        )
-    except Exception as e:
-        print(e)
-        sys.exit(1)
-
-
-=======
->>>>>>> b732c1c5
 @cli.command(context_settings=CONTEXT, help="Run the W&B agent")
 @click.pass_context
 @click.option("--project", "-p", default=None, help="The project of the sweep.")
