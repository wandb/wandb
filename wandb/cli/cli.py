#!/usr/bin/env python

import configparser
import datetime
import getpass
import json
import logging
import os
import shlex
import shutil
import subprocess
import sys
import tempfile
import textwrap
import time
import traceback
from functools import wraps
from typing import Any, Dict

import click
import yaml
from click.exceptions import ClickException

# pycreds has a find_executable that works in windows
from dockerpycreds.utils import find_executable

import wandb
import wandb.env

# from wandb.old.core import wandb_dir
import wandb.sdk.verify.verify as wandb_verify
from wandb import Config, Error, env, util, wandb_agent, wandb_sdk
from wandb.apis import InternalApi, PublicApi
from wandb.apis.public import Runs
from wandb.integration.magic import magic_install
from wandb.sdk.launch.launch_add import _launch_add
from wandb.sdk.launch.sweeps import SCHEDULER_URI
from wandb.sdk.launch.sweeps.scheduler_optuna import (
    validate_optuna_pruner,
    validate_optuna_sampler,
)
from wandb.sdk.launch.sweeps import utils as sweep_utils
from wandb.sdk.launch.utils import (
    LAUNCH_DEFAULT_PROJECT,
    ExecutionError,
    LaunchError,
    check_logged_in,
    construct_launch_spec,
)
from wandb.sdk.lib import filesystem
from wandb.sdk.lib.wburls import wburls
from wandb.sync import TMPDIR, SyncManager, get_run_from_path, get_runs

# Send cli logs to wandb/debug-cli.<username>.log by default and fallback to a temp dir.
_wandb_dir = wandb.old.core.wandb_dir(env.get_dir())
if not os.path.exists(_wandb_dir):
    _wandb_dir = tempfile.gettempdir()

try:
    _username = getpass.getuser()
except KeyError:
    # getuser() could raise KeyError in restricted environments like
    # chroot jails or docker containers. Return user id in these cases.
    _username = str(os.getuid())

_wandb_log_path = os.path.join(_wandb_dir, f"debug-cli.{_username}.log")

logging.basicConfig(
    filename=_wandb_log_path,
    level=logging.INFO,
    format="%(asctime)s %(levelname)s %(message)s",
    datefmt="%Y-%m-%d %H:%M:%S",
)
logging.basicConfig(stream=sys.stdout, level=logging.INFO)
logger = logging.getLogger("wandb")

# Click Contexts
CONTEXT = {"default_map": {}}
RUN_CONTEXT = {
    "default_map": {},
    "allow_extra_args": True,
    "ignore_unknown_options": True,
}


def cli_unsupported(argument):
    wandb.termerror(f"Unsupported argument `{argument}`")
    sys.exit(1)


class ClickWandbException(ClickException):
    def format_message(self):
        # log_file = util.get_log_file_path()
        log_file = ""
        orig_type = f"{self.orig_type.__module__}.{self.orig_type.__name__}"
        if issubclass(self.orig_type, Error):
            return click.style(str(self.message), fg="red")
        else:
            return (
                f"An Exception was raised, see {log_file} for full traceback.\n"
                f"{orig_type}: {self.message}"
            )


def display_error(func):
    """Function decorator for catching common errors and re-raising as wandb.Error."""

    @wraps(func)
    def wrapper(*args, **kwargs):
        try:
            return func(*args, **kwargs)
        except wandb.Error as e:
            exc_type, exc_value, exc_traceback = sys.exc_info()
            lines = traceback.format_exception(exc_type, exc_value, exc_traceback)
            logger.error("".join(lines))
            wandb.termerror(f"Find detailed error logs at: {_wandb_log_path}")
            click_exc = ClickWandbException(e)
            click_exc.orig_type = exc_type
            raise click_exc.with_traceback(sys.exc_info()[2])

    return wrapper


_api = None  # caching api instance allows patching from unit tests


def _get_cling_api(reset=None):
    """Get a reference to the internal api with cling settings."""
    global _api
    if reset:
        _api = None
        wandb_sdk.wandb_setup._setup(_reset=True)
    if _api is None:
        # TODO(jhr): make a settings object that is better for non runs.
        # only override the necessary setting
        wandb.setup(settings=dict(_cli_only_mode=True))
        _api = InternalApi()
    return _api


def prompt_for_project(ctx, entity):
    """Ask the user for a project, creating one if necessary."""
    result = ctx.invoke(projects, entity=entity, display=False)
    api = _get_cling_api()
    try:
        if len(result) == 0:
            project = click.prompt("Enter a name for your first project")
            # description = editor()
            project = api.upsert_project(project, entity=entity)["name"]
        else:
            project_names = [project["name"] for project in result] + ["Create New"]
            wandb.termlog("Which project should we use?")
            result = util.prompt_choices(project_names)
            if result:
                project = result
            else:
                project = "Create New"
            # TODO: check with the server if the project exists
            if project == "Create New":
                project = click.prompt(
                    "Enter a name for your new project", value_proc=api.format_project
                )
                # description = editor()
                project = api.upsert_project(project, entity=entity)["name"]

    except wandb.errors.CommError as e:
        raise ClickException(str(e))

    return project


class RunGroup(click.Group):
    @display_error
    def get_command(self, ctx, cmd_name):
        # TODO: check if cmd_name is a file in the current dir and not require `run`?
        rv = click.Group.get_command(self, ctx, cmd_name)
        if rv is not None:
            return rv
        return None


@click.command(cls=RunGroup, invoke_without_command=True)
@click.version_option(version=wandb.__version__)
@click.pass_context
def cli(ctx):
    # wandb.try_to_set_up_global_logging()
    if ctx.invoked_subcommand is None:
        click.echo(ctx.get_help())


@cli.command(context_settings=CONTEXT, help="List projects", hidden=True)
@click.option(
    "--entity",
    "-e",
    default=None,
    envvar=env.ENTITY,
    help="The entity to scope the listing to.",
)
@display_error
def projects(entity, display=True):
    api = _get_cling_api()
    projects = api.list_projects(entity=entity)
    if len(projects) == 0:
        message = "No projects found for %s" % entity
    else:
        message = 'Latest projects for "%s"' % entity
    if display:
        click.echo(click.style(message, bold=True))
        for project in projects:
            click.echo(
                "".join(
                    (
                        click.style(project["name"], fg="blue", bold=True),
                        " - ",
                        str(project["description"] or "").split("\n")[0],
                    )
                )
            )
    return projects


@cli.command(context_settings=CONTEXT, help="Login to Weights & Biases")
@click.argument("key", nargs=-1)
@click.option("--cloud", is_flag=True, help="Login to the cloud instead of local")
@click.option("--host", default=None, help="Login to a specific instance of W&B")
@click.option(
    "--relogin", default=None, is_flag=True, help="Force relogin if already logged in."
)
@click.option("--anonymously", default=False, is_flag=True, help="Log in anonymously")
@display_error
def login(key, host, cloud, relogin, anonymously, no_offline=False):
    # TODO: handle no_offline
    anon_mode = "must" if anonymously else "never"

    wandb_sdk.wandb_login._handle_host_wandb_setting(host, cloud)
    # A change in click or the test harness means key can be none...
    key = key[0] if key is not None and len(key) > 0 else None
    if key:
        relogin = True

    login_settings = dict(
        _cli_only_mode=True,
        _disable_viewer=relogin,
        anonymous=anon_mode,
    )
    if host is not None:
        login_settings["base_url"] = host

    try:
        wandb.setup(settings=login_settings)
    except TypeError as e:
        wandb.termerror(str(e))
        sys.exit(1)

    wandb.login(relogin=relogin, key=key, anonymous=anon_mode, host=host, force=True)


@cli.command(
    context_settings=CONTEXT, help="Run a wandb service", name="service", hidden=True
)
@click.option(
    "--grpc-port", default=None, type=int, help="The host port to bind grpc service."
)
@click.option(
    "--sock-port", default=None, type=int, help="The host port to bind socket service."
)
@click.option("--port-filename", default=None, help="Save allocated port to file.")
@click.option("--address", default=None, help="The address to bind service.")
@click.option("--pid", default=None, type=int, help="The parent process id to monitor.")
@click.option("--debug", is_flag=True, help="log debug info")
@click.option("--serve-sock", is_flag=True, help="use socket mode")
@click.option("--serve-grpc", is_flag=True, help="use grpc mode")
@display_error
def service(
    grpc_port=None,
    sock_port=None,
    port_filename=None,
    address=None,
    pid=None,
    debug=False,
    serve_sock=False,
    serve_grpc=False,
):
    from wandb.sdk.service.server import WandbServer

    server = WandbServer(
        grpc_port=grpc_port,
        sock_port=sock_port,
        port_fname=port_filename,
        address=address,
        pid=pid,
        debug=debug,
        serve_sock=serve_sock,
        serve_grpc=serve_grpc,
    )
    server.serve()


@cli.command(
    context_settings=CONTEXT, help="Configure a directory with Weights & Biases"
)
@click.option("--project", "-p", help="The project to use.")
@click.option("--entity", "-e", help="The entity to scope the project to.")
# TODO(jhr): Enable these with settings rework
# @click.option("--setting", "-s", help="enable an arbitrary setting.", multiple=True)
# @click.option('--show', is_flag=True, help="Show settings")
@click.option("--reset", is_flag=True, help="Reset settings")
@click.option(
    "--mode",
    "-m",
    help=' Can be "online", "offline" or "disabled". Defaults to online.',
)
@click.pass_context
@display_error
def init(ctx, project, entity, reset, mode):
    from wandb.old.core import __stage_dir__, _set_stage_dir, wandb_dir

    if __stage_dir__ is None:
        _set_stage_dir("wandb")

    # non-interactive init
    if reset or project or entity or mode:
        api = InternalApi()
        if reset:
            api.clear_setting("entity", persist=True)
            api.clear_setting("project", persist=True)
            api.clear_setting("mode", persist=True)
            # TODO(jhr): clear more settings?
        if entity:
            api.set_setting("entity", entity, persist=True)
        if project:
            api.set_setting("project", project, persist=True)
        if mode:
            api.set_setting("mode", mode, persist=True)
        return

    if os.path.isdir(wandb_dir()) and os.path.exists(
        os.path.join(wandb_dir(), "settings")
    ):
        click.confirm(
            click.style(
                "This directory has been configured previously, should we re-configure it?",
                bold=True,
            ),
            abort=True,
        )
    else:
        click.echo(
            click.style("Let's setup this directory for W&B!", fg="green", bold=True)
        )
    api = _get_cling_api()
    if api.api_key is None:
        ctx.invoke(login)
        api = _get_cling_api(reset=True)

    viewer = api.viewer()

    # Viewer can be `None` in case your API information became invalid, or
    # in testing if you switch hosts.
    if not viewer:
        click.echo(
            click.style(
                "Your login information seems to be invalid: can you log in again please?",
                fg="red",
                bold=True,
            )
        )
        ctx.invoke(login)
        api = _get_cling_api(reset=True)

    # This shouldn't happen.
    viewer = api.viewer()
    if not viewer:
        click.echo(
            click.style(
                "We're sorry, there was a problem logging you in. "
                "Please send us a note at support@wandb.com and tell us how this happened.",
                fg="red",
                bold=True,
            )
        )
        sys.exit(1)

    # At this point we should be logged in successfully.
    if len(viewer["teams"]["edges"]) > 1:
        team_names = [e["node"]["name"] for e in viewer["teams"]["edges"]] + [
            "Manual entry"
        ]
        wandb.termlog(
            "Which team should we use?",
        )
        result = util.prompt_choices(team_names)
        # result can be empty on click
        if result:
            entity = result
        else:
            entity = "Manual Entry"
        if entity == "Manual Entry":
            entity = click.prompt("Enter the name of the team you want to use")
    else:
        entity = viewer.get("entity") or click.prompt(
            "What username or team should we use?"
        )

    # TODO: this error handling sucks and the output isn't pretty
    try:
        project = prompt_for_project(ctx, entity)
    except ClickWandbException:
        raise ClickException(f"Could not find team: {entity}")

    api.set_setting("entity", entity, persist=True)
    api.set_setting("project", project, persist=True)
    api.set_setting("base_url", api.settings().get("base_url"), persist=True)

    filesystem.mkdir_exists_ok(wandb_dir())
    with open(os.path.join(wandb_dir(), ".gitignore"), "w") as file:
        file.write("*\n!settings")

    click.echo(
        click.style("This directory is configured!  Next, track a run:\n", fg="green")
        + textwrap.dedent(
            """\
        * In your training script:
            {code1}
            {code2}
        * then `{run}`.
        """
        ).format(
            code1=click.style("import wandb", bold=True),
            code2=click.style('wandb.init(project="%s")' % project, bold=True),
            run=click.style("python <train.py>", bold=True),
        )
    )


@cli.command(
    context_settings=CONTEXT, help="Upload an offline training directory to W&B"
)
@click.pass_context
@click.argument("path", nargs=-1, type=click.Path(exists=True))
@click.option("--view", is_flag=True, default=False, help="View runs", hidden=True)
@click.option("--verbose", is_flag=True, default=False, help="Verbose", hidden=True)
@click.option("--id", "run_id", help="The run you want to upload to.")
@click.option("--project", "-p", help="The project you want to upload to.")
@click.option("--entity", "-e", help="The entity to scope to.")
@click.option(
    "--sync-tensorboard/--no-sync-tensorboard",
    is_flag=True,
    default=None,
    help="Stream tfevent files to wandb.",
)
@click.option("--include-globs", help="Comma seperated list of globs to include.")
@click.option("--exclude-globs", help="Comma seperated list of globs to exclude.")
@click.option(
    "--include-online/--no-include-online",
    is_flag=True,
    default=None,
    help="Include online runs",
)
@click.option(
    "--include-offline/--no-include-offline",
    is_flag=True,
    default=None,
    help="Include offline runs",
)
@click.option(
    "--include-synced/--no-include-synced",
    is_flag=True,
    default=None,
    help="Include synced runs",
)
@click.option(
    "--mark-synced/--no-mark-synced",
    is_flag=True,
    default=True,
    help="Mark runs as synced",
)
@click.option("--sync-all", is_flag=True, default=False, help="Sync all runs")
@click.option("--clean", is_flag=True, default=False, help="Delete synced runs")
@click.option(
    "--clean-old-hours",
    default=24,
    help="Delete runs created before this many hours. To be used alongside --clean flag.",
    type=int,
)
@click.option(
    "--clean-force",
    is_flag=True,
    default=False,
    help="Clean without confirmation prompt.",
)
@click.option("--ignore", hidden=True)
@click.option("--show", default=5, help="Number of runs to show")
@click.option("--append", is_flag=True, default=False, help="Append run")
@display_error
def sync(
    ctx,
    path=None,
    view=None,
    verbose=None,
    run_id=None,
    project=None,
    entity=None,
    sync_tensorboard=None,
    include_globs=None,
    exclude_globs=None,
    include_online=None,
    include_offline=None,
    include_synced=None,
    mark_synced=None,
    sync_all=None,
    ignore=None,
    show=None,
    clean=None,
    clean_old_hours=24,
    clean_force=None,
    append=None,
):
    # TODO: rather unfortunate, needed to avoid creating a `wandb` directory
    os.environ["WANDB_DIR"] = TMPDIR.name
    api = _get_cling_api()
    if api.api_key is None:
        wandb.termlog("Login to W&B to sync offline runs")
        ctx.invoke(login, no_offline=True)
        api = _get_cling_api(reset=True)

    if ignore:
        exclude_globs = ignore
    if include_globs:
        include_globs = include_globs.split(",")
    if exclude_globs:
        exclude_globs = exclude_globs.split(",")

    def _summary():
        all_items = get_runs(
            include_online=True,
            include_offline=True,
            include_synced=True,
            include_unsynced=True,
        )
        sync_items = get_runs(
            include_online=include_online if include_online is not None else True,
            include_offline=include_offline if include_offline is not None else True,
            include_synced=include_synced if include_synced is not None else False,
            include_unsynced=True,
            exclude_globs=exclude_globs,
            include_globs=include_globs,
        )
        synced = []
        unsynced = []
        for item in all_items:
            (synced if item.synced else unsynced).append(item)
        if sync_items:
            wandb.termlog(f"Number of runs to be synced: {len(sync_items)}")
            if show and show < len(sync_items):
                wandb.termlog(f"Showing {show} runs to be synced:")
            for item in sync_items[: (show or len(sync_items))]:
                wandb.termlog(f"  {item}")
        else:
            wandb.termlog("No runs to be synced.")
        if synced:
            clean_cmd = click.style("wandb sync --clean", fg="yellow")
            wandb.termlog(
                f"NOTE: use {clean_cmd} to delete {len(synced)} synced runs from local directory."
            )
        if unsynced:
            sync_cmd = click.style("wandb sync --sync-all", fg="yellow")
            wandb.termlog(
                f"NOTE: use {sync_cmd} to sync {len(unsynced)} unsynced runs from local directory."
            )

    def _sync_path(_path, _sync_tensorboard):
        if run_id and len(_path) > 1:
            wandb.termerror("id can only be set for a single run.")
            sys.exit(1)
        sm = SyncManager(
            project=project,
            entity=entity,
            run_id=run_id,
            mark_synced=mark_synced,
            app_url=api.app_url,
            view=view,
            verbose=verbose,
            sync_tensorboard=_sync_tensorboard,
            log_path=_wandb_log_path,
            append=append,
        )
        for p in _path:
            sm.add(p)
        sm.start()
        while not sm.is_done():
            _ = sm.poll()

    def _sync_all():
        sync_items = get_runs(
            include_online=include_online if include_online is not None else True,
            include_offline=include_offline if include_offline is not None else True,
            include_synced=include_synced if include_synced is not None else False,
            include_unsynced=True,
            exclude_globs=exclude_globs,
            include_globs=include_globs,
        )
        if not sync_items:
            wandb.termerror("Nothing to sync.")
        else:
            # When syncing run directories, default to not syncing tensorboard
            sync_tb = sync_tensorboard if sync_tensorboard is not None else False
            _sync_path(sync_items, sync_tb)

    def _clean():
        if path:
            runs = list(map(get_run_from_path, path))
            if not clean_force:
                click.confirm(
                    click.style(
                        f"Are you sure you want to remove {len(runs)} runs?",
                        bold=True,
                    ),
                    abort=True,
                )
            for run in runs:
                shutil.rmtree(run.path)
            click.echo(click.style("Success!", fg="green"))
            return
        runs = get_runs(
            include_online=include_online if include_online is not None else True,
            include_offline=include_offline if include_offline is not None else True,
            include_synced=include_synced if include_synced is not None else True,
            include_unsynced=False,
            exclude_globs=exclude_globs,
            include_globs=include_globs,
        )
        since = datetime.datetime.now() - datetime.timedelta(hours=clean_old_hours)
        old_runs = [run for run in runs if run.datetime < since]
        old_runs.sort(key=lambda _run: _run.datetime)
        if old_runs:
            click.echo(
                f"Found {len(runs)} runs, {len(old_runs)} are older than {clean_old_hours} hours"
            )
            for run in old_runs:
                click.echo(run.path)
            if not clean_force:
                click.confirm(
                    click.style(
                        f"Are you sure you want to remove {len(old_runs)} runs?",
                        bold=True,
                    ),
                    abort=True,
                )
            for run in old_runs:
                shutil.rmtree(run.path)
            click.echo(click.style("Success!", fg="green"))
        else:
            click.echo(
                click.style(
                    f"No runs older than {clean_old_hours} hours found", fg="red"
                )
            )

    if sync_all:
        _sync_all()
    elif clean:
        _clean()
    elif path:
        # When syncing a specific path, default to syncing tensorboard
        sync_tb = sync_tensorboard if sync_tensorboard is not None else True
        _sync_path(path, sync_tb)
    else:
        _summary()


@cli.command(context_settings=CONTEXT, help="Create a sweep")
@click.option("--project", "-p", default=None, help="The project of the sweep.")
@click.option("--entity", "-e", default=None, help="The entity scope for the project.")
@click.option("--controller", is_flag=True, default=False, help="Run local controller")
@click.option("--verbose", is_flag=True, default=False, help="Display verbose output")
@click.option("--name", default=None, help="Set sweep name")
@click.option("--program", default=None, help="Set sweep program")
@click.option("--settings", default=None, help="Set sweep settings", hidden=True)
@click.option("--update", default=None, help="Update pending sweep")
@click.option(
    "--stop",
    is_flag=True,
    default=False,
    help="Finish a sweep to stop running new runs and let currently running runs finish.",
)
@click.option(
    "--cancel",
    is_flag=True,
    default=False,
    help="Cancel a sweep to kill all running runs and stop running new runs.",
)
@click.option(
    "--pause",
    is_flag=True,
    default=False,
    help="Pause a sweep to temporarily stop running new runs.",
)
@click.option(
    "--resume",
    is_flag=True,
    default=False,
    help="Resume a sweep to continue running new runs.",
)
@click.argument("config_yaml_or_sweep_id")
@click.pass_context
@display_error
def sweep(
    ctx,
    project,
    entity,
    controller,
    verbose,
    name,
    program,
    settings,
    update,
    stop,
    cancel,
    pause,
    resume,
    config_yaml_or_sweep_id,
):
    state_args = "stop", "cancel", "pause", "resume"
    lcls = locals()
    is_state_change_command = sum(lcls[k] for k in state_args)
    if is_state_change_command > 1:
        raise Exception("Only one state flag (stop/cancel/pause/resume) is allowed.")
    elif is_state_change_command == 1:
        sweep_id = config_yaml_or_sweep_id
        api = _get_cling_api()
        if api.api_key is None:
            wandb.termlog("Login to W&B to use the sweep feature")
            ctx.invoke(login, no_offline=True)
            api = _get_cling_api(reset=True)
        parts = dict(entity=entity, project=project, name=sweep_id)
        err = sweep_utils.parse_sweep_id(parts)
        if err:
            wandb.termerror(err)
            return
        entity = parts.get("entity") or entity
        project = parts.get("project") or project
        sweep_id = parts.get("name") or sweep_id
        state = [s for s in state_args if lcls[s]][0]
        ings = {
            "stop": "Stopping",
            "cancel": "Cancelling",
            "pause": "Pausing",
            "resume": "Resuming",
        }
        wandb.termlog(f"{ings[state]} sweep {entity}/{project}/{sweep_id}")
        getattr(api, "%s_sweep" % state)(sweep_id, entity=entity, project=project)
        wandb.termlog("Done.")
        return
    else:
        config_yaml = config_yaml_or_sweep_id

    def _parse_settings(settings):
        """Parse settings from json or comma separated assignments."""
        ret = {}
        # TODO(jhr): merge with magic:_parse_magic
        if settings.find("=") > 0:
            for item in settings.split(","):
                kv = item.split("=")
                if len(kv) != 2:
                    wandb.termwarn(
                        "Unable to parse sweep settings key value pair", repeat=False
                    )
                ret.update(dict([kv]))
            return ret
        wandb.termwarn("Unable to parse settings parameter", repeat=False)
        return ret

    api = _get_cling_api()
    if api.api_key is None:
        wandb.termlog("Login to W&B to use the sweep feature")
        ctx.invoke(login, no_offline=True)
        api = _get_cling_api(reset=True)

    sweep_obj_id = None
    if update:
        parts = dict(entity=entity, project=project, name=update)
        err = sweep_utils.parse_sweep_id(parts)
        if err:
            wandb.termerror(err)
            return
        entity = parts.get("entity") or entity
        project = parts.get("project") or project
        sweep_id = parts.get("name") or update

        has_project = (project or api.settings("project")) is not None
        has_entity = (entity or api.settings("entity")) is not None

        termerror_msg = (
            "Sweep lookup requires a valid %s, and none was specified. \n"
            "Either set a default %s in wandb/settings, or, if invoking \n`wandb sweep` "
            "from the command line, specify the full sweep path via: \n\n"
            "    wandb sweep {username}/{projectname}/{sweepid}\n\n"
        )

        if not has_entity:
            wandb.termerror(termerror_msg % (("entity",) * 2))
            return

        if not has_project:
            wandb.termerror(termerror_msg % (("project",) * 2))
            return

        found = api.sweep(sweep_id, "{}", entity=entity, project=project)
        if not found:
            wandb.termerror(f"Could not find sweep {entity}/{project}/{sweep_id}")
            return
        sweep_obj_id = found["id"]

    action = "Updating" if sweep_obj_id else "Creating"
    wandb.termlog(f"{action} sweep from: {config_yaml}")
    config = sweep_utils.load_sweep_config(config_yaml)

    # Set or override parameters
    if name:
        config["name"] = name
    if program:
        config["program"] = program
    if settings:
        settings = _parse_settings(settings)
        if settings:
            config.setdefault("settings", {})
            config["settings"].update(settings)
    if controller:
        config.setdefault("controller", {})
        config["controller"]["type"] = "local"

    is_local = config.get("controller", {}).get("type") == "local"
    if is_local:
        from wandb import controller as wandb_controller

        tuner = wandb_controller()
        err = tuner._validate(config)
        if err:
            wandb.termerror(f"Error in sweep file: {err}")
            return

    env = os.environ
    entity = (
        entity
        or env.get("WANDB_ENTITY")
        or config.get("entity")
        or api.settings("entity")
    )
    project = (
        project
        or env.get("WANDB_PROJECT")
        or config.get("project")
        or api.settings("project")
        or util.auto_project_name(config.get("program"))
    )

    sweep_id, warnings = api.upsert_sweep(
        config,
        project=project,
        entity=entity,
        obj_id=sweep_obj_id,
    )
    sweep_utils.handle_sweep_config_violations(warnings)

    # Log nicely formatted sweep information
    styled_id = click.style(sweep_id, fg="yellow")
    wandb.termlog(f"{action} sweep with ID: {styled_id}")

    sweep_url = wandb_sdk.wandb_sweep._get_sweep_url(api, sweep_id)
    if sweep_url:
        styled_url = click.style(sweep_url, underline=True, fg="blue")
        wandb.termlog(f"View sweep at: {styled_url}")

    # re-probe entity and project if it was auto-detected by upsert_sweep
    entity = entity or env.get("WANDB_ENTITY")
    project = project or env.get("WANDB_PROJECT")

    if entity and project:
        sweep_path = f"{entity}/{project}/{sweep_id}"
    elif project:
        sweep_path = f"{project}/{sweep_id}"
    else:
        sweep_path = sweep_id

    if sweep_path.find(" ") >= 0:
        sweep_path = f"{sweep_path!r}"

    styled_path = click.style(f"wandb agent {sweep_path}", fg="yellow")
    wandb.termlog(f"Run sweep agent with: {styled_path}")
    if controller:
        wandb.termlog("Starting wandb controller...")
        from wandb import controller as wandb_controller

        tuner = wandb_controller(sweep_id)
        tuner.run(verbose=verbose)


@cli.command(
    context_settings=CONTEXT,
    no_args_is_help=True,
    help="Run a W&B launch sweep (Experimental).",
)
@click.option(
    "--queue",
    "-q",
    default=None,
    help="The name of a queue to push the sweep to",
)
@click.option(
    "--project",
    "-p",
    default=None,
    help="Name of the project which the agent will watch. "
    "If passed in, will override the project value passed in using a config file",
)
@click.option(
    "--entity",
    "-e",
    default=None,
    help="The entity to use. Defaults to current logged-in user",
)
@click.option(
    "--resume_id",
    "-r",
    default=None,
    help="Resume a launch sweep by passing an 8-char sweep id. Queue required",
)
@click.option(
    "--num_workers",
    "-n",
    help="Number of concurrent jobs a scheduler can run",
)
@click.argument("config", required=False, type=click.Path(exists=True))
@click.pass_context
@display_error
def launch_sweep(
    ctx,
    project,
    entity,
    queue,
    config,
    resume_id,
    num_workers,
):
    api = _get_cling_api()
    if api.api_key is None:
        wandb.termlog("Login to W&B to use the sweep feature")
        ctx.invoke(login, no_offline=True)
        api = _get_cling_api(reset=True)

    # if not sweep_config XOR resume_id
    if not (config or resume_id):
        wandb.termerror("'config' and/or 'resume_id' required")
        return

    parsed_config = sweep_utils.load_launch_sweep_config(config)
    # Rip special keys out of config
    # TODO(gst): store args in artifact associated with run
    # can we get the run_id back out of the upsertSweep mutation?
    scheduler_args: Dict[str, Any] = parsed_config.pop("scheduler", {})
    launch_args: Dict[str, Any] = parsed_config.pop("launch", {})

    queue = queue or launch_args.get("queue")
    if not queue:
        wandb.termerror(
            "Launch-sweeps require setting a 'queue', use --queue option or a 'queue' key in the 'launch' section in the config"
        )
        return

    env = os.environ
    entity = entity or env.get("WANDB_ENTITY") or api.settings("entity")
    if entity is None:
        wandb.termerror("Must specify entity when using launch")
        return

    project = project or env.get("WANDB_PROJECT") or api.settings("project")
    if project is None:
        wandb.termerror("A project must be configured when using launch")
        return

    parsed_sweep_config, sweep_obj_id, num_previous_runs = None, None, 0
    if resume_id:  # Resuming an existing sweep
        found = api.sweep(resume_id, "{}", entity=entity, project=project)
        if not found:
            wandb.termerror(f"Could not find sweep {entity}/{project}/{resume_id}")
            return
        sweep_obj_id = found["id"]
        parsed_sweep_config = yaml.safe_load(found["config"])
        wandb.termlog(f"Resuming from existing sweep {entity}/{project}/{resume_id}")
        if len(parsed_config.keys()) > 0:
            wandb.termwarn(
                "Sweep params loaded from resumed sweep, ignoring provided keys"
            )
        previous_runs: Runs = api.runs(
            path=f"{entity}/{project}/{resume_id}", per_page=1
        )
        num_previous_runs = previous_runs.length
    else:
        parsed_sweep_config = parsed_config

    _type = "optuna" if parsed_sweep_config.get("method") == "optuna" else "sweep"
    # Validate optuna sweep config
    if _type == "optuna":
        try:
            import optuna  # noqa: F401
        except ImportError:
            wandb.termerror(f"Error importing optuna: {traceback.format_exc()}")

        opt_config = parsed_sweep_config.get("optuna", {})
        optuna_artifact = opt_config.get("artifact")
        if opt_config.get("pruner"):
            if optuna_artifact:
                wandb.termwarn(
                    "User provided optuna artifact will override `pruner.args` if a pruner is provided"
                )
            if not validate_optuna_pruner(opt_config["pruner"]):
                return

        if opt_config.get("sampler"):
            if optuna_artifact:
                wandb.termwarn(
                    "User provided optuna artifact will override `sampler.args` if a sampler is provided"
                )
            if not validate_optuna_sampler(opt_config["sampler"]):
                return

    num_workers = num_workers or scheduler_args.get("num_workers", 8)
    scheduler_entrypoint = sweep_utils.construct_scheduler_entrypoint(
        sweep_type=_type,
        sweep_config=parsed_sweep_config,
        queue=queue,
        project=project,
        num_workers=num_workers,
<<<<<<< HEAD
        previous_runs=num_previous_runs,
=======
        author=entity,
>>>>>>> d61815e3
    )
    if not scheduler_entrypoint:
        # error already logged
        return

    # Launch job spec for the Scheduler
    launch_scheduler_spec = construct_launch_spec(
        uri=SCHEDULER_URI,
        api=api,
        name="Scheduler.WANDB_SWEEP_ID",
        project=project,
        entity=entity,
        docker_image=scheduler_args.get("docker_image"),
        resource=scheduler_args.get("resource", "local-process"),
        entry_point=scheduler_entrypoint,
        resource_args=scheduler_args.get("resource_args", {}),
        repository=launch_args.get("registry", {}).get("url", None),
        job=None,
        version=None,
        launch_config=None,
        run_id=None,
        author=None,  # author gets passed into scheduler command
    )
    launch_scheduler_with_queue = json.dumps(
        {
            "queue": queue,
            "run_queue_project": LAUNCH_DEFAULT_PROJECT,
            "run_spec": json.dumps(launch_scheduler_spec),
        }
    )

    sweep_id, warnings = api.upsert_sweep(
        parsed_sweep_config,
        project=project,
        entity=entity,
        obj_id=sweep_obj_id,  # if resuming
        launch_scheduler=launch_scheduler_with_queue,
        state="PENDING",
    )
    sweep_utils.handle_sweep_config_violations(warnings)
    # Log nicely formatted sweep information
    styled_id = click.style(sweep_id, fg="yellow")
    wandb.termlog(f"{'Resumed' if resume_id else 'Created'} sweep with ID: {styled_id}")
    sweep_url = wandb_sdk.wandb_sweep._get_sweep_url(api, sweep_id)
    if sweep_url:
        styled_url = click.style(sweep_url, underline=True, fg="blue")
        wandb.termlog(f"View sweep at: {styled_url}")
    wandb.termlog(f"Scheduler added to launch queue ({queue})")


@cli.command(help=f"Launch or queue a W&B Job. See {wburls.get('cli_launch')}")
@click.option("--uri", "-u", metavar="(str)", default=None, hidden=True)
@click.option(
    "--job",
    "-j",
    metavar="(str)",
    default=None,
    help="Name of the job to launch. If passed in, launch does not require a uri.",
)
@click.option(
    "--entry-point",
    "-E",
    metavar="NAME",
    default=None,
    help="Entry point within project. [default: main]. If the entry point is not found, "
    "attempts to run the project file with the specified name as a script, "
    "using 'python' to run .py files and the default shell (specified by "
    "environment variable $SHELL) to run .sh files. If passed in, will override the entrypoint value passed in using a config file.",
)
@click.option(
    "--git-version",
    "-g",
    metavar="GIT-VERSION",
    hidden=True,
    help="Version of the project to run, as a Git commit reference for Git projects.",
)
@click.option(
    "--name",
    envvar="WANDB_NAME",
    help="Name of the run under which to launch the run. If not "
    "specified, a random run name will be used to launch run. If passed in, will override the name passed in using a config file.",
)
@click.option(
    "--entity",
    "-e",
    metavar="(str)",
    default=None,
    help="Name of the target entity which the new run will be sent to. Defaults to using the entity set by local wandb/settings folder."
    "If passed in, will override the entity value passed in using a config file.",
)
@click.option(
    "--project",
    "-p",
    metavar="(str)",
    default=None,
    help="Name of the target project which the new run will be sent to. Defaults to using the project name given by the source uri "
    "or for github runs, the git repo name. If passed in, will override the project value passed in using a config file.",
)
@click.option(
    "--resource",
    "-r",
    metavar="BACKEND",
    default=None,
    help="Execution resource to use for run. Supported values: 'local-process', 'local-container', 'kubernetes', 'sagemaker', 'gcp-vertex'. "
    " This is now a required parameter if pushing to a queue with no resource configuration. "
    " If passed in, will override the resource value passed in using a config file.",
)
@click.option(
    "--docker-image",
    "-d",
    default=None,
    metavar="DOCKER IMAGE",
    help="Specific docker image you'd like to use. In the form name:tag."
    " If passed in, will override the docker image value passed in using a config file.",
)
@click.option(
    "--config",
    "-c",
    metavar="FILE",
    help="Path to JSON file (must end in '.json') or JSON string which will be passed "
    "as a launch config. Dictation how the launched run will be configured. ",
)
@click.option(
    "--queue",
    "-q",
    is_flag=False,
    flag_value="default",
    default=None,
    help="Name of run queue to push to. If none, launches single run directly. If supplied without "
    "an argument (`--queue`), defaults to queue 'default'. Else, if name supplied, specified run queue must exist under the "
    "project and entity supplied.",
)
@click.option(
    "--async",
    "run_async",
    is_flag=True,
    help="Flag to run the job asynchronously. Defaults to false, i.e. unless --async is set, wandb launch will wait for "
    "the job to finish. This option is incompatible with --queue; asynchronous options when running with an agent should be "
    "set on wandb launch-agent.",
)
@click.option(
    "--resource-args",
    "-R",
    metavar="FILE",
    help="Path to JSON file (must end in '.json') or JSON string which will be passed "
    "as resource args to the compute resource. The exact content which should be "
    "provided is different for each execution backend. See documentation for layout of this file.",
)
@click.option(
    "--build",
    "-b",
    is_flag=True,
    hidden=True,
    help="Flag to build an associated job and push to queue as an image job.",
)
@click.option(
    "--repository",
    "-rg",
    is_flag=False,
    default=None,
    hidden=True,
    help="Name of a remote repository. Will be used to push a built image to.",
)
# TODO: this is only included for back compat. But we should remove this in the future
@click.option(
    "--project-queue",
    "-pq",
    default=None,
    hidden=True,
    help="Name of the project containing the queue to push to. If none, defaults to entity level queues.",
)
@display_error
def launch(
    uri,
    job,
    entry_point,
    git_version,
    name,
    resource,
    entity,
    project,
    docker_image,
    config,
    queue,
    run_async,
    resource_args,
    build,
    repository,
    project_queue,
):
    """Start a W&B run from the given URI.

    The URI can bea wandb URI, a GitHub repo uri, or a local path). In the case of a
    wandb URI the arguments used in the original run will be used by default. These
    arguments can be overridden using the args option, or specifying those arguments in
    the config's 'overrides' key, 'args' field as a list of strings.

    Running `wandb launch [URI]` will launch the run directly. To add the run to a
    queue, run `wandb launch [URI] --queue [optional queuename]`.
    """
    logger.info(
        f"=== Launch called with kwargs {locals()} CLI Version: {wandb.__version__}==="
    )
    from wandb.sdk.launch import launch as wandb_launch

    api = _get_cling_api()
    wandb._sentry.configure_scope(process_context="launch_cli")

    if run_async and queue is not None:
        raise LaunchError(
            "Cannot use both --async and --queue with wandb launch, see help for details."
        )

    if resource_args is not None:
        resource_args = util.load_json_yaml_dict(resource_args)
        if resource_args is None:
            raise LaunchError("Invalid format for resource-args")
    else:
        resource_args = {}

    if entry_point is not None:
        entry_point = shlex.split(entry_point)

    if config is not None:
        config = util.load_json_yaml_dict(config)
        if config is None:
            raise LaunchError("Invalid format for config")
    else:
        config = {}

    resource = resource or config.get("resource")

    if build and queue is None:
        raise LaunchError("Build flag requires a queue to be set")

    try:
        check_logged_in(api)
    except Exception:
        wandb.termerror(f"Error running job: {traceback.format_exc()}")

    run_id = config.get("run_id")

    if queue is None:
        # direct launch
        try:

            wandb_launch.run(
                api,
                uri,
                job,
                entry_point,
                git_version,
                project=project,
                entity=entity,
                docker_image=docker_image,
                name=name,
                resource=resource,
                resource_args=resource_args,
                config=config,
                synchronous=(not run_async),
                run_id=run_id,
                repository=repository,
            )
        except LaunchError as e:
            logger.error("=== %s ===", e)
            wandb._sentry.exception(e)
            sys.exit(e)
        except ExecutionError as e:
            logger.error("=== %s ===", e)
            wandb._sentry.exception(e)
            sys.exit(e)
    else:
        try:
            _launch_add(
                api,
                uri,
                job,
                config,
                project,
                entity,
                queue,
                resource,
                entry_point,
                name,
                git_version,
                docker_image,
                project_queue,
                resource_args,
                build=build,
                run_id=run_id,
                repository=repository,
            )
        except Exception as e:
            wandb._sentry.exception(e)
            raise e


@cli.command(
    context_settings=CONTEXT,
    help="Run a W&B launch agent.",
)
@click.pass_context
@click.option(
    "--queue",
    "-q",
    "queues",
    default=None,
    multiple=True,
    metavar="<queue(s)>",
    help="The name of a queue for the agent to watch. Multiple -q flags supported.",
)
@click.option(
    "--project",
    "-p",
    default=None,
    help="Name of the project which the agent will watch. "
    "If passed in, will override the project value passed in using a config file.",
)
@click.option(
    "--entity",
    "-e",
    default=None,
    help="The entity to use. Defaults to current logged-in user",
)
@click.option(
    "--max-jobs",
    "-j",
    default=None,
    help="The maximum number of launch jobs this agent can run in parallel. Defaults to 1. Set to -1 for no upper limit",
)
@click.option(
    "--config", "-c", default=None, help="path to the agent config yaml to use"
)
@click.option(
    "--url",
    "-u",
    default=None,
    hidden=True,
    help="a wandb client registration URL, this is generated in the UI",
)
@display_error
def launch_agent(
    ctx,
    project=None,
    entity=None,
    queues=None,
    max_jobs=None,
    config=None,
    url=None,
):
    logger.info(
        f"=== Launch-agent called with kwargs {locals()}  CLI Version: {wandb.__version__} ==="
    )
    if url is not None:
        raise LaunchError(
            "--url is not supported in this version, upgrade with: pip install -u wandb"
        )

    from wandb.sdk.launch import launch as wandb_launch

    wandb._sentry.configure_scope(process_context="launch_agent")
    agent_config, api = wandb_launch.resolve_agent_config(
        entity, project, max_jobs, queues, config
    )
    if agent_config.get("project") is None:
        raise LaunchError(
            "You must specify a project name or set WANDB_PROJECT environment variable."
        )

    if len(agent_config.get("queues")) == 0:
        raise LaunchError(
            "To launch an agent please specify a queue or a list of queues in the configuration file or cli."
        )

    check_logged_in(api)

    wandb.termlog("Starting launch agent ✨")
    try:
        wandb_launch.create_and_run_agent(api, agent_config)
    except Exception as e:
        wandb._sentry.exception(e)
        raise e


@cli.command(context_settings=CONTEXT, help="Run the W&B agent")
@click.pass_context
@click.option("--project", "-p", default=None, help="The project of the sweep.")
@click.option("--entity", "-e", default=None, help="The entity scope for the project.")
@click.option(
    "--count", default=None, type=int, help="The max number of runs for this agent."
)
@click.argument("sweep_id")
@display_error
def agent(ctx, project, entity, count, sweep_id):
    api = _get_cling_api()
    if api.api_key is None:
        wandb.termlog("Login to W&B to use the sweep agent feature")
        ctx.invoke(login, no_offline=True)
        api = _get_cling_api(reset=True)

    wandb.termlog("Starting wandb agent 🕵️")
    wandb_agent.agent(sweep_id, entity=entity, project=project, count=count)

    # you can send local commands like so:
    # agent_api.command({'type': 'run', 'program': 'train.py',
    #                'args': ['--max_epochs=10']})


@cli.command(
    context_settings=RUN_CONTEXT, help="Run a W&B launch sweep scheduler (Experimental)"
)
@click.pass_context
@click.argument("sweep_id")
@display_error
def scheduler(
    ctx,
    sweep_id,
):
    api = _get_cling_api()
    if api.api_key is None:
        wandb.termlog("Login to W&B to use the sweep scheduler feature")
        ctx.invoke(login, no_offline=True)
        api = _get_cling_api(reset=True)

    wandb._sentry.configure_scope(process_context="sweep_scheduler")
    wandb.termlog("Starting a Launch Scheduler 🚀")
    from wandb.sdk.launch.sweeps import load_scheduler

    # TODO(gst): remove this monstrosity
    # Future-proofing hack to pull any kwargs that get passed in through the CLI
    kwargs = {}
    for i, _arg in enumerate(ctx.args):
        if isinstance(_arg, str) and _arg.startswith("--"):
            # convert input kwargs from hyphens to underscores
            _key = _arg[2:].replace("-", "_")
            _args = ctx.args[i + 1]
            if str.isdigit(_args):
                _args = int(_args)
            kwargs[_key] = _args
    try:
        sweep_type = kwargs.get("sweep_type", "sweep")
        _scheduler = load_scheduler(scheduler_type=sweep_type)(
            api,
            sweep_id=sweep_id,
            **kwargs,
        )
        _scheduler.start()
    except Exception as e:
        wandb._sentry.exception(e)
        raise e


@cli.command(context_settings=CONTEXT, help="Run the W&B local sweep controller")
@click.option("--verbose", is_flag=True, default=False, help="Display verbose output")
@click.argument("sweep_id")
@display_error
def controller(verbose, sweep_id):
    click.echo("Starting wandb controller...")
    from wandb import controller as wandb_controller

    tuner = wandb_controller(sweep_id)
    tuner.run(verbose=verbose)


@cli.command(context_settings=RUN_CONTEXT, name="docker-run")
@click.pass_context
@click.argument("docker_run_args", nargs=-1)
def docker_run(ctx, docker_run_args):
    """Wrap `docker run` and adds WANDB_API_KEY and WANDB_DOCKER environment variables.

    This will also set the runtime to nvidia if the nvidia-docker executable is present
    on the system and --runtime wasn't set.

    See `docker run --help` for more details.
    """
    api = InternalApi()
    args = list(docker_run_args)
    if len(args) > 0 and args[0] == "run":
        args.pop(0)
    if len([a for a in args if a.startswith("--runtime")]) == 0 and find_executable(
        "nvidia-docker"
    ):
        args = ["--runtime", "nvidia"] + args
    #  TODO: image_from_docker_args uses heuristics to find the docker image arg, there are likely cases
    #  where this won't work
    image = util.image_from_docker_args(args)
    resolved_image = None
    if image:
        resolved_image = wandb.docker.image_id(image)
    if resolved_image:
        args = ["-e", "WANDB_DOCKER=%s" % resolved_image] + args
    else:
        wandb.termlog(
            "Couldn't detect image argument, running command without the WANDB_DOCKER env variable"
        )
    if api.api_key:
        args = ["-e", "WANDB_API_KEY=%s" % api.api_key] + args
    else:
        wandb.termlog(
            "Not logged in, run `wandb login` from the host machine to enable result logging"
        )
    subprocess.call(["docker", "run"] + args)


@cli.command(context_settings=RUN_CONTEXT)
@click.pass_context
@click.argument("docker_run_args", nargs=-1)
@click.argument("docker_image", required=False)
@click.option(
    "--nvidia/--no-nvidia",
    default=find_executable("nvidia-docker") is not None,
    help="Use the nvidia runtime, defaults to nvidia if nvidia-docker is present",
)
@click.option(
    "--digest", is_flag=True, default=False, help="Output the image digest and exit"
)
@click.option(
    "--jupyter/--no-jupyter", default=False, help="Run jupyter lab in the container"
)
@click.option(
    "--dir", default="/app", help="Which directory to mount the code in the container"
)
@click.option("--no-dir", is_flag=True, help="Don't mount the current directory")
@click.option(
    "--shell", default="/bin/bash", help="The shell to start the container with"
)
@click.option("--port", default="8888", help="The host port to bind jupyter on")
@click.option("--cmd", help="The command to run in the container")
@click.option(
    "--no-tty", is_flag=True, default=False, help="Run the command without a tty"
)
@display_error
def docker(
    ctx,
    docker_run_args,
    docker_image,
    nvidia,
    digest,
    jupyter,
    dir,
    no_dir,
    shell,
    port,
    cmd,
    no_tty,
):
    """Run your code in a docker container.

    W&B docker lets you run your code in a docker image ensuring wandb is configured. It
    adds the WANDB_DOCKER and WANDB_API_KEY environment variables to your container and
    mounts the current directory in /app by default.  You can pass additional args which
    will be added to `docker run` before the image name is declared, we'll choose a
    default image for you if one isn't passed:

    ```sh
    wandb docker -v /mnt/dataset:/app/data
    wandb docker gcr.io/kubeflow-images-public/tensorflow-1.12.0-notebook-cpu:v0.4.0 --jupyter
    wandb docker wandb/deepo:keras-gpu --no-tty --cmd "python train.py --epochs=5"
    ```

    By default, we override the entrypoint to check for the existence of wandb and
    install it if not present.  If you pass the --jupyter flag we will ensure jupyter is
    installed and start jupyter lab on port 8888.  If we detect nvidia-docker on your
    system we will use the nvidia runtime.  If you just want wandb to set environment
    variable to an existing docker run command, see the wandb docker-run command.
    """
    api = InternalApi()
    if not find_executable("docker"):
        raise ClickException("Docker not installed, install it from https://docker.com")
    args = list(docker_run_args)
    image = docker_image or ""
    # remove run for users used to nvidia-docker
    if len(args) > 0 and args[0] == "run":
        args.pop(0)
    if image == "" and len(args) > 0:
        image = args.pop(0)
    # If the user adds docker args without specifying an image (should be rare)
    if not util.docker_image_regex(image.split("@")[0]):
        if image:
            args = args + [image]
        image = wandb.docker.default_image(gpu=nvidia)
        subprocess.call(["docker", "pull", image])
    _, repo_name, tag = wandb.docker.parse(image)

    resolved_image = wandb.docker.image_id(image)
    if resolved_image is None:
        raise ClickException(
            "Couldn't find image locally or in a registry, try running `docker pull %s`"
            % image
        )
    if digest:
        sys.stdout.write(resolved_image)
        exit(0)

    existing = wandb.docker.shell(["ps", "-f", "ancestor=%s" % resolved_image, "-q"])
    if existing:
        if click.confirm(
            "Found running container with the same image, do you want to attach?"
        ):
            subprocess.call(["docker", "attach", existing.split("\n")[0]])
            exit(0)
    cwd = os.getcwd()
    command = [
        "docker",
        "run",
        "-e",
        "LANG=C.UTF-8",
        "-e",
        "WANDB_DOCKER=%s" % resolved_image,
        "--ipc=host",
        "-v",
        wandb.docker.entrypoint + ":/wandb-entrypoint.sh",
        "--entrypoint",
        "/wandb-entrypoint.sh",
    ]
    if nvidia:
        command.extend(["--runtime", "nvidia"])
    if not no_dir:
        #  TODO: We should default to the working directory if defined
        command.extend(["-v", cwd + ":" + dir, "-w", dir])
    if api.api_key:
        command.extend(["-e", "WANDB_API_KEY=%s" % api.api_key])
    else:
        wandb.termlog(
            "Couldn't find WANDB_API_KEY, run `wandb login` to enable streaming metrics"
        )
    if jupyter:
        command.extend(["-e", "WANDB_ENSURE_JUPYTER=1", "-p", port + ":8888"])
        no_tty = True
        cmd = (
            "jupyter lab --no-browser --ip=0.0.0.0 --allow-root --NotebookApp.token= --notebook-dir %s"
            % dir
        )
    command.extend(args)
    if no_tty:
        command.extend([image, shell, "-c", cmd])
    else:
        if cmd:
            command.extend(["-e", "WANDB_COMMAND=%s" % cmd])
        command.extend(["-it", image, shell])
        wandb.termlog("Launching docker container \U0001F6A2")
    subprocess.call(command)


@cli.command(
    context_settings=RUN_CONTEXT,
    help="Start a local W&B container (deprecated, see wandb server --help)",
    hidden=True,
)
@click.pass_context
@click.option("--port", "-p", default="8080", help="The host port to bind W&B local on")
@click.option(
    "--env", "-e", default=[], multiple=True, help="Env vars to pass to wandb/local"
)
@click.option(
    "--daemon/--no-daemon", default=True, help="Run or don't run in daemon mode"
)
@click.option(
    "--upgrade", is_flag=True, default=False, help="Upgrade to the most recent version"
)
@click.option(
    "--edge", is_flag=True, default=False, help="Run the bleeding edge", hidden=True
)
@display_error
def local(ctx, *args, **kwargs):
    wandb.termwarn("`wandb local` has been replaced with `wandb server start`.")
    ctx.invoke(start, *args, **kwargs)


@cli.group(help="Commands for operating a local W&B server")
def server():
    pass


@server.command(context_settings=RUN_CONTEXT, help="Start a local W&B server")
@click.pass_context
@click.option(
    "--port", "-p", default="8080", help="The host port to bind W&B server on"
)
@click.option(
    "--env", "-e", default=[], multiple=True, help="Env vars to pass to wandb/local"
)
@click.option(
    "--daemon/--no-daemon", default=True, help="Run or don't run in daemon mode"
)
@click.option(
    "--upgrade",
    is_flag=True,
    default=False,
    help="Upgrade to the most recent version",
    hidden=True,
)
@click.option(
    "--edge", is_flag=True, default=False, help="Run the bleeding edge", hidden=True
)
@display_error
def start(ctx, port, env, daemon, upgrade, edge):
    api = InternalApi()
    if not find_executable("docker"):
        raise ClickException("Docker not installed, install it from https://docker.com")
    local_image_sha = wandb.docker.image_id("wandb/local").split("wandb/local")[-1]
    registry_image_sha = wandb.docker.image_id_from_registry("wandb/local").split(
        "wandb/local"
    )[-1]
    if local_image_sha != registry_image_sha:
        if upgrade:
            subprocess.call(["docker", "pull", "wandb/local"])
        else:
            wandb.termlog(
                "A new version of the W&B server is available, upgrade by calling `wandb server start --upgrade`"
            )
    running = subprocess.check_output(
        ["docker", "ps", "--filter", "name=wandb-local", "--format", "{{.ID}}"]
    )
    if running != b"":
        if upgrade:
            subprocess.call(["docker", "stop", "wandb-local"])
        else:
            wandb.termerror(
                "A container named wandb-local is already running, run `docker stop wandb-local` if you want to start a new instance"
            )
            exit(1)
    image = "docker.pkg.github.com/wandb/core/local" if edge else "wandb/local"
    username = getpass.getuser()
    env_vars = ["-e", "LOCAL_USERNAME=%s" % username]
    for e in env:
        env_vars.append("-e")
        env_vars.append(e)
    command = [
        "docker",
        "run",
        "--rm",
        "-v",
        "wandb:/vol",
        "-p",
        port + ":8080",
        "--name",
        "wandb-local",
    ] + env_vars
    host = f"http://localhost:{port}"
    api.set_setting("base_url", host, globally=True, persist=True)
    if daemon:
        command += ["-d"]
    command += [image]

    # DEVNULL is only in py3
    try:
        from subprocess import DEVNULL
    except ImportError:
        DEVNULL = open(os.devnull, "wb")  # noqa: N806
    code = subprocess.call(command, stdout=DEVNULL)
    if daemon:
        if code != 0:
            wandb.termerror(
                "Failed to launch the W&B server container, see the above error."
            )
            exit(1)
        else:
            wandb.termlog("W&B server started at http://localhost:%s \U0001F680" % port)
            wandb.termlog("You can stop the server by running `wandb server stop`")
            if not api.api_key:
                # Let the server start before potentially launching a browser
                time.sleep(2)
                ctx.invoke(login, host=host)


@server.command(context_settings=RUN_CONTEXT, help="Stop a local W&B server")
def stop():
    if not find_executable("docker"):
        raise ClickException("Docker not installed, install it from https://docker.com")
    subprocess.call(["docker", "stop", "wandb-local"])


@cli.group(help="Commands for interacting with artifacts")
def artifact():
    pass


@artifact.command(context_settings=CONTEXT, help="Upload an artifact to wandb")
@click.argument("path")
@click.option(
    "--name", "-n", help="The name of the artifact to push: project/artifact_name"
)
@click.option("--description", "-d", help="A description of this artifact")
@click.option("--type", "-t", default="dataset", help="The type of the artifact")
@click.option(
    "--alias",
    "-a",
    default=["latest"],
    multiple=True,
    help="An alias to apply to this artifact",
)
@display_error
def put(path, name, description, type, alias):
    if name is None:
        name = os.path.basename(path)
    public_api = PublicApi()
    entity, project, artifact_name = public_api._parse_artifact_path(name)
    if project is None:
        project = click.prompt("Enter the name of the project you want to use")
    # TODO: settings nightmare...
    api = InternalApi()
    api.set_setting("entity", entity)
    api.set_setting("project", project)
    artifact = wandb.Artifact(name=artifact_name, type=type, description=description)
    artifact_path = "{entity}/{project}/{name}:{alias}".format(
        entity=entity, project=project, name=artifact_name, alias=alias[0]
    )
    if os.path.isdir(path):
        wandb.termlog(
            'Uploading directory {path} to: "{artifact_path}" ({type})'.format(
                path=path, type=type, artifact_path=artifact_path
            )
        )
        artifact.add_dir(path)
    elif os.path.isfile(path):
        wandb.termlog(
            'Uploading file {path} to: "{artifact_path}" ({type})'.format(
                path=path, type=type, artifact_path=artifact_path
            )
        )
        artifact.add_file(path)
    elif "://" in path:
        wandb.termlog(
            'Logging reference artifact from {path} to: "{artifact_path}" ({type})'.format(
                path=path, type=type, artifact_path=artifact_path
            )
        )
        artifact.add_reference(path)
    else:
        raise ClickException("Path argument must be a file or directory")

    run = wandb.init(
        entity=entity, project=project, config={"path": path}, job_type="cli_put"
    )
    # We create the artifact manually to get the current version
    res, _ = api.create_artifact(
        type,
        artifact_name,
        artifact.digest,
        client_id=artifact._client_id,
        sequence_client_id=artifact._sequence_client_id,
        entity_name=entity,
        project_name=project,
        run_name=run.id,
        description=description,
        aliases=[{"artifactCollectionName": artifact_name, "alias": a} for a in alias],
    )
    artifact_path = artifact_path.split(":")[0] + ":" + res.get("version", "latest")
    # Re-create the artifact and actually upload any files needed
    run.log_artifact(artifact, aliases=alias)
    artifact.wait()

    wandb.termlog(
        "Artifact uploaded, use this artifact in a run by adding:\n", prefix=False
    )

    wandb.termlog(
        '    artifact = run.use_artifact("{path}")\n'.format(
            path=artifact_path,
        ),
        prefix=False,
    )


@artifact.command(context_settings=CONTEXT, help="Download an artifact from wandb")
@click.argument("path")
@click.option("--root", help="The directory you want to download the artifact to")
@click.option("--type", help="The type of artifact you are downloading")
@display_error
def get(path, root, type):
    public_api = PublicApi()
    entity, project, artifact_name = public_api._parse_artifact_path(path)
    if project is None:
        project = click.prompt("Enter the name of the project you want to use")

    try:
        artifact_parts = artifact_name.split(":")
        if len(artifact_parts) > 1:
            version = artifact_parts[1]
            artifact_name = artifact_parts[0]
        else:
            version = "latest"
        full_path = "{entity}/{project}/{artifact}:{version}".format(
            entity=entity, project=project, artifact=artifact_name, version=version
        )
        wandb.termlog(
            "Downloading {type} artifact {full_path}".format(
                type=type or "dataset", full_path=full_path
            )
        )
        artifact = public_api.artifact(full_path, type=type)
        path = artifact.download(root=root)
        wandb.termlog("Artifact downloaded to %s" % path)
    except ValueError:
        raise ClickException("Unable to download artifact")


@artifact.command(
    context_settings=CONTEXT, help="List all artifacts in a wandb project"
)
@click.argument("path")
@click.option("--type", "-t", help="The type of artifacts to list")
@display_error
def ls(path, type):
    public_api = PublicApi()
    if type is not None:
        types = [public_api.artifact_type(type, path)]
    else:
        types = public_api.artifact_types(path)

    for kind in types:
        for collection in kind.collections():
            versions = public_api.artifact_versions(
                kind.type,
                "/".join([kind.entity, kind.project, collection.name]),
                per_page=1,
            )
            latest = next(versions)
            print(
                "{:<15s}{:<15s}{:>15s} {:<20s}".format(
                    kind.type,
                    latest.updated_at,
                    util.to_human_size(latest.size),
                    latest.name,
                )
            )


@artifact.group(help="Commands for interacting with the artifact cache")
def cache():
    pass


@cache.command(
    context_settings=CONTEXT,
    help="Clean up less frequently used files from the artifacts cache",
)
@click.argument("target_size")
@display_error
def cleanup(target_size):
    target_size = util.from_human_size(target_size)
    cache = wandb_sdk.wandb_artifacts.get_artifacts_cache()
    reclaimed_bytes = cache.cleanup(target_size)
    print(f"Reclaimed {util.to_human_size(reclaimed_bytes)} of space")


@cli.command(context_settings=CONTEXT, help="Pull files from Weights & Biases")
@click.argument("run", envvar=env.RUN_ID)
@click.option(
    "--project", "-p", envvar=env.PROJECT, help="The project you want to download."
)
@click.option(
    "--entity",
    "-e",
    default="models",
    envvar=env.ENTITY,
    help="The entity to scope the listing to.",
)
@display_error
def pull(run, project, entity):
    api = InternalApi()
    project, run = api.parse_slug(run, project=project)
    urls = api.download_urls(project, run=run, entity=entity)
    if len(urls) == 0:
        raise ClickException("Run has no files")
    click.echo(
        "Downloading: {project}/{run}".format(
            project=click.style(project, bold=True), run=run
        )
    )

    for name in urls:
        if api.file_current(name, urls[name]["md5"]):
            click.echo("File %s is up to date" % name)
        else:
            length, response = api.download_file(urls[name]["url"])
            # TODO: I had to add this because some versions in CI broke click.progressbar
            sys.stdout.write("File %s\r" % name)
            dirname = os.path.dirname(name)
            if dirname != "":
                filesystem.mkdir_exists_ok(dirname)
            with click.progressbar(
                length=length,
                label="File %s" % name,
                fill_char=click.style("&", fg="green"),
            ) as bar:
                with open(name, "wb") as f:
                    for data in response.iter_content(chunk_size=4096):
                        f.write(data)
                        bar.update(len(data))


@cli.command(
    context_settings=CONTEXT, help="Restore code, config and docker state for a run"
)
@click.pass_context
@click.argument("run", envvar=env.RUN_ID)
@click.option("--no-git", is_flag=True, default=False, help="Skupp")
@click.option(
    "--branch/--no-branch",
    default=True,
    help="Whether to create a branch or checkout detached",
)
@click.option(
    "--project", "-p", envvar=env.PROJECT, help="The project you wish to upload to."
)
@click.option(
    "--entity", "-e", envvar=env.ENTITY, help="The entity to scope the listing to."
)
@display_error
def restore(ctx, run, no_git, branch, project, entity):
    from wandb.old.core import wandb_dir

    api = _get_cling_api()
    if ":" in run:
        if "/" in run:
            entity, rest = run.split("/", 1)
        else:
            rest = run
        project, run = rest.split(":", 1)
    elif run.count("/") > 1:
        entity, run = run.split("/", 1)

    project, run = api.parse_slug(run, project=project)
    commit, json_config, patch_content, metadata = api.run_config(
        project, run=run, entity=entity
    )
    repo = metadata.get("git", {}).get("repo")
    image = metadata.get("docker")
    restore_message = (
        """`wandb restore` needs to be run from the same git repository as the original run.
Run `git clone %s` and restore from there or pass the --no-git flag."""
        % repo
    )
    if no_git:
        commit = None
    elif not api.git.enabled:
        if repo:
            raise ClickException(restore_message)
        elif image:
            wandb.termlog(
                "Original run has no git history.  Just restoring config and docker"
            )

    if commit and api.git.enabled:
        wandb.termlog(f"Fetching origin and finding commit: {commit}")
        subprocess.check_call(["git", "fetch", "--all"])
        try:
            api.git.repo.commit(commit)
        except ValueError:
            wandb.termlog(f"Couldn't find original commit: {commit}")
            commit = None
            files = api.download_urls(project, run=run, entity=entity)
            for filename in files:
                if filename.startswith("upstream_diff_") and filename.endswith(
                    ".patch"
                ):
                    commit = filename[len("upstream_diff_") : -len(".patch")]
                    try:
                        api.git.repo.commit(commit)
                    except ValueError:
                        commit = None
                    else:
                        break

            if commit:
                wandb.termlog(f"Falling back to upstream commit: {commit}")
                patch_path, _ = api.download_write_file(files[filename])
            else:
                raise ClickException(restore_message)
        else:
            if patch_content:
                patch_path = os.path.join(wandb_dir(), "diff.patch")
                with open(patch_path, "w") as f:
                    f.write(patch_content)
            else:
                patch_path = None

        branch_name = "wandb/%s" % run
        if branch and branch_name not in api.git.repo.branches:
            api.git.repo.git.checkout(commit, b=branch_name)
            wandb.termlog("Created branch %s" % click.style(branch_name, bold=True))
        elif branch:
            wandb.termlog(
                "Using existing branch, run `git branch -D %s` from master for a clean checkout"
                % branch_name
            )
            api.git.repo.git.checkout(branch_name)
        else:
            wandb.termlog("Checking out %s in detached mode" % commit)
            api.git.repo.git.checkout(commit)

        if patch_path:
            # we apply the patch from the repository root so git doesn't exclude
            # things outside the current directory
            root = api.git.root
            patch_rel_path = os.path.relpath(patch_path, start=root)
            # --reject is necessary or else this fails any time a binary file
            # occurs in the diff
            exit_code = subprocess.call(
                ["git", "apply", "--reject", patch_rel_path], cwd=root
            )
            if exit_code == 0:
                wandb.termlog("Applied patch")
            else:
                wandb.termerror(
                    "Failed to apply patch, try un-staging any un-committed changes"
                )

    filesystem.mkdir_exists_ok(wandb_dir())
    config_path = os.path.join(wandb_dir(), "config.yaml")
    config = Config()
    for k, v in json_config.items():
        if k not in ("_wandb", "wandb_version"):
            config[k] = v
    s = b"wandb_version: 1"
    s += b"\n\n" + yaml.dump(
        config._as_dict(),
        Dumper=yaml.SafeDumper,
        default_flow_style=False,
        allow_unicode=True,
        encoding="utf-8",
    )
    s = s.decode("utf-8")
    with open(config_path, "w") as f:
        f.write(s)

    wandb.termlog("Restored config variables to %s" % config_path)
    if image:
        if not metadata["program"].startswith("<") and metadata.get("args") is not None:
            # TODO: we may not want to default to python here.
            runner = util.find_runner(metadata["program"]) or ["python"]
            command = runner + [metadata["program"]] + metadata["args"]
            cmd = " ".join(command)
        else:
            wandb.termlog("Couldn't find original command, just restoring environment")
            cmd = None
        wandb.termlog("Docker image found, attempting to start")
        ctx.invoke(docker, docker_run_args=[image], cmd=cmd)

    return commit, json_config, patch_content, repo, metadata


@cli.command(context_settings=CONTEXT, help="Run any script with wandb", hidden=True)
@click.pass_context
@click.argument("program")
@click.argument("args", nargs=-1)
@display_error
def magic(ctx, program, args):
    def magic_run(cmd, globals, locals):
        try:
            exec(cmd, globals, locals)
        finally:
            pass

    sys.argv[:] = args
    sys.argv.insert(0, program)
    sys.path.insert(0, os.path.dirname(program))
    try:
        with open(program, "rb") as fp:
            code = compile(fp.read(), program, "exec")
    except OSError:
        click.echo(click.style("Could not launch program: %s" % program, fg="red"))
        sys.exit(1)
    globs = {
        "__file__": program,
        "__name__": "__main__",
        "__package__": None,
        "wandb_magic_install": magic_install,
    }
    prep = (
        """
import __main__
__main__.__file__ = "%s"
wandb_magic_install()
"""
        % program
    )
    magic_run(prep, globs, None)
    magic_run(code, globs, None)


@cli.command("online", help="Enable W&B sync")
@display_error
def online():
    api = InternalApi()
    try:
        api.clear_setting("disabled", persist=True)
        api.clear_setting("mode", persist=True)
    except configparser.Error:
        pass
    click.echo(
        "W&B online. Running your script from this directory will now sync to the cloud."
    )


@cli.command("offline", help="Disable W&B sync")
@display_error
def offline():
    api = InternalApi()
    try:
        api.set_setting("disabled", "true", persist=True)
        api.set_setting("mode", "offline", persist=True)
        click.echo(
            "W&B offline. Running your script from this directory will only write metadata locally. Use wandb disabled to completely turn off W&B."
        )
    except configparser.Error:
        click.echo(
            "Unable to write config, copy and paste the following in your terminal to turn off W&B:\nexport WANDB_MODE=offline"
        )


@cli.command("on", hidden=True)
@click.pass_context
@display_error
def on(ctx):
    ctx.invoke(online)


@cli.command("off", hidden=True)
@click.pass_context
@display_error
def off(ctx):
    ctx.invoke(offline)


@cli.command("status", help="Show configuration settings")
@click.option(
    "--settings/--no-settings", help="Show the current settings", default=True
)
def status(settings):
    api = _get_cling_api()
    if settings:
        click.echo(click.style("Current Settings", bold=True))
        settings = api.settings()
        click.echo(
            json.dumps(settings, sort_keys=True, indent=2, separators=(",", ": "))
        )


@cli.command("disabled", help="Disable W&B.")
@click.option(
    "--service",
    is_flag=True,
    show_default=True,
    default=True,
    help="Disable W&B service",
)
def disabled(service):
    api = InternalApi()
    try:
        api.set_setting("mode", "disabled", persist=True)
        click.echo("W&B disabled.")
        os.environ[wandb.env._DISABLE_SERVICE] = str(service)
    except configparser.Error:
        click.echo(
            "Unable to write config, copy and paste the following in your terminal to turn off W&B:\nexport WANDB_MODE=disabled"
        )


@cli.command("enabled", help="Enable W&B.")
@click.option(
    "--service",
    is_flag=True,
    show_default=True,
    default=True,
    help="Enable W&B service",
)
def enabled(service):
    api = InternalApi()
    try:
        api.set_setting("mode", "online", persist=True)
        click.echo("W&B enabled.")
        os.environ[wandb.env._DISABLE_SERVICE] = str(not service)
    except configparser.Error:
        click.echo(
            "Unable to write config, copy and paste the following in your terminal to turn on W&B:\nexport WANDB_MODE=online"
        )


@cli.command("gc", hidden=True, context_settings={"ignore_unknown_options": True})
@click.argument("args", nargs=-1)
def gc(args):
    click.echo(
        "`wandb gc` command has been removed. Use `wandb sync --clean` to clean up synced runs."
    )


@cli.command(context_settings=CONTEXT, help="Verify your local instance")
@click.option("--host", default=None, help="Test a specific instance of W&B")
def verify(host):
    # TODO: (kdg) Build this all into a WandbVerify object, and clean this up.
    os.environ["WANDB_SILENT"] = "true"
    os.environ["WANDB_PROJECT"] = "verify"
    api = _get_cling_api()
    reinit = False
    if host is None:
        host = api.settings("base_url")
        print(f"Default host selected: {host}")
    # if the given host does not match the default host, re-run init
    elif host != api.settings("base_url"):
        reinit = True

    tmp_dir = tempfile.mkdtemp()
    print(
        "Find detailed logs for this test at: {}".format(os.path.join(tmp_dir, "wandb"))
    )
    os.chdir(tmp_dir)
    os.environ["WANDB_BASE_URL"] = host
    wandb.login(host=host)
    if reinit:
        api = _get_cling_api(reset=True)
    if not wandb_verify.check_host(host):
        sys.exit(1)
    if not wandb_verify.check_logged_in(api, host):
        sys.exit(1)
    url_success, url = wandb_verify.check_graphql_put(api, host)
    large_post_success = wandb_verify.check_large_post()
    wandb_verify.check_secure_requests(
        api.settings("base_url"),
        "Checking requests to base url",
        "Connections are not made over https. SSL required for secure communications.",
    )
    if url:
        wandb_verify.check_secure_requests(
            url,
            "Checking requests made over signed URLs",
            "Signed URL requests not made over https. SSL is required for secure communications.",
        )
        wandb_verify.check_cors_configuration(url, host)
    wandb_verify.check_wandb_version(api)
    check_run_success = wandb_verify.check_run(api)
    check_artifacts_success = wandb_verify.check_artifacts()
    if not (
        check_artifacts_success
        and check_run_success
        and large_post_success
        and url_success
    ):
        sys.exit(1)


@cli.group("import", help="Commands for importing data from other systems")
def importer():
    pass


@importer.command("mlflow", help="Import from MLFlow")
@click.option("--mlflow-tracking-uri", help="MLFlow Tracking URI")
@click.option(
    "--target-entity", required=True, help="Override default entity to import data into"
)
@click.option(
    "--target-project",
    required=True,
    help="Override default project to import data into",
)
def mlflow(mlflow_tracking_uri, target_entity, target_project):
    from wandb.apis.importers import MlflowImporter

    importer = MlflowImporter(mlflow_tracking_uri=mlflow_tracking_uri)
    overrides = {
        "entity": target_entity,
        "project": target_project,
    }

    importer.import_all_parallel(overrides=overrides)<|MERGE_RESOLUTION|>--- conflicted
+++ resolved
@@ -1032,11 +1032,8 @@
         queue=queue,
         project=project,
         num_workers=num_workers,
-<<<<<<< HEAD
         previous_runs=num_previous_runs,
-=======
         author=entity,
->>>>>>> d61815e3
     )
     if not scheduler_entrypoint:
         # error already logged
