#!/usr/bin/env python

import configparser
import datetime
import getpass
import json
import logging
import os
import shlex
import shutil
import subprocess
import sys
import tempfile
import textwrap
import time
import traceback
from functools import wraps
from typing import Any, Dict, Optional

import click
import yaml
from click.exceptions import ClickException

# pycreds has a find_executable that works in windows
from dockerpycreds.utils import find_executable

import wandb
import wandb.env

# from wandb.old.core import wandb_dir
import wandb.sdk.verify.verify as wandb_verify
from wandb import Config, Error, env, util, wandb_agent, wandb_sdk
from wandb.apis import InternalApi, PublicApi
from wandb.integration.magic import magic_install
from wandb.sdk.artifacts.artifacts_cache import get_artifacts_cache
from wandb.sdk.launch.launch_add import _launch_add
from wandb.sdk.launch.sweeps import utils as sweep_utils
from wandb.sdk.launch.sweeps.scheduler import Scheduler
from wandb.sdk.launch.utils import (
    LAUNCH_DEFAULT_PROJECT,
    ExecutionError,
    LaunchError,
    check_logged_in,
    construct_launch_spec,
)
from wandb.sdk.lib import filesystem
from wandb.sdk.lib.wburls import wburls
from wandb.sync import TMPDIR, SyncManager, get_run_from_path, get_runs

# Send cli logs to wandb/debug-cli.<username>.log by default and fallback to a temp dir.
_wandb_dir = wandb.old.core.wandb_dir(env.get_dir())
if not os.path.exists(_wandb_dir):
    _wandb_dir = tempfile.gettempdir()

try:
    _username = getpass.getuser()
except KeyError:
    # getuser() could raise KeyError in restricted environments like
    # chroot jails or docker containers. Return user id in these cases.
    _username = str(os.getuid())

_wandb_log_path = os.path.join(_wandb_dir, f"debug-cli.{_username}.log")

logging.basicConfig(
    filename=_wandb_log_path,
    level=logging.INFO,
    format="%(asctime)s %(levelname)s %(message)s",
    datefmt="%Y-%m-%d %H:%M:%S",
)
logging.basicConfig(stream=sys.stdout, level=logging.INFO)
logger = logging.getLogger("wandb")

# Click Contexts
CONTEXT = {"default_map": {}}
RUN_CONTEXT = {
    "default_map": {},
    "allow_extra_args": True,
    "ignore_unknown_options": True,
}


def cli_unsupported(argument):
    wandb.termerror(f"Unsupported argument `{argument}`")
    sys.exit(1)


class ClickWandbException(ClickException):
    def format_message(self):
        # log_file = util.get_log_file_path()
        log_file = ""
        orig_type = f"{self.orig_type.__module__}.{self.orig_type.__name__}"
        if issubclass(self.orig_type, Error):
            return click.style(str(self.message), fg="red")
        else:
            return (
                f"An Exception was raised, see {log_file} for full traceback.\n"
                f"{orig_type}: {self.message}"
            )


def display_error(func):
    """Function decorator for catching common errors and re-raising as wandb.Error."""

    @wraps(func)
    def wrapper(*args, **kwargs):
        try:
            return func(*args, **kwargs)
        except wandb.Error as e:
            exc_type, exc_value, exc_traceback = sys.exc_info()
            lines = traceback.format_exception(exc_type, exc_value, exc_traceback)
            logger.error("".join(lines))
            wandb.termerror(f"Find detailed error logs at: {_wandb_log_path}")
            click_exc = ClickWandbException(e)
            click_exc.orig_type = exc_type
            raise click_exc.with_traceback(sys.exc_info()[2])

    return wrapper


_api = None  # caching api instance allows patching from unit tests


def _get_cling_api(reset=None):
    """Get a reference to the internal api with cling settings."""
    global _api
    if reset:
        _api = None
        wandb_sdk.wandb_setup._setup(_reset=True)
    if _api is None:
        # TODO(jhr): make a settings object that is better for non runs.
        # only override the necessary setting
        wandb.setup(settings=dict(_cli_only_mode=True))
        _api = InternalApi()
    return _api


def prompt_for_project(ctx, entity):
    """Ask the user for a project, creating one if necessary."""
    result = ctx.invoke(projects, entity=entity, display=False)
    api = _get_cling_api()
    try:
        if len(result) == 0:
            project = click.prompt("Enter a name for your first project")
            # description = editor()
            project = api.upsert_project(project, entity=entity)["name"]
        else:
            project_names = [project["name"] for project in result] + ["Create New"]
            wandb.termlog("Which project should we use?")
            result = util.prompt_choices(project_names)
            if result:
                project = result
            else:
                project = "Create New"
            # TODO: check with the server if the project exists
            if project == "Create New":
                project = click.prompt(
                    "Enter a name for your new project", value_proc=api.format_project
                )
                # description = editor()
                project = api.upsert_project(project, entity=entity)["name"]

    except wandb.errors.CommError as e:
        raise ClickException(str(e))

    return project


class RunGroup(click.Group):
    @display_error
    def get_command(self, ctx, cmd_name):
        # TODO: check if cmd_name is a file in the current dir and not require `run`?
        rv = click.Group.get_command(self, ctx, cmd_name)
        if rv is not None:
            return rv
        return None


@click.command(cls=RunGroup, invoke_without_command=True)
@click.version_option(version=wandb.__version__)
@click.pass_context
def cli(ctx):
    # wandb.try_to_set_up_global_logging()
    if ctx.invoked_subcommand is None:
        click.echo(ctx.get_help())


@cli.command(context_settings=CONTEXT, help="List projects", hidden=True)
@click.option(
    "--entity",
    "-e",
    default=None,
    envvar=env.ENTITY,
    help="The entity to scope the listing to.",
)
@display_error
def projects(entity, display=True):
    api = _get_cling_api()
    projects = api.list_projects(entity=entity)
    if len(projects) == 0:
        message = "No projects found for %s" % entity
    else:
        message = 'Latest projects for "%s"' % entity
    if display:
        click.echo(click.style(message, bold=True))
        for project in projects:
            click.echo(
                "".join(
                    (
                        click.style(project["name"], fg="blue", bold=True),
                        " - ",
                        str(project["description"] or "").split("\n")[0],
                    )
                )
            )
    return projects


@cli.command(context_settings=CONTEXT, help="Login to Weights & Biases")
@click.argument("key", nargs=-1)
@click.option("--cloud", is_flag=True, help="Login to the cloud instead of local")
@click.option("--host", default=None, help="Login to a specific instance of W&B")
@click.option(
    "--relogin", default=None, is_flag=True, help="Force relogin if already logged in."
)
@click.option("--anonymously", default=False, is_flag=True, help="Log in anonymously")
@display_error
def login(key, host, cloud, relogin, anonymously, no_offline=False):
    # TODO: handle no_offline
    anon_mode = "must" if anonymously else "never"

    wandb_sdk.wandb_login._handle_host_wandb_setting(host, cloud)
    # A change in click or the test harness means key can be none...
    key = key[0] if key is not None and len(key) > 0 else None
    if key:
        relogin = True

    login_settings = dict(
        _cli_only_mode=True,
        _disable_viewer=relogin,
        anonymous=anon_mode,
    )
    if host is not None:
        login_settings["base_url"] = host

    try:
        wandb.setup(settings=login_settings)
    except TypeError as e:
        wandb.termerror(str(e))
        sys.exit(1)

    wandb.login(relogin=relogin, key=key, anonymous=anon_mode, host=host, force=True)


@cli.command(
    context_settings=CONTEXT, help="Run a wandb service", name="service", hidden=True
)
@click.option(
    "--grpc-port", default=None, type=int, help="The host port to bind grpc service."
)
@click.option(
    "--sock-port", default=None, type=int, help="The host port to bind socket service."
)
@click.option("--port-filename", default=None, help="Save allocated port to file.")
@click.option("--address", default=None, help="The address to bind service.")
@click.option("--pid", default=None, type=int, help="The parent process id to monitor.")
@click.option("--debug", is_flag=True, help="log debug info")
@click.option("--serve-sock", is_flag=True, help="use socket mode")
@click.option("--serve-grpc", is_flag=True, help="use grpc mode")
@display_error
def service(
    grpc_port=None,
    sock_port=None,
    port_filename=None,
    address=None,
    pid=None,
    debug=False,
    serve_sock=False,
    serve_grpc=False,
):
    from wandb.sdk.service.server import WandbServer

    server = WandbServer(
        grpc_port=grpc_port,
        sock_port=sock_port,
        port_fname=port_filename,
        address=address,
        pid=pid,
        debug=debug,
        serve_sock=serve_sock,
        serve_grpc=serve_grpc,
    )
    server.serve()


@cli.command(
    context_settings=CONTEXT, help="Configure a directory with Weights & Biases"
)
@click.option("--project", "-p", help="The project to use.")
@click.option("--entity", "-e", help="The entity to scope the project to.")
# TODO(jhr): Enable these with settings rework
# @click.option("--setting", "-s", help="enable an arbitrary setting.", multiple=True)
# @click.option('--show', is_flag=True, help="Show settings")
@click.option("--reset", is_flag=True, help="Reset settings")
@click.option(
    "--mode",
    "-m",
    help=' Can be "online", "offline" or "disabled". Defaults to online.',
)
@click.pass_context
@display_error
def init(ctx, project, entity, reset, mode):
    from wandb.old.core import __stage_dir__, _set_stage_dir, wandb_dir

    if __stage_dir__ is None:
        _set_stage_dir("wandb")

    # non-interactive init
    if reset or project or entity or mode:
        api = InternalApi()
        if reset:
            api.clear_setting("entity", persist=True)
            api.clear_setting("project", persist=True)
            api.clear_setting("mode", persist=True)
            # TODO(jhr): clear more settings?
        if entity:
            api.set_setting("entity", entity, persist=True)
        if project:
            api.set_setting("project", project, persist=True)
        if mode:
            api.set_setting("mode", mode, persist=True)
        return

    if os.path.isdir(wandb_dir()) and os.path.exists(
        os.path.join(wandb_dir(), "settings")
    ):
        click.confirm(
            click.style(
                "This directory has been configured previously, should we re-configure it?",
                bold=True,
            ),
            abort=True,
        )
    else:
        click.echo(
            click.style("Let's setup this directory for W&B!", fg="green", bold=True)
        )
    api = _get_cling_api()
    if api.api_key is None:
        ctx.invoke(login)
        api = _get_cling_api(reset=True)

    viewer = api.viewer()

    # Viewer can be `None` in case your API information became invalid, or
    # in testing if you switch hosts.
    if not viewer:
        click.echo(
            click.style(
                "Your login information seems to be invalid: can you log in again please?",
                fg="red",
                bold=True,
            )
        )
        ctx.invoke(login)
        api = _get_cling_api(reset=True)

    # This shouldn't happen.
    viewer = api.viewer()
    if not viewer:
        click.echo(
            click.style(
                "We're sorry, there was a problem logging you in. "
                "Please send us a note at support@wandb.com and tell us how this happened.",
                fg="red",
                bold=True,
            )
        )
        sys.exit(1)

    # At this point we should be logged in successfully.
    if len(viewer["teams"]["edges"]) > 1:
        team_names = [e["node"]["name"] for e in viewer["teams"]["edges"]] + [
            "Manual entry"
        ]
        wandb.termlog(
            "Which team should we use?",
        )
        result = util.prompt_choices(team_names)
        # result can be empty on click
        if result:
            entity = result
        else:
            entity = "Manual Entry"
        if entity == "Manual Entry":
            entity = click.prompt("Enter the name of the team you want to use")
    else:
        entity = viewer.get("entity") or click.prompt(
            "What username or team should we use?"
        )

    # TODO: this error handling sucks and the output isn't pretty
    try:
        project = prompt_for_project(ctx, entity)
    except ClickWandbException:
        raise ClickException(f"Could not find team: {entity}")

    api.set_setting("entity", entity, persist=True)
    api.set_setting("project", project, persist=True)
    api.set_setting("base_url", api.settings().get("base_url"), persist=True)

    filesystem.mkdir_exists_ok(wandb_dir())
    with open(os.path.join(wandb_dir(), ".gitignore"), "w") as file:
        file.write("*\n!settings")

    click.echo(
        click.style("This directory is configured!  Next, track a run:\n", fg="green")
        + textwrap.dedent(
            """\
        * In your training script:
            {code1}
            {code2}
        * then `{run}`.
        """
        ).format(
            code1=click.style("import wandb", bold=True),
            code2=click.style('wandb.init(project="%s")' % project, bold=True),
            run=click.style("python <train.py>", bold=True),
        )
    )


@cli.command(
    context_settings=CONTEXT, help="Upload an offline training directory to W&B"
)
@click.pass_context
@click.argument("path", nargs=-1, type=click.Path(exists=True))
@click.option("--view", is_flag=True, default=False, help="View runs", hidden=True)
@click.option("--verbose", is_flag=True, default=False, help="Verbose", hidden=True)
@click.option("--id", "run_id", help="The run you want to upload to.")
@click.option("--project", "-p", help="The project you want to upload to.")
@click.option("--entity", "-e", help="The entity to scope to.")
@click.option(
    "--sync-tensorboard/--no-sync-tensorboard",
    is_flag=True,
    default=None,
    help="Stream tfevent files to wandb.",
)
@click.option("--include-globs", help="Comma seperated list of globs to include.")
@click.option("--exclude-globs", help="Comma seperated list of globs to exclude.")
@click.option(
    "--include-online/--no-include-online",
    is_flag=True,
    default=None,
    help="Include online runs",
)
@click.option(
    "--include-offline/--no-include-offline",
    is_flag=True,
    default=None,
    help="Include offline runs",
)
@click.option(
    "--include-synced/--no-include-synced",
    is_flag=True,
    default=None,
    help="Include synced runs",
)
@click.option(
    "--mark-synced/--no-mark-synced",
    is_flag=True,
    default=True,
    help="Mark runs as synced",
)
@click.option("--sync-all", is_flag=True, default=False, help="Sync all runs")
@click.option("--clean", is_flag=True, default=False, help="Delete synced runs")
@click.option(
    "--clean-old-hours",
    default=24,
    help="Delete runs created before this many hours. To be used alongside --clean flag.",
    type=int,
)
@click.option(
    "--clean-force",
    is_flag=True,
    default=False,
    help="Clean without confirmation prompt.",
)
@click.option("--ignore", hidden=True)
@click.option("--show", default=5, help="Number of runs to show")
@click.option("--append", is_flag=True, default=False, help="Append run")
@display_error
def sync(
    ctx,
    path=None,
    view=None,
    verbose=None,
    run_id=None,
    project=None,
    entity=None,
    sync_tensorboard=None,
    include_globs=None,
    exclude_globs=None,
    include_online=None,
    include_offline=None,
    include_synced=None,
    mark_synced=None,
    sync_all=None,
    ignore=None,
    show=None,
    clean=None,
    clean_old_hours=24,
    clean_force=None,
    append=None,
):
    # TODO: rather unfortunate, needed to avoid creating a `wandb` directory
    os.environ["WANDB_DIR"] = TMPDIR.name
    api = _get_cling_api()
    if api.api_key is None:
        wandb.termlog("Login to W&B to sync offline runs")
        ctx.invoke(login, no_offline=True)
        api = _get_cling_api(reset=True)

    if ignore:
        exclude_globs = ignore
    if include_globs:
        include_globs = include_globs.split(",")
    if exclude_globs:
        exclude_globs = exclude_globs.split(",")

    def _summary():
        all_items = get_runs(
            include_online=True,
            include_offline=True,
            include_synced=True,
            include_unsynced=True,
        )
        sync_items = get_runs(
            include_online=include_online if include_online is not None else True,
            include_offline=include_offline if include_offline is not None else True,
            include_synced=include_synced if include_synced is not None else False,
            include_unsynced=True,
            exclude_globs=exclude_globs,
            include_globs=include_globs,
        )
        synced = []
        unsynced = []
        for item in all_items:
            (synced if item.synced else unsynced).append(item)
        if sync_items:
            wandb.termlog(f"Number of runs to be synced: {len(sync_items)}")
            if show and show < len(sync_items):
                wandb.termlog(f"Showing {show} runs to be synced:")
            for item in sync_items[: (show or len(sync_items))]:
                wandb.termlog(f"  {item}")
        else:
            wandb.termlog("No runs to be synced.")
        if synced:
            clean_cmd = click.style("wandb sync --clean", fg="yellow")
            wandb.termlog(
                f"NOTE: use {clean_cmd} to delete {len(synced)} synced runs from local directory."
            )
        if unsynced:
            sync_cmd = click.style("wandb sync --sync-all", fg="yellow")
            wandb.termlog(
                f"NOTE: use {sync_cmd} to sync {len(unsynced)} unsynced runs from local directory."
            )

    def _sync_path(_path, _sync_tensorboard):
        if run_id and len(_path) > 1:
            wandb.termerror("id can only be set for a single run.")
            sys.exit(1)
        sm = SyncManager(
            project=project,
            entity=entity,
            run_id=run_id,
            mark_synced=mark_synced,
            app_url=api.app_url,
            view=view,
            verbose=verbose,
            sync_tensorboard=_sync_tensorboard,
            log_path=_wandb_log_path,
            append=append,
        )
        for p in _path:
            sm.add(p)
        sm.start()
        while not sm.is_done():
            _ = sm.poll()

    def _sync_all():
        sync_items = get_runs(
            include_online=include_online if include_online is not None else True,
            include_offline=include_offline if include_offline is not None else True,
            include_synced=include_synced if include_synced is not None else False,
            include_unsynced=True,
            exclude_globs=exclude_globs,
            include_globs=include_globs,
        )
        if not sync_items:
            wandb.termerror("Nothing to sync.")
        else:
            # When syncing run directories, default to not syncing tensorboard
            sync_tb = sync_tensorboard if sync_tensorboard is not None else False
            _sync_path(sync_items, sync_tb)

    def _clean():
        if path:
            runs = list(map(get_run_from_path, path))
            if not clean_force:
                click.confirm(
                    click.style(
                        f"Are you sure you want to remove {len(runs)} runs?",
                        bold=True,
                    ),
                    abort=True,
                )
            for run in runs:
                shutil.rmtree(run.path)
            click.echo(click.style("Success!", fg="green"))
            return
        runs = get_runs(
            include_online=include_online if include_online is not None else True,
            include_offline=include_offline if include_offline is not None else True,
            include_synced=include_synced if include_synced is not None else True,
            include_unsynced=False,
            exclude_globs=exclude_globs,
            include_globs=include_globs,
        )
        since = datetime.datetime.now() - datetime.timedelta(hours=clean_old_hours)
        old_runs = [run for run in runs if run.datetime < since]
        old_runs.sort(key=lambda _run: _run.datetime)
        if old_runs:
            click.echo(
                f"Found {len(runs)} runs, {len(old_runs)} are older than {clean_old_hours} hours"
            )
            for run in old_runs:
                click.echo(run.path)
            if not clean_force:
                click.confirm(
                    click.style(
                        f"Are you sure you want to remove {len(old_runs)} runs?",
                        bold=True,
                    ),
                    abort=True,
                )
            for run in old_runs:
                shutil.rmtree(run.path)
            click.echo(click.style("Success!", fg="green"))
        else:
            click.echo(
                click.style(
                    f"No runs older than {clean_old_hours} hours found", fg="red"
                )
            )

    if sync_all:
        _sync_all()
    elif clean:
        _clean()
    elif path:
        # When syncing a specific path, default to syncing tensorboard
        sync_tb = sync_tensorboard if sync_tensorboard is not None else True
        _sync_path(path, sync_tb)
    else:
        _summary()


@cli.command(context_settings=CONTEXT, help="Create a sweep")
@click.option("--project", "-p", default=None, help="The project of the sweep.")
@click.option("--entity", "-e", default=None, help="The entity scope for the project.")
@click.option("--controller", is_flag=True, default=False, help="Run local controller")
@click.option("--verbose", is_flag=True, default=False, help="Display verbose output")
@click.option("--name", default=None, help="Set sweep name")
@click.option("--program", default=None, help="Set sweep program")
@click.option("--settings", default=None, help="Set sweep settings", hidden=True)
@click.option("--update", default=None, help="Update pending sweep")
@click.option(
    "--stop",
    is_flag=True,
    default=False,
    help="Finish a sweep to stop running new runs and let currently running runs finish.",
)
@click.option(
    "--cancel",
    is_flag=True,
    default=False,
    help="Cancel a sweep to kill all running runs and stop running new runs.",
)
@click.option(
    "--pause",
    is_flag=True,
    default=False,
    help="Pause a sweep to temporarily stop running new runs.",
)
@click.option(
    "--resume",
    is_flag=True,
    default=False,
    help="Resume a sweep to continue running new runs.",
)
@click.argument("config_yaml_or_sweep_id")
@click.pass_context
@display_error
def sweep(
    ctx,
    project,
    entity,
    controller,
    verbose,
    name,
    program,
    settings,
    update,
    stop,
    cancel,
    pause,
    resume,
    config_yaml_or_sweep_id,
):
    state_args = "stop", "cancel", "pause", "resume"
    lcls = locals()
    is_state_change_command = sum(lcls[k] for k in state_args)
    if is_state_change_command > 1:
        raise Exception("Only one state flag (stop/cancel/pause/resume) is allowed.")
    elif is_state_change_command == 1:
        sweep_id = config_yaml_or_sweep_id
        api = _get_cling_api()
        if api.api_key is None:
            wandb.termlog("Login to W&B to use the sweep feature")
            ctx.invoke(login, no_offline=True)
            api = _get_cling_api(reset=True)
        parts = dict(entity=entity, project=project, name=sweep_id)
        err = sweep_utils.parse_sweep_id(parts)
        if err:
            wandb.termerror(err)
            return
        entity = parts.get("entity") or entity
        project = parts.get("project") or project
        sweep_id = parts.get("name") or sweep_id
        state = [s for s in state_args if lcls[s]][0]
        ings = {
            "stop": "Stopping",
            "cancel": "Cancelling",
            "pause": "Pausing",
            "resume": "Resuming",
        }
        wandb.termlog(f"{ings[state]} sweep {entity}/{project}/{sweep_id}")
        getattr(api, "%s_sweep" % state)(sweep_id, entity=entity, project=project)
        wandb.termlog("Done.")
        return
    else:
        config_yaml = config_yaml_or_sweep_id

    def _parse_settings(settings):
        """Parse settings from json or comma separated assignments."""
        ret = {}
        # TODO(jhr): merge with magic:_parse_magic
        if settings.find("=") > 0:
            for item in settings.split(","):
                kv = item.split("=")
                if len(kv) != 2:
                    wandb.termwarn(
                        "Unable to parse sweep settings key value pair", repeat=False
                    )
                ret.update(dict([kv]))
            return ret
        wandb.termwarn("Unable to parse settings parameter", repeat=False)
        return ret

    api = _get_cling_api()
    if api.api_key is None:
        wandb.termlog("Login to W&B to use the sweep feature")
        ctx.invoke(login, no_offline=True)
        api = _get_cling_api(reset=True)

    sweep_obj_id = None
    if update:
        parts = dict(entity=entity, project=project, name=update)
        err = sweep_utils.parse_sweep_id(parts)
        if err:
            wandb.termerror(err)
            return
        entity = parts.get("entity") or entity
        project = parts.get("project") or project
        sweep_id = parts.get("name") or update

        has_project = (project or api.settings("project")) is not None
        has_entity = (entity or api.settings("entity")) is not None

        termerror_msg = (
            "Sweep lookup requires a valid %s, and none was specified. \n"
            "Either set a default %s in wandb/settings, or, if invoking \n`wandb sweep` "
            "from the command line, specify the full sweep path via: \n\n"
            "    wandb sweep {username}/{projectname}/{sweepid}\n\n"
        )

        if not has_entity:
            wandb.termerror(termerror_msg % (("entity",) * 2))
            return

        if not has_project:
            wandb.termerror(termerror_msg % (("project",) * 2))
            return

        found = api.sweep(sweep_id, "{}", entity=entity, project=project)
        if not found:
            wandb.termerror(f"Could not find sweep {entity}/{project}/{sweep_id}")
            return
        sweep_obj_id = found["id"]

    action = "Updating" if sweep_obj_id else "Creating"
    wandb.termlog(f"{action} sweep from: {config_yaml}")
    config = sweep_utils.load_sweep_config(config_yaml)

    # Set or override parameters
    if name:
        config["name"] = name
    if program:
        config["program"] = program
    if settings:
        settings = _parse_settings(settings)
        if settings:
            config.setdefault("settings", {})
            config["settings"].update(settings)
    if controller:
        config.setdefault("controller", {})
        config["controller"]["type"] = "local"

    is_local = config.get("controller", {}).get("type") == "local"
    if is_local:
        from wandb import controller as wandb_controller

        tuner = wandb_controller()
        err = tuner._validate(config)
        if err:
            wandb.termerror(f"Error in sweep file: {err}")
            return

    env = os.environ
    entity = (
        entity
        or env.get("WANDB_ENTITY")
        or config.get("entity")
        or api.settings("entity")
    )
    project = (
        project
        or env.get("WANDB_PROJECT")
        or config.get("project")
        or api.settings("project")
        or util.auto_project_name(config.get("program"))
    )

    sweep_id, warnings = api.upsert_sweep(
        config,
        project=project,
        entity=entity,
        obj_id=sweep_obj_id,
    )
    sweep_utils.handle_sweep_config_violations(warnings)

    # Log nicely formatted sweep information
    styled_id = click.style(sweep_id, fg="yellow")
    wandb.termlog(f"{action} sweep with ID: {styled_id}")

    sweep_url = wandb_sdk.wandb_sweep._get_sweep_url(api, sweep_id)
    if sweep_url:
        styled_url = click.style(sweep_url, underline=True, fg="blue")
        wandb.termlog(f"View sweep at: {styled_url}")

    # re-probe entity and project if it was auto-detected by upsert_sweep
    entity = entity or env.get("WANDB_ENTITY")
    project = project or env.get("WANDB_PROJECT")

    if entity and project:
        sweep_path = f"{entity}/{project}/{sweep_id}"
    elif project:
        sweep_path = f"{project}/{sweep_id}"
    else:
        sweep_path = sweep_id

    if sweep_path.find(" ") >= 0:
        sweep_path = f"{sweep_path!r}"

    styled_path = click.style(f"wandb agent {sweep_path}", fg="yellow")
    wandb.termlog(f"Run sweep agent with: {styled_path}")
    if controller:
        wandb.termlog("Starting wandb controller...")
        from wandb import controller as wandb_controller

        tuner = wandb_controller(sweep_id)
        tuner.run(verbose=verbose)


@cli.command(
    context_settings=CONTEXT,
    no_args_is_help=True,
    help="Run a W&B launch sweep (Experimental).",
)
@click.option(
    "--queue",
    "-q",
    default=None,
    help="The name of a queue to push the sweep to",
)
@click.option(
    "--project",
    "-p",
    default=None,
    help="Name of the project which the agent will watch. "
    "If passed in, will override the project value passed in using a config file",
)
@click.option(
    "--entity",
    "-e",
    default=None,
    help="The entity to use. Defaults to current logged-in user",
)
@click.option(
    "--resume_id",
    "-r",
    default=None,
    help="Resume a launch sweep by passing an 8-char sweep id. Queue required",
)
@click.argument("config", required=False, type=click.Path(exists=True))
@click.pass_context
@display_error
def launch_sweep(
    ctx,
    project,
    entity,
    queue,
    config,
    resume_id,
):
    api = _get_cling_api()
    env = os.environ
    if api.api_key is None:
        wandb.termlog("Login to W&B to use the sweep feature")
        ctx.invoke(login, no_offline=True)
        api = _get_cling_api(reset=True)

    entity = entity or env.get("WANDB_ENTITY") or api.settings("entity")
    if entity is None:
        wandb.termerror("Must specify entity when using launch")
        return

    project = project or env.get("WANDB_PROJECT") or api.settings("project")
    if project is None:
        wandb.termerror("A project must be configured when using launch")
        return

    # if not sweep_config XOR resume_id
    if not (config or resume_id):
        wandb.termerror("'config' and/or 'resume_id' required")
        return

    parsed_user_config = sweep_utils.load_launch_sweep_config(config)
    # Rip special keys out of config, store in scheduler run_config
    launch_args: Dict[str, Any] = parsed_user_config.pop("launch", {})
    scheduler_args: Dict[str, Any] = parsed_user_config.pop("scheduler", {})
    settings: Dict[str, Any] = scheduler_args.pop("settings", {})

    scheduler_job: Optional[str] = scheduler_args.get("job")
    if scheduler_job:
        wandb.termwarn(
            "Using a scheduler job for launch sweeps is *experimental* and may change without warning"
        )
    queue: Optional[str] = queue or launch_args.get("queue")

    sweep_config, sweep_obj_id = None, None
    if not resume_id:
        sweep_config = parsed_user_config

        # check method
        method = sweep_config.get("method")
        if scheduler_job and not method:
            sweep_config["method"] = "custom"
        elif scheduler_job and method != "custom":
            # TODO(gst): Check if using Anaconda2
            wandb.termwarn(
                "Use 'method': 'custom' in the sweep config when using scheduler jobs, "
                "or omit it entirely. For jobs using the wandb optimization engine (WandbScheduler), "
                "set the method in the sweep config under scheduler.settings.method "
            )
            settings["method"] = method

        if settings.get("method"):
            # assume WandbScheduler, and user is using this right
            sweep_config["method"] = method

    else:  # Resuming an existing sweep
        found = api.sweep(resume_id, "{}", entity=entity, project=project)
        if not found:
            wandb.termerror(f"Could not find sweep {entity}/{project}/{resume_id}")
            return
        sweep_obj_id = found["id"]
        sweep_config = yaml.safe_load(found["config"])
        wandb.termlog(f"Resuming from existing sweep {entity}/{project}/{resume_id}")
        if len(parsed_user_config.keys()) > 0:
            wandb.termwarn(
                "Sweep params loaded from resumed sweep, ignoring provided config"
            )

<<<<<<< HEAD
    # validate job existence, add :latest alias if not specified
    job = parsed_sweep_config.get("job")
    if job:
        try:
            public_api = PublicApi()
            public_api.job(job)
        except Exception as e:
            wandb.termerror(f"Failed to load job. {e}")
            return False
=======
        # Is the resuming scheduler executing from a job? grab it to confirm
        # the inputted scheduler job matches the resumed scheduler job
        raw_scheduler_args = found.get("scheduler") or "{}"
        prev_sweep_scheduler = json.loads(raw_scheduler_args)
        prev_sweep_run_spec = json.loads(prev_sweep_scheduler.get("run_spec", "{}"))
        if prev_sweep_run_spec.get("job"):
            if scheduler_args and not scheduler_job:
                wandb.termwarn(
                    f"Resuming a launch sweep that was previously run from a scheduler job, but no scheduler job found in config. Defaulting to previous scheduler job: {prev_sweep_run_spec['job']}"
                )
                scheduler_job = prev_sweep_run_spec["job"]

            if scheduler_job and scheduler_job != prev_sweep_run_spec["job"]:
                wandb.termerror(
                    f"Resuming a launch sweep with a different scheduler job is not supported. Loaded from sweep: {prev_sweep_run_spec['job']}, Provided in config: {scheduler_job}"
                )
                return False
>>>>>>> 690aec9c

        # grab the queue from previously run scheduler if not specified
        if not queue and prev_sweep_run_spec.get("overrides", {}).get(
            "run_config", {}
        ).get("sweep_args", {}).get("queue"):
            queue = prev_sweep_run_spec["overrides"]["run_config"]["sweep_args"][
                "queue"
            ]

    if not queue:
        wandb.termerror(
            "Launch-sweeps require setting a 'queue', use --queue option or a 'queue' key in the 'launch' section in the config"
        )
        return

    entrypoint = Scheduler.ENTRYPOINT if not scheduler_job else None
    args = sweep_utils.construct_scheduler_args(
        return_job=scheduler_job is not None,
        sweep_config=sweep_config,
        queue=queue,
        project=project,
        author=entity,
    )
    if not args:
        return

    # validate training job existence
    if not sweep_utils.check_job_exists(PublicApi(), sweep_config.get("job")):
        return False

    # validate scheduler job existence, if present
    if not sweep_utils.check_job_exists(PublicApi(), scheduler_job):
        return False

    # Set run overrides for the Scheduler
    overrides = {"run_config": {}}
    if launch_args:
        overrides["run_config"]["launch"] = launch_args
    if scheduler_args:
        overrides["run_config"]["scheduler"] = scheduler_args
    if settings:
        overrides["run_config"]["settings"] = settings

    if scheduler_job:
        overrides["run_config"]["sweep_args"] = args
    else:
        overrides["args"] = args

    # set name of scheduler
    prefix = "sweep" if scheduler_job else "wandb"
    name = f"{prefix}-scheduler-WANDB_SWEEP_ID"
    if scheduler_args.get("name"):
        name = scheduler_args["name"]

    # Launch job spec for the Scheduler
    launch_scheduler_spec = construct_launch_spec(
        uri=Scheduler.PLACEHOLDER_URI,
        api=api,
        name=name,
        project=project,
        entity=entity,
        docker_image=scheduler_args.get("docker_image"),
        resource=scheduler_args.get("resource", "local-process"),
        entry_point=entrypoint,
        resource_args=scheduler_args.get("resource_args", {}),
        repository=launch_args.get("registry", {}).get("url", None),
        job=scheduler_job,
        version=None,
        launch_config={"overrides": overrides},
        run_id="WANDB_SWEEP_ID",  # scheduler inits run with sweep_id=run_id
        author=None,  # author gets passed into scheduler override args
    )
    launch_scheduler_with_queue = json.dumps(
        {
            "queue": queue,
            "run_queue_project": LAUNCH_DEFAULT_PROJECT,
            "run_spec": json.dumps(launch_scheduler_spec),
        }
    )

    sweep_id, warnings = api.upsert_sweep(
        sweep_config,
        project=project,
        entity=entity,
        obj_id=sweep_obj_id,  # if resuming
        launch_scheduler=launch_scheduler_with_queue,
        state="PENDING",
    )
    sweep_utils.handle_sweep_config_violations(warnings)
    # Log nicely formatted sweep information
    styled_id = click.style(sweep_id, fg="yellow")
    wandb.termlog(f"{'Resumed' if resume_id else 'Created'} sweep with ID: {styled_id}")
    sweep_url = wandb_sdk.wandb_sweep._get_sweep_url(api, sweep_id)
    if sweep_url:
        styled_url = click.style(sweep_url, underline=True, fg="blue")
        wandb.termlog(f"View sweep at: {styled_url}")
    wandb.termlog(f"Scheduler added to launch queue ({queue})")


@cli.command(help=f"Launch or queue a W&B Job. See {wburls.get('cli_launch')}")
@click.option("--uri", "-u", metavar="(str)", default=None, hidden=True)
@click.option(
    "--job",
    "-j",
    metavar="(str)",
    default=None,
    help="Name of the job to launch. If passed in, launch does not require a uri.",
)
@click.option(
    "--entry-point",
    "-E",
    metavar="NAME",
    default=None,
    help="Entry point within project. [default: main]. If the entry point is not found, "
    "attempts to run the project file with the specified name as a script, "
    "using 'python' to run .py files and the default shell (specified by "
    "environment variable $SHELL) to run .sh files. If passed in, will override the entrypoint value passed in using a config file.",
)
@click.option(
    "--git-version",
    "-g",
    metavar="GIT-VERSION",
    hidden=True,
    help="Version of the project to run, as a Git commit reference for Git projects.",
)
@click.option(
    "--name",
    envvar="WANDB_NAME",
    help="Name of the run under which to launch the run. If not "
    "specified, a random run name will be used to launch run. If passed in, will override the name passed in using a config file.",
)
@click.option(
    "--entity",
    "-e",
    metavar="(str)",
    default=None,
    help="Name of the target entity which the new run will be sent to. Defaults to using the entity set by local wandb/settings folder."
    "If passed in, will override the entity value passed in using a config file.",
)
@click.option(
    "--project",
    "-p",
    metavar="(str)",
    default=None,
    help="Name of the target project which the new run will be sent to. Defaults to using the project name given by the source uri "
    "or for github runs, the git repo name. If passed in, will override the project value passed in using a config file.",
)
@click.option(
    "--resource",
    "-r",
    metavar="BACKEND",
    default=None,
    help="Execution resource to use for run. Supported values: 'local-process', 'local-container', 'kubernetes', 'sagemaker', 'gcp-vertex'. "
    " This is now a required parameter if pushing to a queue with no resource configuration. "
    " If passed in, will override the resource value passed in using a config file.",
)
@click.option(
    "--docker-image",
    "-d",
    default=None,
    metavar="DOCKER IMAGE",
    help="Specific docker image you'd like to use. In the form name:tag."
    " If passed in, will override the docker image value passed in using a config file.",
)
@click.option(
    "--config",
    "-c",
    metavar="FILE",
    help="Path to JSON file (must end in '.json') or JSON string which will be passed "
    "as a launch config. Dictation how the launched run will be configured. ",
)
@click.option(
    "--queue",
    "-q",
    is_flag=False,
    flag_value="default",
    default=None,
    help="Name of run queue to push to. If none, launches single run directly. If supplied without "
    "an argument (`--queue`), defaults to queue 'default'. Else, if name supplied, specified run queue must exist under the "
    "project and entity supplied.",
)
@click.option(
    "--async",
    "run_async",
    is_flag=True,
    help="Flag to run the job asynchronously. Defaults to false, i.e. unless --async is set, wandb launch will wait for "
    "the job to finish. This option is incompatible with --queue; asynchronous options when running with an agent should be "
    "set on wandb launch-agent.",
)
@click.option(
    "--resource-args",
    "-R",
    metavar="FILE",
    help="Path to JSON file (must end in '.json') or JSON string which will be passed "
    "as resource args to the compute resource. The exact content which should be "
    "provided is different for each execution backend. See documentation for layout of this file.",
)
@click.option(
    "--build",
    "-b",
    is_flag=True,
    hidden=True,
    help="Flag to build an associated job and push to queue as an image job.",
)
@click.option(
    "--repository",
    "-rg",
    is_flag=False,
    default=None,
    hidden=True,
    help="Name of a remote repository. Will be used to push a built image to.",
)
# TODO: this is only included for back compat. But we should remove this in the future
@click.option(
    "--project-queue",
    "-pq",
    default=None,
    hidden=True,
    help="Name of the project containing the queue to push to. If none, defaults to entity level queues.",
)
@display_error
def launch(
    uri,
    job,
    entry_point,
    git_version,
    name,
    resource,
    entity,
    project,
    docker_image,
    config,
    queue,
    run_async,
    resource_args,
    build,
    repository,
    project_queue,
):
    """Start a W&B run from the given URI.

    The URI can bea wandb URI, a GitHub repo uri, or a local path). In the case of a
    wandb URI the arguments used in the original run will be used by default. These
    arguments can be overridden using the args option, or specifying those arguments in
    the config's 'overrides' key, 'args' field as a list of strings.

    Running `wandb launch [URI]` will launch the run directly. To add the run to a
    queue, run `wandb launch [URI] --queue [optional queuename]`.
    """
    logger.info(
        f"=== Launch called with kwargs {locals()} CLI Version: {wandb.__version__}==="
    )
    from wandb.sdk.launch import launch as wandb_launch

    api = _get_cling_api()
    wandb._sentry.configure_scope(process_context="launch_cli")

    if run_async and queue is not None:
        raise LaunchError(
            "Cannot use both --async and --queue with wandb launch, see help for details."
        )

    if resource_args is not None:
        resource_args = util.load_json_yaml_dict(resource_args)
        if resource_args is None:
            raise LaunchError("Invalid format for resource-args")
    else:
        resource_args = {}

    if entry_point is not None:
        entry_point = shlex.split(entry_point)

    if config is not None:
        config = util.load_json_yaml_dict(config)
        if config is None:
            raise LaunchError("Invalid format for config")
    else:
        config = {}

    resource = resource or config.get("resource")

    if build and queue is None:
        raise LaunchError("Build flag requires a queue to be set")

    try:
        check_logged_in(api)
    except Exception:
        wandb.termerror(f"Error running job: {traceback.format_exc()}")

    run_id = config.get("run_id")

    if queue is None:
        # direct launch
        try:
            wandb_launch.run(
                api,
                uri,
                job,
                entry_point,
                git_version,
                project=project,
                entity=entity,
                docker_image=docker_image,
                name=name,
                resource=resource,
                resource_args=resource_args,
                config=config,
                synchronous=(not run_async),
                run_id=run_id,
                repository=repository,
            )
        except LaunchError as e:
            logger.error("=== %s ===", e)
            wandb._sentry.exception(e)
            sys.exit(e)
        except ExecutionError as e:
            logger.error("=== %s ===", e)
            wandb._sentry.exception(e)
            sys.exit(e)
    else:
        try:
            _launch_add(
                api,
                uri,
                job,
                config,
                project,
                entity,
                queue,
                resource,
                entry_point,
                name,
                git_version,
                docker_image,
                project_queue,
                resource_args,
                build=build,
                run_id=run_id,
                repository=repository,
            )
        except Exception as e:
            wandb._sentry.exception(e)
            raise e


@cli.command(
    context_settings=CONTEXT,
    help="Run a W&B launch agent.",
)
@click.pass_context
@click.option(
    "--queue",
    "-q",
    "queues",
    default=None,
    multiple=True,
    metavar="<queue(s)>",
    help="The name of a queue for the agent to watch. Multiple -q flags supported.",
)
@click.option(
    "--project",
    "-p",
    default=None,
    help="Name of the project which the agent will watch. "
    "If passed in, will override the project value passed in using a config file.",
)
@click.option(
    "--entity",
    "-e",
    default=None,
    help="The entity to use. Defaults to current logged-in user",
)
@click.option(
    "--max-jobs",
    "-j",
    default=None,
    help="The maximum number of launch jobs this agent can run in parallel. Defaults to 1. Set to -1 for no upper limit",
)
@click.option(
    "--config", "-c", default=None, help="path to the agent config yaml to use"
)
@click.option(
    "--url",
    "-u",
    default=None,
    hidden=True,
    help="a wandb client registration URL, this is generated in the UI",
)
@display_error
def launch_agent(
    ctx,
    project=None,
    entity=None,
    queues=None,
    max_jobs=None,
    config=None,
    url=None,
):
    logger.info(
        f"=== Launch-agent called with kwargs {locals()}  CLI Version: {wandb.__version__} ==="
    )
    if url is not None:
        raise LaunchError(
            "--url is not supported in this version, upgrade with: pip install -u wandb"
        )

    from wandb.sdk.launch import launch as wandb_launch

    api = _get_cling_api()
    wandb._sentry.configure_scope(process_context="launch_agent")
    agent_config, api = wandb_launch.resolve_agent_config(
        entity, project, max_jobs, queues, config
    )
    if agent_config.get("project") is None:
        raise LaunchError(
            "You must specify a project name or set WANDB_PROJECT environment variable."
        )

    if len(agent_config.get("queues")) == 0:
        raise LaunchError(
            "To launch an agent please specify a queue or a list of queues in the configuration file or cli."
        )

    check_logged_in(api)

    wandb.termlog("Starting launch agent ✨")
    try:
        wandb_launch.create_and_run_agent(api, agent_config)
    except Exception as e:
        wandb._sentry.exception(e)
        raise e


@cli.command(context_settings=CONTEXT, help="Run the W&B agent")
@click.pass_context
@click.option("--project", "-p", default=None, help="The project of the sweep.")
@click.option("--entity", "-e", default=None, help="The entity scope for the project.")
@click.option(
    "--count", default=None, type=int, help="The max number of runs for this agent."
)
@click.argument("sweep_id")
@display_error
def agent(ctx, project, entity, count, sweep_id):
    api = _get_cling_api()
    if api.api_key is None:
        wandb.termlog("Login to W&B to use the sweep agent feature")
        ctx.invoke(login, no_offline=True)
        api = _get_cling_api(reset=True)

    wandb.termlog("Starting wandb agent 🕵️")
    wandb_agent.agent(sweep_id, entity=entity, project=project, count=count)

    # you can send local commands like so:
    # agent_api.command({'type': 'run', 'program': 'train.py',
    #                'args': ['--max_epochs=10']})


@cli.command(
    context_settings=RUN_CONTEXT, help="Run a W&B launch sweep scheduler (Experimental)"
)
@click.pass_context
@click.argument("sweep_id")
@display_error
def scheduler(
    ctx,
    sweep_id,
):
    api = _get_cling_api()
    if api.api_key is None:
        wandb.termlog("Login to W&B to use the sweep scheduler feature")
        ctx.invoke(login, no_offline=True)
        api = _get_cling_api(reset=True)

    wandb._sentry.configure_scope(process_context="sweep_scheduler")
    wandb.termlog("Starting a Launch Scheduler 🚀")
    from wandb.sdk.launch.sweeps import load_scheduler

    # TODO(gst): remove this monstrosity
    # Future-proofing hack to pull any kwargs that get passed in through the CLI
    kwargs = {}
    for i, _arg in enumerate(ctx.args):
        if isinstance(_arg, str) and _arg.startswith("--"):
            # convert input kwargs from hyphens to underscores
            _key = _arg[2:].replace("-", "_")
            _args = ctx.args[i + 1]
            if str.isdigit(_args):
                _args = int(_args)
            kwargs[_key] = _args
    try:
        sweep_type = kwargs.get("sweep_type", "wandb")
        _scheduler = load_scheduler(scheduler_type=sweep_type)(
            api,
            sweep_id=sweep_id,
            **kwargs,
        )
        _scheduler.start()
    except Exception as e:
        wandb._sentry.exception(e)
        raise e


@cli.command(context_settings=CONTEXT, help="Run the W&B local sweep controller")
@click.option("--verbose", is_flag=True, default=False, help="Display verbose output")
@click.argument("sweep_id")
@display_error
def controller(verbose, sweep_id):
    click.echo("Starting wandb controller...")
    from wandb import controller as wandb_controller

    tuner = wandb_controller(sweep_id)
    tuner.run(verbose=verbose)


@cli.command(context_settings=RUN_CONTEXT, name="docker-run")
@click.pass_context
@click.argument("docker_run_args", nargs=-1)
def docker_run(ctx, docker_run_args):
    """Wrap `docker run` and adds WANDB_API_KEY and WANDB_DOCKER environment variables.

    This will also set the runtime to nvidia if the nvidia-docker executable is present
    on the system and --runtime wasn't set.

    See `docker run --help` for more details.
    """
    api = InternalApi()
    args = list(docker_run_args)
    if len(args) > 0 and args[0] == "run":
        args.pop(0)
    if len([a for a in args if a.startswith("--runtime")]) == 0 and find_executable(
        "nvidia-docker"
    ):
        args = ["--runtime", "nvidia"] + args
    #  TODO: image_from_docker_args uses heuristics to find the docker image arg, there are likely cases
    #  where this won't work
    image = util.image_from_docker_args(args)
    resolved_image = None
    if image:
        resolved_image = wandb.docker.image_id(image)
    if resolved_image:
        args = ["-e", "WANDB_DOCKER=%s" % resolved_image] + args
    else:
        wandb.termlog(
            "Couldn't detect image argument, running command without the WANDB_DOCKER env variable"
        )
    if api.api_key:
        args = ["-e", "WANDB_API_KEY=%s" % api.api_key] + args
    else:
        wandb.termlog(
            "Not logged in, run `wandb login` from the host machine to enable result logging"
        )
    subprocess.call(["docker", "run"] + args)


@cli.command(context_settings=RUN_CONTEXT)
@click.pass_context
@click.argument("docker_run_args", nargs=-1)
@click.argument("docker_image", required=False)
@click.option(
    "--nvidia/--no-nvidia",
    default=find_executable("nvidia-docker") is not None,
    help="Use the nvidia runtime, defaults to nvidia if nvidia-docker is present",
)
@click.option(
    "--digest", is_flag=True, default=False, help="Output the image digest and exit"
)
@click.option(
    "--jupyter/--no-jupyter", default=False, help="Run jupyter lab in the container"
)
@click.option(
    "--dir", default="/app", help="Which directory to mount the code in the container"
)
@click.option("--no-dir", is_flag=True, help="Don't mount the current directory")
@click.option(
    "--shell", default="/bin/bash", help="The shell to start the container with"
)
@click.option("--port", default="8888", help="The host port to bind jupyter on")
@click.option("--cmd", help="The command to run in the container")
@click.option(
    "--no-tty", is_flag=True, default=False, help="Run the command without a tty"
)
@display_error
def docker(
    ctx,
    docker_run_args,
    docker_image,
    nvidia,
    digest,
    jupyter,
    dir,
    no_dir,
    shell,
    port,
    cmd,
    no_tty,
):
    """Run your code in a docker container.

    W&B docker lets you run your code in a docker image ensuring wandb is configured. It
    adds the WANDB_DOCKER and WANDB_API_KEY environment variables to your container and
    mounts the current directory in /app by default.  You can pass additional args which
    will be added to `docker run` before the image name is declared, we'll choose a
    default image for you if one isn't passed:

    ```sh
    wandb docker -v /mnt/dataset:/app/data
    wandb docker gcr.io/kubeflow-images-public/tensorflow-1.12.0-notebook-cpu:v0.4.0 --jupyter
    wandb docker wandb/deepo:keras-gpu --no-tty --cmd "python train.py --epochs=5"
    ```

    By default, we override the entrypoint to check for the existence of wandb and
    install it if not present.  If you pass the --jupyter flag we will ensure jupyter is
    installed and start jupyter lab on port 8888.  If we detect nvidia-docker on your
    system we will use the nvidia runtime.  If you just want wandb to set environment
    variable to an existing docker run command, see the wandb docker-run command.
    """
    api = InternalApi()
    if not find_executable("docker"):
        raise ClickException("Docker not installed, install it from https://docker.com")
    args = list(docker_run_args)
    image = docker_image or ""
    # remove run for users used to nvidia-docker
    if len(args) > 0 and args[0] == "run":
        args.pop(0)
    if image == "" and len(args) > 0:
        image = args.pop(0)
    # If the user adds docker args without specifying an image (should be rare)
    if not util.docker_image_regex(image.split("@")[0]):
        if image:
            args = args + [image]
        image = wandb.docker.default_image(gpu=nvidia)
        subprocess.call(["docker", "pull", image])
    _, repo_name, tag = wandb.docker.parse(image)

    resolved_image = wandb.docker.image_id(image)
    if resolved_image is None:
        raise ClickException(
            "Couldn't find image locally or in a registry, try running `docker pull %s`"
            % image
        )
    if digest:
        sys.stdout.write(resolved_image)
        exit(0)

    existing = wandb.docker.shell(["ps", "-f", "ancestor=%s" % resolved_image, "-q"])
    if existing:
        if click.confirm(
            "Found running container with the same image, do you want to attach?"
        ):
            subprocess.call(["docker", "attach", existing.split("\n")[0]])
            exit(0)
    cwd = os.getcwd()
    command = [
        "docker",
        "run",
        "-e",
        "LANG=C.UTF-8",
        "-e",
        "WANDB_DOCKER=%s" % resolved_image,
        "--ipc=host",
        "-v",
        wandb.docker.entrypoint + ":/wandb-entrypoint.sh",
        "--entrypoint",
        "/wandb-entrypoint.sh",
    ]
    if nvidia:
        command.extend(["--runtime", "nvidia"])
    if not no_dir:
        #  TODO: We should default to the working directory if defined
        command.extend(["-v", cwd + ":" + dir, "-w", dir])
    if api.api_key:
        command.extend(["-e", "WANDB_API_KEY=%s" % api.api_key])
    else:
        wandb.termlog(
            "Couldn't find WANDB_API_KEY, run `wandb login` to enable streaming metrics"
        )
    if jupyter:
        command.extend(["-e", "WANDB_ENSURE_JUPYTER=1", "-p", port + ":8888"])
        no_tty = True
        cmd = (
            "jupyter lab --no-browser --ip=0.0.0.0 --allow-root --NotebookApp.token= --notebook-dir %s"
            % dir
        )
    command.extend(args)
    if no_tty:
        command.extend([image, shell, "-c", cmd])
    else:
        if cmd:
            command.extend(["-e", "WANDB_COMMAND=%s" % cmd])
        command.extend(["-it", image, shell])
        wandb.termlog("Launching docker container \U0001F6A2")
    subprocess.call(command)


@cli.command(
    context_settings=RUN_CONTEXT,
    help="Start a local W&B container (deprecated, see wandb server --help)",
    hidden=True,
)
@click.pass_context
@click.option("--port", "-p", default="8080", help="The host port to bind W&B local on")
@click.option(
    "--env", "-e", default=[], multiple=True, help="Env vars to pass to wandb/local"
)
@click.option(
    "--daemon/--no-daemon", default=True, help="Run or don't run in daemon mode"
)
@click.option(
    "--upgrade", is_flag=True, default=False, help="Upgrade to the most recent version"
)
@click.option(
    "--edge", is_flag=True, default=False, help="Run the bleeding edge", hidden=True
)
@display_error
def local(ctx, *args, **kwargs):
    wandb.termwarn("`wandb local` has been replaced with `wandb server start`.")
    ctx.invoke(start, *args, **kwargs)


@cli.group(help="Commands for operating a local W&B server")
def server():
    pass


@server.command(context_settings=RUN_CONTEXT, help="Start a local W&B server")
@click.pass_context
@click.option(
    "--port", "-p", default="8080", help="The host port to bind W&B server on"
)
@click.option(
    "--env", "-e", default=[], multiple=True, help="Env vars to pass to wandb/local"
)
@click.option(
    "--daemon/--no-daemon", default=True, help="Run or don't run in daemon mode"
)
@click.option(
    "--upgrade",
    is_flag=True,
    default=False,
    help="Upgrade to the most recent version",
    hidden=True,
)
@click.option(
    "--edge", is_flag=True, default=False, help="Run the bleeding edge", hidden=True
)
@display_error
def start(ctx, port, env, daemon, upgrade, edge):
    api = InternalApi()
    if not find_executable("docker"):
        raise ClickException("Docker not installed, install it from https://docker.com")
    local_image_sha = wandb.docker.image_id("wandb/local").split("wandb/local")[-1]
    registry_image_sha = wandb.docker.image_id_from_registry("wandb/local").split(
        "wandb/local"
    )[-1]
    if local_image_sha != registry_image_sha:
        if upgrade:
            subprocess.call(["docker", "pull", "wandb/local"])
        else:
            wandb.termlog(
                "A new version of the W&B server is available, upgrade by calling `wandb server start --upgrade`"
            )
    running = subprocess.check_output(
        ["docker", "ps", "--filter", "name=wandb-local", "--format", "{{.ID}}"]
    )
    if running != b"":
        if upgrade:
            subprocess.call(["docker", "stop", "wandb-local"])
        else:
            wandb.termerror(
                "A container named wandb-local is already running, run `docker stop wandb-local` if you want to start a new instance"
            )
            exit(1)
    image = "docker.pkg.github.com/wandb/core/local" if edge else "wandb/local"
    username = getpass.getuser()
    env_vars = ["-e", "LOCAL_USERNAME=%s" % username]
    for e in env:
        env_vars.append("-e")
        env_vars.append(e)
    command = [
        "docker",
        "run",
        "--rm",
        "-v",
        "wandb:/vol",
        "-p",
        port + ":8080",
        "--name",
        "wandb-local",
    ] + env_vars
    host = f"http://localhost:{port}"
    api.set_setting("base_url", host, globally=True, persist=True)
    if daemon:
        command += ["-d"]
    command += [image]

    # DEVNULL is only in py3
    try:
        from subprocess import DEVNULL
    except ImportError:
        DEVNULL = open(os.devnull, "wb")  # noqa: N806
    code = subprocess.call(command, stdout=DEVNULL)
    if daemon:
        if code != 0:
            wandb.termerror(
                "Failed to launch the W&B server container, see the above error."
            )
            exit(1)
        else:
            wandb.termlog("W&B server started at http://localhost:%s \U0001F680" % port)
            wandb.termlog("You can stop the server by running `wandb server stop`")
            if not api.api_key:
                # Let the server start before potentially launching a browser
                time.sleep(2)
                ctx.invoke(login, host=host)


@server.command(context_settings=RUN_CONTEXT, help="Stop a local W&B server")
def stop():
    if not find_executable("docker"):
        raise ClickException("Docker not installed, install it from https://docker.com")
    subprocess.call(["docker", "stop", "wandb-local"])


@cli.group(help="Commands for interacting with artifacts")
def artifact():
    pass


@artifact.command(context_settings=CONTEXT, help="Upload an artifact to wandb")
@click.argument("path")
@click.option(
    "--name", "-n", help="The name of the artifact to push: project/artifact_name"
)
@click.option("--description", "-d", help="A description of this artifact")
@click.option("--type", "-t", default="dataset", help="The type of the artifact")
@click.option(
    "--alias",
    "-a",
    default=["latest"],
    multiple=True,
    help="An alias to apply to this artifact",
)
@display_error
def put(path, name, description, type, alias):
    if name is None:
        name = os.path.basename(path)
    public_api = PublicApi()
    entity, project, artifact_name = public_api._parse_artifact_path(name)
    if project is None:
        project = click.prompt("Enter the name of the project you want to use")
    # TODO: settings nightmare...
    api = InternalApi()
    api.set_setting("entity", entity)
    api.set_setting("project", project)
    artifact = wandb.Artifact(name=artifact_name, type=type, description=description)
    artifact_path = "{entity}/{project}/{name}:{alias}".format(
        entity=entity, project=project, name=artifact_name, alias=alias[0]
    )
    if os.path.isdir(path):
        wandb.termlog(
            'Uploading directory {path} to: "{artifact_path}" ({type})'.format(
                path=path, type=type, artifact_path=artifact_path
            )
        )
        artifact.add_dir(path)
    elif os.path.isfile(path):
        wandb.termlog(
            'Uploading file {path} to: "{artifact_path}" ({type})'.format(
                path=path, type=type, artifact_path=artifact_path
            )
        )
        artifact.add_file(path)
    elif "://" in path:
        wandb.termlog(
            'Logging reference artifact from {path} to: "{artifact_path}" ({type})'.format(
                path=path, type=type, artifact_path=artifact_path
            )
        )
        artifact.add_reference(path)
    else:
        raise ClickException("Path argument must be a file or directory")

    run = wandb.init(
        entity=entity, project=project, config={"path": path}, job_type="cli_put"
    )
    # We create the artifact manually to get the current version
    res, _ = api.create_artifact(
        type,
        artifact_name,
        artifact.digest,
        client_id=artifact._client_id,
        sequence_client_id=artifact._sequence_client_id,
        entity_name=entity,
        project_name=project,
        run_name=run.id,
        description=description,
        aliases=[{"artifactCollectionName": artifact_name, "alias": a} for a in alias],
    )
    artifact_path = artifact_path.split(":")[0] + ":" + res.get("version", "latest")
    # Re-create the artifact and actually upload any files needed
    run.log_artifact(artifact, aliases=alias)
    artifact.wait()

    wandb.termlog(
        "Artifact uploaded, use this artifact in a run by adding:\n", prefix=False
    )

    wandb.termlog(
        '    artifact = run.use_artifact("{path}")\n'.format(
            path=artifact_path,
        ),
        prefix=False,
    )


@artifact.command(context_settings=CONTEXT, help="Download an artifact from wandb")
@click.argument("path")
@click.option("--root", help="The directory you want to download the artifact to")
@click.option("--type", help="The type of artifact you are downloading")
@display_error
def get(path, root, type):
    public_api = PublicApi()
    entity, project, artifact_name = public_api._parse_artifact_path(path)
    if project is None:
        project = click.prompt("Enter the name of the project you want to use")

    try:
        artifact_parts = artifact_name.split(":")
        if len(artifact_parts) > 1:
            version = artifact_parts[1]
            artifact_name = artifact_parts[0]
        else:
            version = "latest"
        full_path = "{entity}/{project}/{artifact}:{version}".format(
            entity=entity, project=project, artifact=artifact_name, version=version
        )
        wandb.termlog(
            "Downloading {type} artifact {full_path}".format(
                type=type or "dataset", full_path=full_path
            )
        )
        artifact = public_api.artifact(full_path, type=type)
        path = artifact.download(root=root)
        wandb.termlog("Artifact downloaded to %s" % path)
    except ValueError:
        raise ClickException("Unable to download artifact")


@artifact.command(
    context_settings=CONTEXT, help="List all artifacts in a wandb project"
)
@click.argument("path")
@click.option("--type", "-t", help="The type of artifacts to list")
@display_error
def ls(path, type):
    public_api = PublicApi()
    if type is not None:
        types = [public_api.artifact_type(type, path)]
    else:
        types = public_api.artifact_types(path)

    for kind in types:
        for collection in kind.collections():
            versions = public_api.artifact_versions(
                kind.type,
                "/".join([kind.entity, kind.project, collection.name]),
                per_page=1,
            )
            latest = next(versions)
            print(
                "{:<15s}{:<15s}{:>15s} {:<20s}".format(
                    kind.type,
                    latest.updated_at,
                    util.to_human_size(latest.size),
                    latest.name,
                )
            )


@artifact.group(help="Commands for interacting with the artifact cache")
def cache():
    pass


@cache.command(
    context_settings=CONTEXT,
    help="Clean up less frequently used files from the artifacts cache",
)
@click.argument("target_size")
@click.option("--remove-temp/--no-remove-temp", default=False, help="Remove temp files")
@display_error
def cleanup(target_size, remove_temp):
    target_size = util.from_human_size(target_size)
    cache = get_artifacts_cache()
    reclaimed_bytes = cache.cleanup(target_size, remove_temp)
    print(f"Reclaimed {util.to_human_size(reclaimed_bytes)} of space")


@cli.command(context_settings=CONTEXT, help="Pull files from Weights & Biases")
@click.argument("run", envvar=env.RUN_ID)
@click.option(
    "--project", "-p", envvar=env.PROJECT, help="The project you want to download."
)
@click.option(
    "--entity",
    "-e",
    default="models",
    envvar=env.ENTITY,
    help="The entity to scope the listing to.",
)
@display_error
def pull(run, project, entity):
    api = InternalApi()
    project, run = api.parse_slug(run, project=project)
    urls = api.download_urls(project, run=run, entity=entity)
    if len(urls) == 0:
        raise ClickException("Run has no files")
    click.echo(
        "Downloading: {project}/{run}".format(
            project=click.style(project, bold=True), run=run
        )
    )

    for name in urls:
        if api.file_current(name, urls[name]["md5"]):
            click.echo("File %s is up to date" % name)
        else:
            length, response = api.download_file(urls[name]["url"])
            # TODO: I had to add this because some versions in CI broke click.progressbar
            sys.stdout.write("File %s\r" % name)
            dirname = os.path.dirname(name)
            if dirname != "":
                filesystem.mkdir_exists_ok(dirname)
            with click.progressbar(
                length=length,
                label="File %s" % name,
                fill_char=click.style("&", fg="green"),
            ) as bar:
                with open(name, "wb") as f:
                    for data in response.iter_content(chunk_size=4096):
                        f.write(data)
                        bar.update(len(data))


@cli.command(
    context_settings=CONTEXT, help="Restore code, config and docker state for a run"
)
@click.pass_context
@click.argument("run", envvar=env.RUN_ID)
@click.option("--no-git", is_flag=True, default=False, help="Skupp")
@click.option(
    "--branch/--no-branch",
    default=True,
    help="Whether to create a branch or checkout detached",
)
@click.option(
    "--project", "-p", envvar=env.PROJECT, help="The project you wish to upload to."
)
@click.option(
    "--entity", "-e", envvar=env.ENTITY, help="The entity to scope the listing to."
)
@display_error
def restore(ctx, run, no_git, branch, project, entity):
    from wandb.old.core import wandb_dir

    api = _get_cling_api()
    if ":" in run:
        if "/" in run:
            entity, rest = run.split("/", 1)
        else:
            rest = run
        project, run = rest.split(":", 1)
    elif run.count("/") > 1:
        entity, run = run.split("/", 1)

    project, run = api.parse_slug(run, project=project)
    commit, json_config, patch_content, metadata = api.run_config(
        project, run=run, entity=entity
    )
    repo = metadata.get("git", {}).get("repo")
    image = metadata.get("docker")
    restore_message = (
        """`wandb restore` needs to be run from the same git repository as the original run.
Run `git clone %s` and restore from there or pass the --no-git flag."""
        % repo
    )
    if no_git:
        commit = None
    elif not api.git.enabled:
        if repo:
            raise ClickException(restore_message)
        elif image:
            wandb.termlog(
                "Original run has no git history.  Just restoring config and docker"
            )

    if commit and api.git.enabled:
        wandb.termlog(f"Fetching origin and finding commit: {commit}")
        subprocess.check_call(["git", "fetch", "--all"])
        try:
            api.git.repo.commit(commit)
        except ValueError:
            wandb.termlog(f"Couldn't find original commit: {commit}")
            commit = None
            files = api.download_urls(project, run=run, entity=entity)
            for filename in files:
                if filename.startswith("upstream_diff_") and filename.endswith(
                    ".patch"
                ):
                    commit = filename[len("upstream_diff_") : -len(".patch")]
                    try:
                        api.git.repo.commit(commit)
                    except ValueError:
                        commit = None
                    else:
                        break

            if commit:
                wandb.termlog(f"Falling back to upstream commit: {commit}")
                patch_path, _ = api.download_write_file(files[filename])
            else:
                raise ClickException(restore_message)
        else:
            if patch_content:
                patch_path = os.path.join(wandb_dir(), "diff.patch")
                with open(patch_path, "w") as f:
                    f.write(patch_content)
            else:
                patch_path = None

        branch_name = "wandb/%s" % run
        if branch and branch_name not in api.git.repo.branches:
            api.git.repo.git.checkout(commit, b=branch_name)
            wandb.termlog("Created branch %s" % click.style(branch_name, bold=True))
        elif branch:
            wandb.termlog(
                "Using existing branch, run `git branch -D %s` from master for a clean checkout"
                % branch_name
            )
            api.git.repo.git.checkout(branch_name)
        else:
            wandb.termlog("Checking out %s in detached mode" % commit)
            api.git.repo.git.checkout(commit)

        if patch_path:
            # we apply the patch from the repository root so git doesn't exclude
            # things outside the current directory
            root = api.git.root
            patch_rel_path = os.path.relpath(patch_path, start=root)
            # --reject is necessary or else this fails any time a binary file
            # occurs in the diff
            exit_code = subprocess.call(
                ["git", "apply", "--reject", patch_rel_path], cwd=root
            )
            if exit_code == 0:
                wandb.termlog("Applied patch")
            else:
                wandb.termerror(
                    "Failed to apply patch, try un-staging any un-committed changes"
                )

    filesystem.mkdir_exists_ok(wandb_dir())
    config_path = os.path.join(wandb_dir(), "config.yaml")
    config = Config()
    for k, v in json_config.items():
        if k not in ("_wandb", "wandb_version"):
            config[k] = v
    s = b"wandb_version: 1"
    s += b"\n\n" + yaml.dump(
        config._as_dict(),
        Dumper=yaml.SafeDumper,
        default_flow_style=False,
        allow_unicode=True,
        encoding="utf-8",
    )
    s = s.decode("utf-8")
    with open(config_path, "w") as f:
        f.write(s)

    wandb.termlog("Restored config variables to %s" % config_path)
    if image:
        if not metadata["program"].startswith("<") and metadata.get("args") is not None:
            # TODO: we may not want to default to python here.
            runner = util.find_runner(metadata["program"]) or ["python"]
            command = runner + [metadata["program"]] + metadata["args"]
            cmd = " ".join(command)
        else:
            wandb.termlog("Couldn't find original command, just restoring environment")
            cmd = None
        wandb.termlog("Docker image found, attempting to start")
        ctx.invoke(docker, docker_run_args=[image], cmd=cmd)

    return commit, json_config, patch_content, repo, metadata


@cli.command(context_settings=CONTEXT, help="Run any script with wandb", hidden=True)
@click.pass_context
@click.argument("program")
@click.argument("args", nargs=-1)
@display_error
def magic(ctx, program, args):
    def magic_run(cmd, globals, locals):
        try:
            exec(cmd, globals, locals)
        finally:
            pass

    sys.argv[:] = args
    sys.argv.insert(0, program)
    sys.path.insert(0, os.path.dirname(program))
    try:
        with open(program, "rb") as fp:
            code = compile(fp.read(), program, "exec")
    except OSError:
        click.echo(click.style("Could not launch program: %s" % program, fg="red"))
        sys.exit(1)
    globs = {
        "__file__": program,
        "__name__": "__main__",
        "__package__": None,
        "wandb_magic_install": magic_install,
    }
    prep = (
        """
import __main__
__main__.__file__ = "%s"
wandb_magic_install()
"""
        % program
    )
    magic_run(prep, globs, None)
    magic_run(code, globs, None)


@cli.command("online", help="Enable W&B sync")
@display_error
def online():
    api = InternalApi()
    try:
        api.clear_setting("disabled", persist=True)
        api.clear_setting("mode", persist=True)
    except configparser.Error:
        pass
    click.echo(
        "W&B online. Running your script from this directory will now sync to the cloud."
    )


@cli.command("offline", help="Disable W&B sync")
@display_error
def offline():
    api = InternalApi()
    try:
        api.set_setting("disabled", "true", persist=True)
        api.set_setting("mode", "offline", persist=True)
        click.echo(
            "W&B offline. Running your script from this directory will only write metadata locally. Use wandb disabled to completely turn off W&B."
        )
    except configparser.Error:
        click.echo(
            "Unable to write config, copy and paste the following in your terminal to turn off W&B:\nexport WANDB_MODE=offline"
        )


@cli.command("on", hidden=True)
@click.pass_context
@display_error
def on(ctx):
    ctx.invoke(online)


@cli.command("off", hidden=True)
@click.pass_context
@display_error
def off(ctx):
    ctx.invoke(offline)


@cli.command("status", help="Show configuration settings")
@click.option(
    "--settings/--no-settings", help="Show the current settings", default=True
)
def status(settings):
    api = _get_cling_api()
    if settings:
        click.echo(click.style("Current Settings", bold=True))
        settings = api.settings()
        click.echo(
            json.dumps(settings, sort_keys=True, indent=2, separators=(",", ": "))
        )


@cli.command("disabled", help="Disable W&B.")
@click.option(
    "--service",
    is_flag=True,
    show_default=True,
    default=True,
    help="Disable W&B service",
)
def disabled(service):
    api = InternalApi()
    try:
        api.set_setting("mode", "disabled", persist=True)
        click.echo("W&B disabled.")
        os.environ[wandb.env._DISABLE_SERVICE] = str(service)
    except configparser.Error:
        click.echo(
            "Unable to write config, copy and paste the following in your terminal to turn off W&B:\nexport WANDB_MODE=disabled"
        )


@cli.command("enabled", help="Enable W&B.")
@click.option(
    "--service",
    is_flag=True,
    show_default=True,
    default=True,
    help="Enable W&B service",
)
def enabled(service):
    api = InternalApi()
    try:
        api.set_setting("mode", "online", persist=True)
        click.echo("W&B enabled.")
        os.environ[wandb.env._DISABLE_SERVICE] = str(not service)
    except configparser.Error:
        click.echo(
            "Unable to write config, copy and paste the following in your terminal to turn on W&B:\nexport WANDB_MODE=online"
        )


@cli.command("gc", hidden=True, context_settings={"ignore_unknown_options": True})
@click.argument("args", nargs=-1)
def gc(args):
    click.echo(
        "`wandb gc` command has been removed. Use `wandb sync --clean` to clean up synced runs."
    )


@cli.command(context_settings=CONTEXT, help="Verify your local instance")
@click.option("--host", default=None, help="Test a specific instance of W&B")
def verify(host):
    # TODO: (kdg) Build this all into a WandbVerify object, and clean this up.
    os.environ["WANDB_SILENT"] = "true"
    os.environ["WANDB_PROJECT"] = "verify"
    api = _get_cling_api()
    reinit = False
    if host is None:
        host = api.settings("base_url")
        print(f"Default host selected: {host}")
    # if the given host does not match the default host, re-run init
    elif host != api.settings("base_url"):
        reinit = True

    tmp_dir = tempfile.mkdtemp()
    print(
        "Find detailed logs for this test at: {}".format(os.path.join(tmp_dir, "wandb"))
    )
    os.chdir(tmp_dir)
    os.environ["WANDB_BASE_URL"] = host
    wandb.login(host=host)
    if reinit:
        api = _get_cling_api(reset=True)
    if not wandb_verify.check_host(host):
        sys.exit(1)
    if not wandb_verify.check_logged_in(api, host):
        sys.exit(1)
    url_success, url = wandb_verify.check_graphql_put(api, host)
    large_post_success = wandb_verify.check_large_post()
    wandb_verify.check_secure_requests(
        api.settings("base_url"),
        "Checking requests to base url",
        "Connections are not made over https. SSL required for secure communications.",
    )
    if url:
        wandb_verify.check_secure_requests(
            url,
            "Checking requests made over signed URLs",
            "Signed URL requests not made over https. SSL is required for secure communications.",
        )
        wandb_verify.check_cors_configuration(url, host)
    wandb_verify.check_wandb_version(api)
    check_run_success = wandb_verify.check_run(api)
    check_artifacts_success = wandb_verify.check_artifacts()
    if not (
        check_artifacts_success
        and check_run_success
        and large_post_success
        and url_success
    ):
        sys.exit(1)


@cli.group("import", help="Commands for importing data from other systems")
def importer():
    pass


@importer.command("mlflow", help="Import from MLFlow")
@click.option("--mlflow-tracking-uri", help="MLFlow Tracking URI")
@click.option(
    "--target-entity", required=True, help="Override default entity to import data into"
)
@click.option(
    "--target-project",
    required=True,
    help="Override default project to import data into",
)
def mlflow(mlflow_tracking_uri, target_entity, target_project):
    from wandb.apis.importers import MlflowImporter

    importer = MlflowImporter(mlflow_tracking_uri=mlflow_tracking_uri)
    overrides = {
        "entity": target_entity,
        "project": target_project,
    }

    importer.import_all_parallel(overrides=overrides)<|MERGE_RESOLUTION|>--- conflicted
+++ resolved
@@ -1002,17 +1002,6 @@
                 "Sweep params loaded from resumed sweep, ignoring provided config"
             )
 
-<<<<<<< HEAD
-    # validate job existence, add :latest alias if not specified
-    job = parsed_sweep_config.get("job")
-    if job:
-        try:
-            public_api = PublicApi()
-            public_api.job(job)
-        except Exception as e:
-            wandb.termerror(f"Failed to load job. {e}")
-            return False
-=======
         # Is the resuming scheduler executing from a job? grab it to confirm
         # the inputted scheduler job matches the resumed scheduler job
         raw_scheduler_args = found.get("scheduler") or "{}"
@@ -1030,7 +1019,6 @@
                     f"Resuming a launch sweep with a different scheduler job is not supported. Loaded from sweep: {prev_sweep_run_spec['job']}, Provided in config: {scheduler_job}"
                 )
                 return False
->>>>>>> 690aec9c
 
         # grab the queue from previously run scheduler if not specified
         if not queue and prev_sweep_run_spec.get("overrides", {}).get(
