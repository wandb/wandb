--- conflicted
+++ resolved
@@ -1147,18 +1147,6 @@
             is different for each execution backend. See documentation for layout of this file.""",
 )
 @click.option(
-<<<<<<< HEAD
-    "--cuda",
-    is_flag=False,
-    flag_value=True,
-    default=None,
-    help="""Flag to build an image with CUDA enabled. If reproducing a previous wandb run that
-            ran on GPU, a CUDA-enabled image will be built by default and you must set --cuda=False
-            to build a CPU-only image.""",
-)
-@click.option(
-=======
->>>>>>> df6f7909
     "--build",
     "-b",
     is_flag=True,
