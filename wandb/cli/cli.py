#!/usr/bin/env python
# -*- coding: utf-8 -*-

import copy
import datetime
from functools import wraps
import getpass
import json
import logging
import os
import shutil
import subprocess
import sys
import textwrap
import time
import traceback


import click
from click.exceptions import ClickException

# pycreds has a find_executable that works in windows
from dockerpycreds.utils import find_executable
import six
from six.moves import configparser
import wandb
from wandb import Config
from wandb import env, util
from wandb import Error
from wandb import wandb_agent
from wandb import wandb_controller
from wandb import wandb_sdk

from wandb.apis import InternalApi, PublicApi
from wandb.compat import tempfile
from wandb.integration.magic import magic_install

# from wandb.old.core import wandb_dir
from wandb.sync import get_run_from_path, get_runs, SyncManager, TMPDIR
import yaml

PY3 = sys.version_info.major == 3 and sys.version_info.minor >= 6
if PY3:
    import wandb.sdk.verify.verify as wandb_verify
    from wandb.sdk import launch as wandb_launch
    from wandb.sdk.launch.utils import set_project_entity_defaults
else:
    import wandb.sdk_py27.verify.verify as wandb_verify


# TODO: turn this on in a cleaner way
# right now we will litter the filesystem with wandb dirs
#
# _wandb_dir = wandb_dir(env.get_dir())
# wandb.wandb_sdk.lib.filesystem._safe_makedirs(_wandb_dir)
# logging.basicConfig(
#     filename=os.path.join(_wandb_dir, "debug-cli.log"),
#     level=logging.DEBUG,
# )
# logging.basicConfig(stream=sys.stdout, level=logging.DEBUG)
logger = logging.getLogger("wandb")

CONTEXT = dict(default_map={})


def cli_unsupported(argument):
    wandb.termerror("Unsupported argument `{}`".format(argument))
    sys.exit(1)


class ClickWandbException(ClickException):
    def format_message(self):
        # log_file = util.get_log_file_path()
        log_file = ""
        orig_type = "{}.{}".format(self.orig_type.__module__, self.orig_type.__name__)
        if issubclass(self.orig_type, Error):
            return click.style(str(self.message), fg="red")
        else:
            return "An Exception was raised, see %s for full traceback.\n" "%s: %s" % (
                log_file,
                orig_type,
                self.message,
            )


def display_error(func):
    """Function decorator for catching common errors and re-raising as wandb.Error"""

    @wraps(func)
    def wrapper(*args, **kwargs):
        try:
            return func(*args, **kwargs)
        except wandb.Error as e:
            exc_type, exc_value, exc_traceback = sys.exc_info()
            lines = traceback.format_exception(exc_type, exc_value, exc_traceback)
            logger.error("".join(lines))
            click_exc = ClickWandbException(e)
            click_exc.orig_type = exc_type
            six.reraise(ClickWandbException, click_exc, sys.exc_info()[2])

    return wrapper


_api = None  # caching api instance allows patching from unit tests


def _get_cling_api(reset=None):
    """Get a reference to the internal api with cling settings."""
    global _api
    if reset:
        _api = None
        wandb_sdk.wandb_setup._setup(_reset=True)
    if _api is None:
        # TODO(jhr): make a settings object that is better for non runs.
        wandb.setup(settings=wandb.Settings(_cli_only_mode=True))
        _api = InternalApi()
    return _api


def prompt_for_project(ctx, entity):
    """Ask the user for a project, creating one if necessary."""
    result = ctx.invoke(projects, entity=entity, display=False)
    api = _get_cling_api()

    try:
        if len(result) == 0:
            project = click.prompt("Enter a name for your first project")
            # description = editor()
            project = api.upsert_project(project, entity=entity)["name"]
        else:
            project_names = [project["name"] for project in result] + ["Create New"]
            wandb.termlog("Which project should we use?")
            result = util.prompt_choices(project_names)
            if result:
                project = result
            else:
                project = "Create New"
            # TODO: check with the server if the project exists
            if project == "Create New":
                project = click.prompt(
                    "Enter a name for your new project", value_proc=api.format_project
                )
                # description = editor()
                project = api.upsert_project(project, entity=entity)["name"]

    except wandb.errors.CommError as e:
        raise ClickException(str(e))

    return project


class RunGroup(click.Group):
    @display_error
    def get_command(self, ctx, cmd_name):
        # TODO: check if cmd_name is a file in the current dir and not require `run`?
        rv = click.Group.get_command(self, ctx, cmd_name)
        if rv is not None:
            return rv
        return None


@click.command(cls=RunGroup, invoke_without_command=True)
@click.version_option(version=wandb.__version__)
@click.pass_context
def cli(ctx):
    # wandb.try_to_set_up_global_logging()
    if ctx.invoked_subcommand is None:
        click.echo(ctx.get_help())


@cli.command(context_settings=CONTEXT, help="List projects", hidden=True)
@click.option(
    "--entity",
    "-e",
    default=None,
    envvar=env.ENTITY,
    help="The entity to scope the listing to.",
)
@display_error
def projects(entity, display=True):
    api = _get_cling_api()
    projects = api.list_projects(entity=entity)
    if len(projects) == 0:
        message = "No projects found for %s" % entity
    else:
        message = 'Latest projects for "%s"' % entity
    if display:
        click.echo(click.style(message, bold=True))
        for project in projects:
            click.echo(
                "".join(
                    (
                        click.style(project["name"], fg="blue", bold=True),
                        " - ",
                        str(project["description"] or "").split("\n")[0],
                    )
                )
            )
    return projects


@cli.command(context_settings=CONTEXT, help="Login to Weights & Biases")
@click.argument("key", nargs=-1)
@click.option("--cloud", is_flag=True, help="Login to the cloud instead of local")
@click.option("--host", default=None, help="Login to a specific instance of W&B")
@click.option(
    "--relogin", default=None, is_flag=True, help="Force relogin if already logged in."
)
@click.option("--anonymously", default=False, is_flag=True, help="Log in anonymously")
@display_error
def login(key, host, cloud, relogin, anonymously, no_offline=False):
    # TODO: handle no_offline
    anon_mode = "must" if anonymously else "never"

    if host and not host.startswith("http"):
        raise ClickException("host must start with http(s)://")

    wandb_sdk.wandb_login._handle_host_wandb_setting(host, cloud)
    key = key[0] if len(key) > 0 else None
    if key:
        relogin = True

    try:
        wandb.setup(
            settings=wandb.Settings(
                _cli_only_mode=True,
                _disable_viewer=relogin,
                anonymous=anon_mode,
                base_url=host,
            )
        )
    except TypeError as e:
        wandb.termerror(str(e))
        sys.exit(1)

    wandb.login(relogin=relogin, key=key, anonymous=anon_mode, host=host, force=True)


@cli.command(
    context_settings=CONTEXT, help="Run a grpc server", name="grpc-server", hidden=True
)
@click.option("--port", default=None, help="The host port to bind grpc service.")
@display_error
def grpc_server(project=None, entity=None, port=None):
    _ = util.get_module(
        "grpc",
        required="grpc-server requires the grpcio library, run pip install wandb[grpc]",
    )
    from wandb.server.grpc_server import main as grpc_server

    grpc_server(port=port)


@cli.command(
    context_settings=CONTEXT, help="Configure a directory with Weights & Biases"
)
@click.option("--project", "-p", help="The project to use.")
@click.option("--entity", "-e", help="The entity to scope the project to.")
# TODO(jhr): Enable these with settings rework
# @click.option("--setting", "-s", help="enable an arbitrary setting.", multiple=True)
# @click.option('--show', is_flag=True, help="Show settings")
@click.option("--reset", is_flag=True, help="Reset settings")
@click.option(
    "--mode",
    "-m",
    help=' Can be "online", "offline" or "disabled". Defaults to online.',
)
@click.pass_context
@display_error
def init(ctx, project, entity, reset, mode):
    from wandb.old.core import _set_stage_dir, __stage_dir__, wandb_dir

    if __stage_dir__ is None:
        _set_stage_dir("wandb")

    # non interactive init
    if reset or project or entity or mode:
        api = InternalApi()
        if reset:
            api.clear_setting("entity", persist=True)
            api.clear_setting("project", persist=True)
            api.clear_setting("mode", persist=True)
            # TODO(jhr): clear more settings?
        if entity:
            api.set_setting("entity", entity, persist=True)
        if project:
            api.set_setting("project", project, persist=True)
        if mode:
            api.set_setting("mode", mode, persist=True)
        return

    if os.path.isdir(wandb_dir()) and os.path.exists(
        os.path.join(wandb_dir(), "settings")
    ):
        click.confirm(
            click.style(
                "This directory has been configured previously, should we re-configure it?",
                bold=True,
            ),
            abort=True,
        )
    else:
        click.echo(
            click.style("Let's setup this directory for W&B!", fg="green", bold=True)
        )
    api = _get_cling_api()
    if api.api_key is None:
        ctx.invoke(login)
        api = _get_cling_api(reset=True)

    viewer = api.viewer()

    # Viewer can be `None` in case your API information became invalid, or
    # in testing if you switch hosts.
    if not viewer:
        click.echo(
            click.style(
                "Your login information seems to be invalid: can you log in again please?",
                fg="red",
                bold=True,
            )
        )
        ctx.invoke(login)
        api = _get_cling_api(reset=True)

    # This shouldn't happen.
    viewer = api.viewer()
    if not viewer:
        click.echo(
            click.style(
                "We're sorry, there was a problem logging you in. Please send us a note at support@wandb.com and tell us how this happened.",
                fg="red",
                bold=True,
            )
        )
        sys.exit(1)

    # At this point we should be logged in successfully.
    if len(viewer["teams"]["edges"]) > 1:
        team_names = [e["node"]["name"] for e in viewer["teams"]["edges"]] + [
            "Manual entry"
        ]
        wandb.termlog("Which team should we use?",)
        result = util.prompt_choices(team_names)
        # result can be empty on click
        if result:
            entity = result
        else:
            entity = "Manual Entry"
        if entity == "Manual Entry":
            entity = click.prompt("Enter the name of the team you want to use")
    else:
        entity = viewer.get("entity") or click.prompt(
            "What username or team should we use?"
        )

    # TODO: this error handling sucks and the output isn't pretty
    try:
        project = prompt_for_project(ctx, entity)
    except ClickWandbException:
        raise ClickException("Could not find team: %s" % entity)

    api.set_setting("entity", entity, persist=True)
    api.set_setting("project", project, persist=True)
    api.set_setting("base_url", api.settings().get("base_url"), persist=True)

    util.mkdir_exists_ok(wandb_dir())
    with open(os.path.join(wandb_dir(), ".gitignore"), "w") as file:
        file.write("*\n!settings")

    click.echo(
        click.style("This directory is configured!  Next, track a run:\n", fg="green")
        + textwrap.dedent(
            """\
        * In your training script:
            {code1}
            {code2}
        * then `{run}`.
        """
        ).format(
            code1=click.style("import wandb", bold=True),
            code2=click.style('wandb.init(project="%s")' % project, bold=True),
            run=click.style("python <train.py>", bold=True),
        )
    )


@cli.command(
    context_settings=CONTEXT, help="Upload an offline training directory to W&B"
)
@click.pass_context
@click.argument("path", nargs=-1, type=click.Path(exists=True))
@click.option("--view", is_flag=True, default=False, help="View runs", hidden=True)
@click.option("--verbose", is_flag=True, default=False, help="Verbose", hidden=True)
@click.option("--id", "run_id", help="The run you want to upload to.")
@click.option("--project", "-p", help="The project you want to upload to.")
@click.option("--entity", "-e", help="The entity to scope to.")
@click.option(
    "--sync-tensorboard/--no-sync-tensorboard",
    is_flag=True,
    default=None,
    help="Stream tfevent files to wandb.",
)
@click.option("--include-globs", help="Comma seperated list of globs to include.")
@click.option("--exclude-globs", help="Comma seperated list of globs to exclude.")
@click.option(
    "--include-online/--no-include-online",
    is_flag=True,
    default=None,
    help="Include online runs",
)
@click.option(
    "--include-offline/--no-include-offline",
    is_flag=True,
    default=None,
    help="Include offline runs",
)
@click.option(
    "--include-synced/--no-include-synced",
    is_flag=True,
    default=None,
    help="Include synced runs",
)
@click.option(
    "--mark-synced/--no-mark-synced",
    is_flag=True,
    default=True,
    help="Mark runs as synced",
)
@click.option("--sync-all", is_flag=True, default=False, help="Sync all runs")
@click.option("--clean", is_flag=True, default=False, help="Delete synced runs")
@click.option(
    "--clean-old-hours",
    default=24,
    help="Delete runs created before this many hours. To be used alongside --clean flag.",
    type=int,
)
@click.option(
    "--clean-force",
    is_flag=True,
    default=False,
    help="Clean without confirmation prompt.",
)
@click.option("--ignore", hidden=True)
@click.option("--show", default=5, help="Number of runs to show")
@display_error
def sync(
    ctx,
    path=None,
    view=None,
    verbose=None,
    run_id=None,
    project=None,
    entity=None,
    sync_tensorboard=None,
    include_globs=None,
    exclude_globs=None,
    include_online=None,
    include_offline=None,
    include_synced=None,
    mark_synced=None,
    sync_all=None,
    ignore=None,
    show=None,
    clean=None,
    clean_old_hours=24,
    clean_force=None,
):
    # TODO: rather unfortunate, needed to avoid creating a `wandb` directory
    os.environ["WANDB_DIR"] = TMPDIR.name
    api = _get_cling_api()
    if api.api_key is None:
        wandb.termlog("Login to W&B to sync offline runs")
        ctx.invoke(login, no_offline=True)
        api = _get_cling_api(reset=True)

    if ignore:
        exclude_globs = ignore
    if include_globs:
        include_globs = include_globs.split(",")
    if exclude_globs:
        exclude_globs = exclude_globs.split(",")

    def _summary():
        all_items = get_runs(
            include_online=True,
            include_offline=True,
            include_synced=True,
            include_unsynced=True,
        )
        sync_items = get_runs(
            include_online=include_online if include_online is not None else True,
            include_offline=include_offline if include_offline is not None else True,
            include_synced=include_synced if include_synced is not None else False,
            include_unsynced=True,
            exclude_globs=exclude_globs,
            include_globs=include_globs,
        )
        synced = []
        unsynced = []
        for item in all_items:
            (synced if item.synced else unsynced).append(item)
        if sync_items:
            wandb.termlog("Number of runs to be synced: {}".format(len(sync_items)))
            if show and show < len(sync_items):
                wandb.termlog("Showing {} runs to be synced:".format(show))
            for item in sync_items[: (show or len(sync_items))]:
                wandb.termlog("  {}".format(item))
        else:
            wandb.termlog("No runs to be synced.")
        if synced:
            clean_cmd = click.style("wandb sync --clean", fg="yellow")
            wandb.termlog(
                "NOTE: use {} to delete {} synced runs from local directory.".format(
                    clean_cmd, len(synced)
                )
            )
        if unsynced:
            sync_cmd = click.style("wandb sync --sync-all", fg="yellow")
            wandb.termlog(
                "NOTE: use {} to sync {} unsynced runs from local directory.".format(
                    sync_cmd, len(unsynced)
                )
            )

    def _sync_path(path, sync_tensorboard):
        if run_id and len(path) > 1:
            wandb.termerror("id can only be set for a single run.")
            sys.exit(1)
        sm = SyncManager(
            project=project,
            entity=entity,
            run_id=run_id,
            mark_synced=mark_synced,
            app_url=api.app_url,
            view=view,
            verbose=verbose,
            sync_tensorboard=sync_tensorboard,
        )
        for p in path:
            sm.add(p)
        sm.start()
        while not sm.is_done():
            _ = sm.poll()
            # print(status)

    def _sync_all():
        sync_items = get_runs(
            include_online=include_online if include_online is not None else True,
            include_offline=include_offline if include_offline is not None else True,
            include_synced=include_synced if include_synced is not None else False,
            include_unsynced=True,
            exclude_globs=exclude_globs,
            include_globs=include_globs,
        )
        if not sync_items:
            wandb.termerror("Nothing to sync.")
        else:
            # When syncing run directories, default to not syncing tensorboard
            sync_tb = sync_tensorboard if sync_tensorboard is not None else False
            _sync_path(sync_items, sync_tb)

    def _clean():
        if path:
            runs = list(map(get_run_from_path, path))
            if not clean_force:
                click.confirm(
                    click.style(
                        "Are you sure you want to remove %i runs?" % len(runs),
                        bold=True,
                    ),
                    abort=True,
                )
            for run in runs:
                shutil.rmtree(run.path)
            click.echo(click.style("Success!", fg="green"))
            return
        runs = get_runs(
            include_online=include_online if include_online is not None else True,
            include_offline=include_offline if include_offline is not None else True,
            include_synced=include_synced if include_synced is not None else True,
            include_unsynced=False,
            exclude_globs=exclude_globs,
            include_globs=include_globs,
        )
        since = datetime.datetime.now() - datetime.timedelta(hours=clean_old_hours)
        old_runs = [run for run in runs if run.datetime < since]
        old_runs.sort(key=lambda run: run.datetime)
        if old_runs:
            click.echo(
                "Found {} runs, {} are older than {} hours".format(
                    len(runs), len(old_runs), clean_old_hours
                )
            )
            for run in old_runs:
                click.echo(run.path)
            if not clean_force:
                click.confirm(
                    click.style(
                        "Are you sure you want to remove %i runs?" % len(old_runs),
                        bold=True,
                    ),
                    abort=True,
                )
            for run in old_runs:
                shutil.rmtree(run.path)
            click.echo(click.style("Success!", fg="green"))
        else:
            click.echo(
                click.style(
                    "No runs older than %i hours found" % clean_old_hours, fg="red"
                )
            )

    if sync_all:
        _sync_all()
    elif clean:
        _clean()
    elif path:
        # When syncing a specific path, default to syncing tensorboard
        sync_tb = sync_tensorboard if sync_tensorboard is not None else True
        _sync_path(path, sync_tb)
    else:
        _summary()


@cli.command(context_settings=CONTEXT, help="Create a sweep")  # noqa: C901
@click.pass_context
@click.option("--project", "-p", default=None, help="The project of the sweep.")
@click.option("--entity", "-e", default=None, help="The entity scope for the project.")
@click.option("--controller", is_flag=True, default=False, help="Run local controller")
@click.option("--verbose", is_flag=True, default=False, help="Display verbose output")
@click.option("--name", default=False, help="Set sweep name")
@click.option("--program", default=False, help="Set sweep program")
@click.option("--settings", default=False, help="Set sweep settings", hidden=True)
@click.option("--update", default=None, help="Update pending sweep")
@click.option(
    "--stop",
    is_flag=True,
    default=False,
    help="Finish a sweep to stop running new runs and let currently running runs finish.",
)
@click.option(
    "--cancel",
    is_flag=True,
    default=False,
    help="Cancel a sweep to kill all running runs and stop running new runs.",
)
@click.option(
    "--pause",
    is_flag=True,
    default=False,
    help="Pause a sweep to temporarily stop running new runs.",
)
@click.option(
    "--resume",
    is_flag=True,
    default=False,
    help="Resume a sweep to continue running new runs.",
)
@click.argument("config_yaml_or_sweep_id")
@display_error
def sweep(
    ctx,
    project,
    entity,
    controller,
    verbose,
    name,
    program,
    settings,
    update,
    stop,
    cancel,
    pause,
    resume,
    config_yaml_or_sweep_id,
):  # noqa: C901
    state_args = "stop", "cancel", "pause", "resume"
    lcls = locals()
    is_state_change_command = sum((lcls[k] for k in state_args))
    if is_state_change_command > 1:
        raise Exception("Only one state flag (stop/cancel/pause/resume) is allowed.")
    elif is_state_change_command == 1:
        sweep_id = config_yaml_or_sweep_id
        api = _get_cling_api()
        if api.api_key is None:
            wandb.termlog("Login to W&B to use the sweep feature")
            ctx.invoke(login, no_offline=True)
            api = _get_cling_api(reset=True)
        parts = dict(entity=entity, project=project, name=sweep_id)
        err = util.parse_sweep_id(parts)
        if err:
            wandb.termerror(err)
            return
        entity = parts.get("entity") or entity
        project = parts.get("project") or project
        sweep_id = parts.get("name") or sweep_id
        state = [s for s in state_args if lcls[s]][0]
        ings = {
            "stop": "Stopping",
            "cancel": "Cancelling",
            "pause": "Pausing",
            "resume": "Resuming",
        }
        wandb.termlog(
            "%s sweep %s." % (ings[state], "%s/%s/%s" % (entity, project, sweep_id))
        )
        getattr(api, "%s_sweep" % state)(sweep_id, entity=entity, project=project)
        wandb.termlog("Done.")
        return
    else:
        config_yaml = config_yaml_or_sweep_id

    def _parse_settings(settings):
        """settings could be json or comma seperated assignments."""
        ret = {}
        # TODO(jhr): merge with magic:_parse_magic
        if settings.find("=") > 0:
            for item in settings.split(","):
                kv = item.split("=")
                if len(kv) != 2:
                    wandb.termwarn(
                        "Unable to parse sweep settings key value pair", repeat=False
                    )
                ret.update(dict([kv]))
            return ret
        wandb.termwarn("Unable to parse settings parameter", repeat=False)
        return ret

    api = _get_cling_api()
    if api.api_key is None:
        wandb.termlog("Login to W&B to use the sweep feature")
        ctx.invoke(login, no_offline=True)
        api = _get_cling_api(reset=True)

    sweep_obj_id = None
    if update:
        parts = dict(entity=entity, project=project, name=update)
        err = util.parse_sweep_id(parts)
        if err:
            wandb.termerror(err)
            return
        entity = parts.get("entity") or entity
        project = parts.get("project") or project
        sweep_id = parts.get("name") or update
        found = api.sweep(sweep_id, "{}", entity=entity, project=project)
        if not found:
            wandb.termerror(
                "Could not find sweep {}/{}/{}".format(entity, project, sweep_id)
            )
            return
        sweep_obj_id = found["id"]

    wandb.termlog(
        "{} sweep from: {}".format(
            "Updating" if sweep_obj_id else "Creating", config_yaml
        )
    )
    try:
        yaml_file = open(config_yaml)
    except OSError:
        wandb.termerror("Couldn't open sweep file: %s" % config_yaml)
        return
    try:
        config = util.load_yaml(yaml_file)
    except yaml.YAMLError as err:
        wandb.termerror("Error in configuration file: %s" % err)
        return
    if config is None:
        wandb.termerror("Configuration file is empty")
        return

    # Set or override parameters
    if name:
        config["name"] = name
    if program:
        config["program"] = program
    if settings:
        settings = _parse_settings(settings)
        if settings:
            config.setdefault("settings", {})
            config["settings"].update(settings)
    if controller:
        config.setdefault("controller", {})
        config["controller"]["type"] = "local"

    is_local = config.get("controller", {}).get("type") == "local"
    if is_local:
        tuner = wandb_controller.controller()
        err = tuner._validate(config)
        if err:
            wandb.termerror("Error in sweep file: %s" % err)
            return

    env = os.environ
    entity = (
        entity
        or env.get("WANDB_ENTITY")
        or config.get("entity")
        or api.settings("entity")
    )
    project = (
        project
        or env.get("WANDB_PROJECT")
        or config.get("project")
        or api.settings("project")
        or util.auto_project_name(config.get("program"))
    )
    sweep_id, warnings = api.upsert_sweep(
        config, project=project, entity=entity, obj_id=sweep_obj_id
    )
    util.handle_sweep_config_violations(warnings)

    wandb.termlog(
        "{} sweep with ID: {}".format(
            "Updated" if sweep_obj_id else "Created", click.style(sweep_id, fg="yellow")
        )
    )

    sweep_url = wandb_controller._get_sweep_url(api, sweep_id)
    if sweep_url:
        wandb.termlog(
            "View sweep at: {}".format(
                click.style(sweep_url, underline=True, fg="blue")
            )
        )

    # reprobe entity and project if it was autodetected by upsert_sweep
    entity = entity or env.get("WANDB_ENTITY")
    project = project or env.get("WANDB_PROJECT")

    if entity and project:
        sweep_path = "{}/{}/{}".format(entity, project, sweep_id)
    elif project:
        sweep_path = "{}/{}".format(project, sweep_id)
    else:
        sweep_path = sweep_id

    if sweep_path.find(" ") >= 0:
        sweep_path = '"{}"'.format(sweep_path)

    wandb.termlog(
        "Run sweep agent with: {}".format(
            click.style("wandb agent %s" % sweep_path, fg="yellow")
        )
    )
    if controller:
        wandb.termlog("Starting wandb controller...")
        tuner = wandb_controller.controller(sweep_id)
        tuner.run(verbose=verbose)


def _user_args_to_dict(arguments, argument_type="P"):
    user_dict = {}
    for arg in arguments:
        split = arg.split("=", maxsplit=1)
        # Docker arguments such as `t` don't require a value -> set to True if specified
        if len(split) == 1 and argument_type == "A":
            name = split[0]
            value = True
        elif len(split) == 2:
            name = split[0]
            value = split[1]
        else:
            wandb.termerror(
                "Invalid format for -%s parameter: '%s'. "
                "Use -%s name=value." % (argument_type, arg, argument_type)
            )
            sys.exit(1)
        if name in user_dict:
            wandb.termerror("Repeated parameter: '%s'" % name)
            sys.exit(1)
        user_dict[name] = value
    return user_dict


@cli.command(help="Launch a job on a specified resource")
@click.argument("uri")
@click.option(
    "--entry-point",
    "-E",
    metavar="NAME",
    default=None,
    help="Entry point within project. [default: main]. If the entry point is not found, "
    "attempts to run the project file with the specified name as a script, "
    "using 'python' to run .py files and the default shell (specified by "
    "environment variable $SHELL) to run .sh files",
)
@click.option(
    "--version",
    "-v",
    metavar="VERSION",
    help="Version of the project to run, as a Git commit reference for Git projects.",
)
@click.option(
    "--param-list",
    "-P",
    metavar="NAME=VALUE",
    multiple=True,
    help="A parameter for the run, of the form -P name=value. Provided parameters that "
    "are not in the list of parameters for an entry point will be passed to the "
    "corresponding entry point as command-line arguments in the form `--name value`",
)
@click.option(
    "--docker-args",
    "-A",
    metavar="NAME=VALUE",
    multiple=True,
    help="A `docker run` argument or flag, of the form -A name=value (e.g. -A gpus=all) "
    "or -A name (e.g. -A t). The argument will then be passed as "
    "`docker run --name value` or `docker run --name` respectively. ",
)
@click.option(
    "--experiment-name",
    envvar="WANDB_NAME",
    help="Name of the experiment under which to launch the run. If not "
    "specified, 'experiment-id' option will be used to launch run.",
)
@click.option(
    "--entity",
    "-e",
    metavar="<str>",
    default=None,
    help="Name of the target entity which the new run will be sent to. Defaults to using the entity set by local wandb/settings folder.",
)
@click.option(
    "--project",
    "-p",
    metavar="<str>",
    default=None,
    help="Name of the target project which the new run will be sent to. Defaults to using the project set by local wandb/settings folder.",
)
@click.option(
    "--resource",
    "-r",
    metavar="BACKEND",
    default="local",
    help="Execution resource to use for run. Supported values: 'local', 'ngc'"
    "(experimental). Defaults to 'local'.",
)
@click.option(
    "--config",
    "-c",
    metavar="FILE",
    help="Path to JSON file (must end in '.json') or JSON string which will be passed "
    "as config to the compute resource. The exact content which should be "
    "provided is different for each execution backend. See documentation for layout of this file.",
)
@click.option(
    "--storage-dir",
    envvar="WANDB_TMP_DIR",
    help="Only valid when ``backend`` is local. "
    "W&B downloads artifacts from distributed URIs passed to parameters of "
    "type 'path' to subdirectories of storage_dir.",
)
@click.option(
    "--uid", "-u", default=None, help="uid to use for the user, defaults to users uid",
)
def launch(
    uri,
    entry_point,
    version,
    param_list,
    docker_args,
    experiment_name,
    resource,
    entity,
    project,
    config,
    storage_dir,
    uid,
):
    """
    Run an W&B project from the given URI.
    For local runs, the run will block until it completes.
    Otherwise, the project will run asynchronously.
    If running locally (the default), the URI can be either a Git repository URI or a local path.
    If running on Databricks, the URI must be a Git repository.
    By default, Git projects run in a new working directory with the given parameters, while
    local projects run from the project's root directory.
    """
    api = _get_cling_api()
    project, entity, _ = set_project_entity_defaults(uri, project, entity, api)

    param_dict = _user_args_to_dict(param_list)
    args_dict = _user_args_to_dict(docker_args, argument_type="A")
    if config is not None:
        if os.path.splitext(config)[-1] == ".json":
            with open(config, "r") as f:
                config = json.load(f)
        else:
            # assume a json string
            try:
                config = json.loads(config)
            except ValueError as e:
                wandb.termerror("Invalid backend config JSON. Parse error: %s" % e)
                raise
    else:
        config = {}

<<<<<<< HEAD
    if resource == "ngc":
        # TODO: add queue support?
        if config is None:
            wandb.termerror("Specify 'backend_config' when using ngc mode.")
            sys.exit(1)

    api = _get_cling_api()
    if uid is not None:
        if config.get("docker") is None:
            config["docker"] = {}
        config["docker"]["uid"] = uid

=======
>>>>>>> fc47adac
    try:
        wandb_launch.run(
            uri,
            entry_point,
            version,
            wandb_project=project,
            wandb_entity=entity,
            experiment_name=experiment_name,
            parameters=param_dict,
            docker_args=args_dict,
            resource=resource,
            config=config,
            storage_dir=storage_dir,
            synchronous=resource in ("local")
            or resource is None,  # todo currently always true
            api=api,
        )
    except wandb_launch.ExecutionException as e:
        logger.error("=== %s ===", e)
        sys.exit(1)


@cli.command(context_settings=CONTEXT, help="Run a W&B launch agent", hidden=True)
@click.pass_context
@click.argument("project", nargs=1)
@click.option(
    "--entity",
    "-e",
    default=None,
    help="The entity to use. Defaults to current logged-in user",
)
@click.option("--queues", "-q", default="default", help="The queue names to poll")
@display_error
def launch_agent(ctx, project=None, entity=None, queues=None):
    api = _get_cling_api()
    queues = queues.split(",")  # todo: check for none?
    if api.api_key is None:
        wandb.termlog("Login to W&B to use the launch agent feature")
        ctx.invoke(login, no_offline=True)
        api = _get_cling_api(reset=True)

    if entity is None:
        entity = api.default_entity

    wandb.termlog("Starting launch agent ✨")
    wandb_launch.run_agent(entity, project, queues=queues)


@cli.command(help="Add a job onto the run queue for a specified resource")
@click.argument("uri")
@click.option("--config", "-c", default=None, help="Path to a user config")
@click.option("--project", "-p", default=None, help="The project to use.")
@click.option("--entity", "-e", default=None, help="The entity to use.")
@click.option(
    "--queue",
    "-q",
    default="default",
    help="Run queue to push to, defaults to project queue",
)
@click.option(
    "--resource",
    "-r",
    default="local",
    help="Resource to run this job on, defaults to local machine",
)
@click.option(
    "--entry-point",
    "-e",
    metavar="NAME",
    default=None,
    help="Entry point within project. [default: main]. If the entry point is not found, "
    "attempts to run the project file with the specified name as a script, "
    "using 'python' to run .py files and the default shell (specified by "
    "environment variable $SHELL) to run .sh files",
)
@click.option(
    "--experiment-name",
    envvar="WANDB_NAME",
    help="Name of the experiment under which to launch the run. If not "
    "specified, 'experiment-id' option will be used to launch run.",
)
@click.option(
    "--version",
    "-v",
    metavar="VERSION",
    help="Version of the project to run, as a Git commit reference for Git projects.",
)
@click.option(
    "--param-list",
    "-P",
    metavar="NAME=VALUE",
    multiple=True,
    help="A parameter for the run, of the form -P name=value. Provided parameters that "
    "are not in the list of parameters for an entry point will be passed to the "
    "corresponding entry point as command-line arguments in the form `--name value`",
)
def launch_add(
    uri,
    config=None,
    project=None,
    entity=None,
    queue=None,
    resource=None,
    entry_point=None,
    experiment_name=None,
    version=None,
    param_list=None,
):
    api = _get_cling_api()
    project, entity, run_id = set_project_entity_defaults(uri, project, entity, api)

    run_spec = {}
    if config is not None:
        with open(config, "r") as f:
            run_spec = json.load(f)
    # current behavior we override anything in supplied config with cli args if passed
    run_spec["run_id"] = run_id
    run_spec["entry_point"] = entry_point
    run_spec["project"] = project
    run_spec["entity"] = entity
    run_spec["overrides"] = {}
    if resource is not None:
        run_spec["resource"] = resource
    if version is not None:
        run_spec["version"] = version
    if param_list is not None:
        run_spec["overrides"]["args"] = _user_args_to_dict(param_list)

    if experiment_name is not None:
        run_spec["name"] = experiment_name
    else:
        run_spec["name"] = "{}_{}".format(project, run_id)

    try:
        res = wandb_launch.push_to_queue(api, queue, run_spec)
        if res is None or "runQueueItemId" not in res:
            raise Exception("Error adding run to queue")
        else:
            print(
                "internal debug: added with run queue item id {}".format(
                    res["runQueueItemId"]
                )
            )  # todo: remove
            wandb.termlog("Added run to queue")
    except Exception as e:
        print(e)
        sys.exit(1)


@cli.command(context_settings=CONTEXT, help="Run the W&B agent")
@click.pass_context
@click.option("--project", "-p", default=None, help="The project of the sweep.")
@click.option("--entity", "-e", default=None, help="The entity scope for the project.")
@click.option(
    "--count", default=None, type=int, help="The max number of runs for this agent."
)
@click.argument("sweep_id")
@display_error
def agent(ctx, project, entity, count, sweep_id):
    api = _get_cling_api()
    if api.api_key is None:
        wandb.termlog("Login to W&B to use the sweep agent feature")
        ctx.invoke(login, no_offline=True)
        api = _get_cling_api(reset=True)

    wandb.termlog("Starting wandb agent 🕵️")
    wandb_agent.agent(sweep_id, entity=entity, project=project, count=count)

    # you can send local commands like so:
    # agent_api.command({'type': 'run', 'program': 'train.py',
    #                'args': ['--max_epochs=10']})


@cli.command(context_settings=CONTEXT, help="Run the W&B local sweep controller")
@click.option("--verbose", is_flag=True, default=False, help="Display verbose output")
@click.argument("sweep_id")
@display_error
def controller(verbose, sweep_id):
    click.echo("Starting wandb controller...")
    tuner = wandb_controller.controller(sweep_id)
    tuner.run(verbose=verbose)


RUN_CONTEXT = copy.copy(CONTEXT)
RUN_CONTEXT["allow_extra_args"] = True
RUN_CONTEXT["ignore_unknown_options"] = True


@cli.command(context_settings=RUN_CONTEXT, name="docker-run")
@click.pass_context
@click.argument("docker_run_args", nargs=-1)
def docker_run(ctx, docker_run_args):
    """Simple wrapper for `docker run` which adds WANDB_API_KEY and WANDB_DOCKER
    environment variables to any docker run command.

    This will also set the runtime to nvidia if the nvidia-docker executable is present on the system
    and --runtime wasn't set.

    See `docker run --help` for more details.
    """
    api = InternalApi()
    args = list(docker_run_args)
    if len(args) > 0 and args[0] == "run":
        args.pop(0)
    if len([a for a in args if a.startswith("--runtime")]) == 0 and find_executable(
        "nvidia-docker"
    ):
        args = ["--runtime", "nvidia"] + args
    #  TODO: image_from_docker_args uses heuristics to find the docker image arg, there are likely cases
    #  where this won't work
    image = util.image_from_docker_args(args)
    resolved_image = None
    if image:
        resolved_image = wandb.docker.image_id(image)
    if resolved_image:
        args = ["-e", "WANDB_DOCKER=%s" % resolved_image] + args
    else:
        wandb.termlog(
            "Couldn't detect image argument, running command without the WANDB_DOCKER env variable"
        )
    if api.api_key:
        args = ["-e", "WANDB_API_KEY=%s" % api.api_key] + args
    else:
        wandb.termlog(
            "Not logged in, run `wandb login` from the host machine to enable result logging"
        )
    subprocess.call(["docker", "run"] + args)


@cli.command(context_settings=RUN_CONTEXT)
@click.pass_context
@click.argument("docker_run_args", nargs=-1)
@click.argument("docker_image", required=False)
@click.option(
    "--nvidia/--no-nvidia",
    default=find_executable("nvidia-docker") is not None,
    help="Use the nvidia runtime, defaults to nvidia if nvidia-docker is present",
)
@click.option(
    "--digest", is_flag=True, default=False, help="Output the image digest and exit"
)
@click.option(
    "--jupyter/--no-jupyter", default=False, help="Run jupyter lab in the container"
)
@click.option(
    "--dir", default="/app", help="Which directory to mount the code in the container"
)
@click.option("--no-dir", is_flag=True, help="Don't mount the current directory")
@click.option(
    "--shell", default="/bin/bash", help="The shell to start the container with"
)
@click.option("--port", default="8888", help="The host port to bind jupyter on")
@click.option("--cmd", help="The command to run in the container")
@click.option(
    "--no-tty", is_flag=True, default=False, help="Run the command without a tty"
)
@display_error
def docker(
    ctx,
    docker_run_args,
    docker_image,
    nvidia,
    digest,
    jupyter,
    dir,
    no_dir,
    shell,
    port,
    cmd,
    no_tty,
):
    """W&B docker lets you run your code in a docker image ensuring wandb is configured. It adds the WANDB_DOCKER and WANDB_API_KEY
    environment variables to your container and mounts the current directory in /app by default.  You can pass additional
    args which will be added to `docker run` before the image name is declared, we'll choose a default image for you if
    one isn't passed:

    wandb docker -v /mnt/dataset:/app/data
    wandb docker gcr.io/kubeflow-images-public/tensorflow-1.12.0-notebook-cpu:v0.4.0 --jupyter
    wandb docker wandb/deepo:keras-gpu --no-tty --cmd "python train.py --epochs=5"

    By default we override the entrypoint to check for the existance of wandb and install it if not present.  If you pass the --jupyter
    flag we will ensure jupyter is installed and start jupyter lab on port 8888.  If we detect nvidia-docker on your system we will use
    the nvidia runtime.  If you just want wandb to set environment variable to an existing docker run command, see the wandb docker-run
    command.
    """
    api = InternalApi()
    if not find_executable("docker"):
        raise ClickException("Docker not installed, install it from https://docker.com")
    args = list(docker_run_args)
    image = docker_image or ""
    # remove run for users used to nvidia-docker
    if len(args) > 0 and args[0] == "run":
        args.pop(0)
    if image == "" and len(args) > 0:
        image = args.pop(0)
    # If the user adds docker args without specifying an image (should be rare)
    if not util.docker_image_regex(image.split("@")[0]):
        if image:
            args = args + [image]
        image = wandb.docker.default_image(gpu=nvidia)
        subprocess.call(["docker", "pull", image])
    _, repo_name, tag = wandb.docker.parse(image)

    resolved_image = wandb.docker.image_id(image)
    if resolved_image is None:
        raise ClickException(
            "Couldn't find image locally or in a registry, try running `docker pull %s`"
            % image
        )
    if digest:
        sys.stdout.write(resolved_image)
        exit(0)

    existing = wandb.docker.shell(["ps", "-f", "ancestor=%s" % resolved_image, "-q"])
    if existing:
        if click.confirm(
            "Found running container with the same image, do you want to attach?"
        ):
            subprocess.call(["docker", "attach", existing.split("\n")[0]])
            exit(0)
    cwd = os.getcwd()
    command = [
        "docker",
        "run",
        "-e",
        "LANG=C.UTF-8",
        "-e",
        "WANDB_DOCKER=%s" % resolved_image,
        "--ipc=host",
        "-v",
        wandb.docker.entrypoint + ":/wandb-entrypoint.sh",
        "--entrypoint",
        "/wandb-entrypoint.sh",
    ]
    if nvidia:
        command.extend(["--runtime", "nvidia"])
    if not no_dir:
        #  TODO: We should default to the working directory if defined
        command.extend(["-v", cwd + ":" + dir, "-w", dir])
    if api.api_key:
        command.extend(["-e", "WANDB_API_KEY=%s" % api.api_key])
    else:
        wandb.termlog(
            "Couldn't find WANDB_API_KEY, run `wandb login` to enable streaming metrics"
        )
    if jupyter:
        command.extend(["-e", "WANDB_ENSURE_JUPYTER=1", "-p", port + ":8888"])
        no_tty = True
        cmd = (
            "jupyter lab --no-browser --ip=0.0.0.0 --allow-root --NotebookApp.token= --notebook-dir %s"
            % dir
        )
    command.extend(args)
    if no_tty:
        command.extend([image, shell, "-c", cmd])
    else:
        if cmd:
            command.extend(["-e", "WANDB_COMMAND=%s" % cmd])
        command.extend(["-it", image, shell])
        wandb.termlog("Launching docker container \U0001F6A2")
    subprocess.call(command)


@cli.command(
    context_settings=RUN_CONTEXT, help="Launch local W&B container (Experimental)"
)
@click.pass_context
@click.option("--port", "-p", default="8080", help="The host port to bind W&B local on")
@click.option(
    "--env", "-e", default=[], multiple=True, help="Env vars to pass to wandb/local"
)
@click.option(
    "--daemon/--no-daemon", default=True, help="Run or don't run in daemon mode"
)
@click.option(
    "--upgrade", is_flag=True, default=False, help="Upgrade to the most recent version"
)
@click.option(
    "--edge", is_flag=True, default=False, help="Run the bleading edge", hidden=True
)
@display_error
def local(ctx, port, env, daemon, upgrade, edge):
    api = InternalApi()
    if not find_executable("docker"):
        raise ClickException("Docker not installed, install it from https://docker.com")
    if wandb.docker.image_id("wandb/local") != wandb.docker.image_id_from_registry(
        "wandb/local"
    ):
        if upgrade:
            subprocess.call(["docker", "pull", "wandb/local"])
        else:
            wandb.termlog(
                "A new version of W&B local is available, upgrade by calling `wandb local --upgrade`"
            )
    running = subprocess.check_output(
        ["docker", "ps", "--filter", "name=wandb-local", "--format", "{{.ID}}"]
    )
    if running != b"":
        if upgrade:
            subprocess.call(["docker", "stop", "wandb-local"])
        else:
            wandb.termerror(
                "A container named wandb-local is already running, run `docker stop wandb-local` if you want to start a new instance"
            )
            exit(1)
    image = "docker.pkg.github.com/wandb/core/local" if edge else "wandb/local"
    username = getpass.getuser()
    env_vars = ["-e", "LOCAL_USERNAME=%s" % username]
    for e in env:
        env_vars.append("-e")
        env_vars.append(e)
    command = [
        "docker",
        "run",
        "--rm",
        "-v",
        "wandb:/vol",
        "-p",
        port + ":8080",
        "--name",
        "wandb-local",
    ] + env_vars
    host = "http://localhost:%s" % port
    api.set_setting("base_url", host, globally=True, persist=True)
    if daemon:
        command += ["-d"]
    command += [image]

    # DEVNULL is only in py3
    try:
        from subprocess import DEVNULL
    except ImportError:
        DEVNULL = open(os.devnull, "wb")  # noqa: N806
    code = subprocess.call(command, stdout=DEVNULL)
    if daemon:
        if code != 0:
            wandb.termerror(
                "Failed to launch the W&B local container, see the above error."
            )
            exit(1)
        else:
            wandb.termlog("W&B local started at http://localhost:%s \U0001F680" % port)
            wandb.termlog(
                "You can stop the server by running `docker stop wandb-local`"
            )
            if not api.api_key:
                # Let the server start before potentially launching a browser
                time.sleep(2)
                ctx.invoke(login, host=host)


@cli.group(help="Commands for interacting with artifacts")
def artifact():
    pass


@artifact.command(context_settings=CONTEXT, help="Upload an artifact to wandb")
@click.argument("path")
@click.option(
    "--name", "-n", help="The name of the artifact to push: project/artifact_name"
)
@click.option("--description", "-d", help="A description of this artifact")
@click.option("--type", "-t", default="dataset", help="The type of the artifact")
@click.option(
    "--alias",
    "-a",
    default=["latest"],
    multiple=True,
    help="An alias to apply to this artifact",
)
@display_error
def put(path, name, description, type, alias):
    if name is None:
        name = os.path.basename(path)
    public_api = PublicApi()
    entity, project, artifact_name = public_api._parse_artifact_path(name)
    if project is None:
        project = click.prompt("Enter the name of the project you want to use")
    # TODO: settings nightmare...
    api = InternalApi()
    api.set_setting("entity", entity)
    api.set_setting("project", project)
    artifact = wandb.Artifact(name=artifact_name, type=type, description=description)
    artifact_path = "{entity}/{project}/{name}:{alias}".format(
        entity=entity, project=project, name=artifact_name, alias=alias[0]
    )
    if os.path.isdir(path):
        wandb.termlog(
            'Uploading directory {path} to: "{artifact_path}" ({type})'.format(
                path=path, type=type, artifact_path=artifact_path
            )
        )
        artifact.add_dir(path)
    elif os.path.isfile(path):
        wandb.termlog(
            'Uploading file {path} to: "{artifact_path}" ({type})'.format(
                path=path, type=type, artifact_path=artifact_path
            )
        )
        artifact.add_file(path)
    elif "://" in path:
        wandb.termlog(
            'Logging reference artifact from {path} to: "{artifact_path}" ({type})'.format(
                path=path, type=type, artifact_path=artifact_path
            )
        )
        artifact.add_reference(path)
    else:
        raise ClickException("Path argument must be a file or directory")

    run = wandb.init(
        entity=entity, project=project, config={"path": path}, job_type="cli_put"
    )
    # We create the artifact manually to get the current version
    res, _ = api.create_artifact(
        type,
        artifact_name,
        artifact.digest,
        entity_name=entity,
        project_name=project,
        run_name=run.id,
        description=description,
        aliases=[{"artifactCollectionName": artifact_name, "alias": a} for a in alias],
    )
    artifact_path = artifact_path.split(":")[0] + ":" + res.get("version", "latest")
    # Re-create the artifact and actually upload any files needed
    run.log_artifact(artifact, aliases=alias)
    wandb.termlog(
        "Artifact uploaded, use this artifact in a run by adding:\n", prefix=False
    )

    wandb.termlog(
        '    artifact = run.use_artifact("{path}")\n'.format(path=artifact_path,),
        prefix=False,
    )


@artifact.command(context_settings=CONTEXT, help="Download an artifact from wandb")
@click.argument("path")
@click.option("--root", help="The directory you want to download the artifact to")
@click.option("--type", help="The type of artifact you are downloading")
@display_error
def get(path, root, type):
    public_api = PublicApi()
    entity, project, artifact_name = public_api._parse_artifact_path(path)
    if project is None:
        project = click.prompt("Enter the name of the project you want to use")

    try:
        artifact_parts = artifact_name.split(":")
        if len(artifact_parts) > 1:
            version = artifact_parts[1]
            artifact_name = artifact_parts[0]
        else:
            version = "latest"
        full_path = "{entity}/{project}/{artifact}:{version}".format(
            entity=entity, project=project, artifact=artifact_name, version=version
        )
        wandb.termlog(
            "Downloading {type} artifact {full_path}".format(
                type=type or "dataset", full_path=full_path
            )
        )
        artifact = public_api.artifact(full_path, type=type)
        path = artifact.download(root=root)
        wandb.termlog("Artifact downloaded to %s" % path)
    except ValueError:
        raise ClickException("Unable to download artifact")


@artifact.command(
    context_settings=CONTEXT, help="List all artifacts in a wandb project"
)
@click.argument("path")
@click.option("--type", "-t", help="The type of artifacts to list")
@display_error
def ls(path, type):
    public_api = PublicApi()
    if type is not None:
        types = [public_api.artifact_type(type, path)]
    else:
        types = public_api.artifact_types(path)

    for kind in types:
        for collection in kind.collections():
            versions = public_api.artifact_versions(
                kind.type,
                "/".join([kind.entity, kind.project, collection.name]),
                per_page=1,
            )
            latest = next(versions)
            print(
                "{:<15s}{:<15s}{:>15s} {:<20s}".format(
                    kind.type,
                    latest.updated_at,
                    util.to_human_size(latest.size),
                    latest.name,
                )
            )


@artifact.group(help="Commands for interacting with the artifact cache")
def cache():
    pass


@cache.command(
    context_settings=CONTEXT,
    help="Clean up less frequently used files from the artifacts cache",
)
@click.argument("target_size")
@display_error
def cleanup(target_size):
    target_size = util.from_human_size(target_size)
    cache = wandb_sdk.wandb_artifacts.get_artifacts_cache()
    reclaimed_bytes = cache.cleanup(target_size)
    print("Reclaimed {} of space".format(util.to_human_size(reclaimed_bytes)))


@cli.command(context_settings=CONTEXT, help="Pull files from Weights & Biases")
@click.argument("run", envvar=env.RUN_ID)
@click.option(
    "--project", "-p", envvar=env.PROJECT, help="The project you want to download."
)
@click.option(
    "--entity",
    "-e",
    default="models",
    envvar=env.ENTITY,
    help="The entity to scope the listing to.",
)
@display_error
def pull(run, project, entity):
    api = InternalApi()
    project, run = api.parse_slug(run, project=project)
    urls = api.download_urls(project, run=run, entity=entity)
    if len(urls) == 0:
        raise ClickException("Run has no files")
    click.echo(
        "Downloading: {project}/{run}".format(
            project=click.style(project, bold=True), run=run
        )
    )

    for name in urls:
        if api.file_current(name, urls[name]["md5"]):
            click.echo("File %s is up to date" % name)
        else:
            length, response = api.download_file(urls[name]["url"])
            # TODO: I had to add this because some versions in CI broke click.progressbar
            sys.stdout.write("File %s\r" % name)
            dirname = os.path.dirname(name)
            if dirname != "":
                wandb.util.mkdir_exists_ok(dirname)
            with click.progressbar(
                length=length,
                label="File %s" % name,
                fill_char=click.style("&", fg="green"),
            ) as bar:
                with open(name, "wb") as f:
                    for data in response.iter_content(chunk_size=4096):
                        f.write(data)
                        bar.update(len(data))


@cli.command(
    context_settings=CONTEXT, help="Restore code, config and docker state for a run"
)
@click.pass_context
@click.argument("run", envvar=env.RUN_ID)
@click.option("--no-git", is_flag=True, default=False, help="Skupp")
@click.option(
    "--branch/--no-branch",
    default=True,
    help="Whether to create a branch or checkout detached",
)
@click.option(
    "--project", "-p", envvar=env.PROJECT, help="The project you wish to upload to."
)
@click.option(
    "--entity", "-e", envvar=env.ENTITY, help="The entity to scope the listing to."
)
@display_error
def restore(ctx, run, no_git, branch, project, entity):
    from wandb.old.core import wandb_dir

    api = _get_cling_api()
    if ":" in run:
        if "/" in run:
            entity, rest = run.split("/", 1)
        else:
            rest = run
        project, run = rest.split(":", 1)
    elif run.count("/") > 1:
        entity, run = run.split("/", 1)

    project, run = api.parse_slug(run, project=project)
    commit, json_config, patch_content, metadata = api.run_config(
        project, run=run, entity=entity
    )
    repo = metadata.get("git", {}).get("repo")
    image = metadata.get("docker")
    restore_message = (
        """`wandb restore` needs to be run from the same git repository as the original run.
Run `git clone %s` and restore from there or pass the --no-git flag."""
        % repo
    )
    if no_git:
        commit = None
    elif not api.git.enabled:
        if repo:
            raise ClickException(restore_message)
        elif image:
            wandb.termlog(
                "Original run has no git history.  Just restoring config and docker"
            )

    if commit and api.git.enabled:
        wandb.termlog("Fetching origin and finding commit: {}".format(commit))
        subprocess.check_call(["git", "fetch", "--all"])
        try:
            api.git.repo.commit(commit)
        except ValueError:
            wandb.termlog("Couldn't find original commit: {}".format(commit))
            commit = None
            files = api.download_urls(project, run=run, entity=entity)
            for filename in files:
                if filename.startswith("upstream_diff_") and filename.endswith(
                    ".patch"
                ):
                    commit = filename[len("upstream_diff_") : -len(".patch")]
                    try:
                        api.git.repo.commit(commit)
                    except ValueError:
                        commit = None
                    else:
                        break

            if commit:
                wandb.termlog("Falling back to upstream commit: {}".format(commit))
                patch_path, _ = api.download_write_file(files[filename])
            else:
                raise ClickException(restore_message)
        else:
            if patch_content:
                patch_path = os.path.join(wandb_dir(), "diff.patch")
                with open(patch_path, "w") as f:
                    f.write(patch_content)
            else:
                patch_path = None

        branch_name = "wandb/%s" % run
        if branch and branch_name not in api.git.repo.branches:
            api.git.repo.git.checkout(commit, b=branch_name)
            wandb.termlog("Created branch %s" % click.style(branch_name, bold=True))
        elif branch:
            wandb.termlog(
                "Using existing branch, run `git branch -D %s` from master for a clean checkout"
                % branch_name
            )
            api.git.repo.git.checkout(branch_name)
        else:
            wandb.termlog("Checking out %s in detached mode" % commit)
            api.git.repo.git.checkout(commit)

        if patch_path:
            # we apply the patch from the repository root so git doesn't exclude
            # things outside the current directory
            root = api.git.root
            patch_rel_path = os.path.relpath(patch_path, start=root)
            # --reject is necessary or else this fails any time a binary file
            # occurs in the diff
            exit_code = subprocess.call(
                ["git", "apply", "--reject", patch_rel_path], cwd=root
            )
            if exit_code == 0:
                wandb.termlog("Applied patch")
            else:
                wandb.termerror(
                    "Failed to apply patch, try un-staging any un-committed changes"
                )

    util.mkdir_exists_ok(wandb_dir())
    config_path = os.path.join(wandb_dir(), "config.yaml")
    config = Config()
    for k, v in json_config.items():
        if k not in ("_wandb", "wandb_version"):
            config[k] = v
    s = b"wandb_version: 1"
    s += b"\n\n" + yaml.dump(
        config._as_dict(),
        Dumper=yaml.SafeDumper,
        default_flow_style=False,
        allow_unicode=True,
        encoding="utf-8",
    )
    s = s.decode("utf-8")
    with open(config_path, "w") as f:
        f.write(s)

    wandb.termlog("Restored config variables to %s" % config_path)
    if image:
        if not metadata["program"].startswith("<") and metadata.get("args") is not None:
            # TODO: we may not want to default to python here.
            runner = util.find_runner(metadata["program"]) or ["python"]
            command = runner + [metadata["program"]] + metadata["args"]
            cmd = " ".join(command)
        else:
            wandb.termlog("Couldn't find original command, just restoring environment")
            cmd = None
        wandb.termlog("Docker image found, attempting to start")
        ctx.invoke(docker, docker_run_args=[image], cmd=cmd)

    return commit, json_config, patch_content, repo, metadata


@cli.command(context_settings=CONTEXT, help="Run any script with wandb", hidden=True)
@click.pass_context
@click.argument("program")
@click.argument("args", nargs=-1)
@display_error
def magic(ctx, program, args):
    def magic_run(cmd, globals, locals):
        try:
            exec(cmd, globals, locals)
        finally:
            pass

    sys.argv[:] = args
    sys.argv.insert(0, program)
    sys.path.insert(0, os.path.dirname(program))
    try:
        with open(program, "rb") as fp:
            code = compile(fp.read(), program, "exec")
    except IOError:
        click.echo(click.style("Could not launch program: %s" % program, fg="red"))
        sys.exit(1)
    globs = {
        "__file__": program,
        "__name__": "__main__",
        "__package__": None,
        "wandb_magic_install": magic_install,
    }
    prep = (
        """
import __main__
__main__.__file__ = "%s"
wandb_magic_install()
"""
        % program
    )
    magic_run(prep, globs, None)
    magic_run(code, globs, None)


@cli.command("online", help="Enable W&B sync")
@display_error
def online():
    api = InternalApi()
    try:
        api.clear_setting("disabled", persist=True)
        api.clear_setting("mode", persist=True)
    except configparser.Error:
        pass
    click.echo(
        "W&B online, running your script from this directory will now sync to the cloud."
    )


@cli.command("offline", help="Disable W&B sync")
@display_error
def offline():
    api = InternalApi()
    try:
        api.set_setting("disabled", "true", persist=True)
        api.set_setting("mode", "offline", persist=True)
        click.echo(
            "W&B offline, running your script from this directory will only write metadata locally."
        )
    except configparser.Error:
        click.echo(
            "Unable to write config, copy and paste the following in your terminal to turn off W&B:\nexport WANDB_MODE=dryrun"
        )


@cli.command("on", hidden=True)
@click.pass_context
@display_error
def on(ctx):
    ctx.invoke(online)


@cli.command("off", hidden=True)
@click.pass_context
@display_error
def off(ctx):
    ctx.invoke(offline)


@cli.command("status", help="Show configuration settings")
@click.option(
    "--settings/--no-settings", help="Show the current settings", default=True
)
def status(settings):
    api = _get_cling_api()
    if settings:
        click.echo(click.style("Current Settings", bold=True))
        settings = api.settings()
        click.echo(
            json.dumps(settings, sort_keys=True, indent=2, separators=(",", ": "))
        )


@cli.command("disabled", help="Disable W&B.")
def disabled():
    api = InternalApi()
    try:
        api.set_setting("mode", "disabled", persist=True)
        click.echo("W&B disabled.")
    except configparser.Error:
        click.echo(
            "Unable to write config, copy and paste the following in your terminal to turn off W&B:\nexport WANDB_MODE=disabled"
        )


@cli.command("enabled", help="Enable W&B.")
def enabled():
    api = InternalApi()
    try:
        api.set_setting("mode", "online", persist=True)
        click.echo("W&B enabled.")
    except configparser.Error:
        click.echo(
            "Unable to write config, copy and paste the following in your terminal to turn off W&B:\nexport WANDB_MODE=online"
        )


@cli.command("gc", hidden=True, context_settings={"ignore_unknown_options": True})
@click.argument("args", nargs=-1)
def gc(args):
    click.echo(
        "`wandb gc` command has been removed. Use `wandb sync --clean` to clean up synced runs."
    )


@cli.command(context_settings=CONTEXT, help="Verify your local instance")
@click.option("--host", default=None, help="Test a specific instance of W&B")
def verify(host):
    # TODO: (kdg) Build this all into a WandbVerify object, and clean this up.
    os.environ["WANDB_SILENT"] = "true"
    os.environ["WANDB_PROJECT"] = "verify"
    api = _get_cling_api()
    reinit = False
    if host is None:
        host = api.settings("base_url")
        print("Default host selected: {}".format(host))
    # if the given host does not match the default host, re run init
    elif host != api.settings("base_url"):
        reinit = True

    tmp_dir = tempfile.TemporaryDirectory()
    os.chdir(tmp_dir.name)
    os.environ["WANDB_BASE_URL"] = host
    wandb.login(host=host)
    if reinit:
        api = _get_cling_api(reset=True)
    if not wandb_verify.check_host(host):
        sys.exit(1)
    if not wandb_verify.check_logged_in(api, host):
        sys.exit(1)
    url_success, url = wandb_verify.check_graphql_put(api, host)
    large_post_success = wandb_verify.check_large_post()
    wandb_verify.check_secure_requests(
        api.settings("base_url"),
        "Checking requests to base url",
        "Connections are not made over https. SSL required for secure communications.",
    )
    if url:
        wandb_verify.check_secure_requests(
            url,
            "Checking requests made over signed URLs",
            "Signed URL requests not made over https. SSL is required for secure communications.",
        )
    wandb_verify.check_wandb_version(api)
    check_run_success = wandb_verify.check_run(api)
    check_artifacts_success = wandb_verify.check_artifacts()
    if not (
        check_artifacts_success
        and check_run_success
        and large_post_success
        and url_success
    ):
        sys.exit(1)<|MERGE_RESOLUTION|>--- conflicted
+++ resolved
@@ -999,21 +999,11 @@
     else:
         config = {}
 
-<<<<<<< HEAD
-    if resource == "ngc":
-        # TODO: add queue support?
-        if config is None:
-            wandb.termerror("Specify 'backend_config' when using ngc mode.")
-            sys.exit(1)
-
-    api = _get_cling_api()
     if uid is not None:
         if config.get("docker") is None:
             config["docker"] = {}
         config["docker"]["uid"] = uid
 
-=======
->>>>>>> fc47adac
     try:
         wandb_launch.run(
             uri,
