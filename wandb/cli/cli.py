#!/usr/bin/env python

import configparser
import datetime
import getpass
import json
import logging
import os
import shlex
import shutil
import subprocess
import sys
import tempfile
import textwrap
import time
import traceback
from functools import wraps

import click
import yaml
from click.exceptions import ClickException

# pycreds has a find_executable that works in windows
from dockerpycreds.utils import find_executable

import wandb

# from wandb.old.core import wandb_dir
import wandb.sdk.verify.verify as wandb_verify
from wandb import Config, Error, env, util, wandb_agent, wandb_sdk
from wandb.apis import InternalApi, PublicApi
from wandb.errors import ExecutionError, LaunchError
from wandb.integration.magic import magic_install
from wandb.sdk.launch.launch_add import _launch_add
<<<<<<< HEAD
from wandb.sdk.launch.utils import (
    LAUNCH_DEFAULT_PROJECT,
    check_logged_in,
    construct_launch_spec,
)
=======
from wandb.sdk.launch.utils import check_logged_in, construct_launch_spec
from wandb.sdk.lib import filesystem
>>>>>>> cf7df1de
from wandb.sdk.lib.wburls import wburls
from wandb.sync import TMPDIR, SyncManager, get_run_from_path, get_runs

# Send cli logs to wandb/debug-cli.<username>.log by default and fallback to a temp dir.
_wandb_dir = wandb.old.core.wandb_dir(env.get_dir())
if not os.path.exists(_wandb_dir):
    _wandb_dir = tempfile.gettempdir()

try:
    _username = getpass.getuser()
except KeyError:
    # getuser() could raise KeyError in restricted environments like
    # chroot jails or docker containers. Return user id in these cases.
    _username = str(os.getuid())

_wandb_log_path = os.path.join(_wandb_dir, f"debug-cli.{_username}.log")

logging.basicConfig(
    filename=_wandb_log_path,
    level=logging.INFO,
    format="%(asctime)s %(levelname)s %(message)s",
    datefmt="%Y-%m-%d %H:%M:%S",
)
logging.basicConfig(stream=sys.stdout, level=logging.INFO)
logger = logging.getLogger("wandb")

# Click Contexts
CONTEXT = {"default_map": {}}
RUN_CONTEXT = {
    "default_map": {},
    "allow_extra_args": True,
    "ignore_unknown_options": True,
}


def cli_unsupported(argument):
    wandb.termerror(f"Unsupported argument `{argument}`")
    sys.exit(1)


class ClickWandbException(ClickException):
    def format_message(self):
        # log_file = util.get_log_file_path()
        log_file = ""
        orig_type = f"{self.orig_type.__module__}.{self.orig_type.__name__}"
        if issubclass(self.orig_type, Error):
            return click.style(str(self.message), fg="red")
        else:
            return "An Exception was raised, see %s for full traceback.\n" "%s: %s" % (
                log_file,
                orig_type,
                self.message,
            )


def display_error(func):
    """Function decorator for catching common errors and re-raising as wandb.Error"""

    @wraps(func)
    def wrapper(*args, **kwargs):
        try:
            return func(*args, **kwargs)
        except wandb.Error as e:
            exc_type, exc_value, exc_traceback = sys.exc_info()
            lines = traceback.format_exception(exc_type, exc_value, exc_traceback)
            logger.error("".join(lines))
            wandb.termerror(f"Find detailed error logs at: {_wandb_log_path}")
            click_exc = ClickWandbException(e)
            click_exc.orig_type = exc_type
            raise click_exc.with_traceback(sys.exc_info()[2])

    return wrapper


_api = None  # caching api instance allows patching from unit tests


def _get_cling_api(reset=None):
    """Get a reference to the internal api with cling settings."""
    global _api
    if reset:
        _api = None
        wandb_sdk.wandb_setup._setup(_reset=True)
    if _api is None:
        # TODO(jhr): make a settings object that is better for non runs.
        # only override the necessary setting
        wandb.setup(settings=dict(_cli_only_mode=True))
        _api = InternalApi()
    return _api


def prompt_for_project(ctx, entity):
    """Ask the user for a project, creating one if necessary."""
    result = ctx.invoke(projects, entity=entity, display=False)
    api = _get_cling_api()
    try:
        if len(result) == 0:
            project = click.prompt("Enter a name for your first project")
            # description = editor()
            project = api.upsert_project(project, entity=entity)["name"]
        else:
            project_names = [project["name"] for project in result] + ["Create New"]
            wandb.termlog("Which project should we use?")
            result = util.prompt_choices(project_names)
            if result:
                project = result
            else:
                project = "Create New"
            # TODO: check with the server if the project exists
            if project == "Create New":
                project = click.prompt(
                    "Enter a name for your new project", value_proc=api.format_project
                )
                # description = editor()
                project = api.upsert_project(project, entity=entity)["name"]

    except wandb.errors.CommError as e:
        raise ClickException(str(e))

    return project


class RunGroup(click.Group):
    @display_error
    def get_command(self, ctx, cmd_name):
        # TODO: check if cmd_name is a file in the current dir and not require `run`?
        rv = click.Group.get_command(self, ctx, cmd_name)
        if rv is not None:
            return rv
        return None


@click.command(cls=RunGroup, invoke_without_command=True)
@click.version_option(version=wandb.__version__)
@click.pass_context
def cli(ctx):
    # wandb.try_to_set_up_global_logging()
    if ctx.invoked_subcommand is None:
        click.echo(ctx.get_help())


@cli.command(context_settings=CONTEXT, help="List projects", hidden=True)
@click.option(
    "--entity",
    "-e",
    default=None,
    envvar=env.ENTITY,
    help="The entity to scope the listing to.",
)
@display_error
def projects(entity, display=True):
    api = _get_cling_api()
    projects = api.list_projects(entity=entity)
    if len(projects) == 0:
        message = "No projects found for %s" % entity
    else:
        message = 'Latest projects for "%s"' % entity
    if display:
        click.echo(click.style(message, bold=True))
        for project in projects:
            click.echo(
                "".join(
                    (
                        click.style(project["name"], fg="blue", bold=True),
                        " - ",
                        str(project["description"] or "").split("\n")[0],
                    )
                )
            )
    return projects


@cli.command(context_settings=CONTEXT, help="Login to Weights & Biases")
@click.argument("key", nargs=-1)
@click.option("--cloud", is_flag=True, help="Login to the cloud instead of local")
@click.option("--host", default=None, help="Login to a specific instance of W&B")
@click.option(
    "--relogin", default=None, is_flag=True, help="Force relogin if already logged in."
)
@click.option("--anonymously", default=False, is_flag=True, help="Log in anonymously")
@display_error
def login(key, host, cloud, relogin, anonymously, no_offline=False):
    # TODO: handle no_offline
    anon_mode = "must" if anonymously else "never"

    wandb_sdk.wandb_login._handle_host_wandb_setting(host, cloud)
    # A change in click or the test harness means key can be none...
    key = key[0] if key is not None and len(key) > 0 else None
    if key:
        relogin = True

    login_settings = dict(
        _cli_only_mode=True,
        _disable_viewer=relogin,
        anonymous=anon_mode,
    )
    if host is not None:
        login_settings["base_url"] = host

    try:
        wandb.setup(settings=login_settings)
    except TypeError as e:
        wandb.termerror(str(e))
        sys.exit(1)

    wandb.login(relogin=relogin, key=key, anonymous=anon_mode, host=host, force=True)


@cli.command(
    context_settings=CONTEXT, help="Run a wandb service", name="service", hidden=True
)
@click.option(
    "--grpc-port", default=None, type=int, help="The host port to bind grpc service."
)
@click.option(
    "--sock-port", default=None, type=int, help="The host port to bind socket service."
)
@click.option("--port-filename", default=None, help="Save allocated port to file.")
@click.option("--address", default=None, help="The address to bind service.")
@click.option("--pid", default=None, type=int, help="The parent process id to monitor.")
@click.option("--debug", is_flag=True, help="log debug info")
@click.option("--serve-sock", is_flag=True, help="use socket mode")
@click.option("--serve-grpc", is_flag=True, help="use grpc mode")
@display_error
def service(
    grpc_port=None,
    sock_port=None,
    port_filename=None,
    address=None,
    pid=None,
    debug=False,
    serve_sock=False,
    serve_grpc=False,
):
    from wandb.sdk.service.server import WandbServer

    server = WandbServer(
        grpc_port=grpc_port,
        sock_port=sock_port,
        port_fname=port_filename,
        address=address,
        pid=pid,
        debug=debug,
        serve_sock=serve_sock,
        serve_grpc=serve_grpc,
    )
    server.serve()


@cli.command(
    context_settings=CONTEXT, help="Configure a directory with Weights & Biases"
)
@click.option("--project", "-p", help="The project to use.")
@click.option("--entity", "-e", help="The entity to scope the project to.")
# TODO(jhr): Enable these with settings rework
# @click.option("--setting", "-s", help="enable an arbitrary setting.", multiple=True)
# @click.option('--show', is_flag=True, help="Show settings")
@click.option("--reset", is_flag=True, help="Reset settings")
@click.option(
    "--mode",
    "-m",
    help=' Can be "online", "offline" or "disabled". Defaults to online.',
)
@click.pass_context
@display_error
def init(ctx, project, entity, reset, mode):
    from wandb.old.core import __stage_dir__, _set_stage_dir, wandb_dir

    if __stage_dir__ is None:
        _set_stage_dir("wandb")

    # non-interactive init
    if reset or project or entity or mode:
        api = InternalApi()
        if reset:
            api.clear_setting("entity", persist=True)
            api.clear_setting("project", persist=True)
            api.clear_setting("mode", persist=True)
            # TODO(jhr): clear more settings?
        if entity:
            api.set_setting("entity", entity, persist=True)
        if project:
            api.set_setting("project", project, persist=True)
        if mode:
            api.set_setting("mode", mode, persist=True)
        return

    if os.path.isdir(wandb_dir()) and os.path.exists(
        os.path.join(wandb_dir(), "settings")
    ):
        click.confirm(
            click.style(
                "This directory has been configured previously, should we re-configure it?",
                bold=True,
            ),
            abort=True,
        )
    else:
        click.echo(
            click.style("Let's setup this directory for W&B!", fg="green", bold=True)
        )
    api = _get_cling_api()
    if api.api_key is None:
        ctx.invoke(login)
        api = _get_cling_api(reset=True)

    viewer = api.viewer()

    # Viewer can be `None` in case your API information became invalid, or
    # in testing if you switch hosts.
    if not viewer:
        click.echo(
            click.style(
                "Your login information seems to be invalid: can you log in again please?",
                fg="red",
                bold=True,
            )
        )
        ctx.invoke(login)
        api = _get_cling_api(reset=True)

    # This shouldn't happen.
    viewer = api.viewer()
    if not viewer:
        click.echo(
            click.style(
                "We're sorry, there was a problem logging you in. "
                "Please send us a note at support@wandb.com and tell us how this happened.",
                fg="red",
                bold=True,
            )
        )
        sys.exit(1)

    # At this point we should be logged in successfully.
    if len(viewer["teams"]["edges"]) > 1:
        team_names = [e["node"]["name"] for e in viewer["teams"]["edges"]] + [
            "Manual entry"
        ]
        wandb.termlog(
            "Which team should we use?",
        )
        result = util.prompt_choices(team_names)
        # result can be empty on click
        if result:
            entity = result
        else:
            entity = "Manual Entry"
        if entity == "Manual Entry":
            entity = click.prompt("Enter the name of the team you want to use")
    else:
        entity = viewer.get("entity") or click.prompt(
            "What username or team should we use?"
        )

    # TODO: this error handling sucks and the output isn't pretty
    try:
        project = prompt_for_project(ctx, entity)
    except ClickWandbException:
        raise ClickException(f"Could not find team: {entity}")

    api.set_setting("entity", entity, persist=True)
    api.set_setting("project", project, persist=True)
    api.set_setting("base_url", api.settings().get("base_url"), persist=True)

    filesystem.mkdir_exists_ok(wandb_dir())
    with open(os.path.join(wandb_dir(), ".gitignore"), "w") as file:
        file.write("*\n!settings")

    click.echo(
        click.style("This directory is configured!  Next, track a run:\n", fg="green")
        + textwrap.dedent(
            """\
        * In your training script:
            {code1}
            {code2}
        * then `{run}`.
        """
        ).format(
            code1=click.style("import wandb", bold=True),
            code2=click.style('wandb.init(project="%s")' % project, bold=True),
            run=click.style("python <train.py>", bold=True),
        )
    )


@cli.command(
    context_settings=CONTEXT, help="Upload an offline training directory to W&B"
)
@click.pass_context
@click.argument("path", nargs=-1, type=click.Path(exists=True))
@click.option("--view", is_flag=True, default=False, help="View runs", hidden=True)
@click.option("--verbose", is_flag=True, default=False, help="Verbose", hidden=True)
@click.option("--id", "run_id", help="The run you want to upload to.")
@click.option("--project", "-p", help="The project you want to upload to.")
@click.option("--entity", "-e", help="The entity to scope to.")
@click.option(
    "--sync-tensorboard/--no-sync-tensorboard",
    is_flag=True,
    default=None,
    help="Stream tfevent files to wandb.",
)
@click.option("--include-globs", help="Comma seperated list of globs to include.")
@click.option("--exclude-globs", help="Comma seperated list of globs to exclude.")
@click.option(
    "--include-online/--no-include-online",
    is_flag=True,
    default=None,
    help="Include online runs",
)
@click.option(
    "--include-offline/--no-include-offline",
    is_flag=True,
    default=None,
    help="Include offline runs",
)
@click.option(
    "--include-synced/--no-include-synced",
    is_flag=True,
    default=None,
    help="Include synced runs",
)
@click.option(
    "--mark-synced/--no-mark-synced",
    is_flag=True,
    default=True,
    help="Mark runs as synced",
)
@click.option("--sync-all", is_flag=True, default=False, help="Sync all runs")
@click.option("--clean", is_flag=True, default=False, help="Delete synced runs")
@click.option(
    "--clean-old-hours",
    default=24,
    help="Delete runs created before this many hours. To be used alongside --clean flag.",
    type=int,
)
@click.option(
    "--clean-force",
    is_flag=True,
    default=False,
    help="Clean without confirmation prompt.",
)
@click.option("--ignore", hidden=True)
@click.option("--show", default=5, help="Number of runs to show")
@display_error
def sync(
    ctx,
    path=None,
    view=None,
    verbose=None,
    run_id=None,
    project=None,
    entity=None,
    sync_tensorboard=None,
    include_globs=None,
    exclude_globs=None,
    include_online=None,
    include_offline=None,
    include_synced=None,
    mark_synced=None,
    sync_all=None,
    ignore=None,
    show=None,
    clean=None,
    clean_old_hours=24,
    clean_force=None,
):
    # TODO: rather unfortunate, needed to avoid creating a `wandb` directory
    os.environ["WANDB_DIR"] = TMPDIR.name
    api = _get_cling_api()
    if api.api_key is None:
        wandb.termlog("Login to W&B to sync offline runs")
        ctx.invoke(login, no_offline=True)
        api = _get_cling_api(reset=True)

    if ignore:
        exclude_globs = ignore
    if include_globs:
        include_globs = include_globs.split(",")
    if exclude_globs:
        exclude_globs = exclude_globs.split(",")

    def _summary():
        all_items = get_runs(
            include_online=True,
            include_offline=True,
            include_synced=True,
            include_unsynced=True,
        )
        sync_items = get_runs(
            include_online=include_online if include_online is not None else True,
            include_offline=include_offline if include_offline is not None else True,
            include_synced=include_synced if include_synced is not None else False,
            include_unsynced=True,
            exclude_globs=exclude_globs,
            include_globs=include_globs,
        )
        synced = []
        unsynced = []
        for item in all_items:
            (synced if item.synced else unsynced).append(item)
        if sync_items:
            wandb.termlog(f"Number of runs to be synced: {len(sync_items)}")
            if show and show < len(sync_items):
                wandb.termlog(f"Showing {show} runs to be synced:")
            for item in sync_items[: (show or len(sync_items))]:
                wandb.termlog(f"  {item}")
        else:
            wandb.termlog("No runs to be synced.")
        if synced:
            clean_cmd = click.style("wandb sync --clean", fg="yellow")
            wandb.termlog(
                f"NOTE: use {clean_cmd} to delete {len(synced)} synced runs from local directory."
            )
        if unsynced:
            sync_cmd = click.style("wandb sync --sync-all", fg="yellow")
            wandb.termlog(
                f"NOTE: use {sync_cmd} to sync {len(unsynced)} unsynced runs from local directory."
            )

    def _sync_path(_path, _sync_tensorboard):
        if run_id and len(_path) > 1:
            wandb.termerror("id can only be set for a single run.")
            sys.exit(1)
        sm = SyncManager(
            project=project,
            entity=entity,
            run_id=run_id,
            mark_synced=mark_synced,
            app_url=api.app_url,
            view=view,
            verbose=verbose,
            sync_tensorboard=_sync_tensorboard,
            log_path=_wandb_log_path,
        )
        for p in _path:
            sm.add(p)
        sm.start()
        while not sm.is_done():
            _ = sm.poll()

    def _sync_all():
        sync_items = get_runs(
            include_online=include_online if include_online is not None else True,
            include_offline=include_offline if include_offline is not None else True,
            include_synced=include_synced if include_synced is not None else False,
            include_unsynced=True,
            exclude_globs=exclude_globs,
            include_globs=include_globs,
        )
        if not sync_items:
            wandb.termerror("Nothing to sync.")
        else:
            # When syncing run directories, default to not syncing tensorboard
            sync_tb = sync_tensorboard if sync_tensorboard is not None else False
            _sync_path(sync_items, sync_tb)

    def _clean():
        if path:
            runs = list(map(get_run_from_path, path))
            if not clean_force:
                click.confirm(
                    click.style(
                        f"Are you sure you want to remove {len(runs)} runs?",
                        bold=True,
                    ),
                    abort=True,
                )
            for run in runs:
                shutil.rmtree(run.path)
            click.echo(click.style("Success!", fg="green"))
            return
        runs = get_runs(
            include_online=include_online if include_online is not None else True,
            include_offline=include_offline if include_offline is not None else True,
            include_synced=include_synced if include_synced is not None else True,
            include_unsynced=False,
            exclude_globs=exclude_globs,
            include_globs=include_globs,
        )
        since = datetime.datetime.now() - datetime.timedelta(hours=clean_old_hours)
        old_runs = [run for run in runs if run.datetime < since]
        old_runs.sort(key=lambda _run: _run.datetime)
        if old_runs:
            click.echo(
                f"Found {len(runs)} runs, {len(old_runs)} are older than {clean_old_hours} hours"
            )
            for run in old_runs:
                click.echo(run.path)
            if not clean_force:
                click.confirm(
                    click.style(
                        f"Are you sure you want to remove {len(old_runs)} runs?",
                        bold=True,
                    ),
                    abort=True,
                )
            for run in old_runs:
                shutil.rmtree(run.path)
            click.echo(click.style("Success!", fg="green"))
        else:
            click.echo(
                click.style(
                    f"No runs older than {clean_old_hours} hours found", fg="red"
                )
            )

    if sync_all:
        _sync_all()
    elif clean:
        _clean()
    elif path:
        # When syncing a specific path, default to syncing tensorboard
        sync_tb = sync_tensorboard if sync_tensorboard is not None else True
        _sync_path(path, sync_tb)
    else:
        _summary()


@cli.command(context_settings=CONTEXT, help="Create a sweep")  # noqa: C901
@click.pass_context
@click.option("--project", "-p", default=None, help="The project of the sweep.")
@click.option("--entity", "-e", default=None, help="The entity scope for the project.")
@click.option("--controller", is_flag=True, default=False, help="Run local controller")
@click.option("--verbose", is_flag=True, default=False, help="Display verbose output")
@click.option("--name", default=None, help="Set sweep name")
@click.option("--program", default=None, help="Set sweep program")
@click.option("--settings", default=None, help="Set sweep settings", hidden=True)
@click.option("--update", default=None, help="Update pending sweep")
@click.option(
    "--launch_config",
    "-c",
    metavar="FILE",
    help="Path to JSON or YAML file which defines how to launch the sweep.",
)
@click.option(
    "--stop",
    is_flag=True,
    default=False,
    help="Finish a sweep to stop running new runs and let currently running runs finish.",
)
@click.option(
    "--cancel",
    is_flag=True,
    default=False,
    help="Cancel a sweep to kill all running runs and stop running new runs.",
)
@click.option(
    "--pause",
    is_flag=True,
    default=False,
    help="Pause a sweep to temporarily stop running new runs.",
)
@click.option(
    "--resume",
    is_flag=True,
    default=False,
    help="Resume a sweep to continue running new runs.",
)
@click.option(
    "--queue",
    default=None,
    help="The name of a launch queue (configured with a resource), available in the current user or team.",
)
@click.option(
    "--project-queue",
    default=LAUNCH_DEFAULT_PROJECT,
    help="Specify sweeps launch project",
)
@click.argument("config_yaml_or_sweep_id")
@display_error
def sweep(
    ctx,
    project,
    entity,
    controller,
    verbose,
    name,
    program,
    settings,
    update,
    launch_config,  # TODO(gst): deprecate
    stop,
    cancel,
    pause,
    resume,
    config_yaml_or_sweep_id,
    queue,
    project_queue,
):  # noqa: C901
    state_args = "stop", "cancel", "pause", "resume"
    lcls = locals()
    is_state_change_command = sum(lcls[k] for k in state_args)
    if is_state_change_command > 1:
        raise Exception("Only one state flag (stop/cancel/pause/resume) is allowed.")
    elif is_state_change_command == 1:
        sweep_id = config_yaml_or_sweep_id
        api = _get_cling_api()
        if api.api_key is None:
            wandb.termlog("Login to W&B to use the sweep feature")
            ctx.invoke(login, no_offline=True)
            api = _get_cling_api(reset=True)
        parts = dict(entity=entity, project=project, name=sweep_id)
        err = util.parse_sweep_id(parts)
        if err:
            wandb.termerror(err)
            return
        entity = parts.get("entity") or entity
        project = parts.get("project") or project
        sweep_id = parts.get("name") or sweep_id
        state = [s for s in state_args if lcls[s]][0]
        ings = {
            "stop": "Stopping",
            "cancel": "Cancelling",
            "pause": "Pausing",
            "resume": "Resuming",
        }
        wandb.termlog(
            "{} sweep {}.".format(ings[state], f"{entity}/{project}/{sweep_id}")
        )
        getattr(api, "%s_sweep" % state)(sweep_id, entity=entity, project=project)
        wandb.termlog("Done.")
        return
    else:
        config_yaml = config_yaml_or_sweep_id

    def _parse_settings(settings):
        """settings could be json or comma seperated assignments."""
        ret = {}
        # TODO(jhr): merge with magic:_parse_magic
        if settings.find("=") > 0:
            for item in settings.split(","):
                kv = item.split("=")
                if len(kv) != 2:
                    wandb.termwarn(
                        "Unable to parse sweep settings key value pair", repeat=False
                    )
                ret.update(dict([kv]))
            return ret
        wandb.termwarn("Unable to parse settings parameter", repeat=False)
        return ret

    api = _get_cling_api()
    if api.api_key is None:
        wandb.termlog("Login to W&B to use the sweep feature")
        ctx.invoke(login, no_offline=True)
        api = _get_cling_api(reset=True)

    sweep_obj_id = None
    if update:
        parts = dict(entity=entity, project=project, name=update)
        err = util.parse_sweep_id(parts)
        if err:
            wandb.termerror(err)
            return
        entity = parts.get("entity") or entity
        project = parts.get("project") or project
        sweep_id = parts.get("name") or update

        has_project = (project or api.settings("project")) is not None
        has_entity = (entity or api.settings("entity")) is not None

        termerror_msg = (
            "Sweep lookup requires a valid %s, and none was specified. \n"
            "Either set a default %s in wandb/settings, or, if invoking \n`wandb sweep` "
            "from the command line, specify the full sweep path via: \n\n"
            "    wandb sweep {username}/{projectname}/{sweepid}\n\n"
        )

        if not has_entity:
            wandb.termerror(termerror_msg % (("entity",) * 2))
            return

        if not has_project:
            wandb.termerror(termerror_msg % (("project",) * 2))
            return

        found = api.sweep(sweep_id, "{}", entity=entity, project=project)
        if not found:
            wandb.termerror(f"Could not find sweep {entity}/{project}/{sweep_id}")
            return
        sweep_obj_id = found["id"]

    wandb.termlog(
        "{} sweep from: {}".format(
            "Updating" if sweep_obj_id else "Creating", config_yaml
        )
    )
    try:
        yaml_file = open(config_yaml)
    except OSError:
        wandb.termerror("Couldn't open sweep file: %s" % config_yaml)
        return
    try:
        config = util.load_yaml(yaml_file)
    except yaml.YAMLError as err:
        wandb.termerror("Error in configuration file: %s" % err)
        return
    if config is None:
        wandb.termerror("Configuration file is empty")
        return

    # Set or override parameters
    if name:
        config["name"] = name
    if program:
        config["program"] = program
    if settings:
        settings = _parse_settings(settings)
        if settings:
            config.setdefault("settings", {})
            config["settings"].update(settings)
    if controller:
        config.setdefault("controller", {})
        config["controller"]["type"] = "local"

    is_local = config.get("controller", {}).get("type") == "local"
    if is_local:
        from wandb import controller as wandb_controller

        tuner = wandb_controller()
        err = tuner._validate(config)
        if err:
            wandb.termerror("Error in sweep file: %s" % err)
            return

    env = os.environ
    entity = (
        entity
        or env.get("WANDB_ENTITY")
        or config.get("entity")
        or api.settings("entity")
    )
    project = (
        project
        or env.get("WANDB_PROJECT")
        or config.get("project")
        or api.settings("project")
        or util.auto_project_name(config.get("program"))
    )

    _launch_scheduler_spec = None
    if launch_config is not None or queue:
        if launch_config:
            launch_config = util.load_json_yaml_dict(launch_config)
            if launch_config is None:
                raise LaunchError(
                    f"Invalid format for launch config at {launch_config}"
                )
        else:
            launch_config = {}
        wandb.termlog(f"Using launch 🚀 with config: {launch_config}")

        if entity is None or project is None:
            _msg = "Must specify --entity and --project flags when using launch."
            wandb.termerror(_msg)
            raise LaunchError(_msg)

        # Try and get job from sweep config
        _job = config.get("job", None)
        if _job is None:
            wandb.termlog("No job found in sweep config, looking in launch config.")
            _job = launch_config.get("job", None)
            if _job is None:
                wandb.termlog("No job found in launch config, using placeholder.")
                _job = "placeholder-job"

        # Launch job spec for the Scheduler
        _launch_scheduler_spec = json.dumps(
            {
                "queue": queue or launch_config.get("queue", "default"),
                "run_queue_project": project_queue,
                "run_spec": json.dumps(
                    construct_launch_spec(
                        "placeholder-uri-scheduler",  # uri
                        None,  # job
                        api,
                        "Scheduler.WANDB_SWEEP_ID",  # name,
                        project,
                        entity,
                        launch_config.get("scheduler", {}).get(
                            "docker_image", None
                        ),  # docker_image,
                        launch_config.get("scheduler", {}).get(
                            "resource", "local-process"
                        ),  # resource,
                        [
                            "wandb",
                            "scheduler",
                            "WANDB_SWEEP_ID",
                            "--queue",
                            f"\"{queue or launch_config.get('queue', 'default')}\"",
                            "--project",
                            project,
                            "--job",
                            _job,
                            # TODO(hupo): Add num-workers as option in launch config
                            # "--num_workers",
                            # launch_config.get("scheduler", {}).get("num_workers", 1),
                        ],  # entry_point,
                        None,  # version,
                        None,  # parameters,
                        launch_config.get("scheduler", {}).get(
                            "resource_args", None
                        ),  # resource_args,
                        None,  # launch_config,
                        None,  # cuda,
                        None,  # run_id,
                        launch_config.get("registry", {}).get(
                            "url", None
                        ),  # repository
                    )
                ),
            }
        )

    sweep_id, warnings = api.upsert_sweep(
        config,
        project=project,
        entity=entity,
        obj_id=sweep_obj_id,
        launch_scheduler=_launch_scheduler_spec,
    )
    util.handle_sweep_config_violations(warnings)

    wandb.termlog(
        "{} sweep with ID: {}".format(
            "Updated" if sweep_obj_id else "Created", click.style(sweep_id, fg="yellow")
        )
    )

    sweep_url = wandb_sdk.wandb_sweep._get_sweep_url(api, sweep_id)
    if sweep_url:
        wandb.termlog(
            "View sweep at: {}".format(
                click.style(sweep_url, underline=True, fg="blue")
            )
        )

    # re-probe entity and project if it was auto-detected by upsert_sweep
    entity = entity or env.get("WANDB_ENTITY")
    project = project or env.get("WANDB_PROJECT")

    if entity and project:
        sweep_path = f"{entity}/{project}/{sweep_id}"
    elif project:
        sweep_path = f"{project}/{sweep_id}"
    else:
        sweep_path = sweep_id

    if sweep_path.find(" ") >= 0:
        sweep_path = f'"{sweep_path}"'

    if launch_config is not None or queue:
        wandb.termlog("Scheduler added to launch queue. Starting sweep...")
    else:
        wandb.termlog(
            "Run sweep agent with: {}".format(
                click.style("wandb agent %s" % sweep_path, fg="yellow")
            )
        )
    if controller:
        wandb.termlog("Starting wandb controller...")
        from wandb import controller as wandb_controller

        tuner = wandb_controller(sweep_id)
        tuner.run(verbose=verbose)


@cli.command(
    help="Launch or queue a job from a uri (Experimental). A uri can be either a wandb "
    "uri of the form https://wandb.ai/<entity>/<project>/runs/<run_id>, "
    "or a git uri pointing to a remote repository, or path to a local directory.",
)
@click.argument("uri", nargs=1, required=False)
@click.option(
    "--job",
    "-j",
    metavar="<str>",
    default=None,
    help="Name of the job to launch. If passed in, launch does not require a uri.",
)
@click.option(
    "--entry-point",
    "-E",
    metavar="NAME",
    default=None,
    help="Entry point within project. [default: main]. If the entry point is not found, "
    "attempts to run the project file with the specified name as a script, "
    "using 'python' to run .py files and the default shell (specified by "
    "environment variable $SHELL) to run .sh files. If passed in, will override the entrypoint value passed in using a config file.",
)
@click.option(
    "--git-version",
    "-g",
    metavar="GIT-VERSION",
    help="Version of the project to run, as a Git commit reference for Git projects.",
)
@click.option(
    "--args-list",
    "-a",
    metavar="NAME=VALUE",
    multiple=True,
    help="An argument for the run, of the form -a name=value. Provided arguments that "
    "are not in the list of arguments for an entry point will be passed to the "
    "corresponding entry point as command-line arguments in the form `--name value`",
)
@click.option(
    "--name",
    envvar="WANDB_NAME",
    help="Name of the run under which to launch the run. If not "
    "specified, a random run name will be used to launch run. If passed in, will override the name passed in using a config file.",
)
@click.option(
    "--entity",
    "-e",
    metavar="<str>",
    default=None,
    help="Name of the target entity which the new run will be sent to. Defaults to using the entity set by local wandb/settings folder."
    "If passed in, will override the entity value passed in using a config file.",
)
@click.option(
    "--project",
    "-p",
    metavar="<str>",
    default=None,
    help="Name of the target project which the new run will be sent to. Defaults to using the project name given by the source uri "
    "or for github runs, the git repo name. If passed in, will override the project value passed in using a config file.",
)
@click.option(
    "--resource",
    "-r",
    metavar="BACKEND",
    default=None,
    help="Execution resource to use for run. Supported values: 'local'."
    " If passed in, will override the resource value passed in using a config file."
    " Defaults to 'local'.",
)
@click.option(
    "--docker-image",
    "-d",
    default=None,
    metavar="DOCKER IMAGE",
    help="Specific docker image you'd like to use. In the form name:tag."
    " If passed in, will override the docker image value passed in using a config file.",
)
@click.option(
    "--config",
    "-c",
    metavar="FILE",
    help="Path to JSON file (must end in '.json') or JSON string which will be passed "
    "as a launch config. Dictation how the launched run will be configured. ",
)
@click.option(
    "--queue",
    "-q",
    is_flag=False,
    flag_value="default",
    default=None,
    help="Name of run queue to push to. If none, launches single run directly. If supplied without "
    "an argument (`--queue`), defaults to queue 'default'. Else, if name supplied, specified run queue must exist under the "
    "project and entity supplied.",
)
@click.option(
    "--async",
    "run_async",
    is_flag=True,
    help="Flag to run the job asynchronously. Defaults to false, i.e. unless --async is set, wandb launch will wait for "
    "the job to finish. This option is incompatible with --queue; asynchronous options when running with an agent should be "
    "set on wandb launch-agent.",
)
@click.option(
    "--resource-args",
    "-R",
    metavar="FILE",
    help="Path to JSON file (must end in '.json') or JSON string which will be passed "
    "as resource args to the compute resource. The exact content which should be "
    "provided is different for each execution backend. See documentation for layout of this file.",
)
@click.option(
    "--cuda",
    is_flag=False,
    flag_value=True,
    default=None,
    help="Flag to build an image with CUDA enabled. If reproducing a previous wandb run that ran on GPU, a CUDA-enabled image will be "
    "built by default and you must set --cuda=False to build a CPU-only image.",
)
@click.option(
    "--build",
    "-b",
    is_flag=True,
    help="Flag to build an associated job and push to queue as an image job.",
)
@click.option(
    "--repository",
    "-rg",
    is_flag=False,
    default=None,
    help="Name of a remote repository. Will be used to push a built image to.",
)
# TODO: this is only included for back compat. But we should remove this in the future
@click.option(
    "--project-queue",
    "-pq",
    default=None,
    help="Name of the project containing the queue to push to. If none, defaults to entity level queues.",
)
@display_error
def launch(
    uri,
    job,
    entry_point,
    git_version,
    args_list,
    name,
    resource,
    entity,
    project,
    docker_image,
    config,
    queue,
    run_async,
    resource_args,
    cuda,
    build,
    repository,
    project_queue,
):
    """
    Run a W&B run from the given URI, which can be a wandb URI or a GitHub repo uri or a local path.
    In the case of a wandb URI the arguments used in the original run will be used by default.
    These arguments can be overridden using the args option, or specifying those arguments
    in the config's 'overrides' key, 'args' field as a list of strings.

    Running `wandb launch [URI]` will launch the run directly. To add the run to a queue, run
    `wandb launch [URI] --queue [optional queuename]`.
    """
    logger.info(
        f"=== Launch called with kwargs {locals()} CLI Version: {wandb.__version__}==="
    )
    from wandb.sdk.launch import launch as wandb_launch

    wandb.termlog(
        f"W&B launch is in an experimental state and usage APIs may change without warning. See {wburls.get('cli_launch')}"
    )
    api = _get_cling_api()

    if run_async and queue is not None:
        raise LaunchError(
            "Cannot use both --async and --queue with wandb launch, see help for details."
        )

    # we take a string for the `cuda` arg in order to accept None values, then convert it to a bool
    if cuda is not None:
        # preserve cuda=None as unspecified, otherwise convert to bool
        if cuda == "True":
            cuda = True
        elif cuda == "False":
            cuda = False
        else:
            raise LaunchError(
                f"Invalid value for --cuda: '{cuda}' is not a valid boolean."
            )

    args_dict = util._user_args_to_dict(args_list)

    if resource_args is not None:
        resource_args = util.load_json_yaml_dict(resource_args)
        if resource_args is None:
            raise LaunchError("Invalid format for resource-args")
    else:
        resource_args = {}

    if entry_point is not None:
        entry_point = shlex.split(entry_point)

    if config is not None:
        config = util.load_json_yaml_dict(config)
        if config is None:
            raise LaunchError("Invalid format for config")
    else:
        config = {}

    resource = resource or config.get("resource") or "local-container"

    if build and queue is None:
        raise LaunchError("Build flag requires a queue to be set")

    try:
        check_logged_in(api)
    except Exception as e:
        print(e)

    run_id = config.get("run_id")

    if queue is None:
        # direct launch
        try:
            wandb_launch.run(
                api,
                uri,
                job,
                entry_point,
                git_version,
                project=project,
                entity=entity,
                docker_image=docker_image,
                name=name,
                parameters=args_dict,
                resource=resource,
                resource_args=resource_args,
                config=config,
                synchronous=(not run_async),
                cuda=cuda,
                run_id=run_id,
                repository=repository,
            )
        except LaunchError as e:
            logger.error("=== %s ===", e)
            sys.exit(e)
        except ExecutionError as e:
            logger.error("=== %s ===", e)
            sys.exit(e)
    else:
        _launch_add(
            api,
            uri,
            job,
            config,
            project,
            entity,
            queue,
            resource,
            entry_point,
            name,
            git_version,
            docker_image,
            args_dict,
            project_queue,
            resource_args,
            cuda=cuda,
            build=build,
            run_id=run_id,
            repository=repository,
        )


@cli.command(context_settings=CONTEXT, help="Run a W&B launch agent (Experimental)")
@click.pass_context
@click.option(
    "--project",
    "-p",
    default=None,
    help="Name of the project which the agent will watch. "
    "If passed in, will override the project value passed in using a config file.",
)
@click.option(
    "--entity",
    "-e",
    default=None,
    help="The entity to use. Defaults to current logged-in user",
)
@click.option("--queues", "-q", default=None, help="The queue names to poll")
@click.option(
    "--max-jobs",
    "-j",
    default=None,
    help="The maximum number of launch jobs this agent can run in parallel. Defaults to 1. Set to -1 for no upper limit",
)
@click.option(
    "--config", "-c", default=None, help="path to the agent config yaml to use"
)
@display_error
def launch_agent(
    ctx,
    project=None,
    entity=None,
    queues=None,
    max_jobs=None,
    config=None,
):
    logger.info(
        f"=== Launch-agent called with kwargs {locals()}  CLI Version: {wandb.__version__} ==="
    )

    from wandb.sdk.launch import launch as wandb_launch

    wandb.termlog(
        f"W&B launch is in an experimental state and usage APIs may change without warning. See {wburls.get('cli_launch')}"
    )
    api = _get_cling_api()
    if queues is not None:
        queues = queues.split(",")
    agent_config, api = wandb_launch.resolve_agent_config(
        api, entity, project, max_jobs, queues
    )
    if agent_config.get("project") is None:
        raise LaunchError(
            "You must specify a project name or set WANDB_PROJECT environment variable."
        )

    check_logged_in(api)

    wandb.termlog("Starting launch agent ✨")
    wandb_launch.create_and_run_agent(api, agent_config)


@cli.command(context_settings=CONTEXT, help="Run the W&B agent")
@click.pass_context
@click.option("--project", "-p", default=None, help="The project of the sweep.")
@click.option("--entity", "-e", default=None, help="The entity scope for the project.")
@click.option(
    "--count", default=None, type=int, help="The max number of runs for this agent."
)
@click.argument("sweep_id")
@display_error
def agent(ctx, project, entity, count, sweep_id):
    api = _get_cling_api()
    if api.api_key is None:
        wandb.termlog("Login to W&B to use the sweep agent feature")
        ctx.invoke(login, no_offline=True)
        api = _get_cling_api(reset=True)

    wandb.termlog("Starting wandb agent 🕵️")
    wandb_agent.agent(sweep_id, entity=entity, project=project, count=count)

    # you can send local commands like so:
    # agent_api.command({'type': 'run', 'program': 'train.py',
    #                'args': ['--max_epochs=10']})


@cli.command(
    context_settings=RUN_CONTEXT, help="Run a W&B launch sweep scheduler (Experimental)"
)
@click.pass_context
@click.argument("sweep_id")
@display_error
def scheduler(
    ctx,
    sweep_id,
):
    api = _get_cling_api()
    if api.api_key is None:
        wandb.termlog("Login to W&B to use the sweep scheduler feature")
        ctx.invoke(login, no_offline=True)
        api = _get_cling_api(reset=True)

    wandb.termlog("Starting a Launch Scheduler 🚀")
    from wandb.sdk.launch.sweeps import load_scheduler

    # Future-proofing hack to pull any kwargs that get passed in through the CLI
    kwargs = {}
    for i, _arg in enumerate(ctx.args):
        if isinstance(_arg, str) and _arg.startswith("--"):
            # convert input kwargs from hyphens to underscores
            _key = _arg[2:].replace("-", "_")
            kwargs[_key] = ctx.args[i + 1]

    _scheduler = load_scheduler("sweep")(
        api,
        sweep_id=sweep_id,
        **kwargs,
    )
    _scheduler.start()


@cli.command(context_settings=CONTEXT, help="Run the W&B local sweep controller")
@click.option("--verbose", is_flag=True, default=False, help="Display verbose output")
@click.argument("sweep_id")
@display_error
def controller(verbose, sweep_id):
    click.echo("Starting wandb controller...")
    from wandb import controller as wandb_controller

    tuner = wandb_controller(sweep_id)
    tuner.run(verbose=verbose)


@cli.command(context_settings=RUN_CONTEXT, name="docker-run")
@click.pass_context
@click.argument("docker_run_args", nargs=-1)
def docker_run(ctx, docker_run_args):
    """Simple wrapper for `docker run` which adds WANDB_API_KEY and WANDB_DOCKER
    environment variables to any docker run command.

    This will also set the runtime to nvidia if the nvidia-docker executable is present on the system
    and --runtime wasn't set.

    See `docker run --help` for more details.
    """
    api = InternalApi()
    args = list(docker_run_args)
    if len(args) > 0 and args[0] == "run":
        args.pop(0)
    if len([a for a in args if a.startswith("--runtime")]) == 0 and find_executable(
        "nvidia-docker"
    ):
        args = ["--runtime", "nvidia"] + args
    #  TODO: image_from_docker_args uses heuristics to find the docker image arg, there are likely cases
    #  where this won't work
    image = util.image_from_docker_args(args)
    resolved_image = None
    if image:
        resolved_image = wandb.docker.image_id(image)
    if resolved_image:
        args = ["-e", "WANDB_DOCKER=%s" % resolved_image] + args
    else:
        wandb.termlog(
            "Couldn't detect image argument, running command without the WANDB_DOCKER env variable"
        )
    if api.api_key:
        args = ["-e", "WANDB_API_KEY=%s" % api.api_key] + args
    else:
        wandb.termlog(
            "Not logged in, run `wandb login` from the host machine to enable result logging"
        )
    subprocess.call(["docker", "run"] + args)


@cli.command(context_settings=RUN_CONTEXT)
@click.pass_context
@click.argument("docker_run_args", nargs=-1)
@click.argument("docker_image", required=False)
@click.option(
    "--nvidia/--no-nvidia",
    default=find_executable("nvidia-docker") is not None,
    help="Use the nvidia runtime, defaults to nvidia if nvidia-docker is present",
)
@click.option(
    "--digest", is_flag=True, default=False, help="Output the image digest and exit"
)
@click.option(
    "--jupyter/--no-jupyter", default=False, help="Run jupyter lab in the container"
)
@click.option(
    "--dir", default="/app", help="Which directory to mount the code in the container"
)
@click.option("--no-dir", is_flag=True, help="Don't mount the current directory")
@click.option(
    "--shell", default="/bin/bash", help="The shell to start the container with"
)
@click.option("--port", default="8888", help="The host port to bind jupyter on")
@click.option("--cmd", help="The command to run in the container")
@click.option(
    "--no-tty", is_flag=True, default=False, help="Run the command without a tty"
)
@display_error
def docker(
    ctx,
    docker_run_args,
    docker_image,
    nvidia,
    digest,
    jupyter,
    dir,
    no_dir,
    shell,
    port,
    cmd,
    no_tty,
):
    """W&B docker lets you run your code in a docker image ensuring wandb is configured. It adds the WANDB_DOCKER and WANDB_API_KEY
    environment variables to your container and mounts the current directory in /app by default.  You can pass additional
    args which will be added to `docker run` before the image name is declared, we'll choose a default image for you if
    one isn't passed:

    wandb docker -v /mnt/dataset:/app/data
    wandb docker gcr.io/kubeflow-images-public/tensorflow-1.12.0-notebook-cpu:v0.4.0 --jupyter
    wandb docker wandb/deepo:keras-gpu --no-tty --cmd "python train.py --epochs=5"

    By default, we override the entrypoint to check for the existence of wandb and install it if not present.  If you pass the --jupyter
    flag we will ensure jupyter is installed and start jupyter lab on port 8888.  If we detect nvidia-docker on your system we will use
    the nvidia runtime.  If you just want wandb to set environment variable to an existing docker run command, see the wandb docker-run
    command.
    """
    api = InternalApi()
    if not find_executable("docker"):
        raise ClickException("Docker not installed, install it from https://docker.com")
    args = list(docker_run_args)
    image = docker_image or ""
    # remove run for users used to nvidia-docker
    if len(args) > 0 and args[0] == "run":
        args.pop(0)
    if image == "" and len(args) > 0:
        image = args.pop(0)
    # If the user adds docker args without specifying an image (should be rare)
    if not util.docker_image_regex(image.split("@")[0]):
        if image:
            args = args + [image]
        image = wandb.docker.default_image(gpu=nvidia)
        subprocess.call(["docker", "pull", image])
    _, repo_name, tag = wandb.docker.parse(image)

    resolved_image = wandb.docker.image_id(image)
    if resolved_image is None:
        raise ClickException(
            "Couldn't find image locally or in a registry, try running `docker pull %s`"
            % image
        )
    if digest:
        sys.stdout.write(resolved_image)
        exit(0)

    existing = wandb.docker.shell(["ps", "-f", "ancestor=%s" % resolved_image, "-q"])
    if existing:
        if click.confirm(
            "Found running container with the same image, do you want to attach?"
        ):
            subprocess.call(["docker", "attach", existing.split("\n")[0]])
            exit(0)
    cwd = os.getcwd()
    command = [
        "docker",
        "run",
        "-e",
        "LANG=C.UTF-8",
        "-e",
        "WANDB_DOCKER=%s" % resolved_image,
        "--ipc=host",
        "-v",
        wandb.docker.entrypoint + ":/wandb-entrypoint.sh",
        "--entrypoint",
        "/wandb-entrypoint.sh",
    ]
    if nvidia:
        command.extend(["--runtime", "nvidia"])
    if not no_dir:
        #  TODO: We should default to the working directory if defined
        command.extend(["-v", cwd + ":" + dir, "-w", dir])
    if api.api_key:
        command.extend(["-e", "WANDB_API_KEY=%s" % api.api_key])
    else:
        wandb.termlog(
            "Couldn't find WANDB_API_KEY, run `wandb login` to enable streaming metrics"
        )
    if jupyter:
        command.extend(["-e", "WANDB_ENSURE_JUPYTER=1", "-p", port + ":8888"])
        no_tty = True
        cmd = (
            "jupyter lab --no-browser --ip=0.0.0.0 --allow-root --NotebookApp.token= --notebook-dir %s"
            % dir
        )
    command.extend(args)
    if no_tty:
        command.extend([image, shell, "-c", cmd])
    else:
        if cmd:
            command.extend(["-e", "WANDB_COMMAND=%s" % cmd])
        command.extend(["-it", image, shell])
        wandb.termlog("Launching docker container \U0001F6A2")
    subprocess.call(command)


@cli.command(
    context_settings=RUN_CONTEXT,
    help="Start a local W&B container (deprecated, see wandb server --help)",
    hidden=True,
)
@click.pass_context
@click.option("--port", "-p", default="8080", help="The host port to bind W&B local on")
@click.option(
    "--env", "-e", default=[], multiple=True, help="Env vars to pass to wandb/local"
)
@click.option(
    "--daemon/--no-daemon", default=True, help="Run or don't run in daemon mode"
)
@click.option(
    "--upgrade", is_flag=True, default=False, help="Upgrade to the most recent version"
)
@click.option(
    "--edge", is_flag=True, default=False, help="Run the bleeding edge", hidden=True
)
@display_error
def local(ctx, *args, **kwargs):
    wandb.termwarn("`wandb local` has been replaced with `wandb server start`.")
    ctx.invoke(start, *args, **kwargs)


@cli.group(help="Commands for operating a local W&B server")
def server():
    pass


@server.command(context_settings=RUN_CONTEXT, help="Start a local W&B server")
@click.pass_context
@click.option(
    "--port", "-p", default="8080", help="The host port to bind W&B server on"
)
@click.option(
    "--env", "-e", default=[], multiple=True, help="Env vars to pass to wandb/local"
)
@click.option(
    "--daemon/--no-daemon", default=True, help="Run or don't run in daemon mode"
)
@click.option(
    "--upgrade",
    is_flag=True,
    default=False,
    help="Upgrade to the most recent version",
    hidden=True,
)
@click.option(
    "--edge", is_flag=True, default=False, help="Run the bleeding edge", hidden=True
)
@display_error
def start(ctx, port, env, daemon, upgrade, edge):
    api = InternalApi()
    if not find_executable("docker"):
        raise ClickException("Docker not installed, install it from https://docker.com")
    local_image_sha = wandb.docker.image_id("wandb/local").split("wandb/local")[-1]
    registry_image_sha = wandb.docker.image_id_from_registry("wandb/local").split(
        "wandb/local"
    )[-1]
    if local_image_sha != registry_image_sha:
        if upgrade:
            subprocess.call(["docker", "pull", "wandb/local"])
        else:
            wandb.termlog(
                "A new version of the W&B server is available, upgrade by calling `wandb server start --upgrade`"
            )
    running = subprocess.check_output(
        ["docker", "ps", "--filter", "name=wandb-local", "--format", "{{.ID}}"]
    )
    if running != b"":
        if upgrade:
            subprocess.call(["docker", "stop", "wandb-local"])
        else:
            wandb.termerror(
                "A container named wandb-local is already running, run `docker stop wandb-local` if you want to start a new instance"
            )
            exit(1)
    image = "docker.pkg.github.com/wandb/core/local" if edge else "wandb/local"
    username = getpass.getuser()
    env_vars = ["-e", "LOCAL_USERNAME=%s" % username]
    for e in env:
        env_vars.append("-e")
        env_vars.append(e)
    command = [
        "docker",
        "run",
        "--rm",
        "-v",
        "wandb:/vol",
        "-p",
        port + ":8080",
        "--name",
        "wandb-local",
    ] + env_vars
    host = f"http://localhost:{port}"
    api.set_setting("base_url", host, globally=True, persist=True)
    if daemon:
        command += ["-d"]
    command += [image]

    # DEVNULL is only in py3
    try:
        from subprocess import DEVNULL
    except ImportError:
        DEVNULL = open(os.devnull, "wb")  # noqa: N806
    code = subprocess.call(command, stdout=DEVNULL)
    if daemon:
        if code != 0:
            wandb.termerror(
                "Failed to launch the W&B server container, see the above error."
            )
            exit(1)
        else:
            wandb.termlog("W&B server started at http://localhost:%s \U0001F680" % port)
            wandb.termlog("You can stop the server by running `wandb server stop`")
            if not api.api_key:
                # Let the server start before potentially launching a browser
                time.sleep(2)
                ctx.invoke(login, host=host)


@server.command(context_settings=RUN_CONTEXT, help="Stop a local W&B server")
def stop():
    if not find_executable("docker"):
        raise ClickException("Docker not installed, install it from https://docker.com")
    subprocess.call(["docker", "stop", "wandb-local"])


@cli.group(help="Commands for interacting with artifacts")
def artifact():
    pass


@artifact.command(context_settings=CONTEXT, help="Upload an artifact to wandb")
@click.argument("path")
@click.option(
    "--name", "-n", help="The name of the artifact to push: project/artifact_name"
)
@click.option("--description", "-d", help="A description of this artifact")
@click.option("--type", "-t", default="dataset", help="The type of the artifact")
@click.option(
    "--alias",
    "-a",
    default=["latest"],
    multiple=True,
    help="An alias to apply to this artifact",
)
@display_error
def put(path, name, description, type, alias):
    if name is None:
        name = os.path.basename(path)
    public_api = PublicApi()
    entity, project, artifact_name = public_api._parse_artifact_path(name)
    if project is None:
        project = click.prompt("Enter the name of the project you want to use")
    # TODO: settings nightmare...
    api = InternalApi()
    api.set_setting("entity", entity)
    api.set_setting("project", project)
    artifact = wandb.Artifact(name=artifact_name, type=type, description=description)
    artifact_path = "{entity}/{project}/{name}:{alias}".format(
        entity=entity, project=project, name=artifact_name, alias=alias[0]
    )
    if os.path.isdir(path):
        wandb.termlog(
            'Uploading directory {path} to: "{artifact_path}" ({type})'.format(
                path=path, type=type, artifact_path=artifact_path
            )
        )
        artifact.add_dir(path)
    elif os.path.isfile(path):
        wandb.termlog(
            'Uploading file {path} to: "{artifact_path}" ({type})'.format(
                path=path, type=type, artifact_path=artifact_path
            )
        )
        artifact.add_file(path)
    elif "://" in path:
        wandb.termlog(
            'Logging reference artifact from {path} to: "{artifact_path}" ({type})'.format(
                path=path, type=type, artifact_path=artifact_path
            )
        )
        artifact.add_reference(path)
    else:
        raise ClickException("Path argument must be a file or directory")

    run = wandb.init(
        entity=entity, project=project, config={"path": path}, job_type="cli_put"
    )
    # We create the artifact manually to get the current version
    res, _ = api.create_artifact(
        type,
        artifact_name,
        artifact.digest,
        client_id=artifact._client_id,
        sequence_client_id=artifact._sequence_client_id,
        entity_name=entity,
        project_name=project,
        run_name=run.id,
        description=description,
        aliases=[{"artifactCollectionName": artifact_name, "alias": a} for a in alias],
    )
    artifact_path = artifact_path.split(":")[0] + ":" + res.get("version", "latest")
    # Re-create the artifact and actually upload any files needed
    run.log_artifact(artifact, aliases=alias)
    artifact.wait()

    wandb.termlog(
        "Artifact uploaded, use this artifact in a run by adding:\n", prefix=False
    )

    wandb.termlog(
        '    artifact = run.use_artifact("{path}")\n'.format(
            path=artifact_path,
        ),
        prefix=False,
    )


@artifact.command(context_settings=CONTEXT, help="Download an artifact from wandb")
@click.argument("path")
@click.option("--root", help="The directory you want to download the artifact to")
@click.option("--type", help="The type of artifact you are downloading")
@display_error
def get(path, root, type):
    public_api = PublicApi()
    entity, project, artifact_name = public_api._parse_artifact_path(path)
    if project is None:
        project = click.prompt("Enter the name of the project you want to use")

    try:
        artifact_parts = artifact_name.split(":")
        if len(artifact_parts) > 1:
            version = artifact_parts[1]
            artifact_name = artifact_parts[0]
        else:
            version = "latest"
        full_path = "{entity}/{project}/{artifact}:{version}".format(
            entity=entity, project=project, artifact=artifact_name, version=version
        )
        wandb.termlog(
            "Downloading {type} artifact {full_path}".format(
                type=type or "dataset", full_path=full_path
            )
        )
        artifact = public_api.artifact(full_path, type=type)
        path = artifact.download(root=root)
        wandb.termlog("Artifact downloaded to %s" % path)
    except ValueError:
        raise ClickException("Unable to download artifact")


@artifact.command(
    context_settings=CONTEXT, help="List all artifacts in a wandb project"
)
@click.argument("path")
@click.option("--type", "-t", help="The type of artifacts to list")
@display_error
def ls(path, type):
    public_api = PublicApi()
    if type is not None:
        types = [public_api.artifact_type(type, path)]
    else:
        types = public_api.artifact_types(path)

    for kind in types:
        for collection in kind.collections():
            versions = public_api.artifact_versions(
                kind.type,
                "/".join([kind.entity, kind.project, collection.name]),
                per_page=1,
            )
            latest = next(versions)
            print(
                "{:<15s}{:<15s}{:>15s} {:<20s}".format(
                    kind.type,
                    latest.updated_at,
                    util.to_human_size(latest.size),
                    latest.name,
                )
            )


@artifact.group(help="Commands for interacting with the artifact cache")
def cache():
    pass


@cache.command(
    context_settings=CONTEXT,
    help="Clean up less frequently used files from the artifacts cache",
)
@click.argument("target_size")
@display_error
def cleanup(target_size):
    target_size = util.from_human_size(target_size)
    cache = wandb_sdk.wandb_artifacts.get_artifacts_cache()
    reclaimed_bytes = cache.cleanup(target_size)
    print(f"Reclaimed {util.to_human_size(reclaimed_bytes)} of space")


@cli.command(context_settings=CONTEXT, help="Pull files from Weights & Biases")
@click.argument("run", envvar=env.RUN_ID)
@click.option(
    "--project", "-p", envvar=env.PROJECT, help="The project you want to download."
)
@click.option(
    "--entity",
    "-e",
    default="models",
    envvar=env.ENTITY,
    help="The entity to scope the listing to.",
)
@display_error
def pull(run, project, entity):
    api = InternalApi()
    project, run = api.parse_slug(run, project=project)
    urls = api.download_urls(project, run=run, entity=entity)
    if len(urls) == 0:
        raise ClickException("Run has no files")
    click.echo(
        "Downloading: {project}/{run}".format(
            project=click.style(project, bold=True), run=run
        )
    )

    for name in urls:
        if api.file_current(name, urls[name]["md5"]):
            click.echo("File %s is up to date" % name)
        else:
            length, response = api.download_file(urls[name]["url"])
            # TODO: I had to add this because some versions in CI broke click.progressbar
            sys.stdout.write("File %s\r" % name)
            dirname = os.path.dirname(name)
            if dirname != "":
                filesystem.mkdir_exists_ok(dirname)
            with click.progressbar(
                length=length,
                label="File %s" % name,
                fill_char=click.style("&", fg="green"),
            ) as bar:
                with open(name, "wb") as f:
                    for data in response.iter_content(chunk_size=4096):
                        f.write(data)
                        bar.update(len(data))


@cli.command(
    context_settings=CONTEXT, help="Restore code, config and docker state for a run"
)
@click.pass_context
@click.argument("run", envvar=env.RUN_ID)
@click.option("--no-git", is_flag=True, default=False, help="Skupp")
@click.option(
    "--branch/--no-branch",
    default=True,
    help="Whether to create a branch or checkout detached",
)
@click.option(
    "--project", "-p", envvar=env.PROJECT, help="The project you wish to upload to."
)
@click.option(
    "--entity", "-e", envvar=env.ENTITY, help="The entity to scope the listing to."
)
@display_error
def restore(ctx, run, no_git, branch, project, entity):
    from wandb.old.core import wandb_dir

    api = _get_cling_api()
    if ":" in run:
        if "/" in run:
            entity, rest = run.split("/", 1)
        else:
            rest = run
        project, run = rest.split(":", 1)
    elif run.count("/") > 1:
        entity, run = run.split("/", 1)

    project, run = api.parse_slug(run, project=project)
    commit, json_config, patch_content, metadata = api.run_config(
        project, run=run, entity=entity
    )
    repo = metadata.get("git", {}).get("repo")
    image = metadata.get("docker")
    restore_message = (
        """`wandb restore` needs to be run from the same git repository as the original run.
Run `git clone %s` and restore from there or pass the --no-git flag."""
        % repo
    )
    if no_git:
        commit = None
    elif not api.git.enabled:
        if repo:
            raise ClickException(restore_message)
        elif image:
            wandb.termlog(
                "Original run has no git history.  Just restoring config and docker"
            )

    if commit and api.git.enabled:
        wandb.termlog(f"Fetching origin and finding commit: {commit}")
        subprocess.check_call(["git", "fetch", "--all"])
        try:
            api.git.repo.commit(commit)
        except ValueError:
            wandb.termlog(f"Couldn't find original commit: {commit}")
            commit = None
            files = api.download_urls(project, run=run, entity=entity)
            for filename in files:
                if filename.startswith("upstream_diff_") and filename.endswith(
                    ".patch"
                ):
                    commit = filename[len("upstream_diff_") : -len(".patch")]
                    try:
                        api.git.repo.commit(commit)
                    except ValueError:
                        commit = None
                    else:
                        break

            if commit:
                wandb.termlog(f"Falling back to upstream commit: {commit}")
                patch_path, _ = api.download_write_file(files[filename])
            else:
                raise ClickException(restore_message)
        else:
            if patch_content:
                patch_path = os.path.join(wandb_dir(), "diff.patch")
                with open(patch_path, "w") as f:
                    f.write(patch_content)
            else:
                patch_path = None

        branch_name = "wandb/%s" % run
        if branch and branch_name not in api.git.repo.branches:
            api.git.repo.git.checkout(commit, b=branch_name)
            wandb.termlog("Created branch %s" % click.style(branch_name, bold=True))
        elif branch:
            wandb.termlog(
                "Using existing branch, run `git branch -D %s` from master for a clean checkout"
                % branch_name
            )
            api.git.repo.git.checkout(branch_name)
        else:
            wandb.termlog("Checking out %s in detached mode" % commit)
            api.git.repo.git.checkout(commit)

        if patch_path:
            # we apply the patch from the repository root so git doesn't exclude
            # things outside the current directory
            root = api.git.root
            patch_rel_path = os.path.relpath(patch_path, start=root)
            # --reject is necessary or else this fails any time a binary file
            # occurs in the diff
            exit_code = subprocess.call(
                ["git", "apply", "--reject", patch_rel_path], cwd=root
            )
            if exit_code == 0:
                wandb.termlog("Applied patch")
            else:
                wandb.termerror(
                    "Failed to apply patch, try un-staging any un-committed changes"
                )

    filesystem.mkdir_exists_ok(wandb_dir())
    config_path = os.path.join(wandb_dir(), "config.yaml")
    config = Config()
    for k, v in json_config.items():
        if k not in ("_wandb", "wandb_version"):
            config[k] = v
    s = b"wandb_version: 1"
    s += b"\n\n" + yaml.dump(
        config._as_dict(),
        Dumper=yaml.SafeDumper,
        default_flow_style=False,
        allow_unicode=True,
        encoding="utf-8",
    )
    s = s.decode("utf-8")
    with open(config_path, "w") as f:
        f.write(s)

    wandb.termlog("Restored config variables to %s" % config_path)
    if image:
        if not metadata["program"].startswith("<") and metadata.get("args") is not None:
            # TODO: we may not want to default to python here.
            runner = util.find_runner(metadata["program"]) or ["python"]
            command = runner + [metadata["program"]] + metadata["args"]
            cmd = " ".join(command)
        else:
            wandb.termlog("Couldn't find original command, just restoring environment")
            cmd = None
        wandb.termlog("Docker image found, attempting to start")
        ctx.invoke(docker, docker_run_args=[image], cmd=cmd)

    return commit, json_config, patch_content, repo, metadata


@cli.command(context_settings=CONTEXT, help="Run any script with wandb", hidden=True)
@click.pass_context
@click.argument("program")
@click.argument("args", nargs=-1)
@display_error
def magic(ctx, program, args):
    def magic_run(cmd, globals, locals):
        try:
            exec(cmd, globals, locals)
        finally:
            pass

    sys.argv[:] = args
    sys.argv.insert(0, program)
    sys.path.insert(0, os.path.dirname(program))
    try:
        with open(program, "rb") as fp:
            code = compile(fp.read(), program, "exec")
    except OSError:
        click.echo(click.style("Could not launch program: %s" % program, fg="red"))
        sys.exit(1)
    globs = {
        "__file__": program,
        "__name__": "__main__",
        "__package__": None,
        "wandb_magic_install": magic_install,
    }
    prep = (
        """
import __main__
__main__.__file__ = "%s"
wandb_magic_install()
"""
        % program
    )
    magic_run(prep, globs, None)
    magic_run(code, globs, None)


@cli.command("online", help="Enable W&B sync")
@display_error
def online():
    api = InternalApi()
    try:
        api.clear_setting("disabled", persist=True)
        api.clear_setting("mode", persist=True)
    except configparser.Error:
        pass
    click.echo(
        "W&B online. Running your script from this directory will now sync to the cloud."
    )


@cli.command("offline", help="Disable W&B sync")
@display_error
def offline():
    api = InternalApi()
    try:
        api.set_setting("disabled", "true", persist=True)
        api.set_setting("mode", "offline", persist=True)
        click.echo(
            "W&B offline. Running your script from this directory will only write metadata locally. Use wandb disabled to completely turn off W&B."
        )
    except configparser.Error:
        click.echo(
            "Unable to write config, copy and paste the following in your terminal to turn off W&B:\nexport WANDB_MODE=offline"
        )


@cli.command("on", hidden=True)
@click.pass_context
@display_error
def on(ctx):
    ctx.invoke(online)


@cli.command("off", hidden=True)
@click.pass_context
@display_error
def off(ctx):
    ctx.invoke(offline)


@cli.command("status", help="Show configuration settings")
@click.option(
    "--settings/--no-settings", help="Show the current settings", default=True
)
def status(settings):
    api = _get_cling_api()
    if settings:
        click.echo(click.style("Current Settings", bold=True))
        settings = api.settings()
        click.echo(
            json.dumps(settings, sort_keys=True, indent=2, separators=(",", ": "))
        )


@cli.command("disabled", help="Disable W&B.")
def disabled():
    api = InternalApi()
    try:
        api.set_setting("mode", "disabled", persist=True)
        click.echo("W&B disabled.")
    except configparser.Error:
        click.echo(
            "Unable to write config, copy and paste the following in your terminal to turn off W&B:\nexport WANDB_MODE=disabled"
        )


@cli.command("enabled", help="Enable W&B.")
def enabled():
    api = InternalApi()
    try:
        api.set_setting("mode", "online", persist=True)
        click.echo("W&B enabled.")
    except configparser.Error:
        click.echo(
            "Unable to write config, copy and paste the following in your terminal to turn on W&B:\nexport WANDB_MODE=online"
        )


@cli.command("gc", hidden=True, context_settings={"ignore_unknown_options": True})
@click.argument("args", nargs=-1)
def gc(args):
    click.echo(
        "`wandb gc` command has been removed. Use `wandb sync --clean` to clean up synced runs."
    )


@cli.command(context_settings=CONTEXT, help="Verify your local instance")
@click.option("--host", default=None, help="Test a specific instance of W&B")
def verify(host):
    # TODO: (kdg) Build this all into a WandbVerify object, and clean this up.
    os.environ["WANDB_SILENT"] = "true"
    os.environ["WANDB_PROJECT"] = "verify"
    api = _get_cling_api()
    reinit = False
    if host is None:
        host = api.settings("base_url")
        print(f"Default host selected: {host}")
    # if the given host does not match the default host, re-run init
    elif host != api.settings("base_url"):
        reinit = True

    tmp_dir = tempfile.mkdtemp()
    print(
        "Find detailed logs for this test at: {}".format(os.path.join(tmp_dir, "wandb"))
    )
    os.chdir(tmp_dir)
    os.environ["WANDB_BASE_URL"] = host
    wandb.login(host=host)
    if reinit:
        api = _get_cling_api(reset=True)
    if not wandb_verify.check_host(host):
        sys.exit(1)
    if not wandb_verify.check_logged_in(api, host):
        sys.exit(1)
    url_success, url = wandb_verify.check_graphql_put(api, host)
    large_post_success = wandb_verify.check_large_post()
    wandb_verify.check_secure_requests(
        api.settings("base_url"),
        "Checking requests to base url",
        "Connections are not made over https. SSL required for secure communications.",
    )
    if url:
        wandb_verify.check_secure_requests(
            url,
            "Checking requests made over signed URLs",
            "Signed URL requests not made over https. SSL is required for secure communications.",
        )
        wandb_verify.check_cors_configuration(url, host)
    wandb_verify.check_wandb_version(api)
    check_run_success = wandb_verify.check_run(api)
    check_artifacts_success = wandb_verify.check_artifacts()
    if not (
        check_artifacts_success
        and check_run_success
        and large_post_success
        and url_success
    ):
        sys.exit(1)<|MERGE_RESOLUTION|>--- conflicted
+++ resolved
@@ -32,16 +32,12 @@
 from wandb.errors import ExecutionError, LaunchError
 from wandb.integration.magic import magic_install
 from wandb.sdk.launch.launch_add import _launch_add
-<<<<<<< HEAD
 from wandb.sdk.launch.utils import (
     LAUNCH_DEFAULT_PROJECT,
     check_logged_in,
     construct_launch_spec,
 )
-=======
-from wandb.sdk.launch.utils import check_logged_in, construct_launch_spec
 from wandb.sdk.lib import filesystem
->>>>>>> cf7df1de
 from wandb.sdk.lib.wburls import wburls
 from wandb.sync import TMPDIR, SyncManager, get_run_from_path, get_runs
 
