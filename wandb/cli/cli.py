--- conflicted
+++ resolved
@@ -332,7 +332,9 @@
         team_names = [e["node"]["name"] for e in viewer["teams"]["edges"]] + [
             "Manual entry"
         ]
-        wandb.termlog("Which team should we use?",)
+        wandb.termlog(
+            "Which team should we use?",
+        )
         result = util.prompt_choices(team_names)
         # result can be empty on click
         if result:
@@ -879,20 +881,6 @@
     "environment variable $SHELL) to run .sh files. If passed in, will override the entrypoint value passed in using a config file.",
 )
 @click.option(
-<<<<<<< HEAD
-    "--version",
-    "-v",
-    metavar="VERSION",
-    help="Version of the project to run, as a Git commit reference for Git projects.",
-)
-@click.option(
-    "--param-list",
-    "-P",
-    metavar="NAME=VALUE",
-    multiple=True,
-    help="A parameter for the run, of the form -P name=value. Provided parameters that "
-    "are not in the list of parameters for an entry point will be passed to the "
-=======
     "--git-version",
     "-g",
     metavar="GIT-VERSION",
@@ -905,7 +893,6 @@
     multiple=True,
     help="An argument for the run, of the form -a name=value. Provided arguments that "
     "are not in the list of arguments for an entry point will be passed to the "
->>>>>>> 7ae279a0
     "corresponding entry point as command-line arguments in the form `--name value`",
 )
 @click.option(  # todo: maybe take these out it's confusing with the docker image stuff
@@ -918,17 +905,10 @@
     "`docker run --name value` or `docker run --name` respectively. ",
 )
 @click.option(
-<<<<<<< HEAD
-    "--experiment-name",
-    envvar="WANDB_NAME",
-    help="Name of the experiment under which to launch the run. If not "
-    "specified, 'experiment-id' option will be used to launch run. If passed in, will override the name passed in using a config file.",
-=======
     "--name",
     envvar="WANDB_NAME",
     help="Name of the run under which to launch the run. If not "
     "specified, a random run name will be used to launch run. If passed in, will override the name passed in using a config file.",
->>>>>>> 7ae279a0
 )
 @click.option(
     "--entity",
@@ -985,17 +965,10 @@
 def launch(
     uri,
     entry_point,
-<<<<<<< HEAD
-    version,
-    param_list,
-    docker_args,
-    experiment_name,
-=======
     git_version,
     args_list,
     docker_args,
     name,
->>>>>>> 7ae279a0
     resource,
     entity,
     project,
@@ -1006,11 +979,7 @@
     """
     Run a W&B run from the given URI, which can be a wandb URI or a github repo uri or a local path.
     In the case of a wandb URI the arguments used in the original run will be used by default.
-<<<<<<< HEAD
-    These arguments can be overridden using the param_list args, or specifying those arguments
-=======
     These arguments can be overridden using the args option, or specifying those arguments
->>>>>>> 7ae279a0
     in the config's 'overrides' key, 'args' field as a list of strings.
 
     Running `wandb launch [URI]` will launch the run directly. To add the run to a queue, run
@@ -1021,11 +990,7 @@
 
     api = _get_cling_api()
 
-<<<<<<< HEAD
-    param_dict = util._user_args_to_dict(param_list)
-=======
     args_dict = util._user_args_to_dict(args_list)
->>>>>>> 7ae279a0
     docker_args_dict = util._user_args_to_dict(docker_args)
     if config is not None:
         if os.path.splitext(config)[-1] == ".json":
@@ -1048,21 +1013,12 @@
                 uri,
                 api,
                 entry_point,
-<<<<<<< HEAD
-                version,
-                project=project,
-                entity=entity,
-                docker_image=docker_image,
-                experiment_name=experiment_name,
-                parameters=param_dict,
-=======
                 git_version,
                 project=project,
                 entity=entity,
                 docker_image=docker_image,
                 name=name,
                 parameters=args_dict,
->>>>>>> 7ae279a0
                 docker_args=docker_args_dict,
                 resource=resource,
                 config=config,
@@ -1085,17 +1041,10 @@
             queue,
             resource,
             entry_point,
-<<<<<<< HEAD
-            experiment_name,
-            version,
-            docker_image,
-            param_dict,
-=======
             name,
             git_version,
             docker_image,
             args_dict,
->>>>>>> 7ae279a0
         )
 
 
@@ -1516,7 +1465,9 @@
     )
 
     wandb.termlog(
-        '    artifact = run.use_artifact("{path}")\n'.format(path=artifact_path,),
+        '    artifact = run.use_artifact("{path}")\n'.format(
+            path=artifact_path,
+        ),
         prefix=False,
     )
 
