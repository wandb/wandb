--- conflicted
+++ resolved
@@ -47,7 +47,8 @@
 if not os.path.exists(_wandb_dir):
     _wandb_dir = nativetempfile.gettempdir()
 logging.basicConfig(
-    filename=os.path.join(_wandb_dir, "debug-cli.log"), level=logging.DEBUG,
+    filename=os.path.join(_wandb_dir, "debug-cli.log"),
+    level=logging.DEBUG,
 )
 logging.basicConfig(stream=sys.stdout, level=logging.DEBUG)
 logger = logging.getLogger("wandb")
@@ -336,7 +337,9 @@
         team_names = [e["node"]["name"] for e in viewer["teams"]["edges"]] + [
             "Manual entry"
         ]
-        wandb.termlog("Which team should we use?",)
+        wandb.termlog(
+            "Which team should we use?",
+        )
         result = util.prompt_choices(team_names)
         # result can be empty on click
         if result:
@@ -852,37 +855,19 @@
 
 
 def _check_launch_imports():
-<<<<<<< HEAD
+    req_string = 'wandb launch requires additional dependencies, install with pip install "wandb[launch]"'
     _ = util.get_module(
         "docker",
-        required='wandb launch requires additional dependencies, install with pip install "wandb[launch]"',
+        required=req_string,
     )
     _ = util.get_module(
         "repo2docker",
-        required='wandb launch requires additional dependencies, install with pip install "wandb[launch]"',
+        required=req_string,
     )
     _ = util.get_module(
         "chardet",
-        required='wandb launch requires additional dependencies, install with pip install "wandb[launch]"',
-    )
-
-
-@cli.command(
-    help="Launch or queue a job on a specified resource from a uri. A uri can be either a wandb "
-    "uri of the form https://wandb.ai/<entity>/<project>/runs/<run_id>, "
-    "or a git uri pointing to a remote repository, or path to a local directory."
-    """\n\nExamples:
-
-    wandb launch https://wandb.ai/wandb/launch/runs/a1b2c3d
-
-    wandb launch https://github.com/wandb/examples
-
-    wandb launch /path/to/git_repo"""
-=======
-    req_string = 'wandb launch requires additional dependencies, install with pip install "wandb[launch]"'
-    _ = util.get_module("docker", required=req_string,)
-    _ = util.get_module("repo2docker", required=req_string,)
-    _ = util.get_module("chardet", required=req_string,)
+        required=req_string,
+    )
     _ = util.get_module("iso8601", required=req_string)
 
 
@@ -890,7 +875,6 @@
     help="Launch or queue a job from a uri (Experimental). A uri can be either a wandb "
     "uri of the form https://wandb.ai/<entity>/<project>/runs/<run_id>, "
     "or a git uri pointing to a remote repository, or path to a local directory.",
->>>>>>> 7402ac67
 )
 @click.argument("uri")
 @click.option(
@@ -904,20 +888,6 @@
     "environment variable $SHELL) to run .sh files. If passed in, will override the entrypoint value passed in using a config file.",
 )
 @click.option(
-<<<<<<< HEAD
-    "--version",
-    "-v",
-    metavar="VERSION",
-    help="Version of the project to run, as a Git commit reference for Git projects.",
-)
-@click.option(
-    "--param-list",
-    "-P",
-    metavar="NAME=VALUE",
-    multiple=True,
-    help="A parameter for the run, of the form -P name=value. Provided parameters that "
-    "are not in the list of parameters for an entry point will be passed to the "
-=======
     "--git-version",
     "-g",
     metavar="GIT-VERSION",
@@ -930,7 +900,6 @@
     multiple=True,
     help="An argument for the run, of the form -a name=value. Provided arguments that "
     "are not in the list of arguments for an entry point will be passed to the "
->>>>>>> 7402ac67
     "corresponding entry point as command-line arguments in the form `--name value`",
 )
 @click.option(  # todo: maybe take these out it's confusing with the docker image stuff
@@ -943,17 +912,10 @@
     "`docker run --name value` or `docker run --name` respectively. ",
 )
 @click.option(
-<<<<<<< HEAD
-    "--experiment-name",
-    envvar="WANDB_NAME",
-    help="Name of the experiment under which to launch the run. If not "
-    "specified, 'experiment-id' option will be used to launch run. If passed in, will override the name passed in using a config file.",
-=======
     "--name",
     envvar="WANDB_NAME",
     help="Name of the run under which to launch the run. If not "
     "specified, a random run name will be used to launch run. If passed in, will override the name passed in using a config file.",
->>>>>>> 7402ac67
 )
 @click.option(
     "--entity",
@@ -1010,17 +972,10 @@
 def launch(
     uri,
     entry_point,
-<<<<<<< HEAD
-    version,
-    param_list,
-    docker_args,
-    experiment_name,
-=======
     git_version,
     args_list,
     docker_args,
     name,
->>>>>>> 7402ac67
     resource,
     entity,
     project,
@@ -1031,11 +986,7 @@
     """
     Run a W&B run from the given URI, which can be a wandb URI or a github repo uri or a local path.
     In the case of a wandb URI the arguments used in the original run will be used by default.
-<<<<<<< HEAD
-    These arguments can be overridden using the param_list args, or specifying those arguments
-=======
     These arguments can be overridden using the args option, or specifying those arguments
->>>>>>> 7402ac67
     in the config's 'overrides' key, 'args' field as a list of strings.
 
     Running `wandb launch [URI]` will launch the run directly. To add the run to a queue, run
@@ -1044,18 +995,12 @@
     _check_launch_imports()
     from wandb.sdk.launch import launch as wandb_launch
 
-<<<<<<< HEAD
-    api = _get_cling_api()
-
-    param_dict = util._user_args_to_dict(param_list)
-=======
     wandb.termlog(
         "W&B launch is in an experimental state and usage APIs may change without warning. See http://wandb.me/launch"
     )
     api = _get_cling_api()
 
     args_dict = util._user_args_to_dict(args_list)
->>>>>>> 7402ac67
     docker_args_dict = util._user_args_to_dict(docker_args)
     if config is not None:
         if os.path.splitext(config)[-1] == ".json":
@@ -1078,38 +1023,22 @@
                 uri,
                 api,
                 entry_point,
-<<<<<<< HEAD
-                version,
-                project=project,
-                entity=entity,
-                docker_image=docker_image,
-                experiment_name=experiment_name,
-                parameters=param_dict,
-=======
                 git_version,
                 project=project,
                 entity=entity,
                 docker_image=docker_image,
                 name=name,
                 parameters=args_dict,
->>>>>>> 7402ac67
                 docker_args=docker_args_dict,
                 resource=resource,
                 config=config,
                 synchronous=resource in ("local")
                 or resource is None,  # todo currently always true
             )
-<<<<<<< HEAD
-        except wandb_launch.LaunchException as e:
-            logger.error("=== %s ===", e)
-            sys.exit(e)
-        except wandb_launch.ExecutionException as e:
-=======
         except wandb_launch.LaunchError as e:
             logger.error("=== %s ===", e)
             sys.exit(e)
         except wandb_launch.ExecutionError as e:
->>>>>>> 7402ac67
             logger.error("=== %s ===", e)
             sys.exit(e)
     else:
@@ -1122,16 +1051,6 @@
             queue,
             resource,
             entry_point,
-<<<<<<< HEAD
-            experiment_name,
-            version,
-            docker_image,
-            param_dict,
-        )
-
-
-@cli.command(context_settings=CONTEXT, help="Run a W&B launch agent", hidden=True)
-=======
             name,
             git_version,
             docker_image,
@@ -1140,7 +1059,6 @@
 
 
 @cli.command(context_settings=CONTEXT, help="Run a W&B launch agent (Experimental)")
->>>>>>> 7402ac67
 @click.pass_context
 @click.argument("project", nargs=1)
 @click.option(
@@ -1156,12 +1074,9 @@
 
     from wandb.sdk.launch import launch as wandb_launch
 
-<<<<<<< HEAD
-=======
     wandb.termlog(
         "W&B launch is in an experimental state and usage APIs may change without warning. See http://wandb.me/launch"
     )
->>>>>>> 7402ac67
     api = _get_cling_api()
     queues = queues.split(",")  # todo: check for none?
     if api.api_key is None:
@@ -1563,7 +1478,9 @@
     )
 
     wandb.termlog(
-        '    artifact = run.use_artifact("{path}")\n'.format(path=artifact_path,),
+        '    artifact = run.use_artifact("{path}")\n'.format(
+            path=artifact_path,
+        ),
         prefix=False,
     )
 
