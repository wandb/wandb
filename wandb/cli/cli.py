--- conflicted
+++ resolved
@@ -1033,10 +1033,6 @@
     help="The entity to use. Defaults to current logged-in user",
 )
 @click.option("--queues", "-q", default="default", help="The queue names to poll")
-<<<<<<< HEAD
-=======
-@click.argument("agent_spec", nargs=-1)
->>>>>>> 3ddbf993
 @display_error
 def launch_agent(ctx, project=None, entity=None, queues=None):
     api = _get_cling_api()
