#!/usr/bin/env python

import configparser
import copy
import datetime
from functools import wraps
import getpass
import json
import logging
import os
import shlex
import shutil
import subprocess
import sys
import tempfile
import textwrap
import time
import traceback


import click
from click.exceptions import ClickException

# pycreds has a find_executable that works in windows
from dockerpycreds.utils import find_executable
import wandb
from wandb import Config
from wandb import env, util
from wandb import Error
from wandb import wandb_agent
from wandb import wandb_sdk

from wandb.apis import InternalApi, PublicApi
from wandb.errors import ExecutionError, LaunchError
from wandb.integration.magic import magic_install
from wandb.sdk.launch.launch_add import _launch_add
from wandb.sdk.launch.utils import construct_launch_spec, check_logged_in
from wandb.sdk.lib.wburls import wburls

# from wandb.old.core import wandb_dir
import wandb.sdk.verify.verify as wandb_verify
from wandb.sync import get_run_from_path, get_runs, SyncManager, TMPDIR
import yaml


# Send cli logs to wandb/debug-cli.<username>.log by default and fallback to a temp dir.
_wandb_dir = wandb.old.core.wandb_dir(env.get_dir())
if not os.path.exists(_wandb_dir):
    _wandb_dir = tempfile.gettempdir()

try:
    _username = getpass.getuser()
except KeyError:
    # getuser() could raise KeyError in restricted environments like
    # chroot jails or docker containers. Return user id in these cases.
    _username = str(os.getuid())

_wandb_log_path = os.path.join(_wandb_dir, f"debug-cli.{_username}.log")

logging.basicConfig(
    filename=_wandb_log_path,
    level=logging.INFO,
    format="%(asctime)s %(levelname)s %(message)s",
    datefmt="%Y-%m-%d %H:%M:%S",
)
logging.basicConfig(stream=sys.stdout, level=logging.INFO)
logger = logging.getLogger("wandb")
CONTEXT = dict(default_map={})


def cli_unsupported(argument):
    wandb.termerror(f"Unsupported argument `{argument}`")
    sys.exit(1)


class ClickWandbException(ClickException):
    def format_message(self):
        # log_file = util.get_log_file_path()
        log_file = ""
        orig_type = f"{self.orig_type.__module__}.{self.orig_type.__name__}"
        if issubclass(self.orig_type, Error):
            return click.style(str(self.message), fg="red")
        else:
            return "An Exception was raised, see %s for full traceback.\n" "%s: %s" % (
                log_file,
                orig_type,
                self.message,
            )


def display_error(func):
    """Function decorator for catching common errors and re-raising as wandb.Error"""

    @wraps(func)
    def wrapper(*args, **kwargs):
        try:
            return func(*args, **kwargs)
        except wandb.Error as e:
            exc_type, exc_value, exc_traceback = sys.exc_info()
            lines = traceback.format_exception(exc_type, exc_value, exc_traceback)
            logger.error("".join(lines))
            wandb.termerror(
                "Find detailed error logs at: {}".format(
                    os.path.join(_wandb_dir, "debug-cli.log")
                )
            )
            click_exc = ClickWandbException(e)
            click_exc.orig_type = exc_type
            raise click_exc.with_traceback(sys.exc_info()[2])

    return wrapper


_api = None  # caching api instance allows patching from unit tests


def _get_cling_api(reset=None):
    """Get a reference to the internal api with cling settings."""
    global _api
    if reset:
        _api = None
        wandb_sdk.wandb_setup._setup(_reset=True)
    if _api is None:
        # TODO(jhr): make a settings object that is better for non runs.
        # only override the necessary setting
        wandb.setup(settings=dict(_cli_only_mode=True))
        _api = InternalApi()
    return _api


def prompt_for_project(ctx, entity):
    """Ask the user for a project, creating one if necessary."""
    result = ctx.invoke(projects, entity=entity, display=False)
    api = _get_cling_api()
    try:
        if len(result) == 0:
            project = click.prompt("Enter a name for your first project")
            # description = editor()
            project = api.upsert_project(project, entity=entity)["name"]
        else:
            project_names = [project["name"] for project in result] + ["Create New"]
            wandb.termlog("Which project should we use?")
            result = util.prompt_choices(project_names)
            if result:
                project = result
            else:
                project = "Create New"
            # TODO: check with the server if the project exists
            if project == "Create New":
                project = click.prompt(
                    "Enter a name for your new project", value_proc=api.format_project
                )
                # description = editor()
                project = api.upsert_project(project, entity=entity)["name"]

    except wandb.errors.CommError as e:
        raise ClickException(str(e))

    return project


class RunGroup(click.Group):
    @display_error
    def get_command(self, ctx, cmd_name):
        # TODO: check if cmd_name is a file in the current dir and not require `run`?
        rv = click.Group.get_command(self, ctx, cmd_name)
        if rv is not None:
            return rv
        return None


@click.command(cls=RunGroup, invoke_without_command=True)
@click.version_option(version=wandb.__version__)
@click.pass_context
def cli(ctx):
    # wandb.try_to_set_up_global_logging()
    if ctx.invoked_subcommand is None:
        click.echo(ctx.get_help())


@cli.command(context_settings=CONTEXT, help="List projects", hidden=True)
@click.option(
    "--entity",
    "-e",
    default=None,
    envvar=env.ENTITY,
    help="The entity to scope the listing to.",
)
@display_error
def projects(entity, display=True):
    api = _get_cling_api()
    projects = api.list_projects(entity=entity)
    if len(projects) == 0:
        message = "No projects found for %s" % entity
    else:
        message = 'Latest projects for "%s"' % entity
    if display:
        click.echo(click.style(message, bold=True))
        for project in projects:
            click.echo(
                "".join(
                    (
                        click.style(project["name"], fg="blue", bold=True),
                        " - ",
                        str(project["description"] or "").split("\n")[0],
                    )
                )
            )
    return projects


@cli.command(context_settings=CONTEXT, help="Login to Weights & Biases")
@click.argument("key", nargs=-1)
@click.option("--cloud", is_flag=True, help="Login to the cloud instead of local")
@click.option("--host", default=None, help="Login to a specific instance of W&B")
@click.option(
    "--relogin", default=None, is_flag=True, help="Force relogin if already logged in."
)
@click.option("--anonymously", default=False, is_flag=True, help="Log in anonymously")
@display_error
def login(key, host, cloud, relogin, anonymously, no_offline=False):
    # TODO: handle no_offline
    anon_mode = "must" if anonymously else "never"

    wandb_sdk.wandb_login._handle_host_wandb_setting(host, cloud)
    # A change in click or the test harness means key can be none...
    key = key[0] if key is not None and len(key) > 0 else None
    if key:
        relogin = True

    login_settings = dict(
        _cli_only_mode=True,
        _disable_viewer=relogin,
        anonymous=anon_mode,
    )
    if host is not None:
        login_settings["base_url"] = host

    try:
        wandb.setup(settings=login_settings)
    except TypeError as e:
        wandb.termerror(str(e))
        sys.exit(1)

    wandb.login(relogin=relogin, key=key, anonymous=anon_mode, host=host, force=True)


@cli.command(
    context_settings=CONTEXT, help="Run a wandb service", name="service", hidden=True
)
@click.option(
    "--grpc-port", default=None, type=int, help="The host port to bind grpc service."
)
@click.option(
    "--sock-port", default=None, type=int, help="The host port to bind socket service."
)
@click.option("--port-filename", default=None, help="Save allocated port to file.")
@click.option("--address", default=None, help="The address to bind service.")
@click.option("--pid", default=None, type=int, help="The parent process id to monitor.")
@click.option("--debug", is_flag=True, help="log debug info")
@click.option("--serve-sock", is_flag=True, help="use socket mode")
@click.option("--serve-grpc", is_flag=True, help="use grpc mode")
@display_error
def service(
    grpc_port=None,
    sock_port=None,
    port_filename=None,
    address=None,
    pid=None,
    debug=False,
    serve_sock=False,
    serve_grpc=False,
):
    from wandb.sdk.service.server import WandbServer

    server = WandbServer(
        grpc_port=grpc_port,
        sock_port=sock_port,
        port_fname=port_filename,
        address=address,
        pid=pid,
        debug=debug,
        serve_sock=serve_sock,
        serve_grpc=serve_grpc,
    )
    server.serve()


@cli.command(
    context_settings=CONTEXT, help="Configure a directory with Weights & Biases"
)
@click.option("--project", "-p", help="The project to use.")
@click.option("--entity", "-e", help="The entity to scope the project to.")
# TODO(jhr): Enable these with settings rework
# @click.option("--setting", "-s", help="enable an arbitrary setting.", multiple=True)
# @click.option('--show', is_flag=True, help="Show settings")
@click.option("--reset", is_flag=True, help="Reset settings")
@click.option(
    "--mode",
    "-m",
    help=' Can be "online", "offline" or "disabled". Defaults to online.',
)
@click.pass_context
@display_error
def init(ctx, project, entity, reset, mode):
    from wandb.old.core import _set_stage_dir, __stage_dir__, wandb_dir

    if __stage_dir__ is None:
        _set_stage_dir("wandb")

    # non-interactive init
    if reset or project or entity or mode:
        api = InternalApi()
        if reset:
            api.clear_setting("entity", persist=True)
            api.clear_setting("project", persist=True)
            api.clear_setting("mode", persist=True)
            # TODO(jhr): clear more settings?
        if entity:
            api.set_setting("entity", entity, persist=True)
        if project:
            api.set_setting("project", project, persist=True)
        if mode:
            api.set_setting("mode", mode, persist=True)
        return

    if os.path.isdir(wandb_dir()) and os.path.exists(
        os.path.join(wandb_dir(), "settings")
    ):
        click.confirm(
            click.style(
                "This directory has been configured previously, should we re-configure it?",
                bold=True,
            ),
            abort=True,
        )
    else:
        click.echo(
            click.style("Let's setup this directory for W&B!", fg="green", bold=True)
        )
    api = _get_cling_api()
    if api.api_key is None:
        ctx.invoke(login)
        api = _get_cling_api(reset=True)

    viewer = api.viewer()

    # Viewer can be `None` in case your API information became invalid, or
    # in testing if you switch hosts.
    if not viewer:
        click.echo(
            click.style(
                "Your login information seems to be invalid: can you log in again please?",
                fg="red",
                bold=True,
            )
        )
        ctx.invoke(login)
        api = _get_cling_api(reset=True)

    # This shouldn't happen.
    viewer = api.viewer()
    if not viewer:
        click.echo(
            click.style(
                "We're sorry, there was a problem logging you in. "
                "Please send us a note at support@wandb.com and tell us how this happened.",
                fg="red",
                bold=True,
            )
        )
        sys.exit(1)

    # At this point we should be logged in successfully.
    if len(viewer["teams"]["edges"]) > 1:
        team_names = [e["node"]["name"] for e in viewer["teams"]["edges"]] + [
            "Manual entry"
        ]
        wandb.termlog(
            "Which team should we use?",
        )
        result = util.prompt_choices(team_names)
        # result can be empty on click
        if result:
            entity = result
        else:
            entity = "Manual Entry"
        if entity == "Manual Entry":
            entity = click.prompt("Enter the name of the team you want to use")
    else:
        entity = viewer.get("entity") or click.prompt(
            "What username or team should we use?"
        )

    # TODO: this error handling sucks and the output isn't pretty
    try:
        project = prompt_for_project(ctx, entity)
    except ClickWandbException:
        raise ClickException(f"Could not find team: {entity}")

    api.set_setting("entity", entity, persist=True)
    api.set_setting("project", project, persist=True)
    api.set_setting("base_url", api.settings().get("base_url"), persist=True)

    util.mkdir_exists_ok(wandb_dir())
    with open(os.path.join(wandb_dir(), ".gitignore"), "w") as file:
        file.write("*\n!settings")

    click.echo(
        click.style("This directory is configured!  Next, track a run:\n", fg="green")
        + textwrap.dedent(
            """\
        * In your training script:
            {code1}
            {code2}
        * then `{run}`.
        """
        ).format(
            code1=click.style("import wandb", bold=True),
            code2=click.style('wandb.init(project="%s")' % project, bold=True),
            run=click.style("python <train.py>", bold=True),
        )
    )


@cli.command(
    context_settings=CONTEXT, help="Upload an offline training directory to W&B"
)
@click.pass_context
@click.argument("path", nargs=-1, type=click.Path(exists=True))
@click.option("--view", is_flag=True, default=False, help="View runs", hidden=True)
@click.option("--verbose", is_flag=True, default=False, help="Verbose", hidden=True)
@click.option("--id", "run_id", help="The run you want to upload to.")
@click.option("--project", "-p", help="The project you want to upload to.")
@click.option("--entity", "-e", help="The entity to scope to.")
@click.option(
    "--sync-tensorboard/--no-sync-tensorboard",
    is_flag=True,
    default=None,
    help="Stream tfevent files to wandb.",
)
@click.option("--include-globs", help="Comma seperated list of globs to include.")
@click.option("--exclude-globs", help="Comma seperated list of globs to exclude.")
@click.option(
    "--include-online/--no-include-online",
    is_flag=True,
    default=None,
    help="Include online runs",
)
@click.option(
    "--include-offline/--no-include-offline",
    is_flag=True,
    default=None,
    help="Include offline runs",
)
@click.option(
    "--include-synced/--no-include-synced",
    is_flag=True,
    default=None,
    help="Include synced runs",
)
@click.option(
    "--mark-synced/--no-mark-synced",
    is_flag=True,
    default=True,
    help="Mark runs as synced",
)
@click.option("--sync-all", is_flag=True, default=False, help="Sync all runs")
@click.option("--clean", is_flag=True, default=False, help="Delete synced runs")
@click.option(
    "--clean-old-hours",
    default=24,
    help="Delete runs created before this many hours. To be used alongside --clean flag.",
    type=int,
)
@click.option(
    "--clean-force",
    is_flag=True,
    default=False,
    help="Clean without confirmation prompt.",
)
@click.option("--ignore", hidden=True)
@click.option("--show", default=5, help="Number of runs to show")
@display_error
def sync(
    ctx,
    path=None,
    view=None,
    verbose=None,
    run_id=None,
    project=None,
    entity=None,
    sync_tensorboard=None,
    include_globs=None,
    exclude_globs=None,
    include_online=None,
    include_offline=None,
    include_synced=None,
    mark_synced=None,
    sync_all=None,
    ignore=None,
    show=None,
    clean=None,
    clean_old_hours=24,
    clean_force=None,
):
    # TODO: rather unfortunate, needed to avoid creating a `wandb` directory
    os.environ["WANDB_DIR"] = TMPDIR.name
    api = _get_cling_api()
    if api.api_key is None:
        wandb.termlog("Login to W&B to sync offline runs")
        ctx.invoke(login, no_offline=True)
        api = _get_cling_api(reset=True)

    if ignore:
        exclude_globs = ignore
    if include_globs:
        include_globs = include_globs.split(",")
    if exclude_globs:
        exclude_globs = exclude_globs.split(",")

    def _summary():
        all_items = get_runs(
            include_online=True,
            include_offline=True,
            include_synced=True,
            include_unsynced=True,
        )
        sync_items = get_runs(
            include_online=include_online if include_online is not None else True,
            include_offline=include_offline if include_offline is not None else True,
            include_synced=include_synced if include_synced is not None else False,
            include_unsynced=True,
            exclude_globs=exclude_globs,
            include_globs=include_globs,
        )
        synced = []
        unsynced = []
        for item in all_items:
            (synced if item.synced else unsynced).append(item)
        if sync_items:
            wandb.termlog(f"Number of runs to be synced: {len(sync_items)}")
            if show and show < len(sync_items):
                wandb.termlog(f"Showing {show} runs to be synced:")
            for item in sync_items[: (show or len(sync_items))]:
                wandb.termlog(f"  {item}")
        else:
            wandb.termlog("No runs to be synced.")
        if synced:
            clean_cmd = click.style("wandb sync --clean", fg="yellow")
            wandb.termlog(
                f"NOTE: use {clean_cmd} to delete {len(synced)} synced runs from local directory."
            )
        if unsynced:
            sync_cmd = click.style("wandb sync --sync-all", fg="yellow")
            wandb.termlog(
                f"NOTE: use {sync_cmd} to sync {len(unsynced)} unsynced runs from local directory."
            )

    def _sync_path(_path, _sync_tensorboard):
        if run_id and len(_path) > 1:
            wandb.termerror("id can only be set for a single run.")
            sys.exit(1)
        sm = SyncManager(
            project=project,
            entity=entity,
            run_id=run_id,
            mark_synced=mark_synced,
            app_url=api.app_url,
            view=view,
            verbose=verbose,
            sync_tensorboard=_sync_tensorboard,
            log_path=_wandb_log_path,
        )
        for p in _path:
            sm.add(p)
        sm.start()
        while not sm.is_done():
            _ = sm.poll()

    def _sync_all():
        sync_items = get_runs(
            include_online=include_online if include_online is not None else True,
            include_offline=include_offline if include_offline is not None else True,
            include_synced=include_synced if include_synced is not None else False,
            include_unsynced=True,
            exclude_globs=exclude_globs,
            include_globs=include_globs,
        )
        if not sync_items:
            wandb.termerror("Nothing to sync.")
        else:
            # When syncing run directories, default to not syncing tensorboard
            sync_tb = sync_tensorboard if sync_tensorboard is not None else False
            _sync_path(sync_items, sync_tb)

    def _clean():
        if path:
            runs = list(map(get_run_from_path, path))
            if not clean_force:
                click.confirm(
                    click.style(
                        f"Are you sure you want to remove {len(runs)} runs?",
                        bold=True,
                    ),
                    abort=True,
                )
            for run in runs:
                shutil.rmtree(run.path)
            click.echo(click.style("Success!", fg="green"))
            return
        runs = get_runs(
            include_online=include_online if include_online is not None else True,
            include_offline=include_offline if include_offline is not None else True,
            include_synced=include_synced if include_synced is not None else True,
            include_unsynced=False,
            exclude_globs=exclude_globs,
            include_globs=include_globs,
        )
        since = datetime.datetime.now() - datetime.timedelta(hours=clean_old_hours)
        old_runs = [run for run in runs if run.datetime < since]
        old_runs.sort(key=lambda _run: _run.datetime)
        if old_runs:
            click.echo(
                f"Found {len(runs)} runs, {len(old_runs)} are older than {clean_old_hours} hours"
            )
            for run in old_runs:
                click.echo(run.path)
            if not clean_force:
                click.confirm(
                    click.style(
                        f"Are you sure you want to remove {len(old_runs)} runs?",
                        bold=True,
                    ),
                    abort=True,
                )
            for run in old_runs:
                shutil.rmtree(run.path)
            click.echo(click.style("Success!", fg="green"))
        else:
            click.echo(
                click.style(
                    f"No runs older than {clean_old_hours} hours found", fg="red"
                )
            )

    if sync_all:
        _sync_all()
    elif clean:
        _clean()
    elif path:
        # When syncing a specific path, default to syncing tensorboard
        sync_tb = sync_tensorboard if sync_tensorboard is not None else True
        _sync_path(path, sync_tb)
    else:
        _summary()


@cli.command(context_settings=CONTEXT, help="Create a sweep")  # noqa: C901
@click.pass_context
@click.option("--project", "-p", default=None, help="The project of the sweep.")
@click.option("--entity", "-e", default=None, help="The entity scope for the project.")
@click.option("--controller", is_flag=True, default=False, help="Run local controller")
@click.option("--verbose", is_flag=True, default=False, help="Display verbose output")
@click.option("--name", default=None, help="Set sweep name")
@click.option("--program", default=None, help="Set sweep program")
@click.option("--settings", default=None, help="Set sweep settings", hidden=True)
@click.option("--update", default=None, help="Update pending sweep")
@click.option(
    "--queue",
    "-q",
    is_flag=False,
    flag_value="default",
    default=None,
    help="Name of launch run queue to push sweep runs into. If supplied without "
    "an argument (`--queue`), defaults to classic sweep behavior. Else, if "
    "name supplied, specified run queue must exist under the project and entity supplied.",
)
@click.option(
    "--job",
    "-j",
    default=None,
    help="The name of the job that encapsulates a single run in the sweep.",
)
@click.option(
    "--stop",
    is_flag=True,
    default=False,
    help="Finish a sweep to stop running new runs and let currently running runs finish.",
)
@click.option(
    "--cancel",
    is_flag=True,
    default=False,
    help="Cancel a sweep to kill all running runs and stop running new runs.",
)
@click.option(
    "--pause",
    is_flag=True,
    default=False,
    help="Pause a sweep to temporarily stop running new runs.",
)
@click.option(
    "--resume",
    is_flag=True,
    default=False,
    help="Resume a sweep to continue running new runs.",
)
@click.argument("config_yaml_or_sweep_id")
@display_error
def sweep(
    ctx,
    project,
    entity,
    controller,
    verbose,
    name,
    program,
    settings,
    update,
    queue,
    job,
    stop,
    cancel,
    pause,
    resume,
    config_yaml_or_sweep_id,
):  # noqa: C901
    state_args = "stop", "cancel", "pause", "resume"
    lcls = locals()
    is_state_change_command = sum(lcls[k] for k in state_args)
    if is_state_change_command > 1:
        raise Exception("Only one state flag (stop/cancel/pause/resume) is allowed.")
    elif is_state_change_command == 1:
        sweep_id = config_yaml_or_sweep_id
        api = _get_cling_api()
        if api.api_key is None:
            wandb.termlog("Login to W&B to use the sweep feature")
            ctx.invoke(login, no_offline=True)
            api = _get_cling_api(reset=True)
        parts = dict(entity=entity, project=project, name=sweep_id)
        err = util.parse_sweep_id(parts)
        if err:
            wandb.termerror(err)
            return
        entity = parts.get("entity") or entity
        project = parts.get("project") or project
        sweep_id = parts.get("name") or sweep_id
        state = [s for s in state_args if lcls[s]][0]
        ings = {
            "stop": "Stopping",
            "cancel": "Cancelling",
            "pause": "Pausing",
            "resume": "Resuming",
        }
        wandb.termlog(
            "{} sweep {}.".format(ings[state], f"{entity}/{project}/{sweep_id}")
        )
        getattr(api, "%s_sweep" % state)(sweep_id, entity=entity, project=project)
        wandb.termlog("Done.")
        return
    else:
        config_yaml = config_yaml_or_sweep_id

    def _parse_settings(settings):
        """settings could be json or comma seperated assignments."""
        ret = {}
        # TODO(jhr): merge with magic:_parse_magic
        if settings.find("=") > 0:
            for item in settings.split(","):
                kv = item.split("=")
                if len(kv) != 2:
                    wandb.termwarn(
                        "Unable to parse sweep settings key value pair", repeat=False
                    )
                ret.update(dict([kv]))
            return ret
        wandb.termwarn("Unable to parse settings parameter", repeat=False)
        return ret

    api = _get_cling_api()
    if api.api_key is None:
        wandb.termlog("Login to W&B to use the sweep feature")
        ctx.invoke(login, no_offline=True)
        api = _get_cling_api(reset=True)

    sweep_obj_id = None
    if update:
        parts = dict(entity=entity, project=project, name=update)
        err = util.parse_sweep_id(parts)
        if err:
            wandb.termerror(err)
            return
        entity = parts.get("entity") or entity
        project = parts.get("project") or project
        sweep_id = parts.get("name") or update

        has_project = (project or api.settings("project")) is not None
        has_entity = (entity or api.settings("entity")) is not None

        termerror_msg = (
            "Sweep lookup requires a valid %s, and none was specified. \n"
            "Either set a default %s in wandb/settings, or, if invoking \n`wandb sweep` "
            "from the command line, specify the full sweep path via: \n\n"
            "    wandb sweep {username}/{projectname}/{sweepid}\n\n"
        )

        if not has_entity:
            wandb.termerror(termerror_msg % (("entity",) * 2))
            return

        if not has_project:
            wandb.termerror(termerror_msg % (("project",) * 2))
            return

        found = api.sweep(sweep_id, "{}", entity=entity, project=project)
        if not found:
            wandb.termerror(f"Could not find sweep {entity}/{project}/{sweep_id}")
            return
        sweep_obj_id = found["id"]

    wandb.termlog(
        "{} sweep from: {}".format(
            "Updating" if sweep_obj_id else "Creating", config_yaml
        )
    )
    try:
        yaml_file = open(config_yaml)
    except OSError:
        wandb.termerror("Couldn't open sweep file: %s" % config_yaml)
        return
    try:
        config = util.load_yaml(yaml_file)
    except yaml.YAMLError as err:
        wandb.termerror("Error in configuration file: %s" % err)
        return
    if config is None:
        wandb.termerror("Configuration file is empty")
        return

    # Set or override parameters
    if name:
        config["name"] = name
    if program:
        config["program"] = program
    if settings:
        settings = _parse_settings(settings)
        if settings:
            config.setdefault("settings", {})
            config["settings"].update(settings)
    if controller:
        config.setdefault("controller", {})
        config["controller"]["type"] = "local"

    is_local = config.get("controller", {}).get("type") == "local"
    if is_local:
        from wandb import controller as wandb_controller

        tuner = wandb_controller()
        err = tuner._validate(config)
        if err:
            wandb.termerror("Error in sweep file: %s" % err)
            return

    env = os.environ
    entity = (
        entity
        or env.get("WANDB_ENTITY")
        or config.get("entity")
        or api.settings("entity")
    )
    project = (
        project
        or env.get("WANDB_PROJECT")
        or config.get("project")
        or api.settings("project")
        or util.auto_project_name(config.get("program"))
    )

    _launch_scheduler_spec = None
    if queue is not None:
        wandb.termlog("Using launch 🚀 queue: %s" % queue)

        if job is None:
            _msg = "Must specify --job flag when using launch queues"
            wandb.termerror(_msg)
            raise LaunchError(_msg)

        # Because the launch job spec below is the Scheduler, it
        # will need to know the name of the sweep, which it wont
        # know until it is created,so we use this placeholder
        # and replace inside UpsertSweep in the backend (mutation.go)
        _sweep_id_placeholder = "WANDB_SWEEP_ID"

        # Launch job spec for the Scheduler
        # TODO: Keep up to date with Launch Job Spec
        _launch_scheduler_spec = json.dumps(
            {
                "queue": queue,
                "run_spec": json.dumps(
                    construct_launch_spec(
                        "placeholder-uri-scheduler",  # TODO(hupo): placeholder uri, remove in future
                        None,  # TODO(hupo): Generic scheduler job (container)
                        api,
                        f"Scheduler.{_sweep_id_placeholder}",  # name,
                        project,
                        entity,
                        None,  # docker_image,
                        "local-process",  # resource,
                        [
                            "wandb",
                            "scheduler",
                            _sweep_id_placeholder,
                            "--queue",
                            queue,
                            "--project",
                            project,
                            "--job",
                            job,
                        ],  # entry_point,
                        None,  # version,
                        None,  # parameters,
                        None,  # resource_args,
                        None,  # launch_config,
                        None,  # cuda,
                        None,  # run_id,
                    )
                ),
            }
        )

    sweep_id, warnings = api.upsert_sweep(
        config,
        project=project,
        entity=entity,
        obj_id=sweep_obj_id,
        launch_scheduler=_launch_scheduler_spec,
    )
    util.handle_sweep_config_violations(warnings)

    wandb.termlog(
        "{} sweep with ID: {}".format(
            "Updated" if sweep_obj_id else "Created", click.style(sweep_id, fg="yellow")
        )
    )

    sweep_url = wandb_sdk.wandb_sweep._get_sweep_url(api, sweep_id)
    if sweep_url:
        wandb.termlog(
            "View sweep at: {}".format(
                click.style(sweep_url, underline=True, fg="blue")
            )
        )

    # re-probe entity and project if it was auto-detected by upsert_sweep
    entity = entity or env.get("WANDB_ENTITY")
    project = project or env.get("WANDB_PROJECT")

    if entity and project:
        sweep_path = f"{entity}/{project}/{sweep_id}"
    elif project:
        sweep_path = f"{project}/{sweep_id}"
    else:
        sweep_path = sweep_id

    if sweep_path.find(" ") >= 0:
        sweep_path = f'"{sweep_path}"'

    if queue is not None:
        wandb.termlog(
            "If no launch agent is running, run launch agent with: {}".format(
                click.style(f"wandb launch-agent -q {queue} -p {project}", fg="yellow")
            )
        )
    else:
        wandb.termlog(
            "Run sweep agent with: {}".format(
                click.style("wandb agent %s" % sweep_path, fg="yellow")
            )
        )
    if controller:
        wandb.termlog("Starting wandb controller...")
        from wandb import controller as wandb_controller

        tuner = wandb_controller(sweep_id)
        tuner.run(verbose=verbose)


@cli.command(
    help="Launch or queue a job from a uri (Experimental). A uri can be either a wandb "
    "uri of the form https://wandb.ai/<entity>/<project>/runs/<run_id>, "
    "or a git uri pointing to a remote repository, or path to a local directory.",
)
@click.argument("uri", nargs=1, required=False)
@click.option(
    "--job",
    "-j",
    metavar="<str>",
    default=None,
    help="Name of the job to launch. If passed in, launch does not require a uri.",
)
@click.option(
    "--entry-point",
    "-E",
    metavar="NAME",
    default=None,
    help="Entry point within project. [default: main]. If the entry point is not found, "
    "attempts to run the project file with the specified name as a script, "
    "using 'python' to run .py files and the default shell (specified by "
    "environment variable $SHELL) to run .sh files. If passed in, will override the entrypoint value passed in using a config file.",
)
@click.option(
    "--git-version",
    "-g",
    metavar="GIT-VERSION",
    help="Version of the project to run, as a Git commit reference for Git projects.",
)
@click.option(
    "--args-list",
    "-a",
    metavar="NAME=VALUE",
    multiple=True,
    help="An argument for the run, of the form -a name=value. Provided arguments that "
    "are not in the list of arguments for an entry point will be passed to the "
    "corresponding entry point as command-line arguments in the form `--name value`",
)
@click.option(
    "--name",
    envvar="WANDB_NAME",
    help="Name of the run under which to launch the run. If not "
    "specified, a random run name will be used to launch run. If passed in, will override the name passed in using a config file.",
)
@click.option(
    "--entity",
    "-e",
    metavar="<str>",
    default=None,
    help="Name of the target entity which the new run will be sent to. Defaults to using the entity set by local wandb/settings folder."
    "If passed in, will override the entity value passed in using a config file.",
)
@click.option(
    "--project",
    "-p",
    metavar="<str>",
    default=None,
    help="Name of the target project which the new run will be sent to. Defaults to using the project name given by the source uri "
    "or for github runs, the git repo name. If passed in, will override the project value passed in using a config file.",
)
@click.option(
    "--resource",
    "-r",
    metavar="BACKEND",
    default=None,
    help="Execution resource to use for run. Supported values: 'local'."
    " If passed in, will override the resource value passed in using a config file."
    " Defaults to 'local'.",
)
@click.option(
    "--docker-image",
    "-d",
    default=None,
    metavar="DOCKER IMAGE",
    help="Specific docker image you'd like to use. In the form name:tag."
    " If passed in, will override the docker image value passed in using a config file.",
)
@click.option(
    "--config",
    "-c",
    metavar="FILE",
    help="Path to JSON file (must end in '.json') or JSON string which will be passed "
    "as a launch config. Dictation how the launched run will be configured. ",
)
@click.option(
    "--queue",
    "-q",
    is_flag=False,
    flag_value="default",
    default=None,
    help="Name of run queue to push to. If none, launches single run directly. If supplied without "
    "an argument (`--queue`), defaults to queue 'default'. Else, if name supplied, specified run queue must exist under the "
    "project and entity supplied.",
)
@click.option(
    "--async",
    "run_async",
    is_flag=True,
    help="Flag to run the job asynchronously. Defaults to false, i.e. unless --async is set, wandb launch will wait for "
    "the job to finish. This option is incompatible with --queue; asynchronous options when running with an agent should be "
    "set on wandb launch-agent.",
)
@click.option(
    "--resource-args",
    "-R",
    metavar="FILE",
    help="Path to JSON file (must end in '.json') or JSON string which will be passed "
    "as resource args to the compute resource. The exact content which should be "
    "provided is different for each execution backend. See documentation for layout of this file.",
)
@click.option(
    "--cuda",
    is_flag=False,
    flag_value=True,
    default=None,
    help="Flag to build an image with CUDA enabled. If reproducing a previous wandb run that ran on GPU, a CUDA-enabled image will be "
    "built by default and you must set --cuda=False to build a CPU-only image.",
)
@display_error
def launch(
    uri,
    job,
    entry_point,
    git_version,
    args_list,
    name,
    resource,
    entity,
    project,
    docker_image,
    config,
    queue,
    run_async,
    resource_args,
    cuda,
):
    """
    Run a W&B run from the given URI, which can be a wandb URI or a GitHub repo uri or a local path.
    In the case of a wandb URI the arguments used in the original run will be used by default.
    These arguments can be overridden using the args option, or specifying those arguments
    in the config's 'overrides' key, 'args' field as a list of strings.

    Running `wandb launch [URI]` will launch the run directly. To add the run to a queue, run
    `wandb launch [URI] --queue [optional queuename]`.
    """
    logger.info(
        f"=== Launch called with kwargs {locals()} CLI Version: {wandb.__version__}==="
    )
    from wandb.sdk.launch import launch as wandb_launch

    wandb.termlog(
        f"W&B launch is in an experimental state and usage APIs may change without warning. See {wburls.get('cli_launch')}"
    )
    api = _get_cling_api()

    if run_async and queue is not None:
        raise LaunchError(
            "Cannot use both --async and --queue with wandb launch, see help for details."
        )

    # we take a string for the `cuda` arg in order to accept None values, then convert it to a bool
    if cuda is not None:
        # preserve cuda=None as unspecified, otherwise convert to bool
        if cuda == "True":
            cuda = True
        elif cuda == "False":
            cuda = False
        else:
            raise LaunchError(
                f"Invalid value for --cuda: '{cuda}' is not a valid boolean."
            )

    args_dict = util._user_args_to_dict(args_list)

    if resource_args is not None:
        resource_args = util.load_json_yaml_dict(resource_args)
        if resource_args is None:
            raise LaunchError("Invalid format for resource-args")
    else:
        resource_args = {}

    if entry_point is not None:
        entry_point = shlex.split(entry_point)

    if config is not None:
        config = util.load_json_yaml_dict(config)
        if config is None:
            raise LaunchError("Invalid format for config")
    else:
        config = {}

    if resource is None and config.get("resource") is not None:
        resource = config.get("resource")
    elif resource is None:
        resource = "local-container"

<<<<<<< HEAD
    check_logged_in(api)
=======
    run_id = config.get("run_id")
>>>>>>> ef0c5226

    if queue is None:
        # direct launch
        try:
            wandb_launch.run(
                api,
                uri,
                job,
                entry_point,
                git_version,
                project=project,
                entity=entity,
                docker_image=docker_image,
                name=name,
                parameters=args_dict,
                resource=resource,
                resource_args=resource_args,
                config=config,
                synchronous=(not run_async),
                cuda=cuda,
                run_id=run_id,
            )
        except LaunchError as e:
            logger.error("=== %s ===", e)
            sys.exit(e)
        except ExecutionError as e:
            logger.error("=== %s ===", e)
            sys.exit(e)
    else:
        _launch_add(
            api,
            uri,
            job,
            config,
            project,
            entity,
            queue,
            resource,
            entry_point,
            name,
            git_version,
            docker_image,
            args_dict,
            resource_args,
            cuda=cuda,
            run_id=run_id,
        )


@cli.command(context_settings=CONTEXT, help="Run a W&B launch agent (Experimental)")
@click.pass_context
@click.option(
    "--project",
    "-p",
    default=None,
    help="Name of the project which the agent will watch. "
    "If passed in, will override the project value passed in using a config file.",
)
@click.option(
    "--entity",
    "-e",
    default=None,
    help="The entity to use. Defaults to current logged-in user",
)
@click.option("--queues", "-q", default=None, help="The queue names to poll")
@click.option(
    "--max-jobs",
    "-j",
    default=None,
    help="The maximum number of launch jobs this agent can run in parallel. Defaults to 1. Set to -1 for no upper limit",
)
@click.option(
    "--config", "-c", default=None, help="path to the agent config yaml to use"
)
@display_error
def launch_agent(
    ctx,
    project=None,
    entity=None,
    queues=None,
    max_jobs=None,
    config=None,
):
    logger.info(
        f"=== Launch-agent called with kwargs {locals()}  CLI Version: {wandb.__version__} ==="
    )

    from wandb.sdk.launch import launch as wandb_launch

    wandb.termlog(
        f"W&B launch is in an experimental state and usage APIs may change without warning. See {wburls.get('cli_launch')}"
    )
    api = _get_cling_api()
    if queues is not None:
        queues = queues.split(",")
    agent_config, api = wandb_launch.resolve_agent_config(
        api, entity, project, max_jobs, queues
    )
    if agent_config.get("project") is None:
        raise LaunchError(
            "You must specify a project name or set WANDB_PROJECT environment variable."
        )

    wandb.termlog("Starting launch agent ✨")
    wandb_launch.create_and_run_agent(api, agent_config)


@cli.command(context_settings=CONTEXT, help="Run the W&B agent")
@click.pass_context
@click.option("--project", "-p", default=None, help="The project of the sweep.")
@click.option("--entity", "-e", default=None, help="The entity scope for the project.")
@click.option(
    "--count", default=None, type=int, help="The max number of runs for this agent."
)
@click.argument("sweep_id")
@display_error
def agent(ctx, project, entity, count, sweep_id):
    api = _get_cling_api()
    if api.api_key is None:
        wandb.termlog("Login to W&B to use the sweep agent feature")
        ctx.invoke(login, no_offline=True)
        api = _get_cling_api(reset=True)

    wandb.termlog("Starting wandb agent 🕵️")
    wandb_agent.agent(sweep_id, entity=entity, project=project, count=count)

    # you can send local commands like so:
    # agent_api.command({'type': 'run', 'program': 'train.py',
    #                'args': ['--max_epochs=10']})


@cli.command(
    context_settings=CONTEXT, help="Run a W&B launch sweep scheduler (Experimental)"
)
@click.pass_context
@click.option(
    "--project",
    "-p",
    default=None,
    help="Name of the project which the agent will watch. "
    "If passed in, will override the project value passed in using a config file.",
)
@click.option(
    "--entity",
    "-e",
    default=None,
    help="The entity to use. Defaults to current logged-in user",
)
@click.option(
    "--queue",
    "-q",
    default=None,
    help="The queue to push sweep jobs to.",
)
@click.option(
    "--job",
    "-j",
    default=None,
    help="The name of the job that encapsulates a single run in the sweep.",
)
@click.argument("sweep_id")
@display_error
def scheduler(
    ctx,
    project,
    entity,
    queue,
    job,
    sweep_id,
):
    api = _get_cling_api()
    if api.api_key is None:
        wandb.termlog("Login to W&B to use the sweep scheduler feature")
        ctx.invoke(login, no_offline=True)
        api = _get_cling_api(reset=True)

    wandb.termlog("Starting a Launch Scheduler 🚀")
    from wandb.sdk.launch.sweeps import load_scheduler

    _scheduler = load_scheduler("sweep")(
        api,
        entity=entity,
        project=project,
        queue=queue,
        sweep_id=sweep_id,
        job=job,
    )
    _scheduler.start()


@cli.command(context_settings=CONTEXT, help="Run the W&B local sweep controller")
@click.option("--verbose", is_flag=True, default=False, help="Display verbose output")
@click.argument("sweep_id")
@display_error
def controller(verbose, sweep_id):
    click.echo("Starting wandb controller...")
    from wandb import controller as wandb_controller

    tuner = wandb_controller(sweep_id)
    tuner.run(verbose=verbose)


RUN_CONTEXT = copy.copy(CONTEXT)
RUN_CONTEXT["allow_extra_args"] = True
RUN_CONTEXT["ignore_unknown_options"] = True


@cli.command(context_settings=RUN_CONTEXT, name="docker-run")
@click.pass_context
@click.argument("docker_run_args", nargs=-1)
def docker_run(ctx, docker_run_args):
    """Simple wrapper for `docker run` which adds WANDB_API_KEY and WANDB_DOCKER
    environment variables to any docker run command.

    This will also set the runtime to nvidia if the nvidia-docker executable is present on the system
    and --runtime wasn't set.

    See `docker run --help` for more details.
    """
    api = InternalApi()
    args = list(docker_run_args)
    if len(args) > 0 and args[0] == "run":
        args.pop(0)
    if len([a for a in args if a.startswith("--runtime")]) == 0 and find_executable(
        "nvidia-docker"
    ):
        args = ["--runtime", "nvidia"] + args
    #  TODO: image_from_docker_args uses heuristics to find the docker image arg, there are likely cases
    #  where this won't work
    image = util.image_from_docker_args(args)
    resolved_image = None
    if image:
        resolved_image = wandb.docker.image_id(image)
    if resolved_image:
        args = ["-e", "WANDB_DOCKER=%s" % resolved_image] + args
    else:
        wandb.termlog(
            "Couldn't detect image argument, running command without the WANDB_DOCKER env variable"
        )
    if api.api_key:
        args = ["-e", "WANDB_API_KEY=%s" % api.api_key] + args
    else:
        wandb.termlog(
            "Not logged in, run `wandb login` from the host machine to enable result logging"
        )
    subprocess.call(["docker", "run"] + args)


@cli.command(context_settings=RUN_CONTEXT)
@click.pass_context
@click.argument("docker_run_args", nargs=-1)
@click.argument("docker_image", required=False)
@click.option(
    "--nvidia/--no-nvidia",
    default=find_executable("nvidia-docker") is not None,
    help="Use the nvidia runtime, defaults to nvidia if nvidia-docker is present",
)
@click.option(
    "--digest", is_flag=True, default=False, help="Output the image digest and exit"
)
@click.option(
    "--jupyter/--no-jupyter", default=False, help="Run jupyter lab in the container"
)
@click.option(
    "--dir", default="/app", help="Which directory to mount the code in the container"
)
@click.option("--no-dir", is_flag=True, help="Don't mount the current directory")
@click.option(
    "--shell", default="/bin/bash", help="The shell to start the container with"
)
@click.option("--port", default="8888", help="The host port to bind jupyter on")
@click.option("--cmd", help="The command to run in the container")
@click.option(
    "--no-tty", is_flag=True, default=False, help="Run the command without a tty"
)
@display_error
def docker(
    ctx,
    docker_run_args,
    docker_image,
    nvidia,
    digest,
    jupyter,
    dir,
    no_dir,
    shell,
    port,
    cmd,
    no_tty,
):
    """W&B docker lets you run your code in a docker image ensuring wandb is configured. It adds the WANDB_DOCKER and WANDB_API_KEY
    environment variables to your container and mounts the current directory in /app by default.  You can pass additional
    args which will be added to `docker run` before the image name is declared, we'll choose a default image for you if
    one isn't passed:

    wandb docker -v /mnt/dataset:/app/data
    wandb docker gcr.io/kubeflow-images-public/tensorflow-1.12.0-notebook-cpu:v0.4.0 --jupyter
    wandb docker wandb/deepo:keras-gpu --no-tty --cmd "python train.py --epochs=5"

    By default, we override the entrypoint to check for the existence of wandb and install it if not present.  If you pass the --jupyter
    flag we will ensure jupyter is installed and start jupyter lab on port 8888.  If we detect nvidia-docker on your system we will use
    the nvidia runtime.  If you just want wandb to set environment variable to an existing docker run command, see the wandb docker-run
    command.
    """
    api = InternalApi()
    if not find_executable("docker"):
        raise ClickException("Docker not installed, install it from https://docker.com")
    args = list(docker_run_args)
    image = docker_image or ""
    # remove run for users used to nvidia-docker
    if len(args) > 0 and args[0] == "run":
        args.pop(0)
    if image == "" and len(args) > 0:
        image = args.pop(0)
    # If the user adds docker args without specifying an image (should be rare)
    if not util.docker_image_regex(image.split("@")[0]):
        if image:
            args = args + [image]
        image = wandb.docker.default_image(gpu=nvidia)
        subprocess.call(["docker", "pull", image])
    _, repo_name, tag = wandb.docker.parse(image)

    resolved_image = wandb.docker.image_id(image)
    if resolved_image is None:
        raise ClickException(
            "Couldn't find image locally or in a registry, try running `docker pull %s`"
            % image
        )
    if digest:
        sys.stdout.write(resolved_image)
        exit(0)

    existing = wandb.docker.shell(["ps", "-f", "ancestor=%s" % resolved_image, "-q"])
    if existing:
        if click.confirm(
            "Found running container with the same image, do you want to attach?"
        ):
            subprocess.call(["docker", "attach", existing.split("\n")[0]])
            exit(0)
    cwd = os.getcwd()
    command = [
        "docker",
        "run",
        "-e",
        "LANG=C.UTF-8",
        "-e",
        "WANDB_DOCKER=%s" % resolved_image,
        "--ipc=host",
        "-v",
        wandb.docker.entrypoint + ":/wandb-entrypoint.sh",
        "--entrypoint",
        "/wandb-entrypoint.sh",
    ]
    if nvidia:
        command.extend(["--runtime", "nvidia"])
    if not no_dir:
        #  TODO: We should default to the working directory if defined
        command.extend(["-v", cwd + ":" + dir, "-w", dir])
    if api.api_key:
        command.extend(["-e", "WANDB_API_KEY=%s" % api.api_key])
    else:
        wandb.termlog(
            "Couldn't find WANDB_API_KEY, run `wandb login` to enable streaming metrics"
        )
    if jupyter:
        command.extend(["-e", "WANDB_ENSURE_JUPYTER=1", "-p", port + ":8888"])
        no_tty = True
        cmd = (
            "jupyter lab --no-browser --ip=0.0.0.0 --allow-root --NotebookApp.token= --notebook-dir %s"
            % dir
        )
    command.extend(args)
    if no_tty:
        command.extend([image, shell, "-c", cmd])
    else:
        if cmd:
            command.extend(["-e", "WANDB_COMMAND=%s" % cmd])
        command.extend(["-it", image, shell])
        wandb.termlog("Launching docker container \U0001F6A2")
    subprocess.call(command)


@cli.command(
    context_settings=RUN_CONTEXT,
    help="Start a local W&B container (deprecated, see wandb server --help)",
    hidden=True,
)
@click.pass_context
@click.option("--port", "-p", default="8080", help="The host port to bind W&B local on")
@click.option(
    "--env", "-e", default=[], multiple=True, help="Env vars to pass to wandb/local"
)
@click.option(
    "--daemon/--no-daemon", default=True, help="Run or don't run in daemon mode"
)
@click.option(
    "--upgrade", is_flag=True, default=False, help="Upgrade to the most recent version"
)
@click.option(
    "--edge", is_flag=True, default=False, help="Run the bleeding edge", hidden=True
)
@display_error
def local(ctx, *args, **kwargs):
    wandb.termwarn("`wandb local` has been replaced with `wandb server start`.")
    ctx.invoke(start, *args, **kwargs)


@cli.group(help="Commands for operating a local W&B server")
def server():
    pass


@server.command(context_settings=RUN_CONTEXT, help="Start a local W&B server")
@click.pass_context
@click.option(
    "--port", "-p", default="8080", help="The host port to bind W&B server on"
)
@click.option(
    "--env", "-e", default=[], multiple=True, help="Env vars to pass to wandb/local"
)
@click.option(
    "--daemon/--no-daemon", default=True, help="Run or don't run in daemon mode"
)
@click.option(
    "--upgrade",
    is_flag=True,
    default=False,
    help="Upgrade to the most recent version",
    hidden=True,
)
@click.option(
    "--edge", is_flag=True, default=False, help="Run the bleeding edge", hidden=True
)
@display_error
def start(ctx, port, env, daemon, upgrade, edge):
    api = InternalApi()
    if not find_executable("docker"):
        raise ClickException("Docker not installed, install it from https://docker.com")
    local_image_sha = wandb.docker.image_id("wandb/local").split("wandb/local")[-1]
    registry_image_sha = wandb.docker.image_id_from_registry("wandb/local").split(
        "wandb/local"
    )[-1]
    if local_image_sha != registry_image_sha:
        if upgrade:
            subprocess.call(["docker", "pull", "wandb/local"])
        else:
            wandb.termlog(
                "A new version of the W&B server is available, upgrade by calling `wandb server start --upgrade`"
            )
    running = subprocess.check_output(
        ["docker", "ps", "--filter", "name=wandb-local", "--format", "{{.ID}}"]
    )
    if running != b"":
        if upgrade:
            subprocess.call(["docker", "stop", "wandb-local"])
        else:
            wandb.termerror(
                "A container named wandb-local is already running, run `docker stop wandb-local` if you want to start a new instance"
            )
            exit(1)
    image = "docker.pkg.github.com/wandb/core/local" if edge else "wandb/local"
    username = getpass.getuser()
    env_vars = ["-e", "LOCAL_USERNAME=%s" % username]
    for e in env:
        env_vars.append("-e")
        env_vars.append(e)
    command = [
        "docker",
        "run",
        "--rm",
        "-v",
        "wandb:/vol",
        "-p",
        port + ":8080",
        "--name",
        "wandb-local",
    ] + env_vars
    host = f"http://localhost:{port}"
    api.set_setting("base_url", host, globally=True, persist=True)
    if daemon:
        command += ["-d"]
    command += [image]

    # DEVNULL is only in py3
    try:
        from subprocess import DEVNULL
    except ImportError:
        DEVNULL = open(os.devnull, "wb")  # noqa: N806
    code = subprocess.call(command, stdout=DEVNULL)
    if daemon:
        if code != 0:
            wandb.termerror(
                "Failed to launch the W&B server container, see the above error."
            )
            exit(1)
        else:
            wandb.termlog("W&B server started at http://localhost:%s \U0001F680" % port)
            wandb.termlog("You can stop the server by running `wandb server stop`")
            if not api.api_key:
                # Let the server start before potentially launching a browser
                time.sleep(2)
                ctx.invoke(login, host=host)


@server.command(context_settings=RUN_CONTEXT, help="Stop a local W&B server")
def stop():
    if not find_executable("docker"):
        raise ClickException("Docker not installed, install it from https://docker.com")
    subprocess.call(["docker", "stop", "wandb-local"])


@cli.group(help="Commands for interacting with artifacts")
def artifact():
    pass


@artifact.command(context_settings=CONTEXT, help="Upload an artifact to wandb")
@click.argument("path")
@click.option(
    "--name", "-n", help="The name of the artifact to push: project/artifact_name"
)
@click.option("--description", "-d", help="A description of this artifact")
@click.option("--type", "-t", default="dataset", help="The type of the artifact")
@click.option(
    "--alias",
    "-a",
    default=["latest"],
    multiple=True,
    help="An alias to apply to this artifact",
)
@display_error
def put(path, name, description, type, alias):
    if name is None:
        name = os.path.basename(path)
    public_api = PublicApi()
    entity, project, artifact_name = public_api._parse_artifact_path(name)
    if project is None:
        project = click.prompt("Enter the name of the project you want to use")
    # TODO: settings nightmare...
    api = InternalApi()
    api.set_setting("entity", entity)
    api.set_setting("project", project)
    artifact = wandb.Artifact(name=artifact_name, type=type, description=description)
    artifact_path = "{entity}/{project}/{name}:{alias}".format(
        entity=entity, project=project, name=artifact_name, alias=alias[0]
    )
    if os.path.isdir(path):
        wandb.termlog(
            'Uploading directory {path} to: "{artifact_path}" ({type})'.format(
                path=path, type=type, artifact_path=artifact_path
            )
        )
        artifact.add_dir(path)
    elif os.path.isfile(path):
        wandb.termlog(
            'Uploading file {path} to: "{artifact_path}" ({type})'.format(
                path=path, type=type, artifact_path=artifact_path
            )
        )
        artifact.add_file(path)
    elif "://" in path:
        wandb.termlog(
            'Logging reference artifact from {path} to: "{artifact_path}" ({type})'.format(
                path=path, type=type, artifact_path=artifact_path
            )
        )
        artifact.add_reference(path)
    else:
        raise ClickException("Path argument must be a file or directory")

    run = wandb.init(
        entity=entity, project=project, config={"path": path}, job_type="cli_put"
    )
    # We create the artifact manually to get the current version
    res, _ = api.create_artifact(
        type,
        artifact_name,
        artifact.digest,
        client_id=artifact._client_id,
        sequence_client_id=artifact._sequence_client_id,
        entity_name=entity,
        project_name=project,
        run_name=run.id,
        description=description,
        aliases=[{"artifactCollectionName": artifact_name, "alias": a} for a in alias],
    )
    artifact_path = artifact_path.split(":")[0] + ":" + res.get("version", "latest")
    # Re-create the artifact and actually upload any files needed
    run.log_artifact(artifact, aliases=alias)
    wandb.termlog(
        "Artifact uploaded, use this artifact in a run by adding:\n", prefix=False
    )

    wandb.termlog(
        '    artifact = run.use_artifact("{path}")\n'.format(
            path=artifact_path,
        ),
        prefix=False,
    )


@artifact.command(context_settings=CONTEXT, help="Download an artifact from wandb")
@click.argument("path")
@click.option("--root", help="The directory you want to download the artifact to")
@click.option("--type", help="The type of artifact you are downloading")
@display_error
def get(path, root, type):
    public_api = PublicApi()
    entity, project, artifact_name = public_api._parse_artifact_path(path)
    if project is None:
        project = click.prompt("Enter the name of the project you want to use")

    try:
        artifact_parts = artifact_name.split(":")
        if len(artifact_parts) > 1:
            version = artifact_parts[1]
            artifact_name = artifact_parts[0]
        else:
            version = "latest"
        full_path = "{entity}/{project}/{artifact}:{version}".format(
            entity=entity, project=project, artifact=artifact_name, version=version
        )
        wandb.termlog(
            "Downloading {type} artifact {full_path}".format(
                type=type or "dataset", full_path=full_path
            )
        )
        artifact = public_api.artifact(full_path, type=type)
        path = artifact.download(root=root)
        wandb.termlog("Artifact downloaded to %s" % path)
    except ValueError:
        raise ClickException("Unable to download artifact")


@artifact.command(
    context_settings=CONTEXT, help="List all artifacts in a wandb project"
)
@click.argument("path")
@click.option("--type", "-t", help="The type of artifacts to list")
@display_error
def ls(path, type):
    public_api = PublicApi()
    if type is not None:
        types = [public_api.artifact_type(type, path)]
    else:
        types = public_api.artifact_types(path)

    for kind in types:
        for collection in kind.collections():
            versions = public_api.artifact_versions(
                kind.type,
                "/".join([kind.entity, kind.project, collection.name]),
                per_page=1,
            )
            latest = next(versions)
            print(
                "{:<15s}{:<15s}{:>15s} {:<20s}".format(
                    kind.type,
                    latest.updated_at,
                    util.to_human_size(latest.size),
                    latest.name,
                )
            )


@artifact.group(help="Commands for interacting with the artifact cache")
def cache():
    pass


@cache.command(
    context_settings=CONTEXT,
    help="Clean up less frequently used files from the artifacts cache",
)
@click.argument("target_size")
@display_error
def cleanup(target_size):
    target_size = util.from_human_size(target_size)
    cache = wandb_sdk.wandb_artifacts.get_artifacts_cache()
    reclaimed_bytes = cache.cleanup(target_size)
    print(f"Reclaimed {util.to_human_size(reclaimed_bytes)} of space")


@cli.command(context_settings=CONTEXT, help="Pull files from Weights & Biases")
@click.argument("run", envvar=env.RUN_ID)
@click.option(
    "--project", "-p", envvar=env.PROJECT, help="The project you want to download."
)
@click.option(
    "--entity",
    "-e",
    default="models",
    envvar=env.ENTITY,
    help="The entity to scope the listing to.",
)
@display_error
def pull(run, project, entity):
    api = InternalApi()
    project, run = api.parse_slug(run, project=project)
    urls = api.download_urls(project, run=run, entity=entity)
    if len(urls) == 0:
        raise ClickException("Run has no files")
    click.echo(
        "Downloading: {project}/{run}".format(
            project=click.style(project, bold=True), run=run
        )
    )

    for name in urls:
        if api.file_current(name, urls[name]["md5"]):
            click.echo("File %s is up to date" % name)
        else:
            length, response = api.download_file(urls[name]["url"])
            # TODO: I had to add this because some versions in CI broke click.progressbar
            sys.stdout.write("File %s\r" % name)
            dirname = os.path.dirname(name)
            if dirname != "":
                wandb.util.mkdir_exists_ok(dirname)
            with click.progressbar(
                length=length,
                label="File %s" % name,
                fill_char=click.style("&", fg="green"),
            ) as bar:
                with open(name, "wb") as f:
                    for data in response.iter_content(chunk_size=4096):
                        f.write(data)
                        bar.update(len(data))


@cli.command(
    context_settings=CONTEXT, help="Restore code, config and docker state for a run"
)
@click.pass_context
@click.argument("run", envvar=env.RUN_ID)
@click.option("--no-git", is_flag=True, default=False, help="Skupp")
@click.option(
    "--branch/--no-branch",
    default=True,
    help="Whether to create a branch or checkout detached",
)
@click.option(
    "--project", "-p", envvar=env.PROJECT, help="The project you wish to upload to."
)
@click.option(
    "--entity", "-e", envvar=env.ENTITY, help="The entity to scope the listing to."
)
@display_error
def restore(ctx, run, no_git, branch, project, entity):
    from wandb.old.core import wandb_dir

    api = _get_cling_api()
    if ":" in run:
        if "/" in run:
            entity, rest = run.split("/", 1)
        else:
            rest = run
        project, run = rest.split(":", 1)
    elif run.count("/") > 1:
        entity, run = run.split("/", 1)

    project, run = api.parse_slug(run, project=project)
    commit, json_config, patch_content, metadata = api.run_config(
        project, run=run, entity=entity
    )
    repo = metadata.get("git", {}).get("repo")
    image = metadata.get("docker")
    restore_message = (
        """`wandb restore` needs to be run from the same git repository as the original run.
Run `git clone %s` and restore from there or pass the --no-git flag."""
        % repo
    )
    if no_git:
        commit = None
    elif not api.git.enabled:
        if repo:
            raise ClickException(restore_message)
        elif image:
            wandb.termlog(
                "Original run has no git history.  Just restoring config and docker"
            )

    if commit and api.git.enabled:
        wandb.termlog(f"Fetching origin and finding commit: {commit}")
        subprocess.check_call(["git", "fetch", "--all"])
        try:
            api.git.repo.commit(commit)
        except ValueError:
            wandb.termlog(f"Couldn't find original commit: {commit}")
            commit = None
            files = api.download_urls(project, run=run, entity=entity)
            for filename in files:
                if filename.startswith("upstream_diff_") and filename.endswith(
                    ".patch"
                ):
                    commit = filename[len("upstream_diff_") : -len(".patch")]
                    try:
                        api.git.repo.commit(commit)
                    except ValueError:
                        commit = None
                    else:
                        break

            if commit:
                wandb.termlog(f"Falling back to upstream commit: {commit}")
                patch_path, _ = api.download_write_file(files[filename])
            else:
                raise ClickException(restore_message)
        else:
            if patch_content:
                patch_path = os.path.join(wandb_dir(), "diff.patch")
                with open(patch_path, "w") as f:
                    f.write(patch_content)
            else:
                patch_path = None

        branch_name = "wandb/%s" % run
        if branch and branch_name not in api.git.repo.branches:
            api.git.repo.git.checkout(commit, b=branch_name)
            wandb.termlog("Created branch %s" % click.style(branch_name, bold=True))
        elif branch:
            wandb.termlog(
                "Using existing branch, run `git branch -D %s` from master for a clean checkout"
                % branch_name
            )
            api.git.repo.git.checkout(branch_name)
        else:
            wandb.termlog("Checking out %s in detached mode" % commit)
            api.git.repo.git.checkout(commit)

        if patch_path:
            # we apply the patch from the repository root so git doesn't exclude
            # things outside the current directory
            root = api.git.root
            patch_rel_path = os.path.relpath(patch_path, start=root)
            # --reject is necessary or else this fails any time a binary file
            # occurs in the diff
            exit_code = subprocess.call(
                ["git", "apply", "--reject", patch_rel_path], cwd=root
            )
            if exit_code == 0:
                wandb.termlog("Applied patch")
            else:
                wandb.termerror(
                    "Failed to apply patch, try un-staging any un-committed changes"
                )

    util.mkdir_exists_ok(wandb_dir())
    config_path = os.path.join(wandb_dir(), "config.yaml")
    config = Config()
    for k, v in json_config.items():
        if k not in ("_wandb", "wandb_version"):
            config[k] = v
    s = b"wandb_version: 1"
    s += b"\n\n" + yaml.dump(
        config._as_dict(),
        Dumper=yaml.SafeDumper,
        default_flow_style=False,
        allow_unicode=True,
        encoding="utf-8",
    )
    s = s.decode("utf-8")
    with open(config_path, "w") as f:
        f.write(s)

    wandb.termlog("Restored config variables to %s" % config_path)
    if image:
        if not metadata["program"].startswith("<") and metadata.get("args") is not None:
            # TODO: we may not want to default to python here.
            runner = util.find_runner(metadata["program"]) or ["python"]
            command = runner + [metadata["program"]] + metadata["args"]
            cmd = " ".join(command)
        else:
            wandb.termlog("Couldn't find original command, just restoring environment")
            cmd = None
        wandb.termlog("Docker image found, attempting to start")
        ctx.invoke(docker, docker_run_args=[image], cmd=cmd)

    return commit, json_config, patch_content, repo, metadata


@cli.command(context_settings=CONTEXT, help="Run any script with wandb", hidden=True)
@click.pass_context
@click.argument("program")
@click.argument("args", nargs=-1)
@display_error
def magic(ctx, program, args):
    def magic_run(cmd, globals, locals):
        try:
            exec(cmd, globals, locals)
        finally:
            pass

    sys.argv[:] = args
    sys.argv.insert(0, program)
    sys.path.insert(0, os.path.dirname(program))
    try:
        with open(program, "rb") as fp:
            code = compile(fp.read(), program, "exec")
    except OSError:
        click.echo(click.style("Could not launch program: %s" % program, fg="red"))
        sys.exit(1)
    globs = {
        "__file__": program,
        "__name__": "__main__",
        "__package__": None,
        "wandb_magic_install": magic_install,
    }
    prep = (
        """
import __main__
__main__.__file__ = "%s"
wandb_magic_install()
"""
        % program
    )
    magic_run(prep, globs, None)
    magic_run(code, globs, None)


@cli.command("online", help="Enable W&B sync")
@display_error
def online():
    api = InternalApi()
    try:
        api.clear_setting("disabled", persist=True)
        api.clear_setting("mode", persist=True)
    except configparser.Error:
        pass
    click.echo(
        "W&B online, running your script from this directory will now sync to the cloud."
    )


@cli.command("offline", help="Disable W&B sync")
@display_error
def offline():
    api = InternalApi()
    try:
        api.set_setting("disabled", "true", persist=True)
        api.set_setting("mode", "offline", persist=True)
        click.echo(
            "W&B offline, running your script from this directory will only write metadata locally."
        )
    except configparser.Error:
        click.echo(
            "Unable to write config, copy and paste the following in your terminal to turn off W&B:\nexport WANDB_MODE=dryrun"
        )


@cli.command("on", hidden=True)
@click.pass_context
@display_error
def on(ctx):
    ctx.invoke(online)


@cli.command("off", hidden=True)
@click.pass_context
@display_error
def off(ctx):
    ctx.invoke(offline)


@cli.command("status", help="Show configuration settings")
@click.option(
    "--settings/--no-settings", help="Show the current settings", default=True
)
def status(settings):
    api = _get_cling_api()
    if settings:
        click.echo(click.style("Current Settings", bold=True))
        settings = api.settings()
        click.echo(
            json.dumps(settings, sort_keys=True, indent=2, separators=(",", ": "))
        )


@cli.command("disabled", help="Disable W&B.")
def disabled():
    api = InternalApi()
    try:
        api.set_setting("mode", "disabled", persist=True)
        click.echo("W&B disabled.")
    except configparser.Error:
        click.echo(
            "Unable to write config, copy and paste the following in your terminal to turn off W&B:\nexport WANDB_MODE=disabled"
        )


@cli.command("enabled", help="Enable W&B.")
def enabled():
    api = InternalApi()
    try:
        api.set_setting("mode", "online", persist=True)
        click.echo("W&B enabled.")
    except configparser.Error:
        click.echo(
            "Unable to write config, copy and paste the following in your terminal to turn off W&B:\nexport WANDB_MODE=online"
        )


@cli.command("gc", hidden=True, context_settings={"ignore_unknown_options": True})
@click.argument("args", nargs=-1)
def gc(args):
    click.echo(
        "`wandb gc` command has been removed. Use `wandb sync --clean` to clean up synced runs."
    )


@cli.command(context_settings=CONTEXT, help="Verify your local instance")
@click.option("--host", default=None, help="Test a specific instance of W&B")
def verify(host):
    # TODO: (kdg) Build this all into a WandbVerify object, and clean this up.
    os.environ["WANDB_SILENT"] = "true"
    os.environ["WANDB_PROJECT"] = "verify"
    api = _get_cling_api()
    reinit = False
    if host is None:
        host = api.settings("base_url")
        print(f"Default host selected: {host}")
    # if the given host does not match the default host, re-run init
    elif host != api.settings("base_url"):
        reinit = True

    tmp_dir = tempfile.mkdtemp()
    print(
        "Find detailed logs for this test at: {}".format(os.path.join(tmp_dir, "wandb"))
    )
    os.chdir(tmp_dir)
    os.environ["WANDB_BASE_URL"] = host
    wandb.login(host=host)
    if reinit:
        api = _get_cling_api(reset=True)
    if not wandb_verify.check_host(host):
        sys.exit(1)
    if not wandb_verify.check_logged_in(api, host):
        sys.exit(1)
    url_success, url = wandb_verify.check_graphql_put(api, host)
    large_post_success = wandb_verify.check_large_post()
    wandb_verify.check_secure_requests(
        api.settings("base_url"),
        "Checking requests to base url",
        "Connections are not made over https. SSL required for secure communications.",
    )
    if url:
        wandb_verify.check_secure_requests(
            url,
            "Checking requests made over signed URLs",
            "Signed URL requests not made over https. SSL is required for secure communications.",
        )
        wandb_verify.check_cors_configuration(url, host)
    wandb_verify.check_wandb_version(api)
    check_run_success = wandb_verify.check_run(api)
    check_artifacts_success = wandb_verify.check_artifacts()
    if not (
        check_artifacts_success
        and check_run_success
        and large_post_success
        and url_success
    ):
        sys.exit(1)<|MERGE_RESOLUTION|>--- conflicted
+++ resolved
@@ -1182,11 +1182,9 @@
     elif resource is None:
         resource = "local-container"
 
-<<<<<<< HEAD
     check_logged_in(api)
-=======
+
     run_id = config.get("run_id")
->>>>>>> ef0c5226
 
     if queue is None:
         # direct launch
@@ -1289,6 +1287,8 @@
         raise LaunchError(
             "You must specify a project name or set WANDB_PROJECT environment variable."
         )
+    
+    check_logged_in(api)
 
     wandb.termlog("Starting launch agent ✨")
     wandb_launch.create_and_run_agent(api, agent_config)
