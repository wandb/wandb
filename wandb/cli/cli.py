--- conflicted
+++ resolved
@@ -541,23 +541,7 @@
 
     wandb.sdk.wandb_setup.setup()
 
-<<<<<<< HEAD
-    # for path in paths:
-    #     # we already know there is only one wandb file in the directory
-    #     wandb_file = [p for p in path.glob("*.wandb") if p.is_file()][0]
-    #     wandb._sync(
-    #         wandb_file,
-    #         run_id=run_id,
-    #         project=project,
-    #         entity=entity,
-    #         skip_console=skip_console,
-    #         append=append,
-    #     )
-
-    with concurrent.futures.ThreadPoolExecutor(
-=======
     with concurrent.futures.ProcessPoolExecutor(
->>>>>>> 5fc6bc82
         max_workers=min(len(paths), 64)
     ) as executor:
         futures = []
