#!/usr/bin/env python

"""All of W&B's environment variables

Getters and putters for all of them should go here. That
way it'll be easier to avoid typos with names and be
consistent about environment variables' semantics.

Environment variables are not the authoritative source for
these values in many cases.
"""

import json
import os
import sys
<<<<<<< HEAD
import json
=======
from typing import List, Mapping, MutableMapping, Optional, Union

>>>>>>> 5f661ca5
from distutils.util import strtobool

Env = Optional[MutableMapping]

CONFIG_PATHS = "WANDB_CONFIG_PATHS"
SWEEP_PARAM_PATH = "WANDB_SWEEP_PARAM_PATH"
SHOW_RUN = "WANDB_SHOW_RUN"
DEBUG = "WANDB_DEBUG"
SILENT = "WANDB_SILENT"
QUIET = "WANDB_QUIET"
INITED = "WANDB_INITED"
DIR = "WANDB_DIR"
# Deprecate DESCRIPTION in a future release
DESCRIPTION = "WANDB_DESCRIPTION"
NAME = "WANDB_NAME"
NOTEBOOK_NAME = "WANDB_NOTEBOOK_NAME"
NOTES = "WANDB_NOTES"
USERNAME = "WANDB_USERNAME"
USER_EMAIL = "WANDB_USER_EMAIL"
PROJECT = "WANDB_PROJECT"
ENTITY = "WANDB_ENTITY"
BASE_URL = "WANDB_BASE_URL"
APP_URL = "WANDB_APP_URL"
PROGRAM = "WANDB_PROGRAM"
ARGS = "WANDB_ARGS"
MODE = "WANDB_MODE"
START_METHOD = "WANDB_START_METHOD"
RESUME = "WANDB_RESUME"
RUN_ID = "WANDB_RUN_ID"
RUN_STORAGE_ID = "WANDB_RUN_STORAGE_ID"
RUN_GROUP = "WANDB_RUN_GROUP"
RUN_DIR = "WANDB_RUN_DIR"
SWEEP_ID = "WANDB_SWEEP_ID"
HTTP_TIMEOUT = "WANDB_HTTP_TIMEOUT"
API_KEY = "WANDB_API_KEY"
JOB_TYPE = "WANDB_JOB_TYPE"
DISABLE_CODE = "WANDB_DISABLE_CODE"
DISABLE_GIT = "WANDB_DISABLE_GIT"
SAVE_CODE = "WANDB_SAVE_CODE"
TAGS = "WANDB_TAGS"
IGNORE = "WANDB_IGNORE_GLOBS"
ERROR_REPORTING = "WANDB_ERROR_REPORTING"
DOCKER = "WANDB_DOCKER"
AGENT_REPORT_INTERVAL = "WANDB_AGENT_REPORT_INTERVAL"
AGENT_KILL_DELAY = "WANDB_AGENT_KILL_DELAY"
AGENT_DISABLE_FLAPPING = "WANDB_AGENT_DISABLE_FLAPPING"
AGENT_MAX_INITIAL_FAILURES = "WANDB_AGENT_MAX_INITIAL_FAILURES"
CRASH_NOSYNC_TIME = "WANDB_CRASH_NOSYNC_TIME"
MAGIC = "WANDB_MAGIC"
HOST = "WANDB_HOST"
ANONYMOUS = "WANDB_ANONYMOUS"
JUPYTER = "WANDB_JUPYTER"
CONFIG_DIR = "WANDB_CONFIG_DIR"
CACHE_DIR = "WANDB_CACHE_DIR"
DISABLE_SSL = "WANDB_INSECURE_DISABLE_SSL"
SERVICE = "WANDB_SERVICE"
REQUIRE_SERVICE = "WANDB_REQUIRE_SERVICE"
_DISABLE_SERVICE = "WANDB_DISABLE_SERVICE"
SENTRY_DSN = "WANDB_SENTRY_DSN"
INIT_TIMEOUT = "WANDB_INIT_TIMEOUT"

# For testing, to be removed in future version
USE_V1_ARTIFACTS = "_WANDB_USE_V1_ARTIFACTS"


def immutable_keys() -> List[str]:
    """These are env keys that shouldn't change within a single process.  We use this to maintain
    certain values between multiple calls to wandb.init within a single process."""
    return [
        DIR,
        ENTITY,
        PROJECT,
        API_KEY,
        IGNORE,
        DISABLE_CODE,
        DISABLE_GIT,
        DOCKER,
        MODE,
        BASE_URL,
        ERROR_REPORTING,
        CRASH_NOSYNC_TIME,
        MAGIC,
        USERNAME,
        USER_EMAIL,
        DIR,
        SILENT,
        CONFIG_PATHS,
        ANONYMOUS,
        RUN_GROUP,
        JOB_TYPE,
        TAGS,
        RESUME,
        AGENT_REPORT_INTERVAL,
        HTTP_TIMEOUT,
        HOST,
        CACHE_DIR,
        USE_V1_ARTIFACTS,
        DISABLE_SSL,
    ]


def _env_as_bool(var: str, default: Optional[str] = None, env: Env = None) -> bool:
    if env is None:
        env = os.environ
    val = env.get(var, default)
    try:
        val = bool(strtobool(val))  # type: ignore
    except (AttributeError, ValueError):
        pass
    return val if isinstance(val, bool) else False


def is_debug(default: Optional[str] = None, env: Env = None) -> bool:
    return _env_as_bool(DEBUG, default=default, env=env)


def error_reporting_enabled() -> bool:
    return _env_as_bool(ERROR_REPORTING, default="True")


def ssl_disabled() -> bool:
    return _env_as_bool(DISABLE_SSL, default="False")


def get_error_reporting(
    default: Union[bool, str] = True,
    env: Env = None,
) -> Union[bool, str]:
    if env is None:
        env = os.environ

    return env.get(ERROR_REPORTING, default)


def get_run(default: Optional[str] = None, env: Env = None) -> Optional[str]:
    if env is None:
        env = os.environ

    return env.get(RUN_ID, default)


def get_args(
    default: Optional[List[str]] = None, env: Env = None
) -> Optional[List[str]]:
    if env is None:
        env = os.environ
    if env.get(ARGS):
        try:
            return json.loads(env.get(ARGS, "[]"))  # type: ignore
        except ValueError:
            return None
    else:
        return default or sys.argv[1:]


def get_docker(default: Optional[str] = None, env: Env = None) -> Optional[str]:
    if env is None:
        env = os.environ

    return env.get(DOCKER, default)


def get_http_timeout(default: int = 10, env: Env = None) -> int:
    if env is None:
        env = os.environ

    return int(env.get(HTTP_TIMEOUT, default))


def get_ignore(
    default: Optional[List[str]] = None, env: Env = None
) -> Optional[List[str]]:
    if env is None:
        env = os.environ
    ignore = env.get(IGNORE)
    if ignore is not None:
        return ignore.split(",")
    else:
        return default


def get_project(default: Optional[str] = None, env: Env = None) -> Optional[str]:
    if env is None:
        env = os.environ

    return env.get(PROJECT, default)


def get_username(default: Optional[str] = None, env: Env = None) -> Optional[str]:
    if env is None:
        env = os.environ

    return env.get(USERNAME, default)


def get_user_email(default: Optional[str] = None, env: Env = None) -> Optional[str]:
    if env is None:
        env = os.environ

    return env.get(USER_EMAIL, default)


def get_entity(default: Optional[str] = None, env: Env = None) -> Optional[str]:
    if env is None:
        env = os.environ

    return env.get(ENTITY, default)


def get_base_url(default: Optional[str] = None, env: Env = None) -> Optional[str]:
    if env is None:
        env = os.environ

    base_url = env.get(BASE_URL, default)

    return base_url.rstrip("/") if base_url is not None else base_url


def get_app_url(default: Optional[str] = None, env: Env = None) -> Optional[str]:
    if env is None:
        env = os.environ

    return env.get(APP_URL, default)


def get_show_run(default: Optional[str] = None, env: Env = None) -> bool:
    if env is None:
        env = os.environ

    return bool(env.get(SHOW_RUN, default))


def get_description(default: Optional[str] = None, env: Env = None) -> Optional[str]:
    if env is None:
        env = os.environ

    return env.get(DESCRIPTION, default)


def get_tags(default: str = "", env: Env = None) -> List[str]:
    if env is None:
        env = os.environ

    return [tag for tag in env.get(TAGS, default).split(",") if tag]


def get_dir(default: Optional[str] = None, env: Env = None) -> Optional[str]:
    if env is None:
        env = os.environ
    return env.get(DIR, default)


def get_config_paths(default: Optional[str] = None, env: Env = None) -> Optional[str]:
    if env is None:
        env = os.environ
    return env.get(CONFIG_PATHS, default)


def get_agent_report_interval(
    default: Optional[str] = None, env: Env = None
) -> Optional[int]:
    if env is None:
        env = os.environ
    val = env.get(AGENT_REPORT_INTERVAL, default)
    try:
        val = int(val)  # type: ignore
    except ValueError:
        val = None  # silently ignore env format errors, caller should handle.
    return val


def get_agent_kill_delay(
    default: Optional[str] = None, env: Env = None
) -> Optional[int]:
    if env is None:
        env = os.environ
    val = env.get(AGENT_KILL_DELAY, default)
    try:
        val = int(val)  # type: ignore
    except ValueError:
        val = None  # silently ignore env format errors, caller should handle.
    return val


def get_crash_nosync_time(
    default: Optional[str] = None, env: Env = None
) -> Optional[int]:
    if env is None:
        env = os.environ
    val = env.get(CRASH_NOSYNC_TIME, default)
    try:
        val = int(val)  # type: ignore
    except ValueError:
        val = None  # silently ignore env format errors, caller should handle.
    return val


def get_magic(default: Optional[str] = None, env: Env = None) -> Optional[str]:
    if env is None:
        env = os.environ
    val = env.get(MAGIC, default)
    return val


def get_cache_dir(env: Env = None) -> str:
    default_dir = os.path.expanduser(os.path.join("~", ".cache", "wandb"))
    if env is None:
        env = os.environ
    val = env.get(CACHE_DIR, default_dir)
    return val


def get_use_v1_artifacts(env: Env = None) -> bool:
    if env is None:
        env = os.environ
    val = bool(env.get(USE_V1_ARTIFACTS, False))
    return val


def get_agent_max_initial_failures(
    default: Optional[int] = None, env: Env = None
) -> Optional[int]:
    if env is None:
        env = os.environ
    val = env.get(AGENT_MAX_INITIAL_FAILURES, default)
    try:
        val = int(val)  # type: ignore
    except ValueError:
        val = default
    return val


def set_entity(value: str, env: Env = None) -> None:
    if env is None:
        env = os.environ
    env[ENTITY] = value


def set_project(value: str, env: Env = None) -> None:
    if env is None:
        env = os.environ
    env[PROJECT] = value or "uncategorized"


def should_save_code() -> bool:
    save_code = _env_as_bool(SAVE_CODE, default="False")
    code_disabled = _env_as_bool(DISABLE_CODE, default="False")
    return save_code and not code_disabled


def disable_git(env: Env = None) -> bool:
    if env is None:
        env = os.environ
    val = env.get(DISABLE_GIT, default="False")
    if isinstance(val, str):
        val = False if val.lower() == "false" else True
    return val<|MERGE_RESOLUTION|>--- conflicted
+++ resolved
@@ -13,12 +13,8 @@
 import json
 import os
 import sys
-<<<<<<< HEAD
-import json
-=======
-from typing import List, Mapping, MutableMapping, Optional, Union
-
->>>>>>> 5f661ca5
+from typing import List, MutableMapping, Optional, Union
+
 from distutils.util import strtobool
 
 Env = Optional[MutableMapping]
