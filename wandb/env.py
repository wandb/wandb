#!/usr/bin/env python

"""All of W&B's environment variables

Getters and putters for all of them should go here. That
way it'll be easier to avoid typos with names and be
consistent about environment variables' semantics.

Environment variables are not the authoritative source for
these values in many cases.
"""

import json
import os
import sys
from distutils.util import strtobool
from typing import List, MutableMapping, Optional, Union

import appdirs  # type: ignore

Env = Optional[MutableMapping]

CONFIG_PATHS = "WANDB_CONFIG_PATHS"
SWEEP_PARAM_PATH = "WANDB_SWEEP_PARAM_PATH"
SHOW_RUN = "WANDB_SHOW_RUN"
DEBUG = "WANDB_DEBUG"
SILENT = "WANDB_SILENT"
QUIET = "WANDB_QUIET"
INITED = "WANDB_INITED"
DIR = "WANDB_DIR"
# Deprecate DESCRIPTION in a future release
DESCRIPTION = "WANDB_DESCRIPTION"
NAME = "WANDB_NAME"
NOTEBOOK_NAME = "WANDB_NOTEBOOK_NAME"
NOTES = "WANDB_NOTES"
USERNAME = "WANDB_USERNAME"
USER_EMAIL = "WANDB_USER_EMAIL"
PROJECT = "WANDB_PROJECT"
ENTITY = "WANDB_ENTITY"
BASE_URL = "WANDB_BASE_URL"
APP_URL = "WANDB_APP_URL"
PROGRAM = "WANDB_PROGRAM"
ARGS = "WANDB_ARGS"
MODE = "WANDB_MODE"
START_METHOD = "WANDB_START_METHOD"
RESUME = "WANDB_RESUME"
RUN_ID = "WANDB_RUN_ID"
RUN_STORAGE_ID = "WANDB_RUN_STORAGE_ID"
RUN_GROUP = "WANDB_RUN_GROUP"
RUN_DIR = "WANDB_RUN_DIR"
SWEEP_ID = "WANDB_SWEEP_ID"
HTTP_TIMEOUT = "WANDB_HTTP_TIMEOUT"
API_KEY = "WANDB_API_KEY"
JOB_TYPE = "WANDB_JOB_TYPE"
DISABLE_CODE = "WANDB_DISABLE_CODE"
DISABLE_GIT = "WANDB_DISABLE_GIT"
GIT_ROOT = "WANDB_GIT_ROOT"
SAVE_CODE = "WANDB_SAVE_CODE"
TAGS = "WANDB_TAGS"
IGNORE = "WANDB_IGNORE_GLOBS"
ERROR_REPORTING = "WANDB_ERROR_REPORTING"
DOCKER = "WANDB_DOCKER"
AGENT_REPORT_INTERVAL = "WANDB_AGENT_REPORT_INTERVAL"
AGENT_KILL_DELAY = "WANDB_AGENT_KILL_DELAY"
AGENT_DISABLE_FLAPPING = "WANDB_AGENT_DISABLE_FLAPPING"
AGENT_MAX_INITIAL_FAILURES = "WANDB_AGENT_MAX_INITIAL_FAILURES"
CRASH_NOSYNC_TIME = "WANDB_CRASH_NOSYNC_TIME"
MAGIC = "WANDB_MAGIC"
HOST = "WANDB_HOST"
ANONYMOUS = "WANDB_ANONYMOUS"
JUPYTER = "WANDB_JUPYTER"
CONFIG_DIR = "WANDB_CONFIG_DIR"
DATA_DIR = "WANDB_DATA_DIR"
CACHE_DIR = "WANDB_CACHE_DIR"
DISABLE_SSL = "WANDB_INSECURE_DISABLE_SSL"
SERVICE = "WANDB_SERVICE"
REQUIRE_SERVICE = "WANDB_REQUIRE_SERVICE"
_DISABLE_SERVICE = "WANDB_DISABLE_SERVICE"
SENTRY_DSN = "WANDB_SENTRY_DSN"
INIT_TIMEOUT = "WANDB_INIT_TIMEOUT"
GIT_COMMIT = "WANDB_GIT_COMMIT"
GIT_REMOTE_URL = "WANDB_GIT_REMOTE_URL"

# For testing, to be removed in future version
USE_V1_ARTIFACTS = "_WANDB_USE_V1_ARTIFACTS"


def immutable_keys() -> List[str]:
    """These are env keys that shouldn't change within a single process.  We use this to maintain
    certain values between multiple calls to wandb.init within a single process."""
    return [
        DIR,
        ENTITY,
        PROJECT,
        API_KEY,
        IGNORE,
        DISABLE_CODE,
        DISABLE_GIT,
        DOCKER,
        MODE,
        BASE_URL,
        ERROR_REPORTING,
        CRASH_NOSYNC_TIME,
        MAGIC,
        USERNAME,
        USER_EMAIL,
        DIR,
        SILENT,
        CONFIG_PATHS,
        ANONYMOUS,
        RUN_GROUP,
        JOB_TYPE,
        TAGS,
        RESUME,
        AGENT_REPORT_INTERVAL,
        HTTP_TIMEOUT,
        HOST,
        DATA_DIR,
        CACHE_DIR,
        USE_V1_ARTIFACTS,
        DISABLE_SSL,
    ]


def _env_as_bool(
    var: str, default: Optional[str] = None, env: Optional[Env] = None
) -> bool:
    if env is None:
        env = os.environ
    val = env.get(var, default)
    try:
        val = bool(strtobool(val))  # type: ignore
    except (AttributeError, ValueError):
        pass
    return val if isinstance(val, bool) else False


def is_debug(default: Optional[str] = None, env: Optional[Env] = None) -> bool:
    return _env_as_bool(DEBUG, default=default, env=env)


def error_reporting_enabled() -> bool:
    return _env_as_bool(ERROR_REPORTING, default="True")


def ssl_disabled() -> bool:
    return _env_as_bool(DISABLE_SSL, default="False")


def get_error_reporting(
    default: Union[bool, str] = True,
    env: Optional[Env] = None,
) -> Union[bool, str]:
    if env is None:
        env = os.environ

    return env.get(ERROR_REPORTING, default)


def get_run(default: Optional[str] = None, env: Optional[Env] = None) -> Optional[str]:
    if env is None:
        env = os.environ

    return env.get(RUN_ID, default)


def get_args(
    default: Optional[List[str]] = None, env: Optional[Env] = None
) -> Optional[List[str]]:
    if env is None:
        env = os.environ
    if env.get(ARGS):
        try:
            return json.loads(env.get(ARGS, "[]"))  # type: ignore
        except ValueError:
            return None
    else:
        return default or sys.argv[1:]


def get_docker(
    default: Optional[str] = None, env: Optional[Env] = None
) -> Optional[str]:
    if env is None:
        env = os.environ

    return env.get(DOCKER, default)


def get_http_timeout(default: int = 10, env: Optional[Env] = None) -> int:
    if env is None:
        env = os.environ

    return int(env.get(HTTP_TIMEOUT, default))


def get_ignore(
    default: Optional[List[str]] = None, env: Optional[Env] = None
) -> Optional[List[str]]:
    if env is None:
        env = os.environ
    ignore = env.get(IGNORE)
    if ignore is not None:
        return ignore.split(",")
    else:
        return default


def get_project(
    default: Optional[str] = None, env: Optional[Env] = None
) -> Optional[str]:
    if env is None:
        env = os.environ

    return env.get(PROJECT, default)


def get_username(
    default: Optional[str] = None, env: Optional[Env] = None
) -> Optional[str]:
    if env is None:
        env = os.environ

    return env.get(USERNAME, default)


def get_user_email(
    default: Optional[str] = None, env: Optional[Env] = None
) -> Optional[str]:
    if env is None:
        env = os.environ

    return env.get(USER_EMAIL, default)


def get_entity(
    default: Optional[str] = None, env: Optional[Env] = None
) -> Optional[str]:
    if env is None:
        env = os.environ

    return env.get(ENTITY, default)


def get_base_url(
    default: Optional[str] = None, env: Optional[Env] = None
) -> Optional[str]:
    if env is None:
        env = os.environ

    base_url = env.get(BASE_URL, default)

    return base_url.rstrip("/") if base_url is not None else base_url


def get_app_url(
    default: Optional[str] = None, env: Optional[Env] = None
) -> Optional[str]:
    if env is None:
        env = os.environ

    return env.get(APP_URL, default)


def get_show_run(default: Optional[str] = None, env: Optional[Env] = None) -> bool:
    if env is None:
        env = os.environ

    return bool(env.get(SHOW_RUN, default))


def get_description(
    default: Optional[str] = None, env: Optional[Env] = None
) -> Optional[str]:
    if env is None:
        env = os.environ

    return env.get(DESCRIPTION, default)


def get_tags(default: str = "", env: Optional[Env] = None) -> List[str]:
    if env is None:
        env = os.environ

    return [tag for tag in env.get(TAGS, default).split(",") if tag]


def get_dir(default: Optional[str] = None, env: Optional[Env] = None) -> Optional[str]:
    if env is None:
        env = os.environ
    return env.get(DIR, default)


def get_config_paths(
    default: Optional[str] = None, env: Optional[Env] = None
) -> Optional[str]:
    if env is None:
        env = os.environ
    return env.get(CONFIG_PATHS, default)


def get_agent_report_interval(
    default: Optional[str] = None, env: Optional[Env] = None
) -> Optional[int]:
    if env is None:
        env = os.environ
    val = env.get(AGENT_REPORT_INTERVAL, default)
    try:
        val = int(val)  # type: ignore
    except ValueError:
        val = None  # silently ignore env format errors, caller should handle.
    return val


def get_agent_kill_delay(
    default: Optional[str] = None, env: Optional[Env] = None
) -> Optional[int]:
    if env is None:
        env = os.environ
    val = env.get(AGENT_KILL_DELAY, default)
    try:
        val = int(val)  # type: ignore
    except ValueError:
        val = None  # silently ignore env format errors, caller should handle.
    return val


def get_crash_nosync_time(
    default: Optional[str] = None, env: Optional[Env] = None
) -> Optional[int]:
    if env is None:
        env = os.environ
    val = env.get(CRASH_NOSYNC_TIME, default)
    try:
        val = int(val)  # type: ignore
    except ValueError:
        val = None  # silently ignore env format errors, caller should handle.
    return val


def get_magic(
    default: Optional[str] = None, env: Optional[Env] = None
) -> Optional[str]:
    if env is None:
        env = os.environ
    val = env.get(MAGIC, default)
    return val


<<<<<<< HEAD
def get_data_dir(env: Env = None) -> str:
    default_dir = appdirs.user_data_dir("wandb")
    if env is None:
        env = os.environ
    val = env.get(DATA_DIR, default_dir)
    return val


def get_cache_dir(env: Env = None) -> str:
    default_dir = appdirs.user_cache_dir("wandb")
=======
def get_cache_dir(env: Optional[Env] = None) -> str:
    default_dir = os.path.expanduser(os.path.join("~", ".cache", "wandb"))
>>>>>>> 16f9f323
    if env is None:
        env = os.environ
    val = env.get(CACHE_DIR, default_dir)
    return val


def get_use_v1_artifacts(env: Optional[Env] = None) -> bool:
    if env is None:
        env = os.environ
    val = bool(env.get(USE_V1_ARTIFACTS, False))
    return val


def get_agent_max_initial_failures(
    default: Optional[int] = None, env: Optional[Env] = None
) -> Optional[int]:
    if env is None:
        env = os.environ
    val = env.get(AGENT_MAX_INITIAL_FAILURES, default)
    try:
        val = int(val)  # type: ignore
    except ValueError:
        val = default
    return val


def set_entity(value: str, env: Optional[Env] = None) -> None:
    if env is None:
        env = os.environ
    env[ENTITY] = value


def set_project(value: str, env: Optional[Env] = None) -> None:
    if env is None:
        env = os.environ
    env[PROJECT] = value or "uncategorized"


def should_save_code() -> bool:
    save_code = _env_as_bool(SAVE_CODE, default="False")
    code_disabled = _env_as_bool(DISABLE_CODE, default="False")
    return save_code and not code_disabled


def disable_git(env: Optional[Env] = None) -> bool:
    if env is None:
        env = os.environ
    val = env.get(DISABLE_GIT, default="False")
    if isinstance(val, str):
        val = False if val.lower() == "false" else True
    return val<|MERGE_RESOLUTION|>--- conflicted
+++ resolved
@@ -347,8 +347,7 @@
     return val
 
 
-<<<<<<< HEAD
-def get_data_dir(env: Env = None) -> str:
+def get_data_dir(env: Optional[Env] = None) -> str:
     default_dir = appdirs.user_data_dir("wandb")
     if env is None:
         env = os.environ
@@ -356,12 +355,8 @@
     return val
 
 
-def get_cache_dir(env: Env = None) -> str:
+def get_cache_dir(env: Optional[Env] = None) -> str:
     default_dir = appdirs.user_cache_dir("wandb")
-=======
-def get_cache_dir(env: Optional[Env] = None) -> str:
-    default_dir = os.path.expanduser(os.path.join("~", ".cache", "wandb"))
->>>>>>> 16f9f323
     if env is None:
         env = os.environ
     val = env.get(CACHE_DIR, default_dir)
