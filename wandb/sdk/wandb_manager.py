"""Manage wandb processes.

Create a grpc manager channel.
"""

import atexit
import os
from typing import TYPE_CHECKING, Any, Callable, Dict, Optional

import psutil

import wandb
from wandb import env, trigger
from wandb.errors import Error
from wandb.sdk.lib.exit_hooks import ExitHooks
from wandb.sdk.lib.import_hooks import unregister_all_post_import_hooks
from wandb.sdk.lib.proto_util import settings_dict_from_pbmap
from wandb.util import sentry_reraise

if TYPE_CHECKING:
    from wandb.sdk.service import service
    from wandb.sdk.service.service_base import ServiceInterface
    from wandb.sdk.wandb_settings import Settings


class ManagerConnectionError(Error):
    """Raised when service process is not running"""

    pass


class ManagerConnectionRefusedError(ManagerConnectionError):
    """Raised when service process is not running"""

    pass


class _ManagerToken:
    _version = "2"
    _supported_transports = {"grpc", "tcp"}
    _token_str: str
    _pid: int
    _transport: str
    _host: str
    _port: int

    def __init__(self, token: str) -> None:
        self._token_str = token
        self._parse()

    @classmethod
    def from_environment(cls) -> Optional["_ManagerToken"]:
        token = os.environ.get(env.SERVICE)
        if not token:
            return None
        return cls(token=token)

    @classmethod
    def from_params(cls, transport: str, host: str, port: int) -> "_ManagerToken":
        version = cls._version
        pid = os.getpid()
        token = "-".join([version, str(pid), transport, host, str(port)])
        return cls(token=token)

    def set_environment(self) -> None:
        os.environ[env.SERVICE] = self._token_str

    def _parse(self) -> None:
        assert self._token_str
        parts = self._token_str.split("-")
        assert len(parts) == 5, f"token must have 5 parts: {parts}"
        # TODO: make more robust?
        version, pid_str, transport, host, port_str = parts
        assert version == self._version
        assert transport in self._supported_transports
        self._pid = int(pid_str)
        self._transport = transport
        self._host = host
        self._port = int(port_str)

    def reset_environment(self) -> None:
        os.environ.pop(env.SERVICE, None)

    @property
    def token(self) -> str:
        return self._token_str

    @property
    def pid(self) -> int:
        return self._pid

    @property
    def transport(self) -> str:
        return self._transport

    @property
    def host(self) -> str:
        return self._host

    @property
    def port(self) -> int:
        return self._port


class _Manager:
    _token: _ManagerToken
    _atexit_lambda: Optional[Callable[[], None]]
    _hooks: Optional[ExitHooks]
    _settings: "Settings"
    _service: "service._Service"

    def _service_connect(self) -> None:
        port = self._token.port
        svc_iface = self._get_service_interface()

        try:
            svc_iface._svc_connect(port=port)
        except ConnectionRefusedError as e:
            if not psutil.pid_exists(self._token.pid):
                message = (
                    "Connection to wandb service failed "
                    "since the process is not available. "
                )
            else:
                message = f"Connection to wandb service failed: {e}. "
            raise ManagerConnectionRefusedError(message)
        except Exception as e:
            raise ManagerConnectionError(f"Connection to wandb service failed: {e}")

    def __init__(self, settings: "Settings") -> None:
<<<<<<< HEAD
        # TODO: warn if user doesnt have grpc installed
=======
        # TODO: warn if user doesn't have grpc installed
        from wandb.sdk.service import service

>>>>>>> 5da50ff3
        self._settings = settings
        self._atexit_lambda = None
        self._hooks = None
        self._service = None

        if self._settings.mode == "disabled":
            return

        self._setup_service()

    def _setup_service(self) -> None:
        from wandb.sdk.service import service

        # Temporary setting to allow use of grpc so that we can keep
        # that code from rotting during the transition
        self._service = service._Service(settings=self._settings)

        use_grpc = self._settings._service_transport == "grpc"

        token = _ManagerToken.from_environment()
        if not token:
            self._service.start()
            host = "localhost"
            if use_grpc:
                transport = "grpc"
                port = self._service.grpc_port
            else:
                transport = "tcp"
                port = self._service.sock_port
            assert port
            token = _ManagerToken.from_params(transport=transport, host=host, port=port)
            token.set_environment()
            self._atexit_setup()

        self._token = token

        try:
            self._service_connect()
        except ManagerConnectionError as e:
            sentry_reraise(e, delay=True)

    def _atexit_setup(self) -> None:
        self._atexit_lambda = lambda: self._atexit_teardown()

        self._hooks = ExitHooks()
        self._hooks.hook()
        atexit.register(self._atexit_lambda)

    def _atexit_teardown(self) -> None:
        trigger.call("on_finished")
        exit_code = self._hooks.exit_code if self._hooks else 0
        self._teardown(exit_code)

    def _teardown(self, exit_code: int) -> None:
        unregister_all_post_import_hooks()

        if self._atexit_lambda:
            atexit.unregister(self._atexit_lambda)
            self._atexit_lambda = None

        try:
            self._inform_teardown(exit_code)
            result = self._service.join()
            if result and not self._settings._jupyter:
                os._exit(result)
        except Exception as e:
            wandb.termlog(
                f"While tearing down the service manager. The following error has occurred: {e}",
                repeat=False,
            )
        finally:
            self._token.reset_environment()

    def _get_service(self) -> "service._Service":
        return self._service

    def _get_service_interface(self) -> "ServiceInterface":
        if self._service is None:
            self._setup_service()
        svc_iface = self._service.service_interface
        assert svc_iface
        return svc_iface

    def _inform_init(self, settings: "Settings", run_id: str) -> None:
        svc_iface = self._get_service_interface()
        svc_iface._svc_inform_init(settings=settings, run_id=run_id)

    def _inform_start(self, settings: "Settings", run_id: str) -> None:
        svc_iface = self._get_service_interface()
        svc_iface._svc_inform_start(settings=settings, run_id=run_id)

    def _inform_attach(self, attach_id: str) -> Dict[str, Any]:
        svc_iface = self._get_service_interface()
        response = svc_iface._svc_inform_attach(attach_id=attach_id)
        return settings_dict_from_pbmap(response._settings_map)

    def _inform_finish(self, run_id: Optional[str] = None) -> None:
        svc_iface = self._get_service_interface()
        svc_iface._svc_inform_finish(run_id=run_id)

    def _inform_teardown(self, exit_code: int) -> None:
        svc_iface = self._get_service_interface()
        svc_iface._svc_inform_teardown(exit_code)<|MERGE_RESOLUTION|>--- conflicted
+++ resolved
@@ -128,13 +128,9 @@
             raise ManagerConnectionError(f"Connection to wandb service failed: {e}")
 
     def __init__(self, settings: "Settings") -> None:
-<<<<<<< HEAD
-        # TODO: warn if user doesnt have grpc installed
-=======
         # TODO: warn if user doesn't have grpc installed
         from wandb.sdk.service import service
 
->>>>>>> 5da50ff3
         self._settings = settings
         self._atexit_lambda = None
         self._hooks = None
