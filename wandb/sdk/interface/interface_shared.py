--- conflicted
+++ resolved
@@ -393,15 +393,7 @@
         rec = self._make_record(files=files)
         self._publish(rec)
 
-<<<<<<< HEAD
-    def _publish_use_artifact(self, use_artifact: pb.UseArtifactRecord) -> None:
-=======
-    def _publish_link_artifact(self, link_artifact: pb.LinkArtifactRecord) -> Any:
-        rec = self._make_record(link_artifact=link_artifact)
-        self._publish(rec)
-
     def _publish_use_artifact(self, use_artifact: pb.UseArtifactRecord) -> Any:
->>>>>>> ab193399
         rec = self._make_record(use_artifact=use_artifact)
         self._publish(rec)
 
