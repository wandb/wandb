--- conflicted
+++ resolved
@@ -242,14 +242,10 @@
         use_artifact: Optional[pb.UseArtifactRecord] = None,
         output: Optional[pb.OutputRecord] = None,
         output_raw: Optional[pb.OutputRawRecord] = None,
-<<<<<<< HEAD
-        wandb_config_parameters: Optional[pb.WandbConfigParametersRecord] = None,
         config_file_parameter: Optional[pb.ConfigFileParameterRecord] = None,
-=======
         launch_wandb_config_parameters: Optional[
             pb.LaunchWandbConfigParametersRecord
         ] = None,
->>>>>>> d2d54822
     ) -> pb.Record:
         record = pb.Record()
         if run:
@@ -294,15 +290,10 @@
             record.output.CopyFrom(output)
         elif output_raw:
             record.output_raw.CopyFrom(output_raw)
-<<<<<<< HEAD
         elif config_file_parameter:
             record.config_file_parameter.CopyFrom(config_file_parameter)
-        elif wandb_config_parameters:
-            record.wandb_config_parameters.CopyFrom(wandb_config_parameters)
-=======
         elif launch_wandb_config_parameters:
             record.wandb_config_parameters.CopyFrom(launch_wandb_config_parameters)
->>>>>>> d2d54822
         else:
             raise Exception("Invalid record")
         return record
