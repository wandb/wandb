--- conflicted
+++ resolved
@@ -11,11 +11,7 @@
 from wandb.data_types import WBValue
 
 if wandb.TYPE_CHECKING:  # type: ignore
-<<<<<<< HEAD
-    from typing import Optional, Union, Dict
-=======
-    from typing import List, Optional, Union
->>>>>>> 5b476cf6
+    from typing import List, Optional, Union, Dict
 
 
 def md5_string(string):
