--- conflicted
+++ resolved
@@ -847,15 +847,8 @@
         mkdir_exists_ok(self._cache_dir)
         self._md5_obj_dir = os.path.join(self._cache_dir, "obj", "md5")
         self._etag_obj_dir = os.path.join(self._cache_dir, "obj", "etag")
-<<<<<<< HEAD
-        self._artifacts_by_id = {}
-        self._artifacts_by_client_id = {}
-=======
         self._artifacts_by_id: Dict[str, Artifact] = {}
-        self._random = random.Random()
-        self._random.seed()
         self._artifacts_by_client_id: Dict[str, "wandb_artifacts.Artifact"] = {}
->>>>>>> 03bda45c
 
     def check_md5_obj_path(
         self, b64_md5: B64MD5, size: int
