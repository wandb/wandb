--- conflicted
+++ resolved
@@ -18,11 +18,7 @@
 import wandb
 from wandb import env, util
 from wandb.data_types import WBValue
-<<<<<<< HEAD
 from wandb.sdk.lib.hashutil import B64MD5, ETag, b64_to_hex_id
-=======
-from wandb.sdk.lib import filesystem
->>>>>>> a76ddcef
 
 if TYPE_CHECKING:
     # need this import for type annotations, but want to avoid circular dependency
