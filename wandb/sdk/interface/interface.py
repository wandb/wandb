--- conflicted
+++ resolved
@@ -32,10 +32,6 @@
 if wandb.TYPE_CHECKING:
     import typing as t
     from . import summary_record as sr
-<<<<<<< HEAD
-    from typing import Optional
-    from wandb.proto.wandb_internal_pb2 import PollExitResponse, MetricRecord
-=======
     from typing import Any, Dict, Iterable, Optional, Tuple, Union
     from multiprocessing import Process
     from typing import cast
@@ -49,7 +45,6 @@
     def cast(_, val):
         return val
 
->>>>>>> ab9fb33d
 
 logger = logging.getLogger("wandb")
 
@@ -460,26 +455,6 @@
 
     def _make_record(
         self,
-<<<<<<< HEAD
-        run=None,
-        config=None,
-        files=None,
-        summary=None,
-        history=None,
-        stats=None,
-        exit=None,
-        artifact=None,
-        tbrecord=None,
-        alert=None,
-        final=None,
-        header=None,
-        footer=None,
-        request=None,
-        telemetry=None,
-        metric=None,
-    ):
-        record = wandb_internal_pb2.Record()
-=======
         run: pb.RunRecord = None,
         config: pb.ConfigRecord = None,
         files: pb.FilesRecord = None,
@@ -491,13 +466,13 @@
         tbrecord: pb.TBRecord = None,
         alert: pb.AlertRecord = None,
         final: pb.FinalRecord = None,
+        metric: pb.MetricRecord = None,
         header: pb.HeaderRecord = None,
         footer: pb.FooterRecord = None,
         request: pb.Request = None,
         telemetry: tpb.TelemetryRecord = None,
     ) -> pb.Record:
         record = pb.Record()
->>>>>>> ab9fb33d
         if run:
             record.run.CopyFrom(run)
         elif config:
@@ -632,17 +607,13 @@
         rec = self._make_record(summary=summary)
         self._publish(rec)
 
-<<<<<<< HEAD
-    def publish_metric(self, metric: MetricRecord) -> None:
+    def publish_metric(self, metric: pb.MetricRecord) -> None:
         rec = self._make_record(metric=metric)
         self._publish(rec)
 
-    def _communicate_run(self, run, timeout=None):
-=======
     def _communicate_run(
         self, run: pb.RunRecord, timeout: int = None
     ) -> Optional[pb.RunUpdateResult]:
->>>>>>> ab9fb33d
         """Send synchronous run object waiting for a response.
 
         Arguments:
