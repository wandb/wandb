--- conflicted
+++ resolved
@@ -17,12 +17,8 @@
     PROJECT_SYNCHRONOUS,
     event_loop_thread_exec,
 )
-<<<<<<< HEAD
-from wandb.sdk.launch import loader
-=======
 
 from .builder import BuilderService
->>>>>>> bebfb636
 from .controller import LaunchController, LegacyResources
 from .job_set import JobSet, create_job_set
 
@@ -116,11 +112,7 @@
         if "project" in trimmed_config:
             del trimmed_config["project"]
 
-<<<<<<< HEAD
-        self._logger.debug(f"[Agent ???] Registering agent...")
-=======
         self._logger.debug("[Agent ???] Registering agent...")
->>>>>>> bebfb636
         create_agent_result = self._api.create_launch_agent(
             self._config["entity"],
             self._config["project"],
@@ -193,28 +185,16 @@
                 environment,
                 registry,
             )
-<<<<<<< HEAD
-            file_saver_factory = lambda job_id: RunQueueItemFileSaver(
-                self._wandb_run, job_id
-            )
-            job_tracker_factory = lambda job_id: JobAndRunStatusTracker(
-                job_id, q, file_saver_factory(job_id)
-            )
+
+            def file_saver_factory(job_id):
+                return RunQueueItemFileSaver(self._wandb_run, job_id)
+
+            def job_tracker_factory(job_id):
+                return JobAndRunStatusTracker(job_id, q, file_saver_factory(job_id))
+
             legacy_resources = LegacyResources(
                 self._api, builder, registry, runner, job_tracker_factory
-            )  # todo factor out api (?)
-=======
-
-            def file_saver_factory(job_id):
-                return RunQueueItemFileSaver(self._wandb_run, job_id)
-
-            def job_tracker_factory(job_id):
-                return JobAndRunStatusTracker(job_id, q, file_saver_factory(job_id))
-
-            legacy_resources = LegacyResources(
-                self._api, builder, registry, runner, job_tracker_factory
-            )
->>>>>>> bebfb636
+            )
 
             controller_task = asyncio.create_task(
                 controller_impl(
