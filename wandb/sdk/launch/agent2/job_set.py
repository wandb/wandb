--- conflicted
+++ resolved
@@ -50,11 +50,7 @@
         self._lock = asyncio.Lock()
 
         self._logger = logger
-<<<<<<< HEAD
-        self._jobs: Dict = {}
-=======
-        self._jobs: Set = dict()
->>>>>>> bebfb636
+        self._jobs: Dict = dict()
         self._ready_event = asyncio.Event()
         self._updated_event = asyncio.Event()
         self._shutdown_event = asyncio.Event()
@@ -114,7 +110,6 @@
         async with self.lock:
             for job in self._last_state.upsertJobs:
                 self._jobs[job["id"]] = job
-<<<<<<< HEAD
                 self._logger.debug(
                     f'[JobSet {self.name or self.id}] Updated Job {job["id"]}'
                 )
@@ -129,8 +124,6 @@
                     f"[JobSet {self.name or self.id}] Deleted Job {job_id}"
                 )
 
-=======
->>>>>>> bebfb636
         self._logger.debug(f"[JobSet {self.name or self.id}] Done.")
         self._ready_event.set()
         self._updated_event.set()
