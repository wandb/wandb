--- conflicted
+++ resolved
@@ -4,16 +4,10 @@
 from typing import Any, Awaitable, Dict
 
 from wandb.sdk.launch._project_spec import (
-<<<<<<< HEAD
     create_project_from_spec,
     fetch_and_validate_project,
 )
-=======
-  create_project_from_spec,
-  fetch_and_validate_project,
-)
 from wandb.sdk.launch.runner.abstract import AbstractRun
->>>>>>> b5ebb313
 from wandb.sdk.launch.runner.local_container import LocalSubmittedRun
 
 from ..controller import LaunchControllerConfig, LegacyResources
@@ -29,7 +23,6 @@
     shutdown_event: asyncio.Event,
     legacy: LegacyResources,
 ) -> Awaitable[Any]:
-<<<<<<< HEAD
     name = config["job_set_spec"]["name"]
     entity_name = config["job_set_spec"]["entity_name"]
     iter = 0
@@ -164,124 +157,4 @@
         return project.run_id
 
     async def release_item(self, item: Any) -> Any:
-        self.logger.info(f"Releasing item: {json.dumps(item, indent=2)}")
-=======
-  name = config["job_set_spec"]["name"]
-  entity_name = config["job_set_spec"]["entity_name"]
-  iter = 0
-  max_concurrency = config["job_set_metadata"]["@max_concurrency"]
-  runs: Dict[str, LocalSubmittedRun] = {}
-
-  if max_concurrency is None or max_concurrency == 'auto':
-    # detect # of cpus available
-    import multiprocessing
-    max_concurrency = max(1, multiprocessing.cpu_count() - 1)
-    logger.debug(f"[Controller {name}] Detecting max_concurrency as {max_concurrency} (based on # of CPUs available)")
-
-  logger.debug(f"[Controller {name}] Starting local process controller with max concurrency {max_concurrency}")
-
-  mgr = LocalProcessesManager(config, job_set, logger, legacy, max_concurrency)
-
-  while not shutdown_event.is_set():
-    await mgr.reconcile()
-    await asyncio.sleep(5) # TODO(np): Ideally waits for job set or target resource events
-    iter += 1
-  logger.debug(f"[Controller {name}] Cleaning up...")
-
-  await asyncio.sleep(2)  # TODO: get rid of this
-  logger.debug(f"[Controller {name}] Done!")
-
-class LocalProcessesManager:
-  """Maintains state for multiple local processes"""
-  def __init__(
-    self,
-    config: LaunchControllerConfig,
-    job_set: JobSet,
-    logger: logging.Logger,
-    legacy: LegacyResources,
-    max_concurrency: int,
-  ):
-    self.config = config
-    self.job_set = job_set
-    self.logger = logger
-    self.legacy = legacy
-    self.max_concurrency = max_concurrency
-
-    self.id = config["job_set_spec"]["name"]
-    self.active_runs: Dict[str, AbstractRun] = {}
-
-  async def reconcile(self):
-    raw_items = list(self.job_set.jobs.values())
-
-    # Dump all raw items
-    self.logger.info(f"====== Raw items ======\n{json.dumps(raw_items, indent=2)}\n======================")
-
-    owned_items = [
-      item for item in raw_items
-      if item["state"] in ["LEASED", "CLAIMED", "RUNNING"] and item["launchAgentId"] == self.config["agent_id"]
-    ]
-    pending_items = [item for item in raw_items if item["state"] in ["PENDING"]]
-
-    self.logger.info(f"Reconciling {len(owned_items)} owned items and {len(pending_items)} pending items")
-
-    if len(owned_items) < self.max_concurrency and len(pending_items) > 0:
-      # we own fewer items than our max concurrency, and there are other items waiting to be run
-      # let's lease the next item
-      await self.lease_next_item()
-
-    # ensure all our owned items are running
-    for item in owned_items:
-      if item["id"] not in self.active_runs:
-        # we own this item but it's not running
-        await self.launch_item(item)
-
-    # release any items that are no longer in owned items
-    for item in self.active_runs:
-      if item not in owned_items:
-        # we don't own this item anymore
-        await self.release_item(item)
-
-  async def lease_next_item(self) -> Any:
-    raw_items = list(self.job_set.jobs.values())
-    pending_items = [item for item in raw_items if item["state"] in ["PENDING"]]
-    if len(pending_items) == 0:
-      return None
-
-    sorted_items = sorted(pending_items, key=lambda item: (item["priority"], item["createdAt"]))
-    next_item = sorted_items[0]
-    self.logger.info(f"Next item: {json.dumps(next_item, indent=2)}")
-    lease_result = await self.job_set.lease_job(next_item["id"])
-    self.logger.info(f"Leased item: {json.dumps(lease_result, indent=2)}")
-
-  async def launch_item(self, item: Any) -> Any:
-    run_id = await self.launch_item_task(item)
-    self.logger.info(f"Launched item got run_id: {run_id}")
-    return run_id
-
-  async def launch_item_task(self, item: Any) -> str:
-    self.logger.info(f"Launching item: {json.dumps(item, indent=2)}")
-
-    project = create_project_from_spec(item["runSpec"], self.legacy.api)
-    project.queue_name = self.config["job_set_spec"]["name"]
-    project.queue_entity = self.config["job_set_spec"]["entity_name"]
-    project.run_queue_item_id = item["id"]
-    job_tracker.update_run_info(project)
-    project = fetch_and_validate_project(project, self.legacy.api)
-    run_id = project.run_id
-
-    run = await self.legacy.runner.run(project, project.docker_image)
-    if not run:
-      job_tracker.failed_to_start = True
-      self.logger.error(f"Failed to start run for item {item['id']}")
-      raise NotImplementedError("TODO: handle this case")
-
-    ack_result = await self.job_set.ack_job(item["id"], run_id)
-    self.logger.info(f"Acked item: {json.dumps(ack_result, indent=2)}")
-    job_tracker = self.legacy.job_tracker_factory(run_id)
-    self.active_runs[item["id"]] = run
-    self.logger.info(f"Inside launch_item_task, project.run_id = {run_id}")
-    return project.run_id
-
-  async def release_item(self, item: Any) -> Any:
-    self.logger.info(f"Releasing item: {json.dumps(item, indent=2)}")
->>>>>>> b5ebb313
+        self.logger.info(f"Releasing item: {json.dumps(item, indent=2)}")