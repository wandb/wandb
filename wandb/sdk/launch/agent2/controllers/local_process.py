--- conflicted
+++ resolved
@@ -10,15 +10,6 @@
     fetch_and_validate_project,
 )
 
-<<<<<<< HEAD
-=======
-from wandb.sdk.launch._project_spec import (
-    create_project_from_spec,
-    fetch_and_validate_project,
-)
-from wandb.sdk.launch.runner.abstract import AbstractRun
-from wandb.sdk.launch.runner.local_container import LocalSubmittedRun
->>>>>>> 24ac865b
 
 from ..controller import LaunchControllerConfig, LegacyResources
 from ..job_set import JobSet
@@ -33,16 +24,11 @@
     shutdown_event: asyncio.Event,
     legacy: LegacyResources,
 ) -> Awaitable[Any]:
-<<<<<<< HEAD
     # disable job set loop because we are going to use the passthrough queue driver
     # to drive the launch controller here
     job_set.stop_sync_loop()
 
     name = config["job_set_spec"]["name"]
-=======
-    name = config["job_set_spec"]["name"]
-    entity_name = config["job_set_spec"]["entity_name"]
->>>>>>> 24ac865b
     iter = 0
     max_concurrency = config["job_set_metadata"]["@max_concurrency"]
 
@@ -62,15 +48,10 @@
     mgr = LocalProcessesManager(config, job_set, logger, legacy, max_concurrency)
 
     while not shutdown_event.is_set():
-<<<<<<< HEAD
         await mgr.reconcile()
         await asyncio.sleep(
             5
         )  # TODO(np): Ideally waits for job set or target resource events
-=======
-        await job_set.wait_for_update()
-        await mgr.reconcile()
->>>>>>> 24ac865b
         iter += 1
     logger.debug(f"[Controller {name}] Cleaning up...")
 
@@ -79,11 +60,7 @@
 
 
 class LocalProcessesManager:
-<<<<<<< HEAD
-    """Maintains state for multiple local processes"""
-=======
     """Maintains state for multiple local processes."""
->>>>>>> 24ac865b
 
     def __init__(
         self,
@@ -94,22 +71,13 @@
         max_concurrency: int,
     ):
         self.config = config
-<<<<<<< HEAD
         self.logger = logger
         self.legacy = legacy
         self.max_concurrency = max_concurrency
-=======
-        self.job_set = job_set
-        self.logger = logger
-        self.legacy = legacy
-        self.max_concurrency = max_concurrency
-        runs: Dict[str, LocalSubmittedRun] = {}
->>>>>>> 24ac865b
 
         self.id = config["job_set_spec"]["name"]
         self.active_runs: Dict[str, AbstractRun] = {}
 
-<<<<<<< HEAD
         self.queue_driver = passthrough.PassthroughQueueDriver(
             job_set.api,
             config["job_set_spec"]["entity_name"],
@@ -137,87 +105,12 @@
             await self.launch_item(item)
 
     async def launch_item(self, item: Any) -> Any:
-=======
-    async def reconcile(self):
-        raw_items = list(self.job_set.jobs.values())
-
-        owned_items = [
-            item
-            for item in raw_items
-            if item["state"] in ["LEASED", "CLAIMED", "RUNNING"]
-            and item["launchAgentId"] == self.config["agent_id"]
-        ]
-
-        formd = {item["id"]: item["state"] for item in owned_items}
-        self.logger.info(
-            f"====== Owned items ======\n{json.dumps(formd, indent=2)}\n========================="
-        )
-
-        pending_items = [item for item in raw_items if item["state"] in ["PENDING"]]
-
-        self.logger.info(
-            f"Reconciling {len(owned_items)} owned items and {len(pending_items)} pending items"
-        )
-
-        if len(owned_items) < self.max_concurrency and len(pending_items) > 0:
-            # we own fewer items than our max concurrency, and there are other items waiting to be run
-            # let's lease the next item
-            await self.lease_next_item()
-
-        # ensure all our owned items are running
-        for item in owned_items:
-            if item["id"] not in self.active_runs:
-                if item["state"] == "CLAIMED":
-                  # This can happen if the run finishes before we update the job set (ex. sub 5 second runtime)
-                  self.logger.error(f"Item {item['id']} is CLAIMED but not in self.active_runs!")
-                  continue
-
-                # we own this item but it's not running
-                await self.launch_item(item)
-                self.job_set._poll_now_event.set()
-
-        # release any items that are no longer in owned items
-        owned_ids = set([item["id"] for item in owned_items])
-        to_delete = []
-        for item_id in self.active_runs:
-            if item_id not in owned_ids:
-                to_delete += [item_id]
-
-        for item_id in to_delete:
-          # we don't own this item anymore, delete
-          await self.release_item(item_id)
-
-    async def lease_next_item(self) -> Any:
-        raw_items = list(self.job_set.jobs.values())
-        pending_items = [item for item in raw_items if item["state"] in ["PENDING"]]
-        if len(pending_items) == 0:
-            return None
-
-        sorted_items = sorted(
-            pending_items, key=lambda item: (item["priority"], item["createdAt"])
-        )
-        next_item = sorted_items[0]
-        self.logger.info(f"Next item: {json.dumps(next_item, indent=2)}")
-        lease_result = await self.job_set.lease_job(next_item["id"])
-        self.logger.info(f"Leased item: {json.dumps(lease_result, indent=2)}")
-
-    async def launch_item(self, item: Any) -> Any:
-        run_id = await self.launch_item_task(item)
-        self.logger.info(f"Launched item got run_id: {run_id}")
-        return run_id
-
-    async def launch_item_task(self, item: Any) -> str:
->>>>>>> 24ac865b
         self.logger.info(f"Launching item: {json.dumps(item, indent=2)}")
 
         project = create_project_from_spec(item["runSpec"], self.legacy.api)
         project.queue_name = self.config["job_set_spec"]["name"]
         project.queue_entity = self.config["job_set_spec"]["entity_name"]
         project.run_queue_item_id = item["id"]
-<<<<<<< HEAD
-
-=======
->>>>>>> 24ac865b
         project = fetch_and_validate_project(project, self.legacy.api)
         run_id = project.run_id
         job_tracker = self.legacy.job_tracker_factory(run_id)
@@ -229,7 +122,6 @@
             self.logger.error(f"Failed to start run for item {item['id']}")
             raise NotImplementedError("TODO: handle this case")
 
-<<<<<<< HEAD
         ack_result = await self.queue_driver.ack_run_queue_item(item["id"], run_id)
         self.logger.info(f"Acked item: {json.dumps(ack_result, indent=2)}")
 
@@ -238,15 +130,4 @@
 
         run_id = project.run_id
         self.logger.info(f"Launched item got run_id: {run_id}")
-        return run_id
-=======
-        ack_result = await self.job_set.ack_job(item["id"], run_id)
-        self.logger.info(f"Acked item: {json.dumps(ack_result, indent=2)}")
-        self.active_runs[item["id"]] = run
-        self.logger.info(f"Inside launch_item_task, project.run_id = {run_id}")
-        return project.run_id
-
-    async def release_item(self, item_id: str) -> Any:
-        self.logger.info(f"Releasing item: {json.dumps(item_id, indent=2)}")
-        del self.active_runs[item_id]
->>>>>>> 24ac865b
+        return run_id