--- conflicted
+++ resolved
@@ -3,11 +3,7 @@
 import subprocess
 import sys
 
-<<<<<<< HEAD
-CORES = 1  # multiprocessing.cpu_count()
-=======
 CORES = 1
->>>>>>> 5d14be04
 ONLY_INCLUDE = set(
     [x for x in os.getenv("WANDB_ONLY_INCLUDE", "").split(",") if x != ""]
 )
