--- conflicted
+++ resolved
@@ -365,13 +365,7 @@
         """
         if self._kwargs.get("job"):
             try:
-<<<<<<< HEAD
                 _job_artifact = _public_api.job(self._kwargs["job"])
-=======
-                _job_artifact = self._public_api.artifact(
-                    self._kwargs["job"], type="job"
-                )
->>>>>>> 690aec9c
                 wandb.termlog(
                     f"{LOG_PREFIX}Successfully loaded job ({_job_artifact.name}) in scheduler"
                 )
