--- conflicted
+++ resolved
@@ -442,14 +442,9 @@
             entity=self._entity,
             queue_name=self._kwargs.get("queue"),
             project_queue=self._project_queue,
-<<<<<<< HEAD
             resource=self._kwargs.get("resource", None),
             resource_args=self._kwargs.get("resource_args", None),
             author=self._kwargs.get("author"),
-=======
-            resource=self._kwargs.get("resource"),
-            resource_args=self._kwargs.get("resource_args"),
->>>>>>> 30cd5bc1
         )
         run.queued_run = queued_run
         self._runs[run_id] = run
