--- conflicted
+++ resolved
@@ -243,15 +243,9 @@
         run: SdkRun = wandb.init(
             name=f"{_type}-scheduler-{self._sweep_id}",
             job_type=self.SWEEP_JOB_TYPE,
-<<<<<<< HEAD
-            # run_id=self._sweep_id when resuming, otherwise allow resumed run
-            #    or create new run
-            resume=os.environ.get("WANDB_RUN_ID", "allow"),
-=======
             # use the sweep ID as the run ID, if the sweep already exists then
             #   the run is resumed, else init a new run
             resume=self._sweep_id,
->>>>>>> 22625acc
         )
         return run
 
