import json
import os
import re
from typing import Any, Dict, List, Optional, Tuple, Union

import yaml

import wandb
from wandb import util
from wandb.sdk.launch.utils import LaunchError

DEFAULT_SWEEP_COMMAND: List[str] = [
    "${env}",
    "${interpreter}",
    "${program}",
    "${args}",
]
SWEEP_COMMAND_ENV_VAR_REGEX = re.compile(r"\$\{envvar\:([A-Z0-9_]*)\}")


def parse_sweep_id(parts_dict: dict) -> Optional[str]:
    """In place parse sweep path from parts dict.

    Arguments:
        parts_dict (dict): dict(entity=,project=,name=).  Modifies dict inplace.

    Returns:
        None or str if there is an error
    """
    entity = None
    project = None
    sweep_id = parts_dict.get("name")
    if not isinstance(sweep_id, str):
        return "Expected string sweep_id"

    sweep_split = sweep_id.split("/")
    if len(sweep_split) == 1:
        pass
    elif len(sweep_split) == 2:
        split_project, sweep_id = sweep_split
        project = split_project or project
    elif len(sweep_split) == 3:
        split_entity, split_project, sweep_id = sweep_split
        project = split_project or project
        entity = split_entity or entity
    else:
        return (
            "Expected sweep_id in form of sweep, project/sweep, or entity/project/sweep"
        )
    parts_dict.update(dict(name=sweep_id, project=project, entity=entity))
    return None


def sweep_config_err_text_from_jsonschema_violations(violations: List[str]) -> str:
    """Consolidate schema violation strings from wandb/sweeps into a single string.

    Parameters
    ----------
    violations: list of str
        The warnings to render.

    Returns:
    -------
    violation: str
        The consolidated violation text.

    """
    violation_base = (
        "Malformed sweep config detected! This may cause your sweep to behave in unexpected ways.\n"
        "To avoid this, please fix the sweep config schema violations below:"
    )

    for i, warning in enumerate(violations):
        violations[i] = f"  Violation {i + 1}. {warning}"
    violation = "\n".join([violation_base] + violations)

    return violation


def handle_sweep_config_violations(warnings: List[str]) -> None:
    """Echo sweep config schema violation warnings from Gorilla to the terminal.

    Parameters
    ----------
    warnings: list of str
        The warnings to render.
    """
    warning = sweep_config_err_text_from_jsonschema_violations(warnings)
    if len(warnings) > 0:
        wandb.termwarn(warning)


def load_sweep_config(sweep_config_path: str) -> Optional[Dict[str, Any]]:
    """Load a sweep yaml from path."""
    try:
        yaml_file = open(sweep_config_path)
    except OSError:
        wandb.termerror(f"Couldn't open sweep file: {sweep_config_path}")
        return None
    try:
        config: Optional[Dict[str, Any]] = yaml.safe_load(yaml_file)
    except yaml.YAMLError as err:
        wandb.termerror(f"Error in configuration file: {err}")
        return None
    if not config:
        wandb.termerror("Configuration file is empty")
        return None
    return config


def load_launch_sweep_config(config: Optional[str]) -> Any:
    if not config:
        return {}

    parsed_config = util.load_json_yaml_dict(config)
    if parsed_config is None:
        raise LaunchError(f"Could not load config from {config}. Check formatting")
    return parsed_config


def construct_scheduler_entrypoint(
    sweep_config: Dict[str, Any],
    queue: str,
    project: str,
    num_workers: Union[str, int],
    author: Optional[str] = None,
) -> Optional[List[str]]:
    """Construct a sweep scheduler run spec.

    logs error and returns None if misconfigured, otherwise returns entrypoint
    """
    job = sweep_config.get("job")
    image_uri = sweep_config.get("image_uri")
    if not job and not image_uri:  # don't allow empty string
        wandb.termerror(
            "No 'job' nor 'image_uri' top-level key found in sweep config, exactly one is required for a launch-sweep"
        )
        return []
    elif job and image_uri:
        wandb.termerror(
            "Sweep config has both 'job' and 'image_uri' but a launch-sweep can use only one"
        )
        return []

    if type(num_workers) is str:
        if num_workers.isdigit():
            num_workers = int(num_workers)
        else:
            wandb.termerror(
                "'num_workers' must be an integer or a string that can be parsed as an integer"
            )
            return []

    entrypoint = [
        "wandb",
        "scheduler",
        "WANDB_SWEEP_ID",
        "--queue",
        f"{queue!r}",
        "--project",
        project,
        "--num_workers",
        f"{num_workers}",
    ]

    if job:
        if ":" not in job:
            wandb.termwarn("No alias specified for job, defaulting to 'latest'")
            job += ":latest"

        entrypoint += ["--job", job]
    elif image_uri:
        entrypoint += ["--image_uri", image_uri]

<<<<<<< HEAD
    return entrypoint


def create_sweep_command(command: Optional[List] = None) -> List:
    """Return sweep command, filling in environment variable macros."""
    # Start from default sweep command
    command = command or DEFAULT_SWEEP_COMMAND
    for i, chunk in enumerate(command):
        # Replace environment variable macros
        # Search a str(chunk), but allow matches to be of any (ex: int) type
        if SWEEP_COMMAND_ENV_VAR_REGEX.search(str(chunk)):
            # Replace from backwards forwards
            matches = list(SWEEP_COMMAND_ENV_VAR_REGEX.finditer(chunk))
            for m in matches[::-1]:
                # Default to just leaving as is if environment variable does not exist
                _var: str = os.environ.get(m.group(1), m.group(1))
                command[i] = f"{command[i][:m.start()]}{_var}{command[i][m.end():]}"
    return command


def create_sweep_command_args(command: Dict) -> Dict[str, Any]:
    """Create various formats of command arguments for the agent.

    Raises:
        ValueError: improperly formatted command dict

    """
    if "args" not in command:
        raise ValueError('No "args" found in command: %s' % command)
    # four different formats of command args
    # (1) standard command line flags (e.g. --foo=bar)
    flags: List[str] = []
    # (2) flags without hyphens (e.g. foo=bar)
    flags_no_hyphens: List[str] = []
    # (3) flags with false booleans ommited  (e.g. --foo)
    flags_no_booleans: List[str] = []
    # (4) flags as a dictionary (used for constructing a json)
    flags_dict: Dict[str, Any] = {}
    # (5) flags without equals (e.g. --foo bar)
    args_no_equals: List[str] = []
    for param, config in command["args"].items():
        _value: Any = config.get("value", None)
        if _value is None:
            raise ValueError('No "value" found for command["args"]["%s"]' % param)
        _flag: str = f"{param}={_value}"
        flags.append("--" + _flag)
        flags_no_hyphens.append(_flag)
        args_no_equals += [f"--{param}", str(_value)]
        if isinstance(_value, bool):
            # omit flags if they are boolean and false
            if _value:
                flags_no_booleans.append("--" + param)
        else:
            flags_no_booleans.append("--" + _flag)
        flags_dict[param] = _value
    return {
        "args": flags,
        "args_no_equals": args_no_equals,
        "args_no_hyphens": flags_no_hyphens,
        "args_no_boolean_flags": flags_no_booleans,
        "args_json": [json.dumps(flags_dict)],
        "args_dict": flags_dict,
    }


def make_launch_sweep_entrypoint(
    args: Dict[str, Any], command: Optional[List[str]]
) -> Tuple[Optional[List[str]], Any]:
    """Use args dict from create_sweep_command_args to construct entrypoint.

    If replace is True, remove macros from entrypoint, fill them in with args
    and then return the args in seperate return value.
    """
    if not command:
        return None, None

    entry_point = create_sweep_command(command)
    macro_args = {}
    for macro in args:
        mstr = "${" + macro + "}"
        if mstr in entry_point:
            idx = entry_point.index(mstr)
            # only supports 1 macro per entrypoint
            macro_args = args[macro]
            entry_point = entry_point[:idx] + entry_point[idx + 1 :]

    if len(entry_point) == 0:
        return None, macro_args

    return entry_point, macro_args
=======
    if author:
        entrypoint += ["--author", author]

    return entrypoint
>>>>>>> d61815e3
<|MERGE_RESOLUTION|>--- conflicted
+++ resolved
@@ -172,7 +172,9 @@
     elif image_uri:
         entrypoint += ["--image_uri", image_uri]
 
-<<<<<<< HEAD
+    if author:
+        entrypoint += ["--author", author]
+
     return entrypoint
 
 
@@ -262,10 +264,4 @@
     if len(entry_point) == 0:
         return None, macro_args
 
-    return entry_point, macro_args
-=======
-    if author:
-        entrypoint += ["--author", author]
-
-    return entrypoint
->>>>>>> d61815e3
+    return entry_point, macro_args