--- conflicted
+++ resolved
@@ -167,12 +167,7 @@
         "--queue",
         f"{queue!r}",
         "--project",
-<<<<<<< HEAD
-        project,
-        # sweep type only used when scheduler is NOT a job
-=======
         f"{project!r}",
->>>>>>> 18fbf3d9
         "--sweep_type",
         f"{sweep_type}",
     ]
