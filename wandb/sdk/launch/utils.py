--- conflicted
+++ resolved
@@ -439,11 +439,7 @@
                 "Error: %s" % (version, uri, e)
             )
     else:
-<<<<<<< HEAD
         if getattr(repo, "references", None) is not None:
-=======
-        if repo.getattr("references", None) is not None:
->>>>>>> 97146b54
             branches = [ref.name for ref in repo.references]
         else:
             branches = []
