--- conflicted
+++ resolved
@@ -19,14 +19,10 @@
     r"^https?://ap\w.qa.wandb"
 )  # for testing, not sure if we wanna keep this
 _WANDB_DEV_URI_REGEX = re.compile(
-    r"^https?://ap\w.wandb"
+    r"^https?://ap\w.wandb.test"
 )  # for testing, not sure if we wanna keep this
 _WANDB_LOCAL_DEV_URI_REGEX = re.compile(
-<<<<<<< HEAD
     r"^https?://localhost"
-=======
-    r"^https?://localhost:8080"
->>>>>>> bbea7277
 )  # for testing, not sure if we wanna keep this
 
 WANDB_DOCKER_WORKDIR_PATH = "/wandb/projects/code/"
@@ -87,13 +83,10 @@
         or _WANDB_LOCAL_DEV_URI_REGEX.match(uri)
         or _WANDB_QA_URI_REGEX.match(uri)
     )
-<<<<<<< HEAD
 
 
 def _is_wandb_dev_uri(uri):
     return _WANDB_DEV_URI_REGEX.match(uri)
-=======
->>>>>>> bbea7277
 
 
 def _is_wandb_local_uri(uri):
@@ -147,38 +140,6 @@
     return dict_args
 
 
-<<<<<<< HEAD
-def generate_docker_image(project_spec, version, entry_cmd, api):
-    path = project_spec.dir
-    cmd = [
-        "jupyter-repo2docker",
-        "--no-run",
-        #'--no-build',
-        # '--env', 'WANDB_API_KEY={}'.format(api.api_key),
-        # '--user-name', 'root', # todo bad idea lol
-        # '--debug',
-        path,
-        '"{}"'.format(entry_cmd),
-    ]
-    # Is this needed here, version refers to the github commit
-    # if version:
-    #    cmd.extend(['--ref', version])
-    _logger.info(
-        "Generating docker image from git repo or finding image if it already exists.........."
-    )
-    stderr = subprocess.run(
-        cmd, stdout=subprocess.PIPE, stderr=subprocess.PIPE
-    ).stderr.decode("utf-8")
-    image_id = re.findall(r"Successfully tagged (.+):latest", stderr)
-    if not image_id:
-        image_id = re.findall(r"Reusing existing image \((.+)\)", stderr)
-    if not image_id:
-        raise Exception("error running repo2docker")
-    return image_id[0]
-
-
-=======
->>>>>>> bbea7277
 def fetch_and_validate_project(
     uri, experiment_name, api, runner_name, version, entry_point, parameters
 ):
