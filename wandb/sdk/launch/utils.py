--- conflicted
+++ resolved
@@ -28,12 +28,8 @@
 )
 
 if TYPE_CHECKING:  # pragma: no cover
-<<<<<<< HEAD
-    from wandb.sdk.artifacts.public_artifact import Artifact as PublicArtifact
+    from wandb.sdk.artifacts.artifact import Artifact
     from wandb.sdk.launch.agent.job_status_tracker import JobAndRunStatusTracker
-=======
-    from wandb.sdk.artifacts.artifact import Artifact
->>>>>>> 41febb0f
 
 
 # TODO: this should be restricted to just Git repos and not S3 and stuff like that
