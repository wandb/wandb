--- conflicted
+++ resolved
@@ -163,11 +163,8 @@
     launch_config: Optional[Dict[str, Any]],
     run_id: Optional[str],
     repository: Optional[str],
-<<<<<<< HEAD
+    author: Optional[str],
     sweep_id: Optional[str] = None,
-=======
-    author: Optional[str],
->>>>>>> d61815e3
 ) -> Dict[str, Any]:
     """Construct the launch specification from CLI arguments."""
     # override base config (if supplied) with supplied args
