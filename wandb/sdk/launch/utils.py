--- conflicted
+++ resolved
@@ -67,36 +67,15 @@
         uri_project = os.path.splitext(os.path.basename(uri))[0]
     else:
         uri_project = UNCATEGORIZED_PROJECT
-<<<<<<< HEAD
-        run_id = "non_wandb_run"  # this is used in naming the docker image if name not specified
-    if wandb_project is None:
-        wandb_project = api.settings("project") or uri_project or UNCATEGORIZED_PROJECT
-    if wandb_entity is None:
-        wandb_entity = api.default_entity
+    if project is None:
+        project = api.settings("project") or uri_project or UNCATEGORIZED_PROJECT
+    if entity is None:
+        entity = api.default_entity
     prefix = ""
     if platform.system() != "Windows" and sys.stdout.encoding == "UTF-8":
         prefix = "🚀 "
-    wandb.termlog(
-        "{}Launching run into {}/{}".format(prefix, wandb_entity, wandb_project)
-    )
-    return wandb_project, wandb_entity, run_id
-=======
-    if project is None:
-        project = uri_project or UNCATEGORIZED_PROJECT
-        wandb.termlog(
-            "Target project for this run not specified, defaulting to project {}".format(
-                project
-            )
-        )
-    if entity is None:
-        entity = api.default_entity
-        wandb.termlog(
-            "Target entity for this run not specified, defaulting to current logged-in user {}".format(
-                entity
-            )
-        )
+    wandb.termlog("{}Launching run into {}/{}".format(prefix, entity, project))
     return project, entity
->>>>>>> a853d1cd
 
 
 def construct_launch_spec(
@@ -171,15 +150,8 @@
 
 def fetch_wandb_project_run_info(uri: str, api: Api) -> Any:
     entity, project, name = parse_wandb_uri(uri)
-<<<<<<< HEAD
     result = api.get_run_info(entity, project, name)
     # TODO: download wandb-metadata.yaml to support legacy versions?
-=======
-    try:
-        result = api.get_run_info(entity, project, name)
-    except CommError as e:
-        raise LaunchException(e)
->>>>>>> a853d1cd
     if result is None:
         raise LaunchException("Run info is invalid or doesn't exist for {}".format(uri))
     if result.get("args") is not None:
