# heavily inspired by https://github.com/mlflow/mlflow/blob/master/mlflow/projects/utils.py
import logging
import os
import re
import tempfile

from wandb.errors import ExecutionException
import yaml

from . import _project_spec


# TODO: this should be restricted to just Git repos and not S3 and stuff like that
_GIT_URI_REGEX = re.compile(r"^[^/]*:")
_FILE_URI_REGEX = re.compile(r"^file://.+")
_ZIP_URI_REGEX = re.compile(r".+\.zip$")
_WANDB_URI_REGEX = re.compile(r"^https://(api.)?wandb")
_WANDB_QA_URI_REGEX = re.compile(
    r"^https?://ap\w.qa.wandb"
)  # for testing, not sure if we wanna keep this
_WANDB_DEV_URI_REGEX = re.compile(
    r"^https?://ap\w.wandb.test"
)  # for testing, not sure if we wanna keep this
_WANDB_LOCAL_DEV_URI_REGEX = re.compile(
    r"^https?://localhost"
)  # for testing, not sure if we wanna keep this

WANDB_DOCKER_WORKDIR_PATH = "/wandb/projects/code/"

PROJECT_SYNCHRONOUS = "SYNCHRONOUS"
PROJECT_DOCKER_ARGS = "DOCKER_ARGS"
PROJECT_STORAGE_DIR = "STORAGE_DIR"


_logger = logging.getLogger(__name__)


def _parse_subdirectory(uri):
    # Parses a uri and returns the uri and subdirectory as separate values.
    # Uses '#' as a delimiter.
    subdirectory = ""
    parsed_uri = uri
    if "#" in uri:
        subdirectory = uri[uri.find("#") + 1 :]
        parsed_uri = uri[: uri.find("#")]
    if subdirectory and "." in subdirectory:
        raise ExecutionException("'.' is not allowed in project subdirectory paths.")
    return parsed_uri, subdirectory


def _get_storage_dir(storage_dir):
    if storage_dir is not None and not os.path.exists(storage_dir):
        os.makedirs(storage_dir)
    return tempfile.mkdtemp(dir=storage_dir)


def _get_git_repo_url(work_dir):
    from git import Repo  # type: ignore
    from git.exc import GitCommandError, InvalidGitRepositoryError  # type: ignore

    try:
        repo = Repo(work_dir, search_parent_directories=True)
        remote_urls = [remote.url for remote in repo.remotes]
        if len(remote_urls) == 0:
            return None
    except GitCommandError:
        return None
    except InvalidGitRepositoryError:
        return None
    return remote_urls[0]


def _expand_uri(uri):
    if _is_local_uri(uri):
        return os.path.abspath(uri)
    return uri


def _is_wandb_uri(uri):
    return (
        _WANDB_URI_REGEX.match(uri)
        or _WANDB_DEV_URI_REGEX.match(uri)
        or _WANDB_LOCAL_DEV_URI_REGEX.match(uri)
        or _WANDB_QA_URI_REGEX.match(uri)
    )


def _is_wandb_dev_uri(uri):
    return _WANDB_DEV_URI_REGEX.match(uri)


def _is_wandb_local_uri(uri):
    return _WANDB_LOCAL_DEV_URI_REGEX.match(uri)


def _is_file_uri(uri):
    """Returns True if the passed-in URI is a file:// URI."""
    return _FILE_URI_REGEX.match(uri)


def _is_local_uri(uri):
    """Returns True if the passed-in URI should be interpreted as a path on the local filesystem."""
    return not _GIT_URI_REGEX.match(uri)


def _is_zip_uri(uri):
    """Returns True if the passed-in URI points to a ZIP file."""
    return _ZIP_URI_REGEX.match(uri)


def _is_valid_branch_name(work_dir, version):
    """
    Returns True if the ``version`` is the name of a branch in a Git project.
    ``work_dir`` must be the working directory in a git repo.
    """
    if version is not None:
        from git import Repo
        from git.exc import GitCommandError

        repo = Repo(work_dir, search_parent_directories=True)
        try:
            return repo.git.rev_parse("--verify", "refs/heads/%s" % version) != ""
        except GitCommandError:
            return False
    return False

<<<<<<< HEAD
# TODO: this is a bad heuristic and should be fixed
=======

# TODO: Fix this dumb heuristic
>>>>>>> 60801978
def _collect_args(args):
    dict_args = {}
    i = 0
    while i < len(args):
        arg = args[i]
        if "=" in arg:
            name, vals = arg.split("=")
            dict_args[name.replace("-", "")] = vals
            i += 1
        else:
            dict_args[arg.replace("-", "")] = args[i + 1]
            i += 2
    return dict_args


def fetch_and_validate_project(
    uri,
    target_entity,
    target_project,
    experiment_name,
    api,
    version,
    entry_point,
    parameters,
):
    parameters = parameters or {}
    experiment_name = experiment_name
    project = _project_spec.Project(
        uri,
        target_entity,
        target_project,
        experiment_name,
        version,
        [entry_point],
        parameters,
    )
    # todo: we maybe don't always want to dl project to local
    project._fetch_project_local(api=api, version=version)
    first_entry_point = list(project._entry_points.keys())[0]
    project.get_entry_point(first_entry_point)._validate_parameters(parameters)
    return project


def parse_wandb_uri(uri):
    stripped_uri = re.sub(_WANDB_URI_REGEX, "", uri)
    stripped_uri = re.sub(
        _WANDB_DEV_URI_REGEX, "", stripped_uri
    )  # also for testing just run it twice
    stripped_uri = re.sub(
        _WANDB_LOCAL_DEV_URI_REGEX, "", stripped_uri
    )  # also for testing just run it twice
    stripped_uri = re.sub(
        _WANDB_QA_URI_REGEX, "", stripped_uri
    )  # also for testing just run it twice
    entity, project, _, name = stripped_uri.split("/")[1:]
    return entity, project, name


def fetch_wandb_project_run_info(uri, api=None):
    entity, project, name = parse_wandb_uri(uri)
    result = api.get_run_info(entity, project, name)
    return result


def _create_ml_project_file_from_run_info(dst_dir, run_info):
    path = os.path.join(dst_dir, _project_spec.MLPROJECT_FILE_NAME)
    spec_keys_map = {
        "args": run_info["args"],
        "entrypoint": run_info["program"],
        "git": {
            "remote": run_info["git"]["remote"],
            "commit": run_info["git"]["commit"],
        },
        "python": run_info["python"],
        "os": run_info["os"],
    }
    with open(path, "w") as fp:
        yaml.dump(spec_keys_map, fp)


def _unzip_repo(zip_file, dst_dir):
    import zipfile

    with zipfile.ZipFile(zip_file) as zip_in:
        zip_in.extractall(dst_dir)


def _fetch_git_repo(uri, version, dst_dir):
    """
    Clone the git repo at ``uri`` into ``dst_dir``, checking out commit ``version`` (or defaulting
    to the head commit of the repository's master branch if version is unspecified).
    Assumes authentication parameters are specified by the environment, e.g. by a Git credential
    helper.
    """
    # We defer importing git until the last moment, because the import requires that the git
    # executable is available on the PATH, so we only want to fail if we actually need it.
    import git  # type: ignore

    repo = git.Repo.init(dst_dir)
    origin = repo.create_remote("origin", uri)
    origin.fetch()
    if version is not None:
        try:
            repo.git.checkout(version)
        except git.exc.GitCommandError as e:
            raise ExecutionException(
                "Unable to checkout version '%s' of git repo %s"
                "- please ensure that the version exists in the repo. "
                "Error: %s" % (version, uri, e)
            )
    else:
        repo.create_head("master", origin.refs.master)
        repo.heads.master.checkout()
    repo.submodule_update(init=True, recursive=True)


def _fetch_zip_repo(uri):
    import requests
    from io import BytesIO

    response = requests.get(uri)
    try:
        response.raise_for_status()
    except requests.HTTPError as error:
        raise ExecutionException("Unable to retrieve ZIP file. Reason: %s" % str(error))
    return BytesIO(response.content)


def get_entry_point_command(project, entry_point, parameters, storage_dir):
    """
    Returns the shell command to execute in order to run the specified entry point.
    :param project: Project containing the target entry point
    :param entry_point: Entry point to run
    :param parameters: Parameters (dictionary) for the entry point command
    :param storage_dir: Base local directory to use for downloading remote artifacts passed to
                        arguments of type 'path'. If None, a temporary base directory is used.
    """
    storage_dir_for_run = _get_storage_dir(storage_dir)
    _logger.info(
        "=== Created directory %s for downloading remote URIs passed to arguments of"
        " type 'path' ===",
        storage_dir_for_run,
    )
    commands = []
    commands.append(entry_point.compute_command(parameters, storage_dir_for_run))
    return commands


def _convert_access(access):
    access = access.upper()
    assert (
        access == "PROJECT" or access == "USER"
    ), "Queue access must be either project or user"
    return access<|MERGE_RESOLUTION|>--- conflicted
+++ resolved
@@ -124,12 +124,8 @@
             return False
     return False
 
-<<<<<<< HEAD
+
 # TODO: this is a bad heuristic and should be fixed
-=======
-
-# TODO: Fix this dumb heuristic
->>>>>>> 60801978
 def _collect_args(args):
     dict_args = {}
     i = 0
