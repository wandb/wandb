--- conflicted
+++ resolved
@@ -152,9 +152,6 @@
     parameters,
 ):
     parameters = parameters or {}
-<<<<<<< HEAD
-    project = Project(uri, experiment_name, version, [entry_point], parameters)
-=======
     experiment_name = experiment_name
     project = _project_spec.Project(
         uri,
@@ -165,7 +162,6 @@
         [entry_point],
         parameters,
     )
->>>>>>> 60801978
     # todo: we maybe don't always want to dl project to local
     project._fetch_project_local(api=api, version=version)
     first_entry_point = list(project._entry_points.keys())[0]
