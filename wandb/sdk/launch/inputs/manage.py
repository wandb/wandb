"""Functions for declaring overridable configuration for launch jobs."""

from typing import Any, List, Optional


def manage_config_file(
    path: str,
    include: Optional[List[str]] = None,
    exclude: Optional[List[str]] = None,
<<<<<<< HEAD
    input_schema: Optional[Any] = None,
=======
    schema: Optional[dict] = None,
>>>>>>> 4518a40a
):
    r"""Declare an overridable configuration file for a launch job.

    If a new job version is created from the active run, the configuration file
    will be added to the job's inputs. If the job is launched and overrides
    have been provided for the configuration file, this function will detect
    the overrides from the environment and update the configuration file on disk.
    Note that these overrides will only be applied in ephemeral containers.
    `include` and `exclude` are lists of dot separated paths with the config.
    The paths are used to filter subtrees of the configuration file out of the
    job's inputs.

    For example, given the following configuration file:
        ```yaml
        model:
            name: resnet
            layers: 18
        training:
            epochs: 10
            batch_size: 32
        ```

    Passing `include=['model']` will only include the `model` subtree in the
    job's inputs. Passing `exclude=['model.layers']` will exclude the `layers`
    key from the `model` subtree. Note that `exclude` takes precedence over
    `include`.

    `.` is used as a separator for nested keys. If a key contains a `.`, it
    should be escaped with a backslash, e.g. `include=[r'model\.layers']`. Note
    the use of `r` to denote a raw string when using escape chars.

    Args:
        path (str): The path to the configuration file. This path must be
            relative and must not contain backwards traversal, i.e. `..`.
        include (List[str]): A list of keys to include in the configuration file.
        exclude (List[str]): A list of keys to exclude from the configuration file.
<<<<<<< HEAD
        input_schema (dict | Pydantic model): A JSON Schema or Pydantic model
            describing which attributes will be editable from the Launch drawer.
=======
        schema (dict): A JSON Schema describing which attributes will be
            editable from the Launch drawer.
>>>>>>> 4518a40a

    Raises:
        LaunchError: If the path is not valid, or if there is no active run.
    """
    from .internal import handle_config_file_input

    return handle_config_file_input(path, include, exclude, schema)


def manage_wandb_config(
    include: Optional[List[str]] = None,
    exclude: Optional[List[str]] = None,
<<<<<<< HEAD
    input_schema: Optional[Any] = None,
=======
    schema: Optional[dict] = None,
>>>>>>> 4518a40a
):
    r"""Declare wandb.config as an overridable configuration for a launch job.

    If a new job version is created from the active run, the run config
    (wandb.config) will become an overridable input of the job. If the job is
    launched and overrides have been provided for the run config, the overrides
    will be applied to the run config when `wandb.init` is called.
    `include` and `exclude` are lists of dot separated paths with the config.
    The paths are used to filter subtrees of the configuration file out of the
    job's inputs.

    For example, given the following run config contents:
        ```yaml
        model:
            name: resnet
            layers: 18
        training:
            epochs: 10
            batch_size: 32
        ```
    Passing `include=['model']` will only include the `model` subtree in the
    job's inputs. Passing `exclude=['model.layers']` will exclude the `layers`
    key from the `model` subtree. Note that `exclude` takes precedence over
    `include`.
    `.` is used as a separator for nested keys. If a key contains a `.`, it
    should be escaped with a backslash, e.g. `include=[r'model\.layers']`. Note
    the use of `r` to denote a raw string when using escape chars.

    Args:
        include (List[str]): A list of subtrees to include in the configuration.
        exclude (List[str]): A list of subtrees to exclude from the configuration.
<<<<<<< HEAD
        input_schema (dict | Pydantic model): A JSON Schema or Pydantic model
            describing which attributes will be editable from the Launch drawer.
=======
        schema (dict): A JSON Schema describing which attributes will be
            editable from the Launch drawer.
>>>>>>> 4518a40a

    Raises:
        LaunchError: If there is no active run.
    """
    from .internal import handle_run_config_input

    handle_run_config_input(include, exclude, schema)<|MERGE_RESOLUTION|>--- conflicted
+++ resolved
@@ -7,11 +7,7 @@
     path: str,
     include: Optional[List[str]] = None,
     exclude: Optional[List[str]] = None,
-<<<<<<< HEAD
-    input_schema: Optional[Any] = None,
-=======
-    schema: Optional[dict] = None,
->>>>>>> 4518a40a
+    schema: Optional[Any] = None,
 ):
     r"""Declare an overridable configuration file for a launch job.
 
@@ -48,13 +44,8 @@
             relative and must not contain backwards traversal, i.e. `..`.
         include (List[str]): A list of keys to include in the configuration file.
         exclude (List[str]): A list of keys to exclude from the configuration file.
-<<<<<<< HEAD
-        input_schema (dict | Pydantic model): A JSON Schema or Pydantic model
+        schema (dict | Pydantic model): A JSON Schema or Pydantic model describing
             describing which attributes will be editable from the Launch drawer.
-=======
-        schema (dict): A JSON Schema describing which attributes will be
-            editable from the Launch drawer.
->>>>>>> 4518a40a
 
     Raises:
         LaunchError: If the path is not valid, or if there is no active run.
@@ -67,11 +58,7 @@
 def manage_wandb_config(
     include: Optional[List[str]] = None,
     exclude: Optional[List[str]] = None,
-<<<<<<< HEAD
-    input_schema: Optional[Any] = None,
-=======
-    schema: Optional[dict] = None,
->>>>>>> 4518a40a
+    schema: Optional[Any] = None,
 ):
     r"""Declare wandb.config as an overridable configuration for a launch job.
 
@@ -103,13 +90,8 @@
     Args:
         include (List[str]): A list of subtrees to include in the configuration.
         exclude (List[str]): A list of subtrees to exclude from the configuration.
-<<<<<<< HEAD
-        input_schema (dict | Pydantic model): A JSON Schema or Pydantic model
+        schema (dict | Pydantic model): A JSON Schema or Pydantic model describing
             describing which attributes will be editable from the Launch drawer.
-=======
-        schema (dict): A JSON Schema describing which attributes will be
-            editable from the Launch drawer.
->>>>>>> 4518a40a
 
     Raises:
         LaunchError: If there is no active run.
