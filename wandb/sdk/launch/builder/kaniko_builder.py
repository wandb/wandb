import base64
import json
import logging
import os
import tarfile
import tempfile
import time
from typing import Optional

import wandb
from wandb.sdk.launch.builder.abstract import AbstractBuilder
from wandb.sdk.launch.environment.abstract import AbstractEnvironment
from wandb.sdk.launch.environment.azure_environment import AzureEnvironment
from wandb.sdk.launch.registry.abstract import AbstractRegistry
from wandb.sdk.launch.registry.azure_container_registry import AzureContainerRegistry
from wandb.sdk.launch.registry.elastic_container_registry import (
    ElasticContainerRegistry,
)
from wandb.sdk.launch.registry.google_artifact_registry import GoogleArtifactRegistry
from wandb.util import get_module

from .._project_spec import (
    EntryPoint,
    LaunchProject,
    create_metadata_file,
    get_entry_point_command,
)
from ..errors import LaunchError
from ..utils import (
    LOG_PREFIX,
    get_kube_context_and_api_client,
    sanitize_wandb_api_key,
    warn_failed_packages_from_build_logs,
)
from .build import (
    _create_docker_build_ctx,
    generate_dockerfile,
    image_tag_from_dockerfile_and_source,
)

get_module(
    "kubernetes",
    required="Kaniko builder requires the kubernetes package. Please install it with `pip install wandb[launch]`.",
)

import kubernetes  # type: ignore # noqa: E402
from kubernetes import client  # noqa: E402

_logger = logging.getLogger(__name__)

_DEFAULT_BUILD_TIMEOUT_SECS = 1800  # 30 minute build timeout

SERVICE_ACCOUNT_NAME = os.environ.get("WANDB_LAUNCH_SERVICE_ACCOUNT_NAME", "default")


def _wait_for_completion(
    batch_client: client.BatchV1Api, job_name: str, deadline_secs: Optional[int] = None
) -> bool:
    start_time = time.time()
    while True:
        job = batch_client.read_namespaced_job_status(job_name, "wandb")
        if job.status.succeeded is not None and job.status.succeeded >= 1:
            return True
        elif job.status.failed is not None and job.status.failed >= 1:
            wandb.termerror(f"{LOG_PREFIX}Build job {job.status.failed} failed {job}")
            return False
        wandb.termlog(f"{LOG_PREFIX}Waiting for build job to complete...")
        if deadline_secs is not None and time.time() - start_time > deadline_secs:
            return False

        time.sleep(5)


class KanikoBuilder(AbstractBuilder):
    """Builds a docker image for a project using Kaniko."""

    type = "kaniko"

    build_job_name: str
    build_context_store: str
    secret_name: Optional[str]
    secret_key: Optional[str]
    image: str

    def __init__(
        self,
        environment: AbstractEnvironment,
        registry: AbstractRegistry,
        build_job_name: str = "wandb-launch-container-build",
        build_context_store: str = "",
        secret_name: str = "",
        secret_key: str = "",
        image: str = "gcr.io/kaniko-project/executor:1.11.0",
        verify: bool = True,
    ):
        """Initialize a KanikoBuilder.

        Arguments:
            environment (AbstractEnvironment): The environment to use.
            registry (AbstractRegistry): The registry to use.
            build_job_name (str, optional): The name of the build job.
            build_context_store (str, optional): The name of the build context store.
            secret_name (str, optional): The name of the secret to use for the registry.
            secret_key (str, optional): The key of the secret to use for the registry.
            verify (bool, optional): Whether to verify the functionality of the builder.
                Defaults to True.
        """
        if build_context_store is None:
            raise LaunchError(
                "You are required to specify an external build "
                "context store for Kaniko builds. Please specify a  storage url "
                "in the 'build-context-store' field of your builder config."
            )
        self.environment = environment
        self.registry = registry
        self.build_job_name = build_job_name
        self.build_context_store = build_context_store.rstrip("/")
        self.secret_name = secret_name
        self.secret_key = secret_key
        self.image = image
        if verify:
            self.verify()

    @classmethod
    def from_config(
        cls,
        config: dict,
        environment: AbstractEnvironment,
        registry: AbstractRegistry,
        verify: bool = True,
        login: bool = True,
    ) -> "AbstractBuilder":
        """Create a KanikoBuilder from a config dict.

        Arguments:
            config: A dict containing the builder config. Must contain a "type" key
                with value "kaniko".
            environment: The environment to use for the build.
            registry: The registry to use for the build.
            verify: Whether to verify the builder config.

        Returns:
            A KanikoBuilder instance.
        """
        if config.get("type") != "kaniko":
            raise LaunchError(
                "Builder config must include 'type':'kaniko' to create a KanikoBuilder."
            )
        build_context_store = config.get("build-context-store")
        if build_context_store is None:
            raise LaunchError(
                "You are required to specify an external build "
                "context store for Kaniko builds. Please specify a  "
                "storage url in the 'build_context_store' field of your builder config."
            )
        build_job_name = config.get("build-job-name", "wandb-launch-container-build")
        secret_name = config.get("secret-name", "")
        secret_key = config.get("secret-key", "")
        image = config.get("kaniko-image", "gcr.io/kaniko-project/executor:1.11.0")
        return cls(
            environment,
            registry,
            build_context_store=build_context_store,
            build_job_name=build_job_name,
            secret_name=secret_name,
            secret_key=secret_key,
            image=image,
            verify=verify,
        )

    def verify(self) -> None:
        """Verify that the builder config is valid.

        Raises:
            LaunchError: If the builder config is invalid.
        """
        if self.environment is None:
            raise LaunchError("No environment specified for Kaniko build.")
        self.environment.verify_storage_uri(self.build_context_store)

    def login(self) -> None:
        """Login to the registry."""
        pass

    def _create_docker_ecr_config_map(
        self, job_name: str, corev1_client: client.CoreV1Api, repository: str
    ) -> None:
        if self.registry is None:
            raise LaunchError("No registry specified for Kaniko build.")
        username, password = self.registry.get_username_password()
        encoded = base64.b64encode(f"{username}:{password}".encode()).decode("utf-8")
        ecr_config_map = client.V1ConfigMap(
            api_version="v1",
            kind="ConfigMap",
            metadata=client.V1ObjectMeta(
                name=f"docker-config-{job_name}",
                namespace="wandb",
            ),
            data={
                "config.json": json.dumps(
                    {"auths": {f"{self.registry.get_repo_uri()}": {"auth": encoded}}}
                )
            },
            immutable=True,
        )
        corev1_client.create_namespaced_config_map("wandb", ecr_config_map)

    def _delete_docker_ecr_config_map(
        self, job_name: str, client: client.CoreV1Api
    ) -> None:
        if self.secret_name:
            client.delete_namespaced_config_map(f"docker-config-{job_name}", "wandb")

    def _upload_build_context(self, run_id: str, context_path: str) -> str:
        # creat a tar archive of the build context and upload it to s3
        context_file = tempfile.NamedTemporaryFile(delete=False)
        with tarfile.TarFile.open(fileobj=context_file, mode="w:gz") as context_tgz:
            context_tgz.add(context_path, arcname=".")
        context_file.close()
        destination = f"{self.build_context_store}/{run_id}.tgz"
        if self.environment is None:
            raise LaunchError("No environment specified for Kaniko build.")
        self.environment.upload_file(context_file.name, destination)
        return destination

    def build_image(
        self,
        launch_project: LaunchProject,
        entrypoint: EntryPoint,
    ) -> str:
        # TODO: this should probably throw an error if the registry is a local registry
        if not self.registry:
            raise LaunchError("No registry specified for Kaniko build.")
        # kaniko builder doesn't seem to work with a custom user id, need more investigation
        dockerfile_str = generate_dockerfile(
            launch_project, entrypoint, launch_project.resource, "kaniko"
        )
        image_tag = image_tag_from_dockerfile_and_source(launch_project, dockerfile_str)
        repo_uri = self.registry.get_repo_uri()
        image_uri = repo_uri + ":" + image_tag

        if not launch_project.build_required() and self.registry.check_image_exists(
            image_uri
        ):
            return image_uri

        _logger.info(f"Building image {image_uri}...")

        entry_cmd = " ".join(
            get_entry_point_command(entrypoint, launch_project.override_args)
        )

        create_metadata_file(
            launch_project,
            image_uri,
            sanitize_wandb_api_key(entry_cmd),
            sanitize_wandb_api_key(dockerfile_str),
        )
        context_path = _create_docker_build_ctx(launch_project, dockerfile_str)
        run_id = launch_project.run_id

        _, api_client = get_kube_context_and_api_client(
            kubernetes, launch_project.resource_args
        )
        # TODO: use same client as kuberentes_runner.py
        batch_v1 = client.BatchV1Api(api_client)
        core_v1 = client.CoreV1Api(api_client)

        build_job_name = f"{self.build_job_name}-{run_id}"

        build_context = self._upload_build_context(run_id, context_path)
        build_job = self._create_kaniko_job(
            build_job_name, repo_uri, image_uri, build_context, core_v1
        )
        wandb.termlog(f"{LOG_PREFIX}Created kaniko job {build_job_name}")

        try:
            if isinstance(self.registry, AzureContainerRegistry):
                dockerfile_config_map = client.V1ConfigMap(
                    metadata=client.V1ObjectMeta(
                        name=f"docker-config-{build_job_name}"
                    ),
                    data={
                        "config.json": json.dumps(
                            {
                                "credHelpers": {
                                    f"{self.registry.registry_name}.azurecr.io": "acr-env"
                                }
                            }
                        )
                    },
                )
                core_v1.create_namespaced_config_map("wandb", dockerfile_config_map)
            # core_v1.create_namespaced_config_map("wandb", dockerfile_config_map)
            if self.secret_name:
                self._create_docker_ecr_config_map(build_job_name, core_v1, repo_uri)
            batch_v1.create_namespaced_job("wandb", build_job)

            # wait for double the job deadline since it might take time to schedule
            if not _wait_for_completion(
                batch_v1, build_job_name, 3 * _DEFAULT_BUILD_TIMEOUT_SECS
            ):
                raise Exception(f"Failed to build image in kaniko for job {run_id}")
            try:
                logs = batch_v1.read_namespaced_job_log(build_job_name, "wandb")
                warn_failed_packages_from_build_logs(logs, image_uri)
            except Exception as e:
                wandb.termwarn(
                    f"{LOG_PREFIX}Failed to get logs for kaniko job {build_job_name}: {e}"
                )
        except Exception as e:
            wandb.termerror(
                f"{LOG_PREFIX}Exception when creating Kubernetes resources: {e}\n"
            )
            raise e
        finally:
            wandb.termlog(f"{LOG_PREFIX}Cleaning up resources")
            try:
                # should we clean up the s3 build contexts? can set bucket level policy to auto deletion
                # core_v1.delete_namespaced_config_map(config_map_name, "wandb")
                if isinstance(self.registry, AzureContainerRegistry):
                    core_v1.delete_namespaced_config_map(
                        f"docker-config-{build_job_name}", "wandb"
                    )
                if self.secret_name:
                    self._delete_docker_ecr_config_map(build_job_name, core_v1)
                batch_v1.delete_namespaced_job(build_job_name, "wandb")
            except Exception as e:
                raise LaunchError(f"Exception during Kubernetes resource clean up {e}")

        return image_uri

    def _create_kaniko_job(
        self,
        job_name: str,
        repository: str,
        image_tag: str,
        build_context_path: str,
        core_client: client.CoreV1Api,
    ) -> "client.V1Job":
        env = []
        volume_mounts = []
        volumes = []
        if bool(self.secret_name) != bool(self.secret_key):
            raise LaunchError(
                "Both secret_name and secret_key or neither must be specified "
                "for kaniko build. You provided only one of them."
            )
        if isinstance(self.registry, ElasticContainerRegistry):
            env += [
                client.V1EnvVar(
                    name="AWS_REGION",
                    value=self.registry.environment.region,
                )
            ]
        # TODO: Refactor all of this environment/registry
        # specific stuff into methods of those classes.
        if isinstance(self.environment, AzureEnvironment):
            # Use the core api to check if the secret exists
            try:
                core_client.read_namespaced_secret(
                    "azure-storage-access-key",
                    "wandb",
                )
            except Exception as e:
                raise LaunchError(
                    "Secret azure-storage-access-key does not exist in "
                    "namespace wandb. Please create it with the key password "
                    "set to your azure storage access key."
                ) from e
            env += [
                client.V1EnvVar(
                    name="AZURE_STORAGE_ACCESS_KEY",
                    value_from=client.V1EnvVarSource(
                        secret_key_ref=client.V1SecretKeySelector(
                            name="azure-storage-access-key",
                            key="password",
                        )
                    ),
                )
            ]

        if self.secret_name and self.secret_key:
            volumes += [
                client.V1Volume(
                    name="docker-config",
                    config_map=client.V1ConfigMapVolumeSource(
                        name=f"docker-config-{job_name}",
                    ),
                ),
            ]
            volume_mounts += [
                client.V1VolumeMount(
                    name="docker-config", mount_path="/kaniko/.docker/"
                ),
            ]
            # TODO: I don't like conditioning on the registry type here. As a
            # future change I want the registry and environment classes to provide
            # a list of environment variables and volume mounts that need to be
            # added to the job. The environment class provides credentials for
            # build context access, and the registry class provides credentials
            # for pushing the image. This way we can have separate secrets for
            # each and support build contexts and registries that require
            # different credentials.
            if isinstance(self.registry, ElasticContainerRegistry):
                mount_path = "/root/.aws"
                key = "credentials"
            elif isinstance(self.registry, GoogleArtifactRegistry):
                mount_path = "/kaniko/.config/gcloud"
                key = "config.json"
                env += [
                    client.V1EnvVar(
                        name="GOOGLE_APPLICATION_CREDENTIALS",
                        value="/kaniko/.config/gcloud/config.json",
                    )
                ]
            else:
                raise LaunchError(
                    f"Registry type {type(self.registry)} not supported by kaniko"
                )
            volume_mounts += [
                client.V1VolumeMount(
                    name=self.secret_name,
                    mount_path=mount_path,
                    read_only=True,
                )
            ]
            volumes += [
                client.V1Volume(
                    name=self.secret_name,
                    secret=client.V1SecretVolumeSource(
                        secret_name=self.secret_name,
                        items=[client.V1KeyToPath(key=self.secret_key, path=key)],
                    ),
                )
            ]
        if isinstance(self.registry, AzureContainerRegistry):
            # ADd the docker config map
            volume_mounts += [
                client.V1VolumeMount(
                    name="docker-config", mount_path="/kaniko/.docker/"
                ),
            ]
            volumes += [
                client.V1Volume(
                    name="docker-config",
                    config_map=client.V1ConfigMapVolumeSource(
                        name=f"docker-config-{job_name}",
                    ),
                ),
            ]
        # Kaniko doesn't want https:// at the begining of the image tag.
        destination = image_tag
        if destination.startswith("https://"):
            destination = destination.replace("https://", "")
        args = [
            f"--context={build_context_path}",
            "--dockerfile=Dockerfile.wandb-autogenerated",
            f"--destination={destination}",
            "--cache=true",
            f"--cache-repo={repository.replace('https://', '')}",
            "--snapshotMode=redo",
            "--compressed-caching=false",
        ]
        container = client.V1Container(
            name="wandb-container-build",
<<<<<<< HEAD
            image=self.image,
=======
            image="gcr.io/kaniko-project/executor:v1.11.0",
>>>>>>> 5806149a
            args=args,
            volume_mounts=volume_mounts,
            env=env if env else None,
        )
        # Create and configure a spec section
        labels = {"wandb": "launch"}
        # This annotation is required to enable azure workload identity.
        if isinstance(self.registry, AzureContainerRegistry):
            labels["azure.workload.identity/use"] = "true"
        template = client.V1PodTemplateSpec(
            metadata=client.V1ObjectMeta(labels=labels),
            spec=client.V1PodSpec(
                restart_policy="Never",
                active_deadline_seconds=_DEFAULT_BUILD_TIMEOUT_SECS,
                containers=[container],
                volumes=volumes,
                service_account_name=SERVICE_ACCOUNT_NAME,
            ),
        )
        # Create the specification of job
        spec = client.V1JobSpec(template=template, backoff_limit=0)
        job = client.V1Job(
            api_version="batch/v1",
            kind="Job",
            metadata=client.V1ObjectMeta(
                name=job_name, namespace="wandb", labels={"wandb": "launch"}
            ),
            spec=spec,
        )
        return job<|MERGE_RESOLUTION|>--- conflicted
+++ resolved
@@ -464,11 +464,7 @@
         ]
         container = client.V1Container(
             name="wandb-container-build",
-<<<<<<< HEAD
             image=self.image,
-=======
-            image="gcr.io/kaniko-project/executor:v1.11.0",
->>>>>>> 5806149a
             args=args,
             volume_mounts=volume_mounts,
             env=env if env else None,
