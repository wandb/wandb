--- conflicted
+++ resolved
@@ -312,15 +312,10 @@
                     job_tracker.set_err_stage("build")
                 raise Exception(f"Failed to build image in kaniko for job {run_id}")
             try:
-<<<<<<< HEAD
-                logs = batch_v1.read_namespaced_job_log(build_job_name, "wandb")
+                logs = batch_v1.read_namespaced_job_log(build_job_name, NAMESPACE)
                 warn_failed_packages_from_build_logs(
                     logs, image_uri, launch_project.api, job_tracker
                 )
-=======
-                logs = batch_v1.read_namespaced_job_log(build_job_name, NAMESPACE)
-                warn_failed_packages_from_build_logs(logs, image_uri)
->>>>>>> 6875c945
             except Exception as e:
                 wandb.termwarn(
                     f"{LOG_PREFIX}Failed to get logs for kaniko job {build_job_name}: {e}"
