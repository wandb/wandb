import datetime
import logging
import shlex
import time
from typing import Any, Dict, Optional

if False:
    from google.cloud import aiplatform  # type: ignore   # noqa: F401

import yaml

import wandb
from wandb.apis.internal import Api
from wandb.util import get_module

from .._project_spec import LaunchProject, get_entry_point_command
from ..agent.job_status_tracker import JobAndRunStatusTracker
from ..builder.abstract import AbstractBuilder
from ..builder.build import get_env_vars_dict
from ..environment.gcp_environment import GcpEnvironment
from ..utils import LOG_PREFIX, PROJECT_SYNCHRONOUS, LaunchError, run_shell
from .abstract import AbstractRun, AbstractRunner, Status

GCP_CONSOLE_URI = "https://console.cloud.google.com"

_logger = logging.getLogger(__name__)


class VertexSubmittedRun(AbstractRun):
    def __init__(self, job: Any) -> None:
        self._job = job

    @property
    def id(self) -> str:
        # numeric ID of the custom training job
        return self._job.name  # type: ignore

    def get_logs(self) -> Optional[str]:
        # TODO: implement
        return None

    @property
    def name(self) -> str:
        return self._job.display_name  # type: ignore

    @property
    def gcp_region(self) -> str:
        return self._job.location  # type: ignore

    @property
    def gcp_project(self) -> str:
        return self._job.project  # type: ignore

    def get_page_link(self) -> str:
        return "{console_uri}/vertex-ai/locations/{region}/training/{job_id}?project={project}".format(
            console_uri=GCP_CONSOLE_URI,
            region=self.gcp_region,
            job_id=self.id,
            project=self.gcp_project,
        )

    def wait(self) -> bool:
        self._job.wait()
        return self.get_status().state == "finished"

    def get_status(self) -> Status:
        job_state = str(self._job.state)  # extract from type PipelineState
        if job_state == "JobState.JOB_STATE_SUCCEEDED":
            return Status("finished")
        if job_state == "JobState.JOB_STATE_FAILED":
            return Status("failed")
        if job_state == "JobState.JOB_STATE_RUNNING":
            return Status("running")
        if job_state == "JobState.JOB_STATE_PENDING":
            return Status("starting")
        return Status("unknown")

    def cancel(self) -> None:
        self._job.cancel()


class VertexRunner(AbstractRunner):
    """Runner class, uses a project to create a VertexSubmittedRun."""

    def __init__(
        self, api: Api, backend_config: Dict[str, Any], environment: GcpEnvironment
    ) -> None:
        """Initialize a VertexRunner instance."""
        super().__init__(api, backend_config)
        self.environment = environment

    def run(
        self,
        launch_project: LaunchProject,
        builder: Optional[AbstractBuilder],
        job_tracker: Optional[JobAndRunStatusTracker],
    ) -> Optional[AbstractRun]:
        """Run a Vertex job."""
        aiplatform = get_module(  # noqa: F811
            "google.cloud.aiplatform",
            "VertexRunner requires google.cloud.aiplatform to be installed",
        )
        resource_args = launch_project.resource_args.get("vertex")
        if not resource_args:
            resource_args = launch_project.resource_args.get("gcp-vertex")
        if not resource_args:
            raise LaunchError(
                "No Vertex resource args specified. Specify args via --resource-args with a JSON file or string under top-level key gcp_vertex"
            )
        gcp_staging_bucket = resource_args.get("staging_bucket")
        if not gcp_staging_bucket:
            raise LaunchError(
                "Vertex requires a staging bucket for training and dependency packages in the same region as compute. Specify a bucket under key staging_bucket."
            )
        gcp_machine_type = resource_args.get("machine_type") or "n1-standard-4"
        gcp_accelerator_type = (
            resource_args.get("accelerator_type") or "ACCELERATOR_TYPE_UNSPECIFIED"
        )
        gcp_accelerator_count = int(resource_args.get("accelerator_count") or 0)
        timestamp = datetime.datetime.now().strftime("%Y%m%d%H%M%S")
        gcp_training_job_name = resource_args.get(
            "job_name"
        ) or "{project}_{time}".format(
            project=launch_project.target_project, time=timestamp
        )
        service_account = resource_args.get("service_account")
        tensorboard = resource_args.get("tensorboard")
        aiplatform.init(
            project=self.environment.project,
            location=self.environment.region,
            staging_bucket=gcp_staging_bucket,
        )
        synchronous: bool = self.backend_config[PROJECT_SYNCHRONOUS]

        entry_point = launch_project.get_single_entry_point()

        if launch_project.docker_image:
            image_uri = launch_project.docker_image
        else:
            assert entry_point is not None
            assert builder is not None
<<<<<<< HEAD
            image_uri = builder.build_image(launch_project, entry_point, job_tracker)

=======
            image_uri = builder.build_image(
                launch_project,
                entry_point,
            )
        launch_project.fill_macros(image_uri)
>>>>>>> 73beb80c
        # TODO: how to handle this?
        entry_cmd = get_entry_point_command(entry_point, launch_project.override_args)

        worker_pool_specs = [
            {
                "machine_spec": {
                    "machine_type": gcp_machine_type,
                    "accelerator_type": gcp_accelerator_type,
                    "accelerator_count": gcp_accelerator_count,
                },
                "replica_count": 1,
                "container_spec": {
                    "image_uri": image_uri,
                    "command": entry_cmd,
                    "env": [
                        {"name": k, "value": v}
                        for k, v in get_env_vars_dict(launch_project, self._api).items()
                    ],
                },
            }
        ]

        job = aiplatform.CustomJob(
            display_name=gcp_training_job_name, worker_pool_specs=worker_pool_specs
        )

        wandb.termlog(
            f"{LOG_PREFIX}Running training job {gcp_training_job_name} on {gcp_machine_type}."
        )

        if synchronous:
            job.run(service_account=service_account, tensorboard=tensorboard, sync=True)
        else:
            job.submit(
                service_account=service_account,
                tensorboard=tensorboard,
            )

        submitted_run = VertexSubmittedRun(job)

        while not getattr(job._gca_resource, "name", None):
            # give time for the gcp job object to be created and named, this should only loop a couple times max
            time.sleep(1)

        wandb.termlog(
            f"{LOG_PREFIX}View your job status and logs at {submitted_run.get_page_link()}."
        )
        return submitted_run


def get_gcp_config(config: str = "default") -> Any:
    return yaml.safe_load(
        run_shell(
            ["gcloud", "config", "configurations", "describe", shlex.quote(config)]
        )[0]
    )


def exists_on_gcp(image: str, tag: str) -> bool:
    out, err = run_shell(
        [
            "gcloud",
            "artifacts",
            "docker",
            "images",
            "list",
            shlex.quote(image),
            "--include-tags",
            f"--filter=tags:{shlex.quote(tag)}",
        ]
    )
    return tag in out and "sha256:" in out<|MERGE_RESOLUTION|>--- conflicted
+++ resolved
@@ -139,16 +139,9 @@
         else:
             assert entry_point is not None
             assert builder is not None
-<<<<<<< HEAD
             image_uri = builder.build_image(launch_project, entry_point, job_tracker)
 
-=======
-            image_uri = builder.build_image(
-                launch_project,
-                entry_point,
-            )
         launch_project.fill_macros(image_uri)
->>>>>>> 73beb80c
         # TODO: how to handle this?
         entry_cmd = get_entry_point_command(entry_point, launch_project.override_args)
 
