import logging
import os
import platform
import posixpath
import signal
import subprocess
import sys

from wandb.errors import ExecutionException

from .abstract import AbstractRun, AbstractRunner
from ..docker import (
    build_docker_image,
    generate_docker_image,
    validate_docker_env,
    validate_docker_installation,
)
from ..utils import (
    get_entry_point_command,
    PROJECT_DOCKER_ARGS,
    PROJECT_STORAGE_DIR,
    PROJECT_SYNCHRONOUS,
    WANDB_DOCKER_WORKDIR_PATH,
)
<<<<<<< HEAD
from ..docker import (
    build_docker_image,
    generate_docker_image,
    get_docker_command,
    validate_docker_env,
    validate_docker_installation,
)
=======
>>>>>>> 60801978


_logger = logging.getLogger(__name__)


class LocalSubmittedRun(AbstractRun):
    """
    Instance of ``AbstractRun`` corresponding to a subprocess launched to run an entry point
    command locally.
    """

    def __init__(self, command_proc):
        super().__init__()
        self.command_proc = command_proc

    @property
    def id(self):
        return self.command_proc.pid

    def wait(self):
        return self.command_proc.wait() == 0

    def cancel(self):
        # Interrupt child process if it hasn't already exited
        if self.command_proc.poll() is None:
            # Kill the the process tree rooted at the child if it's the leader of its own process
            # group, otherwise just kill the child
            try:
                if self.command_proc.pid == os.getpgid(self.command_proc.pid):
                    os.killpg(self.command_proc.pid, signal.SIGTERM)
                else:
                    self.command_proc.terminate()
            except OSError:
                # The child process may have exited before we attempted to terminate it, so we
                # ignore OSErrors raised during child process termination
                _logger.info(
                    "Failed to terminate child process (PID %s). The process may have already exited.",
                    self.command_proc.pid,
                )
            self.command_proc.wait()

    def get_status(self):
        exit_code = self.command_proc.poll()
        if exit_code is None:
            return "running"
        if exit_code == 0:
            return "finished"
        return "failed"


class LocalRunner(AbstractRunner):
    def run(self, project, backend_config):
        synchronous = backend_config[PROJECT_SYNCHRONOUS]
        docker_args = backend_config[PROJECT_DOCKER_ARGS]
        storage_dir = backend_config[PROJECT_STORAGE_DIR]

        entry_point = project.get_single_entry_point()

        entry_cmd = entry_point.command
        project.docker_env["image"] = generate_docker_image(project, entry_cmd)

        command_args = []
        command_separator = " "

        validate_docker_env(project)
        validate_docker_installation()
        image = build_docker_image(
            project=project,
<<<<<<< HEAD
            name=project.name,
=======
            name=project.name,  # todo: not sure why this is passed here we should figure out this interface
>>>>>>> 60801978
            base_image=project.docker_env.get("image"),
            api=self._api,
        )
        command_args += get_docker_command(
            image=image,
            docker_args=docker_args,
            volumes=project.docker_env.get("volumes"),
            user_env_vars=project.docker_env.get("environment"),
        )

        # In synchronous mode, run the entry point command in a blocking fashion, sending status
        # updates to the tracking server when finished. Note that the run state may not be
        # persisted to the tracking server if interrupted
        if synchronous:
            command_args += get_entry_point_command(
                project, entry_point, project.parameters, storage_dir
            )
            command_str = command_separator.join(command_args)

            print("Launching run in docker with command: {}".format(command_str))
            return _run_entry_point(command_str, project.dir)
        # Otherwise, invoke `wandb launch` in a subprocess
        return _invoke_wandb_run_subprocess(  # todo: async mode is untested/inaccessible
            work_dir=project.dir,
            entry_point=entry_point,
            parameters=project.parameters,
            docker_args=docker_args,
            storage_dir=storage_dir,
        )


def _run_launch_cmd(cmd):
    """
    Invoke ``wandb launch`` in a subprocess, which in turn runs the entry point in a child process.
    Returns a handle to the subprocess. Popen launched to invoke ``wandb launch``.
    """
    final_env = os.environ.copy()
    # Launch `wandb launch` command as the leader of its own process group so that we can do a
    # best-effort cleanup of all its descendant processes if needed
    if sys.platform == "win32":
        return subprocess.Popen(
            cmd,
            env=final_env,
            universal_newlines=True,
            creationflags=subprocess.CREATE_NEW_PROCESS_GROUP,
        )
    else:
        return subprocess.Popen(
            cmd, env=final_env, universal_newlines=True, preexec_fn=os.setsid
        )


def _run_entry_point(command, work_dir):
    """
    Run an entry point command in a subprocess, returning a SubmittedRun that can be used to
    query the run's status.
    :param command: Entry point command to run
    :param work_dir: Working directory in which to run the command
    :param run: SubmittedRun object associated with the entry point execution.
    """
    env = os.environ.copy()
    if os.name == "nt":
        # we are running on windows
        process = subprocess.Popen(
            ["cmd", "/c", command], close_fds=True, cwd=work_dir, env=env
        )
    else:
        process = subprocess.Popen(
            ["bash", "-c", command], close_fds=True, cwd=work_dir, env=env
        )
    return LocalSubmittedRun(process)


def _invoke_wandb_run_subprocess(
    work_dir, entry_point, parameters, docker_args, storage_dir,
):
    """
    Run an W&B project asynchronously by invoking ``wandb launch`` in a subprocess, returning
    a SubmittedRun that can be used to query run status.
    """
    # todo: this is untested/inaccessible and probably doesn't work
    _logger.info("=== Asynchronously launching W&B run ===")
    wandb_run_arr = _build_wandb_run_cmd(
        uri=work_dir,
        entry_point=entry_point,
        docker_args=docker_args,
        storage_dir=storage_dir,
        parameters=parameters,
    )
    wandb_run_subprocess = _run_launch_cmd(wandb_run_arr)
    return LocalSubmittedRun(wandb_run_subprocess)


def _build_wandb_run_cmd(uri, entry_point, docker_args, storage_dir, parameters):
    """
    Build and return an array containing an ``wandb launch`` command that can be invoked to locally
    run the project at the specified URI.
    """
    # todo: this is untested (only called in async) and probably will not work anymore
    wandb_run_arr = ["wandb", "launch", uri, "-e", entry_point]
    if docker_args is not None:
        for key, value in docker_args.items():
            args = key if isinstance(value, bool) else "%s=%s" % (key, value)
            wandb_run_arr.extend(["--docker-args", args])
    if storage_dir is not None:
        wandb_run_arr.extend(["--storage-dir", storage_dir])
    for key, value in parameters.items():
        wandb_run_arr.extend(["-P", "%s=%s" % (key, value)])
    return wandb_run_arr


def _get_local_artifact_cmd_and_envs(uri):
    artifact_dir = os.path.dirname(uri)
    container_path = artifact_dir
    if not os.path.isabs(container_path):
        container_path = os.path.join(WANDB_DOCKER_WORKDIR_PATH, container_path)
        container_path = os.path.normpath(container_path)
    abs_artifact_dir = os.path.abspath(artifact_dir)
    return ["-v", "%s:%s" % (abs_artifact_dir, container_path)], {}


def _get_s3_artifact_cmd_and_envs():
    # pylint: disable=unused-argument
    if platform.system() == "Windows":
        win_user_dir = os.environ["USERPROFILE"]
        aws_path = os.path.join(win_user_dir, ".aws")
    else:
        aws_path = posixpath.expanduser("~/.aws")

    volumes = []
    if posixpath.exists(aws_path):
        volumes = ["-v", "%s:%s" % (str(aws_path), "/.aws")]
    envs = {
        "AWS_SECRET_ACCESS_KEY": os.environ.get("AWS_SECRET_ACCESS_KEY"),
        "AWS_ACCESS_KEY_ID": os.environ.get("AWS_ACCESS_KEY_ID"),
        "AWS_S3_ENDPOINT_URL": os.environ.get("AWS_S3_ENDPOINT_URL"),
        "AWS_S3_IGNORE_TLS": os.environ.get("AWS_S3_IGNORE_TLS"),
    }
    envs = dict((k, v) for k, v in envs.items() if v is not None)
    return volumes, envs


def _get_azure_blob_artifact_cmd_and_envs():
    # pylint: disable=unused-argument
    envs = {
        "AZURE_STORAGE_CONNECTION_STRING": os.environ.get(
            "AZURE_STORAGE_CONNECTION_STRING"
        ),
        "AZURE_STORAGE_ACCESS_KEY": os.environ.get("AZURE_STORAGE_ACCESS_KEY"),
    }
    envs = dict((k, v) for k, v in envs.items() if v is not None)
    return [], envs


def _get_gcs_artifact_cmd_and_envs():
    # pylint: disable=unused-argument
    cmds = []
    envs = {}

    if "GOOGLE_APPLICATION_CREDENTIALS" in os.environ:
        credentials_path = os.environ["GOOGLE_APPLICATION_CREDENTIALS"]
        cmds = ["-v", "{}:/.gcs".format(credentials_path)]
        envs["GOOGLE_APPLICATION_CREDENTIALS"] = "/.gcs"
    return cmds, envs


def _get_docker_artifact_storage_cmd_and_envs(artifact_uri):
    if artifact_uri.startswith("gs:"):
        return _get_gcs_artifact_cmd_and_envs()
    elif artifact_uri.startswith("s3:"):
        return _get_s3_artifact_cmd_and_envs()
    elif artifact_uri.startswith("az:"):
        return _get_azure_blob_artifact_cmd_and_envs()
    else:
        return _get_local_artifact_cmd_and_envs()<|MERGE_RESOLUTION|>--- conflicted
+++ resolved
@@ -12,6 +12,7 @@
 from ..docker import (
     build_docker_image,
     generate_docker_image,
+    get_docker_command,
     validate_docker_env,
     validate_docker_installation,
 )
@@ -22,16 +23,6 @@
     PROJECT_SYNCHRONOUS,
     WANDB_DOCKER_WORKDIR_PATH,
 )
-<<<<<<< HEAD
-from ..docker import (
-    build_docker_image,
-    generate_docker_image,
-    get_docker_command,
-    validate_docker_env,
-    validate_docker_installation,
-)
-=======
->>>>>>> 60801978
 
 
 _logger = logging.getLogger(__name__)
@@ -100,11 +91,7 @@
         validate_docker_installation()
         image = build_docker_image(
             project=project,
-<<<<<<< HEAD
-            name=project.name,
-=======
             name=project.name,  # todo: not sure why this is passed here we should figure out this interface
->>>>>>> 60801978
             base_image=project.docker_env.get("image"),
             api=self._api,
         )
@@ -127,12 +114,14 @@
             print("Launching run in docker with command: {}".format(command_str))
             return _run_entry_point(command_str, project.dir)
         # Otherwise, invoke `wandb launch` in a subprocess
-        return _invoke_wandb_run_subprocess(  # todo: async mode is untested/inaccessible
-            work_dir=project.dir,
-            entry_point=entry_point,
-            parameters=project.parameters,
-            docker_args=docker_args,
-            storage_dir=storage_dir,
+        return (
+            _invoke_wandb_run_subprocess(  # todo: async mode is untested/inaccessible
+                work_dir=project.dir,
+                entry_point=entry_point,
+                parameters=project.parameters,
+                docker_args=docker_args,
+                storage_dir=storage_dir,
+            )
         )
 
 
@@ -179,7 +168,11 @@
 
 
 def _invoke_wandb_run_subprocess(
-    work_dir, entry_point, parameters, docker_args, storage_dir,
+    work_dir,
+    entry_point,
+    parameters,
+    docker_args,
+    storage_dir,
 ):
     """
     Run an W&B project asynchronously by invoking ``wandb launch`` in a subprocess, returning
