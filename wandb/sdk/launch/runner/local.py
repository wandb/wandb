import json
import logging
import os
import re
import signal
import subprocess
from typing import Any, Dict, List, Optional

from click.decorators import command

import wandb
from wandb.errors import CommError, LaunchError

from .abstract import AbstractRun, AbstractRunner, Status
from .._project_spec import (
    DEFAULT_LAUNCH_METADATA_PATH,
    get_entry_point_command,
    LaunchProject,
)
from ..docker import (
    build_docker_image_if_needed,
    construct_local_image_uri,
    docker_image_exists,
    docker_image_inspect,
    generate_docker_base_image,
    get_docker_command,
    get_full_command,
    pull_docker_image,
    validate_docker_installation,
)
from ..utils import (
    PROJECT_DOCKER_ARGS,
    PROJECT_SYNCHRONOUS,
)


_logger = logging.getLogger(__name__)


class LocalSubmittedRun(AbstractRun):
    """Instance of ``AbstractRun`` corresponding to a subprocess launched to run an entry point command locally."""

    def __init__(self, command_proc: "subprocess.Popen[bytes]") -> None:
        super().__init__()
        self.command_proc = command_proc

    @property
    def id(self) -> int:
        return self.command_proc.pid

    def wait(self) -> bool:
        return self.command_proc.wait() == 0

    def cancel(self) -> None:
        # Interrupt child process if it hasn't already exited
        if self.command_proc.poll() is None:
            # Kill the the process tree rooted at the child if it's the leader of its own process
            # group, otherwise just kill the child
            try:
                if self.command_proc.pid == os.getpgid(self.command_proc.pid):
                    os.killpg(self.command_proc.pid, signal.SIGTERM)
                else:
                    self.command_proc.terminate()
            except OSError:
                # The child process may have exited before we attempted to terminate it, so we
                # ignore OSErrors raised during child process termination
                _logger.info(
                    "Failed to terminate child process (PID %s). The process may have already exited.",
                    self.command_proc.pid,
                )
            self.command_proc.wait()

    def get_status(self) -> Status:
        exit_code = self.command_proc.poll()
        if exit_code is None:
            return Status("running")
        if exit_code == 0:
            return Status("finished")
        return Status("failed")


class LocalRunner(AbstractRunner):
    """Runner class, uses a project to create a LocallySubmittedRun."""

    def run(self, launch_project: LaunchProject) -> Optional[AbstractRun]:
        _logger.info("Validating docker installation")
        validate_docker_installation()
        synchronous: bool = self.backend_config[PROJECT_SYNCHRONOUS]
        docker_args: Dict[str, Any] = self.backend_config[PROJECT_DOCKER_ARGS]
        entry_point = launch_project.get_single_entry_point()

        entry_cmd = entry_point.command
        copy_code = True
        if launch_project.docker_image:
            _logger.info("Pulling user provided docker image")
            pull_docker_image(launch_project.docker_image)
            copy_code = False
        else:
            # TODO: potentially pull the base_image
            if not docker_image_exists(launch_project.base_image):
                if generate_docker_base_image(launch_project, entry_cmd) is None:
                    raise LaunchError("Unable to build base image")
            else:
                wandb.termlog(
                    "Using existing base image: {}".format(launch_project.base_image)
                )

        command_separator = " "
<<<<<<< HEAD
        command_args = []

=======
        _logger.info("Inspecting base image for env, and working dir...")
>>>>>>> 197f4acf
        container_inspect = docker_image_inspect(launch_project.base_image)
        container_workdir = container_inspect["ContainerConfig"].get("WorkingDir", "/")
        container_env: List[str] = container_inspect["ContainerConfig"]["Env"]
        if launch_project.docker_image is None or launch_project.build_image:
<<<<<<< HEAD
            image_uri = construct_local_image_uri(launch_project)
            command_args = get_full_command(
                image_uri,
                launch_project,
                self._api,
                container_workdir,
                docker_args,
                entry_point,
            )
            command_str = command_separator.join(command_args)

            sanitized_command_str = re.sub(
                r"WANDB_API_KEY=\w+", "WANDB_API_KEY", command_str
            )
            with open(
                os.path.join(launch_project.project_dir, DEFAULT_LAUNCH_METADATA_PATH),
                "w",
            ) as f:
                json.dump(
                    {
                        **launch_project.launch_spec,
                        "command": sanitized_command_str,
                        "dockerfile_contents": launch_project._dockerfile_contents,
                    },
                    f,
                )
            build_docker_image_if_needed(
=======
            _logger.info("Building docker image...")
            image = build_docker_image_if_needed(
>>>>>>> 197f4acf
                launch_project=launch_project,
                api=self._api,
                copy_code=copy_code,
                workdir=container_workdir,
                container_env=container_env,
                runner_type="local",
                image_uri=image_uri,
            )
        else:
<<<<<<< HEAD
            # TODO: rewrite env vars and copy code in supplied docker image
            wandb.termwarn(
                "Using supplied docker image: {}. Artifact swapping and launch metadata disabled".format(
                    launch_project.docker_image
                )
            )
            image_uri = launch_project.docker_image
            command_args = get_full_command(
                image_uri,
                launch_project,
                self._api,
                container_workdir,
                docker_args,
                entry_point,
            )
            command_str = command_separator.join(command_args)

=======
            image = launch_project.docker_image
        _logger.info("Getting docker command...")
        command_args += get_docker_command(
            image=image,
            launch_project=launch_project,
            api=self._api,
            workdir=container_workdir,
            docker_args=docker_args,
        )
>>>>>>> 197f4acf
        if self.backend_config.get("runQueueItemId"):
            try:
                _logger.info("Acking run queue item...")
                self._api.ack_run_queue_item(
                    self.backend_config["runQueueItemId"], launch_project.run_id
                )
            except CommError:
                wandb.termerror(
                    "Error acking run queue item. Item lease may have ended or another process may have acked it."
                )
                return None
<<<<<<< HEAD
=======
        _logger.info("Getting entry point command...")
        command_args += get_entry_point_command(
            entry_point, launch_project.override_args
        )

        command_str = command_separator.join(command_args)
        sanitized_command_str = re.sub(
            r"WANDB_API_KEY=\w+", "WANDB_API_KEY", command_str
        )
        with open(
            os.path.join(launch_project.aux_dir, DEFAULT_LAUNCH_METADATA_PATH), "w"
        ) as fp:
            json.dump(
                {
                    **launch_project.launch_spec,
                    "command": sanitized_command_str,
                    "dockerfile_contents": launch_project._dockerfile_contents,
                },
                fp,
            )
>>>>>>> 197f4acf

        wandb.termlog(
            "Launching run in docker with command: {}".format(sanitized_command_str)
        )
        run = _run_entry_point(command_str, launch_project.project_dir)
        if synchronous:
            run.wait()
        return run


def _run_entry_point(command: str, work_dir: str) -> AbstractRun:
    """Run an entry point command in a subprocess.

    Arguments:
        command: Entry point command to run
        work_dir: Working directory in which to run the command

    Returns:
        An instance of `LocalSubmittedRun`
    """
    env = os.environ.copy()
    if os.name == "nt":
        # we are running on windows
        process = subprocess.Popen(
            ["cmd", "/c", command], close_fds=True, cwd=work_dir, env=env
        )
    else:
        process = subprocess.Popen(
            ["bash", "-c", command], close_fds=True, cwd=work_dir, env=env,
        )

    return LocalSubmittedRun(process)<|MERGE_RESOLUTION|>--- conflicted
+++ resolved
@@ -106,17 +106,13 @@
                 )
 
         command_separator = " "
-<<<<<<< HEAD
         command_args = []
 
-=======
         _logger.info("Inspecting base image for env, and working dir...")
->>>>>>> 197f4acf
         container_inspect = docker_image_inspect(launch_project.base_image)
         container_workdir = container_inspect["ContainerConfig"].get("WorkingDir", "/")
         container_env: List[str] = container_inspect["ContainerConfig"]["Env"]
         if launch_project.docker_image is None or launch_project.build_image:
-<<<<<<< HEAD
             image_uri = construct_local_image_uri(launch_project)
             command_args = get_full_command(
                 image_uri,
@@ -143,11 +139,8 @@
                     },
                     f,
                 )
-            build_docker_image_if_needed(
-=======
             _logger.info("Building docker image...")
             image = build_docker_image_if_needed(
->>>>>>> 197f4acf
                 launch_project=launch_project,
                 api=self._api,
                 copy_code=copy_code,
@@ -157,7 +150,6 @@
                 image_uri=image_uri,
             )
         else:
-<<<<<<< HEAD
             # TODO: rewrite env vars and copy code in supplied docker image
             wandb.termwarn(
                 "Using supplied docker image: {}. Artifact swapping and launch metadata disabled".format(
@@ -165,6 +157,7 @@
                 )
             )
             image_uri = launch_project.docker_image
+            _logger.info("Getting docker command...")
             command_args = get_full_command(
                 image_uri,
                 launch_project,
@@ -175,17 +168,6 @@
             )
             command_str = command_separator.join(command_args)
 
-=======
-            image = launch_project.docker_image
-        _logger.info("Getting docker command...")
-        command_args += get_docker_command(
-            image=image,
-            launch_project=launch_project,
-            api=self._api,
-            workdir=container_workdir,
-            docker_args=docker_args,
-        )
->>>>>>> 197f4acf
         if self.backend_config.get("runQueueItemId"):
             try:
                 _logger.info("Acking run queue item...")
@@ -197,29 +179,6 @@
                     "Error acking run queue item. Item lease may have ended or another process may have acked it."
                 )
                 return None
-<<<<<<< HEAD
-=======
-        _logger.info("Getting entry point command...")
-        command_args += get_entry_point_command(
-            entry_point, launch_project.override_args
-        )
-
-        command_str = command_separator.join(command_args)
-        sanitized_command_str = re.sub(
-            r"WANDB_API_KEY=\w+", "WANDB_API_KEY", command_str
-        )
-        with open(
-            os.path.join(launch_project.aux_dir, DEFAULT_LAUNCH_METADATA_PATH), "w"
-        ) as fp:
-            json.dump(
-                {
-                    **launch_project.launch_spec,
-                    "command": sanitized_command_str,
-                    "dockerfile_contents": launch_project._dockerfile_contents,
-                },
-                fp,
-            )
->>>>>>> 197f4acf
 
         wandb.termlog(
             "Launching run in docker with command: {}".format(sanitized_command_str)
