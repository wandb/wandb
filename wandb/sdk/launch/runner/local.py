import getpass
import logging
import os
import signal
import subprocess
import sys

from wandb.errors import LaunchException

from .abstract import AbstractRun, AbstractRunner
from ..docker import (
    build_docker_image,
    generate_docker_image,
    get_docker_command,
    validate_docker_env,
    validate_docker_installation,
)
from ..utils import (
    get_entry_point_command,
    PROJECT_DOCKER_ARGS,
    PROJECT_SYNCHRONOUS,
)


_logger = logging.getLogger(__name__)


class LocalSubmittedRun(AbstractRun):
    """
    Instance of ``AbstractRun`` corresponding to a subprocess launched to run an entry point
    command locally.
    """

    def __init__(self, command_proc):
        super().__init__()
        self.command_proc = command_proc

    @property
    def id(self):
        return self.command_proc.pid

    def wait(self):
        return self.command_proc.wait() == 0

    def cancel(self):
        # Interrupt child process if it hasn't already exited
        if self.command_proc.poll() is None:
            # Kill the the process tree rooted at the child if it's the leader of its own process
            # group, otherwise just kill the child
            try:
                if self.command_proc.pid == os.getpgid(self.command_proc.pid):
                    os.killpg(self.command_proc.pid, signal.SIGTERM)
                else:
                    self.command_proc.terminate()
            except OSError:
                # The child process may have exited before we attempted to terminate it, so we
                # ignore OSErrors raised during child process termination
                _logger.info(
                    "Failed to terminate child process (PID %s). The process may have already exited.",
                    self.command_proc.pid,
                )
            self.command_proc.wait()

    def get_status(self):
        exit_code = self.command_proc.poll()
        if exit_code is None:
            return "running"
        if exit_code == 0:
            return "finished"
        return "failed"


class LocalRunner(AbstractRunner):
    def run(self, project, backend_config):
        synchronous = backend_config[PROJECT_SYNCHRONOUS]
        docker_args = backend_config[PROJECT_DOCKER_ARGS]

        entry_point = project.get_single_entry_point()

        entry_cmd = entry_point.command
        project.docker_env["image"] = generate_docker_image(project, entry_cmd)

        command_args = []
        command_separator = " "
        validate_docker_env(project)
        validate_docker_installation()
        image = build_docker_image(
            project=project,
            base_image=project.docker_env.get("image"),
            api=self._api,
        )
        command_args += get_docker_command(
            image=image,
            docker_args=docker_args,
        )
        if backend_config.get("runQueueItemId"):
            self._api.ack_run_queue_item(
                backend_config["runQueueItemId"], project.run_id
            )
        # In synchronous mode, run the entry point command in a blocking fashion, sending status
        # updates to the tracking server when finished. Note that the run state may not be
        # persisted to the tracking server if interrupted
        if synchronous:
            command_args += get_entry_point_command(
                project, entry_point, project.parameters
            )
            command_str = command_separator.join(command_args)

            print("Launching run in docker with command: {}".format(command_str))
            run = _run_entry_point(command_str, project.dir)
            run.wait()
            return run
        # Otherwise, invoke `wandb launch` in a subprocess
        raise LaunchException("asynchrnous mode not yet available")


def _run_launch_cmd(cmd):
    """
    Invoke ``wandb launch`` in a subprocess, which in turn runs the entry point in a child process.
    Returns a handle to the subprocess. Popen launched to invoke ``wandb launch``.
    """
    final_env = os.environ.copy()
    # Launch `wandb launch` command as the leader of its own process group so that we can do a
    # best-effort cleanup of all its descendant processes if needed
    if sys.platform == "win32":
        return subprocess.Popen(
            cmd,
            env=final_env,
            universal_newlines=True,
            creationflags=subprocess.CREATE_NEW_PROCESS_GROUP,
        )
    else:
        return subprocess.Popen(
            cmd, env=final_env, universal_newlines=True, preexec_fn=os.setsid
        )


def _run_entry_point(command, work_dir):
    """
    Run an entry point command in a subprocess, returning a SubmittedRun that can be used to
    query the run's status.
    :param command: Entry point command to run
    :param work_dir: Working directory in which to run the command
    :param run: SubmittedRun object associated with the entry point execution.
    """
    env = os.environ.copy()
    if os.name == "nt":
        # we are running on windows
        process = subprocess.Popen(
            ["cmd", "/c", command], close_fds=True, cwd=work_dir, env=env
        )
    else:
        process = subprocess.Popen(
            ["bash", "-c", command],
            close_fds=True,
            cwd=work_dir,
            env=env,
        )

<<<<<<< HEAD
    return LocalSubmittedRun(process)
=======
    return LocalSubmittedRun(process)


def _invoke_wandb_run_subprocess(
    work_dir, entry_point, parameters, docker_args, storage_dir,
):
    """
    Run an W&B project asynchronously by invoking ``wandb launch`` in a subprocess, returning
    a SubmittedRun that can be used to query run status.
    """
    # todo: this is untested/inaccessible and probably doesn't work
    _logger.info("=== Asynchronously launching W&B run ===")
    wandb_run_arr = _build_wandb_run_cmd(
        uri=work_dir,
        entry_point=entry_point,
        docker_args=docker_args,
        storage_dir=storage_dir,
        parameters=parameters,
    )
    wandb_run_subprocess = _run_launch_cmd(wandb_run_arr)
    return LocalSubmittedRun(wandb_run_subprocess)


def _build_wandb_run_cmd(uri, entry_point, docker_args, storage_dir, parameters):
    """
    Build and return an array containing an ``wandb launch`` command that can be invoked to locally
    run the project at the specified URI.
    """
    # todo: this is untested (only called in async) and probably will not work anymore
    wandb_run_arr = ["wandb", "launch", uri, "-e", entry_point]
    if docker_args is not None:
        for key, value in docker_args.items():
            args = key if isinstance(value, bool) else "%s=%s" % (key, value)
            wandb_run_arr.extend(["--docker-args", args])
    if storage_dir is not None:
        wandb_run_arr.extend(["--storage-dir", storage_dir])
    for key, value in parameters.items():
        wandb_run_arr.extend(["-P", "%s=%s" % (key, value)])
    return wandb_run_arr


def _get_local_artifact_cmd_and_envs(uri):
    artifact_dir = os.path.dirname(uri)
    container_path = artifact_dir
    if not os.path.isabs(container_path):
        container_path = os.path.join(
            "/home/{}".format(getpass.getuser()), container_path
        )
        container_path = os.path.normpath(container_path)
    abs_artifact_dir = os.path.abspath(artifact_dir)
    return ["-v", "%s:%s" % (abs_artifact_dir, container_path)], {}


def _get_s3_artifact_cmd_and_envs():
    # pylint: disable=unused-argument
    if platform.system() == "Windows":
        win_user_dir = os.environ["USERPROFILE"]
        aws_path = os.path.join(win_user_dir, ".aws")
    else:
        aws_path = posixpath.expanduser("~/.aws")

    volumes = []
    if posixpath.exists(aws_path):
        volumes = ["-v", "%s:%s" % (str(aws_path), "/.aws")]
    envs = {
        "AWS_SECRET_ACCESS_KEY": os.environ.get("AWS_SECRET_ACCESS_KEY"),
        "AWS_ACCESS_KEY_ID": os.environ.get("AWS_ACCESS_KEY_ID"),
        "AWS_S3_ENDPOINT_URL": os.environ.get("AWS_S3_ENDPOINT_URL"),
        "AWS_S3_IGNORE_TLS": os.environ.get("AWS_S3_IGNORE_TLS"),
    }
    envs = dict((k, v) for k, v in envs.items() if v is not None)
    return volumes, envs


def _get_azure_blob_artifact_cmd_and_envs():
    # pylint: disable=unused-argument
    envs = {
        "AZURE_STORAGE_CONNECTION_STRING": os.environ.get(
            "AZURE_STORAGE_CONNECTION_STRING"
        ),
        "AZURE_STORAGE_ACCESS_KEY": os.environ.get("AZURE_STORAGE_ACCESS_KEY"),
    }
    envs = dict((k, v) for k, v in envs.items() if v is not None)
    return [], envs


def _get_gcs_artifact_cmd_and_envs():
    # pylint: disable=unused-argument
    cmds = []
    envs = {}

    if "GOOGLE_APPLICATION_CREDENTIALS" in os.environ:
        credentials_path = os.environ["GOOGLE_APPLICATION_CREDENTIALS"]
        cmds = ["-v", "{}:/.gcs".format(credentials_path)]
        envs["GOOGLE_APPLICATION_CREDENTIALS"] = "/.gcs"
    return cmds, envs


def _get_docker_artifact_storage_cmd_and_envs(artifact_uri):
    if artifact_uri.startswith("gs:"):
        return _get_gcs_artifact_cmd_and_envs()
    elif artifact_uri.startswith("s3:"):
        return _get_s3_artifact_cmd_and_envs()
    elif artifact_uri.startswith("az:"):
        return _get_azure_blob_artifact_cmd_and_envs()
    else:
        return _get_local_artifact_cmd_and_envs()
>>>>>>> ad88f157
<|MERGE_RESOLUTION|>--- conflicted
+++ resolved
@@ -157,114 +157,4 @@
             env=env,
         )
 
-<<<<<<< HEAD
-    return LocalSubmittedRun(process)
-=======
-    return LocalSubmittedRun(process)
-
-
-def _invoke_wandb_run_subprocess(
-    work_dir, entry_point, parameters, docker_args, storage_dir,
-):
-    """
-    Run an W&B project asynchronously by invoking ``wandb launch`` in a subprocess, returning
-    a SubmittedRun that can be used to query run status.
-    """
-    # todo: this is untested/inaccessible and probably doesn't work
-    _logger.info("=== Asynchronously launching W&B run ===")
-    wandb_run_arr = _build_wandb_run_cmd(
-        uri=work_dir,
-        entry_point=entry_point,
-        docker_args=docker_args,
-        storage_dir=storage_dir,
-        parameters=parameters,
-    )
-    wandb_run_subprocess = _run_launch_cmd(wandb_run_arr)
-    return LocalSubmittedRun(wandb_run_subprocess)
-
-
-def _build_wandb_run_cmd(uri, entry_point, docker_args, storage_dir, parameters):
-    """
-    Build and return an array containing an ``wandb launch`` command that can be invoked to locally
-    run the project at the specified URI.
-    """
-    # todo: this is untested (only called in async) and probably will not work anymore
-    wandb_run_arr = ["wandb", "launch", uri, "-e", entry_point]
-    if docker_args is not None:
-        for key, value in docker_args.items():
-            args = key if isinstance(value, bool) else "%s=%s" % (key, value)
-            wandb_run_arr.extend(["--docker-args", args])
-    if storage_dir is not None:
-        wandb_run_arr.extend(["--storage-dir", storage_dir])
-    for key, value in parameters.items():
-        wandb_run_arr.extend(["-P", "%s=%s" % (key, value)])
-    return wandb_run_arr
-
-
-def _get_local_artifact_cmd_and_envs(uri):
-    artifact_dir = os.path.dirname(uri)
-    container_path = artifact_dir
-    if not os.path.isabs(container_path):
-        container_path = os.path.join(
-            "/home/{}".format(getpass.getuser()), container_path
-        )
-        container_path = os.path.normpath(container_path)
-    abs_artifact_dir = os.path.abspath(artifact_dir)
-    return ["-v", "%s:%s" % (abs_artifact_dir, container_path)], {}
-
-
-def _get_s3_artifact_cmd_and_envs():
-    # pylint: disable=unused-argument
-    if platform.system() == "Windows":
-        win_user_dir = os.environ["USERPROFILE"]
-        aws_path = os.path.join(win_user_dir, ".aws")
-    else:
-        aws_path = posixpath.expanduser("~/.aws")
-
-    volumes = []
-    if posixpath.exists(aws_path):
-        volumes = ["-v", "%s:%s" % (str(aws_path), "/.aws")]
-    envs = {
-        "AWS_SECRET_ACCESS_KEY": os.environ.get("AWS_SECRET_ACCESS_KEY"),
-        "AWS_ACCESS_KEY_ID": os.environ.get("AWS_ACCESS_KEY_ID"),
-        "AWS_S3_ENDPOINT_URL": os.environ.get("AWS_S3_ENDPOINT_URL"),
-        "AWS_S3_IGNORE_TLS": os.environ.get("AWS_S3_IGNORE_TLS"),
-    }
-    envs = dict((k, v) for k, v in envs.items() if v is not None)
-    return volumes, envs
-
-
-def _get_azure_blob_artifact_cmd_and_envs():
-    # pylint: disable=unused-argument
-    envs = {
-        "AZURE_STORAGE_CONNECTION_STRING": os.environ.get(
-            "AZURE_STORAGE_CONNECTION_STRING"
-        ),
-        "AZURE_STORAGE_ACCESS_KEY": os.environ.get("AZURE_STORAGE_ACCESS_KEY"),
-    }
-    envs = dict((k, v) for k, v in envs.items() if v is not None)
-    return [], envs
-
-
-def _get_gcs_artifact_cmd_and_envs():
-    # pylint: disable=unused-argument
-    cmds = []
-    envs = {}
-
-    if "GOOGLE_APPLICATION_CREDENTIALS" in os.environ:
-        credentials_path = os.environ["GOOGLE_APPLICATION_CREDENTIALS"]
-        cmds = ["-v", "{}:/.gcs".format(credentials_path)]
-        envs["GOOGLE_APPLICATION_CREDENTIALS"] = "/.gcs"
-    return cmds, envs
-
-
-def _get_docker_artifact_storage_cmd_and_envs(artifact_uri):
-    if artifact_uri.startswith("gs:"):
-        return _get_gcs_artifact_cmd_and_envs()
-    elif artifact_uri.startswith("s3:"):
-        return _get_s3_artifact_cmd_and_envs()
-    elif artifact_uri.startswith("az:"):
-        return _get_azure_blob_artifact_cmd_and_envs()
-    else:
-        return _get_local_artifact_cmd_and_envs()
->>>>>>> ad88f157
+    return LocalSubmittedRun(process)