import json
import logging
import os
import re
import signal
import subprocess
import sys
from typing import Any, Dict, List, Optional

import wandb
from wandb.errors import CommError, LaunchError

from .abstract import AbstractRun, AbstractRunner, Status
from .._project_spec import (
    DEFAULT_LAUNCH_METADATA_PATH,
    get_entry_point_command,
    LaunchProject,
)
from ..docker import (
    build_docker_image_if_needed,
    docker_image_exists,
    docker_image_inspect,
    generate_docker_base_image,
    get_docker_command,
    pull_docker_image,
    validate_docker_installation,
)
from ..utils import (
    PROJECT_DOCKER_ARGS,
    PROJECT_SYNCHRONOUS,
)


_logger = logging.getLogger(__name__)


class LocalSubmittedRun(AbstractRun):
    """Instance of ``AbstractRun`` corresponding to a subprocess launched to run an entry point command locally."""

    def __init__(self, command_proc: "subprocess.Popen[bytes]") -> None:
        super().__init__()
        self.command_proc = command_proc

    @property
    def id(self) -> int:
        return self.command_proc.pid

    def wait(self) -> bool:
        return self.command_proc.wait() == 0

    def cancel(self) -> None:
        # Interrupt child process if it hasn't already exited
        if self.command_proc.poll() is None:
            # Kill the the process tree rooted at the child if it's the leader of its own process
            # group, otherwise just kill the child
            try:
                if self.command_proc.pid == os.getpgid(self.command_proc.pid):
                    os.killpg(self.command_proc.pid, signal.SIGTERM)
                else:
                    self.command_proc.terminate()
            except OSError:
                # The child process may have exited before we attempted to terminate it, so we
                # ignore OSErrors raised during child process termination
                _logger.info(
                    "Failed to terminate child process (PID %s). The process may have already exited.",
                    self.command_proc.pid,
                )
            self.command_proc.wait()

    def get_status(self) -> Status:
        exit_code = self.command_proc.poll()
        if exit_code is None:
            return Status("running")
        if exit_code == 0:
            return Status("finished")
        return Status("failed")


class LocalRunner(AbstractRunner):
    """Runner class, uses a project to create a LocallySubmittedRun"""

    def run(self, launch_project: LaunchProject) -> Optional[AbstractRun]:
        validate_docker_installation()
        synchronous: bool = self.backend_config[PROJECT_SYNCHRONOUS]
        docker_args: Dict[str, Any] = self.backend_config[PROJECT_DOCKER_ARGS]

        entry_point = launch_project.get_single_entry_point()

        entry_cmd = entry_point.command
        copy_code = True
        if launch_project.docker_image:
            pull_docker_image(launch_project.docker_image)
            copy_code = False
        else:
            # TODO: potentially pull the base_image
            if not docker_image_exists(launch_project.base_image):
                if generate_docker_base_image(launch_project, entry_cmd) is None:
                    raise LaunchError("Unable to build base image")
            else:
                wandb.termlog(
                    "Using existing base image: {}".format(launch_project.base_image)
                )

        command_args = []
        command_separator = " "

        container_inspect = docker_image_inspect(launch_project.base_image)
        container_workdir = container_inspect["ContainerConfig"].get("WorkingDir", "/")
        container_env: List[str] = container_inspect["ContainerConfig"]["Env"]

        if launch_project.docker_image is None or launch_project.build_image:
            image = build_docker_image_if_needed(
                launch_project=launch_project,
                api=self._api,
                copy_code=copy_code,
                workdir=container_workdir,
                container_env=container_env,
            )
        else:
            image = launch_project.docker_image
        command_args += get_docker_command(
            image=image,
            launch_project=launch_project,
            api=self._api,
            workdir=container_workdir,
            docker_args=docker_args,
        )
        if self.backend_config.get("runQueueItemId"):
            try:
                self._api.ack_run_queue_item(
                    self.backend_config["runQueueItemId"], launch_project.run_id
                )
            except CommError:
                wandb.termerror(
                    "Error acking run queue item. Item lease may have ended or another process may have acked it."
                )
                return None

        # In synchronous mode, run the entry point command in a blocking fashion, sending status
        # updates to the tracking server when finished. Note that the run state may not be
        # persisted to the tracking server if interrupted
        if synchronous:
            command_args += get_entry_point_command(
                entry_point, launch_project.override_args
            )
<<<<<<< HEAD
=======
            with open(
                os.path.join(launch_project.aux_dir, DEFAULT_CONFIG_PATH), "w"
            ) as fp:
                json.dump(launch_project.launch_spec, fp)
>>>>>>> fa2e50f7
            command_str = command_separator.join(command_args)
            sanitized_command_str = re.sub(
                r"WANDB_API_KEY=\w+", "WANDB_API_KEY", command_str
            )
            with open(
                os.path.join(launch_project.aux_dir, DEFAULT_LAUNCH_METADATA_PATH), "w"
            ) as fp:
                json.dump(
                    {
                        **launch_project.launch_spec,
                        "command": sanitized_command_str,
                        "dockerfile_contents": launch_project._dockerfile_contents,
                    },
                    fp,
                )

            wandb.termlog(
                "Launching run in docker with command: {}".format(sanitized_command_str)
            )
            run = _run_entry_point(command_str, launch_project.project_dir)
            run.wait()
            return run
        # Otherwise, invoke `wandb launch` in a subprocess
        raise LaunchError("asynchronous mode not yet available")


def _run_launch_cmd(cmd: List[str]) -> "subprocess.Popen[str]":
    """Invoke ``wandb launch`` in a subprocess, which in turn runs the entry point in a child process.

    Arguments:
    cmd: List of strings indicating the command to run

    Returns:
        A handle to the subprocess. Popen launched to invoke ``wandb launch``.
    """
    final_env = os.environ.copy()
    # Launch `wandb launch` command as the leader of its own process group so that we can do a
    # best-effort cleanup of all its descendant processes if needed
    if sys.platform == "win32":
        return subprocess.Popen(
            cmd,
            env=final_env,
            universal_newlines=True,
            creationflags=subprocess.CREATE_NEW_PROCESS_GROUP,
        )
    else:
        return subprocess.Popen(
            cmd, env=final_env, universal_newlines=True, preexec_fn=os.setsid
        )


def _run_entry_point(command: str, work_dir: str) -> AbstractRun:
    """Run an entry point command in a subprocess.

    Arguments:
    command: Entry point command to run
    work_dir: Working directory in which to run the command
    run: SubmittedRun object associated with the entry point execution.

    Returns:
        An instance of `LocalSubmittedRun`
    """
    env = os.environ.copy()
    if os.name == "nt":
        # we are running on windows
        process = subprocess.Popen(
            ["cmd", "/c", command], close_fds=True, cwd=work_dir, env=env
        )
    else:
        process = subprocess.Popen(
            ["bash", "-c", command], close_fds=True, cwd=work_dir, env=env,
        )

    return LocalSubmittedRun(process)<|MERGE_RESOLUTION|>--- conflicted
+++ resolved
@@ -143,13 +143,7 @@
             command_args += get_entry_point_command(
                 entry_point, launch_project.override_args
             )
-<<<<<<< HEAD
-=======
-            with open(
-                os.path.join(launch_project.aux_dir, DEFAULT_CONFIG_PATH), "w"
-            ) as fp:
-                json.dump(launch_project.launch_spec, fp)
->>>>>>> fa2e50f7
+
             command_str = command_separator.join(command_args)
             sanitized_command_str = re.sub(
                 r"WANDB_API_KEY=\w+", "WANDB_API_KEY", command_str
@@ -220,7 +214,10 @@
         )
     else:
         process = subprocess.Popen(
-            ["bash", "-c", command], close_fds=True, cwd=work_dir, env=env,
+            ["bash", "-c", command],
+            close_fds=True,
+            cwd=work_dir,
+            env=env,
         )
 
     return LocalSubmittedRun(process)