--- conflicted
+++ resolved
@@ -83,56 +83,12 @@
             _logger.info("Pulling user provided docker image")
             pull_docker_image(launch_project.docker_image)
 
-<<<<<<< HEAD
-        command_separator = " "
-        command_args = []
-
-        _logger.info("Inspecting base image for env, and working dir...")
-        container_inspect = docker_image_inspect(launch_project.base_image)
-        container_workdir = container_inspect["ContainerConfig"].get("WorkingDir", "/")
-        container_env: List[str] = container_inspect["ContainerConfig"]["Env"]
-        if launch_project.docker_image is None or launch_project.build_image:
-            image_uri = construct_local_image_uri(launch_project)
-            command_args = get_full_command(
-                image_uri, launch_project, docker_args, entry_point,
-            )
-            command_str = command_separator.join(command_args)
-
-            sanitized_command_str = re.sub(
-                r"WANDB_API_KEY=\w+", "WANDB_API_KEY", command_str
-            )
-
-            _logger.info("Building docker image...")
-            build_docker_image_if_needed(
-                launch_project=launch_project,
-                api=self._api,
-                copy_code=copy_code,
-                workdir=container_workdir,
-                container_env=container_env,
-                runner_type="local",
-                image_uri=image_uri,
-                command_args=command_args,
-            )
-        else:
-            # TODO: rewrite env vars and copy code in supplied docker image
-=======
->>>>>>> 95795a10
             wandb.termwarn(
                 "Using supplied docker image: {}. Artifact swapping and launch metadata disabled".format(
                     launch_project.docker_image
                 )
             )
             image_uri = launch_project.docker_image
-<<<<<<< HEAD
-            _logger.info("Getting docker command...")
-            command_args = get_full_command(
-                image_uri, launch_project, docker_args, entry_point,
-            )
-            command_str = command_separator.join(command_args)
-
-            sanitized_command_str = re.sub(
-                r"WANDB_API_KEY=\w+", "WANDB_API_KEY", command_str
-=======
 
         else:
             # build our own image
@@ -144,7 +100,6 @@
                 entry_point,
                 docker_args,
                 runner_type="local",
->>>>>>> 95795a10
             )
 
         if self.backend_config.get("runQueueItemId"):
