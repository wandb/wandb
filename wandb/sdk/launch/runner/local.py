--- conflicted
+++ resolved
@@ -176,30 +176,13 @@
 
     # hacky handling of env vars, needs to be improved
     for env_key, env_value in env_vars.items():
-<<<<<<< HEAD
-        cmd += ["-e", f"{shlex_quote(env_key)}={shlex_quote(env_value)}"]
-=======
         cmd += ["-e", f"{shlex.quote(env_key)}={shlex.quote(env_value)}"]
->>>>>>> 546ccefd
 
     if docker_args:
         for name, value in docker_args.items():
             # Passed just the name as boolean flag
             if isinstance(value, bool) and value:
                 if len(name) == 1:
-<<<<<<< HEAD
-                    cmd += ["-" + shlex_quote(name)]
-                else:
-                    cmd += ["--" + shlex_quote(name)]
-            else:
-                # Passed name=value
-                if len(name) == 1:
-                    cmd += ["-" + shlex_quote(name), shlex_quote(str(value))]
-                else:
-                    cmd += ["--" + shlex_quote(name), shlex_quote(str(value))]
-
-    cmd += [shlex_quote(image)]
-=======
                     cmd += ["-" + shlex.quote(name)]
                 else:
                     cmd += ["--" + shlex.quote(name)]
@@ -211,6 +194,5 @@
                     cmd += ["--" + shlex.quote(name), shlex.quote(str(value))]
 
     cmd += [shlex.quote(image)]
->>>>>>> 546ccefd
     cmd += [entry_cmd]
     return cmd