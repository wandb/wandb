--- conflicted
+++ resolved
@@ -147,17 +147,6 @@
                 image_uri=image_uri,
             )
         else:
-<<<<<<< HEAD
-            image = launch_project.docker_image
-
-        command_args += get_docker_command(
-            image=image,
-            launch_project=launch_project,
-            api=self._api,
-            workdir=container_workdir,
-            docker_args=docker_args,
-        )
-=======
             # TODO: rewrite env vars and copy code in supplied docker image
             wandb.termwarn(
                 "Using supplied docker image: {}. Artifact swapping and launch metadata disabled".format(
@@ -175,7 +164,6 @@
             )
             command_str = command_separator.join(command_args)
 
->>>>>>> 2b0719cd
         if self.backend_config.get("runQueueItemId"):
             try:
                 self._api.ack_run_queue_item(
