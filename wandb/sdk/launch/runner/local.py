--- conflicted
+++ resolved
@@ -92,10 +92,7 @@
                 docker_args["add-host"] = "host.docker.internal:host-gateway"
 
         entry_point = launch_project.get_single_entry_point()
-<<<<<<< HEAD
         env_vars = get_env_vars_dict(launch_project, entry_point, self._api)
-=======
-        env_vars = get_env_vars_dict(launch_project, self._api)
 
         # When running against local port, need to swap to local docker host
         if (
@@ -107,7 +104,6 @@
         elif _is_wandb_dev_uri(self._api.settings("base_url")):
             env_vars["WANDB_BASE_URL"] = "http://host.docker.internal:9002"
 
->>>>>>> d8583f6d
         if launch_project.docker_image:
             # user has provided their own docker image
             image_uri = launch_project.docker_image
