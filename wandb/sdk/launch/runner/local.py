import json
import logging
import os
import re
import signal
import subprocess
from typing import Any, Dict, List, Optional

import wandb
from wandb.errors import CommError, LaunchError

from .abstract import AbstractRun, AbstractRunner, Status
from .._project_spec import (
    DEFAULT_LAUNCH_METADATA_PATH,
    LaunchProject,
)
from ..docker import (
    build_docker_image_if_needed,
    construct_local_image_uri,
    docker_image_exists,
    docker_image_inspect,
    generate_docker_base_image,
    get_full_command,
    pull_docker_image,
    validate_docker_installation,
)
from ..utils import (
    PROJECT_DOCKER_ARGS,
    PROJECT_SYNCHRONOUS,
)


_logger = logging.getLogger(__name__)


class LocalSubmittedRun(AbstractRun):
    """Instance of ``AbstractRun`` corresponding to a subprocess launched to run an entry point command locally."""

    def __init__(self, command_proc: "subprocess.Popen[bytes]") -> None:
        super().__init__()
        self.command_proc = command_proc

    @property
    def id(self) -> int:
        return self.command_proc.pid

    def wait(self) -> bool:
        return self.command_proc.wait() == 0

    def cancel(self) -> None:
        # Interrupt child process if it hasn't already exited
        if self.command_proc.poll() is None:
            # Kill the the process tree rooted at the child if it's the leader of its own process
            # group, otherwise just kill the child
            try:
                if self.command_proc.pid == os.getpgid(self.command_proc.pid):
                    os.killpg(self.command_proc.pid, signal.SIGTERM)
                else:
                    self.command_proc.terminate()
            except OSError:
                # The child process may have exited before we attempted to terminate it, so we
                # ignore OSErrors raised during child process termination
                _logger.info(
                    "Failed to terminate child process (PID %s). The process may have already exited.",
                    self.command_proc.pid,
                )
            self.command_proc.wait()

    def get_status(self) -> Status:
        exit_code = self.command_proc.poll()
        if exit_code is None:
            return Status("running")
        if exit_code == 0:
            return Status("finished")
        return Status("failed")


class LocalRunner(AbstractRunner):
    """Runner class, uses a project to create a LocallySubmittedRun."""

    def run(self, launch_project: LaunchProject) -> Optional[AbstractRun]:
        _logger.info("Validating docker installation")
        validate_docker_installation()
        synchronous: bool = self.backend_config[PROJECT_SYNCHRONOUS]
        docker_args: Dict[str, Any] = self.backend_config[PROJECT_DOCKER_ARGS]
        entry_point = launch_project.get_single_entry_point()

        entry_cmd = entry_point.command
        copy_code = True
        if launch_project.docker_image:
            _logger.info("Pulling user provided docker image")
            pull_docker_image(launch_project.docker_image)
            copy_code = False
        else:
            # TODO: potentially pull the base_image
            if not docker_image_exists(launch_project.base_image):
                if generate_docker_base_image(launch_project, entry_cmd) is None:
                    raise LaunchError("Unable to build base image")
            else:
                wandb.termlog(
                    "Using existing base image: {}".format(launch_project.base_image)
                )

        command_separator = " "
        command_args = []

        _logger.info("Inspecting base image for env, and working dir...")
        container_inspect = docker_image_inspect(launch_project.base_image)
        container_workdir = container_inspect["ContainerConfig"].get("WorkingDir", "/")
        container_env: List[str] = container_inspect["ContainerConfig"]["Env"]
        if launch_project.docker_image is None or launch_project.build_image:
            image_uri = construct_local_image_uri(launch_project)
<<<<<<< HEAD
            image = build_docker_image_if_needed(
=======
            command_args = get_full_command(
                image_uri,
                launch_project,
                self._api,
                container_workdir,
                docker_args,
                entry_point,
            )
            command_str = command_separator.join(command_args)

            sanitized_command_str = re.sub(
                r"WANDB_API_KEY=\w+", "WANDB_API_KEY", command_str
            )
            with open(
                os.path.join(launch_project.project_dir, DEFAULT_LAUNCH_METADATA_PATH),
                "w",
            ) as f:
                json.dump(
                    {
                        **launch_project.launch_spec,
                        "command": sanitized_command_str,
                        "dockerfile_contents": launch_project._dockerfile_contents,
                    },
                    f,
                )
            _logger.info("Building docker image...")
            build_docker_image_if_needed(
>>>>>>> 5e675812
                launch_project=launch_project,
                api=self._api,
                copy_code=copy_code,
                workdir=container_workdir,
                container_env=container_env,
<<<<<<< HEAD
                runner_type='local',
                image_uri=image_uri,
            )
        else:
            image = launch_project.docker_image
    
        command_args += get_docker_command(
            image=image,
            launch_project=launch_project,
            api=self._api,
            workdir=container_workdir,
            docker_args=docker_args,
        )
=======
                runner_type="local",
                image_uri=image_uri,
            )
        else:
            # TODO: rewrite env vars and copy code in supplied docker image
            wandb.termwarn(
                "Using supplied docker image: {}. Artifact swapping and launch metadata disabled".format(
                    launch_project.docker_image
                )
            )
            image_uri = launch_project.docker_image
            _logger.info("Getting docker command...")
            command_args = get_full_command(
                image_uri,
                launch_project,
                self._api,
                container_workdir,
                docker_args,
                entry_point,
            )
            command_str = command_separator.join(command_args)

            sanitized_command_str = re.sub(
                r"WANDB_API_KEY=\w+", "WANDB_API_KEY", command_str
            )

>>>>>>> 5e675812
        if self.backend_config.get("runQueueItemId"):
            try:
                _logger.info("Acking run queue item...")
                self._api.ack_run_queue_item(
                    self.backend_config["runQueueItemId"], launch_project.run_id
                )
            except CommError:
                wandb.termerror(
                    "Error acking run queue item. Item lease may have ended or another process may have acked it."
                )
                return None

        wandb.termlog(
            "Launching run in docker with command: {}".format(sanitized_command_str)
        )
        run = _run_entry_point(command_str, launch_project.project_dir)
        if synchronous:
            run.wait()
        return run


def _run_entry_point(command: str, work_dir: str) -> AbstractRun:
    """Run an entry point command in a subprocess.

    Arguments:
        command: Entry point command to run
        work_dir: Working directory in which to run the command

    Returns:
        An instance of `LocalSubmittedRun`
    """
    env = os.environ.copy()
    if os.name == "nt":
        # we are running on windows
        process = subprocess.Popen(
            ["cmd", "/c", command], close_fds=True, cwd=work_dir, env=env
        )
    else:
        process = subprocess.Popen(
            ["bash", "-c", command], close_fds=True, cwd=work_dir, env=env,
        )

    return LocalSubmittedRun(process)<|MERGE_RESOLUTION|>--- conflicted
+++ resolved
@@ -110,9 +110,6 @@
         container_env: List[str] = container_inspect["ContainerConfig"]["Env"]
         if launch_project.docker_image is None or launch_project.build_image:
             image_uri = construct_local_image_uri(launch_project)
-<<<<<<< HEAD
-            image = build_docker_image_if_needed(
-=======
             command_args = get_full_command(
                 image_uri,
                 launch_project,
@@ -140,27 +137,11 @@
                 )
             _logger.info("Building docker image...")
             build_docker_image_if_needed(
->>>>>>> 5e675812
                 launch_project=launch_project,
                 api=self._api,
                 copy_code=copy_code,
                 workdir=container_workdir,
                 container_env=container_env,
-<<<<<<< HEAD
-                runner_type='local',
-                image_uri=image_uri,
-            )
-        else:
-            image = launch_project.docker_image
-    
-        command_args += get_docker_command(
-            image=image,
-            launch_project=launch_project,
-            api=self._api,
-            workdir=container_workdir,
-            docker_args=docker_args,
-        )
-=======
                 runner_type="local",
                 image_uri=image_uri,
             )
@@ -187,7 +168,6 @@
                 r"WANDB_API_KEY=\w+", "WANDB_API_KEY", command_str
             )
 
->>>>>>> 5e675812
         if self.backend_config.get("runQueueItemId"):
             try:
                 _logger.info("Acking run queue item...")
