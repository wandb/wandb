--- conflicted
+++ resolved
@@ -141,15 +141,7 @@
             assert entry_point is not None
             _logger.info("Building docker image...")
             assert builder is not None
-<<<<<<< HEAD
             image_uri = builder.build_image(launch_project, entry_point, job_tracker)
-=======
-            image_uri = builder.build_image(
-                launch_project,
-                entry_point,
-            )
-
->>>>>>> 73beb80c
             _logger.info(f"Docker image built with uri {image_uri}")
             # entry_cmd and additional_args are empty here because
             # if launch built the container they've been accounted
