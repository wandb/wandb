import datetime
import os
import subprocess
import time
from typing import Any, Dict, List, Optional

if False:
    from google.cloud import aiplatform  # type: ignore   # noqa: F401
from six.moves import shlex_quote
import wandb
import wandb.docker as docker
from wandb.errors import LaunchError
from wandb.util import get_module
import yaml

from .abstract import AbstractRun, AbstractRunner, Status
from .._project_spec import LaunchProject
from ..docker import (
    construct_gcp_image_uri,
    generate_docker_image,
<<<<<<< HEAD
    get_env_vars_dict,
    pull_docker_image,
=======
>>>>>>> be040b65
    validate_docker_installation,
)
from ..utils import (
    PROJECT_DOCKER_ARGS,
    PROJECT_SYNCHRONOUS,
)

GCP_CONSOLE_URI = "https://console.cloud.google.com"


class VertexSubmittedRun(AbstractRun):
    def __init__(self, job: Any) -> None:
        self._job = job

    @property
    def id(self) -> str:
        # numeric ID of the custom training job
        return self._job.name  # type: ignore

    @property
    def name(self) -> str:
        return self._job.display_name  # type: ignore

    @property
    def gcp_region(self) -> str:
        return self._job.location  # type: ignore

    @property
    def gcp_project(self) -> str:
        return self._job.project  # type: ignore

    def get_page_link(self) -> str:
        return "{console_uri}/vertex-ai/locations/{region}/training/{job_id}?project={project}".format(
            console_uri=GCP_CONSOLE_URI,
            region=self.gcp_region,
            job_id=self.id,
            project=self.gcp_project,
        )

    def wait(self) -> bool:
        self._job.wait()
        return self.get_status().state == "finished"

    def get_status(self) -> Status:
        job_state = str(self._job.state)  # extract from type PipelineState
        if job_state == "PipelineState.PIPELINE_STATE_SUCCEEDED":
            return Status("finished")
        if job_state == "PipelineState.PIPELINE_STATE_FAILED":
            return Status("failed")
        if job_state == "PipelineState.PIPELINE_STATE_RUNNING":
            return Status("running")
        return Status("unknown")

    def cancel(self) -> None:
        self._job.cancel()


class VertexRunner(AbstractRunner):
    """Runner class, uses a project to create a VertexSubmittedRun"""

    def run(self, launch_project: LaunchProject) -> Optional[AbstractRun]:

        aiplatform = get_module(  # noqa: F811
            "google.cloud.aiplatform",
            "VertexRunner requires google.cloud.aiplatform to be installed",
        )

        resource_args = launch_project.resource_args.get("gcp_vertex")
        if not resource_args:
            raise LaunchError(
                "No Vertex resource args specified. Specify args via --resource-args with a JSON file or string under top-level key gcp_vertex"
            )
        gcp_config = get_gcp_config(resource_args.get("gcp_config") or "default")
        gcp_project = (
            resource_args.get("gcp_project")
            or gcp_config["properties"]["core"]["project"]
        )
        gcp_zone = resource_args.get("gcp_region") or gcp_config["properties"].get(
            "compute", {}
        ).get("zone")
        gcp_region = "-".join(gcp_zone.split("-")[:2])
        gcp_staging_bucket = resource_args.get("gcp_staging_bucket")
        if not gcp_staging_bucket:
            raise LaunchError(
                "Vertex requires a staging bucket for training and dependency packages in the same region as compute. Specify a bucket under key gcp_staging_bucket."
            )
        gcp_artifact_repo = resource_args.get("gcp_artifact_repo")
        if not gcp_artifact_repo:
            raise LaunchError(
                "Vertex requires an Artifact Registry repository for the Docker image. Specify a repo under key gcp_artifact_repo."
            )
        gcp_docker_host = resource_args.get(
            "gcp_docker_host"
        ) or "{region}-docker.pkg.dev".format(region=gcp_region)
        gcp_machine_type = resource_args.get("gcp_machine_type") or "n1-standard-4"
        gcp_accelerator_type = (
            resource_args.get("gcp_accelerator_type") or "ACCELERATOR_TYPE_UNSPECIFIED"
        )
        gcp_accelerator_count = int(resource_args.get("gcp_accelerator_count") or 0)
        timestamp = datetime.datetime.now().strftime("%Y%m%d%H%M%S")
        gcp_training_job_name = resource_args.get(
            "gcp_job_name"
        ) or "{project}_{time}".format(
            project=launch_project.target_project, time=timestamp
        )

        aiplatform.init(
            project=gcp_project, location=gcp_region, staging_bucket=gcp_staging_bucket
        )

        validate_docker_installation()
        synchronous: bool = self.backend_config[PROJECT_SYNCHRONOUS]
        docker_args: Dict[str, Any] = self.backend_config[PROJECT_DOCKER_ARGS]
        if docker_args and list(docker_args) != ["docker_image"]:
            wandb.termwarn(
                "Docker args are not supported for GCP. Not using docker args"
            )

        entry_point = launch_project.get_single_entry_point()

        if launch_project.docker_image:
            image_uri = launch_project.docker_image
        else:
            image_uri = construct_gcp_image_uri(
                launch_project, gcp_artifact_repo, gcp_project, gcp_docker_host,
            )

            generate_docker_image(
                self._api,
                launch_project,
                image_uri,
                entry_point,
                docker_args,
                runner_type="gcp-vertex",
            )

        # todo: we don't always want to push the image (eg if image already hosted on gcp), figure this out
        repo, tag = image_uri.split(":")
        docker.push(repo, tag)

        if not self.ack_run_queue_item(launch_project):
            return None

        env_dict = get_env_vars_dict(launch_project, self._api)

        job = aiplatform.CustomContainerTrainingJob(
            display_name=gcp_training_job_name,
            container_uri=image_uri,
            model_serving_container_environment_variables=env_dict,
        )
        submitted_run = VertexSubmittedRun(job)

        # todo: support gcp dataset?

        wandb.termlog(
            "Running training job {name} on {compute}.".format(
                name=gcp_training_job_name, compute=gcp_machine_type
            )
        )

        # when sync is True, vertex blocks the main thread on job completion. when False, vertex returns a Future
        # on this thread but continues to block the process on another thread. always set sync=False so we can get
        # the job info (dependent on job._gca_resource)
        job.run(
            machine_type=gcp_machine_type,
            accelerator_type=gcp_accelerator_type,
            accelerator_count=gcp_accelerator_count,
            replica_count=1,
            sync=False,
        )
        while job._gca_resource is None:
            # give time for the gcp job object to be created, this should only loop a couple times max
            time.sleep(1)

        wandb.termlog(
            "View your job status and logs at {url}.".format(
                url=submitted_run.get_page_link()
            )
        )

        # hacky: if user doesn't want blocking behavior, kill both main thread and the background thread. job continues
        # to run remotely. this obviously doesn't work if we need to do some sort of postprocessing after this run fn
        if not synchronous:
            os._exit(0)

        return submitted_run


def run_shell(args: List[str]) -> str:
    return subprocess.run(args, stdout=subprocess.PIPE).stdout.decode("utf-8").strip()


def get_gcp_config(config: str = "default") -> Any:
    return yaml.safe_load(
        run_shell(
            ["gcloud", "config", "configurations", "describe", shlex_quote(config)]
        )
    )<|MERGE_RESOLUTION|>--- conflicted
+++ resolved
@@ -18,11 +18,7 @@
 from ..docker import (
     construct_gcp_image_uri,
     generate_docker_image,
-<<<<<<< HEAD
     get_env_vars_dict,
-    pull_docker_image,
-=======
->>>>>>> be040b65
     validate_docker_installation,
 )
 from ..utils import (
