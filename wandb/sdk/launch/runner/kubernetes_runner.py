--- conflicted
+++ resolved
@@ -246,28 +246,14 @@
                 }
 
         secret = None
-<<<<<<< HEAD
-=======
-        # only need to do this if user is providing image, on build, our image sets an entrypoint
         entry_point = launch_project.get_single_entry_point()
-        entry_cmd = get_entry_point_command(entry_point, launch_project.override_args)
-        if launch_project.docker_image and entry_cmd:
-            # if user hardcodes cmd into their image, we don't need to run on top of that
-            for cont in containers:
-                cont["command"] = entry_cmd
->>>>>>> 985fbcf9
-
         if launch_project.docker_image:
             if len(containers) > 1:
                 raise LaunchError(
                     "Invalid specification of multiple containers. See https://docs.wandb.ai/guides/launch for guidance on submitting jobs."
                 )
+            # dont specify run id if user provided image, could have multiple runs
             containers[0]["image"] = launch_project.docker_image
-<<<<<<< HEAD
-
-            image_uri = launch_project.docker_image
-=======
->>>>>>> 985fbcf9
             # TODO: handle secret pulling image from registry
         elif not any(["image" in cont for cont in containers]):
             if len(containers) > 1:
@@ -293,7 +279,6 @@
 
             containers[0]["image"] = image_uri
 
-<<<<<<< HEAD
         inject_entrypoint_and_args(
             containers,
             entry_point,
@@ -301,17 +286,7 @@
             launch_project.override_entrypoint is not None,
         )
 
-        # reassemble spec
-        given_env_vars = resource_args.get("env", [])
-        kubernetes_style_env_vars = [
-            {"name": k, "value": v} for k, v in env_vars.items()
-        ]
-        _logger.info(
-            f"Using environment variables: {given_env_vars + kubernetes_style_env_vars}"
-        )
-=======
         env_vars = get_env_vars_dict(launch_project, self._api)
->>>>>>> 985fbcf9
         for cont in containers:
             # Add our env vars to user supplied env vars
             env = cont.get("env", [])
