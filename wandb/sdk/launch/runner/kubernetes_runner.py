--- conflicted
+++ resolved
@@ -1088,12 +1088,8 @@
             job_name,
             namespace,
             secret,
-<<<<<<< HEAD
-            f"aux-{launch_project.target_entity}-{launch_project.target_project}-{launch_project.run_id}",
+            auxiliary_resource_label_value,
             wandb_team_secrets_secret,
-=======
-            auxiliary_resource_label_value,
->>>>>>> 6fb30541
         )
         if self.backend_config[PROJECT_SYNCHRONOUS]:
             await submitted_job.wait()
@@ -1258,7 +1254,6 @@
         raise LaunchError(f"Exception when creating Kubernetes secret: {str(e)}\n")
 
 
-<<<<<<< HEAD
 async def _create_secret_with_launch_agent_conflict_handling(
     core_api: "CoreV1Api",
     secret: "V1Secret",
@@ -1314,26 +1309,6 @@
         )
 
 
-def yield_containers(root: Any) -> Iterator[dict]:
-    """Yield all container specs in a manifest.
-
-    Recursively traverses the manifest and yields all container specs. Container
-    specs are identified by the presence of a "containers" key in the value.
-    """
-    if isinstance(root, dict):
-        for k, v in root.items():
-            if k == "containers":
-                if isinstance(v, list):
-                    yield from v
-            elif isinstance(v, (dict, list)):
-                yield from yield_containers(v)
-    elif isinstance(root, list):
-        for item in root:
-            yield from yield_containers(item)
-
-
-=======
->>>>>>> 6fb30541
 def add_wandb_env(root: Union[dict, list], env_vars: Dict[str, str]) -> None:
     """Injects wandb environment variables into specs.
 
