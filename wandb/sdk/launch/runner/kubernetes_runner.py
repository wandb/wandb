--- conflicted
+++ resolved
@@ -3,11 +3,8 @@
 import base64
 import json
 import logging
-<<<<<<< HEAD
 import os
 import tempfile
-=======
->>>>>>> 348af6b0
 from typing import Any, Dict, Iterator, List, Optional, Tuple, Union
 
 import yaml
