import configparser
import itertools
import logging
import os
import subprocess
import time
from typing import Any, Dict, Optional, Tuple

if False:
    import boto3  # type: ignore
import wandb
from wandb.apis.internal import Api
import wandb.docker as docker
from wandb.errors import LaunchError
from wandb.util import get_module

from .abstract import AbstractRun, AbstractRunner, Status
from .._project_spec import (
    get_entry_point_command,
    LaunchProject,
)
from ..docker import (
    construct_local_image_uri,
    generate_docker_image,
<<<<<<< HEAD
    get_env_vars_dict,
    pull_docker_image,
=======
>>>>>>> be040b65
    validate_docker_installation,
)
from ..utils import PROJECT_DOCKER_ARGS, PROJECT_SYNCHRONOUS, run_shell, to_camel_case


_logger = logging.getLogger(__name__)


class SagemakerSubmittedRun(AbstractRun):
    """Instance of ``AbstractRun`` corresponding to a subprocess launched to run an entry point command on aws sagemaker."""

    def __init__(self, training_job_name: str, client: "boto3.Client") -> None:
        super().__init__()
        self.client = client
        self.training_job_name = training_job_name
        self._status = Status("running")

    @property
    def id(self) -> str:
        return f"sagemaker-{self.training_job_name}"

    def wait(self) -> bool:
        while True:
            status_state = self.get_status().state
            wandb.termlog(
                f"Training job {self.training_job_name} status: {status_state}"
            )
            if status_state != "running":
                break
            time.sleep(5)
        return status_state == "finished"

    def cancel(self) -> None:
        # Interrupt child process if it hasn't already exited
        status = self.get_status()
        if status.state == "running":
            self.client.stop_training_job(TrainingJobName=self.training_job_name)
            self.wait()

    def get_status(self) -> Status:
        job_status = self.client.describe_training_job(
            TrainingJobName=self.training_job_name
        )["TrainingJobStatus"]
        if job_status == "Completed" or job_status == "Stopped":
            self._status = Status("finished")
        elif job_status == "Failed":
            self._status = Status("failed")
        elif job_status == "Stopping":
            self._status = Status("stopping")
        elif job_status == "InProgress":
            self._status = Status("running")
        return self._status


class AWSSagemakerRunner(AbstractRunner):
    """Runner class, uses a project to create a SagemakerSubmittedRun."""

    def run(self, launch_project: LaunchProject) -> Optional[AbstractRun]:
        _logger.info("using AWSSagemakerRunner")

        boto3 = get_module("boto3", "AWSSagemakerRunner requires boto3 to be installed")

        validate_docker_installation()
        given_sagemaker_args = launch_project.resource_args.get("sagemaker")
        if given_sagemaker_args is None:
            raise LaunchError(
                "No sagemaker args specified. Specify sagemaker args in resource_args"
            )
        if (
            given_sagemaker_args.get(
                "EcrRepoName", given_sagemaker_args.get("ecr_repo_name")
            )
            is None
        ):
            raise LaunchError(
                "AWS sagemaker requires an ECR Repo to push the container to "
                "set this by adding a `EcrRepoName` key to the sagemaker"
                "field of resource_args"
            )

        region = get_region(given_sagemaker_args)
        access_key, secret_key = get_aws_credentials(given_sagemaker_args)
        client = boto3.client(
            "sts", aws_access_key_id=access_key, aws_secret_access_key=secret_key
        )
        account_id = client.get_caller_identity()["Account"]

        # if the user provided the image they want to use, use that, but warn it won't have swappable artifacts
        if (
            given_sagemaker_args.get("AlgorithmSpecification", {}).get("TrainingImage")
            is not None
        ):
            sagemaker_client = boto3.client(
                "sagemaker",
                region_name=region,
                aws_access_key_id=access_key,
                aws_secret_access_key=secret_key,
            )
            sagemaker_args = build_sagemaker_args(launch_project, self._api, account_id)
            _logger.info(
                f"Launching sagemaker job on user supplied image with args: {sagemaker_args}"
            )
            run = launch_sagemaker_job(launch_project, sagemaker_args, sagemaker_client)
            if self.backend_config[PROJECT_SYNCHRONOUS]:
                run.wait()
            return run

        _logger.info("Connecting to AWS ECR Client")
        ecr_client = boto3.client(
            "ecr",
            region_name=region,
            aws_access_key_id=access_key,
            aws_secret_access_key=secret_key,
        )
        token = ecr_client.get_authorization_token()

        ecr_repo_name = given_sagemaker_args.get(
            "EcrRepoName", given_sagemaker_args.get("ecr_repo_name")
        )
        aws_registry = (
            token["authorizationData"][0]["proxyEndpoint"].replace("https://", "")
            + f"/{ecr_repo_name}"
        )

        docker_args = self.backend_config[PROJECT_DOCKER_ARGS]
        if docker_args and list(docker_args) != ["docker_image"]:
            wandb.termwarn(
                "Docker args are not supported for Sagemaker Resource. Not using docker args"
            )

        entry_point = launch_project.get_single_entry_point()

        if launch_project.docker_image:
            image = launch_project.docker_image
        else:
            # build our own image
            image_uri = construct_local_image_uri(launch_project)
            _logger.info("Building docker image")
            image = generate_docker_image(
                self._api, launch_project, image_uri, entry_point, {}, "sagemaker"
            )

        _logger.info("Logging in to AWS ECR")
        login_resp = aws_ecr_login(region, aws_registry)
        if login_resp is None or "Login Succeeded" not in login_resp:
            raise LaunchError(f"Unable to login to ECR, response: {login_resp}")

        # todo: we don't always want to tag/push the image (eg if image already hosted on aws), figure this out
        aws_tag = f"{aws_registry}:{launch_project.run_id}"
        docker.tag(image, aws_tag)

        wandb.termlog(f"Pushing image {image} to registry {aws_registry}")
        push_resp = docker.push(aws_registry, launch_project.run_id)
        if push_resp is None:
            raise LaunchError("Failed to push image to repository")
        if f"The push refers to repository [{aws_registry}]" not in push_resp:
            raise LaunchError(f"Unable to push image to ECR, response: {push_resp}")

        if not self.ack_run_queue_item(launch_project):
            return None

        _logger.info("Connecting to sagemaker client")

        sagemaker_client = boto3.client(
            "sagemaker",
            region_name=region,
            aws_access_key_id=access_key,
            aws_secret_access_key=secret_key,
        )

        command_args = get_entry_point_command(
            entry_point, launch_project.override_args
        )
        command_args = list(itertools.chain(*[ca.split(" ") for ca in command_args]))
        wandb.termlog(
            "Launching run on sagemaker with entrypoint: {}".format(
                " ".join(command_args)
            )
        )

        sagemaker_args = build_sagemaker_args(
            launch_project, self._api, account_id, aws_tag
        )
        _logger.info(f"Launching sagemaker job with args: {sagemaker_args}")
        run = launch_sagemaker_job(launch_project, sagemaker_args, sagemaker_client)
        if self.backend_config[PROJECT_SYNCHRONOUS]:
            run.wait()
        return run


def aws_ecr_login(region: str, registry: str) -> Optional[str]:
    pw_command = ["aws", "ecr", "get-login-password", "--region", region]
    try:
        pw = run_shell(pw_command)
    except subprocess.CalledProcessError:
        raise LaunchError(
            "Unable to get login password. Please ensure you have AWS credentials configured"
        )
    try:
        docker_login_process = docker.login("AWS", pw, registry)
    except Exception:
        raise LaunchError(f"Failed to login to ECR {registry}")
    return docker_login_process


def merge_aws_tag_with_algorithm_specification(
    algorithm_specification: Optional[Dict[str, Any]], aws_tag: Optional[str]
) -> Dict[str, Any]:
    """
    AWS Sagemaker algorithms require a training image and an input mode.
    If the user does not specify the specification themselves, define the spec
    minimally using these two fields. Otherwise, if they specify the AlgorithmSpecification
    set the training image if it is not set.
    """
    if algorithm_specification is None:
        return {
            "TrainingImage": aws_tag,
            "TrainingInputMode": "File",
        }
    elif algorithm_specification.get("TrainingImage") is None:
        algorithm_specification["TrainingImage"] = aws_tag
    if algorithm_specification["TrainingImage"] is None:
        raise LaunchError("Failed determine tag for training image")
    return algorithm_specification


def build_sagemaker_args(
    launch_project: LaunchProject,
    api: Api,
    account_id: str,
    aws_tag: Optional[str] = None,
) -> Dict[str, Any]:
    sagemaker_args = {}
    given_sagemaker_args = launch_project.resource_args.get("sagemaker")
    if given_sagemaker_args is None:
        raise LaunchError(
            "No sagemaker args specified. Specify sagemaker args in resource_args"
        )
    sagemaker_args["TrainingJobName"] = (
        given_sagemaker_args.get("TrainingJobName") or launch_project.run_id
    )

    sagemaker_args[
        "AlgorithmSpecification"
    ] = merge_aws_tag_with_algorithm_specification(
        given_sagemaker_args.get(
            "AlgorithmSpecification",
            given_sagemaker_args.get("algorithm_specification"),
        ),
        aws_tag,
    )

    sagemaker_args["RoleArn"] = get_role_arn(given_sagemaker_args, account_id)

    camel_case_args = {
        to_camel_case(key): item for key, item in given_sagemaker_args.items()
    }
    sagemaker_args = {
        **camel_case_args,
        **sagemaker_args,
    }

    if sagemaker_args.get("OutputDataConfig") is None:
        raise LaunchError(
            "Sagemaker launcher requires an OutputDataConfig Sagemaker resource argument"
        )

    if sagemaker_args.get("ResourceConfig") is None:
        raise LaunchError(
            "Sagemaker launcher requires a ResourceConfig Sagemaker resource argument"
        )

    if sagemaker_args.get("StoppingCondition") is None:
        raise LaunchError(
            "Sagemaker launcher requires a StoppingCondition Sagemaker resource argument"
        )

    given_env = given_sagemaker_args.get(
        "Environment", sagemaker_args.get("environment")
    )
    calced_env = get_env_vars_dict(launch_project, api)
    total_env = {**calced_env, **given_env}
    sagemaker_args["Environment"] = total_env

    # remove args that were passed in for launch but not passed to sagemaker
    sagemaker_args.pop("EcrRepoName", None)
    sagemaker_args.pop("region", None)
    sagemaker_args.pop("profile", None)

    # clear the args that are None so they are not passed
    filtered_args = {k: v for k, v in sagemaker_args.items() if v is not None}

    return filtered_args


def launch_sagemaker_job(
    launch_project: LaunchProject,
    sagemaker_args: Dict[str, Any],
    sagemaker_client: "boto3.Client",
) -> SagemakerSubmittedRun:
    training_job_name = sagemaker_args.get("TrainingJobName") or launch_project.run_id
    resp = sagemaker_client.create_training_job(**sagemaker_args)

    if resp.get("TrainingJobArn") is None:
        raise LaunchError("Unable to create training job")

    run = SagemakerSubmittedRun(training_job_name, sagemaker_client)
    wandb.termlog("Run job submitted with arn: {}".format(resp.get("TrainingJobArn")))
    url = "https://{region}.console.aws.amazon.com/sagemaker/home?region={region}#/jobs/{job_name}".format(
        region=sagemaker_client.meta.region_name, job_name=training_job_name
    )
    wandb.termlog(f"See training job status at: {url}")
    return run


def get_region(sagemaker_args: Dict[str, Any]) -> str:
    region = sagemaker_args.get("region")
    if region is None:
        region = os.environ.get("AWS_DEFAULT_REGION")
    if region is None and os.path.exists(os.path.expanduser("~/.aws/config")):
        config = configparser.ConfigParser()
        config.read(os.path.expanduser("~/.aws/config"))
        section = sagemaker_args.get("profile") or "default"
        try:
            region = config.get(section, "region")
        except (configparser.NoOptionError, configparser.NoSectionError):
            raise LaunchError(
                "Unable to detemine default region from ~/.aws/config. "
                "Please specify region in resource args or specify config "
                "section as 'profile'"
            )

    if region is None:
        raise LaunchError(
            "AWS region not specified and ~/.aws/config not found. Configure AWS"
        )
    assert isinstance(region, str)
    return region


def get_aws_credentials(sagemaker_args: Dict[str, Any]) -> Tuple[str, str]:
    access_key = os.environ.get("AWS_ACCESS_KEY_ID")
    secret_key = os.environ.get("AWS_SECRET_ACCESS_KEY")
    if (
        access_key is None
        or secret_key is None
        and os.path.exists(os.path.expanduser("~/.aws/credentials"))
    ):
        profile = sagemaker_args.get("profile") or "default"
        config = configparser.ConfigParser()
        config.read(os.path.expanduser("~/.aws/credentials"))
        try:
            access_key = config.get(profile, "aws_access_key_id")
            secret_key = config.get(profile, "aws_secret_access_key")
        except (configparser.NoOptionError, configparser.NoSectionError):
            raise LaunchError(
                "Unable to get aws credentials from ~/.aws/credentials. "
                "Please set aws credentials in environments variables, or "
                "check your credentials in ~/.aws/credentials. Use resource "
                "args to specify the profile using 'profile'"
            )

    if access_key is None or secret_key is None:
        raise LaunchError("AWS credentials not found")
    return access_key, secret_key


def get_role_arn(sagemaker_args: Dict[str, Any], account_id: str) -> str:
    role_arn = sagemaker_args.get("RoleArn") or sagemaker_args.get("role_arn")
    if role_arn is None or not isinstance(role_arn, str):
        raise LaunchError(
            "AWS sagemaker require a string RoleArn set this by adding a `RoleArn` key to the sagemaker"
            "field of resource_args"
        )
    if role_arn.startswith("arn:aws:iam::"):
        return role_arn

    return f"arn:aws:iam::{account_id}:role/{role_arn}"<|MERGE_RESOLUTION|>--- conflicted
+++ resolved
@@ -22,11 +22,7 @@
 from ..docker import (
     construct_local_image_uri,
     generate_docker_image,
-<<<<<<< HEAD
     get_env_vars_dict,
-    pull_docker_image,
-=======
->>>>>>> be040b65
     validate_docker_installation,
 )
 from ..utils import PROJECT_DOCKER_ARGS, PROJECT_SYNCHRONOUS, run_shell, to_camel_case
