import logging
import sys

import wandb
from wandb.errors import ExecutionException

from .agent import LaunchAgent
from .runner import loader
from .utils import (
    _collect_args,
    _is_wandb_local_uri,
    _is_wandb_uri,
    fetch_and_validate_project,
    merge_parameters,
    parse_wandb_uri,
    PROJECT_DOCKER_ARGS,
    PROJECT_STORAGE_DIR,
    PROJECT_SYNCHRONOUS,
)

_logger = logging.getLogger(__name__)
UNCATEGORIZED_PROJECT = "uncategorized"


def push_to_queue(api, queue, run_spec):
    try:
        res = api.push_to_run_queue(queue, run_spec)
    except Exception as e:
        print("Exception:", e)
        return None
    return res


def run_agent(entity, project, queues=None):
    agent = LaunchAgent(entity, project, queues)
    agent.loop()


def _run(
    uri,
    experiment_name,
    wandb_project,
    wandb_entity,
    entry_point,
    version,
    parameters,
    docker_args,
    runner_name,
    launch_config,
    storage_dir,
    synchronous,
    api=None,
):
    """
    Helper that delegates to the project-running method corresponding to the passed-in backend.
    Returns a ``SubmittedRun`` corresponding to the project run.
    """

    src_project = UNCATEGORIZED_PROJECT
    if launch_config is None:
        launch_config = {}
    if _is_wandb_uri(uri):
        src_project, _, _ = parse_wandb_uri(uri)
    if wandb_project is None:
<<<<<<< HEAD
        wandb_project = api.settings("project") or "uncategorized"
=======
        wandb_project = (
            launch_config.get("project") or api.settings("project") or src_project
        )
>>>>>>> 3ddbf993
    if wandb_entity is None:
        wandb_entity = launch_config.get("entity") or api.settings("entity")

    experiment_name = experiment_name or launch_config.get("name")
    overrides = launch_config.get("overrides")
    run_config = None
    if overrides:
        run_config = overrides.get("run_config")
        args = overrides.get("args")
        if args:
            args = _collect_args(args)
            parameters = merge_parameters(parameters, args)

    project = fetch_and_validate_project(
        uri,
        wandb_entity,
        wandb_project,
        experiment_name,
        api,
        version,
        entry_point,
        parameters,
        run_config,
    )

    # construct runner config.
    runner_config = {}
    runner_config[PROJECT_SYNCHRONOUS] = synchronous
    runner_config[PROJECT_DOCKER_ARGS] = docker_args
    runner_config[PROJECT_STORAGE_DIR] = storage_dir

    backend = loader.load_backend(runner_name, api)
    if backend:
        submitted_run = backend.run(project, runner_config)
        return submitted_run
    else:
        raise ExecutionException(
            "Unavailable backend {}, available backends: {}".format(
                runner_name, ", ".join(loader.WANDB_RUNNERS.keys())
            )
        )


def run(
    uri,
    entry_point=None,
    version=None,
    parameters=None,
    docker_args=None,
    experiment_name=None,
    resource="local",
    wandb_project=None,
    wandb_entity=None,
    config=None,
    storage_dir=None,
    synchronous=True,
    api=None,
):
    """
    Run a W&B project. The project can be local or stored at a Git URI.
    W&B provides built-in support for running projects locally or remotely on a Databricks or
    Kubernetes cluster. You can also run projects against other targets by installing an appropriate
    third-party plugin. See `Community Plugins <../plugins.html#community-plugins>`_ for more
    information.
    For information on using this method in chained workflows, see `Building Multistep Workflows
    <../projects.html#building-multistep-workflows>`_.
    :raises: :py:class:`wandb.exceptions.ExecutionException` If a run launched in blocking mode
             is unsuccessful.
    :param uri: URI of project to run. A local filesystem path
                or a Git repository URI pointing to a project directory containing an MLproject file.
    :param entry_point: Entry point to run within the project. If no entry point with the specified
                        name is found, runs the project file ``entry_point`` as a script,
                        using "python" to run ``.py`` files and the default shell (specified by
                        environment variable ``$SHELL``) to run ``.sh`` files.
    :param version: For Git-based projects, either a commit hash or a branch name.
    :param parameters: Parameters (dictionary) for the entry point command.
    :param docker_args: Arguments (dictionary) for the docker command.
    :param experiment_name: Name of experiment under which to launch the run.
    :param backend: Execution backend for the run: W&B provides built-in support for "local",
                    and "ngc" (experimental) backends.
    :param backend_config: A dictionary which will be passed as config to the backend. The exact content
                           which should be provided is different for each execution backend
    :param storage_dir: Used only if ``backend`` is "local". W&B downloads artifacts from
                        distributed URIs passed to parameters of type ``path`` to subdirectories of
                        ``storage_dir``.
    :param synchronous: Whether to block while waiting for a run to complete. Defaults to True.
                        Note that if ``synchronous`` is False and ``backend`` is "local", this
                        method will return, but the current process will block when exiting until
                        the local run completes. If the current process is interrupted, any
                        asynchronous runs launched via this method will be terminated. If
                        ``synchronous`` is True and the run fails, the current process will
                        error out as well.
    :return: :py:class:`wandb.launch.SubmittedRun` exposing information (e.g. run ID)
             about the launched run.
    .. code-block:: python
        :caption: Example
        import wandb
        project_uri = "https://github.com/wandb/examples"
        params = {"alpha": 0.5, "l1_ratio": 0.01}
        # Run W&B project and create a reproducible docker environment
        # on a local host
        wandb.launch(project_uri, parameters=params)
    .. code-block:: text
        :caption: Output
        ...
        ...
        Elasticnet model (alpha=0.500000, l1_ratio=0.010000):
        RMSE: 0.788347345611717
        MAE: 0.6155576449938276
        R2: 0.19729662005412607
        ... wandb.launch: === Run (ID '6a5109febe5e4a549461e149590d0a7c') succeeded ===
    """
    if _is_wandb_local_uri(uri):
        docker_args["network"] = "host"

    submitted_run_obj = _run(
        uri=uri,
        experiment_name=experiment_name,
        wandb_project=wandb_project,
        wandb_entity=wandb_entity,
        entry_point=entry_point,
        version=version,
        parameters=parameters,
        docker_args=docker_args,
        runner_name=resource,
        launch_config=config,
        storage_dir=storage_dir,
        synchronous=synchronous,
        api=api,
    )
    if synchronous:
        _wait_for(submitted_run_obj)
    return submitted_run_obj


def _wait_for(submitted_run_obj):
    """Wait on the passed-in submitted run, reporting its status to the tracking server."""
    # Note: there's a small chance we fail to report the run's status to the tracking server if
    # we're interrupted before we reach the try block below
    try:
        if submitted_run_obj.wait():
            _logger.info("=== Submitted run succeeded ===")
        else:
            raise ExecutionException("Submitted run failed")
    except KeyboardInterrupt:
        _logger.error("=== Submitted run interrupted, cancelling run ===")
        submitted_run_obj.cancel()
        raise<|MERGE_RESOLUTION|>--- conflicted
+++ resolved
@@ -62,13 +62,9 @@
     if _is_wandb_uri(uri):
         src_project, _, _ = parse_wandb_uri(uri)
     if wandb_project is None:
-<<<<<<< HEAD
-        wandb_project = api.settings("project") or "uncategorized"
-=======
         wandb_project = (
             launch_config.get("project") or api.settings("project") or src_project
         )
->>>>>>> 3ddbf993
     if wandb_entity is None:
         wandb_entity = launch_config.get("entity") or api.settings("entity")
 
