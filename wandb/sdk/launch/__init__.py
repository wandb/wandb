import logging
import sys

import wandb
from wandb.errors import ExecutionException

from .agent import LaunchAgent
from .runner import loader
from .utils import (
    _collect_args,
    _is_wandb_local_uri,
    _is_wandb_uri,
    fetch_and_validate_project,
    parse_wandb_uri,
    PROJECT_DOCKER_ARGS,
    PROJECT_STORAGE_DIR,
    PROJECT_SYNCHRONOUS,
)

_logger = logging.getLogger(__name__)
UNCATEGORIZED_PROJECT = "uncategorized"


def push_to_queue(api, queue, run_spec):
    try:
        res = api.push_to_run_queue(queue, run_spec)
    except Exception as e:
        print("Exception:", e)
        return None
    return res


def run_agent(spec, queues=None):
    if not spec or len(spec) != 1 or len(spec[0].split("/")) != 2:
        wandb.termerror("Specify agent spec in the form: 'entity/project'")
        sys.exit(1)
    spec = spec[0]
    entity, project = spec.split("/")

    agent = LaunchAgent(entity, project, queues)
    agent.loop()


def _run(
    uri,
    experiment_name,
    wandb_project,
    wandb_entity,
    docker_image,
    entry_point,
    version,
    parameters,
    docker_args,
    runner_name,
    launch_config,
    storage_dir,
    synchronous,
    api=None,
):
    """
    Helper that delegates to the project-running method corresponding to the passed-in backend.
    Returns a ``SubmittedRun`` corresponding to the project run.
    """

    src_project = UNCATEGORIZED_PROJECT
    if launch_config is None:
        launch_config = {}
    if _is_wandb_uri(uri):
        src_project, _, _ = parse_wandb_uri(uri)
    if wandb_project is None:
        wandb_project = (
            launch_config.get("project") or api.settings("project") or src_project
        )
    if wandb_entity is None:
        wandb_entity = launch_config.get("entity") or api.settings("entity")

    experiment_name = experiment_name or launch_config.get("name")
    project = fetch_and_validate_project(
        uri,
        wandb_entity,
        wandb_project,
        experiment_name,
        api,
        version,
        entry_point,
        parameters,
    )
    overrides = launch_config.get("overrides")
    if overrides:
        args = overrides.get("args")
        if args:
            args = _collect_args(args)
            project._merge_parameters(args)

    launch_config[PROJECT_SYNCHRONOUS] = synchronous
    launch_config[PROJECT_DOCKER_ARGS] = docker_args
    launch_config[PROJECT_STORAGE_DIR] = storage_dir

<<<<<<< HEAD
    runner_config[PROJECT_SYNCHRONOUS] = synchronous
    runner_config[PROJECT_DOCKER_ARGS] = docker_args
    runner_config[PROJECT_STORAGE_DIR] = storage_dir
    if docker_image:
        runner_config["DOCKER_IMAGE"] = docker_image

=======
>>>>>>> 60801978
    backend = loader.load_backend(runner_name, api)
    if backend:
        submitted_run = backend.run(project, launch_config)
        return submitted_run
    else:
        raise ExecutionException(
            "Unavailable backend {}, available backends: {}".format(
                runner_name, ", ".join(loader.WANDB_RUNNERS.keys())
            )
        )


def run(
    uri,
    entry_point=None,
    version=None,
    parameters=None,
    docker_args=None,
    experiment_name=None,
    resource="local",
    wandb_project=None,
    wandb_entity=None,
    docker_image=None,
    config=None,
    storage_dir=None,
    synchronous=True,
    api=None,
):
    """
    Run a W&B project. The project can be local or stored at a Git URI.
    W&B provides built-in support for running projects locally or remotely on a Databricks or
    Kubernetes cluster. You can also run projects against other targets by installing an appropriate
    third-party plugin. See `Community Plugins <../plugins.html#community-plugins>`_ for more
    information.
    For information on using this method in chained workflows, see `Building Multistep Workflows
    <../projects.html#building-multistep-workflows>`_.
    :raises: :py:class:`wandb.exceptions.ExecutionException` If a run launched in blocking mode
             is unsuccessful.
    :param uri: URI of project to run. A local filesystem path
                or a Git repository URI pointing to a project directory containing an MLproject file.
    :param entry_point: Entry point to run within the project. If no entry point with the specified
                        name is found, runs the project file ``entry_point`` as a script,
                        using "python" to run ``.py`` files and the default shell (specified by
                        environment variable ``$SHELL``) to run ``.sh`` files.
    :param version: For Git-based projects, either a commit hash or a branch name.
    :param parameters: Parameters (dictionary) for the entry point command.
    :param docker_args: Arguments (dictionary) for the docker command.
    :param experiment_name: Name of experiment under which to launch the run.
    :param backend: Execution backend for the run: W&B provides built-in support for "local",
                    and "ngc" (experimental) backends.
    :param backend_config: A dictionary which will be passed as config to the backend. The exact content
                           which should be provided is different for each execution backend
    :param storage_dir: Used only if ``backend`` is "local". W&B downloads artifacts from
                        distributed URIs passed to parameters of type ``path`` to subdirectories of
                        ``storage_dir``.
    :param synchronous: Whether to block while waiting for a run to complete. Defaults to True.
                        Note that if ``synchronous`` is False and ``backend`` is "local", this
                        method will return, but the current process will block when exiting until
                        the local run completes. If the current process is interrupted, any
                        asynchronous runs launched via this method will be terminated. If
                        ``synchronous`` is True and the run fails, the current process will
                        error out as well.
    :return: :py:class:`wandb.launch.SubmittedRun` exposing information (e.g. run ID)
             about the launched run.
    .. code-block:: python
        :caption: Example
        import wandb
        project_uri = "https://github.com/wandb/examples"
        params = {"alpha": 0.5, "l1_ratio": 0.01}
        # Run W&B project and create a reproducible docker environment
        # on a local host
        wandb.launch(project_uri, parameters=params)
    .. code-block:: text
        :caption: Output
        ...
        ...
        Elasticnet model (alpha=0.500000, l1_ratio=0.010000):
        RMSE: 0.788347345611717
        MAE: 0.6155576449938276
        R2: 0.19729662005412607
        ... wandb.launch: === Run (ID '6a5109febe5e4a549461e149590d0a7c') succeeded ===
    """
    if _is_wandb_local_uri(uri):
        docker_args["network"] = "host"

    submitted_run_obj = _run(
        uri=uri,
        experiment_name=experiment_name,
        wandb_project=wandb_project,
        wandb_entity=wandb_entity,
        docker_image=docker_image,
        entry_point=entry_point,
        version=version,
        parameters=parameters,
        docker_args=docker_args,
        runner_name=resource,
        launch_config=config,
        storage_dir=storage_dir,
        synchronous=synchronous,
        api=api,
    )
    if synchronous:
        _wait_for(submitted_run_obj)
    return submitted_run_obj


def _wait_for(submitted_run_obj):
    """Wait on the passed-in submitted run, reporting its status to the tracking server."""
    # Note: there's a small chance we fail to report the run's status to the tracking server if
    # we're interrupted before we reach the try block below
    try:
        if submitted_run_obj.wait():
            _logger.info("=== Submitted run succeeded ===")
        else:
            raise ExecutionException("Submitted run failed")
    except KeyboardInterrupt:
        _logger.error("=== Submitted run interrupted, cancelling run ===")
        submitted_run_obj.cancel()
        raise<|MERGE_RESOLUTION|>--- conflicted
+++ resolved
@@ -95,16 +95,9 @@
     launch_config[PROJECT_SYNCHRONOUS] = synchronous
     launch_config[PROJECT_DOCKER_ARGS] = docker_args
     launch_config[PROJECT_STORAGE_DIR] = storage_dir
-
-<<<<<<< HEAD
-    runner_config[PROJECT_SYNCHRONOUS] = synchronous
-    runner_config[PROJECT_DOCKER_ARGS] = docker_args
-    runner_config[PROJECT_STORAGE_DIR] = storage_dir
     if docker_image:
-        runner_config["DOCKER_IMAGE"] = docker_image
-
-=======
->>>>>>> 60801978
+        launch_config["DOCKER_IMAGE"] = docker_image
+
     backend = loader.load_backend(runner_name, api)
     if backend:
         submitted_run = backend.run(project, launch_config)
