import logging
import sys
import wandb
from wandb.errors import ExecutionException

from .agent import LaunchAgent
from .runner import loader
from .utils import (
    PROJECT_DOCKER_ARGS,
    PROJECT_STORAGE_DIR,
    PROJECT_SYNCHRONOUS,
    fetch_and_validate_project,
    _is_wandb_local_uri,
)

_logger = logging.getLogger(__name__)


def push_to_queue(api, queue, run_spec):
    try:
        res = api.push_to_run_queue(queue, run_spec)
    except Exception as e:
        print("Exception:", e)
        return None
    return res


def run_agent(spec, queues=None):
    if not spec or len(spec) != 1 or len(spec[0].split("/")) != 2:
        wandb.termerror("Specify agent spec in the form: 'entity/project'")
        sys.exit(1)
    spec = spec[0]
    entity, project = spec.split("/")

    agent = LaunchAgent(entity, project, queues)
    agent.loop()


def _run(
    uri,
    experiment_name,
    wandb_project,
    wandb_entity,
<<<<<<< HEAD
    docker_image,
=======
>>>>>>> d55aaa60
    entry_point,
    version,
    parameters,
    docker_args,
    runner_name,
    runner_config,
    storage_dir,
    synchronous,
    api=None,
):
    """
    Helper that delegates to the project-running method corresponding to the passed-in backend.
    Returns a ``SubmittedRun`` corresponding to the project run.
    """
    project = fetch_and_validate_project(
        uri, experiment_name, api, runner_name, version, entry_point, parameters
    )

    if wandb_project is None:
<<<<<<< HEAD
        wandb_project = api.settings("project")
=======
        wandb_project = api.settings("project") or "Uncategorized"
>>>>>>> d55aaa60
    if wandb_entity is None:
        wandb_entity = api.settings("entity")

    project.docker_env["WANDB_PROJECT"] = wandb_project
    project.docker_env["WANDB_ENTITY"] = wandb_entity

    runner_config[PROJECT_SYNCHRONOUS] = synchronous
    runner_config[PROJECT_DOCKER_ARGS] = docker_args
    runner_config[PROJECT_STORAGE_DIR] = storage_dir
    if docker_image:
        runner_config["DOCKER_IMAGE"] = docker_image

    backend = loader.load_backend(runner_name, api)
    if backend:
        submitted_run = backend.run(project, runner_config)
        return submitted_run
    else:
        raise ExecutionException(
            "Unavailable backend {}, available backends: {}".format(
                runner_name, ", ".join(loader.WANDB_RUNNERS.keys())
            )
        )


def run(
    uri,
    entry_point=None,
    version=None,
    parameters=None,
    docker_args=None,
    experiment_name=None,
    resource="local",
    wandb_project=None,
    wandb_entity=None,
<<<<<<< HEAD
    docker_image=None,
=======
>>>>>>> d55aaa60
    config=None,
    storage_dir=None,
    synchronous=True,
    api=None,
):
    """
    Run a W&B project. The project can be local or stored at a Git URI.
    W&B provides built-in support for running projects locally or remotely on a Databricks or
    Kubernetes cluster. You can also run projects against other targets by installing an appropriate
    third-party plugin. See `Community Plugins <../plugins.html#community-plugins>`_ for more
    information.
    For information on using this method in chained workflows, see `Building Multistep Workflows
    <../projects.html#building-multistep-workflows>`_.
    :raises: :py:class:`wandb.exceptions.ExecutionException` If a run launched in blocking mode
             is unsuccessful.
    :param uri: URI of project to run. A local filesystem path
                or a Git repository URI pointing to a project directory containing an MLproject file.
    :param entry_point: Entry point to run within the project. If no entry point with the specified
                        name is found, runs the project file ``entry_point`` as a script,
                        using "python" to run ``.py`` files and the default shell (specified by
                        environment variable ``$SHELL``) to run ``.sh`` files.
    :param version: For Git-based projects, either a commit hash or a branch name.
    :param parameters: Parameters (dictionary) for the entry point command.
    :param docker_args: Arguments (dictionary) for the docker command.
    :param experiment_name: Name of experiment under which to launch the run.
    :param backend: Execution backend for the run: W&B provides built-in support for "local",
                    and "ngc" (experimental) backends.
    :param backend_config: A dictionary which will be passed as config to the backend. The exact content
                           which should be provided is different for each execution backend
    :param storage_dir: Used only if ``backend`` is "local". W&B downloads artifacts from
                        distributed URIs passed to parameters of type ``path`` to subdirectories of
                        ``storage_dir``.
    :param synchronous: Whether to block while waiting for a run to complete. Defaults to True.
                        Note that if ``synchronous`` is False and ``backend`` is "local", this
                        method will return, but the current process will block when exiting until
                        the local run completes. If the current process is interrupted, any
                        asynchronous runs launched via this method will be terminated. If
                        ``synchronous`` is True and the run fails, the current process will
                        error out as well.
    :return: :py:class:`wandb.launch.SubmittedRun` exposing information (e.g. run ID)
             about the launched run.
    .. code-block:: python
        :caption: Example
        import wandb
        project_uri = "https://github.com/wandb/examples"
        params = {"alpha": 0.5, "l1_ratio": 0.01}
        # Run W&B project and create a reproducible docker environment
        # on a local host
        wandb.launch(project_uri, parameters=params)
    .. code-block:: text
        :caption: Output
        ...
        ...
        Elasticnet model (alpha=0.500000, l1_ratio=0.010000):
        RMSE: 0.788347345611717
        MAE: 0.6155576449938276
        R2: 0.19729662005412607
        ... wandb.launch: === Run (ID '6a5109febe5e4a549461e149590d0a7c') succeeded ===
    """
    if _is_wandb_local_uri(uri):
        docker_args["network"] = "host"

    submitted_run_obj = _run(
        uri=uri,
        experiment_name=experiment_name,
        wandb_project=wandb_project,
        wandb_entity=wandb_entity,
<<<<<<< HEAD
        docker_image=docker_image,
=======
>>>>>>> d55aaa60
        entry_point=entry_point,
        version=version,
        parameters=parameters,
        docker_args=docker_args,
        runner_name=resource,
        runner_config=config,
        storage_dir=storage_dir,
        synchronous=synchronous,
        api=api,
    )
    if synchronous:
        _wait_for(submitted_run_obj)
    return submitted_run_obj


def _wait_for(submitted_run_obj):
    """Wait on the passed-in submitted run, reporting its status to the tracking server."""
    # Note: there's a small chance we fail to report the run's status to the tracking server if
    # we're interrupted before we reach the try block below
    try:
        if submitted_run_obj.wait():
            _logger.info("=== Submitted run succeeded ===")
        else:
            raise ExecutionException("Submitted run failed")
    except KeyboardInterrupt:
        _logger.error("=== Submitted run interrupted, cancelling run ===")
        submitted_run_obj.cancel()
        raise<|MERGE_RESOLUTION|>--- conflicted
+++ resolved
@@ -41,10 +41,7 @@
     experiment_name,
     wandb_project,
     wandb_entity,
-<<<<<<< HEAD
     docker_image,
-=======
->>>>>>> d55aaa60
     entry_point,
     version,
     parameters,
@@ -64,11 +61,7 @@
     )
 
     if wandb_project is None:
-<<<<<<< HEAD
-        wandb_project = api.settings("project")
-=======
         wandb_project = api.settings("project") or "Uncategorized"
->>>>>>> d55aaa60
     if wandb_entity is None:
         wandb_entity = api.settings("entity")
 
@@ -103,10 +96,7 @@
     resource="local",
     wandb_project=None,
     wandb_entity=None,
-<<<<<<< HEAD
     docker_image=None,
-=======
->>>>>>> d55aaa60
     config=None,
     storage_dir=None,
     synchronous=True,
@@ -174,10 +164,7 @@
         experiment_name=experiment_name,
         wandb_project=wandb_project,
         wandb_entity=wandb_entity,
-<<<<<<< HEAD
         docker_image=docker_image,
-=======
->>>>>>> d55aaa60
         entry_point=entry_point,
         version=version,
         parameters=parameters,
