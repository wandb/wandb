import json
<<<<<<< HEAD
import pprint
from typing import Any, Dict, Optional, Union
=======
from typing import Any, Dict, List, Optional, Union
>>>>>>> d3553238

import wandb
from wandb.apis.internal import Api
import wandb.apis.public as public
from wandb.sdk.launch.utils import construct_launch_spec


def push_to_queue(api: Api, queue: str, launch_spec: Dict[str, Any]) -> Any:
    try:
        res = api.push_to_run_queue(queue, launch_spec)
    except Exception as e:
        print("Exception:", e)
        return None
    return res


def launch_add(
    uri: str,
    config: Optional[Union[str, Dict[str, Any]]] = None,
    project: Optional[str] = None,
    entity: Optional[str] = None,
    queue: Optional[str] = None,
    resource: Optional[str] = None,
    entry_point: Optional[List[str]] = None,
    name: Optional[str] = None,
    version: Optional[str] = None,
    docker_image: Optional[str] = None,
    params: Optional[Dict[str, Any]] = None,
    run_id: Optional[str] = None,
) -> "public.QueuedJob":
    api = Api()
    return _launch_add(
        api,
        uri,
        config,
        project,
        entity,
        queue,
        resource,
        entry_point,
        name,
        version,
        docker_image,
        params,
        run_id=run_id,
    )


def _launch_add(
    api: Api,
    uri: str,
    config: Optional[Union[str, Dict[str, Any]]],
    project: Optional[str],
    entity: Optional[str],
    queue: Optional[str],
    resource: Optional[str],
    entry_point: Optional[List[str]],
    name: Optional[str],
    version: Optional[str],
    docker_image: Optional[str],
    params: Optional[Dict[str, Any]],
    resource_args: Optional[Dict[str, Any]] = None,
    cuda: Optional[bool] = None,
    run_id: Optional[str] = None,
) -> "public.QueuedJob":

    resource = resource or "local"
    if config is not None:
        if isinstance(config, str):
            with open(config) as fp:
                launch_config = json.load(fp)
        elif isinstance(config, dict):
            launch_config = config
    else:
        launch_config = {}

    if queue is None:
        queue = "default"

    launch_spec = construct_launch_spec(
        uri,
        api,
        name,
        project,
        entity,
        docker_image,
        resource,
        entry_point,
        version,
        params,
        resource_args,
        launch_config,
        cuda,
        run_id,
    )

    res = push_to_queue(api, queue, launch_spec)

    if res is None or "runQueueItemId" not in res:
        raise Exception("Error adding run to queue")
    wandb.termlog(f"Added run to queue {queue}")
    wandb.termlog(f"\n\n{pprint.pformat(launch_spec)}\n\n")
    public_api = public.Api()
    queued_job = public_api.queued_job(
        f"{entity}/{project}/{queue}/{res['runQueueItemId']}"
    )
    return queued_job  # type: ignore<|MERGE_RESOLUTION|>--- conflicted
+++ resolved
@@ -1,10 +1,6 @@
 import json
-<<<<<<< HEAD
 import pprint
-from typing import Any, Dict, Optional, Union
-=======
 from typing import Any, Dict, List, Optional, Union
->>>>>>> d3553238
 
 import wandb
 from wandb.apis.internal import Api
