--- conflicted
+++ resolved
@@ -189,14 +189,8 @@
         queue_name = "default"
 
     validate_launch_spec_source(launch_spec)
-<<<<<<< HEAD
     res = push_to_queue(api, queue_name, launch_spec, project_queue)
 
-    if res is None or "runQueueItemId" not in res:
-        raise LaunchError("Error adding run to queue")
-    wandb.termlog(f"{LOG_PREFIX}Added run to queue {project_queue}/{queue_name}.")
-=======
-    res = push_to_queue(api, queue_name, launch_spec)
     if res is None or "runQueueItemId" not in res:
         raise LaunchError("Error adding run to queue")
 
@@ -204,8 +198,7 @@
     if updated_spec:
         launch_spec = updated_spec
 
-    wandb.termlog(f"{LOG_PREFIX}Added run to queue {queue_name}.")
->>>>>>> 17aa6bb2
+    wandb.termlog(f"{LOG_PREFIX}Added run to queue {project_queue}/{queue_name}.")
     wandb.termlog(f"{LOG_PREFIX}Launch spec:\n{pprint.pformat(launch_spec)}\n")
     public_api = public.Api()
     container_job = False
