--- conflicted
+++ resolved
@@ -104,19 +104,10 @@
                 + " (expected str). Specify multiple queues with the 'queues' key"
             )
 
-<<<<<<< HEAD
-    settings = dict(
-        api_key=resolved_config.get("api_key"),
-        base_url=resolved_config.get("base_url"),
-        project=resolved_config.get("project"),
-        entity=resolved_config.get("entity"),
-    )
-=======
     keys = ["api_key", "base_url", "project", "entity"]
     settings = {
         k: resolved_config.get(k) for k in keys if resolved_config.get(k) is not None
     }
->>>>>>> d61815e3
 
     api = Api(default_settings=settings)
 
