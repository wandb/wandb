import logging
from typing import List, Optional, Tuple

from wandb.apis.internal import Api
from wandb.sdk.launch.agent2.jobset import JobSet
from wandb.sdk.launch.errors import LaunchError
from wandb.sdk.launch.utils import PRIORITIZATION_MODE

from ..agent2.jobset import Job
from .abstract import AbstractQueueDriver


class StandardQueueDriver(AbstractQueueDriver):
    def __init__(self, api: Api, jobset: JobSet, logger: logging.Logger):
        self.api = api
        self.jobset = jobset
        self.logger = logger

    async def pop_from_run_queue(self) -> Optional[Job]:
        self.logger.debug("Calling pop_from_run_queue")

        # List of tuples in the format (job_id: str, job: Job)
        pending_jobs: List[Tuple[str, Job]] = list(
            filter(lambda j: j[1].state == "PENDING", self.jobset.jobs.items())
        )
        if len(pending_jobs) == 0:
            return None
        # get highest prio job
        if self.jobset.metadata.get(PRIORITIZATION_MODE) == "V0":
            job_id, job = sorted(
                pending_jobs, key=lambda j: (j[1].priority, j[1].created_at)
            )[0]
        else:
<<<<<<< HEAD
            job_id, job = sorted(
                self.jobset.jobs.items(), key=lambda j: j[1].created_at
            )[0]
=======
            job_id, job = sorted(pending_jobs, key=lambda j: j[1].created_at)[0]
>>>>>>> 47bb77da

        # attempt to acquire lease
        self.logger.debug(f"Attempting to lease job {job_id}")
        lease_result = await self.jobset.lease_job(job_id)
        if not lease_result:
            msg = f"Error leasing job {job_id}"
            self.logger.error(msg)
            raise LaunchError(msg)

        # confirm the item was removed from the job set
        await self.jobset.wait_for_update()
        if job_id in self.jobset.jobs:
            self.logger.warn("Job was not removed from job set")
            return None

        # if lease successful, return job from jobset
        self.logger.debug(f"Successfully leased {job_id}")
        return job

    async def ack_run_queue_item(self, item_id: str, run_id: str):
        return await self.jobset.ack_job(item_id, run_id)

    async def fail_run_queue_item(
        self,
        run_queue_item_id: str,
        message: str,
        stage: str,
        file_paths: Optional[List[str]] = None,
    ):
        return await self.jobset.fail_job(run_queue_item_id, message, stage, file_paths)<|MERGE_RESOLUTION|>--- conflicted
+++ resolved
@@ -31,13 +31,9 @@
                 pending_jobs, key=lambda j: (j[1].priority, j[1].created_at)
             )[0]
         else:
-<<<<<<< HEAD
             job_id, job = sorted(
                 self.jobset.jobs.items(), key=lambda j: j[1].created_at
             )[0]
-=======
-            job_id, job = sorted(pending_jobs, key=lambda j: j[1].created_at)[0]
->>>>>>> 47bb77da
 
         # attempt to acquire lease
         self.logger.debug(f"Attempting to lease job {job_id}")
