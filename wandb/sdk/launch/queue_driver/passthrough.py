from typing import List, Optional

from wandb.apis.internal import Api
from wandb.sdk.launch.utils import event_loop_thread_exec

<<<<<<< HEAD
from ..agent2.jobset import Job
=======
from ..agent2.jobset import Job, run_queue_item_to_job
>>>>>>> 6688da94
from .abstract import AbstractQueueDriver


class PassthroughQueueDriver(AbstractQueueDriver):
    """PassthroughQueueDriver does not use a local jobset, instead acts as a simple proxy to the original backend.

    Useful for queue types that support or need multiple agents and need the backend to manage the queue.
    """

    queue_name: str
    entity: Optional[str]
    project: Optional[str]
    agent_id: Optional[str]

    def __init__(
        self,
        api: Api,
        queue_name: str,
        entity: Optional[str] = None,
        project: Optional[str] = None,
        agent_id: Optional[str] = None,
    ):
        self.api = api
        self.queue_name = queue_name
        self.entity = entity
        self.project = project
        self.agent_id = agent_id

    async def pop_from_run_queue(self) -> Optional[Job]:
        def _rq_pop():
            res = self.api.pop_from_run_queue(
                self.queue_name, self.entity, self.project, self.agent_id
            )
            if res is not None:
                rqi = self.api.get_run_queue_item(
                    self.entity, self.queue_name, res["runQueueItemId"]
                )
                if rqi is None:
                    raise ValueError(
                        f"Failed to get run queue item {res['runQueueItemId']}"
                    )
                return run_queue_item_to_job(rqi)
            return None

        return await event_loop_thread_exec(_rq_pop)()

    async def ack_run_queue_item(
        self, item_id: str, run_id: Optional[str] = None
    ) -> bool:
        def _rq_ack():
            return self.api.ack_run_queue_item(item_id, run_id)

        return await event_loop_thread_exec(_rq_ack)()

    async def fail_run_queue_item(
        self,
        run_queue_item_id: str,
        message: str,
        stage: str,
        file_paths: Optional[List[str]] = None,
    ) -> bool:
        def _rqi_fail():
            return self.api.fail_run_queue_item(
                run_queue_item_id,
                message,
                stage,
                file_paths,
            )

        return await event_loop_thread_exec(_rqi_fail)()<|MERGE_RESOLUTION|>--- conflicted
+++ resolved
@@ -3,11 +3,7 @@
 from wandb.apis.internal import Api
 from wandb.sdk.launch.utils import event_loop_thread_exec
 
-<<<<<<< HEAD
-from ..agent2.jobset import Job
-=======
 from ..agent2.jobset import Job, run_queue_item_to_job
->>>>>>> 6688da94
 from .abstract import AbstractQueueDriver
 
 
