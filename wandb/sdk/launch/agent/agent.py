--- conflicted
+++ resolved
@@ -19,21 +19,10 @@
 from .. import loader
 from .._project_spec import create_project_from_spec, fetch_and_validate_project
 from ..builder.build import construct_builder_args
-<<<<<<< HEAD
-from ..utils import (
-    LAUNCH_DEFAULT_PROJECT,
-    LOG_PREFIX,
-    PROJECT_SYNCHRONOUS,
-    LaunchDockerError,
-    LaunchError,
-)
+from ..errors import LaunchDockerError, LaunchError
+from ..utils import LAUNCH_DEFAULT_PROJECT, LOG_PREFIX, PROJECT_SYNCHRONOUS
 from .job_status_tracker import JobAndRunStatusTracker
 from .run_queue_item_file_saver import RunQueueItemFileSaver
-=======
-from ..errors import LaunchDockerError, LaunchError
-from ..runner.abstract import AbstractRun
-from ..utils import LAUNCH_DEFAULT_PROJECT, LOG_PREFIX, PROJECT_SYNCHRONOUS
->>>>>>> 8e0bc794
 
 AGENT_POLLING_INTERVAL = 10
 ACTIVE_SWEEP_POLLING_INTERVAL = 1  # more frequent when we know we have jobs
