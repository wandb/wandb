--- conflicted
+++ resolved
@@ -208,10 +208,6 @@
         if run:
             self._jobs[run.id] = run
             if launch_spec.get("uri") == SCHEDULER_URI:
-<<<<<<< HEAD
-                # also track running schedulers, used to account for _running job count
-=======
->>>>>>> 6198d4ff
                 self._scheduler_jobs.add(run.id)
             else:  # don't track schedulers in running count
                 self._running += 1
