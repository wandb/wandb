--- conflicted
+++ resolved
@@ -349,16 +349,12 @@
         thread_id = threading.current_thread().ident
         assert thread_id is not None
         try:
-<<<<<<< HEAD
-            self._thread_run_job(launch_spec, job, default_config, api)
+            self._thread_run_job(launch_spec, job, default_config, api, thread_id)
         except LaunchDockerError:
             wandb.termerror(
                 f"{LOG_PREFIX}agent {self._name} failed to connect to Docker daemon"
             )
             api.ack_run_queue_item(job["runQueueItemId"])
-=======
-            self._thread_run_job(launch_spec, job, default_config, api, thread_id)
->>>>>>> e77ff145
         except Exception:
             wandb.termerror(f"{LOG_PREFIX}Error running job: {traceback.format_exc()}")
             api.ack_run_queue_item(job["runQueueItemId"])
