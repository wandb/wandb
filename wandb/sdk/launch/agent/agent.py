--- conflicted
+++ resolved
@@ -55,11 +55,7 @@
         self._api = Api()
         self._settings = wandb.Settings()
         self._base_url = self._api.settings().get("base_url")
-<<<<<<< HEAD
-        self._jobs: Dict[str, AbstractRun] = {}
-=======
         self._jobs: Dict[Union[int, str], AbstractRun] = {}
->>>>>>> 95795a10
         self._ticks = 0
         self._running = 0
         self._cwd = os.getcwd()
@@ -79,11 +75,7 @@
         self._queues = queues if queues else ["default"]
 
     @property
-<<<<<<< HEAD
-    def job_ids(self) -> List[str]:
-=======
     def job_ids(self) -> List[Union[int, str]]:
->>>>>>> 95795a10
         """Returns a list of keys running job ids for the agent."""
         return list(self._jobs.keys())
 
@@ -113,11 +105,7 @@
         if not update_ret["success"]:
             wandb.termerror("Failed to update agent status to {}".format(status))
 
-<<<<<<< HEAD
-    def finish_job_id(self, job_id: str) -> None:
-=======
     def finish_job_id(self, job_id: Union[str, int]) -> None:
->>>>>>> 95795a10
         """Removes the job from our list for now."""
         # TODO:  keep logs or something for the finished jobs
         del self._jobs[job_id]
@@ -126,11 +114,7 @@
         if self._running == 0:
             self.update_status(AGENT_POLLING)
 
-<<<<<<< HEAD
-    def _update_finished(self, job_id: str) -> None:
-=======
     def _update_finished(self, job_id: Union[int, str]) -> None:
->>>>>>> 95795a10
         """Check our status enum."""
         if self._jobs[job_id].get_status().state in ["failed", "finished"]:
             self.finish_job_id(job_id)
