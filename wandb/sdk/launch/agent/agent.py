"""
Implementation of launch agent.
"""

import os
import sys
import time
from typing import Any, Dict, Iterable, List
import logging

import wandb
from wandb.apis.internal import Api
from wandb.sdk.launch.runner.local import LocalSubmittedRun
import wandb.util as util

from .._project_spec import create_project_from_spec, fetch_and_validate_project
from ..runner.abstract import AbstractRun
from ..runner.loader import load_backend
from ..utils import (
    _is_wandb_local_uri,
    PROJECT_DOCKER_ARGS,
    PROJECT_SYNCHRONOUS,
)

AGENT_POLLING_INTERVAL = 10

AGENT_POLLING = "POLLING"
AGENT_RUNNING = "RUNNING"
AGENT_KILLED = "KILLED"

_logger = logging.getLogger(__name__)


def _convert_access(access: str) -> str:
    """Converts access string to a value accepted by wandb."""
    access = access.upper()
    assert (
        access == "PROJECT" or access == "USER"
    ), "Queue access must be either project or user"
    return access


class LaunchAgent(object):
    """Launch agent class which polls run given run queues and launches runs for wandb launch."""

    def __init__(self, entity: str, project: str, queues: Iterable[str] = None):
        self._entity = entity
        self._project = project
        self._api = Api()
        self._settings = wandb.Settings()
        self._base_url = self._api.settings().get("base_url")
        self._jobs: Dict[int, AbstractRun] = {}
        self._ticks = 0
        self._running = 0
        self._cwd = os.getcwd()
        self._namespace = wandb.util.generate_id()
        self._access = _convert_access("project")
        self._max_jobs = 1  # default to 1 concurrent job until --jobs arg is added

        # serverside creation
        self.gorilla_supports_agents = (
            self._api.launch_agent_introspection() is not None
        )
        create_response = self._api.create_launch_agent(
            entity, project, queues, self.gorilla_supports_agents
        )
        self._id = create_response["launchAgentId"]
        self._name = ""  # hacky: want to display this to the user but we don't get it back from gql until polling starts. fix later
        self._queues = queues if queues else ["default"]

    @property
    def job_ids(self) -> List[int]:
        """Returns a list of keys running job ids for the agent."""
        return list(self._jobs.keys())

    def pop_from_queue(self, queue: str) -> Any:
        """Pops an item off the runqueue to run as a job."""
        try:
            ups = self._api.pop_from_run_queue(
                queue, entity=self._entity, project=self._project, agent_id=self._id,
            )
        except Exception as e:
            print("Exception:", e)
            return None
        return ups

    def print_status(self) -> None:
        """Prints the current status of the agent."""
        wandb.termlog(
            "agent {} polling on project {}, queues {} for jobs".format(
                self._name, self._project, " ".join(self._queues)
            )
        )

    def update_status(self, status: str) -> None:
        update_ret = self._api.update_launch_agent_status(
            self._id, status, self.gorilla_supports_agents
        )
        if not update_ret["success"]:
            wandb.termerror("Failed to update agent status to {}".format(status))

    def finish_job_id(self, job_id: int) -> None:
        """Removes the job from our list for now."""
        # TODO:  keep logs or something for the finished jobs
        del self._jobs[job_id]
        self._running -= 1
        # update status back to polling if no jobs are running
        if self._running == 0:
            self.update_status(AGENT_POLLING)

    def _update_finished(self, job_id: int) -> None:
        """Check our status enum."""
        if self._jobs[job_id].get_status().state in ["failed", "finished"]:
            self.finish_job_id(job_id)

    def _validate_and_fix_spec_project_entity(
        self, launch_spec: Dict[str, Any]
    ) -> None:
        """Checks if launch spec target project/entity differs from agent. Forces these values to agent's if they are set."""
        if (
            launch_spec.get("project") is not None
            and launch_spec.get("project") != self._project
        ) or (
            launch_spec.get("entity") is not None
            and launch_spec.get("entity") != self._entity
        ):
            wandb.termwarn(
                f"Launch agents only support sending runs to their own project and entity. This run will be sent to {self._entity}/{self._project}"
            )
            launch_spec["entity"] = self._entity
            launch_spec["project"] = self._project

    def run_job(self, job: Dict[str, Any]) -> None:
        """Sets up project and runs the job."""
        # TODO: logger
        wandb.termlog(f"agent: got job f{job}")
        _logger.info(f"Agent job: {job}")
        # update agent status
<<<<<<< HEAD
        _logger.info("Updating agent status...")
        update_ret = self._api.update_launch_agent_status(
            self._id, AGENT_RUNNING, self.gorilla_supports_agents
        )
        if not update_ret["success"]:
            wandb.termerror("Failed to update agent status while running new job")
=======
        self.update_status(AGENT_RUNNING)
>>>>>>> 925aa834

        # parse job
        _logger.info("Parsing launch spec")
        launch_spec = job["runSpec"]
        if launch_spec.get("overrides") and isinstance(
            launch_spec["overrides"].get("args"), list
        ):
            launch_spec["overrides"]["args"] = util._user_args_to_dict(
                launch_spec["overrides"].get("args", [])
            )
<<<<<<< HEAD
        _logger.info("Creating project...")
=======
        self._validate_and_fix_spec_project_entity(launch_spec)

>>>>>>> 925aa834
        project = create_project_from_spec(launch_spec, self._api)
        _logger.info("Fetching and validating project...")
        project = fetch_and_validate_project(project, self._api)
        _logger.info("Fetching resource...")
        resource = launch_spec.get("resource") or "local"
        backend_config: Dict[str, Any] = {
            PROJECT_DOCKER_ARGS: {},
            PROJECT_SYNCHRONOUS: False,  # agent always runs async
        }
        if _is_wandb_local_uri(self._base_url):
            _logger.info(
                "Noted a local URI. Setting local network arguments for docker"
            )
            if sys.platform == "win32":
                backend_config[PROJECT_DOCKER_ARGS]["net"] = "host"
            else:
                backend_config[PROJECT_DOCKER_ARGS]["network"] = "host"
            if sys.platform == "linux" or sys.platform == "linux2":
                backend_config[PROJECT_DOCKER_ARGS][
                    "add-host"
                ] = "host.docker.internal:host-gateway"

        backend_config["runQueueItemId"] = job["runQueueItemId"]
        _logger.info("Loading backend")
        backend = load_backend(resource, self._api, backend_config)
        backend.verify()
        _logger.info("Backend loaded...")
        run = backend.run(project)
        if run:
            self._jobs[run.id] = run
            self._running += 1

    def loop(self) -> None:
        """Main loop function for agent."""
        wandb.termlog(
            "launch agent polling project {}/{} on queues: {}".format(
                self._entity, self._project, ",".join(self._queues)
            )
        )
        try:
            while True:
                self._ticks += 1
                job = None
                if self._running < self._max_jobs:
                    # only check for new jobs if we're not at max
                    for queue in self._queues:
                        job = self.pop_from_queue(queue)
                        if job:
                            self.run_job(job)
                            break  # do a full housekeeping loop before popping more jobs

                agent_response = self._api.get_launch_agent(
                    self._id, self.gorilla_supports_agents
                )
                self._name = agent_response[
                    "name"
                ]  # hacky, but we don't return the name on create so this is first time
                if agent_response["stopPolling"]:
                    # shutdown process and all jobs if requested from ui
                    raise KeyboardInterrupt
                for job_id in self.job_ids:
                    self._update_finished(job_id)
                if self._ticks % 2 == 0:
                    if self._running == 0:
                        self.update_status(AGENT_POLLING)
                        self.print_status()
                    else:
                        self.update_status(AGENT_RUNNING)
                time.sleep(AGENT_POLLING_INTERVAL)

        except KeyboardInterrupt:
            # temp: for local, kill all jobs. we don't yet have good handling for different
            # types of runners in general
            for _, run in self._jobs.items():
                if isinstance(run, LocalSubmittedRun):
                    run.command_proc.kill()
            self.update_status(AGENT_KILLED)
            wandb.termlog("Shutting down, active jobs:")
            self.print_status()<|MERGE_RESOLUTION|>--- conflicted
+++ resolved
@@ -77,7 +77,10 @@
         """Pops an item off the runqueue to run as a job."""
         try:
             ups = self._api.pop_from_run_queue(
-                queue, entity=self._entity, project=self._project, agent_id=self._id,
+                queue,
+                entity=self._entity,
+                project=self._project,
+                agent_id=self._id,
             )
         except Exception as e:
             print("Exception:", e)
@@ -136,16 +139,7 @@
         wandb.termlog(f"agent: got job f{job}")
         _logger.info(f"Agent job: {job}")
         # update agent status
-<<<<<<< HEAD
-        _logger.info("Updating agent status...")
-        update_ret = self._api.update_launch_agent_status(
-            self._id, AGENT_RUNNING, self.gorilla_supports_agents
-        )
-        if not update_ret["success"]:
-            wandb.termerror("Failed to update agent status while running new job")
-=======
         self.update_status(AGENT_RUNNING)
->>>>>>> 925aa834
 
         # parse job
         _logger.info("Parsing launch spec")
@@ -156,12 +150,8 @@
             launch_spec["overrides"]["args"] = util._user_args_to_dict(
                 launch_spec["overrides"].get("args", [])
             )
-<<<<<<< HEAD
-        _logger.info("Creating project...")
-=======
         self._validate_and_fix_spec_project_entity(launch_spec)
 
->>>>>>> 925aa834
         project = create_project_from_spec(launch_spec, self._api)
         _logger.info("Fetching and validating project...")
         project = fetch_and_validate_project(project, self._api)
