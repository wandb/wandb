--- conflicted
+++ resolved
@@ -7,7 +7,7 @@
 import json
 import logging
 import os
-from shlex import quote
+from shlex import quote, split
 import tempfile
 from typing import Any, Dict, Optional, Tuple
 
@@ -167,27 +167,10 @@
 
     def add_entry_point(self, command: str) -> "EntryPoint":
         """Adds an entry point to the project."""
-<<<<<<< HEAD
-        entry_point = command.split(" ")[-1]
+        entry_point = split(command)
         new_entrypoint = EntryPoint(name=entry_point, command=command)
         self._entry_points[entry_point] = new_entrypoint
         return new_entrypoint
-=======
-        _, file_extension = os.path.splitext(entry_point)
-        ext_to_cmd = {".py": "python", ".sh": os.environ.get("SHELL", "bash")}
-        if file_extension in ext_to_cmd:
-            command = f"{ext_to_cmd[file_extension]} {quote(entry_point)}"
-            new_entrypoint = EntryPoint(name=entry_point, command=command)
-            self._entry_points[entry_point] = new_entrypoint
-            return new_entrypoint
-        raise ExecutionError(
-            "Could not find {0} among entry points {1} or interpret {0} as a "
-            "runnable script. Supported script file extensions: "
-            "{2}".format(
-                entry_point, list(self._entry_points.keys()), list(ext_to_cmd.keys())
-            )
-        )
->>>>>>> 49bcd93b
 
     def get_entry_point(self, entry_point: str) -> "EntryPoint":
         """Gets the entrypoint if its set, or adds it and returns the entrypoint."""
