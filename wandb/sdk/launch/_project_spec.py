"""
Internal utility for converting arguments from a launch spec or call to wandb launch
into a runnable wandb launch script
"""

import enum
import json
import logging
import os
from shlex import quote
import tempfile
from typing import Any, Dict, Optional, Tuple

import wandb
from wandb.apis.internal import Api
import wandb.docker as docker
from wandb.errors import Error as ExecutionError, LaunchError
from wandb.sdk.lib.runid import generate_id

from . import utils


_logger = logging.getLogger(__name__)

DEFAULT_LAUNCH_METADATA_PATH = "launch_metadata.json"

# need to make user root for sagemaker, so users have access to /opt/ml directories
# that let users create artifacts and access input data
RESOURCE_UID_MAP = {"local": 1000, "sagemaker": 0}


class LaunchSource(enum.IntEnum):
    WANDB: int = 1
    GIT: int = 2
    LOCAL: int = 3
    DOCKER: int = 4


class LaunchProject(object):
    """A launch project specification."""

    def __init__(
        self,
        uri: Optional[str],
        api: Api,
        launch_spec: Dict[str, Any],
        target_entity: str,
        target_project: str,
        name: Optional[str],
        docker_config: Dict[str, Any],
        git_info: Dict[str, str],
        overrides: Dict[str, Any],
        resource: str,
        resource_args: Dict[str, Any],
        cuda: Optional[bool],
    ):
        if uri is not None and utils.is_bare_wandb_uri(uri):
            uri = api.settings("base_url") + uri
            _logger.info(f"Updating uri with base uri: {uri}")
        self.uri = uri
        self.api = api
        self.launch_spec = launch_spec
        self.target_entity = target_entity
        self.target_project = target_project
        self.name = name
        self.build_image: bool = docker_config.get("build_image", False)
        self.python_version: Optional[str] = docker_config.get("python_version")
        self.cuda_version: Optional[str] = docker_config.get("cuda_version")
        self._base_image: Optional[str] = docker_config.get("base_image")
        self.docker_image: Optional[str] = docker_config.get("docker_image")
        uid = RESOURCE_UID_MAP.get(resource, 1000)
        if self._base_image:
            uid = docker.get_image_uid(self._base_image)
            _logger.info(f"Retrieved base image uid {uid}")
        self.docker_user_id: int = docker_config.get("user_id", uid)
        self.git_version: Optional[str] = git_info.get("version")
        self.git_repo: Optional[str] = git_info.get("repo")
        self.override_args: Dict[str, Any] = overrides.get("args", {})
        self.override_config: Dict[str, Any] = overrides.get("run_config", {})
        self.override_artifacts: Dict[str, Any] = overrides.get("artifacts", {})
        self.resource = resource
        self.resource_args = resource_args
        self.deps_type: Optional[str] = None
        self.cuda = cuda
        self._runtime: Optional[str] = None
        self.run_id = generate_id()
        self._entry_points: Dict[
            str, EntryPoint
        ] = {}  # todo: keep multiple entrypoint support?
        if (
            "entry_point" in overrides
            and overrides["entry_point"] is not None
            and overrides["entry_point"] != ""
        ):
            _logger.info("Adding override entry point")
            self.add_entry_point(overrides["entry_point"])
        if self.uri is None:
            if self.docker_image is None:
                raise LaunchError("Run requires a URI or a docker image")
            self.source = LaunchSource.DOCKER
<<<<<<< HEAD
            self.project_dir = tempfile.mkdtemp()
=======
            self.project_dir = None
>>>>>>> 5d14be04
        elif utils._is_wandb_uri(self.uri):
            _logger.info(f"URI {self.uri} indicates a wandb uri")
            self.source = LaunchSource.WANDB
            self.project_dir = tempfile.mkdtemp()
        elif utils._is_git_uri(self.uri):
            _logger.info(f"URI {self.uri} indicates a git uri")
            self.source = LaunchSource.GIT
            self.project_dir = tempfile.mkdtemp()
        else:
            _logger.info(f"URI {self.uri} indicates a local uri")
            # assume local
            if not os.path.exists(self.uri):
                raise LaunchError(
                    "Assumed URI supplied is a local path but path is not valid"
                )
            self.source = LaunchSource.LOCAL
            self.project_dir = self.uri
        if launch_spec.get("resource_args"):
            self.resource_args = launch_spec["resource_args"]

        self.aux_dir = tempfile.mkdtemp()
        self.clear_parameter_run_config_collisions()

    @property
    def base_image(self) -> str:
        """Returns {PROJECT}_base:{PYTHON_VERSION}"""
        # TODO: this should likely be source_project when we have it...

        # don't make up a separate base image name if user provides a docker image
        if self.docker_image is not None:
            return self.docker_image

        python_version = (self.python_version or "3").replace("+", "dev")
        generated_name = "{}_base:{}".format(
            self.target_project.replace(" ", "-"), python_version
        )
        return self._base_image or generated_name

    @property
    def image_name(self) -> str:
        """Returns {PROJECT}_launch the ultimate version will
        be tagged with a sha of the git repo"""
        # TODO: this should likely be source_project when we have it...
        return "{}_launch".format(self.target_project)

    def clear_parameter_run_config_collisions(self) -> None:
        """Clear values from the overide run config values if a matching key exists in the override arguments."""
        if not self.override_config:
            return
        keys = [key for key in self.override_config.keys()]
        for key in keys:
            if self.override_args.get(key):
                del self.override_config[key]

    def get_single_entry_point(self) -> Optional["EntryPoint"]:
        """Returns the first entrypoint for the project, or None if no entry point was provided because a docker image was provided."""
        # assuming project only has 1 entry point, pull that out
        # tmp fn until we figure out if we wanna support multiple entry points or not
        if not self._entry_points:
            if not self.docker_image:
                raise LaunchError(
                    "Project must have at least one entry point unless docker image is specified."
                )
            return None
        return list(self._entry_points.values())[0]

    def add_entry_point(self, entry_point: str) -> "EntryPoint":
        """Adds an entry point to the project."""
        _, file_extension = os.path.splitext(entry_point)
        ext_to_cmd = {".py": "python", ".sh": os.environ.get("SHELL", "bash")}
        if file_extension in ext_to_cmd:
            command = "%s %s" % (ext_to_cmd[file_extension], quote(entry_point))
            new_entrypoint = EntryPoint(name=entry_point, command=command)
            self._entry_points[entry_point] = new_entrypoint
            return new_entrypoint
        raise ExecutionError(
            "Could not find {0} among entry points {1} or interpret {0} as a "
            "runnable script. Supported script file extensions: "
            "{2}".format(
                entry_point, list(self._entry_points.keys()), list(ext_to_cmd.keys())
            )
        )

    def get_entry_point(self, entry_point: str) -> "EntryPoint":
        """Gets the entrypoint if its set, or adds it and returns the entrypoint."""
        if entry_point in self._entry_points:
            return self._entry_points[entry_point]
        return self.add_entry_point(entry_point)

    def _fetch_project_local(self, internal_api: Api) -> None:
        """Fetch a project (either wandb run or git repo) into a local directory, returning the path to the local project directory."""
        # these asserts are all guaranteed to pass, but are required by mypy
        assert self.source != LaunchSource.LOCAL
        assert isinstance(self.uri, str)
        assert self.project_dir is not None
        _logger.info("Fetching project locally...")
        if self.uri is None:
            raise LaunchError("Uri is none, but trying to fetch project locally")
        if utils._is_wandb_uri(self.uri):
            source_entity, source_project, source_run_name = utils.parse_wandb_uri(
                self.uri
            )
            run_info = utils.fetch_wandb_project_run_info(
                source_entity, source_project, source_run_name, internal_api
            )
            entry_point = run_info.get("codePath", run_info["program"])

            if run_info.get("cudaVersion"):
                original_cuda_version = ".".join(run_info["cudaVersion"].split(".")[:2])

                if self.cuda is None:
                    # only set cuda on by default if cuda is None (unspecified), not False (user specifically requested cpu image)
                    wandb.termlog(
                        "Original wandb run {} was run with cuda version {}. Enabling cuda builds by default; to build on a CPU-only image, run again with --cuda=False".format(
                            source_run_name, original_cuda_version
                        )
                    )
                    self.cuda_version = original_cuda_version
                    self.cuda = True
                if (
                    self.cuda
                    and self.cuda_version
                    and self.cuda_version != original_cuda_version
                ):
                    wandb.termlog(
                        "Specified cuda version {} differs from original cuda version {}. Running with specified version {}".format(
                            self.cuda_version, original_cuda_version, self.cuda_version
                        )
                    )

            downloaded_code_artifact = utils.check_and_download_code_artifacts(
                source_entity,
                source_project,
                source_run_name,
                internal_api,
                self.project_dir,
            )

            if downloaded_code_artifact:
                self.build_image = True
            elif not downloaded_code_artifact:
                if not run_info["git"]:
                    raise ExecutionError(
                        "Reproducing a run requires either an associated git repo or a code artifact logged with `run.log_code()`"
                    )
                utils._fetch_git_repo(
                    self.project_dir,
                    run_info["git"]["remote"],
                    run_info["git"]["commit"],
                )
                patch = utils.fetch_project_diff(
                    source_entity, source_project, source_run_name, internal_api
                )

                if patch:
                    utils.apply_patch(patch, self.project_dir)
                # For cases where the entry point wasn't checked into git
                if not os.path.exists(os.path.join(self.project_dir, entry_point)):
                    downloaded_entrypoint = utils.download_entry_point(
                        source_entity,
                        source_project,
                        source_run_name,
                        internal_api,
                        entry_point,
                        self.project_dir,
                    )
                    if not downloaded_entrypoint:
                        raise LaunchError(
                            f"Entrypoint: {entry_point} does not exist, "
                            "and could not be downloaded. Please specify the entrypoint for this run."
                        )
                    # if the entrypoint is downloaded and inserted into the project dir
                    # need to rebuild image with new code
                    self.build_image = True

            if entry_point.endswith("ipynb"):
                entry_point = utils.convert_jupyter_notebook_to_script(
                    entry_point, self.project_dir
                )

            # Download any frozen requirements
            utils.download_wandb_python_deps(
                source_entity,
                source_project,
                source_run_name,
                internal_api,
                self.project_dir,
            )

            # Specify the python runtime for jupyter2docker
            self.python_version = run_info.get("python", "3")

            if not self._entry_points:
                self.add_entry_point(entry_point)
            self.override_args = utils.merge_parameters(
                self.override_args, run_info["args"]
            )
        else:
            assert utils._GIT_URI_REGEX.match(self.uri), (
                "Non-wandb URI %s should be a Git URI" % self.uri
            )

            if not self._entry_points:
                wandb.termlog(
                    "Entry point for repo not specified, defaulting to main.py"
                )
                self.add_entry_point("main.py")
            utils._fetch_git_repo(self.project_dir, self.uri, self.git_version)


class EntryPoint(object):
    """An entry point into a wandb launch specification."""

    def __init__(self, name: str, command: str):
        self.name = name
        self.command = command
        self.parameters: Dict[str, Any] = {}

    def _validate_parameters(self, user_parameters: Dict[str, Any]) -> None:
        missing_params = []
        for name in self.parameters:
            if name not in user_parameters and self.parameters[name].default is None:
                missing_params.append(name)
        if missing_params:
            raise ExecutionError(
                "No value given for missing parameters: %s"
                % ", ".join(["'%s'" % name for name in missing_params])
            )

    def compute_parameters(
        self, user_parameters: Optional[Dict[str, Any]]
    ) -> Tuple[Dict[str, Optional[str]], Dict[str, Optional[str]]]:
        """Validates and sanitizes parameters dict into expected dict format.

        Given a dict mapping user-specified param names to values, computes parameters to
        substitute into the command for this entry point. Returns a tuple (params, extra_params)
        where `params` contains key-value pairs for parameters specified in the entry point
        definition, and `extra_params` contains key-value pairs for additional parameters passed
        by the user.
        """
        if user_parameters is None:
            user_parameters = {}
        # Validate params before attempting to resolve parameter values
        self._validate_parameters(user_parameters)
        final_params = {}
        extra_params = {}

        parameter_keys = list(self.parameters.keys())
        for key in parameter_keys:
            param_obj = self.parameters[key]
            key_position = parameter_keys.index(key)
            value = (
                user_parameters[key]
                if key in user_parameters
                else self.parameters[key].default
            )
            final_params[key] = param_obj.compute_value(value, key_position)
        for key in user_parameters:
            if key not in final_params:
                extra_params[key] = user_parameters[key]
        return (
            self._sanitize_param_dict(final_params),
            self._sanitize_param_dict(extra_params),
        )

    def compute_command(self, user_parameters: Optional[Dict[str, Any]]) -> str:
        """Converts user parameter dictionary to a string."""
        params, extra_params = self.compute_parameters(user_parameters)
        command_with_params = self.command.format(**params)
        command_arr = [command_with_params]
        command_arr.extend(
            [
                "--%s %s" % (key, value) if value is not None else "--%s" % (key)
                for key, value in extra_params.items()
            ]
        )
        return " ".join(command_arr)

    @staticmethod
    def _sanitize_param_dict(param_dict: Dict[str, Any]) -> Dict[str, Optional[str]]:
        """Sanitizes a dictionary of paramaeters, quoting values, except for keys with None values."""
        return {
            (str(key)): (quote(str(value)) if value is not None else None)
            for key, value in param_dict.items()
        }


def get_entry_point_command(
    entry_point: Optional["EntryPoint"], parameters: Dict[str, Any]
) -> str:
    """Returns the shell command to execute in order to run the specified entry point.

    Arguments:
    entry_point: Entry point to run
    parameters: Parameters (dictionary) for the entry point command

    Returns:
        List of strings representing the shell command to be executed
    """
    if entry_point is None:
        return ""
    return entry_point.compute_command(parameters)


def create_project_from_spec(launch_spec: Dict[str, Any], api: Api) -> LaunchProject:
    """Constructs a LaunchProject instance using a launch spec.

    Arguments:
    launch_spec: Dictionary representation of launch spec
    api: Instance of wandb.apis.internal Api

    Returns:
        An initialized `LaunchProject` object
    """

    name: Optional[str] = None
    if launch_spec.get("name"):
        name = launch_spec["name"]
    return LaunchProject(
        launch_spec.get("uri"),
        api,
        launch_spec,
        launch_spec["entity"],
        launch_spec["project"],
        name,
        launch_spec.get("docker", {}),
        launch_spec.get("git", {}),
        launch_spec.get("overrides", {}),
        launch_spec.get("resource", "local"),
        launch_spec.get("resource_args", {}),
        launch_spec.get("cuda", None),
    )


def fetch_and_validate_project(
    launch_project: LaunchProject, api: Api
) -> LaunchProject:
    """Fetches a project into a local directory, adds the config values to the directory, and validates the first entrypoint for the project.

    Arguments:
    launch_project: LaunchProject to fetch and validate.
    api: Instance of wandb.apis.internal Api

    Returns:
        A validated `LaunchProject` object.

    """
    if launch_project.source == LaunchSource.DOCKER:
        return launch_project
    if launch_project.source == LaunchSource.LOCAL:
        if not launch_project._entry_points:
            wandb.termlog("Entry point for repo not specified, defaulting to main.py")
            launch_project.add_entry_point("main.py")
    else:
        launch_project._fetch_project_local(internal_api=api)

    assert launch_project.project_dir is not None
    # this prioritizes pip and we don't support any cases where both are present
    # conda projects when uploaded to wandb become pip projects via requirements.frozen.txt, wandb doesn't preserve conda envs
    if os.path.exists(
        os.path.join(launch_project.project_dir, "requirements.txt")
    ) or os.path.exists(
        os.path.join(launch_project.project_dir, "requirements.frozen.txt")
    ):
        launch_project.deps_type = "pip"
    elif os.path.exists(os.path.join(launch_project.project_dir, "environment.yml")):
        launch_project.deps_type = "conda"

    first_entry_point = list(launch_project._entry_points.keys())[0]
    _logger.info("validating entrypoint parameters")
    launch_project.get_entry_point(first_entry_point)._validate_parameters(
        launch_project.override_args
    )
    return launch_project


def create_metadata_file(
    launch_project: LaunchProject,
    image_uri: str,
    sanitized_entrypoint_str: str,
    docker_args: Dict[str, Any],
    sanitized_dockerfile_contents: str,
) -> None:
    assert launch_project.project_dir is not None
    with open(
        os.path.join(launch_project.project_dir, DEFAULT_LAUNCH_METADATA_PATH), "w",
    ) as f:
        json.dump(
            {
                **launch_project.launch_spec,
                "image_uri": image_uri,
                "command": sanitized_entrypoint_str,
                "docker_args": docker_args,
                "dockerfile_contents": sanitized_dockerfile_contents,
            },
            f,
        )<|MERGE_RESOLUTION|>--- conflicted
+++ resolved
@@ -98,11 +98,7 @@
             if self.docker_image is None:
                 raise LaunchError("Run requires a URI or a docker image")
             self.source = LaunchSource.DOCKER
-<<<<<<< HEAD
-            self.project_dir = tempfile.mkdtemp()
-=======
             self.project_dir = None
->>>>>>> 5d14be04
         elif utils._is_wandb_uri(self.uri):
             _logger.info(f"URI {self.uri} indicates a wandb uri")
             self.source = LaunchSource.WANDB
