--- conflicted
+++ resolved
@@ -173,7 +173,6 @@
             assert self.job is not None
             return wandb.util.make_docker_image_name_safe(self.job.split(":")[0])
 
-<<<<<<< HEAD
     def build_required(self) -> bool:
         """Checks the source to see if a build is required."""
         if self.source == LaunchSource.JOB:
@@ -190,26 +189,6 @@
             return re.match(r"v\d+", alias) is None
         else:
             return True
-=======
-    def _initialize_image_job_tag(self) -> Optional[str]:
-        if self.job is not None:
-            job_name, alias = self.job.split(":")
-            # Alias is used to differentiate images between jobs of the same sequence
-            _image_tag = f"{alias}-{job_name}"
-            _logger.debug(f"{LOG_PREFIX}Setting image tag {_image_tag}")
-            return wandb.util.make_docker_image_name_safe(_image_tag)
-        return None
-
-    @property
-    def image_uri(self) -> str:
-        if self.docker_image:
-            return self.docker_image
-        return f"{self.image_name}:{self.image_tag}"
-
-    @property
-    def image_tag(self) -> str:
-        return self._image_tag[:IMAGE_TAG_MAX_LENGTH]
->>>>>>> 281e0ba3
 
     @property
     def docker_image(self) -> Optional[str]:
