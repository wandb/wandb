--- conflicted
+++ resolved
@@ -50,12 +50,8 @@
         git_info: Dict[str, str],
         overrides: Dict[str, Any],
         resource: str,
-<<<<<<< HEAD
-        resource_args: Dict[str, str],
+        resource_args: Dict[str, Any],
         cuda: Optional[bool],
-=======
-        resource_args: Dict[str, Any],
->>>>>>> 9c707750
     ):
         if utils.is_bare_wandb_uri(uri):
             uri = api.settings("base_url") + uri
@@ -166,10 +162,6 @@
             )
         )
 
-    def _update_uid_to_base_image_uid(self) -> None:
-        uid = docker.get_image_uid(self.base_image)
-        self.docker_user_id = uid
-
     def get_entry_point(self, entry_point: str) -> "EntryPoint":
         """Gets the entrypoint if its set, or adds it and returns the entrypoint."""
         if entry_point in self._entry_points:
