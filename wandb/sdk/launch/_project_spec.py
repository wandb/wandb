"""
Internal utility for converting arguments from a launch spec or call to wandb launch
into a runnable wandb launch script
"""

import enum
import logging
import os
from shlex import quote
import tempfile
from typing import Any, Dict, List, Optional, Tuple

import wandb
from wandb.apis.internal import Api
import wandb.docker as docker
from wandb.errors import Error as ExecutionError, LaunchError
from wandb.sdk.lib.runid import generate_id

from . import utils


_logger = logging.getLogger(__name__)

DEFAULT_LAUNCH_METADATA_PATH = "launch_metadata.json"


class LaunchSource(enum.IntEnum):
    WANDB: int = 1
    GIT: int = 2
    LOCAL: int = 3


class LaunchProject(object):
    """A launch project specification."""

    def __init__(
        self,
        uri: str,
        api: Api,
        launch_spec: Dict[str, Any],
        target_entity: str,
        target_project: str,
        name: Optional[str],
        docker_config: Dict[str, Any],
        git_info: Dict[str, str],
        overrides: Dict[str, Any],
    ):
<<<<<<< HEAD
        _logger.info(f"Checking if uri {uri} is bare...")
        if utils.is_bare_wandb_uri(uri):
            _logger.info("Updating uri with base url...")
            uri = api.settings("base_url") + uri
=======
>>>>>>> 925aa834
        self.uri = uri
        self.api = api
        self.launch_spec = launch_spec
        self.target_entity = target_entity
        self.target_project = target_project
        self.name = name
        self.build_image: bool = docker_config.get("build_image", False)
        self.python_version: Optional[str] = docker_config.get("python_version")
        self._base_image: Optional[str] = docker_config.get("base_image")
        self.docker_image: Optional[str] = docker_config.get("docker_image")
        uid = 1000
        if self._base_image:
            _logger.info("Getting base image uid...")
            uid = docker.get_image_uid(self._base_image)
            _logger.info(f"Retrieved base image uid {uid}")
        self.docker_user_id: int = docker_config.get("user_id", uid)
        self.git_version: Optional[str] = git_info.get("version")
        self.git_repo: Optional[str] = git_info.get("repo")
        self.override_args: Dict[str, Any] = overrides.get("args", {})
        self.override_config: Dict[str, Any] = overrides.get("run_config", {})
        self._runtime: Optional[str] = None
        self._dockerfile_contents: Optional[str] = None
        self.run_id = generate_id()
        self._entry_points: Dict[
            str, EntryPoint
        ] = {}  # todo: keep multiple entrypoint support?
        if "entry_point" in overrides:
            _logger.info("Adding override entry point...")
            self.add_entry_point(overrides["entry_point"])
        if utils._is_wandb_uri(self.uri):
            _logger.info("URI indicates a wandb uri")
            self.source = LaunchSource.WANDB
            self.project_dir = tempfile.mkdtemp()
        elif utils._is_git_uri(self.uri):
            _logger.info("URI indicates a git uri")
            self.source = LaunchSource.GIT
            self.project_dir = tempfile.mkdtemp()
        else:
            # assume local
            if not os.path.exists(self.uri):
                raise LaunchError(
                    "Assumed URI supplied is a local path but path is not valid"
                )
            _logger.info("URI indicates a wandb uri")
            self.source = LaunchSource.LOCAL
            self.project_dir = self.uri

        self.aux_dir = tempfile.mkdtemp()
        _logger.info("Clearing parameter collisions")
        self.clear_parameter_run_config_collisions()
        _logger.info("Cleared parameter collisions")

    @property
    def base_image(self) -> str:
        """Returns {PROJECT}_base:{PYTHON_VERSION}"""
        # TODO: this should likely be source_project when we have it...
        generated_name = "{}_base:{}".format(
            self.target_project.replace(" ", "-"), self.python_version or "3"
        )
        return self._base_image or generated_name

    @property
    def image_name(self) -> str:
        """Returns {PROJECT}_launch the ultimate version will
        be tagged with a sha of the git repo"""
        # TODO: this should likely be source_project when we have it...
        return "{}_launch".format(self.target_project)

    def clear_parameter_run_config_collisions(self) -> None:
        """Clear values from the overide run config values if a matching key exists in the override arguments."""
        if not self.override_config:
            return
        keys = [key for key in self.override_config.keys()]
        for key in keys:
            if self.override_args.get(key):
                del self.override_config[key]

    def get_single_entry_point(self) -> "EntryPoint":
        """Returns the first entrypoint for the project."""
        # assuming project only has 1 entry point, pull that out
        # tmp fn until we figure out if we wanna support multiple entry points or not
        if len(self._entry_points) != 1:
            raise Exception("LaunchProject must have exactly one entry point")
        return list(self._entry_points.values())[0]

    def add_entry_point(self, entry_point: str) -> "EntryPoint":
        """Adds an entry point to the project."""
        _, file_extension = os.path.splitext(entry_point)
        ext_to_cmd = {".py": "python", ".sh": os.environ.get("SHELL", "bash")}
        if file_extension in ext_to_cmd:
            command = "%s %s" % (ext_to_cmd[file_extension], quote(entry_point))
            new_entrypoint = EntryPoint(name=entry_point, command=command)
            self._entry_points[entry_point] = new_entrypoint
            return new_entrypoint
        raise ExecutionError(
            "Could not find {0} among entry points {1} or interpret {0} as a "
            "runnable script. Supported script file extensions: "
            "{2}".format(
                entry_point, list(self._entry_points.keys()), list(ext_to_cmd.keys())
            )
        )

    def get_entry_point(self, entry_point: str) -> "EntryPoint":
        """Gets the entrypoint if its set, or adds it and returns the entrypoint."""
        if entry_point in self._entry_points:
            return self._entry_points[entry_point]
        return self.add_entry_point(entry_point)

    def _fetch_project_local(self, internal_api: Api) -> None:
        """Fetch a project into a local directory, returning the path to the local project directory."""
        assert self.source != LaunchSource.LOCAL
<<<<<<< HEAD
        parsed_uri = self.uri
        _logger.info("Fetching project locally...")
        if utils._is_wandb_uri(self.uri):
            _logger.info("Fetching run info...")
            run_info = utils.fetch_wandb_project_run_info(self.uri, api)
            if not run_info["git"]:
                raise ExecutionError("Run must have git repo associated")
            _logger.info("Fetching git repo...")
            utils._fetch_git_repo(
                self.project_dir, run_info["git"]["remote"], run_info["git"]["commit"]
            )
            _logger.info("Searching for diff.patch...")
            patch = utils.fetch_project_diff(self.uri, api)

            if patch:
                _logger.info("Applying diff.patch...")
                utils.apply_patch(patch, self.project_dir)
            _logger.info("Setting entrypoint...")
            entry_point = run_info.get("codePath", run_info["program"])
            # For cases where the entry point wasn't checked into git
            if not os.path.exists(os.path.join(self.project_dir, entry_point)):
                _logger.info("Downloading entrypoint...")
                downloaded_entrypoint = utils.download_entry_point(
                    self.uri, api, entry_point, self.project_dir
=======
        if utils._is_wandb_uri(self.uri):
            source_entity, source_project, source_run_name = utils.parse_wandb_uri(
                self.uri
            )
            run_info = utils.fetch_wandb_project_run_info(
                source_entity, source_project, source_run_name, internal_api
            )
            entry_point = run_info.get("codePath", run_info["program"])

            downloaded_code_artifact = utils.check_and_download_code_artifacts(
                source_entity,
                source_project,
                source_run_name,
                internal_api,
                self.project_dir,
            )

            if downloaded_code_artifact:
                self.build_image = True
            elif not downloaded_code_artifact:
                if not run_info["git"]:
                    raise ExecutionError("Run must have git repo associated")
                utils._fetch_git_repo(
                    self.project_dir,
                    run_info["git"]["remote"],
                    run_info["git"]["commit"],
                )
                patch = utils.fetch_project_diff(
                    source_entity, source_project, source_run_name, internal_api
>>>>>>> 925aa834
                )

                if patch:
                    utils.apply_patch(patch, self.project_dir)
                # For cases where the entry point wasn't checked into git
                if not os.path.exists(os.path.join(self.project_dir, entry_point)):
                    downloaded_entrypoint = utils.download_entry_point(
                        source_entity,
                        source_project,
                        source_run_name,
                        internal_api,
                        entry_point,
                        self.project_dir,
                    )
                    if not downloaded_entrypoint:
                        raise LaunchError(
                            f"Entrypoint: {entry_point} does not exist, "
                            "and could not be downloaded. Please specify the entrypoint for this run."
                        )
                    # if the entrypoint is downloaded and inserted into the project dir
                    # need to rebuild image with new code
                    self.build_image = True

            if entry_point.endswith("ipynb"):
                _logger.info("Converting notebook to script...")
                entry_point = utils.convert_jupyter_notebook_to_script(
                    entry_point, self.project_dir
                )

            # Download any frozen requirements
<<<<<<< HEAD
            _logger.info("Downloading python dependencies...")
            utils.download_wandb_python_deps(self.uri, api, self.project_dir)
=======
            utils.download_wandb_python_deps(
                source_entity,
                source_project,
                source_run_name,
                internal_api,
                self.project_dir,
            )
>>>>>>> 925aa834
            # Specify the python runtime for jupyter2docker
            self.python_version = run_info.get("python", "3")

            if not self._entry_points:
                self.add_entry_point(entry_point)
            _logger.info("Merging args with run info args...")
            self.override_args = utils.merge_parameters(
                self.override_args, run_info["args"]
            )
        else:
            assert utils._GIT_URI_REGEX.match(self.uri), (
                "Non-wandb URI %s should be a Git URI" % self.uri
            )

            if not self._entry_points:
                wandb.termlog(
                    "Entry point for repo not specified, defaulting to main.py"
                )
                self.add_entry_point("main.py")
<<<<<<< HEAD
            _logger.info("Fetching git repo...")
            utils._fetch_git_repo(self.project_dir, parsed_uri, self.git_version)
=======

            utils._fetch_git_repo(self.project_dir, self.uri, self.git_version)
>>>>>>> 925aa834


class EntryPoint(object):
    """An entry point into a wandb launch specification."""

    def __init__(self, name: str, command: str):
        self.name = name
        self.command = command
        self.parameters: Dict[str, Any] = {}

    def _validate_parameters(self, user_parameters: Dict[str, Any]) -> None:
        missing_params = []
        for name in self.parameters:
            if name not in user_parameters and self.parameters[name].default is None:
                missing_params.append(name)
        if missing_params:
            raise ExecutionError(
                "No value given for missing parameters: %s"
                % ", ".join(["'%s'" % name for name in missing_params])
            )

    def compute_parameters(
        self, user_parameters: Optional[Dict[str, Any]]
    ) -> Tuple[Dict[str, Optional[str]], Dict[str, Optional[str]]]:
        """Validates and sanitizes parameters dict into expected dict format.

        Given a dict mapping user-specified param names to values, computes parameters to
        substitute into the command for this entry point. Returns a tuple (params, extra_params)
        where `params` contains key-value pairs for parameters specified in the entry point
        definition, and `extra_params` contains key-value pairs for additional parameters passed
        by the user.
        """
        if user_parameters is None:
            user_parameters = {}
        # Validate params before attempting to resolve parameter values
        self._validate_parameters(user_parameters)
        final_params = {}
        extra_params = {}

        parameter_keys = list(self.parameters.keys())
        for key in parameter_keys:
            param_obj = self.parameters[key]
            key_position = parameter_keys.index(key)
            value = (
                user_parameters[key]
                if key in user_parameters
                else self.parameters[key].default
            )
            final_params[key] = param_obj.compute_value(value, key_position)
        for key in user_parameters:
            if key not in final_params:
                extra_params[key] = user_parameters[key]
        return (
            self._sanitize_param_dict(final_params),
            self._sanitize_param_dict(extra_params),
        )

    def compute_command(self, user_parameters: Optional[Dict[str, Any]]) -> str:
        """Converts user parameter dictionary to a string."""
        params, extra_params = self.compute_parameters(user_parameters)
        command_with_params = self.command.format(**params)
        command_arr = [command_with_params]
        command_arr.extend(
            [
                "--%s %s" % (key, value) if value is not None else "--%s" % (key)
                for key, value in extra_params.items()
            ]
        )
        return " ".join(command_arr)

    @staticmethod
    def _sanitize_param_dict(param_dict: Dict[str, Any]) -> Dict[str, Optional[str]]:
        """Sanitizes a dictionary of paramaeters, quoting values, except for keys with None values."""
        return {
            (str(key)): (quote(str(value)) if value is not None else None)
            for key, value in param_dict.items()
        }


def get_entry_point_command(
    entry_point: "EntryPoint", parameters: Dict[str, Any]
) -> List[str]:
    """Returns the shell command to execute in order to run the specified entry point.

    Arguments:
    entry_point: Entry point to run
    parameters: Parameters (dictionary) for the entry point command

    Returns:
        List of strings representing the shell command to be executed
    """
    commands = []
    commands.append(entry_point.compute_command(parameters))
    return commands


def create_project_from_spec(launch_spec: Dict[str, Any], api: Api) -> LaunchProject:
    """Constructs a LaunchProject instance using a launch spec.

    Arguments:
    launch_spec: Dictionary representation of launch spec
    api: Instance of wandb.apis.internal Api

    Returns:
        An initialized `LaunchProject` object
    """
    uri = launch_spec["uri"]

    name: Optional[str] = None
    if launch_spec.get("name"):
        name = launch_spec["name"]
    _logger.info("Constructing LaunchProject")
    return LaunchProject(
        uri,
        api,
        launch_spec,
        launch_spec["entity"],
        launch_spec["project"],
        name,
        launch_spec.get("docker", {}),
        launch_spec.get("git", {}),
        launch_spec.get("overrides", {}),
    )


def fetch_and_validate_project(
    launch_project: LaunchProject, api: Api
) -> LaunchProject:
    """Fetches a project into a local directory, adds the config values to the directory, and validates the first entrypoint for the project.

    Arguments:
    launch_project: LaunchProject to fetch and validate.
    api: Instance of wandb.apis.internal Api

    Returns:
        A validated `LaunchProject` object.

    """
    if launch_project.source == LaunchSource.LOCAL:
        if not launch_project._entry_points:
            wandb.termlog("Entry point for repo not specified, defaulting to main.py")
            launch_project.add_entry_point("main.py")
    else:
        launch_project._fetch_project_local(internal_api=api)
    first_entry_point = list(launch_project._entry_points.keys())[0]
    _logger.info("Fetching entrypoint, validating parameters...")
    launch_project.get_entry_point(first_entry_point)._validate_parameters(
        launch_project.override_args
    )
    return launch_project<|MERGE_RESOLUTION|>--- conflicted
+++ resolved
@@ -45,13 +45,10 @@
         git_info: Dict[str, str],
         overrides: Dict[str, Any],
     ):
-<<<<<<< HEAD
         _logger.info(f"Checking if uri {uri} is bare...")
         if utils.is_bare_wandb_uri(uri):
             _logger.info("Updating uri with base url...")
             uri = api.settings("base_url") + uri
-=======
->>>>>>> 925aa834
         self.uri = uri
         self.api = api
         self.launch_spec = launch_spec
@@ -163,36 +160,36 @@
     def _fetch_project_local(self, internal_api: Api) -> None:
         """Fetch a project into a local directory, returning the path to the local project directory."""
         assert self.source != LaunchSource.LOCAL
-<<<<<<< HEAD
-        parsed_uri = self.uri
+        # parsed_uri = self.uri
         _logger.info("Fetching project locally...")
+        # if utils._is_wandb_uri(self.uri):
+        #     _logger.info("Fetching run info...")
+        #     run_info = utils.fetch_wandb_project_run_info(self.uri, api)
+        #     if not run_info["git"]:
+        #         raise ExecutionError("Run must have git repo associated")
+        #     _logger.info("Fetching git repo...")
+        #     utils._fetch_git_repo(
+        #         self.project_dir, run_info["git"]["remote"], run_info["git"]["commit"]
+        #     )
+        #     _logger.info("Searching for diff.patch...")
+        #     patch = utils.fetch_project_diff(self.uri, api)
+
+        #     if patch:
+        #         _logger.info("Applying diff.patch...")
+        #         utils.apply_patch(patch, self.project_dir)
+        #     _logger.info("Setting entrypoint...")
+        #     entry_point = run_info.get("codePath", run_info["program"])
+        #     # For cases where the entry point wasn't checked into git
+        #     if not os.path.exists(os.path.join(self.project_dir, entry_point)):
+        #         _logger.info("Downloading entrypoint...")
+        #         downloaded_entrypoint = utils.download_entry_point(
+        #             self.uri, api, entry_point, self.project_dir
         if utils._is_wandb_uri(self.uri):
             _logger.info("Fetching run info...")
-            run_info = utils.fetch_wandb_project_run_info(self.uri, api)
-            if not run_info["git"]:
-                raise ExecutionError("Run must have git repo associated")
-            _logger.info("Fetching git repo...")
-            utils._fetch_git_repo(
-                self.project_dir, run_info["git"]["remote"], run_info["git"]["commit"]
-            )
-            _logger.info("Searching for diff.patch...")
-            patch = utils.fetch_project_diff(self.uri, api)
-
-            if patch:
-                _logger.info("Applying diff.patch...")
-                utils.apply_patch(patch, self.project_dir)
-            _logger.info("Setting entrypoint...")
-            entry_point = run_info.get("codePath", run_info["program"])
-            # For cases where the entry point wasn't checked into git
-            if not os.path.exists(os.path.join(self.project_dir, entry_point)):
-                _logger.info("Downloading entrypoint...")
-                downloaded_entrypoint = utils.download_entry_point(
-                    self.uri, api, entry_point, self.project_dir
-=======
-        if utils._is_wandb_uri(self.uri):
             source_entity, source_project, source_run_name = utils.parse_wandb_uri(
                 self.uri
             )
+            _logger.info("Fetching run info...")
             run_info = utils.fetch_wandb_project_run_info(
                 source_entity, source_project, source_run_name, internal_api
             )
@@ -211,17 +208,19 @@
             elif not downloaded_code_artifact:
                 if not run_info["git"]:
                     raise ExecutionError("Run must have git repo associated")
+                _logger.info("Fetching git repo...")
                 utils._fetch_git_repo(
                     self.project_dir,
                     run_info["git"]["remote"],
                     run_info["git"]["commit"],
                 )
+                _logger.info("Searching for diff.patch...")
                 patch = utils.fetch_project_diff(
                     source_entity, source_project, source_run_name, internal_api
->>>>>>> 925aa834
                 )
 
                 if patch:
+                    _logger.info("Applying diff.patch...")
                     utils.apply_patch(patch, self.project_dir)
                 # For cases where the entry point wasn't checked into git
                 if not os.path.exists(os.path.join(self.project_dir, entry_point)):
@@ -249,10 +248,7 @@
                 )
 
             # Download any frozen requirements
-<<<<<<< HEAD
             _logger.info("Downloading python dependencies...")
-            utils.download_wandb_python_deps(self.uri, api, self.project_dir)
-=======
             utils.download_wandb_python_deps(
                 source_entity,
                 source_project,
@@ -260,7 +256,6 @@
                 internal_api,
                 self.project_dir,
             )
->>>>>>> 925aa834
             # Specify the python runtime for jupyter2docker
             self.python_version = run_info.get("python", "3")
 
@@ -280,13 +275,8 @@
                     "Entry point for repo not specified, defaulting to main.py"
                 )
                 self.add_entry_point("main.py")
-<<<<<<< HEAD
             _logger.info("Fetching git repo...")
-            utils._fetch_git_repo(self.project_dir, parsed_uri, self.git_version)
-=======
-
             utils._fetch_git_repo(self.project_dir, self.uri, self.git_version)
->>>>>>> 925aa834
 
 
 class EntryPoint(object):
