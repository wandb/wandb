--- conflicted
+++ resolved
@@ -54,14 +54,9 @@
             if ep:
                 self.add_entry_point(ep)
         self.parameters = parameters
-<<<<<<< HEAD
         self.dir = None
-        # todo: better way of storing docker/etc tracking info
-        self.docker_env = {}
-=======
         # todo: better way of storing docker/anyscale/etc tracking info
         self.docker_env: Dict[str, str] = {}
->>>>>>> 60801978
 
     def get_single_entry_point(self):
         # assuming project only has 1 entry point, pull that out
