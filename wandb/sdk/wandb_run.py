--- conflicted
+++ resolved
@@ -689,19 +689,13 @@
         # Use user provided git info if available otherwise resolve it from the environment
         try:
             repo = GitRepo(
-<<<<<<< HEAD
+                root=self._settings.git_root,
                 remote=self._settings.git_remote,
                 remote_url=self._settings.git_remote_url,
                 commit=self._settings.git_commit,
                 lazy=False,
             )
             self._remote_url, self._commit = repo.remote_url, repo.last_commit
-=======
-                root=self._settings.git_root,
-                remote=self._settings.git_remote,
-                lazy=False,
-            )
->>>>>>> 3cee613b
         except Exception:
             wandb.termwarn("Cannot find valid git repo associated with this directory.")
 
