--- conflicted
+++ resolved
@@ -2057,7 +2057,6 @@
             self.lock.release()
 
 
-<<<<<<< HEAD
 class CRDedupedFile(WriteSerializingFile):
     def __init__(self, f):
         super(CRDedupedFile, self).__init__(f=f)
@@ -2087,9 +2086,6 @@
         super(CRDedupedFile, self).close()
 
 
-def finish(exit_code=None):
-=======
 def finish(exit_code: int = None) -> None:
->>>>>>> 613af063
     if wandb.run:
         wandb.run.finish(exit_code=exit_code)