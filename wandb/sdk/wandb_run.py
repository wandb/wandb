import _thread as thread
import atexit
import functools
import glob
import json
import logging
import numbers
import os
import re
import sys
import threading
import time
import traceback
import warnings
from collections.abc import Mapping
from dataclasses import dataclass, field
from datetime import datetime, timedelta, timezone
from enum import IntEnum
from types import TracebackType
from typing import (
    TYPE_CHECKING,
    Any,
    Callable,
    Dict,
    List,
    NamedTuple,
    Optional,
    Sequence,
    TextIO,
    Tuple,
    Type,
    Union,
)

import requests

import wandb
import wandb.env
from wandb import errors, trigger
from wandb._globals import _datatypes_set_callback
from wandb.apis import internal, public
from wandb.apis.internal import Api
from wandb.apis.public import Api as PublicApi
from wandb.proto.wandb_internal_pb2 import (
    JobInfoResponse,
    MetricRecord,
    PollExitResponse,
    Result,
    RunRecord,
    ServerInfoResponse,
)
from wandb.sdk.artifacts.artifact import Artifact
from wandb.sdk.internal import job_builder
from wandb.sdk.lib.import_hooks import (
    register_post_import_hook,
    unregister_post_import_hook,
)
from wandb.sdk.lib.paths import FilePathStr, LogicalPath, StrPath
from wandb.util import (
    _is_artifact_object,
    _is_artifact_string,
    _is_artifact_version_weave_dict,
    _is_py_or_dockerfile,
    _resolve_aliases,
    add_import_hook,
    parse_artifact_string,
)
from wandb.viz import CustomChart, Visualize, custom_chart

from . import wandb_config, wandb_metric, wandb_summary
from .data_types._dtypes import TypeRegistry
from .interface.interface import GlobStr, InterfaceBase
from .interface.summary_record import SummaryRecord
from .lib import (
    config_util,
    deprecate,
    filenames,
    filesystem,
    ipython,
    module,
    proto_util,
    redirect,
    telemetry,
)
from .lib.exit_hooks import ExitHooks
from .lib.gitlib import GitRepo
from .lib.mailbox import MailboxError, MailboxHandle, MailboxProbe, MailboxProgress
from .lib.printer import get_printer
from .lib.proto_util import message_to_dict
from .lib.reporting import Reporter
from .lib.wburls import wburls
from .wandb_settings import Settings
from .wandb_setup import _WandbSetup

if TYPE_CHECKING:
    if sys.version_info >= (3, 8):
        from typing import TypedDict
    else:
        from typing_extensions import TypedDict

    import wandb.apis.public
    import wandb.sdk.backend.backend
    import wandb.sdk.interface.interface_queue
    from wandb.proto.wandb_internal_pb2 import (
        CheckVersionResponse,
        GetSummaryResponse,
        InternalMessagesResponse,
        SampledHistoryResponse,
    )

    from .interface.interface import FilesDict, PolicyName
    from .lib.printer import PrinterJupyter, PrinterTerm
    from .wandb_alerts import AlertLevel

    class GitSourceDict(TypedDict):
        remote: str
        commit: str
        entrypoint: List[str]
        args: Sequence[str]

    class ArtifactSourceDict(TypedDict):
        artifact: str
        entrypoint: List[str]
        args: Sequence[str]

    class ImageSourceDict(TypedDict):
        image: str
        args: Sequence[str]

    class JobSourceDict(TypedDict, total=False):
        _version: str
        source_type: str
        source: Union[GitSourceDict, ArtifactSourceDict, ImageSourceDict]
        input_types: Dict[str, Any]
        output_types: Dict[str, Any]
        runtime: Optional[str]


logger = logging.getLogger("wandb")
EXIT_TIMEOUT = 60
RE_LABEL = re.compile(r"[a-zA-Z0-9_-]+$")


class TeardownStage(IntEnum):
    EARLY = 1
    LATE = 2


class TeardownHook(NamedTuple):
    call: Callable[[], None]
    stage: TeardownStage


class RunStatusChecker:
    """Periodically polls the background process for relevant updates.

    - check if the user has requested a stop.
    - check the network status.
    - check the run sync status.
    """

    _stop_status_lock: threading.Lock
    _stop_status_handle: Optional[MailboxHandle]
    _network_status_lock: threading.Lock
    _network_status_handle: Optional[MailboxHandle]
    _internal_messages_lock: threading.Lock
    _internal_messages_handle: Optional[MailboxHandle]

    def __init__(
        self,
        interface: InterfaceBase,
        stop_polling_interval: int = 15,
        retry_polling_interval: int = 5,
    ) -> None:
        self._interface = interface
        self._stop_polling_interval = stop_polling_interval
        self._retry_polling_interval = retry_polling_interval

        self._join_event = threading.Event()

        self._stop_status_lock = threading.Lock()
        self._stop_status_handle = None
        self._stop_thread = threading.Thread(
            target=self.check_stop_status,
            name="ChkStopThr",
            daemon=True,
        )

        self._network_status_lock = threading.Lock()
        self._network_status_handle = None
        self._network_status_thread = threading.Thread(
            target=self.check_network_status,
            name="NetStatThr",
            daemon=True,
        )

        self._internal_messages_lock = threading.Lock()
        self._internal_messages_handle = None
        self._internal_messages_thread = threading.Thread(
            target=self.check_internal_messages,
            name="IntMsgThr",
            daemon=True,
        )

    def start(self) -> None:
        self._stop_thread.start()
        self._network_status_thread.start()
        self._internal_messages_thread.start()

    def _loop_check_status(
        self,
        *,
        lock: threading.Lock,
        set_handle: Any,
        timeout: int,
        request: Any,
        process: Any,
    ) -> None:
        local_handle: Optional[MailboxHandle] = None
        join_requested = False
        while not join_requested:
            time_probe = time.monotonic()
            if not local_handle:
                local_handle = request()
            assert local_handle

            with lock:
                if self._join_event.is_set():
                    return
                set_handle(local_handle)
            try:
                result = local_handle.wait(timeout=timeout)
            except MailboxError:
                # background threads are oportunistically getting results
                # from the internal process but the internal process could
                # be shutdown at any time.  In this case assume that the
                # thread should exit silently.   This is possible
                # because we do not have an atexit handler for the user
                # process which quiesces active threads.
                break
            with lock:
                set_handle(None)

            if result:
                process(result)
                # if request finished, clear the handle to send on the next interval
                local_handle = None

            time_elapsed = time.monotonic() - time_probe
            wait_time = max(self._stop_polling_interval - time_elapsed, 0)
            join_requested = self._join_event.wait(timeout=wait_time)

    def check_network_status(self) -> None:
        def _process_network_status(result: Result) -> None:
            network_status = result.response.network_status_response
            for hr in network_status.network_responses:
                if (
                    hr.http_status_code == 200 or hr.http_status_code == 0
                ):  # we use 0 for non-http errors (eg wandb errors)
                    wandb.termlog(f"{hr.http_response_text}")
                else:
                    wandb.termlog(
                        "{} encountered ({}), retrying request".format(
                            hr.http_status_code, hr.http_response_text.rstrip()
                        )
                    )

        self._loop_check_status(
            lock=self._network_status_lock,
            set_handle=lambda x: setattr(self, "_network_status_handle", x),
            timeout=self._retry_polling_interval,
            request=self._interface.deliver_network_status,
            process=_process_network_status,
        )

    def check_stop_status(self) -> None:
        def _process_stop_status(result: Result) -> None:
            stop_status = result.response.stop_status_response
            if stop_status.run_should_stop:
                # TODO(frz): This check is required
                # until WB-3606 is resolved on server side.
                if not wandb.agents.pyagent.is_running():
                    thread.interrupt_main()
                    return

        self._loop_check_status(
            lock=self._stop_status_lock,
            set_handle=lambda x: setattr(self, "_stop_status_handle", x),
            timeout=self._stop_polling_interval,
            request=self._interface.deliver_stop_status,
            process=_process_stop_status,
        )

    def check_internal_messages(self) -> None:
        def _process_internal_messages(result: Result) -> None:
            internal_messages = result.response.internal_messages_response
            for msg in internal_messages.messages.warning:
                wandb.termwarn(msg)

        self._loop_check_status(
            lock=self._internal_messages_lock,
            set_handle=lambda x: setattr(self, "_internal_messages_handle", x),
            timeout=1,
            request=self._interface.deliver_internal_messages,
            process=_process_internal_messages,
        )

    def stop(self) -> None:
        self._join_event.set()
        with self._stop_status_lock:
            if self._stop_status_handle:
                self._stop_status_handle.abandon()
        with self._network_status_lock:
            if self._network_status_handle:
                self._network_status_handle.abandon()
        with self._internal_messages_lock:
            if self._internal_messages_handle:
                self._internal_messages_handle.abandon()

    def join(self) -> None:
        self.stop()
        self._stop_thread.join()
        self._network_status_thread.join()
        self._internal_messages_thread.join()


class _run_decorator:  # noqa: N801
    _is_attaching: str = ""

    class Dummy:
        ...

    @classmethod
    def _attach(cls, func: Callable) -> Callable:
        @functools.wraps(func)
        def wrapper(self: Type["Run"], *args: Any, **kwargs: Any) -> Any:
            # * `_attach_id` is only assigned in service hence for all non-service cases
            # it will be a passthrough.
            # * `_attach_pid` is only assigned in _init (using _attach_pid guarantees single attach):
            #   - for non-fork case the object is shared through pickling so will be None.
            #   - for fork case the new process share mem space hence the value would be of parent process.
            if (
                getattr(self, "_attach_id", None)
                and getattr(self, "_attach_pid", None) != os.getpid()
            ):
                if cls._is_attaching:
                    message = (
                        f"Trying to attach `{func.__name__}` "
                        f"while in the middle of attaching `{cls._is_attaching}`"
                    )
                    raise RuntimeError(message)
                cls._is_attaching = func.__name__
                try:
                    wandb._attach(run=self)
                except Exception as e:
                    # In case the attach fails we will raise the exception that caused the issue.
                    # This exception should be caught and fail the execution of the program.
                    cls._is_attaching = ""
                    raise e
                cls._is_attaching = ""
            return func(self, *args, **kwargs)

        return wrapper

    @classmethod
    def _noop_on_finish(cls, message: str = "", only_warn: bool = False) -> Callable:
        def decorator_fn(func: Callable) -> Callable:
            @functools.wraps(func)
            def wrapper_fn(self: Type["Run"], *args: Any, **kwargs: Any) -> Any:
                if not getattr(self, "_is_finished", False):
                    return func(self, *args, **kwargs)

                default_message = (
                    f"Run ({self.id}) is finished. The call to `{func.__name__}` will be ignored. "
                    f"Please make sure that you are using an active run."
                )
                resolved_message = message or default_message
                if only_warn:
                    warnings.warn(resolved_message, UserWarning, stacklevel=2)
                else:
                    raise errors.UsageError(resolved_message)

            return wrapper_fn

        return decorator_fn

    @classmethod
    def _noop(cls, func: Callable) -> Callable:
        @functools.wraps(func)
        def wrapper(self: Type["Run"], *args: Any, **kwargs: Any) -> Any:
            # `_attach_id` is only assigned in service hence for all service cases
            # it will be a passthrough. We don't pickle non-service so again a way
            # to see that we are in non-service case
            if getattr(self, "_attach_id", None) is None:
                # `_init_pid` is only assigned in __init__ (this will be constant check for mp):
                #   - for non-fork case the object is shared through pickling,
                #     and we don't pickle non-service so will be None
                #   - for fork case the new process share mem space hence the value would be of parent process.
                _init_pid = getattr(self, "_init_pid", None)
                if _init_pid != os.getpid():
                    message = "`{}` ignored (called from pid={}, `init` called from pid={}). See: {}".format(
                        func.__name__,
                        os.getpid(),
                        _init_pid,
                        wburls.get("multiprocess"),
                    )
                    # - if this process was pickled in non-service case,
                    #   we ignore the attributes (since pickle is not supported)
                    # - for fork case will use the settings of the parent process
                    # - only point of inconsistent behavior from forked and non-forked cases
                    settings = getattr(self, "_settings", None)
                    if settings and settings["strict"]:
                        wandb.termerror(message, repeat=False)
                        raise errors.UnsupportedError(
                            f"`{func.__name__}` does not support multiprocessing"
                        )
                    wandb.termwarn(message, repeat=False)
                    return cls.Dummy()

            return func(self, *args, **kwargs)

        return wrapper


@dataclass
class RunStatus:
    sync_items_total: int = field(default=0)
    sync_items_pending: int = field(default=0)
    sync_time: Optional[datetime] = field(default=None)


class Run:
    """A unit of computation logged by wandb. Typically, this is an ML experiment.

    Create a run with `wandb.init()`:
    <!--yeadoc-test:run-object-basic-->
    ```python
    import wandb

    run = wandb.init()
    ```

    There is only ever at most one active `wandb.Run` in any process,
    and it is accessible as `wandb.run`:
    <!--yeadoc-test:global-run-object-->
    ```python
    import wandb

    assert wandb.run is None

    wandb.init()

    assert wandb.run is not None
    ```
    anything you log with `wandb.log` will be sent to that run.

    If you want to start more runs in the same script or notebook, you'll need to
    finish the run that is in-flight. Runs can be finished with `wandb.finish` or
    by using them in a `with` block:
    <!--yeadoc-test:run-context-manager-->
    ```python
    import wandb

    wandb.init()
    wandb.finish()

    assert wandb.run is None

    with wandb.init() as run:
        pass  # log data here

    assert wandb.run is None
    ```

    See the documentation for `wandb.init` for more on creating runs, or check out
    [our guide to `wandb.init`](https://docs.wandb.ai/guides/track/launch).

    In distributed training, you can either create a single run in the rank 0 process
    and then log information only from that process, or you can create a run in each process,
    logging from each separately, and group the results together with the `group` argument
    to `wandb.init`. For more details on distributed training with W&B, check out
    [our guide](https://docs.wandb.ai/guides/track/log/distributed-training).

    Currently, there is a parallel `Run` object in the `wandb.Api`. Eventually these
    two objects will be merged.

    Attributes:
        summary: (Summary) Single values set for each `wandb.log()` key. By
            default, summary is set to the last value logged. You can manually
            set summary to the best value, like max accuracy, instead of the
            final value.
    """

    _telemetry_obj: telemetry.TelemetryRecord
    _telemetry_obj_active: bool
    _telemetry_obj_dirty: bool
    _telemetry_obj_flushed: bytes

    _teardown_hooks: List[TeardownHook]
    _tags: Optional[Tuple[Any, ...]]

    _entity: Optional[str]
    _project: Optional[str]
    _group: Optional[str]
    _job_type: Optional[str]
    _name: Optional[str]
    _notes: Optional[str]
    _sweep_id: Optional[str]

    _run_obj: Optional[RunRecord]
    # Use string literal annotation because of type reference loop
    _backend: Optional["wandb.sdk.backend.backend.Backend"]
    _internal_run_interface: Optional[
        "wandb.sdk.interface.interface_queue.InterfaceQueue"
    ]
    _wl: Optional[_WandbSetup]

    _out_redir: Optional[redirect.RedirectBase]
    _err_redir: Optional[redirect.RedirectBase]
    _redirect_cb: Optional[Callable[[str, str], None]]
    _redirect_raw_cb: Optional[Callable[[str, str], None]]
    _output_writer: Optional["filesystem.CRDedupedFile"]
    _quiet: Optional[bool]

    _atexit_cleanup_called: bool
    _hooks: Optional[ExitHooks]
    _exit_code: Optional[int]

    _run_status_checker: Optional[RunStatusChecker]

    _check_version: Optional["CheckVersionResponse"]
    _sampled_history: Optional["SampledHistoryResponse"]
    _final_summary: Optional["GetSummaryResponse"]
    _job_info: Optional["JobInfoResponse"]
    _poll_exit_handle: Optional[MailboxHandle]
    _poll_exit_response: Optional[PollExitResponse]
    _server_info_response: Optional[ServerInfoResponse]
    _internal_messages_response: Optional["InternalMessagesResponse"]

    _stdout_slave_fd: Optional[int]
    _stderr_slave_fd: Optional[int]
    _artifact_slots: List[str]

    _init_pid: int
    _attach_pid: int
    _iface_pid: Optional[int]
    _iface_port: Optional[int]

    _attach_id: Optional[str]
    _is_attached: bool
    _is_finished: bool
    _settings: Settings

    _launch_artifacts: Optional[Dict[str, Any]]
    _printer: Union["PrinterTerm", "PrinterJupyter"]

    def __init__(
        self,
        settings: Settings,
        config: Optional[Dict[str, Any]] = None,
        sweep_config: Optional[Dict[str, Any]] = None,
        launch_config: Optional[Dict[str, Any]] = None,
    ) -> None:
        # pid is set, so we know if this run object was initialized by this process
        self._init_pid = os.getpid()
        self._init(
            settings=settings,
            config=config,
            sweep_config=sweep_config,
            launch_config=launch_config,
        )

    def _init(
        self,
        settings: Settings,
        config: Optional[Dict[str, Any]] = None,
        sweep_config: Optional[Dict[str, Any]] = None,
        launch_config: Optional[Dict[str, Any]] = None,
    ) -> None:
        self._settings = settings
        self._config = wandb_config.Config()
        self._config._set_callback(self._config_callback)
        self._config._set_artifact_callback(self._config_artifact_callback)
        self._config._set_settings(self._settings)
        self._backend = None
        self._internal_run_interface = None
        # todo: perhaps this should be a property that is a noop on a finished run
        self.summary = wandb_summary.Summary(
            self._summary_get_current_summary_callback,
        )
        self.summary._set_update_callback(self._summary_update_callback)
        self._step = 0
        self._torch_history: Optional[wandb.wandb_torch.TorchHistory] = None

        # todo: eventually would be nice to make this configurable using self._settings._start_time
        #  need to test (jhr): if you set start time to 2 days ago and run a test for 15 minutes,
        #  does the total time get calculated right (not as 2 days and 15 minutes)?
        self._start_time = time.time()

        _datatypes_set_callback(self._datatypes_callback)

        self._printer = get_printer(self._settings._jupyter)
        self._wl = None
        self._reporter: Optional[Reporter] = None

        self._entity = None
        self._project = None
        self._group = None
        self._job_type = None
        self._run_id = self._settings.run_id
        self._starting_step = 0
        self._name = None
        self._notes = None
        self._tags = None
        self._remote_url = None
        self._commit = None
        self._sweep_id = None

        self._hooks = None
        self._teardown_hooks = []
        self._out_redir = None
        self._err_redir = None
        self._stdout_slave_fd = None
        self._stderr_slave_fd = None
        self._exit_code = None
        self._exit_result = None
        self._quiet = self._settings.quiet

        self._output_writer = None
        self._used_artifact_slots: Dict[str, str] = {}

        # Returned from backend request_run(), set from wandb_init?
        self._run_obj = None

        # Created when the run "starts".
        self._run_status_checker = None

        self._check_version = None
        self._sampled_history = None
        self._final_summary = None
        self._poll_exit_response = None
        self._server_info_response = None
        self._internal_messages_response = None
        self._poll_exit_handle = None
        self._job_info = None

        # Initialize telemetry object
        self._telemetry_obj = telemetry.TelemetryRecord()
        self._telemetry_obj_active = False
        self._telemetry_obj_flushed = b""
        self._telemetry_obj_dirty = False

        self._atexit_cleanup_called = False

        # Pull info from settings
        self._init_from_settings(self._settings)

        # Initial scope setup for sentry.
        # This might get updated when the actual run comes back.
        wandb._sentry.configure_scope(
            tags=dict(self._settings),
            process_context="user",
        )

        # Populate config
        config = config or dict()
        wandb_key = "_wandb"
        config.setdefault(wandb_key, dict())
        self._launch_artifact_mapping: Dict[str, Any] = {}
        self._unique_launch_artifact_sequence_names: Dict[str, Any] = {}
        if self._settings.save_code and self._settings.program_relpath:
            config[wandb_key]["code_path"] = LogicalPath(
                os.path.join("code", self._settings.program_relpath)
            )
        if sweep_config:
            self._config.update_locked(
                sweep_config, user="sweep", _allow_val_change=True
            )

        if launch_config:
            self._config.update_locked(
                launch_config, user="launch", _allow_val_change=True
            )

        # if run is from a launch queue, add queue id to _wandb config
        launch_queue_name = wandb.env.get_launch_queue_name()
        if launch_queue_name:
            config[wandb_key]["launch_queue_name"] = launch_queue_name

        launch_queue_entity = wandb.env.get_launch_queue_entity()
        if launch_queue_entity:
            config[wandb_key]["launch_queue_entity"] = launch_queue_entity

        launch_trace_id = wandb.env.get_launch_trace_id()
        if launch_trace_id:
            config[wandb_key]["launch_trace_id"] = launch_trace_id

        self._config._update(config, ignore_locked=True)

        # interface pid and port configured when backend is configured (See _hack_set_run)
        # TODO: using pid isn't the best for windows as pid reuse can happen more often than unix
        self._iface_pid = None
        self._iface_port = None
        self._attach_id = None
        self._is_attached = False
        self._is_finished = False

        self._attach_pid = os.getpid()

        # for now, use runid as attach id, this could/should be versioned in the future
        if not self._settings._disable_service:
            self._attach_id = self._settings.run_id

    def _set_iface_pid(self, iface_pid: int) -> None:
        self._iface_pid = iface_pid

    def _set_iface_port(self, iface_port: int) -> None:
        self._iface_port = iface_port

    def _handle_launch_artifact_overrides(self) -> None:
        if self._settings.launch and (os.environ.get("WANDB_ARTIFACTS") is not None):
            try:
                artifacts: Dict[str, Any] = json.loads(
                    os.environ.get("WANDB_ARTIFACTS", "{}")
                )
            except (ValueError, SyntaxError):
                wandb.termwarn("Malformed WANDB_ARTIFACTS, using original artifacts")
            else:
                self._initialize_launch_artifact_maps(artifacts)

        elif (
            self._settings.launch
            and self._settings.launch_config_path
            and os.path.exists(self._settings.launch_config_path)
        ):
            self._save(self._settings.launch_config_path)
            with open(self._settings.launch_config_path) as fp:
                launch_config = json.loads(fp.read())
            if launch_config.get("overrides", {}).get("artifacts") is not None:
                artifacts = launch_config.get("overrides").get("artifacts")
                self._initialize_launch_artifact_maps(artifacts)

    def _initialize_launch_artifact_maps(self, artifacts: Dict[str, Any]) -> None:
        for key, item in artifacts.items():
            self._launch_artifact_mapping[key] = item
            artifact_sequence_tuple_or_slot = key.split(":")

            if len(artifact_sequence_tuple_or_slot) == 2:
                sequence_name = artifact_sequence_tuple_or_slot[0].split("/")[-1]
                if self._unique_launch_artifact_sequence_names.get(sequence_name):
                    self._unique_launch_artifact_sequence_names.pop(sequence_name)
                else:
                    self._unique_launch_artifact_sequence_names[sequence_name] = item

    def _telemetry_callback(self, telem_obj: telemetry.TelemetryRecord) -> None:
        self._telemetry_obj.MergeFrom(telem_obj)
        self._telemetry_obj_dirty = True
        self._telemetry_flush()

    def _telemetry_flush(self) -> None:
        if not self._telemetry_obj_active:
            return
        if not self._telemetry_obj_dirty:
            return
        if self._backend and self._backend.interface:
            serialized = self._telemetry_obj.SerializeToString()
            if serialized == self._telemetry_obj_flushed:
                return
            self._backend.interface._publish_telemetry(self._telemetry_obj)
            self._telemetry_obj_flushed = serialized
            self._telemetry_obj_dirty = False

    def _freeze(self) -> None:
        self._frozen = True

    def __setattr__(self, attr: str, value: object) -> None:
        if getattr(self, "_frozen", None) and not hasattr(self, attr):
            raise Exception(f"Attribute {attr} is not supported on Run object.")
        super().__setattr__(attr, value)

    def _update_settings(self, settings: Settings) -> None:
        self._settings = settings
        self._init_from_settings(settings)

    def _init_from_settings(self, settings: Settings) -> None:
        if settings.entity is not None:
            self._entity = settings.entity
        if settings.project is not None:
            self._project = settings.project
        if settings.run_group is not None:
            self._group = settings.run_group
        if settings.run_job_type is not None:
            self._job_type = settings.run_job_type
        if settings.run_name is not None:
            self._name = settings.run_name
        if settings.run_notes is not None:
            self._notes = settings.run_notes
        if settings.run_tags is not None:
            self._tags = settings.run_tags
        if settings.sweep_id is not None:
            self._sweep_id = settings.sweep_id

    def _make_proto_run(self, run: RunRecord) -> None:
        """Populate protocol buffer RunData for interface/interface."""
        if self._entity is not None:
            run.entity = self._entity
        if self._project is not None:
            run.project = self._project
        if self._group is not None:
            run.run_group = self._group
        if self._job_type is not None:
            run.job_type = self._job_type
        if self._run_id is not None:
            run.run_id = self._run_id
        if self._name is not None:
            run.display_name = self._name
        if self._notes is not None:
            run.notes = self._notes
        if self._tags is not None:
            for tag in self._tags:
                run.tags.append(tag)
        if self._start_time is not None:
            run.start_time.FromMicroseconds(int(self._start_time * 1e6))
        if self._remote_url is not None:
            run.git.remote_url = self._remote_url
        if self._commit is not None:
            run.git.commit = self._commit
        if self._sweep_id is not None:
            run.sweep_id = self._sweep_id
        # Note: run.config is set in interface/interface:_make_run()

    def _populate_git_info(self) -> None:
        # Use user provided git info if available otherwise resolve it from the environment
        try:
            repo = GitRepo(
                root=self._settings.git_root,
                remote=self._settings.git_remote,
                remote_url=self._settings.git_remote_url,
                commit=self._settings.git_commit,
                lazy=False,
            )
            self._remote_url, self._commit = repo.remote_url, repo.last_commit
        except Exception:
            wandb.termwarn("Cannot find valid git repo associated with this directory.")

    def __deepcopy__(self, memo: Dict[int, Any]) -> "Run":
        return self

    def __getstate__(self) -> Any:
        """Return run state as a custom pickle."""
        # We only pickle in service mode
        if not self._settings or self._settings._disable_service:
            return

        _attach_id = self._attach_id
        if not _attach_id:
            return

        return dict(
            _attach_id=_attach_id,
            _init_pid=self._init_pid,
            _is_finished=self._is_finished,
        )

    def __setstate__(self, state: Any) -> None:
        """Set run state from a custom pickle."""
        if not state:
            return

        _attach_id = state.get("_attach_id")
        if not _attach_id:
            return

        if state["_init_pid"] == os.getpid():
            raise RuntimeError("attach in the same process is not supported currently")

        self.__dict__.update(state)

    @property
    def _torch(self) -> "wandb.wandb_torch.TorchHistory":
        if self._torch_history is None:
            self._torch_history = wandb.wandb_torch.TorchHistory()
        return self._torch_history

    @property
    @_run_decorator._attach
    def settings(self) -> Settings:
        """A frozen copy of run's Settings object."""
        cp = self._settings.copy()
        cp.freeze()
        return cp

    @property
    @_run_decorator._attach
    def dir(self) -> str:
        """The directory where files associated with the run are saved."""
        return self._settings.files_dir

    @property
    @_run_decorator._attach
    def config(self) -> wandb_config.Config:
        """Config object associated with this run."""
        return self._config

    @property
    @_run_decorator._attach
    def config_static(self) -> wandb_config.ConfigStatic:
        return wandb_config.ConfigStatic(self._config)

    @property
    @_run_decorator._attach
    def name(self) -> Optional[str]:
        """Display name of the run.

        Display names are not guaranteed to be unique and may be descriptive.
        By default, they are randomly generated.
        """
        if self._name:
            return self._name
        if not self._run_obj:
            return None
        return self._run_obj.display_name

    @name.setter
    @_run_decorator._noop_on_finish()
    def name(self, name: str) -> None:
        with telemetry.context(run=self) as tel:
            tel.feature.set_run_name = True
        self._name = name
        if self._backend and self._backend.interface:
            self._backend.interface.publish_run(self)

    @property
    @_run_decorator._attach
    def notes(self) -> Optional[str]:
        """Notes associated with the run, if there are any.

        Notes can be a multiline string and can also use markdown and latex equations
        inside `$$`, like `$x + 3$`.
        """
        if self._notes:
            return self._notes
        if not self._run_obj:
            return None
        return self._run_obj.notes

    @notes.setter
    @_run_decorator._noop_on_finish()
    def notes(self, notes: str) -> None:
        self._notes = notes
        if self._backend and self._backend.interface:
            self._backend.interface.publish_run(self)

    @property
    @_run_decorator._attach
    def tags(self) -> Optional[Tuple]:
        """Tags associated with the run, if there are any."""
        if self._tags:
            return self._tags
        if self._run_obj:
            return tuple(self._run_obj.tags)
        return None

    @tags.setter
    @_run_decorator._noop_on_finish()
    def tags(self, tags: Sequence) -> None:
        with telemetry.context(run=self) as tel:
            tel.feature.set_run_tags = True
        self._tags = tuple(tags)
        if self._backend and self._backend.interface:
            self._backend.interface.publish_run(self)

    @property
    @_run_decorator._attach
    def id(self) -> str:
        """Identifier for this run."""
        if TYPE_CHECKING:
            assert self._run_id is not None
        return self._run_id

    @property
    @_run_decorator._attach
    def sweep_id(self) -> Optional[str]:
        """ID of the sweep associated with the run, if there is one."""
        if not self._run_obj:
            return None
        return self._run_obj.sweep_id or None

    def _get_path(self) -> str:
        parts = [
            e for e in [self._entity, self._project, self._run_id] if e is not None
        ]
        return "/".join(parts)

    @property
    @_run_decorator._attach
    def path(self) -> str:
        """Path to the run.

        Run paths include entity, project, and run ID, in the format
        `entity/project/run_id`.
        """
        return self._get_path()

    def _get_start_time(self) -> float:
        return (
            self._start_time
            if not self._run_obj
            else (self._run_obj.start_time.ToMicroseconds() / 1e6)
        )

    @property
    @_run_decorator._attach
    def start_time(self) -> float:
        """Unix timestamp (in seconds) of when the run started."""
        return self._get_start_time()

    def _get_starting_step(self) -> int:
        return self._starting_step if not self._run_obj else self._run_obj.starting_step

    @property
    @_run_decorator._attach
    def starting_step(self) -> int:
        """The first step of the run."""
        return self._get_starting_step()

    @property
    @_run_decorator._attach
    def resumed(self) -> bool:
        """True if the run was resumed, False otherwise."""
        return self._run_obj.resumed if self._run_obj else False

    @property
    @_run_decorator._attach
    def step(self) -> int:
        """Current value of the step.

        This counter is incremented by `wandb.log`.
        """
        return self._step

    def project_name(self) -> str:
        return self._run_obj.project if self._run_obj else ""

    @property
    @_run_decorator._attach
    def mode(self) -> str:
        """For compatibility with `0.9.x` and earlier, deprecate eventually."""
        deprecate.deprecate(
            field_name=deprecate.Deprecated.run__mode,
            warning_message=(
                "The mode property of wandb.run is deprecated "
                "and will be removed in a future release."
            ),
        )
        return "dryrun" if self._settings._offline else "run"

    @property
    @_run_decorator._attach
    def offline(self) -> bool:
        return self._settings._offline

    @property
    @_run_decorator._attach
    def disabled(self) -> bool:
        return self._settings._noop

    def _get_group(self) -> str:
        return self._run_obj.run_group if self._run_obj else ""

    @property
    @_run_decorator._attach
    def group(self) -> str:
        """Name of the group associated with the run.

        Setting a group helps the W&B UI organize runs in a sensible way.

        If you are doing a distributed training you should give all of the
            runs in the training the same group.
        If you are doing cross-validation you should give all the cross-validation
            folds the same group.
        """
        return self._get_group()

    @property
    @_run_decorator._attach
    def job_type(self) -> str:
        return self._run_obj.job_type if self._run_obj else ""

    @property
    @_run_decorator._attach
    def project(self) -> str:
        """Name of the W&B project associated with the run."""
        return self.project_name()

    @_run_decorator._noop_on_finish()
    @_run_decorator._attach
    def log_code(
        self,
        root: Optional[str] = ".",
        name: Optional[str] = None,
        include_fn: Union[
            Callable[[str, str], bool], Callable[[str], bool]
        ] = _is_py_or_dockerfile,
        exclude_fn: Union[
            Callable[[str, str], bool], Callable[[str], bool]
        ] = filenames.exclude_wandb_fn,
    ) -> Optional[Artifact]:
        """Save the current state of your code to a W&B Artifact.

        By default, it walks the current directory and logs all files that end with `.py`.

        Arguments:
            root: The relative (to `os.getcwd()`) or absolute path to recursively find code from.
            name: (str, optional) The name of our code artifact. By default, we'll name
                the artifact `source-$PROJECT_ID-$ENTRYPOINT_RELPATH`. There may be scenarios where you want
                many runs to share the same artifact. Specifying name allows you to achieve that.
            include_fn: A callable that accepts a file path and (optionally) root path and
                returns True when it should be included and False otherwise. This
                defaults to: `lambda path, root: path.endswith(".py")`
            exclude_fn: A callable that accepts a file path and (optionally) root path and
                returns `True` when it should be excluded and `False` otherwise. This
                defaults to a function that excludes all files within `<root>/.wandb/`
                and `<root>/wandb/` directories.

        Examples:
            Basic usage
            ```python
            run.log_code()
            ```

            Advanced usage
            ```python
            run.log_code(
                "../",
                include_fn=lambda path: path.endswith(".py") or path.endswith(".ipynb"),
                exclude_fn=lambda path, root: os.path.relpath(path, root).startswith("cache/"),
            )
            ```

        Returns:
            An `Artifact` object if code was logged
        """
        if name is None:
            if self.settings._jupyter:
                notebook_name = None
                if self.settings.notebook_name:
                    notebook_name = self.settings.notebook_name
                elif self.settings._jupyter_path:
                    if self.settings._jupyter_path.startswith("fileId="):
                        notebook_name = self.settings._jupyter_name
                    else:
                        notebook_name = self.settings._jupyter_path
                name_string = f"{self._project}-{notebook_name}"
            else:
                name_string = f"{self._project}-{self._settings.program_relpath}"
            name = wandb.util.make_artifact_name_safe(f"source-{name_string}")
        art = wandb.Artifact(name, "code")
        files_added = False
        if root is not None:
            root = os.path.abspath(root)
            for file_path in filenames.filtered_dir(root, include_fn, exclude_fn):
                files_added = True
                save_name = os.path.relpath(file_path, root)
                art.add_file(file_path, name=save_name)
        # Add any manually staged files such as ipynb notebooks
        for dirpath, _, files in os.walk(self._settings._tmp_code_dir):
            for fname in files:
                file_path = os.path.join(dirpath, fname)
                save_name = os.path.relpath(file_path, self._settings._tmp_code_dir)
                files_added = True
                art.add_file(file_path, name=save_name)
        if not files_added:
            return None

        return self._log_artifact(art)

    def get_url(self) -> Optional[str]:
        """Return the url for the W&B run, if there is one.

        Offline runs will not have a url.
        """
        if self._settings._offline:
            wandb.termwarn("URL not available in offline run")
            return None
        return self._settings.run_url

    def get_project_url(self) -> Optional[str]:
        """Return the url for the W&B project associated with the run, if there is one.

        Offline runs will not have a project url.
        """
        if self._settings._offline:
            wandb.termwarn("URL not available in offline run")
            return None
        return self._settings.project_url

    def get_sweep_url(self) -> Optional[str]:
        """Return the url for the sweep associated with the run, if there is one."""
        if self._settings._offline:
            wandb.termwarn("URL not available in offline run")
            return None
        return self._settings.sweep_url

    @property
    @_run_decorator._attach
    def url(self) -> Optional[str]:
        """The W&B url associated with the run."""
        return self.get_url()

    @property
    @_run_decorator._attach
    def entity(self) -> str:
        """The name of the W&B entity associated with the run.

        Entity can be a username or the name of a team or organization.
        """
        return self._entity or ""

    def _label_internal(
        self,
        code: Optional[str] = None,
        repo: Optional[str] = None,
        code_version: Optional[str] = None,
    ) -> None:
        with telemetry.context(run=self) as tel:
            if code and RE_LABEL.match(code):
                tel.label.code_string = code
            if repo and RE_LABEL.match(repo):
                tel.label.repo_string = repo
            if code_version and RE_LABEL.match(code_version):
                tel.label.code_version = code_version

    def _label(
        self,
        code: Optional[str] = None,
        repo: Optional[str] = None,
        code_version: Optional[str] = None,
        **kwargs: str,
    ) -> None:
        if self._settings.label_disable:
            return
        for k, v in (("code", code), ("repo", repo), ("code_version", code_version)):
            if v and not RE_LABEL.match(v):
                wandb.termwarn(
                    f"Label added for '{k}' with invalid identifier '{v}' (ignored).",
                    repeat=False,
                )
        for v in kwargs:
            wandb.termwarn(
                f"Label added for unsupported key {v!r} (ignored).",
                repeat=False,
            )

        self._label_internal(code=code, repo=repo, code_version=code_version)

        # update telemetry in the backend immediately for _label() callers
        self._telemetry_flush()

    def _label_probe_lines(self, lines: List[str]) -> None:
        if not lines:
            return
        parsed = telemetry._parse_label_lines(lines)
        if not parsed:
            return
        label_dict = {}
        code = parsed.get("code") or parsed.get("c")
        if code:
            label_dict["code"] = code
        repo = parsed.get("repo") or parsed.get("r")
        if repo:
            label_dict["repo"] = repo
        code_ver = parsed.get("version") or parsed.get("v")
        if code_ver:
            label_dict["code_version"] = code_ver
        self._label_internal(**label_dict)

    def _label_probe_main(self) -> None:
        m = sys.modules.get("__main__")
        if not m:
            return
        doc = getattr(m, "__doc__", None)
        if not doc:
            return

        doclines = doc.splitlines()
        self._label_probe_lines(doclines)

    # TODO: annotate jupyter Notebook class
    def _label_probe_notebook(self, notebook: Any) -> None:
        logger.info("probe notebook")
        lines = None
        try:
            data = notebook.probe_ipynb()
            cell0 = data.get("cells", [])[0]
            lines = cell0.get("source")
            # kaggle returns a string instead of a list
            if isinstance(lines, str):
                lines = lines.split()
        except Exception as e:
            logger.info(f"Unable to probe notebook: {e}")
            return
        if lines:
            self._label_probe_lines(lines)

    @_run_decorator._attach
    def display(self, height: int = 420, hidden: bool = False) -> bool:
        """Display this run in jupyter."""
        if self._settings._jupyter:
            ipython.display_html(self.to_html(height, hidden))
            return True
        else:
            wandb.termwarn(".display() only works in jupyter environments")
            return False

    @_run_decorator._attach
    def to_html(self, height: int = 420, hidden: bool = False) -> str:
        """Generate HTML containing an iframe displaying the current run."""
        url = self._settings.run_url + "?jupyter=true"
        style = f"border:none;width:100%;height:{height}px;"
        prefix = ""
        if hidden:
            style += "display:none;"
            prefix = ipython.toggle_button()
        return prefix + f"<iframe src={url!r} style={style!r}></iframe>"

    def _repr_mimebundle_(
        self, include: Optional[Any] = None, exclude: Optional[Any] = None
    ) -> Dict[str, str]:
        return {"text/html": self.to_html(hidden=True)}

    @_run_decorator._noop_on_finish()
    def _config_callback(
        self,
        key: Optional[Union[Tuple[str, ...], str]] = None,
        val: Optional[Any] = None,
        data: Optional[Dict[str, object]] = None,
    ) -> None:
        logger.info(f"config_cb {key} {val} {data}")
        if self._backend and self._backend.interface:
            self._backend.interface.publish_config(key=key, val=val, data=data)

    def _config_artifact_callback(
        self, key: str, val: Union[str, Artifact, dict]
    ) -> Artifact:
        # artifacts can look like dicts as they are passed into the run config
        # since the run config stores them on the backend as a dict with fields shown
        # in wandb.util.artifact_to_json
        if _is_artifact_version_weave_dict(val):
            assert isinstance(val, dict)
            public_api = self._public_api()
            artifact = Artifact._from_id(val["id"], public_api.client)
            return self.use_artifact(artifact, use_as=key)
        elif _is_artifact_string(val):
            # this will never fail, but is required to make mypy happy
            assert isinstance(val, str)
            artifact_string, base_url, is_id = parse_artifact_string(val)
            overrides = {}
            if base_url is not None:
                overrides = {"base_url": base_url}
                public_api = public.Api(overrides)
            else:
                public_api = self._public_api()
            if is_id:
                artifact = Artifact._from_id(artifact_string, public_api._client)
            else:
                artifact = public_api.artifact(name=artifact_string)
            # in the future we'll need to support using artifacts from
            # different instances of wandb.

            return self.use_artifact(artifact, use_as=key)
        elif _is_artifact_object(val):
            return self.use_artifact(val, use_as=key)
        else:
            raise ValueError(
                f"Cannot call _config_artifact_callback on type {type(val)}"
            )

    def _set_config_wandb(self, key: str, val: Any) -> None:
        self._config_callback(key=("_wandb", key), val=val)

    @_run_decorator._noop_on_finish()
    def _summary_update_callback(self, summary_record: SummaryRecord) -> None:
        if self._backend and self._backend.interface:
            self._backend.interface.publish_summary(summary_record)

    def _on_progress_get_summary(self, handle: MailboxProgress) -> None:
        pass
        # TODO(jhr): enable printing for get_summary in later mailbox dev phase
        # line = "Waiting for run.summary data..."
        # self._printer.display(line)

    def _summary_get_current_summary_callback(self) -> Dict[str, Any]:
        if not self._backend or not self._backend.interface:
            return {}
        handle = self._backend.interface.deliver_get_summary()
        result = handle.wait(
            timeout=self._settings.summary_timeout,
            on_progress=self._on_progress_get_summary,
        )
        if not result:
            return {}
        get_summary_response = result.response.get_summary_response
        return proto_util.dict_from_proto_list(get_summary_response.item)

    def _metric_callback(self, metric_record: MetricRecord) -> None:
        if self._backend and self._backend.interface:
            self._backend.interface._publish_metric(metric_record)

    def _datatypes_callback(self, fname: str) -> None:
        if not self._backend or not self._backend.interface:
            return
        files: FilesDict = dict(files=[(GlobStr(glob.escape(fname)), "now")])
        self._backend.interface.publish_files(files)

    def _visualization_hack(self, row: Dict[str, Any]) -> Dict[str, Any]:
        # TODO(jhr): move visualize hack somewhere else
        chart_keys = set()
        split_table_set = set()
        for k in row:
            if isinstance(row[k], Visualize):
                key = row[k].get_config_key(k)
                value = row[k].get_config_value(k)
                row[k] = row[k]._data
                self._config_callback(val=value, key=key)
            elif isinstance(row[k], CustomChart):
                chart_keys.add(k)
                key = row[k].get_config_key(k)
                if row[k]._split_table:
                    value = row[k].get_config_value(
                        "Vega2", row[k].user_query(f"Custom Chart Tables/{k}_table")
                    )
                    split_table_set.add(k)
                else:
                    value = row[k].get_config_value(
                        "Vega2", row[k].user_query(f"{k}_table")
                    )
                row[k] = row[k]._data
                self._config_callback(val=value, key=key)

        for k in chart_keys:
            # remove the chart key from the row
            # TODO: is this really the right move? what if the user logs
            #     a non-custom chart to this key?
            if k in split_table_set:
                row[f"Custom Chart Tables/{k}_table"] = row.pop(k)
            else:
                row[f"{k}_table"] = row.pop(k)
        return row

    def _partial_history_callback(
        self,
        row: Dict[str, Any],
        step: Optional[int] = None,
        commit: Optional[bool] = None,
    ) -> None:
        row = row.copy()
        if row:
            row = self._visualization_hack(row)

        if self._backend and self._backend.interface:
            not_using_tensorboard = len(wandb.patched["tensorboard"]) == 0

            self._backend.interface.publish_partial_history(
                row,
                user_step=self._step,
                step=step,
                flush=commit,
                publish_step=not_using_tensorboard,
            )

    def _console_callback(self, name: str, data: str) -> None:
        # logger.info("console callback: %s, %s", name, data)
        if self._backend and self._backend.interface:
            self._backend.interface.publish_output(name, data)

    @_run_decorator._noop_on_finish(only_warn=True)
    def _console_raw_callback(self, name: str, data: str) -> None:
        # logger.info("console callback: %s, %s", name, data)

        # NOTE: console output is only allowed on the process which installed the callback
        # this will prevent potential corruption in the socket to the service.  Other methods
        # are protected by the _attach run decorator, but this callback was installed on the
        # write function of stdout and stderr streams.
        console_pid = getattr(self, "_attach_pid", 0)
        if console_pid != os.getpid():
            return

        if self._backend and self._backend.interface:
            self._backend.interface.publish_output_raw(name, data)

    def _tensorboard_callback(
        self, logdir: str, save: bool = True, root_logdir: str = ""
    ) -> None:
        logger.info("tensorboard callback: %s, %s", logdir, save)
        if self._backend and self._backend.interface:
            self._backend.interface.publish_tbdata(logdir, save, root_logdir)

    def _set_library(self, library: _WandbSetup) -> None:
        self._wl = library

    def _set_backend(self, backend: "wandb.sdk.backend.backend.Backend") -> None:
        self._backend = backend

    def _set_internal_run_interface(
        self,
        interface: "wandb.sdk.interface.interface_queue.InterfaceQueue",
    ) -> None:
        self._internal_run_interface = interface

    def _set_reporter(self, reporter: Reporter) -> None:
        self._reporter = reporter

    def _set_teardown_hooks(self, hooks: List[TeardownHook]) -> None:
        self._teardown_hooks = hooks

    def _set_run_obj(self, run_obj: RunRecord) -> None:
        self._run_obj = run_obj
        if self.settings._offline:
            return

        self._entity = run_obj.entity
        self._project = run_obj.project

        # Grab the config from resuming
        if run_obj.config:
            c_dict = config_util.dict_no_value_from_proto_list(run_obj.config.update)
            # TODO: Windows throws a wild error when this is set...
            if "_wandb" in c_dict:
                del c_dict["_wandb"]
            # We update the config object here without triggering the callback
            self._config._update(c_dict, allow_val_change=True, ignore_locked=True)
        # Update the summary, this will trigger an un-needed graphql request :(
        if run_obj.summary:
            summary_dict = {}
            for orig in run_obj.summary.update:
                summary_dict[orig.key] = json.loads(orig.value_json)
            if summary_dict:
                self.summary.update(summary_dict)
        self._step = self._get_starting_step()

        # update settings from run_obj
        self._settings._apply_run_start(message_to_dict(self._run_obj))
        self._update_settings(self._settings)

        wandb._sentry.configure_scope(
            process_context="user",
            tags=dict(self._settings),
        )

    def _add_singleton(
        self, data_type: str, key: str, value: Dict[Union[int, str], str]
    ) -> None:
        """Store a singleton item to wandb config.

        A singleton in this context is a piece of data that is continually
        logged with the same value in each history step, but represented
        as a single item in the config.

        We do this to avoid filling up history with a lot of repeated unnecessary data

        Add singleton can be called many times in one run, and it will only be
        updated when the value changes. The last value logged will be the one
        persisted to the server.
        """
        value_extra = {"type": data_type, "key": key, "value": value}

        if data_type not in self._config["_wandb"]:
            self._config["_wandb"][data_type] = {}

        if data_type in self._config["_wandb"][data_type]:
            old_value = self._config["_wandb"][data_type][key]
        else:
            old_value = None

        if value_extra != old_value:
            self._config["_wandb"][data_type][key] = value_extra
            self._config.persist()

    def _log(
        self,
        data: Dict[str, Any],
        step: Optional[int] = None,
        commit: Optional[bool] = None,
    ) -> None:
        if not isinstance(data, Mapping):
            raise ValueError("wandb.log must be passed a dictionary")

        if any(not isinstance(key, str) for key in data.keys()):
            raise ValueError("Key values passed to `wandb.log` must be strings.")

        self._partial_history_callback(data, step, commit)

        if step is not None:
            if os.getpid() != self._init_pid or self._is_attached:
                wandb.termwarn(
                    "Note that setting step in multiprocessing can result in data loss. "
                    "Please log your step values as a metric such as 'global_step'",
                    repeat=False,
                )
            # if step is passed in when tensorboard_sync is used we honor the step passed
            # to make decisions about how to close out the history record, but will strip
            # this history later on in publish_history()
            if len(wandb.patched["tensorboard"]) > 0:
                wandb.termwarn(
                    "Step cannot be set when using syncing with tensorboard. "
                    "Please log your step values as a metric such as 'global_step'",
                    repeat=False,
                )
            if step > self._step:
                self._step = step

        if (step is None and commit is None) or commit:
            self._step += 1

    @_run_decorator._noop
    @_run_decorator._noop_on_finish()
    @_run_decorator._attach
    def log(
        self,
        data: Dict[str, Any],
        step: Optional[int] = None,
        commit: Optional[bool] = None,
        sync: Optional[bool] = None,
    ) -> None:
        """Log a dictionary of data to the current run's history.

        Use `wandb.log` to log data from runs, such as scalars, images, video,
        histograms, plots, and tables.

        See our [guides to logging](https://docs.wandb.ai/guides/track/log) for
        live examples, code snippets, best practices, and more.

        The most basic usage is `wandb.log({"train-loss": 0.5, "accuracy": 0.9})`.
        This will save the loss and accuracy to the run's history and update
        the summary values for these metrics.

        Visualize logged data in the workspace at [wandb.ai](https://wandb.ai),
        or locally on a [self-hosted instance](https://docs.wandb.ai/guides/hosting)
        of the W&B app, or export data to visualize and explore locally, e.g. in
        Jupyter notebooks, with [our API](https://docs.wandb.ai/guides/track/public-api-guide).

        In the UI, summary values show up in the run table to compare single values across runs.
        Summary values can also be set directly with `wandb.run.summary["key"] = value`.

        Logged values don't have to be scalars. Logging any wandb object is supported.
        For example `wandb.log({"example": wandb.Image("myimage.jpg")})` will log an
        example image which will be displayed nicely in the W&B UI.
        See the [reference documentation](https://docs.wandb.com/ref/python/data-types)
        for all of the different supported types or check out our
        [guides to logging](https://docs.wandb.ai/guides/track/log) for examples,
        from 3D molecular structures and segmentation masks to PR curves and histograms.
        `wandb.Table`s can be used to logged structured data. See our
        [guide to logging tables](https://docs.wandb.ai/guides/data-vis/log-tables)
        for details.

        Logging nested metrics is encouraged and is supported in the W&B UI.
        If you log with a nested dictionary like `wandb.log({"train":
        {"acc": 0.9}, "val": {"acc": 0.8}})`, the metrics will be organized into
        `train` and `val` sections in the W&B UI.

        wandb keeps track of a global step, which by default increments with each
        call to `wandb.log`, so logging related metrics together is encouraged.
        If it's inconvenient to log related metrics together
        calling `wandb.log({"train-loss": 0.5}, commit=False)` and then
        `wandb.log({"accuracy": 0.9})` is equivalent to calling
        `wandb.log({"train-loss": 0.5, "accuracy": 0.9})`.

        `wandb.log` is not intended to be called more than a few times per second.
        If you want to log more frequently than that it's better to aggregate
        the data on the client side or you may get degraded performance.

        Arguments:
            data: (dict, optional) A dict of serializable python objects i.e `str`,
                `ints`, `floats`, `Tensors`, `dicts`, or any of the `wandb.data_types`.
            commit: (boolean, optional) Save the metrics dict to the wandb server
                and increment the step.  If false `wandb.log` just updates the current
                metrics dict with the data argument and metrics won't be saved until
                `wandb.log` is called with `commit=True`.
            step: (integer, optional) The global step in processing. This persists
                any non-committed earlier steps but defaults to not committing the
                specified step.
            sync: (boolean, True) This argument is deprecated and currently doesn't
                change the behaviour of `wandb.log`.

        Examples:
            For more and more detailed examples, see
            [our guides to logging](https://docs.wandb.com/guides/track/log).

            ### Basic usage
            <!--yeadoc-test:init-and-log-basic-->
            ```python
            import wandb

            run = wandb.init()
            run.log({"accuracy": 0.9, "epoch": 5})
            ```

            ### Incremental logging
            <!--yeadoc-test:init-and-log-incremental-->
            ```python
            import wandb

            run = wandb.init()
            run.log({"loss": 0.2}, commit=False)
            # Somewhere else when I'm ready to report this step:
            run.log({"accuracy": 0.8})
            ```

            ### Histogram
            <!--yeadoc-test:init-and-log-histogram-->
            ```python
            import numpy as np
            import wandb

            # sample gradients at random from normal distribution
            gradients = np.random.randn(100, 100)
            run = wandb.init()
            run.log({"gradients": wandb.Histogram(gradients)})
            ```

            ### Image from numpy
            <!--yeadoc-test:init-and-log-image-numpy-->
            ```python
            import numpy as np
            import wandb

            run = wandb.init()
            examples = []
            for i in range(3):
                pixels = np.random.randint(low=0, high=256, size=(100, 100, 3))
                image = wandb.Image(pixels, caption=f"random field {i}")
                examples.append(image)
            run.log({"examples": examples})
            ```

            ### Image from PIL
            <!--yeadoc-test:init-and-log-image-pillow-->
            ```python
            import numpy as np
            from PIL import Image as PILImage
            import wandb

            run = wandb.init()
            examples = []
            for i in range(3):
                pixels = np.random.randint(low=0, high=256, size=(100, 100, 3), dtype=np.uint8)
                pil_image = PILImage.fromarray(pixels, mode="RGB")
                image = wandb.Image(pil_image, caption=f"random field {i}")
                examples.append(image)
            run.log({"examples": examples})
            ```

            ### Video from numpy
            <!--yeadoc-test:init-and-log-video-numpy-->
            ```python
            import numpy as np
            import wandb

            run = wandb.init()
            # axes are (time, channel, height, width)
            frames = np.random.randint(low=0, high=256, size=(10, 3, 100, 100), dtype=np.uint8)
            run.log({"video": wandb.Video(frames, fps=4)})
            ```

            ### Matplotlib Plot
            <!--yeadoc-test:init-and-log-matplotlib-->
            ```python
            from matplotlib import pyplot as plt
            import numpy as np
            import wandb

            run = wandb.init()
            fig, ax = plt.subplots()
            x = np.linspace(0, 10)
            y = x * x
            ax.plot(x, y)  # plot y = x^2
            run.log({"chart": fig})
            ```

            ### PR Curve
            ```python
            import wandb

            run = wandb.init()
            run.log({"pr": wandb.plots.precision_recall(y_test, y_probas, labels)})
            ```

            ### 3D Object
            ```python
            import wandb

            run = wandb.init()
            run.log(
                {
                    "generated_samples": [
                        wandb.Object3D(open("sample.obj")),
                        wandb.Object3D(open("sample.gltf")),
                        wandb.Object3D(open("sample.glb")),
                    ]
                }
            )
            ```

        Raises:
            wandb.Error: if called before `wandb.init`
            ValueError: if invalid data is passed

        """
        if sync is not None:
            deprecate.deprecate(
                field_name=deprecate.Deprecated.run__log_sync,
                warning_message=(
                    "`sync` argument is deprecated and does not affect the behaviour of `wandb.log`"
                ),
            )
        self._log(data=data, step=step, commit=commit)

    @_run_decorator._noop_on_finish()
    @_run_decorator._attach
    def save(
        self,
        glob_str: Optional[str] = None,
        base_path: Optional[str] = None,
        policy: "PolicyName" = "live",
    ) -> Union[bool, List[str]]:
        """Ensure all files matching `glob_str` are synced to wandb with the policy specified.

        Arguments:
            glob_str: (string) a relative or absolute path to a unix glob or regular
                path.  If this isn't specified the method is a noop.
            base_path: (string) the base path to run the glob relative to
            policy: (string) one of `live`, `now`, or `end`
                - live: upload the file as it changes, overwriting the previous version
                - now: upload the file once now
                - end: only upload file when the run ends
        """
        if glob_str is None:
            # noop for historical reasons, run.save() may be called in legacy code
            deprecate.deprecate(
                field_name=deprecate.Deprecated.run__save_no_args,
                warning_message=(
                    "Calling wandb.run.save without any arguments is deprecated."
                    "Changes to attributes are automatically persisted."
                ),
            )
            return True

        return self._save(glob_str, base_path, policy)

    def _save(
        self,
        glob_str: Optional[str] = None,
        base_path: Optional[str] = None,
        policy: "PolicyName" = "live",
    ) -> Union[bool, List[str]]:
        if policy not in ("live", "end", "now"):
            raise ValueError(
                'Only "live" "end" and "now" policies are currently supported.'
            )
        if isinstance(glob_str, bytes):
            glob_str = glob_str.decode("utf-8")
        if not isinstance(glob_str, str):
            raise ValueError("Must call wandb.save(glob_str) with glob_str a str")

        if base_path is None:
            if os.path.isabs(glob_str):
                base_path = os.path.dirname(glob_str)
                wandb.termwarn(
                    "Saving files without folders. If you want to preserve "
                    "sub directories pass base_path to wandb.save, i.e. "
                    'wandb.save("/mnt/folder/file.h5", base_path="/mnt")',
                    repeat=False,
                )
            else:
                base_path = "."
        wandb_glob_str = GlobStr(os.path.relpath(glob_str, base_path))
        if ".." + os.sep in wandb_glob_str:
            raise ValueError("globs can't walk above base_path")

        with telemetry.context(run=self) as tel:
            tel.feature.save = True

        if glob_str.startswith("gs://") or glob_str.startswith("s3://"):
            wandb.termlog(
                "%s is a cloud storage url, can't save file to wandb." % glob_str
            )
            return []
        files = glob.glob(os.path.join(self._settings.files_dir, wandb_glob_str))
        warn = False
        if len(files) == 0 and "*" in wandb_glob_str:
            warn = True
        for path in glob.glob(glob_str):
            file_name = os.path.relpath(path, base_path)
            abs_path = os.path.abspath(path)
            wandb_path = os.path.join(self._settings.files_dir, file_name)
            filesystem.mkdir_exists_ok(os.path.dirname(wandb_path))
            # We overwrite symlinks because namespaces can change in Tensorboard
            if os.path.islink(wandb_path) and abs_path != os.readlink(wandb_path):
                os.remove(wandb_path)
                os.symlink(abs_path, wandb_path)
            elif not os.path.exists(wandb_path):
                os.symlink(abs_path, wandb_path)
            files.append(wandb_path)
        if warn:
            file_str = "%i file" % len(files)
            if len(files) > 1:
                file_str += "s"
            wandb.termwarn(
                (
                    "Symlinked %s into the W&B run directory, "
                    "call wandb.save again to sync new files."
                )
                % file_str
            )
        files_dict: FilesDict = dict(files=[(wandb_glob_str, policy)])
        if self._backend and self._backend.interface:
            self._backend.interface.publish_files(files_dict)
        return files

    @_run_decorator._attach
    def restore(
        self,
        name: str,
        run_path: Optional[str] = None,
        replace: bool = False,
        root: Optional[str] = None,
    ) -> Union[None, TextIO]:
        return restore(
            name,
            run_path or self._get_path(),
            replace,
            root or self._settings.files_dir,
        )

    @_run_decorator._noop
    @_run_decorator._attach
    def finish(
        self, exit_code: Optional[int] = None, quiet: Optional[bool] = None
    ) -> None:
        """Mark a run as finished, and finish uploading all data.

        This is used when creating multiple runs in the same process. We automatically
        call this method when your script exits or if you use the run context manager.

        Arguments:
            exit_code: Set to something other than 0 to mark a run as failed
            quiet: Set to true to minimize log output
        """
        return self._finish(exit_code, quiet)

    def _finish(
        self, exit_code: Optional[int] = None, quiet: Optional[bool] = None
    ) -> None:
        if quiet is not None:
            self._quiet = quiet
        with telemetry.context(run=self) as tel:
            tel.feature.finish = True
        logger.info(f"finishing run {self._get_path()}")
        # detach jupyter hooks / others that needs to happen before backend shutdown
        for hook in self._teardown_hooks:
            if hook.stage == TeardownStage.EARLY:
                hook.call()

        self._atexit_cleanup(exit_code=exit_code)
        if self._wl and len(self._wl._global_run_stack) > 0:
            self._wl._global_run_stack.pop()
        # detach logger / others meant to be run after we've shutdown the backend
        for hook in self._teardown_hooks:
            if hook.stage == TeardownStage.LATE:
                hook.call()
        self._teardown_hooks = []
        module.unset_globals()

        # inform manager this run is finished
        manager = self._wl and self._wl._get_manager()
        if manager:
            manager._inform_finish(run_id=self._run_id)

        self._is_finished = True
        # end sentry session
        wandb._sentry.end_session()

    @_run_decorator._noop
    @_run_decorator._attach
    def join(self, exit_code: Optional[int] = None) -> None:
        """Deprecated alias for `finish()` - use finish instead."""
        deprecate.deprecate(
            field_name=deprecate.Deprecated.run__join,
            warning_message=(
                "wandb.run.join() is deprecated, please use wandb.run.finish()."
            ),
        )
        self._finish(exit_code=exit_code)

    @_run_decorator._noop_on_finish()
    @_run_decorator._attach
    def status(
        self,
    ) -> RunStatus:
        """Get sync info from the internal backend, about the current run's sync status."""
        if not self._backend or not self._backend.interface:
            return RunStatus()

        handle_run_status = self._backend.interface.deliver_request_run_status()
        result = handle_run_status.wait(timeout=-1)
        assert result
        sync_data = result.response.run_status_response

        sync_time = None
        if sync_data.sync_time.seconds:
            sync_time = datetime.fromtimestamp(
                sync_data.sync_time.seconds + sync_data.sync_time.nanos / 1e9
            )
        return RunStatus(
            sync_items_total=sync_data.sync_items_total,
            sync_items_pending=sync_data.sync_items_pending,
            sync_time=sync_time,
        )

    @staticmethod
    def plot_table(
        vega_spec_name: str,
        data_table: "wandb.Table",
        fields: Dict[str, Any],
        string_fields: Optional[Dict[str, Any]] = None,
        split_table: Optional[bool] = False,
    ) -> CustomChart:
        """Create a custom plot on a table.

        Arguments:
            vega_spec_name: the name of the spec for the plot
            data_table: a wandb.Table object containing the data to
                be used on the visualization
            fields: a dict mapping from table keys to fields that the custom
                visualization needs
            string_fields: a dict that provides values for any string constants
                the custom visualization needs
        """
        return custom_chart(
            vega_spec_name, data_table, fields, string_fields or {}, split_table
        )

    def _add_panel(
        self, visualize_key: str, panel_type: str, panel_config: dict
    ) -> None:
        config = {
            "panel_type": panel_type,
            "panel_config": panel_config,
        }
        self._config_callback(val=config, key=("_wandb", "visualize", visualize_key))

    def _set_globals(self) -> None:
        module.set_global(
            run=self,
            config=self.config,
            log=self.log,
            summary=self.summary,
            save=self.save,
            use_artifact=self.use_artifact,
            log_artifact=self.log_artifact,
            define_metric=self.define_metric,
            plot_table=self.plot_table,
            alert=self.alert,
            mark_preempting=self.mark_preempting,
            log_model=self.log_model,
            use_model=self.use_model,
            link_model=self.link_model,
        )

    def _redirect(
        self,
        stdout_slave_fd: Optional[int],
        stderr_slave_fd: Optional[int],
        console: Optional[str] = None,
    ) -> None:
        if console is None:
            console = self._settings.console
        # only use raw for service to minimize potential changes
        if console == "wrap":
            if not self._settings._disable_service:
                console = "wrap_raw"
            else:
                console = "wrap_emu"
        logger.info("redirect: %s", console)

        out_redir: redirect.RedirectBase
        err_redir: redirect.RedirectBase

        # raw output handles the output_log writing in the internal process
        if console in {"redirect", "wrap_emu"}:
            output_log_path = os.path.join(
                self._settings.files_dir, filenames.OUTPUT_FNAME
            )
            # output writer might have been set up, see wrap_fallback case
            if not self._output_writer:
                self._output_writer = filesystem.CRDedupedFile(
                    open(output_log_path, "wb")
                )

        if console == "redirect":
            logger.info("Redirecting console.")
            out_redir = redirect.Redirect(
                src="stdout",
                cbs=[
                    lambda data: self._console_callback("stdout", data),
                    self._output_writer.write,  # type: ignore
                ],
            )
            err_redir = redirect.Redirect(
                src="stderr",
                cbs=[
                    lambda data: self._console_callback("stderr", data),
                    self._output_writer.write,  # type: ignore
                ],
            )
            if os.name == "nt":

                def wrap_fallback() -> None:
                    if self._out_redir:
                        self._out_redir.uninstall()
                    if self._err_redir:
                        self._err_redir.uninstall()
                    msg = (
                        "Tensorflow detected. Stream redirection is not supported "
                        "on Windows when tensorflow is imported. Falling back to "
                        "wrapping stdout/err."
                    )
                    wandb.termlog(msg)
                    self._redirect(None, None, console="wrap")

                add_import_hook("tensorflow", wrap_fallback)
        elif console == "wrap_emu":
            logger.info("Wrapping output streams.")
            out_redir = redirect.StreamWrapper(
                src="stdout",
                cbs=[
                    lambda data: self._console_callback("stdout", data),
                    self._output_writer.write,  # type: ignore
                ],
            )
            err_redir = redirect.StreamWrapper(
                src="stderr",
                cbs=[
                    lambda data: self._console_callback("stderr", data),
                    self._output_writer.write,  # type: ignore
                ],
            )
        elif console == "wrap_raw":
            logger.info("Wrapping output streams.")
            out_redir = redirect.StreamRawWrapper(
                src="stdout",
                cbs=[
                    lambda data: self._console_raw_callback("stdout", data),
                ],
            )
            err_redir = redirect.StreamRawWrapper(
                src="stderr",
                cbs=[
                    lambda data: self._console_raw_callback("stderr", data),
                ],
            )
        elif console == "off":
            return
        else:
            raise ValueError("unhandled console")
        try:
            # save stdout and stderr before installing new write functions
            out_redir.save()
            err_redir.save()
            out_redir.install()
            err_redir.install()
            self._out_redir = out_redir
            self._err_redir = err_redir
            logger.info("Redirects installed.")
        except Exception as e:
            print(e)
            logger.error("Failed to redirect.", exc_info=e)
        return

    def _restore(self) -> None:
        logger.info("restore")
        # TODO(jhr): drain and shutdown all threads
        if self._out_redir:
            self._out_redir.uninstall()
        if self._err_redir:
            self._err_redir.uninstall()
        logger.info("restore done")

    def _atexit_cleanup(self, exit_code: Optional[int] = None) -> None:
        if self._backend is None:
            logger.warning("process exited without backend configured")
            return
        if self._atexit_cleanup_called:
            return
        self._atexit_cleanup_called = True

        exit_code = exit_code or self._hooks.exit_code if self._hooks else 0
        logger.info(f"got exitcode: {exit_code}")
        if exit_code == 0:
            # Cleanup our resume file on a clean exit
            if os.path.exists(self._settings.resume_fname):
                os.remove(self._settings.resume_fname)

        self._exit_code = exit_code
        report_failure = False
        try:
            self._on_finish()
        except KeyboardInterrupt as ki:
            if wandb.wandb_agent._is_running():
                raise ki
            wandb.termerror("Control-C detected -- Run data was not synced")
            if not self._settings._notebook:
                os._exit(-1)
        except Exception as e:
            if not self._settings._notebook:
                report_failure = True
            self._console_stop()
            self._backend.cleanup()
            logger.error("Problem finishing run", exc_info=e)
            wandb.termerror("Problem finishing run")
            traceback.print_exc()
        else:
            self._on_final()
        finally:
            if report_failure:
                os._exit(-1)

    def _console_start(self) -> None:
        logger.info("atexit reg")
        self._hooks = ExitHooks()

        manager = self._wl and self._wl._get_manager()
        if not manager:
            self._hooks.hook()
            # NB: manager will perform atexit hook like behavior for outstanding runs
            atexit.register(lambda: self._atexit_cleanup())

        self._redirect(self._stdout_slave_fd, self._stderr_slave_fd)

    def _console_stop(self) -> None:
        self._restore()
        if self._output_writer:
            self._output_writer.close()
            self._output_writer = None

    def _on_init(self) -> None:
        if self._settings._offline:
            return
        if self._backend and self._backend.interface:
            logger.info("communicating current version")
            version_handle = self._backend.interface.deliver_check_version(
                current_version=wandb.__version__
            )
            version_result = version_handle.wait(timeout=30)
            if not version_result:
                version_handle.abandon()
                return
            self._check_version = version_result.response.check_version_response
            logger.info(f"got version response {self._check_version}")

    def _on_start(self) -> None:
        # would like to move _set_global to _on_ready to unify _on_start and _on_attach
        # (we want to do the set globals after attach)
        # TODO(console) However _console_start calls Redirect that uses `wandb.run` hence breaks
        # TODO(jupyter) However _header calls _header_run_info that uses wandb.jupyter that uses
        #               `wandb.run` and hence breaks
        self._set_globals()
        self._header(
            self._check_version, settings=self._settings, printer=self._printer
        )

        if self._settings.save_code and self._settings.code_dir is not None:
            self.log_code(self._settings.code_dir)

        if self._backend and self._backend.interface and not self._settings._offline:
            self._run_status_checker = RunStatusChecker(
                interface=self._backend.interface,
            )
            self._run_status_checker.start()

        self._console_start()
        self._on_ready()

    def _on_attach(self) -> None:
        """Event triggered when run is attached to another run."""
        with telemetry.context(run=self) as tel:
            tel.feature.attach = True

        self._set_globals()
        self._is_attached = True
        self._on_ready()

    def _register_telemetry_import_hooks(
        self,
    ) -> None:
        def _telemetry_import_hook(
            run: "Run",
            module: Any,
        ) -> None:
            with telemetry.context(run=run) as tel:
                try:
                    name = getattr(module, "__name__", None)
                    if name is not None:
                        setattr(tel.imports_finish, name, True)
                except AttributeError:
                    return

        import_telemetry_set = telemetry.list_telemetry_imports()
        import_hook_fn = functools.partial(_telemetry_import_hook, self)
        for module_name in import_telemetry_set:
            register_post_import_hook(
                import_hook_fn,
                self._run_id,
                module_name,
            )

    def _on_ready(self) -> None:
        """Event triggered when run is ready for the user."""
        self._register_telemetry_import_hooks()

        # start reporting any telemetry changes
        self._telemetry_obj_active = True
        self._telemetry_flush()

        # object is about to be returned to the user, don't let them modify it
        self._freeze()

        if not self._settings.resume:
            if os.path.exists(self._settings.resume_fname):
                os.remove(self._settings.resume_fname)

    def _make_job_source_reqs(self) -> Tuple[List[str], Dict[str, Any], Dict[str, Any]]:
        import pkg_resources

        installed_packages_list = sorted(
            f"{d.key}=={d.version}" for d in iter(pkg_resources.working_set)
        )
        input_types = TypeRegistry.type_of(self.config.as_dict()).to_json()
        output_types = TypeRegistry.type_of(self.summary._as_dict()).to_json()

        return installed_packages_list, input_types, output_types

    def _construct_job_artifact(
        self,
        name: str,
        source_dict: "JobSourceDict",
        installed_packages_list: List[str],
        patch_path: Optional[os.PathLike] = None,
    ) -> "Artifact":
        job_artifact = job_builder.JobArtifact(name)
        if patch_path and os.path.exists(patch_path):
            job_artifact.add_file(FilePathStr(str(patch_path)), "diff.patch")
        with job_artifact.new_file("requirements.frozen.txt") as f:
            f.write("\n".join(installed_packages_list))
        with job_artifact.new_file("wandb-job.json") as f:
            f.write(json.dumps(source_dict))

        return job_artifact

    def _create_image_job(
        self,
        input_types: Dict[str, Any],
        output_types: Dict[str, Any],
        installed_packages_list: List[str],
        docker_image_name: Optional[str] = None,
        args: Optional[List[str]] = None,
    ) -> Optional["Artifact"]:
        docker_image_name = docker_image_name or os.getenv("WANDB_DOCKER")

        if not docker_image_name:
            return None

        name = wandb.util.make_artifact_name_safe(f"job-{docker_image_name}")
        s_args: Sequence[str] = args if args is not None else self._settings._args
        source_info: JobSourceDict = {
            "_version": "v0",
            "source_type": "image",
            "source": {"image": docker_image_name, "args": s_args},
            "input_types": input_types,
            "output_types": output_types,
            "runtime": self._settings._python,
        }
        job_artifact = self._construct_job_artifact(
            name, source_info, installed_packages_list
        )

        return job_artifact

    def _log_job_artifact_with_image(
        self, docker_image_name: str, args: Optional[List[str]] = None
    ) -> Artifact:
        packages, in_types, out_types = self._make_job_source_reqs()
        job_artifact = self._create_image_job(
            in_types,
            out_types,
            packages,
            args=args,
            docker_image_name=docker_image_name,
        )

        artifact = self.log_artifact(job_artifact)

        if not artifact:
            raise wandb.Error(f"Job Artifact log unsuccessful: {artifact}")
        else:
            return artifact

    def _on_probe_exit(self, probe_handle: MailboxProbe) -> None:
        handle = probe_handle.get_mailbox_handle()
        if handle:
            result = handle.wait(timeout=0)
            if not result:
                return
            probe_handle.set_probe_result(result)
        assert self._backend and self._backend.interface
        handle = self._backend.interface.deliver_poll_exit()
        probe_handle.set_mailbox_handle(handle)

    def _on_progress_exit(self, progress_handle: MailboxProgress) -> None:
        probe_handles = progress_handle.get_probe_handles()
        assert probe_handles and len(probe_handles) == 1

        result = probe_handles[0].get_probe_result()
        if not result:
            return
        self._footer_file_pusher_status_info(
            result.response.poll_exit_response, printer=self._printer
        )

    def _on_finish(self) -> None:
        trigger.call("on_finished")

        if self._run_status_checker is not None:
            self._run_status_checker.stop()

        self._console_stop()  # TODO: there's a race here with jupyter console logging

        assert self._backend and self._backend.interface
        exit_handle = self._backend.interface.deliver_exit(self._exit_code)
        exit_handle.add_probe(on_probe=self._on_probe_exit)

        self._footer_exit_status_info(
            self._exit_code, settings=self._settings, printer=self._printer
        )

        _ = exit_handle.wait(timeout=-1, on_progress=self._on_progress_exit)

        internal_messages_handle = self._backend.interface.deliver_internal_messages()
        result = internal_messages_handle.wait(timeout=-1)
        assert result
        self._internal_messages_response = result.response.internal_messages_response

        # dispatch all our final requests
        poll_exit_handle = self._backend.interface.deliver_poll_exit()
        server_info_handle = self._backend.interface.deliver_request_server_info()
        final_summary_handle = self._backend.interface.deliver_get_summary()
        sampled_history_handle = (
            self._backend.interface.deliver_request_sampled_history()
        )
        job_info_handle = self._backend.interface.deliver_request_job_info()

        # wait for them, it's ok to do this serially but this can be improved
        result = poll_exit_handle.wait(timeout=-1)
        assert result
        self._poll_exit_response = result.response.poll_exit_response

        result = server_info_handle.wait(timeout=-1)
        assert result
        self._server_info_response = result.response.server_info_response

        result = sampled_history_handle.wait(timeout=-1)
        assert result
        self._sampled_history = result.response.sampled_history_response

        result = final_summary_handle.wait(timeout=-1)
        assert result
        self._final_summary = result.response.get_summary_response

        result = job_info_handle.wait(timeout=-1)
        assert result
        self._job_info = result.response.job_info_response

        if self._backend:
            self._backend.cleanup()

        if self._run_status_checker:
            self._run_status_checker.join()

        self._unregister_telemetry_import_hooks(self._run_id)

    @staticmethod
    def _unregister_telemetry_import_hooks(run_id: str) -> None:
        import_telemetry_set = telemetry.list_telemetry_imports()
        for module_name in import_telemetry_set:
            unregister_post_import_hook(module_name, run_id)

    def _on_final(self) -> None:
        self._footer(
            sampled_history=self._sampled_history,
            final_summary=self._final_summary,
            poll_exit_response=self._poll_exit_response,
            server_info_response=self._server_info_response,
            check_version_response=self._check_version,
            internal_messages_response=self._internal_messages_response,
            job_info=self._job_info,
            reporter=self._reporter,
            quiet=self._quiet,
            settings=self._settings,
            printer=self._printer,
        )

    @_run_decorator._noop_on_finish()
    @_run_decorator._attach
    def define_metric(
        self,
        name: str,
        step_metric: Union[str, wandb_metric.Metric, None] = None,
        step_sync: Optional[bool] = None,
        hidden: Optional[bool] = None,
        summary: Optional[str] = None,
        goal: Optional[str] = None,
        overwrite: Optional[bool] = None,
        **kwargs: Any,
    ) -> wandb_metric.Metric:
        """Define metric properties which will later be logged with `wandb.log()`.

        Arguments:
            name: Name of the metric.
            step_metric: Independent variable associated with the metric.
            step_sync: Automatically add `step_metric` to history if needed.
                Defaults to True if step_metric is specified.
            hidden: Hide this metric from automatic plots.
            summary: Specify aggregate metrics added to summary.
                Supported aggregations: "min,max,mean,best,last,none"
                Default aggregation is `copy`
                Aggregation `best` defaults to `goal`==`minimize`
            goal: Specify direction for optimizing the metric.
                Supported directions: "minimize,maximize"

        Returns:
            A metric object is returned that can be further specified.

        """
        return self._define_metric(
            name, step_metric, step_sync, hidden, summary, goal, overwrite, **kwargs
        )

    def _define_metric(
        self,
        name: str,
        step_metric: Union[str, wandb_metric.Metric, None] = None,
        step_sync: Optional[bool] = None,
        hidden: Optional[bool] = None,
        summary: Optional[str] = None,
        goal: Optional[str] = None,
        overwrite: Optional[bool] = None,
        **kwargs: Any,
    ) -> wandb_metric.Metric:
        if not name:
            raise wandb.Error("define_metric() requires non-empty name argument")
        for k in kwargs:
            wandb.termwarn(f"Unhandled define_metric() arg: {k}")
        if isinstance(step_metric, wandb_metric.Metric):
            step_metric = step_metric.name
        for arg_name, arg_val, exp_type in (
            ("name", name, str),
            ("step_metric", step_metric, str),
            ("step_sync", step_sync, bool),
            ("hidden", hidden, bool),
            ("summary", summary, str),
            ("goal", goal, str),
            ("overwrite", overwrite, bool),
        ):
            # NOTE: type checking is broken for isinstance and str
            if arg_val is not None and not isinstance(arg_val, exp_type):
                arg_type = type(arg_val).__name__
                raise wandb.Error(
                    f"Unhandled define_metric() arg: {arg_name} type: {arg_type}"
                )
        stripped = name[:-1] if name.endswith("*") else name
        if "*" in stripped:
            raise wandb.Error(
                f"Unhandled define_metric() arg: name (glob suffixes only): {name}"
            )
        summary_ops: Optional[Sequence[str]] = None
        if summary:
            summary_items = [s.lower() for s in summary.split(",")]
            summary_ops = []
            valid = {"min", "max", "mean", "best", "last", "copy", "none"}
            for i in summary_items:
                if i not in valid:
                    raise wandb.Error(f"Unhandled define_metric() arg: summary op: {i}")
                summary_ops.append(i)
        goal_cleaned: Optional[str] = None
        if goal is not None:
            goal_cleaned = goal[:3].lower()
            valid_goal = {"min", "max"}
            if goal_cleaned not in valid_goal:
                raise wandb.Error(f"Unhandled define_metric() arg: goal: {goal}")
        m = wandb_metric.Metric(
            name=name,
            step_metric=step_metric,
            step_sync=step_sync,
            summary=summary_ops,
            hidden=hidden,
            goal=goal_cleaned,
            overwrite=overwrite,
        )
        m._set_callback(self._metric_callback)
        m._commit()
        with telemetry.context(run=self) as tel:
            tel.feature.metric = True
        return m

    # TODO(jhr): annotate this
    @_run_decorator._attach
    def watch(  # type: ignore
        self,
        models,
        criterion=None,
        log="gradients",
        log_freq=100,
        idx=None,
        log_graph=False,
    ) -> None:
        wandb.watch(models, criterion, log, log_freq, idx, log_graph)

    # TODO(jhr): annotate this
    @_run_decorator._attach
    def unwatch(self, models=None) -> None:  # type: ignore
        wandb.unwatch(models=models)

    # TODO(kdg): remove all artifact swapping logic
    def _swap_artifact_name(self, artifact_name: str, use_as: Optional[str]) -> str:
        artifact_key_string = use_as or artifact_name
        replacement_artifact_info = self._launch_artifact_mapping.get(
            artifact_key_string
        )
        if replacement_artifact_info is not None:
            new_name = replacement_artifact_info.get("name")
            entity = replacement_artifact_info.get("entity")
            project = replacement_artifact_info.get("project")
            if new_name is None or entity is None or project is None:
                raise ValueError(
                    "Misconfigured artifact in launch config. Must include name, project and entity keys."
                )
            return f"{entity}/{project}/{new_name}"
        elif replacement_artifact_info is None and use_as is None:
            sequence_name = artifact_name.split(":")[0].split("/")[-1]
            unique_artifact_replacement_info = (
                self._unique_launch_artifact_sequence_names.get(sequence_name)
            )
            if unique_artifact_replacement_info is not None:
                new_name = unique_artifact_replacement_info.get("name")
                entity = unique_artifact_replacement_info.get("entity")
                project = unique_artifact_replacement_info.get("project")
                if new_name is None or entity is None or project is None:
                    raise ValueError(
                        "Misconfigured artifact in launch config. Must include name, project and entity keys."
                    )
                return f"{entity}/{project}/{new_name}"

        else:
            return artifact_name

        return artifact_name

    def _detach(self) -> None:
        pass

    @_run_decorator._noop_on_finish()
    @_run_decorator._attach
    def link_artifact(
        self,
        artifact: Artifact,
        target_path: str,
        aliases: Optional[List[str]] = None,
    ) -> None:
        """Link the given artifact to a portfolio (a promoted collection of artifacts).

        The linked artifact will be visible in the UI for the specified portfolio.

        Arguments:
            artifact: the (public or local) artifact which will be linked
            target_path: `str` - takes the following forms: {portfolio}, {project}/{portfolio},
                or {entity}/{project}/{portfolio}
            aliases: `List[str]` - optional alias(es) that will only be applied on this linked artifact
                                   inside the portfolio.
            The alias "latest" will always be applied to the latest version of an artifact that is linked.

        Returns:
            None

        """
        portfolio, project, entity = wandb.util._parse_entity_project_item(target_path)
        if aliases is None:
            aliases = []

        if self._backend and self._backend.interface:
            if artifact.is_draft() and not artifact._is_draft_save_started():
                artifact = self._log_artifact(artifact)
            if not self._settings._offline:
                self._backend.interface.publish_link_artifact(
                    self,
                    artifact,
                    portfolio,
                    aliases,
                    entity,
                    project,
                )
                if artifact._ttl_duration_seconds is not None:
                    wandb.termwarn(
                        "Artifact TTL will be disabled for source artifacts that are linked to portfolios."
                    )
            else:
                # TODO: implement offline mode + sync
                raise NotImplementedError

    @_run_decorator._noop_on_finish()
    @_run_decorator._attach
    def use_artifact(
        self,
        artifact_or_name: Union[str, Artifact],
        type: Optional[str] = None,
        aliases: Optional[List[str]] = None,
        use_as: Optional[str] = None,
    ) -> Artifact:
        """Declare an artifact as an input to a run.

        Call `download` or `file` on the returned object to get the contents locally.

        Arguments:
            artifact_or_name: (str or Artifact) An artifact name.
                May be prefixed with entity/project/. Valid names
                can be in the following forms:
                    - name:version
                    - name:alias
                    - digest
                You can also pass an Artifact object created by calling `wandb.Artifact`
            type: (str, optional) The type of artifact to use.
            aliases: (list, optional) Aliases to apply to this artifact
            use_as: (string, optional) Optional string indicating what purpose the artifact was used with.
                                       Will be shown in UI.

        Returns:
            An `Artifact` object.
        """
        if self._settings._offline:
            raise TypeError("Cannot use artifact when in offline mode.")
        r = self._run_obj
        assert r is not None
        api = internal.Api(default_settings={"entity": r.entity, "project": r.project})
        api.set_current_run_id(self._run_id)

        if isinstance(artifact_or_name, str):
            if self._launch_artifact_mapping:
                name = self._swap_artifact_name(artifact_or_name, use_as)
            else:
                name = artifact_or_name
            public_api = self._public_api()
            artifact = public_api.artifact(type=type, name=name)
            if type is not None and type != artifact.type:
                raise ValueError(
                    "Supplied type {} does not match type {} of artifact {}".format(
                        type, artifact.type, artifact.name
                    )
                )
            artifact._use_as = use_as or artifact_or_name
            if use_as:
                if (
                    use_as in self._used_artifact_slots.keys()
                    and self._used_artifact_slots[use_as] != artifact.id
                ):
                    raise ValueError(
                        "Cannot call use_artifact with the same use_as argument more than once"
                    )
                elif ":" in use_as or "/" in use_as:
                    raise ValueError(
                        "use_as cannot contain special characters ':' or '/'"
                    )
                self._used_artifact_slots[use_as] = artifact.id
            api.use_artifact(
                artifact.id,
                use_as=use_as or artifact_or_name,
            )
        else:
            artifact = artifact_or_name
            if aliases is None:
                aliases = []
            elif isinstance(aliases, str):
                aliases = [aliases]
            if isinstance(artifact_or_name, Artifact) and artifact.is_draft():
                if use_as is not None:
                    wandb.termwarn(
                        "Indicating use_as is not supported when using a draft artifact"
                    )
                self._log_artifact(
                    artifact,
                    aliases=aliases,
                    is_user_created=True,
                    use_after_commit=True,
                )
                artifact.wait()
                artifact._use_as = use_as or artifact.name
            elif isinstance(artifact, Artifact) and not artifact.is_draft():
                if (
                    self._launch_artifact_mapping
                    and artifact.name in self._launch_artifact_mapping.keys()
                ):
                    wandb.termwarn(
                        "Swapping artifacts is not supported when using a non-draft artifact. "
                        f"Using {artifact.name}."
                    )
                artifact._use_as = use_as or artifact.name
                api.use_artifact(
                    artifact.id, use_as=use_as or artifact._use_as or artifact.name
                )
            else:
                raise ValueError(
                    'You must pass an artifact name (e.g. "pedestrian-dataset:v1"), '
                    "an instance of `wandb.Artifact`, or `wandb.Api().artifact()` to `use_artifact`"
                )
        if self._backend and self._backend.interface:
            self._backend.interface.publish_use_artifact(artifact)
        return artifact

    @_run_decorator._noop_on_finish()
    @_run_decorator._attach
    def log_artifact(
        self,
        artifact_or_path: Union[Artifact, StrPath],
        name: Optional[str] = None,
        type: Optional[str] = None,
        aliases: Optional[List[str]] = None,
    ) -> Artifact:
        """Declare an artifact as an output of a run.

        Arguments:
            artifact_or_path: (str or Artifact) A path to the contents of this artifact,
                can be in the following forms:
                    - `/local/directory`
                    - `/local/directory/file.txt`
                    - `s3://bucket/path`
                You can also pass an Artifact object created by calling
                `wandb.Artifact`.
            name: (str, optional) An artifact name. May be prefixed with entity/project.
                Valid names can be in the following forms:
                    - name:version
                    - name:alias
                    - digest
                This will default to the basename of the path prepended with the current
                run id  if not specified.
            type: (str) The type of artifact to log, examples include `dataset`, `model`
            aliases: (list, optional) Aliases to apply to this artifact,
                defaults to `["latest"]`

        Returns:
            An `Artifact` object.
        """
        return self._log_artifact(
            artifact_or_path, name=name, type=type, aliases=aliases
        )

    @_run_decorator._noop_on_finish()
    @_run_decorator._attach
    def upsert_artifact(
        self,
        artifact_or_path: Union[Artifact, str],
        name: Optional[str] = None,
        type: Optional[str] = None,
        aliases: Optional[List[str]] = None,
        distributed_id: Optional[str] = None,
    ) -> Artifact:
        """Declare (or append to) a non-finalized artifact as output of a run.

        Note that you must call run.finish_artifact() to finalize the artifact.
        This is useful when distributed jobs need to all contribute to the same artifact.

        Arguments:
            artifact_or_path: (str or Artifact) A path to the contents of this artifact,
                can be in the following forms:
                    - `/local/directory`
                    - `/local/directory/file.txt`
                    - `s3://bucket/path`
                You can also pass an Artifact object created by calling
                `wandb.Artifact`.
            name: (str, optional) An artifact name. May be prefixed with entity/project.
                Valid names can be in the following forms:
                    - name:version
                    - name:alias
                    - digest
                This will default to the basename of the path prepended with the current
                run id  if not specified.
            type: (str) The type of artifact to log, examples include `dataset`, `model`
            aliases: (list, optional) Aliases to apply to this artifact,
                defaults to `["latest"]`
            distributed_id: (string, optional) Unique string that all distributed jobs share. If None,
                defaults to the run's group name.

        Returns:
            An `Artifact` object.
        """
        if self._get_group() == "" and distributed_id is None:
            raise TypeError(
                "Cannot upsert artifact unless run is in a group or distributed_id is provided"
            )
        if distributed_id is None:
            distributed_id = self._get_group()
        return self._log_artifact(
            artifact_or_path,
            name=name,
            type=type,
            aliases=aliases,
            distributed_id=distributed_id,
            finalize=False,
        )

    @_run_decorator._noop_on_finish()
    @_run_decorator._attach
    def finish_artifact(
        self,
        artifact_or_path: Union[Artifact, str],
        name: Optional[str] = None,
        type: Optional[str] = None,
        aliases: Optional[List[str]] = None,
        distributed_id: Optional[str] = None,
    ) -> Artifact:
        """Finishes a non-finalized artifact as output of a run.

        Subsequent "upserts" with the same distributed ID will result in a new version.

        Arguments:
            artifact_or_path: (str or Artifact) A path to the contents of this artifact,
                can be in the following forms:
                    - `/local/directory`
                    - `/local/directory/file.txt`
                    - `s3://bucket/path`
                You can also pass an Artifact object created by calling
                `wandb.Artifact`.
            name: (str, optional) An artifact name. May be prefixed with entity/project.
                Valid names can be in the following forms:
                    - name:version
                    - name:alias
                    - digest
                This will default to the basename of the path prepended with the current
                run id  if not specified.
            type: (str) The type of artifact to log, examples include `dataset`, `model`
            aliases: (list, optional) Aliases to apply to this artifact,
                defaults to `["latest"]`
            distributed_id: (string, optional) Unique string that all distributed jobs share. If None,
                defaults to the run's group name.

        Returns:
            An `Artifact` object.
        """
        if self._get_group() == "" and distributed_id is None:
            raise TypeError(
                "Cannot finish artifact unless run is in a group or distributed_id is provided"
            )
        if distributed_id is None:
            distributed_id = self._get_group()

        return self._log_artifact(
            artifact_or_path,
            name,
            type,
            aliases,
            distributed_id=distributed_id,
            finalize=True,
        )

    def _download_artifact(
        self,
        artifact: Artifact,
        root: Optional[str] = None,
        recursive: bool = False,
        allow_missing_references: bool = False,
    ) -> FilePathStr:
        python_download_path = FilePathStr("")
        if self._settings._require_nexus:
            # Start the download process in the user process too, to handle reference downloads
            python_download_path = artifact._download(
                root=root,
                recursive=recursive,
                allow_missing_references=allow_missing_references,
            )
        if self._backend and self._backend.interface:
            if not self._settings._offline:
                result = self._backend.interface.communicate_download_artifact(
                    artifact.qualified_name,
                    root,
                    recursive,
                    allow_missing_references,
                )
                if result is not None: 
                    if result.response.download_artifact_response.error_message:
                        raise ValueError(
                            f"Error downloading artifact: {result.response.download_artifact_response.error_message}"
                        )
                    download_path = (
                        result.response.download_artifact_response.file_download_path
                    )
<<<<<<< HEAD
<<<<<<< HEAD
                    return FilePathStr(download_path)
        return FilePathStr(python_download_path)
=======
                download_path = (
                    result.response.download_artifact_response.file_download_path
                )
                return FilePathStr(download_path)
=======
                    return FilePathStr(download_path)
                return FilePathStr("")
>>>>>>> 505f6a78
        return artifact._download(
            root=root,
            recursive=recursive,
            allow_missing_references=allow_missing_references,
        )
>>>>>>> download-background

    def _log_artifact(
        self,
        artifact_or_path: Union[Artifact, StrPath],
        name: Optional[str] = None,
        type: Optional[str] = None,
        aliases: Optional[List[str]] = None,
        distributed_id: Optional[str] = None,
        finalize: bool = True,
        is_user_created: bool = False,
        use_after_commit: bool = False,
    ) -> Artifact:
        api = internal.Api()
        if api.settings().get("anonymous") == "true":
            wandb.termwarn(
                "Artifacts logged anonymously cannot be claimed and expire after 7 days."
            )
        if not finalize and distributed_id is None:
            raise TypeError("Must provide distributed_id if artifact is not finalize")
        if aliases is not None:
            if any(invalid in alias for alias in aliases for invalid in ["/", ":"]):
                raise ValueError(
                    "Aliases must not contain any of the following characters: /, :"
                )
        artifact, aliases = self._prepare_artifact(
            artifact_or_path, name, type, aliases
        )
        artifact.distributed_id = distributed_id
        self._assert_can_log_artifact(artifact)
        if self._backend and self._backend.interface:
            if not self._settings._offline:
                future = self._backend.interface.communicate_artifact(
                    self,
                    artifact,
                    aliases,
                    self.step,
                    finalize=finalize,
                    is_user_created=is_user_created,
                    use_after_commit=use_after_commit,
                )
                artifact._set_save_future(future, self._public_api().client)
            else:
                self._backend.interface.publish_artifact(
                    self,
                    artifact,
                    aliases,
                    finalize=finalize,
                    is_user_created=is_user_created,
                    use_after_commit=use_after_commit,
                )
        elif self._internal_run_interface:
            self._internal_run_interface.publish_artifact(
                self,
                artifact,
                aliases,
                finalize=finalize,
                is_user_created=is_user_created,
                use_after_commit=use_after_commit,
            )
        return artifact

    def _public_api(self, overrides: Optional[Dict[str, str]] = None) -> PublicApi:
        overrides = {"run": self._run_id}
        if not (self._settings._offline or self._run_obj is None):
            overrides["entity"] = self._run_obj.entity
            overrides["project"] = self._run_obj.project
        return public.Api(overrides)

    # TODO(jhr): annotate this
    def _assert_can_log_artifact(self, artifact) -> None:  # type: ignore
        if self._settings._offline:
            return
        try:
            public_api = self._public_api()
            entity = public_api.settings["entity"]
            project = public_api.settings["project"]
            expected_type = Artifact._expected_type(
                entity, project, artifact.name, public_api.client
            )
        except requests.exceptions.RequestException:
            # Just return early if there is a network error. This is
            # ok, as this function is intended to help catch an invalid
            # type early, but not a hard requirement for valid operation.
            return
        if expected_type is not None and artifact.type != expected_type:
            raise ValueError(
                f"Artifact {artifact.name} already exists with type '{expected_type}'; "
                f"cannot create another with type '{artifact.type}'"
            )
        if entity and artifact._source_entity and entity != artifact._source_entity:
            raise ValueError(
                f"Artifact {artifact.name} is owned by entity '{entity}'; it can't be "
                f"moved to '{artifact._source_entity}'"
            )
        if project and artifact._source_project and project != artifact._source_project:
            raise ValueError(
                f"Artifact {artifact.name} exists in project '{project}'; it can't be "
                f"moved to '{artifact._source_project}'"
            )

    def _prepare_artifact(
        self,
        artifact_or_path: Union[Artifact, StrPath],
        name: Optional[str] = None,
        type: Optional[str] = None,
        aliases: Optional[List[str]] = None,
    ) -> Tuple[Artifact, List[str]]:
        if isinstance(artifact_or_path, (str, os.PathLike)):
            name = name or f"run-{self._run_id}-{os.path.basename(artifact_or_path)}"
            artifact = wandb.Artifact(name, type or "unspecified")
            if os.path.isfile(artifact_or_path):
                artifact.add_file(artifact_or_path)
            elif os.path.isdir(artifact_or_path):
                artifact.add_dir(artifact_or_path)
            elif "://" in str(artifact_or_path):
                artifact.add_reference(artifact_or_path)
            else:
                raise ValueError(
                    "path must be a file, directory or external"
                    "reference like s3://bucket/path"
                )
        else:
            artifact = artifact_or_path
        if not isinstance(artifact, wandb.Artifact):
            raise ValueError(
                "You must pass an instance of wandb.Artifact or a "
                "valid file path to log_artifact"
            )
        artifact.finalize()
        return artifact, _resolve_aliases(aliases)

    @_run_decorator._noop_on_finish()
    @_run_decorator._attach
    def log_model(
        self,
        path: StrPath,
        model_name: Optional[str] = None,
        aliases: Optional[List[str]] = None,
    ) -> None:
        """Declare a model artifact as an output of a run.

        Arguments:
            path: (str) A path to the contents of this model,
                can be in the following forms:
                    - `/local/directory`
                    - `/local/directory/file.txt`
                    - `s3://bucket/path`
            model_name: (str, optional) An artifact name. String containing only the following alphanumeric characters: dashes, underscores, and dots.
                This will default to the basename of the path prepended with the current
                run id  if not specified.
            aliases: (list, optional) Aliases to apply to this artifact,
                    defaults to `["latest"]`

        Returns:
            None
        """
        self._log_artifact(
            artifact_or_path=path, name=model_name, type="model", aliases=aliases
        )

    @_run_decorator._noop_on_finish()
    @_run_decorator._attach
    def use_model(self, model_name: str) -> FilePathStr:
        """Download a logged model artifact.

        Arguments:
            model_name: (str) A model artifact name.
                May be prefixed with entity/project/. Valid names
                can be in the following forms:
                    - name:version
                    - name:alias
                    - digest.

        Raises:
            AssertionError: if type of artifact 'model_name' does not contain 'model'
        Returns:
            path: (StrPath) path to downloaded artifact file(s).
        """
        artifact = self.use_artifact(artifact_or_name=model_name)
        assert "model" in str(
            artifact.type.lower()
        ), "You can only use this method for 'model' artifacts. Please make sure the artifact type of the model you're trying to use contains the word 'model'."
        path = artifact.download()

        # If returned directory contains only one file, return path to that file
        dir_list = os.listdir(path)
        if len(dir_list) == 1:
            return FilePathStr(os.path.join(path, dir_list[0]))
        return path

    @_run_decorator._noop_on_finish()
    @_run_decorator._attach
    def link_model(
        self,
        path: StrPath,
        linked_model_name: str,
        model_name: Optional[str] = None,
        aliases: Optional[List[str]] = None,
    ) -> None:
        """Link a model version to a model portfolio (a promoted collection of model artifacts).

        The linked model will be visible in the UI for the specified portfolio.

        Arguments:
            path: (str) A path to the contents of this model,
                can be in the following forms:
                    - `/local/directory`
                    - `/local/directory/file.txt`
                    - `s3://bucket/path`
            registered_model_name: (str) - the name of the registered model that the model is to be linked to. The entity will be derived from the run
            model_name: (str) - the name of the model artifact that files in 'path' will be logged to.
            aliases: (List[str], optional) - alias(es) that will only be applied on this linked artifact
                inside the registered model.
                The alias "latest" will always be applied to the latest version of an artifact that is linked.

        Examples:
            ```python
            run.link_model(
                path="/local/directory",
                registered_model_name="my_reg_model",
                model_name="my_model_artifact",
                aliases=["production"],
            )
            ```

            Invalid usage
            ```python
            run.link_model(
                path="/local/directory",
                registered_model_name="my_entity/my_project/my_reg_model",
                model_name="my_model_artifact",
                aliases=["production"],
            )
            ```

        Raises:
            AssertionError: if registered_model_name is a path

        Returns:
            None
        """
        name_parts = linked_model_name.split("/")
        assert (
            len(name_parts) == 1
        ), "Please provide only the name of the registered model. Do not append the entity or project name."
        project = "model-registry"
        target_path = self.entity + "/" + project + "/" + linked_model_name

        artifact = self._log_artifact(
            artifact_or_path=path, name=model_name, type="model"
        )
        self.link_artifact(artifact=artifact, target_path=target_path, aliases=aliases)

    @_run_decorator._noop_on_finish()
    @_run_decorator._attach
    def alert(
        self,
        title: str,
        text: str,
        level: Optional[Union[str, "AlertLevel"]] = None,
        wait_duration: Union[int, float, timedelta, None] = None,
    ) -> None:
        """Launch an alert with the given title and text.

        Arguments:
            title: (str) The title of the alert, must be less than 64 characters long.
            text: (str) The text body of the alert.
            level: (str or wandb.AlertLevel, optional) The alert level to use, either: `INFO`, `WARN`, or `ERROR`.
            wait_duration: (int, float, or timedelta, optional) The time to wait (in seconds) before sending another
                alert with this title.
        """
        level = level or wandb.AlertLevel.INFO
        level_str: str = level.value if isinstance(level, wandb.AlertLevel) else level
        if level_str not in {lev.value for lev in wandb.AlertLevel}:
            raise ValueError("level must be one of 'INFO', 'WARN', or 'ERROR'")

        wait_duration = wait_duration or timedelta(minutes=1)
        if isinstance(wait_duration, int) or isinstance(wait_duration, float):
            wait_duration = timedelta(seconds=wait_duration)
        elif not callable(getattr(wait_duration, "total_seconds", None)):
            raise ValueError(
                "wait_duration must be an int, float, or datetime.timedelta"
            )
        wait_duration = int(wait_duration.total_seconds() * 1000)

        if self._backend and self._backend.interface:
            self._backend.interface.publish_alert(title, text, level_str, wait_duration)

    def __enter__(self) -> "Run":
        return self

    def __exit__(
        self,
        exc_type: Type[BaseException],
        exc_val: BaseException,
        exc_tb: TracebackType,
    ) -> bool:
        exception_raised = exc_type is not None
        if exception_raised:
            traceback.print_exception(exc_type, exc_val, exc_tb)
        exit_code = 1 if exception_raised else 0
        self._finish(exit_code=exit_code)
        return not exception_raised

    @_run_decorator._noop_on_finish()
    @_run_decorator._attach
    def mark_preempting(self) -> None:
        """Mark this run as preempting.

        Also tells the internal process to immediately report this to server.
        """
        if self._backend and self._backend.interface:
            self._backend.interface.publish_preempting()

    @property
    @_run_decorator._noop_on_finish()
    @_run_decorator._attach
    def _system_metrics(self) -> Dict[str, List[Tuple[datetime, float]]]:
        """Returns a dictionary of system metrics.

        Returns:
            A dictionary of system metrics.
        """

        def pb_to_dict(
            system_metrics_pb: wandb.proto.wandb_internal_pb2.GetSystemMetricsResponse,
        ) -> Dict[str, List[Tuple[datetime, float]]]:
            res = {}

            for metric, records in system_metrics_pb.system_metrics.items():
                measurements = []
                for record in records.record:
                    # Convert timestamp to datetime
                    dt = datetime.fromtimestamp(
                        record.timestamp.seconds, tz=timezone.utc
                    )
                    dt = dt.replace(microsecond=record.timestamp.nanos // 1000)

                    measurements.append((dt, record.value))

                res[metric] = measurements

            return res

        if not self._backend or not self._backend.interface:
            return {}

        handle = self._backend.interface.deliver_get_system_metrics()
        result = handle.wait(timeout=1)

        if result:
            try:
                response = result.response.get_system_metrics_response
                if response:
                    return pb_to_dict(response)
            except Exception as e:
                logger.error("Error getting system metrics: %s", e)
        return {}

    # ------------------------------------------------------------------------------
    # HEADER
    # ------------------------------------------------------------------------------
    # Note: All the header methods are static methods since we want to share the printing logic
    # with the service execution path that doesn't have access to the run instance
    @staticmethod
    def _header(
        check_version: Optional["CheckVersionResponse"] = None,
        *,
        settings: "Settings",
        printer: Union["PrinterTerm", "PrinterJupyter"],
    ) -> None:
        Run._header_version_check_info(
            check_version, settings=settings, printer=printer
        )
        Run._header_wandb_version_info(settings=settings, printer=printer)
        Run._header_sync_info(settings=settings, printer=printer)
        Run._header_run_info(settings=settings, printer=printer)

    @staticmethod
    def _header_version_check_info(
        check_version: Optional["CheckVersionResponse"] = None,
        *,
        settings: "Settings",
        printer: Union["PrinterTerm", "PrinterJupyter"],
    ) -> None:
        if not check_version or settings._offline:
            return

        if check_version.delete_message:
            printer.display(check_version.delete_message, level="error")
        elif check_version.yank_message:
            printer.display(check_version.yank_message, level="warn")

        printer.display(
            check_version.upgrade_message, off=not check_version.upgrade_message
        )

    @staticmethod
    def _header_wandb_version_info(
        *,
        settings: "Settings",
        printer: Union["PrinterTerm", "PrinterJupyter"],
    ) -> None:
        if settings.quiet or settings.silent:
            return

        # TODO: add this to a higher verbosity level
        printer.display(
            f"Tracking run with wandb version {wandb.__version__}", off=False
        )

    @staticmethod
    def _header_sync_info(
        *,
        settings: "Settings",
        printer: Union["PrinterTerm", "PrinterJupyter"],
    ) -> None:
        if settings._offline:
            printer.display(
                [
                    f"W&B syncing is set to {printer.code('`offline`')} in this directory.  ",
                    f"Run {printer.code('`wandb online`')} or set {printer.code('WANDB_MODE=online')} "
                    "to enable cloud syncing.",
                ]
            )
        else:
            info = [f"Run data is saved locally in {printer.files(settings.sync_dir)}"]
            if not printer._html:
                info.append(
                    f"Run {printer.code('`wandb offline`')} to turn off syncing."
                )
            printer.display(info, off=settings.quiet or settings.silent)

    @staticmethod
    def _header_run_info(
        *,
        settings: "Settings",
        printer: Union["PrinterTerm", "PrinterJupyter"],
    ) -> None:
        if settings._offline or settings.silent:
            return

        run_url = settings.run_url
        project_url = settings.project_url
        sweep_url = settings.sweep_url

        run_state_str = "Resuming run" if settings.resumed else "Syncing run"
        run_name = settings.run_name
        if not run_name:
            return

        if printer._html:
            if not wandb.jupyter.maybe_display():
                run_line = f"<strong>{printer.link(run_url, run_name)}</strong>"
                project_line, sweep_line = "", ""

                # TODO(settings): make settings the source of truth
                if not wandb.jupyter.quiet():
                    doc_html = printer.link(wburls.get("doc_run"), "docs")

                    project_html = printer.link(project_url, "Weights & Biases")
                    project_line = f"to {project_html} ({doc_html})"

                    if sweep_url:
                        sweep_line = f"Sweep page: {printer.link(sweep_url, sweep_url)}"

                printer.display(
                    [f"{run_state_str} {run_line} {project_line}", sweep_line],
                )

        else:
            printer.display(
                f"{run_state_str} {printer.name(run_name)}", off=not run_name
            )

        if not settings.quiet:
            # TODO: add verbosity levels and add this to higher levels
            printer.display(
                f'{printer.emoji("star")} View project at {printer.link(project_url)}'
            )
            if sweep_url:
                printer.display(
                    f'{printer.emoji("broom")} View sweep at {printer.link(sweep_url)}'
                )
        printer.display(
            f'{printer.emoji("rocket")} View run at {printer.link(run_url)}',
        )

        # TODO(settings) use `wandb_settings` (if self.settings.anonymous == "true":)
        if Api().api.settings().get("anonymous") == "true":
            printer.display(
                "Do NOT share these links with anyone. They can be used to claim your runs.",
                level="warn",
                off=not run_name,
            )

    # ------------------------------------------------------------------------------
    # FOOTER
    # ------------------------------------------------------------------------------
    # Note: All the footer methods are static methods since we want to share the printing logic
    # with the service execution path that doesn't have acess to the run instance
    @staticmethod
    def _footer(
        sampled_history: Optional["SampledHistoryResponse"] = None,
        final_summary: Optional["GetSummaryResponse"] = None,
        poll_exit_response: Optional[PollExitResponse] = None,
        server_info_response: Optional[ServerInfoResponse] = None,
        check_version_response: Optional["CheckVersionResponse"] = None,
        internal_messages_response: Optional["InternalMessagesResponse"] = None,
        job_info: Optional["JobInfoResponse"] = None,
        reporter: Optional[Reporter] = None,
        quiet: Optional[bool] = None,
        *,
        settings: "Settings",
        printer: Union["PrinterTerm", "PrinterJupyter"],
    ) -> None:
        Run._footer_history_summary_info(
            history=sampled_history,
            summary=final_summary,
            quiet=quiet,
            settings=settings,
            printer=printer,
        )

        Run._footer_sync_info(
            poll_exit_response=poll_exit_response,
            job_info=job_info,
            quiet=quiet,
            settings=settings,
            printer=printer,
        )
        Run._footer_log_dir_info(quiet=quiet, settings=settings, printer=printer)
        Run._footer_version_check_info(
            check_version=check_version_response,
            quiet=quiet,
            settings=settings,
            printer=printer,
        )
        Run._footer_local_warn(
            server_info_response=server_info_response,
            quiet=quiet,
            settings=settings,
            printer=printer,
        )
        Run._footer_internal_messages(
            internal_messages_response=internal_messages_response,
            quiet=quiet,
            settings=settings,
            printer=printer,
        )
        Run._footer_reporter_warn_err(
            reporter=reporter, quiet=quiet, settings=settings, printer=printer
        )
        Run._footer_server_messages(
            server_info_response=server_info_response,
            quiet=quiet,
            settings=settings,
            printer=printer,
        )

    @staticmethod
    def _footer_exit_status_info(
        exit_code: Optional[int],
        *,
        settings: "Settings",
        printer: Union["PrinterTerm", "PrinterJupyter"],
    ) -> None:
        if settings.silent:
            return

        status = "(success)." if not exit_code else f"(failed {exit_code})."
        info = [
            f"Waiting for W&B process to finish... {printer.status(status, bool(exit_code))}"
        ]

        if not settings._offline and exit_code:
            info.append(f"Press {printer.abort()} to abort syncing.")

        printer.display(f'{" ".join(info)}')

    # fixme: Temporary hack until we move to rich which allows multiple spinners
    @staticmethod
    def _footer_file_pusher_status_info(
        poll_exit_responses: Optional[
            Union[PollExitResponse, List[Optional[PollExitResponse]]]
        ] = None,
        *,
        printer: Union["PrinterTerm", "PrinterJupyter"],
    ) -> None:
        if not poll_exit_responses:
            return
        if isinstance(poll_exit_responses, PollExitResponse):
            Run._footer_single_run_file_pusher_status_info(
                poll_exit_responses, printer=printer
            )
        elif isinstance(poll_exit_responses, list):
            poll_exit_responses_list = poll_exit_responses
            assert all(
                response is None or isinstance(response, PollExitResponse)
                for response in poll_exit_responses_list
            )
            if len(poll_exit_responses_list) == 0:
                return
            elif len(poll_exit_responses_list) == 1:
                Run._footer_single_run_file_pusher_status_info(
                    poll_exit_responses_list[0], printer=printer
                )
            else:
                Run._footer_multiple_runs_file_pusher_status_info(
                    poll_exit_responses_list, printer=printer
                )
        else:
            raise ValueError(
                f"Got the type `{type(poll_exit_responses)}` for `poll_exit_responses`. "
                "Expected either None, PollExitResponse or a List[Union[PollExitResponse, None]]"
            )

    @staticmethod
    def _footer_single_run_file_pusher_status_info(
        poll_exit_response: Optional[PollExitResponse] = None,
        *,
        printer: Union["PrinterTerm", "PrinterJupyter"],
    ) -> None:
        # todo: is this same as settings._offline?
        if not poll_exit_response:
            return

        progress = poll_exit_response.pusher_stats
        done = poll_exit_response.done

        megabyte = wandb.util.POW_2_BYTES[2][1]
        line = (
            f"{progress.uploaded_bytes / megabyte :.3f} MB of {progress.total_bytes / megabyte:.3f} MB uploaded "
            f"({progress.deduped_bytes / megabyte:.3f} MB deduped)\r"
        )

        percent_done = (
            1.0
            if progress.total_bytes == 0
            else progress.uploaded_bytes / progress.total_bytes
        )

        printer.progress_update(line, percent_done)
        if done:
            printer.progress_close()

            dedupe_fraction = (
                progress.deduped_bytes / float(progress.total_bytes)
                if progress.total_bytes > 0
                else 0
            )
            if dedupe_fraction > 0.01:
                printer.display(
                    f"W&B sync reduced upload amount by {dedupe_fraction * 100:.1f}%             "
                )

    @staticmethod
    def _footer_multiple_runs_file_pusher_status_info(
        poll_exit_responses: List[Optional[PollExitResponse]],
        *,
        printer: Union["PrinterTerm", "PrinterJupyter"],
    ) -> None:
        # todo: is this same as settings._offline?
        if not all(poll_exit_responses):
            return

        megabyte = wandb.util.POW_2_BYTES[2][1]
        total_files: int = sum(
            sum(
                [
                    response.file_counts.wandb_count,
                    response.file_counts.media_count,
                    response.file_counts.artifact_count,
                    response.file_counts.other_count,
                ]
            )
            for response in poll_exit_responses
            if response is not None and response.file_counts is not None
        )
        uploaded = sum(
            response.pusher_stats.uploaded_bytes
            for response in poll_exit_responses
            if response is not None and response.pusher_stats is not None
        )
        total = sum(
            response.pusher_stats.total_bytes
            for response in poll_exit_responses
            if response is not None and response.pusher_stats is not None
        )

        line = (
            f"Processing {len(poll_exit_responses)} runs with {total_files} files "
            f"({uploaded/megabyte :.2f} MB/{total/megabyte :.2f} MB)\r"
        )
        # line = "{}{:<{max_len}}\r".format(line, " ", max_len=(80 - len(line)))
        printer.progress_update(line)  # type:ignore[call-arg]

        done = all(
            [
                poll_exit_response.done
                for poll_exit_response in poll_exit_responses
                if poll_exit_response
            ]
        )
        if done:
            printer.progress_close()

    @staticmethod
    def _footer_sync_info(
        poll_exit_response: Optional[PollExitResponse] = None,
        job_info: Optional["JobInfoResponse"] = None,
        quiet: Optional[bool] = None,
        *,
        settings: "Settings",
        printer: Union["PrinterTerm", "PrinterJupyter"],
    ) -> None:
        if settings.silent:
            return

        if settings._offline:
            printer.display(
                [
                    "You can sync this run to the cloud by running:",
                    printer.code(f"wandb sync {settings.sync_dir}"),
                ],
                off=(quiet or settings.quiet),
            )
        else:
            info = []
            if settings.run_name and settings.run_url:
                info = [
                    f"{printer.emoji('rocket')} View run {printer.name(settings.run_name)} at: {printer.link(settings.run_url)}"
                ]
            if job_info and job_info.version and job_info.sequenceId:
                link = f"{settings.project_url}/jobs/{job_info.sequenceId}/version_details/{job_info.version}"
                info.append(
                    f"{printer.emoji('lightning')} View job at {printer.link(link)}",
                )
            if poll_exit_response and poll_exit_response.file_counts:
                logger.info("logging synced files")
                file_counts = poll_exit_response.file_counts
                info.append(
                    f"Synced {file_counts.wandb_count} W&B file(s), {file_counts.media_count} media file(s), "
                    f"{file_counts.artifact_count} artifact file(s) and {file_counts.other_count} other file(s)",
                )
            printer.display(info)

    @staticmethod
    def _footer_log_dir_info(
        quiet: Optional[bool] = None,
        *,
        settings: "Settings",
        printer: Union["PrinterTerm", "PrinterJupyter"],
    ) -> None:
        if (quiet or settings.quiet) or settings.silent:
            return

        log_dir = settings.log_user or settings.log_internal
        if log_dir:
            log_dir = os.path.dirname(log_dir.replace(os.getcwd(), "."))
            printer.display(
                f"Find logs at: {printer.files(log_dir)}",
            )

    @staticmethod
    def _footer_history_summary_info(
        history: Optional["SampledHistoryResponse"] = None,
        summary: Optional["GetSummaryResponse"] = None,
        quiet: Optional[bool] = None,
        *,
        settings: "Settings",
        printer: Union["PrinterTerm", "PrinterJupyter"],
    ) -> None:
        if (quiet or settings.quiet) or settings.silent:
            return

        panel = []

        # Render history if available
        if history:
            logger.info("rendering history")

            sampled_history = {
                item.key: wandb.util.downsample(
                    item.values_float or item.values_int, 40
                )
                for item in history.item
                if not item.key.startswith("_")
            }

            history_rows = []
            for key, values in sorted(sampled_history.items()):
                if any(not isinstance(value, numbers.Number) for value in values):
                    continue
                sparkline = printer.sparklines(values)
                if sparkline:
                    history_rows.append([key, sparkline])
            if history_rows:
                history_grid = printer.grid(
                    history_rows,
                    "Run history:",
                )
                panel.append(history_grid)

        # Render summary if available
        if summary:
            final_summary = {
                item.key: json.loads(item.value_json)
                for item in summary.item
                if not item.key.startswith("_")
            }

            logger.info("rendering summary")
            summary_rows = []
            for key, value in sorted(final_summary.items()):
                # arrays etc. might be too large. for now, we just don't print them
                if isinstance(value, str):
                    value = value[:20] + "..." * (len(value) >= 20)
                    summary_rows.append([key, value])
                elif isinstance(value, numbers.Number):
                    value = round(value, 5) if isinstance(value, float) else value
                    summary_rows.append([key, str(value)])
                else:
                    continue

            if summary_rows:
                summary_grid = printer.grid(
                    summary_rows,
                    "Run summary:",
                )
                panel.append(summary_grid)

        if panel:
            printer.display(printer.panel(panel))

    @staticmethod
    def _footer_local_warn(
        server_info_response: Optional[ServerInfoResponse] = None,
        quiet: Optional[bool] = None,
        *,
        settings: "Settings",
        printer: Union["PrinterTerm", "PrinterJupyter"],
    ) -> None:
        if (quiet or settings.quiet) or settings.silent:
            return

        if settings._offline:
            return

        if not server_info_response or not server_info_response.local_info:
            return

        if settings.is_local:
            local_info = server_info_response.local_info
            latest_version, out_of_date = local_info.version, local_info.out_of_date
            if out_of_date:
                printer.display(
                    f"Upgrade to the {latest_version} version of W&B Server to get the latest features. "
                    f"Learn more: {printer.link(wburls.get('upgrade_server'))}",
                    level="warn",
                )

    @staticmethod
    def _footer_internal_messages(
        internal_messages_response: Optional["InternalMessagesResponse"] = None,
        quiet: Optional[bool] = None,
        *,
        settings: "Settings",
        printer: Union["PrinterTerm", "PrinterJupyter"],
    ) -> None:
        if (quiet or settings.quiet) or settings.silent:
            return

        if not internal_messages_response:
            return

        for message in internal_messages_response.messages.warning:
            printer.display(message, level="warn")

    @staticmethod
    def _footer_server_messages(
        server_info_response: Optional[ServerInfoResponse] = None,
        quiet: Optional[bool] = None,
        *,
        settings: "Settings",
        printer: Union["PrinterTerm", "PrinterJupyter"],
    ) -> None:
        if (quiet or settings.quiet) or settings.silent:
            return

        if settings.disable_hints:
            return

        if server_info_response and server_info_response.server_messages:
            for message in server_info_response.server_messages.item:
                printer.display(
                    message.html_text if printer._html else message.utf_text,
                    default_text=message.plain_text,
                    level=message.level,
                    off=message.type.lower() != "footer",
                )

    @staticmethod
    def _footer_version_check_info(
        check_version: Optional["CheckVersionResponse"] = None,
        quiet: Optional[bool] = None,
        *,
        settings: "Settings",
        printer: Union["PrinterTerm", "PrinterJupyter"],
    ) -> None:
        if not check_version:
            return

        if settings._offline:
            return

        if (quiet or settings.quiet) or settings.silent:
            return

        if check_version.delete_message:
            printer.display(check_version.delete_message, level="error")
        elif check_version.yank_message:
            printer.display(check_version.yank_message, level="warn")

        # only display upgrade message if packages are bad
        package_problem = check_version.delete_message or check_version.yank_message
        if package_problem and check_version.upgrade_message:
            printer.display(check_version.upgrade_message)

    @staticmethod
    def _footer_reporter_warn_err(
        reporter: Optional[Reporter] = None,
        quiet: Optional[bool] = None,
        *,
        settings: "Settings",
        printer: Union["PrinterTerm", "PrinterJupyter"],
    ) -> None:
        if (quiet or settings.quiet) or settings.silent:
            return

        if not reporter:
            return

        warning_lines = reporter.warning_lines
        if warning_lines:
            warnings = ["Warnings:"] + [f"{line}" for line in warning_lines]
            if len(warning_lines) < reporter.warning_count:
                warnings.append("More warnings...")
            printer.display(warnings)

        error_lines = reporter.error_lines
        if error_lines:
            errors = ["Errors:"] + [f"{line}" for line in error_lines]
            if len(error_lines) < reporter.error_count:
                errors.append("More errors...")
            printer.display(errors)


# We define this outside of the run context to support restoring before init
def restore(
    name: str,
    run_path: Optional[str] = None,
    replace: bool = False,
    root: Optional[str] = None,
) -> Union[None, TextIO]:
    """Download the specified file from cloud storage.

    File is placed into the current directory or run directory.
    By default, will only download the file if it doesn't already exist.

    Arguments:
        name: the name of the file
        run_path: optional path to a run to pull files from, i.e. `username/project_name/run_id`
            if wandb.init has not been called, this is required.
        replace: whether to download the file even if it already exists locally
        root: the directory to download the file to.  Defaults to the current
            directory or the run directory if wandb.init was called.

    Returns:
        None if it can't find the file, otherwise a file object open for reading

    Raises:
        wandb.CommError: if we can't connect to the wandb backend
        ValueError: if the file is not found or can't find run_path
    """
    is_disabled = wandb.run is not None and wandb.run.disabled
    run = None if is_disabled else wandb.run
    if run_path is None:
        if run is not None:
            run_path = run.path
        else:
            raise ValueError(
                "run_path required when calling wandb.restore before wandb.init"
            )
    if root is None:
        if run is not None:
            root = run.dir
    api = public.Api()
    api_run = api.run(run_path)
    if root is None:
        root = os.getcwd()
    path = os.path.join(root, name)
    if os.path.exists(path) and replace is False:
        return open(path)
    if is_disabled:
        return None
    files = api_run.files([name])
    if len(files) == 0:
        return None
    # if the file does not exist, the file has an md5 of 0
    if files[0].md5 == "0":
        raise ValueError(f"File {name} not found in {run_path or root}.")
    return files[0].download(root=root, replace=True)


# propagate our doc string to the runs restore method
try:
    Run.restore.__doc__ = restore.__doc__
except AttributeError:
    pass


def finish(exit_code: Optional[int] = None, quiet: Optional[bool] = None) -> None:
    """Mark a run as finished, and finish uploading all data.

    This is used when creating multiple runs in the same process.
    We automatically call this method when your script exits.

    Arguments:
        exit_code: Set to something other than 0 to mark a run as failed
        quiet: Set to true to minimize log output
    """
    if wandb.run:
        wandb.run.finish(exit_code=exit_code, quiet=quiet)<|MERGE_RESOLUTION|>--- conflicted
+++ resolved
@@ -3001,25 +3001,8 @@
                     download_path = (
                         result.response.download_artifact_response.file_download_path
                     )
-<<<<<<< HEAD
-<<<<<<< HEAD
                     return FilePathStr(download_path)
         return FilePathStr(python_download_path)
-=======
-                download_path = (
-                    result.response.download_artifact_response.file_download_path
-                )
-                return FilePathStr(download_path)
-=======
-                    return FilePathStr(download_path)
-                return FilePathStr("")
->>>>>>> 505f6a78
-        return artifact._download(
-            root=root,
-            recursive=recursive,
-            allow_missing_references=allow_missing_references,
-        )
->>>>>>> download-background
 
     def _log_artifact(
         self,
