--- conflicted
+++ resolved
@@ -2052,14 +2052,9 @@
 
     # TODO(jhr): annotate this
     def use_artifact(self, artifact_or_name, type=None, aliases=None):  # type: ignore
-<<<<<<< HEAD
-        """Declare an artifact as an input to a run, call `download` or `file` on
-        the returned object to get the contents locally.
-=======
         """Declare an artifact as an input to a run.
 
         Call `download` or `file` on the returned object to get the contents locally.
->>>>>>> e06eed65
 
         Arguments:
             artifact_or_name: (str or Artifact) An artifact name.
@@ -2116,11 +2111,7 @@
         type: Optional[str] = None,
         aliases: Optional[List[str]] = None,
     ) -> wandb_artifacts.Artifact:
-<<<<<<< HEAD
-        """Declare an artifact as output of a run.
-=======
         """Declare an artifact as an output of a run.
->>>>>>> e06eed65
 
         Arguments:
             artifact_or_path: (str or Artifact) A path to the contents of this artifact,
@@ -2154,16 +2145,10 @@
         aliases: Optional[List[str]] = None,
         distributed_id: Optional[str] = None,
     ) -> wandb_artifacts.Artifact:
-<<<<<<< HEAD
-        """Declare (or append tp) a non-finalized artifact as output of a run. Note that you must call
-        run.finish_artifact() to finalize the artifact. This is useful when distributed jobs
-        need to all contribute to the same artifact.
-=======
         """Declare (or append to) a non-finalized artifact as output of a run.
 
         Note that you must call run.finish_artifact() to finalize the artifact.
         This is useful when distributed jobs need to all contribute to the same artifact.
->>>>>>> e06eed65
 
         Arguments:
             artifact_or_path: (str or Artifact) A path to the contents of this artifact,
@@ -2212,14 +2197,9 @@
         aliases: Optional[List[str]] = None,
         distributed_id: Optional[str] = None,
     ) -> wandb_artifacts.Artifact:
-<<<<<<< HEAD
-        """Finish a non-finalized artifact as output of a run. Subsequent "upserts" with
-        the same distributed ID will result in a new version
-=======
         """Finishes a non-finalized artifact as output of a run.
 
         Subsequent "upserts" with the same distributed ID will result in a new version.
->>>>>>> e06eed65
 
         Arguments:
             artifact_or_path: (str or Artifact) A path to the contents of this artifact,
@@ -2434,16 +2414,10 @@
     replace: bool = False,
     root: Optional[str] = None,
 ) -> Union[None, TextIO]:
-<<<<<<< HEAD
-    """Downloads the specified file from cloud storage into the current directory
-    or run directory.  By default this will only download the file if it doesn't
-    already exist.
-=======
     """Downloads the specified file from cloud storage.
 
     File is placed into the current directory or run directory.
     By default will only download the file if it doesn't already exist.
->>>>>>> e06eed65
 
     Arguments:
         name: the name of the file
@@ -2455,14 +2429,6 @@
 
     Returns:
         None if it can't find the file, otherwise a file object open for reading
-<<<<<<< HEAD
-
-    Raises:
-        wandb.CommError: if we can't connect to the wandb backend
-        ValueError: if the file is not found or can't find run_path
-    """
-=======
->>>>>>> e06eed65
 
     Raises:
         wandb.CommError: if we can't connect to the wandb backend
