--- conflicted
+++ resolved
@@ -2978,24 +2978,11 @@
             return
         if expected_type is not None and artifact.type != expected_type:
             raise ValueError(
-<<<<<<< HEAD
-                f"Artifact {artifact.name} already exists with type {expected_type}; "
-=======
                 f"Artifact {artifact.name} already exists with type '{expected_type}'; "
->>>>>>> fdffca01
                 f"cannot create another with type {artifact.type}"
             )
         if entity and artifact._source_entity and entity != artifact._source_entity:
             raise ValueError(
-<<<<<<< HEAD
-                f"Artifact {artifact.name} is owned by entity {artifact._source_entity};"
-                f" it can't be moved to entity {entity}"
-            )
-        if project and artifact._source_project and project != artifact._source_project:
-            raise ValueError(
-                f"Artifact {artifact.name} exists in project {artifact._source_project};"
-                f" it can't be moved to project {project}"
-=======
                 f"Artifact {artifact.name} is owned by entity '{entity}'; it can't be "
                 f"moved to '{artifact._source_entity}'"
             )
@@ -3003,7 +2990,6 @@
             raise ValueError(
                 f"Artifact {artifact.name} exists in project '{project}'; it can't be "
                 f"moved to '{artifact._source_project}'"
->>>>>>> fdffca01
             )
 
     def _prepare_artifact(
