import _thread as thread
import atexit
import functools
import glob
import json
import logging
import numbers
import os
import re
import sys
import threading
import time
import traceback
import warnings
from collections.abc import Mapping
from dataclasses import dataclass, field
from datetime import datetime, timedelta, timezone
from enum import IntEnum
from types import TracebackType
from typing import (
    TYPE_CHECKING,
    Any,
    Callable,
    Dict,
    List,
    NamedTuple,
    Optional,
    Sequence,
    TextIO,
    Tuple,
    Type,
    Union,
)

import requests

import wandb
import wandb.env
from wandb import errors, trigger
from wandb._globals import _datatypes_set_callback
from wandb.apis import internal, public
from wandb.apis.internal import Api
from wandb.apis.public import Api as PublicApi
from wandb.proto.wandb_internal_pb2 import (
    JobInfoResponse,
    MetricRecord,
    PollExitResponse,
    Result,
    RunRecord,
    ServerInfoResponse,
)
from wandb.sdk.artifacts.artifact import Artifact
from wandb.sdk.internal import job_builder
from wandb.sdk.lib.import_hooks import (
    register_post_import_hook,
    unregister_post_import_hook,
)
from wandb.sdk.lib.paths import FilePathStr, LogicalPath, StrPath
from wandb.util import (
    _is_artifact_object,
    _is_artifact_string,
    _is_artifact_version_weave_dict,
    _is_py_or_dockerfile,
    _resolve_aliases,
    add_import_hook,
    parse_artifact_string,
)
from wandb.viz import CustomChart, Visualize, custom_chart

from . import wandb_config, wandb_metric, wandb_summary
from .data_types._dtypes import TypeRegistry
from .interface.interface import GlobStr, InterfaceBase
from .interface.summary_record import SummaryRecord
from .lib import (
    config_util,
    deprecate,
    filenames,
    filesystem,
    ipython,
    module,
    proto_util,
    redirect,
    telemetry,
)
from .lib.exit_hooks import ExitHooks
from .lib.gitlib import GitRepo
from .lib.mailbox import MailboxError, MailboxHandle, MailboxProbe, MailboxProgress
from .lib.printer import get_printer
from .lib.proto_util import message_to_dict
from .lib.reporting import Reporter
from .lib.wburls import wburls
from .wandb_settings import Settings
from .wandb_setup import _WandbSetup

if TYPE_CHECKING:
    if sys.version_info >= (3, 8):
        from typing import TypedDict
    else:
        from typing_extensions import TypedDict

    import wandb.apis.public
    import wandb.sdk.backend.backend
    import wandb.sdk.interface.interface_queue
    from wandb.proto.wandb_internal_pb2 import (
        CheckVersionResponse,
        GetSummaryResponse,
        InternalMessagesResponse,
        SampledHistoryResponse,
    )

    from .interface.interface import FilesDict, PolicyName
    from .lib.printer import PrinterJupyter, PrinterTerm
    from .wandb_alerts import AlertLevel

    class GitSourceDict(TypedDict):
        remote: str
        commit: str
        entrypoint: List[str]
        args: Sequence[str]

    class ArtifactSourceDict(TypedDict):
        artifact: str
        entrypoint: List[str]
        args: Sequence[str]

    class ImageSourceDict(TypedDict):
        image: str
        args: Sequence[str]

    class JobSourceDict(TypedDict, total=False):
        _version: str
        source_type: str
        source: Union[GitSourceDict, ArtifactSourceDict, ImageSourceDict]
        input_types: Dict[str, Any]
        output_types: Dict[str, Any]
        runtime: Optional[str]


logger = logging.getLogger("wandb")
EXIT_TIMEOUT = 60
RE_LABEL = re.compile(r"[a-zA-Z0-9_-]+$")


class TeardownStage(IntEnum):
    EARLY = 1
    LATE = 2


class TeardownHook(NamedTuple):
    call: Callable[[], None]
    stage: TeardownStage


class RunStatusChecker:
    """Periodically polls the background process for relevant updates.

    - check if the user has requested a stop.
    - check the network status.
    - check the run sync status.
    """

    _stop_status_lock: threading.Lock
    _stop_status_handle: Optional[MailboxHandle]
    _network_status_lock: threading.Lock
    _network_status_handle: Optional[MailboxHandle]
    _internal_messages_lock: threading.Lock
    _internal_messages_handle: Optional[MailboxHandle]

    def __init__(
        self,
        interface: InterfaceBase,
        stop_polling_interval: int = 15,
        retry_polling_interval: int = 5,
    ) -> None:
        self._interface = interface
        self._stop_polling_interval = stop_polling_interval
        self._retry_polling_interval = retry_polling_interval

        self._join_event = threading.Event()

        self._stop_status_lock = threading.Lock()
        self._stop_status_handle = None
        self._stop_thread = threading.Thread(
            target=self.check_stop_status,
            name="ChkStopThr",
            daemon=True,
        )

        self._network_status_lock = threading.Lock()
        self._network_status_handle = None
        self._network_status_thread = threading.Thread(
            target=self.check_network_status,
            name="NetStatThr",
            daemon=True,
        )

        self._internal_messages_lock = threading.Lock()
        self._internal_messages_handle = None
        self._internal_messages_thread = threading.Thread(
            target=self.check_internal_messages,
            name="IntMsgThr",
            daemon=True,
        )

    def start(self) -> None:
        self._stop_thread.start()
        self._network_status_thread.start()
        self._internal_messages_thread.start()

    def _loop_check_status(
        self,
        *,
        lock: threading.Lock,
        set_handle: Any,
        timeout: int,
        request: Any,
        process: Any,
    ) -> None:
        local_handle: Optional[MailboxHandle] = None
        join_requested = False
        while not join_requested:
            time_probe = time.monotonic()
            if not local_handle:
                local_handle = request()
            assert local_handle

            with lock:
                if self._join_event.is_set():
                    return
                set_handle(local_handle)
            try:
                result = local_handle.wait(timeout=timeout)
            except MailboxError:
                # background threads are oportunistically getting results
                # from the internal process but the internal process could
                # be shutdown at any time.  In this case assume that the
                # thread should exit silently.   This is possible
                # because we do not have an atexit handler for the user
                # process which quiesces active threads.
                break
            with lock:
                set_handle(None)

            if result:
                process(result)
                # if request finished, clear the handle to send on the next interval
                local_handle = None

            time_elapsed = time.monotonic() - time_probe
            wait_time = max(self._stop_polling_interval - time_elapsed, 0)
            join_requested = self._join_event.wait(timeout=wait_time)

    def check_network_status(self) -> None:
        def _process_network_status(result: Result) -> None:
            network_status = result.response.network_status_response
            for hr in network_status.network_responses:
                if (
                    hr.http_status_code == 200 or hr.http_status_code == 0
                ):  # we use 0 for non-http errors (eg wandb errors)
                    wandb.termlog(f"{hr.http_response_text}")
                else:
                    wandb.termlog(
                        "{} encountered ({}), retrying request".format(
                            hr.http_status_code, hr.http_response_text.rstrip()
                        )
                    )

        self._loop_check_status(
            lock=self._network_status_lock,
            set_handle=lambda x: setattr(self, "_network_status_handle", x),
            timeout=self._retry_polling_interval,
            request=self._interface.deliver_network_status,
            process=_process_network_status,
        )

    def check_stop_status(self) -> None:
        def _process_stop_status(result: Result) -> None:
            stop_status = result.response.stop_status_response
            if stop_status.run_should_stop:
                # TODO(frz): This check is required
                # until WB-3606 is resolved on server side.
                if not wandb.agents.pyagent.is_running():
                    thread.interrupt_main()
                    return

        self._loop_check_status(
            lock=self._stop_status_lock,
            set_handle=lambda x: setattr(self, "_stop_status_handle", x),
            timeout=self._stop_polling_interval,
            request=self._interface.deliver_stop_status,
            process=_process_stop_status,
        )

    def check_internal_messages(self) -> None:
        def _process_internal_messages(result: Result) -> None:
            internal_messages = result.response.internal_messages_response
            for msg in internal_messages.messages.warning:
                wandb.termwarn(msg)

        self._loop_check_status(
            lock=self._internal_messages_lock,
            set_handle=lambda x: setattr(self, "_internal_messages_handle", x),
            timeout=1,
            request=self._interface.deliver_internal_messages,
            process=_process_internal_messages,
        )

    def stop(self) -> None:
        self._join_event.set()
        with self._stop_status_lock:
            if self._stop_status_handle:
                self._stop_status_handle.abandon()
        with self._network_status_lock:
            if self._network_status_handle:
                self._network_status_handle.abandon()
        with self._internal_messages_lock:
            if self._internal_messages_handle:
                self._internal_messages_handle.abandon()

    def join(self) -> None:
        self.stop()
        self._stop_thread.join()
        self._network_status_thread.join()
        self._internal_messages_thread.join()


class _run_decorator:  # noqa: N801
    _is_attaching: str = ""

    class Dummy:
        ...

    @classmethod
    def _attach(cls, func: Callable) -> Callable:
        @functools.wraps(func)
        def wrapper(self: Type["Run"], *args: Any, **kwargs: Any) -> Any:
            # * `_attach_id` is only assigned in service hence for all non-service cases
            # it will be a passthrough.
            # * `_attach_pid` is only assigned in _init (using _attach_pid guarantees single attach):
            #   - for non-fork case the object is shared through pickling so will be None.
            #   - for fork case the new process share mem space hence the value would be of parent process.
            if (
                getattr(self, "_attach_id", None)
                and getattr(self, "_attach_pid", None) != os.getpid()
            ):
                if cls._is_attaching:
                    message = (
                        f"Trying to attach `{func.__name__}` "
                        f"while in the middle of attaching `{cls._is_attaching}`"
                    )
                    raise RuntimeError(message)
                cls._is_attaching = func.__name__
                try:
                    wandb._attach(run=self)
                except Exception as e:
                    # In case the attach fails we will raise the exception that caused the issue.
                    # This exception should be caught and fail the execution of the program.
                    cls._is_attaching = ""
                    raise e
                cls._is_attaching = ""
            return func(self, *args, **kwargs)

        return wrapper

    @classmethod
    def _noop_on_finish(cls, message: str = "", only_warn: bool = False) -> Callable:
        def decorator_fn(func: Callable) -> Callable:
            @functools.wraps(func)
            def wrapper_fn(self: Type["Run"], *args: Any, **kwargs: Any) -> Any:
                if not getattr(self, "_is_finished", False):
                    return func(self, *args, **kwargs)

                default_message = (
                    f"Run ({self.id}) is finished. The call to `{func.__name__}` will be ignored. "
                    f"Please make sure that you are using an active run."
                )
                resolved_message = message or default_message
                if only_warn:
                    warnings.warn(resolved_message, UserWarning, stacklevel=2)
                else:
                    raise errors.UsageError(resolved_message)

            return wrapper_fn

        return decorator_fn

    @classmethod
    def _noop(cls, func: Callable) -> Callable:
        @functools.wraps(func)
        def wrapper(self: Type["Run"], *args: Any, **kwargs: Any) -> Any:
            # `_attach_id` is only assigned in service hence for all service cases
            # it will be a passthrough. We don't pickle non-service so again a way
            # to see that we are in non-service case
            if getattr(self, "_attach_id", None) is None:
                # `_init_pid` is only assigned in __init__ (this will be constant check for mp):
                #   - for non-fork case the object is shared through pickling,
                #     and we don't pickle non-service so will be None
                #   - for fork case the new process share mem space hence the value would be of parent process.
                _init_pid = getattr(self, "_init_pid", None)
                if _init_pid != os.getpid():
                    message = "`{}` ignored (called from pid={}, `init` called from pid={}). See: {}".format(
                        func.__name__,
                        os.getpid(),
                        _init_pid,
                        wburls.get("multiprocess"),
                    )
                    # - if this process was pickled in non-service case,
                    #   we ignore the attributes (since pickle is not supported)
                    # - for fork case will use the settings of the parent process
                    # - only point of inconsistent behavior from forked and non-forked cases
                    settings = getattr(self, "_settings", None)
                    if settings and settings["strict"]:
                        wandb.termerror(message, repeat=False)
                        raise errors.UnsupportedError(
                            f"`{func.__name__}` does not support multiprocessing"
                        )
                    wandb.termwarn(message, repeat=False)
                    return cls.Dummy()

            return func(self, *args, **kwargs)

        return wrapper


@dataclass
class RunStatus:
    sync_items_total: int = field(default=0)
    sync_items_pending: int = field(default=0)
    sync_time: Optional[datetime] = field(default=None)


class Run:
    """A unit of computation logged by wandb. Typically, this is an ML experiment.

    Create a run with `wandb.init()`:
    <!--yeadoc-test:run-object-basic-->
    ```python
    import wandb

    run = wandb.init()
    ```

    There is only ever at most one active `wandb.Run` in any process,
    and it is accessible as `wandb.run`:
    <!--yeadoc-test:global-run-object-->
    ```python
    import wandb

    assert wandb.run is None

    wandb.init()

    assert wandb.run is not None
    ```
    anything you log with `wandb.log` will be sent to that run.

    If you want to start more runs in the same script or notebook, you'll need to
    finish the run that is in-flight. Runs can be finished with `wandb.finish` or
    by using them in a `with` block:
    <!--yeadoc-test:run-context-manager-->
    ```python
    import wandb

    wandb.init()
    wandb.finish()

    assert wandb.run is None

    with wandb.init() as run:
        pass  # log data here

    assert wandb.run is None
    ```

    See the documentation for `wandb.init` for more on creating runs, or check out
    [our guide to `wandb.init`](https://docs.wandb.ai/guides/track/launch).

    In distributed training, you can either create a single run in the rank 0 process
    and then log information only from that process, or you can create a run in each process,
    logging from each separately, and group the results together with the `group` argument
    to `wandb.init`. For more details on distributed training with W&B, check out
    [our guide](https://docs.wandb.ai/guides/track/log/distributed-training).

    Currently, there is a parallel `Run` object in the `wandb.Api`. Eventually these
    two objects will be merged.

    Attributes:
        summary: (Summary) Single values set for each `wandb.log()` key. By
            default, summary is set to the last value logged. You can manually
            set summary to the best value, like max accuracy, instead of the
            final value.
    """

    _telemetry_obj: telemetry.TelemetryRecord
    _telemetry_obj_active: bool
    _telemetry_obj_dirty: bool
    _telemetry_obj_flushed: bytes

    _teardown_hooks: List[TeardownHook]
    _tags: Optional[Tuple[Any, ...]]

    _entity: Optional[str]
    _project: Optional[str]
    _group: Optional[str]
    _job_type: Optional[str]
    _name: Optional[str]
    _notes: Optional[str]
    _sweep_id: Optional[str]

    _run_obj: Optional[RunRecord]
    # Use string literal annotation because of type reference loop
    _backend: Optional["wandb.sdk.backend.backend.Backend"]
    _internal_run_interface: Optional[
        "wandb.sdk.interface.interface_queue.InterfaceQueue"
    ]
    _wl: Optional[_WandbSetup]

    _out_redir: Optional[redirect.RedirectBase]
    _err_redir: Optional[redirect.RedirectBase]
    _redirect_cb: Optional[Callable[[str, str], None]]
    _redirect_raw_cb: Optional[Callable[[str, str], None]]
    _output_writer: Optional["filesystem.CRDedupedFile"]
    _quiet: Optional[bool]

    _atexit_cleanup_called: bool
    _hooks: Optional[ExitHooks]
    _exit_code: Optional[int]

    _run_status_checker: Optional[RunStatusChecker]

    _check_version: Optional["CheckVersionResponse"]
    _sampled_history: Optional["SampledHistoryResponse"]
    _final_summary: Optional["GetSummaryResponse"]
    _job_info: Optional["JobInfoResponse"]
    _poll_exit_handle: Optional[MailboxHandle]
    _poll_exit_response: Optional[PollExitResponse]
    _server_info_response: Optional[ServerInfoResponse]
    _internal_messages_response: Optional["InternalMessagesResponse"]

    _stdout_slave_fd: Optional[int]
    _stderr_slave_fd: Optional[int]
    _artifact_slots: List[str]

    _init_pid: int
    _attach_pid: int
    _iface_pid: Optional[int]
    _iface_port: Optional[int]

    _attach_id: Optional[str]
    _is_attached: bool
    _is_finished: bool
    _settings: Settings

    _launch_artifacts: Optional[Dict[str, Any]]
    _printer: Union["PrinterTerm", "PrinterJupyter"]

    def __init__(
        self,
        settings: Settings,
        config: Optional[Dict[str, Any]] = None,
        sweep_config: Optional[Dict[str, Any]] = None,
        launch_config: Optional[Dict[str, Any]] = None,
    ) -> None:
        # pid is set, so we know if this run object was initialized by this process
        self._init_pid = os.getpid()
        self._init(
            settings=settings,
            config=config,
            sweep_config=sweep_config,
            launch_config=launch_config,
        )

    def _init(
        self,
        settings: Settings,
        config: Optional[Dict[str, Any]] = None,
        sweep_config: Optional[Dict[str, Any]] = None,
        launch_config: Optional[Dict[str, Any]] = None,
    ) -> None:
        self._settings = settings
        self._config = wandb_config.Config()
        self._config._set_callback(self._config_callback)
        self._config._set_artifact_callback(self._config_artifact_callback)
        self._config._set_settings(self._settings)
        self._backend = None
        self._internal_run_interface = None
        # todo: perhaps this should be a property that is a noop on a finished run
        self.summary = wandb_summary.Summary(
            self._summary_get_current_summary_callback,
        )
        self.summary._set_update_callback(self._summary_update_callback)
        self._step = 0
        self._torch_history: Optional[wandb.wandb_torch.TorchHistory] = None

        # todo: eventually would be nice to make this configurable using self._settings._start_time
        #  need to test (jhr): if you set start time to 2 days ago and run a test for 15 minutes,
        #  does the total time get calculated right (not as 2 days and 15 minutes)?
        self._start_time = time.time()

        _datatypes_set_callback(self._datatypes_callback)

        self._printer = get_printer(self._settings._jupyter)
        self._wl = None
        self._reporter: Optional[Reporter] = None

        self._entity = None
        self._project = None
        self._group = None
        self._job_type = None
        self._run_id = self._settings.run_id
        self._starting_step = 0
        self._name = None
        self._notes = None
        self._tags = None
        self._remote_url = None
        self._commit = None
        self._sweep_id = None

        self._hooks = None
        self._teardown_hooks = []
        self._out_redir = None
        self._err_redir = None
        self._stdout_slave_fd = None
        self._stderr_slave_fd = None
        self._exit_code = None
        self._exit_result = None
        self._quiet = self._settings.quiet

        self._output_writer = None
        self._used_artifact_slots: Dict[str, str] = {}

        # Returned from backend request_run(), set from wandb_init?
        self._run_obj = None

        # Created when the run "starts".
        self._run_status_checker = None

        self._check_version = None
        self._sampled_history = None
        self._final_summary = None
        self._poll_exit_response = None
        self._server_info_response = None
        self._internal_messages_response = None
        self._poll_exit_handle = None
        self._job_info = None

        # Initialize telemetry object
        self._telemetry_obj = telemetry.TelemetryRecord()
        self._telemetry_obj_active = False
        self._telemetry_obj_flushed = b""
        self._telemetry_obj_dirty = False

        self._atexit_cleanup_called = False

        # Pull info from settings
        self._init_from_settings(self._settings)

        # Initial scope setup for sentry.
        # This might get updated when the actual run comes back.
        wandb._sentry.configure_scope(
            tags=dict(self._settings),
            process_context="user",
        )

        # Populate config
        config = config or dict()
        wandb_key = "_wandb"
        config.setdefault(wandb_key, dict())
        self._launch_artifact_mapping: Dict[str, Any] = {}
        self._unique_launch_artifact_sequence_names: Dict[str, Any] = {}
        if self._settings.save_code and self._settings.program_relpath:
            config[wandb_key]["code_path"] = LogicalPath(
                os.path.join("code", self._settings.program_relpath)
            )
        if sweep_config:
            self._config.update_locked(
                sweep_config, user="sweep", _allow_val_change=True
            )

        if launch_config:
            self._config.update_locked(
                launch_config, user="launch", _allow_val_change=True
            )

        # if run is from a launch queue, add queue id to _wandb config
        launch_queue_name = wandb.env.get_launch_queue_name()
        if launch_queue_name:
            config[wandb_key]["launch_queue_name"] = launch_queue_name

        launch_queue_entity = wandb.env.get_launch_queue_entity()
        if launch_queue_entity:
            config[wandb_key]["launch_queue_entity"] = launch_queue_entity

        launch_trace_id = wandb.env.get_launch_trace_id()
        if launch_trace_id:
            config[wandb_key]["launch_trace_id"] = launch_trace_id

        self._config._update(config, ignore_locked=True)

        # interface pid and port configured when backend is configured (See _hack_set_run)
        # TODO: using pid isn't the best for windows as pid reuse can happen more often than unix
        self._iface_pid = None
        self._iface_port = None
        self._attach_id = None
        self._is_attached = False
        self._is_finished = False

        self._attach_pid = os.getpid()

        # for now, use runid as attach id, this could/should be versioned in the future
        if not self._settings._disable_service:
            self._attach_id = self._settings.run_id

    def _set_iface_pid(self, iface_pid: int) -> None:
        self._iface_pid = iface_pid

    def _set_iface_port(self, iface_port: int) -> None:
        self._iface_port = iface_port

    def _handle_launch_artifact_overrides(self) -> None:
        if self._settings.launch and (os.environ.get("WANDB_ARTIFACTS") is not None):
            try:
                artifacts: Dict[str, Any] = json.loads(
                    os.environ.get("WANDB_ARTIFACTS", "{}")
                )
            except (ValueError, SyntaxError):
                wandb.termwarn("Malformed WANDB_ARTIFACTS, using original artifacts")
            else:
                self._initialize_launch_artifact_maps(artifacts)

        elif (
            self._settings.launch
            and self._settings.launch_config_path
            and os.path.exists(self._settings.launch_config_path)
        ):
            self._save(self._settings.launch_config_path)
            with open(self._settings.launch_config_path) as fp:
                launch_config = json.loads(fp.read())
            if launch_config.get("overrides", {}).get("artifacts") is not None:
                artifacts = launch_config.get("overrides").get("artifacts")
                self._initialize_launch_artifact_maps(artifacts)

    def _initialize_launch_artifact_maps(self, artifacts: Dict[str, Any]) -> None:
        for key, item in artifacts.items():
            self._launch_artifact_mapping[key] = item
            artifact_sequence_tuple_or_slot = key.split(":")

            if len(artifact_sequence_tuple_or_slot) == 2:
                sequence_name = artifact_sequence_tuple_or_slot[0].split("/")[-1]
                if self._unique_launch_artifact_sequence_names.get(sequence_name):
                    self._unique_launch_artifact_sequence_names.pop(sequence_name)
                else:
                    self._unique_launch_artifact_sequence_names[sequence_name] = item

    def _telemetry_callback(self, telem_obj: telemetry.TelemetryRecord) -> None:
        self._telemetry_obj.MergeFrom(telem_obj)
        self._telemetry_obj_dirty = True
        self._telemetry_flush()

    def _telemetry_flush(self) -> None:
        if not self._telemetry_obj_active:
            return
        if not self._telemetry_obj_dirty:
            return
        if self._backend and self._backend.interface:
            serialized = self._telemetry_obj.SerializeToString()
            if serialized == self._telemetry_obj_flushed:
                return
            self._backend.interface._publish_telemetry(self._telemetry_obj)
            self._telemetry_obj_flushed = serialized
            self._telemetry_obj_dirty = False

    def _freeze(self) -> None:
        self._frozen = True

    def __setattr__(self, attr: str, value: object) -> None:
        if getattr(self, "_frozen", None) and not hasattr(self, attr):
            raise Exception(f"Attribute {attr} is not supported on Run object.")
        super().__setattr__(attr, value)

    def _update_settings(self, settings: Settings) -> None:
        self._settings = settings
        self._init_from_settings(settings)

    def _init_from_settings(self, settings: Settings) -> None:
        if settings.entity is not None:
            self._entity = settings.entity
        if settings.project is not None:
            self._project = settings.project
        if settings.run_group is not None:
            self._group = settings.run_group
        if settings.run_job_type is not None:
            self._job_type = settings.run_job_type
        if settings.run_name is not None:
            self._name = settings.run_name
        if settings.run_notes is not None:
            self._notes = settings.run_notes
        if settings.run_tags is not None:
            self._tags = settings.run_tags
        if settings.sweep_id is not None:
            self._sweep_id = settings.sweep_id

    def _make_proto_run(self, run: RunRecord) -> None:
        """Populate protocol buffer RunData for interface/interface."""
        if self._entity is not None:
            run.entity = self._entity
        if self._project is not None:
            run.project = self._project
        if self._group is not None:
            run.run_group = self._group
        if self._job_type is not None:
            run.job_type = self._job_type
        if self._run_id is not None:
            run.run_id = self._run_id
        if self._name is not None:
            run.display_name = self._name
        if self._notes is not None:
            run.notes = self._notes
        if self._tags is not None:
            for tag in self._tags:
                run.tags.append(tag)
        if self._start_time is not None:
            run.start_time.FromMicroseconds(int(self._start_time * 1e6))
        if self._remote_url is not None:
            run.git.remote_url = self._remote_url
        if self._commit is not None:
            run.git.commit = self._commit
        if self._sweep_id is not None:
            run.sweep_id = self._sweep_id
        # Note: run.config is set in interface/interface:_make_run()

    def _populate_git_info(self) -> None:
        # Use user provided git info if available otherwise resolve it from the environment
        try:
            repo = GitRepo(
                root=self._settings.git_root,
                remote=self._settings.git_remote,
                remote_url=self._settings.git_remote_url,
                commit=self._settings.git_commit,
                lazy=False,
            )
            self._remote_url, self._commit = repo.remote_url, repo.last_commit
        except Exception:
            wandb.termwarn("Cannot find valid git repo associated with this directory.")

    def __deepcopy__(self, memo: Dict[int, Any]) -> "Run":
        return self

    def __getstate__(self) -> Any:
        """Return run state as a custom pickle."""
        # We only pickle in service mode
        if not self._settings or self._settings._disable_service:
            return

        _attach_id = self._attach_id
        if not _attach_id:
            return

        return dict(
            _attach_id=_attach_id,
            _init_pid=self._init_pid,
            _is_finished=self._is_finished,
        )

    def __setstate__(self, state: Any) -> None:
        """Set run state from a custom pickle."""
        if not state:
            return

        _attach_id = state.get("_attach_id")
        if not _attach_id:
            return

        if state["_init_pid"] == os.getpid():
            raise RuntimeError("attach in the same process is not supported currently")

        self.__dict__.update(state)

    @property
    def _torch(self) -> "wandb.wandb_torch.TorchHistory":
        if self._torch_history is None:
            self._torch_history = wandb.wandb_torch.TorchHistory()
        return self._torch_history

    @property
    @_run_decorator._attach
    def settings(self) -> Settings:
        """A frozen copy of run's Settings object."""
        cp = self._settings.copy()
        cp.freeze()
        return cp

    @property
    @_run_decorator._attach
    def dir(self) -> str:
        """The directory where files associated with the run are saved."""
        return self._settings.files_dir

    @property
    @_run_decorator._attach
    def config(self) -> wandb_config.Config:
        """Config object associated with this run."""
        return self._config

    @property
    @_run_decorator._attach
    def config_static(self) -> wandb_config.ConfigStatic:
        return wandb_config.ConfigStatic(self._config)

    @property
    @_run_decorator._attach
    def name(self) -> Optional[str]:
        """Display name of the run.

        Display names are not guaranteed to be unique and may be descriptive.
        By default, they are randomly generated.
        """
        if self._name:
            return self._name
        if not self._run_obj:
            return None
        return self._run_obj.display_name

    @name.setter
    @_run_decorator._noop_on_finish()
    def name(self, name: str) -> None:
        with telemetry.context(run=self) as tel:
            tel.feature.set_run_name = True
        self._name = name
        if self._backend and self._backend.interface:
            self._backend.interface.publish_run(self)

    @property
    @_run_decorator._attach
    def notes(self) -> Optional[str]:
        """Notes associated with the run, if there are any.

        Notes can be a multiline string and can also use markdown and latex equations
        inside `$$`, like `$x + 3$`.
        """
        if self._notes:
            return self._notes
        if not self._run_obj:
            return None
        return self._run_obj.notes

    @notes.setter
    @_run_decorator._noop_on_finish()
    def notes(self, notes: str) -> None:
        self._notes = notes
        if self._backend and self._backend.interface:
            self._backend.interface.publish_run(self)

    @property
    @_run_decorator._attach
    def tags(self) -> Optional[Tuple]:
        """Tags associated with the run, if there are any."""
        if self._tags:
            return self._tags
        if self._run_obj:
            return tuple(self._run_obj.tags)
        return None

    @tags.setter
    @_run_decorator._noop_on_finish()
    def tags(self, tags: Sequence) -> None:
        with telemetry.context(run=self) as tel:
            tel.feature.set_run_tags = True
        self._tags = tuple(tags)
        if self._backend and self._backend.interface:
            self._backend.interface.publish_run(self)

    @property
    @_run_decorator._attach
    def id(self) -> str:
        """Identifier for this run."""
        if TYPE_CHECKING:
            assert self._run_id is not None
        return self._run_id

    @property
    @_run_decorator._attach
    def sweep_id(self) -> Optional[str]:
        """ID of the sweep associated with the run, if there is one."""
        if not self._run_obj:
            return None
        return self._run_obj.sweep_id or None

    def _get_path(self) -> str:
        parts = [
            e for e in [self._entity, self._project, self._run_id] if e is not None
        ]
        return "/".join(parts)

    @property
    @_run_decorator._attach
    def path(self) -> str:
        """Path to the run.

        Run paths include entity, project, and run ID, in the format
        `entity/project/run_id`.
        """
        return self._get_path()

    def _get_start_time(self) -> float:
        return (
            self._start_time
            if not self._run_obj
            else (self._run_obj.start_time.ToMicroseconds() / 1e6)
        )

    @property
    @_run_decorator._attach
    def start_time(self) -> float:
        """Unix timestamp (in seconds) of when the run started."""
        return self._get_start_time()

    def _get_starting_step(self) -> int:
        return self._starting_step if not self._run_obj else self._run_obj.starting_step

    @property
    @_run_decorator._attach
    def starting_step(self) -> int:
        """The first step of the run."""
        return self._get_starting_step()

    @property
    @_run_decorator._attach
    def resumed(self) -> bool:
        """True if the run was resumed, False otherwise."""
        return self._run_obj.resumed if self._run_obj else False

    @property
    @_run_decorator._attach
    def step(self) -> int:
        """Current value of the step.

        This counter is incremented by `wandb.log`.
        """
        return self._step

    def project_name(self) -> str:
        return self._run_obj.project if self._run_obj else ""

    @property
    @_run_decorator._attach
    def mode(self) -> str:
        """For compatibility with `0.9.x` and earlier, deprecate eventually."""
        deprecate.deprecate(
            field_name=deprecate.Deprecated.run__mode,
            warning_message=(
                "The mode property of wandb.run is deprecated "
                "and will be removed in a future release."
            ),
        )
        return "dryrun" if self._settings._offline else "run"

    @property
    @_run_decorator._attach
    def offline(self) -> bool:
        return self._settings._offline

    @property
    @_run_decorator._attach
    def disabled(self) -> bool:
        return self._settings._noop

    def _get_group(self) -> str:
        return self._run_obj.run_group if self._run_obj else ""

    @property
    @_run_decorator._attach
    def group(self) -> str:
        """Name of the group associated with the run.

        Setting a group helps the W&B UI organize runs in a sensible way.

        If you are doing a distributed training you should give all of the
            runs in the training the same group.
        If you are doing cross-validation you should give all the cross-validation
            folds the same group.
        """
        return self._get_group()

    @property
    @_run_decorator._attach
    def job_type(self) -> str:
        return self._run_obj.job_type if self._run_obj else ""

    @property
    @_run_decorator._attach
    def project(self) -> str:
        """Name of the W&B project associated with the run."""
        return self.project_name()

    @_run_decorator._noop_on_finish()
    @_run_decorator._attach
    def log_code(
        self,
        root: Optional[str] = ".",
        name: Optional[str] = None,
        include_fn: Union[
            Callable[[str, str], bool], Callable[[str], bool]
        ] = _is_py_or_dockerfile,
        exclude_fn: Union[
            Callable[[str, str], bool], Callable[[str], bool]
        ] = filenames.exclude_wandb_fn,
    ) -> Optional[Artifact]:
        """Save the current state of your code to a W&B Artifact.

        By default, it walks the current directory and logs all files that end with `.py`.

        Arguments:
            root: The relative (to `os.getcwd()`) or absolute path to recursively find code from.
            name: (str, optional) The name of our code artifact. By default, we'll name
                the artifact `source-$PROJECT_ID-$ENTRYPOINT_RELPATH`. There may be scenarios where you want
                many runs to share the same artifact. Specifying name allows you to achieve that.
            include_fn: A callable that accepts a file path and (optionally) root path and
                returns True when it should be included and False otherwise. This
                defaults to: `lambda path, root: path.endswith(".py")`
            exclude_fn: A callable that accepts a file path and (optionally) root path and
                returns `True` when it should be excluded and `False` otherwise. This
                defaults to a function that excludes all files within `<root>/.wandb/`
                and `<root>/wandb/` directories.

        Examples:
            Basic usage
            ```python
            run.log_code()
            ```

            Advanced usage
            ```python
            run.log_code(
                "../",
                include_fn=lambda path: path.endswith(".py") or path.endswith(".ipynb"),
                exclude_fn=lambda path, root: os.path.relpath(path, root).startswith("cache/"),
            )
            ```

        Returns:
            An `Artifact` object if code was logged
        """
        if name is None:
            if self.settings._jupyter:
                notebook_name = None
                if self.settings.notebook_name:
                    notebook_name = self.settings.notebook_name
                elif self.settings._jupyter_path:
                    if self.settings._jupyter_path.startswith("fileId="):
                        notebook_name = self.settings._jupyter_name
                    else:
                        notebook_name = self.settings._jupyter_path
                name_string = f"{self._project}-{notebook_name}"
            else:
                name_string = f"{self._project}-{self._settings.program_relpath}"
            name = wandb.util.make_artifact_name_safe(f"source-{name_string}")
        art = wandb.Artifact(name, "code")
        files_added = False
        if root is not None:
            root = os.path.abspath(root)
            for file_path in filenames.filtered_dir(root, include_fn, exclude_fn):
                files_added = True
                save_name = os.path.relpath(file_path, root)
                art.add_file(file_path, name=save_name)
        # Add any manually staged files such as ipynb notebooks
        for dirpath, _, files in os.walk(self._settings._tmp_code_dir):
            for fname in files:
                file_path = os.path.join(dirpath, fname)
                save_name = os.path.relpath(file_path, self._settings._tmp_code_dir)
                files_added = True
                art.add_file(file_path, name=save_name)
        if not files_added:
            return None

        return self._log_artifact(art)

    def get_url(self) -> Optional[str]:
        """Return the url for the W&B run, if there is one.

        Offline runs will not have a url.
        """
        if self._settings._offline:
            wandb.termwarn("URL not available in offline run")
            return None
        return self._settings.run_url

    def get_project_url(self) -> Optional[str]:
        """Return the url for the W&B project associated with the run, if there is one.

        Offline runs will not have a project url.
        """
        if self._settings._offline:
            wandb.termwarn("URL not available in offline run")
            return None
        return self._settings.project_url

    def get_sweep_url(self) -> Optional[str]:
        """Return the url for the sweep associated with the run, if there is one."""
        if self._settings._offline:
            wandb.termwarn("URL not available in offline run")
            return None
        return self._settings.sweep_url

    @property
    @_run_decorator._attach
    def url(self) -> Optional[str]:
        """The W&B url associated with the run."""
        return self.get_url()

    @property
    @_run_decorator._attach
    def entity(self) -> str:
        """The name of the W&B entity associated with the run.

        Entity can be a username or the name of a team or organization.
        """
        return self._entity or ""

    def _label_internal(
        self,
        code: Optional[str] = None,
        repo: Optional[str] = None,
        code_version: Optional[str] = None,
    ) -> None:
        with telemetry.context(run=self) as tel:
            if code and RE_LABEL.match(code):
                tel.label.code_string = code
            if repo and RE_LABEL.match(repo):
                tel.label.repo_string = repo
            if code_version and RE_LABEL.match(code_version):
                tel.label.code_version = code_version

    def _label(
        self,
        code: Optional[str] = None,
        repo: Optional[str] = None,
        code_version: Optional[str] = None,
        **kwargs: str,
    ) -> None:
        if self._settings.label_disable:
            return
        for k, v in (("code", code), ("repo", repo), ("code_version", code_version)):
            if v and not RE_LABEL.match(v):
                wandb.termwarn(
                    f"Label added for '{k}' with invalid identifier '{v}' (ignored).",
                    repeat=False,
                )
        for v in kwargs:
            wandb.termwarn(
                f"Label added for unsupported key {v!r} (ignored).",
                repeat=False,
            )

        self._label_internal(code=code, repo=repo, code_version=code_version)

        # update telemetry in the backend immediately for _label() callers
        self._telemetry_flush()

    def _label_probe_lines(self, lines: List[str]) -> None:
        if not lines:
            return
        parsed = telemetry._parse_label_lines(lines)
        if not parsed:
            return
        label_dict = {}
        code = parsed.get("code") or parsed.get("c")
        if code:
            label_dict["code"] = code
        repo = parsed.get("repo") or parsed.get("r")
        if repo:
            label_dict["repo"] = repo
        code_ver = parsed.get("version") or parsed.get("v")
        if code_ver:
            label_dict["code_version"] = code_ver
        self._label_internal(**label_dict)

    def _label_probe_main(self) -> None:
        m = sys.modules.get("__main__")
        if not m:
            return
        doc = getattr(m, "__doc__", None)
        if not doc:
            return

        doclines = doc.splitlines()
        self._label_probe_lines(doclines)

    # TODO: annotate jupyter Notebook class
    def _label_probe_notebook(self, notebook: Any) -> None:
        logger.info("probe notebook")
        lines = None
        try:
            data = notebook.probe_ipynb()
            cell0 = data.get("cells", [])[0]
            lines = cell0.get("source")
            # kaggle returns a string instead of a list
            if isinstance(lines, str):
                lines = lines.split()
        except Exception as e:
            logger.info(f"Unable to probe notebook: {e}")
            return
        if lines:
            self._label_probe_lines(lines)

    @_run_decorator._attach
    def display(self, height: int = 420, hidden: bool = False) -> bool:
        """Display this run in jupyter."""
        if self._settings._jupyter:
            ipython.display_html(self.to_html(height, hidden))
            return True
        else:
            wandb.termwarn(".display() only works in jupyter environments")
            return False

    @_run_decorator._attach
    def to_html(self, height: int = 420, hidden: bool = False) -> str:
        """Generate HTML containing an iframe displaying the current run."""
        url = self._settings.run_url + "?jupyter=true"
        style = f"border:none;width:100%;height:{height}px;"
        prefix = ""
        if hidden:
            style += "display:none;"
            prefix = ipython.toggle_button()
        return prefix + f"<iframe src={url!r} style={style!r}></iframe>"

    def _repr_mimebundle_(
        self, include: Optional[Any] = None, exclude: Optional[Any] = None
    ) -> Dict[str, str]:
        return {"text/html": self.to_html(hidden=True)}

    @_run_decorator._noop_on_finish()
    def _config_callback(
        self,
        key: Optional[Union[Tuple[str, ...], str]] = None,
        val: Optional[Any] = None,
        data: Optional[Dict[str, object]] = None,
    ) -> None:
        logger.info(f"config_cb {key} {val} {data}")
        if self._backend and self._backend.interface:
            self._backend.interface.publish_config(key=key, val=val, data=data)

    def _config_artifact_callback(
        self, key: str, val: Union[str, Artifact, dict]
    ) -> Artifact:
        # artifacts can look like dicts as they are passed into the run config
        # since the run config stores them on the backend as a dict with fields shown
        # in wandb.util.artifact_to_json
        if _is_artifact_version_weave_dict(val):
            assert isinstance(val, dict)
            public_api = self._public_api()
            artifact = Artifact._from_id(val["id"], public_api.client)
            return self.use_artifact(artifact, use_as=key)
        elif _is_artifact_string(val):
            # this will never fail, but is required to make mypy happy
            assert isinstance(val, str)
            artifact_string, base_url, is_id = parse_artifact_string(val)
            overrides = {}
            if base_url is not None:
                overrides = {"base_url": base_url}
                public_api = public.Api(overrides)
            else:
                public_api = self._public_api()
            if is_id:
                artifact = Artifact._from_id(artifact_string, public_api._client)
            else:
                artifact = public_api.artifact(name=artifact_string)
            # in the future we'll need to support using artifacts from
            # different instances of wandb.

            return self.use_artifact(artifact, use_as=key)
        elif _is_artifact_object(val):
            return self.use_artifact(val, use_as=key)
        else:
            raise ValueError(
                f"Cannot call _config_artifact_callback on type {type(val)}"
            )

    def _set_config_wandb(self, key: str, val: Any) -> None:
        self._config_callback(key=("_wandb", key), val=val)

    @_run_decorator._noop_on_finish()
    def _summary_update_callback(self, summary_record: SummaryRecord) -> None:
        if self._backend and self._backend.interface:
            self._backend.interface.publish_summary(summary_record)

    def _on_progress_get_summary(self, handle: MailboxProgress) -> None:
        pass
        # TODO(jhr): enable printing for get_summary in later mailbox dev phase
        # line = "Waiting for run.summary data..."
        # self._printer.display(line)

    def _summary_get_current_summary_callback(self) -> Dict[str, Any]:
        if not self._backend or not self._backend.interface:
            return {}
        handle = self._backend.interface.deliver_get_summary()
        result = handle.wait(
            timeout=self._settings.summary_timeout,
            on_progress=self._on_progress_get_summary,
        )
        if not result:
            return {}
        get_summary_response = result.response.get_summary_response
        return proto_util.dict_from_proto_list(get_summary_response.item)

    def _metric_callback(self, metric_record: MetricRecord) -> None:
        if self._backend and self._backend.interface:
            self._backend.interface._publish_metric(metric_record)

    def _datatypes_callback(self, fname: str) -> None:
        if not self._backend or not self._backend.interface:
            return
        files: FilesDict = dict(files=[(GlobStr(glob.escape(fname)), "now")])
        self._backend.interface.publish_files(files)

    def _visualization_hack(self, row: Dict[str, Any]) -> Dict[str, Any]:
        # TODO(jhr): move visualize hack somewhere else
        chart_keys = set()
        for k in row:
            if isinstance(row[k], Visualize):
                key = row[k].get_config_key(k)
                value = row[k].get_config_value(k)
                row[k] = row[k]._data
                self._config_callback(val=value, key=key)
            elif isinstance(row[k], CustomChart):
                chart_keys.add(k)
                key = row[k].get_config_key(k)
                value = row[k].get_config_value(
                    "Vega2", row[k].user_query(f"{k}_table")
                )
                row[k] = row[k]._data
                self._config_callback(val=value, key=key)

        for k in chart_keys:
            # remove the chart key from the row
            # TODO: is this really the right move? what if the user logs
            #     a non-custom chart to this key?
            row[f"{k}_table"] = row.pop(k)
        return row

    def _partial_history_callback(
        self,
        row: Dict[str, Any],
        step: Optional[int] = None,
        commit: Optional[bool] = None,
    ) -> None:
        row = row.copy()
        if row:
            row = self._visualization_hack(row)

        if self._backend and self._backend.interface:
            not_using_tensorboard = len(wandb.patched["tensorboard"]) == 0

            self._backend.interface.publish_partial_history(
                row,
                user_step=self._step,
                step=step,
                flush=commit,
                publish_step=not_using_tensorboard,
            )

    def _console_callback(self, name: str, data: str) -> None:
        # logger.info("console callback: %s, %s", name, data)
        if self._backend and self._backend.interface:
            self._backend.interface.publish_output(name, data)

    @_run_decorator._noop_on_finish(only_warn=True)
    def _console_raw_callback(self, name: str, data: str) -> None:
        # logger.info("console callback: %s, %s", name, data)

        # NOTE: console output is only allowed on the process which installed the callback
        # this will prevent potential corruption in the socket to the service.  Other methods
        # are protected by the _attach run decorator, but this callback was installed on the
        # write function of stdout and stderr streams.
        console_pid = getattr(self, "_attach_pid", 0)
        if console_pid != os.getpid():
            return

        if self._backend and self._backend.interface:
            self._backend.interface.publish_output_raw(name, data)

    def _tensorboard_callback(
        self, logdir: str, save: bool = True, root_logdir: str = ""
    ) -> None:
        logger.info("tensorboard callback: %s, %s", logdir, save)
        if self._backend and self._backend.interface:
            self._backend.interface.publish_tbdata(logdir, save, root_logdir)

    def _set_library(self, library: _WandbSetup) -> None:
        self._wl = library

    def _set_backend(self, backend: "wandb.sdk.backend.backend.Backend") -> None:
        self._backend = backend

    def _set_internal_run_interface(
        self,
        interface: "wandb.sdk.interface.interface_queue.InterfaceQueue",
    ) -> None:
        self._internal_run_interface = interface

    def _set_reporter(self, reporter: Reporter) -> None:
        self._reporter = reporter

    def _set_teardown_hooks(self, hooks: List[TeardownHook]) -> None:
        self._teardown_hooks = hooks

    def _set_run_obj(self, run_obj: RunRecord) -> None:
        self._run_obj = run_obj
        if self.settings._offline:
            return

        self._entity = run_obj.entity
        self._project = run_obj.project

        # Grab the config from resuming
        if run_obj.config:
            c_dict = config_util.dict_no_value_from_proto_list(run_obj.config.update)
            # TODO: Windows throws a wild error when this is set...
            if "_wandb" in c_dict:
                del c_dict["_wandb"]
            # We update the config object here without triggering the callback
            self._config._update(c_dict, allow_val_change=True, ignore_locked=True)
        # Update the summary, this will trigger an un-needed graphql request :(
        if run_obj.summary:
            summary_dict = {}
            for orig in run_obj.summary.update:
                summary_dict[orig.key] = json.loads(orig.value_json)
            if summary_dict:
                self.summary.update(summary_dict)
        self._step = self._get_starting_step()

        # update settings from run_obj
        self._settings._apply_run_start(message_to_dict(self._run_obj))
        self._update_settings(self._settings)

        wandb._sentry.configure_scope(
            process_context="user",
            tags=dict(self._settings),
        )

    def _add_singleton(
        self, data_type: str, key: str, value: Dict[Union[int, str], str]
    ) -> None:
        """Store a singleton item to wandb config.

        A singleton in this context is a piece of data that is continually
        logged with the same value in each history step, but represented
        as a single item in the config.

        We do this to avoid filling up history with a lot of repeated unnecessary data

        Add singleton can be called many times in one run, and it will only be
        updated when the value changes. The last value logged will be the one
        persisted to the server.
        """
        value_extra = {"type": data_type, "key": key, "value": value}

        if data_type not in self._config["_wandb"]:
            self._config["_wandb"][data_type] = {}

        if data_type in self._config["_wandb"][data_type]:
            old_value = self._config["_wandb"][data_type][key]
        else:
            old_value = None

        if value_extra != old_value:
            self._config["_wandb"][data_type][key] = value_extra
            self._config.persist()

    def _log(
        self,
        data: Dict[str, Any],
        step: Optional[int] = None,
        commit: Optional[bool] = None,
    ) -> None:
        if not isinstance(data, Mapping):
            raise ValueError("wandb.log must be passed a dictionary")

        if any(not isinstance(key, str) for key in data.keys()):
            raise ValueError("Key values passed to `wandb.log` must be strings.")

        self._partial_history_callback(data, step, commit)

        if step is not None:
            if os.getpid() != self._init_pid or self._is_attached:
                wandb.termwarn(
                    "Note that setting step in multiprocessing can result in data loss. "
                    "Please log your step values as a metric such as 'global_step'",
                    repeat=False,
                )
            # if step is passed in when tensorboard_sync is used we honor the step passed
            # to make decisions about how to close out the history record, but will strip
            # this history later on in publish_history()
            if len(wandb.patched["tensorboard"]) > 0:
                wandb.termwarn(
                    "Step cannot be set when using syncing with tensorboard. "
                    "Please log your step values as a metric such as 'global_step'",
                    repeat=False,
                )
            if step > self._step:
                self._step = step

        if (step is None and commit is None) or commit:
            self._step += 1

    @_run_decorator._noop
    @_run_decorator._noop_on_finish()
    @_run_decorator._attach
    def log(
        self,
        data: Dict[str, Any],
        step: Optional[int] = None,
        commit: Optional[bool] = None,
        sync: Optional[bool] = None,
    ) -> None:
        """Log a dictionary of data to the current run's history.

        Use `wandb.log` to log data from runs, such as scalars, images, video,
        histograms, plots, and tables.

        See our [guides to logging](https://docs.wandb.ai/guides/track/log) for
        live examples, code snippets, best practices, and more.

        The most basic usage is `wandb.log({"train-loss": 0.5, "accuracy": 0.9})`.
        This will save the loss and accuracy to the run's history and update
        the summary values for these metrics.

        Visualize logged data in the workspace at [wandb.ai](https://wandb.ai),
        or locally on a [self-hosted instance](https://docs.wandb.ai/guides/hosting)
        of the W&B app, or export data to visualize and explore locally, e.g. in
        Jupyter notebooks, with [our API](https://docs.wandb.ai/guides/track/public-api-guide).

        In the UI, summary values show up in the run table to compare single values across runs.
        Summary values can also be set directly with `wandb.run.summary["key"] = value`.

        Logged values don't have to be scalars. Logging any wandb object is supported.
        For example `wandb.log({"example": wandb.Image("myimage.jpg")})` will log an
        example image which will be displayed nicely in the W&B UI.
        See the [reference documentation](https://docs.wandb.com/ref/python/data-types)
        for all of the different supported types or check out our
        [guides to logging](https://docs.wandb.ai/guides/track/log) for examples,
        from 3D molecular structures and segmentation masks to PR curves and histograms.
        `wandb.Table`s can be used to logged structured data. See our
        [guide to logging tables](https://docs.wandb.ai/guides/data-vis/log-tables)
        for details.

        Logging nested metrics is encouraged and is supported in the W&B UI.
        If you log with a nested dictionary like `wandb.log({"train":
        {"acc": 0.9}, "val": {"acc": 0.8}})`, the metrics will be organized into
        `train` and `val` sections in the W&B UI.

        wandb keeps track of a global step, which by default increments with each
        call to `wandb.log`, so logging related metrics together is encouraged.
        If it's inconvenient to log related metrics together
        calling `wandb.log({"train-loss": 0.5}, commit=False)` and then
        `wandb.log({"accuracy": 0.9})` is equivalent to calling
        `wandb.log({"train-loss": 0.5, "accuracy": 0.9})`.

        `wandb.log` is not intended to be called more than a few times per second.
        If you want to log more frequently than that it's better to aggregate
        the data on the client side or you may get degraded performance.

        Arguments:
            data: (dict, optional) A dict of serializable python objects i.e `str`,
                `ints`, `floats`, `Tensors`, `dicts`, or any of the `wandb.data_types`.
            commit: (boolean, optional) Save the metrics dict to the wandb server
                and increment the step.  If false `wandb.log` just updates the current
                metrics dict with the data argument and metrics won't be saved until
                `wandb.log` is called with `commit=True`.
            step: (integer, optional) The global step in processing. This persists
                any non-committed earlier steps but defaults to not committing the
                specified step.
            sync: (boolean, True) This argument is deprecated and currently doesn't
                change the behaviour of `wandb.log`.

        Examples:
            For more and more detailed examples, see
            [our guides to logging](https://docs.wandb.com/guides/track/log).

            ### Basic usage
            <!--yeadoc-test:init-and-log-basic-->
            ```python
            import wandb

            run = wandb.init()
            run.log({"accuracy": 0.9, "epoch": 5})
            ```

            ### Incremental logging
            <!--yeadoc-test:init-and-log-incremental-->
            ```python
            import wandb

            run = wandb.init()
            run.log({"loss": 0.2}, commit=False)
            # Somewhere else when I'm ready to report this step:
            run.log({"accuracy": 0.8})
            ```

            ### Histogram
            <!--yeadoc-test:init-and-log-histogram-->
            ```python
            import numpy as np
            import wandb

            # sample gradients at random from normal distribution
            gradients = np.random.randn(100, 100)
            run = wandb.init()
            run.log({"gradients": wandb.Histogram(gradients)})
            ```

            ### Image from numpy
            <!--yeadoc-test:init-and-log-image-numpy-->
            ```python
            import numpy as np
            import wandb

            run = wandb.init()
            examples = []
            for i in range(3):
                pixels = np.random.randint(low=0, high=256, size=(100, 100, 3))
                image = wandb.Image(pixels, caption=f"random field {i}")
                examples.append(image)
            run.log({"examples": examples})
            ```

            ### Image from PIL
            <!--yeadoc-test:init-and-log-image-pillow-->
            ```python
            import numpy as np
            from PIL import Image as PILImage
            import wandb

            run = wandb.init()
            examples = []
            for i in range(3):
                pixels = np.random.randint(low=0, high=256, size=(100, 100, 3), dtype=np.uint8)
                pil_image = PILImage.fromarray(pixels, mode="RGB")
                image = wandb.Image(pil_image, caption=f"random field {i}")
                examples.append(image)
            run.log({"examples": examples})
            ```

            ### Video from numpy
            <!--yeadoc-test:init-and-log-video-numpy-->
            ```python
            import numpy as np
            import wandb

            run = wandb.init()
            # axes are (time, channel, height, width)
            frames = np.random.randint(low=0, high=256, size=(10, 3, 100, 100), dtype=np.uint8)
            run.log({"video": wandb.Video(frames, fps=4)})
            ```

            ### Matplotlib Plot
            <!--yeadoc-test:init-and-log-matplotlib-->
            ```python
            from matplotlib import pyplot as plt
            import numpy as np
            import wandb

            run = wandb.init()
            fig, ax = plt.subplots()
            x = np.linspace(0, 10)
            y = x * x
            ax.plot(x, y)  # plot y = x^2
            run.log({"chart": fig})
            ```

            ### PR Curve
            ```python
            import wandb

            run = wandb.init()
            run.log({"pr": wandb.plots.precision_recall(y_test, y_probas, labels)})
            ```

            ### 3D Object
            ```python
            import wandb

            run = wandb.init()
            run.log(
                {
                    "generated_samples": [
                        wandb.Object3D(open("sample.obj")),
                        wandb.Object3D(open("sample.gltf")),
                        wandb.Object3D(open("sample.glb")),
                    ]
                }
            )
            ```

        Raises:
            wandb.Error: if called before `wandb.init`
            ValueError: if invalid data is passed

        """
        if sync is not None:
            deprecate.deprecate(
                field_name=deprecate.Deprecated.run__log_sync,
                warning_message=(
                    "`sync` argument is deprecated and does not affect the behaviour of `wandb.log`"
                ),
            )
        self._log(data=data, step=step, commit=commit)

    @_run_decorator._noop_on_finish()
    @_run_decorator._attach
    def save(
        self,
        glob_str: Optional[str] = None,
        base_path: Optional[str] = None,
        policy: "PolicyName" = "live",
    ) -> Union[bool, List[str]]:
        """Ensure all files matching `glob_str` are synced to wandb with the policy specified.

        Arguments:
            glob_str: (string) a relative or absolute path to a unix glob or regular
                path.  If this isn't specified the method is a noop.
            base_path: (string) the base path to run the glob relative to
            policy: (string) one of `live`, `now`, or `end`
                - live: upload the file as it changes, overwriting the previous version
                - now: upload the file once now
                - end: only upload file when the run ends
        """
        if glob_str is None:
            # noop for historical reasons, run.save() may be called in legacy code
            deprecate.deprecate(
                field_name=deprecate.Deprecated.run__save_no_args,
                warning_message=(
                    "Calling wandb.run.save without any arguments is deprecated."
                    "Changes to attributes are automatically persisted."
                ),
            )
            return True

        return self._save(glob_str, base_path, policy)

    def _save(
        self,
        glob_str: Optional[str] = None,
        base_path: Optional[str] = None,
        policy: "PolicyName" = "live",
    ) -> Union[bool, List[str]]:
        if policy not in ("live", "end", "now"):
            raise ValueError(
                'Only "live" "end" and "now" policies are currently supported.'
            )
        if isinstance(glob_str, bytes):
            glob_str = glob_str.decode("utf-8")
        if not isinstance(glob_str, str):
            raise ValueError("Must call wandb.save(glob_str) with glob_str a str")

        if base_path is None:
            if os.path.isabs(glob_str):
                base_path = os.path.dirname(glob_str)
                wandb.termwarn(
                    "Saving files without folders. If you want to preserve "
                    "sub directories pass base_path to wandb.save, i.e. "
                    'wandb.save("/mnt/folder/file.h5", base_path="/mnt")',
                    repeat=False,
                )
            else:
                base_path = "."
        wandb_glob_str = GlobStr(os.path.relpath(glob_str, base_path))
        if ".." + os.sep in wandb_glob_str:
            raise ValueError("globs can't walk above base_path")

        with telemetry.context(run=self) as tel:
            tel.feature.save = True

        if glob_str.startswith("gs://") or glob_str.startswith("s3://"):
            wandb.termlog(
                "%s is a cloud storage url, can't save file to wandb." % glob_str
            )
            return []
        files = glob.glob(os.path.join(self._settings.files_dir, wandb_glob_str))
        warn = False
        if len(files) == 0 and "*" in wandb_glob_str:
            warn = True
        for path in glob.glob(glob_str):
            file_name = os.path.relpath(path, base_path)
            abs_path = os.path.abspath(path)
            wandb_path = os.path.join(self._settings.files_dir, file_name)
            filesystem.mkdir_exists_ok(os.path.dirname(wandb_path))
            # We overwrite symlinks because namespaces can change in Tensorboard
            if os.path.islink(wandb_path) and abs_path != os.readlink(wandb_path):
                os.remove(wandb_path)
                os.symlink(abs_path, wandb_path)
            elif not os.path.exists(wandb_path):
                os.symlink(abs_path, wandb_path)
            files.append(wandb_path)
        if warn:
            file_str = "%i file" % len(files)
            if len(files) > 1:
                file_str += "s"
            wandb.termwarn(
                (
                    "Symlinked %s into the W&B run directory, "
                    "call wandb.save again to sync new files."
                )
                % file_str
            )
        files_dict: FilesDict = dict(files=[(wandb_glob_str, policy)])
        if self._backend and self._backend.interface:
            self._backend.interface.publish_files(files_dict)
        return files

    @_run_decorator._attach
    def restore(
        self,
        name: str,
        run_path: Optional[str] = None,
        replace: bool = False,
        root: Optional[str] = None,
    ) -> Union[None, TextIO]:
        return restore(
            name,
            run_path or self._get_path(),
            replace,
            root or self._settings.files_dir,
        )

    @_run_decorator._noop
    @_run_decorator._attach
    def finish(
        self, exit_code: Optional[int] = None, quiet: Optional[bool] = None
    ) -> None:
        """Mark a run as finished, and finish uploading all data.

        This is used when creating multiple runs in the same process. We automatically
        call this method when your script exits or if you use the run context manager.

        Arguments:
            exit_code: Set to something other than 0 to mark a run as failed
            quiet: Set to true to minimize log output
        """
        return self._finish(exit_code, quiet)

    def _finish(
        self, exit_code: Optional[int] = None, quiet: Optional[bool] = None
    ) -> None:
        if quiet is not None:
            self._quiet = quiet
        with telemetry.context(run=self) as tel:
            tel.feature.finish = True
        logger.info(f"finishing run {self._get_path()}")
        # detach jupyter hooks / others that needs to happen before backend shutdown
        for hook in self._teardown_hooks:
            if hook.stage == TeardownStage.EARLY:
                hook.call()

        self._atexit_cleanup(exit_code=exit_code)
        if self._wl and len(self._wl._global_run_stack) > 0:
            self._wl._global_run_stack.pop()
        # detach logger / others meant to be run after we've shutdown the backend
        for hook in self._teardown_hooks:
            if hook.stage == TeardownStage.LATE:
                hook.call()
        self._teardown_hooks = []
        module.unset_globals()

        # inform manager this run is finished
        manager = self._wl and self._wl._get_manager()
        if manager:
            manager._inform_finish(run_id=self._run_id)

        self._is_finished = True
        # end sentry session
        wandb._sentry.end_session()

    @_run_decorator._noop
    @_run_decorator._attach
    def join(self, exit_code: Optional[int] = None) -> None:
        """Deprecated alias for `finish()` - use finish instead."""
        deprecate.deprecate(
            field_name=deprecate.Deprecated.run__join,
            warning_message=(
                "wandb.run.join() is deprecated, please use wandb.run.finish()."
            ),
        )
        self._finish(exit_code=exit_code)

    @_run_decorator._noop_on_finish()
    @_run_decorator._attach
    def status(
        self,
    ) -> RunStatus:
        """Get sync info from the internal backend, about the current run's sync status."""
        if not self._backend or not self._backend.interface:
            return RunStatus()

        handle_run_status = self._backend.interface.deliver_request_run_status()
        result = handle_run_status.wait(timeout=-1)
        assert result
        sync_data = result.response.run_status_response

        sync_time = None
        if sync_data.sync_time.seconds:
            sync_time = datetime.fromtimestamp(
                sync_data.sync_time.seconds + sync_data.sync_time.nanos / 1e9
            )
        return RunStatus(
            sync_items_total=sync_data.sync_items_total,
            sync_items_pending=sync_data.sync_items_pending,
            sync_time=sync_time,
        )

    @staticmethod
    def plot_table(
        vega_spec_name: str,
        data_table: "wandb.Table",
        fields: Dict[str, Any],
        string_fields: Optional[Dict[str, Any]] = None,
    ) -> CustomChart:
        """Create a custom plot on a table.

        Arguments:
            vega_spec_name: the name of the spec for the plot
            data_table: a wandb.Table object containing the data to
                be used on the visualization
            fields: a dict mapping from table keys to fields that the custom
                visualization needs
            string_fields: a dict that provides values for any string constants
                the custom visualization needs
        """
        return custom_chart(vega_spec_name, data_table, fields, string_fields or {})

    def _add_panel(
        self, visualize_key: str, panel_type: str, panel_config: dict
    ) -> None:
        config = {
            "panel_type": panel_type,
            "panel_config": panel_config,
        }
        self._config_callback(val=config, key=("_wandb", "visualize", visualize_key))

    def _set_globals(self) -> None:
        module.set_global(
            run=self,
            config=self.config,
            log=self.log,
            summary=self.summary,
            save=self.save,
            use_artifact=self.use_artifact,
            log_artifact=self.log_artifact,
            define_metric=self.define_metric,
            plot_table=self.plot_table,
            alert=self.alert,
            mark_preempting=self.mark_preempting,
            log_model=self.log_model,
            use_model=self.use_model,
            link_model=self.link_model,
        )

    def _redirect(
        self,
        stdout_slave_fd: Optional[int],
        stderr_slave_fd: Optional[int],
        console: Optional[str] = None,
    ) -> None:
        if console is None:
            console = self._settings.console
        # only use raw for service to minimize potential changes
        if console == "wrap":
            if not self._settings._disable_service:
                console = "wrap_raw"
            else:
                console = "wrap_emu"
        logger.info("redirect: %s", console)

        out_redir: redirect.RedirectBase
        err_redir: redirect.RedirectBase

        # raw output handles the output_log writing in the internal process
        if console in {"redirect", "wrap_emu"}:
            output_log_path = os.path.join(
                self._settings.files_dir, filenames.OUTPUT_FNAME
            )
            # output writer might have been set up, see wrap_fallback case
            if not self._output_writer:
                self._output_writer = filesystem.CRDedupedFile(
                    open(output_log_path, "wb")
                )

        if console == "redirect":
            logger.info("Redirecting console.")
            out_redir = redirect.Redirect(
                src="stdout",
                cbs=[
                    lambda data: self._console_callback("stdout", data),
                    self._output_writer.write,  # type: ignore
                ],
            )
            err_redir = redirect.Redirect(
                src="stderr",
                cbs=[
                    lambda data: self._console_callback("stderr", data),
                    self._output_writer.write,  # type: ignore
                ],
            )
            if os.name == "nt":

                def wrap_fallback() -> None:
                    if self._out_redir:
                        self._out_redir.uninstall()
                    if self._err_redir:
                        self._err_redir.uninstall()
                    msg = (
                        "Tensorflow detected. Stream redirection is not supported "
                        "on Windows when tensorflow is imported. Falling back to "
                        "wrapping stdout/err."
                    )
                    wandb.termlog(msg)
                    self._redirect(None, None, console="wrap")

                add_import_hook("tensorflow", wrap_fallback)
        elif console == "wrap_emu":
            logger.info("Wrapping output streams.")
            out_redir = redirect.StreamWrapper(
                src="stdout",
                cbs=[
                    lambda data: self._console_callback("stdout", data),
                    self._output_writer.write,  # type: ignore
                ],
            )
            err_redir = redirect.StreamWrapper(
                src="stderr",
                cbs=[
                    lambda data: self._console_callback("stderr", data),
                    self._output_writer.write,  # type: ignore
                ],
            )
        elif console == "wrap_raw":
            logger.info("Wrapping output streams.")
            out_redir = redirect.StreamRawWrapper(
                src="stdout",
                cbs=[
                    lambda data: self._console_raw_callback("stdout", data),
                ],
            )
            err_redir = redirect.StreamRawWrapper(
                src="stderr",
                cbs=[
                    lambda data: self._console_raw_callback("stderr", data),
                ],
            )
        elif console == "off":
            return
        else:
            raise ValueError("unhandled console")
        try:
            # save stdout and stderr before installing new write functions
            out_redir.save()
            err_redir.save()
            out_redir.install()
            err_redir.install()
            self._out_redir = out_redir
            self._err_redir = err_redir
            logger.info("Redirects installed.")
        except Exception as e:
            print(e)
            logger.error("Failed to redirect.", exc_info=e)
        return

    def _restore(self) -> None:
        logger.info("restore")
        # TODO(jhr): drain and shutdown all threads
        if self._out_redir:
            self._out_redir.uninstall()
        if self._err_redir:
            self._err_redir.uninstall()
        logger.info("restore done")

    def _atexit_cleanup(self, exit_code: Optional[int] = None) -> None:
        if self._backend is None:
            logger.warning("process exited without backend configured")
            return
        if self._atexit_cleanup_called:
            return
        self._atexit_cleanup_called = True

        exit_code = exit_code or self._hooks.exit_code if self._hooks else 0
        logger.info(f"got exitcode: {exit_code}")
        if exit_code == 0:
            # Cleanup our resume file on a clean exit
            if os.path.exists(self._settings.resume_fname):
                os.remove(self._settings.resume_fname)

        self._exit_code = exit_code
        report_failure = False
        try:
            self._on_finish()
        except KeyboardInterrupt as ki:
            if wandb.wandb_agent._is_running():
                raise ki
            wandb.termerror("Control-C detected -- Run data was not synced")
            if not self._settings._notebook:
                os._exit(-1)
        except Exception as e:
            if not self._settings._notebook:
                report_failure = True
            self._console_stop()
            self._backend.cleanup()
            logger.error("Problem finishing run", exc_info=e)
            wandb.termerror("Problem finishing run")
            traceback.print_exc()
        else:
            self._on_final()
        finally:
            if report_failure:
                os._exit(-1)

    def _console_start(self) -> None:
        logger.info("atexit reg")
        self._hooks = ExitHooks()

        manager = self._wl and self._wl._get_manager()
        if not manager:
            self._hooks.hook()
            # NB: manager will perform atexit hook like behavior for outstanding runs
            atexit.register(lambda: self._atexit_cleanup())

        self._redirect(self._stdout_slave_fd, self._stderr_slave_fd)

    def _console_stop(self) -> None:
        self._restore()
        if self._output_writer:
            self._output_writer.close()
            self._output_writer = None

    def _on_init(self) -> None:
        if self._settings._offline:
            return
        if self._backend and self._backend.interface:
            logger.info("communicating current version")
            version_handle = self._backend.interface.deliver_check_version(
                current_version=wandb.__version__
            )
            version_result = version_handle.wait(timeout=30)
            if not version_result:
                version_handle.abandon()
                return
            self._check_version = version_result.response.check_version_response
            logger.info(f"got version response {self._check_version}")

    def _on_start(self) -> None:
        # would like to move _set_global to _on_ready to unify _on_start and _on_attach
        # (we want to do the set globals after attach)
        # TODO(console) However _console_start calls Redirect that uses `wandb.run` hence breaks
        # TODO(jupyter) However _header calls _header_run_info that uses wandb.jupyter that uses
        #               `wandb.run` and hence breaks
        self._set_globals()
        self._header(
            self._check_version, settings=self._settings, printer=self._printer
        )

        if self._settings.save_code and self._settings.code_dir is not None:
            self.log_code(self._settings.code_dir)

        if self._backend and self._backend.interface and not self._settings._offline:
            self._run_status_checker = RunStatusChecker(
                interface=self._backend.interface,
            )
            self._run_status_checker.start()

        self._console_start()
        self._on_ready()

    def _on_attach(self) -> None:
        """Event triggered when run is attached to another run."""
        with telemetry.context(run=self) as tel:
            tel.feature.attach = True

        self._set_globals()
        self._is_attached = True
        self._on_ready()

    def _register_telemetry_import_hooks(
        self,
    ) -> None:
        def _telemetry_import_hook(
            run: "Run",
            module: Any,
        ) -> None:
            with telemetry.context(run=run) as tel:
                try:
                    name = getattr(module, "__name__", None)
                    if name is not None:
                        setattr(tel.imports_finish, name, True)
                except AttributeError:
                    return

        import_telemetry_set = telemetry.list_telemetry_imports()
        import_hook_fn = functools.partial(_telemetry_import_hook, self)
        for module_name in import_telemetry_set:
            register_post_import_hook(
                import_hook_fn,
                self._run_id,
                module_name,
            )

    def _on_ready(self) -> None:
        """Event triggered when run is ready for the user."""
        self._register_telemetry_import_hooks()

        # start reporting any telemetry changes
        self._telemetry_obj_active = True
        self._telemetry_flush()

        # object is about to be returned to the user, don't let them modify it
        self._freeze()

        if not self._settings.resume:
            if os.path.exists(self._settings.resume_fname):
                os.remove(self._settings.resume_fname)

    def _make_job_source_reqs(self) -> Tuple[List[str], Dict[str, Any], Dict[str, Any]]:
        import pkg_resources

        installed_packages_list = sorted(
            f"{d.key}=={d.version}" for d in iter(pkg_resources.working_set)
        )
        input_types = TypeRegistry.type_of(self.config.as_dict()).to_json()
        output_types = TypeRegistry.type_of(self.summary._as_dict()).to_json()

        return installed_packages_list, input_types, output_types

    def _construct_job_artifact(
        self,
        name: str,
        source_dict: "JobSourceDict",
        installed_packages_list: List[str],
        patch_path: Optional[os.PathLike] = None,
    ) -> "Artifact":
        job_artifact = job_builder.JobArtifact(name)
        if patch_path and os.path.exists(patch_path):
            job_artifact.add_file(FilePathStr(str(patch_path)), "diff.patch")
        with job_artifact.new_file("requirements.frozen.txt") as f:
            f.write("\n".join(installed_packages_list))
        with job_artifact.new_file("wandb-job.json") as f:
            f.write(json.dumps(source_dict))

        return job_artifact

    def _create_image_job(
        self,
        input_types: Dict[str, Any],
        output_types: Dict[str, Any],
        installed_packages_list: List[str],
        docker_image_name: Optional[str] = None,
        args: Optional[List[str]] = None,
    ) -> Optional["Artifact"]:
        docker_image_name = docker_image_name or os.getenv("WANDB_DOCKER")

        if not docker_image_name:
            return None

        name = wandb.util.make_artifact_name_safe(f"job-{docker_image_name}")
        s_args: Sequence[str] = args if args is not None else self._settings._args
        source_info: JobSourceDict = {
            "_version": "v0",
            "source_type": "image",
            "source": {"image": docker_image_name, "args": s_args},
            "input_types": input_types,
            "output_types": output_types,
            "runtime": self._settings._python,
        }
        job_artifact = self._construct_job_artifact(
            name, source_info, installed_packages_list
        )

        return job_artifact

    def _log_job_artifact_with_image(
        self, docker_image_name: str, args: Optional[List[str]] = None
    ) -> Artifact:
        packages, in_types, out_types = self._make_job_source_reqs()
        job_artifact = self._create_image_job(
            in_types,
            out_types,
            packages,
            args=args,
            docker_image_name=docker_image_name,
        )

        artifact = self.log_artifact(job_artifact)

        if not artifact:
            raise wandb.Error(f"Job Artifact log unsuccessful: {artifact}")
        else:
            return artifact

    def _on_probe_exit(self, probe_handle: MailboxProbe) -> None:
        handle = probe_handle.get_mailbox_handle()
        if handle:
            result = handle.wait(timeout=0)
            if not result:
                return
            probe_handle.set_probe_result(result)
        assert self._backend and self._backend.interface
        handle = self._backend.interface.deliver_poll_exit()
        probe_handle.set_mailbox_handle(handle)

    def _on_progress_exit(self, progress_handle: MailboxProgress) -> None:
        probe_handles = progress_handle.get_probe_handles()
        assert probe_handles and len(probe_handles) == 1

        result = probe_handles[0].get_probe_result()
        if not result:
            return
        self._footer_file_pusher_status_info(
            result.response.poll_exit_response, printer=self._printer
        )

    def _on_finish(self) -> None:
        trigger.call("on_finished")

        if self._run_status_checker is not None:
            self._run_status_checker.stop()

        self._console_stop()  # TODO: there's a race here with jupyter console logging

        assert self._backend and self._backend.interface
        exit_handle = self._backend.interface.deliver_exit(self._exit_code)
        exit_handle.add_probe(on_probe=self._on_probe_exit)

        self._footer_exit_status_info(
            self._exit_code, settings=self._settings, printer=self._printer
        )

        _ = exit_handle.wait(timeout=-1, on_progress=self._on_progress_exit)

        internal_messages_handle = self._backend.interface.deliver_internal_messages()
        result = internal_messages_handle.wait(timeout=-1)
        assert result
        self._internal_messages_response = result.response.internal_messages_response

        # dispatch all our final requests
        poll_exit_handle = self._backend.interface.deliver_poll_exit()
        server_info_handle = self._backend.interface.deliver_request_server_info()
        final_summary_handle = self._backend.interface.deliver_get_summary()
        sampled_history_handle = (
            self._backend.interface.deliver_request_sampled_history()
        )
        job_info_handle = self._backend.interface.deliver_request_job_info()

        # wait for them, it's ok to do this serially but this can be improved
        result = poll_exit_handle.wait(timeout=-1)
        assert result
        self._poll_exit_response = result.response.poll_exit_response

        result = server_info_handle.wait(timeout=-1)
        assert result
        self._server_info_response = result.response.server_info_response

        result = sampled_history_handle.wait(timeout=-1)
        assert result
        self._sampled_history = result.response.sampled_history_response

        result = final_summary_handle.wait(timeout=-1)
        assert result
        self._final_summary = result.response.get_summary_response

        result = job_info_handle.wait(timeout=-1)
        assert result
        self._job_info = result.response.job_info_response

        if self._backend:
            self._backend.cleanup()

        if self._run_status_checker:
            self._run_status_checker.join()

        self._unregister_telemetry_import_hooks(self._run_id)

    @staticmethod
    def _unregister_telemetry_import_hooks(run_id: str) -> None:
        import_telemetry_set = telemetry.list_telemetry_imports()
        for module_name in import_telemetry_set:
            unregister_post_import_hook(module_name, run_id)

    def _on_final(self) -> None:
        self._footer(
            sampled_history=self._sampled_history,
            final_summary=self._final_summary,
            poll_exit_response=self._poll_exit_response,
            server_info_response=self._server_info_response,
            check_version_response=self._check_version,
            internal_messages_response=self._internal_messages_response,
            job_info=self._job_info,
            reporter=self._reporter,
            quiet=self._quiet,
            settings=self._settings,
            printer=self._printer,
        )

    @_run_decorator._noop_on_finish()
    @_run_decorator._attach
    def define_metric(
        self,
        name: str,
        step_metric: Union[str, wandb_metric.Metric, None] = None,
        step_sync: Optional[bool] = None,
        hidden: Optional[bool] = None,
        summary: Optional[str] = None,
        goal: Optional[str] = None,
        overwrite: Optional[bool] = None,
        **kwargs: Any,
    ) -> wandb_metric.Metric:
        """Define metric properties which will later be logged with `wandb.log()`.

        Arguments:
            name: Name of the metric.
            step_metric: Independent variable associated with the metric.
            step_sync: Automatically add `step_metric` to history if needed.
                Defaults to True if step_metric is specified.
            hidden: Hide this metric from automatic plots.
            summary: Specify aggregate metrics added to summary.
                Supported aggregations: "min,max,mean,best,last,none"
                Default aggregation is `copy`
                Aggregation `best` defaults to `goal`==`minimize`
            goal: Specify direction for optimizing the metric.
                Supported directions: "minimize,maximize"

        Returns:
            A metric object is returned that can be further specified.

        """
        return self._define_metric(
            name, step_metric, step_sync, hidden, summary, goal, overwrite, **kwargs
        )

    def _define_metric(
        self,
        name: str,
        step_metric: Union[str, wandb_metric.Metric, None] = None,
        step_sync: Optional[bool] = None,
        hidden: Optional[bool] = None,
        summary: Optional[str] = None,
        goal: Optional[str] = None,
        overwrite: Optional[bool] = None,
        **kwargs: Any,
    ) -> wandb_metric.Metric:
        if not name:
            raise wandb.Error("define_metric() requires non-empty name argument")
        for k in kwargs:
            wandb.termwarn(f"Unhandled define_metric() arg: {k}")
        if isinstance(step_metric, wandb_metric.Metric):
            step_metric = step_metric.name
        for arg_name, arg_val, exp_type in (
            ("name", name, str),
            ("step_metric", step_metric, str),
            ("step_sync", step_sync, bool),
            ("hidden", hidden, bool),
            ("summary", summary, str),
            ("goal", goal, str),
            ("overwrite", overwrite, bool),
        ):
            # NOTE: type checking is broken for isinstance and str
            if arg_val is not None and not isinstance(arg_val, exp_type):
                arg_type = type(arg_val).__name__
                raise wandb.Error(
                    f"Unhandled define_metric() arg: {arg_name} type: {arg_type}"
                )
        stripped = name[:-1] if name.endswith("*") else name
        if "*" in stripped:
            raise wandb.Error(
                f"Unhandled define_metric() arg: name (glob suffixes only): {name}"
            )
        summary_ops: Optional[Sequence[str]] = None
        if summary:
            summary_items = [s.lower() for s in summary.split(",")]
            summary_ops = []
            valid = {"min", "max", "mean", "best", "last", "copy", "none"}
            for i in summary_items:
                if i not in valid:
                    raise wandb.Error(f"Unhandled define_metric() arg: summary op: {i}")
                summary_ops.append(i)
        goal_cleaned: Optional[str] = None
        if goal is not None:
            goal_cleaned = goal[:3].lower()
            valid_goal = {"min", "max"}
            if goal_cleaned not in valid_goal:
                raise wandb.Error(f"Unhandled define_metric() arg: goal: {goal}")
        m = wandb_metric.Metric(
            name=name,
            step_metric=step_metric,
            step_sync=step_sync,
            summary=summary_ops,
            hidden=hidden,
            goal=goal_cleaned,
            overwrite=overwrite,
        )
        m._set_callback(self._metric_callback)
        m._commit()
        with telemetry.context(run=self) as tel:
            tel.feature.metric = True
        return m

    # TODO(jhr): annotate this
    @_run_decorator._attach
    def watch(  # type: ignore
        self,
        models,
        criterion=None,
        log="gradients",
        log_freq=100,
        idx=None,
        log_graph=False,
    ) -> None:
        wandb.watch(models, criterion, log, log_freq, idx, log_graph)

    # TODO(jhr): annotate this
    @_run_decorator._attach
    def unwatch(self, models=None) -> None:  # type: ignore
        wandb.unwatch(models=models)

    # TODO(kdg): remove all artifact swapping logic
    def _swap_artifact_name(self, artifact_name: str, use_as: Optional[str]) -> str:
        artifact_key_string = use_as or artifact_name
        replacement_artifact_info = self._launch_artifact_mapping.get(
            artifact_key_string
        )
        if replacement_artifact_info is not None:
            new_name = replacement_artifact_info.get("name")
            entity = replacement_artifact_info.get("entity")
            project = replacement_artifact_info.get("project")
            if new_name is None or entity is None or project is None:
                raise ValueError(
                    "Misconfigured artifact in launch config. Must include name, project and entity keys."
                )
            return f"{entity}/{project}/{new_name}"
        elif replacement_artifact_info is None and use_as is None:
            sequence_name = artifact_name.split(":")[0].split("/")[-1]
            unique_artifact_replacement_info = (
                self._unique_launch_artifact_sequence_names.get(sequence_name)
            )
            if unique_artifact_replacement_info is not None:
                new_name = unique_artifact_replacement_info.get("name")
                entity = unique_artifact_replacement_info.get("entity")
                project = unique_artifact_replacement_info.get("project")
                if new_name is None or entity is None or project is None:
                    raise ValueError(
                        "Misconfigured artifact in launch config. Must include name, project and entity keys."
                    )
                return f"{entity}/{project}/{new_name}"

        else:
            return artifact_name

        return artifact_name

    def _detach(self) -> None:
        pass

    @_run_decorator._noop_on_finish()
    @_run_decorator._attach
    def link_artifact(
        self,
        artifact: Artifact,
        target_path: str,
        aliases: Optional[List[str]] = None,
    ) -> None:
        """Link the given artifact to a portfolio (a promoted collection of artifacts).

        The linked artifact will be visible in the UI for the specified portfolio.

        Arguments:
            artifact: the (public or local) artifact which will be linked
            target_path: `str` - takes the following forms: {portfolio}, {project}/{portfolio},
                or {entity}/{project}/{portfolio}
            aliases: `List[str]` - optional alias(es) that will only be applied on this linked artifact
                                   inside the portfolio.
            The alias "latest" will always be applied to the latest version of an artifact that is linked.

        Returns:
            None

        """
        portfolio, project, entity = wandb.util._parse_entity_project_item(target_path)
        if aliases is None:
            aliases = []

        if self._backend and self._backend.interface:
            if artifact.is_draft() and not artifact._is_draft_save_started():
                artifact = self._log_artifact(artifact)
            if not self._settings._offline:
                self._backend.interface.publish_link_artifact(
                    self,
                    artifact,
                    portfolio,
                    aliases,
                    entity,
                    project,
                )
                if artifact._ttl_duration_seconds is not None:
                    wandb.termwarn(
                        "Artifact TTL will be disabled for source artifacts that are linked to portfolios."
                    )
            else:
                # TODO: implement offline mode + sync
                raise NotImplementedError

    @_run_decorator._noop_on_finish()
    @_run_decorator._attach
    def use_artifact(
        self,
        artifact_or_name: Union[str, Artifact],
        type: Optional[str] = None,
        aliases: Optional[List[str]] = None,
        use_as: Optional[str] = None,
    ) -> Artifact:
        """Declare an artifact as an input to a run.

        Call `download` or `file` on the returned object to get the contents locally.

        Arguments:
            artifact_or_name: (str or Artifact) An artifact name.
                May be prefixed with entity/project/. Valid names
                can be in the following forms:
                    - name:version
                    - name:alias
                    - digest
                You can also pass an Artifact object created by calling `wandb.Artifact`
            type: (str, optional) The type of artifact to use.
            aliases: (list, optional) Aliases to apply to this artifact
            use_as: (string, optional) Optional string indicating what purpose the artifact was used with.
                                       Will be shown in UI.

        Returns:
            An `Artifact` object.
        """
        if self._settings._offline:
            raise TypeError("Cannot use artifact when in offline mode.")
        r = self._run_obj
        assert r is not None
        api = internal.Api(default_settings={"entity": r.entity, "project": r.project})
        api.set_current_run_id(self._run_id)

        if isinstance(artifact_or_name, str):
            if self._launch_artifact_mapping:
                name = self._swap_artifact_name(artifact_or_name, use_as)
            else:
                name = artifact_or_name
            public_api = self._public_api()
            artifact = public_api.artifact(type=type, name=name)
            if type is not None and type != artifact.type:
                raise ValueError(
                    "Supplied type {} does not match type {} of artifact {}".format(
                        type, artifact.type, artifact.name
                    )
                )
            artifact._use_as = use_as or artifact_or_name
            if use_as:
                if (
                    use_as in self._used_artifact_slots.keys()
                    and self._used_artifact_slots[use_as] != artifact.id
                ):
                    raise ValueError(
                        "Cannot call use_artifact with the same use_as argument more than once"
                    )
                elif ":" in use_as or "/" in use_as:
                    raise ValueError(
                        "use_as cannot contain special characters ':' or '/'"
                    )
                self._used_artifact_slots[use_as] = artifact.id
            api.use_artifact(
                artifact.id,
                use_as=use_as or artifact_or_name,
            )
        else:
            artifact = artifact_or_name
            if aliases is None:
                aliases = []
            elif isinstance(aliases, str):
                aliases = [aliases]
            if isinstance(artifact_or_name, Artifact) and artifact.is_draft():
                if use_as is not None:
                    wandb.termwarn(
                        "Indicating use_as is not supported when using a draft artifact"
                    )
                self._log_artifact(
                    artifact,
                    aliases=aliases,
                    is_user_created=True,
                    use_after_commit=True,
                )
                artifact.wait()
                artifact._use_as = use_as or artifact.name
            elif isinstance(artifact, Artifact) and not artifact.is_draft():
                if (
                    self._launch_artifact_mapping
                    and artifact.name in self._launch_artifact_mapping.keys()
                ):
                    wandb.termwarn(
                        "Swapping artifacts is not supported when using a non-draft artifact. "
                        f"Using {artifact.name}."
                    )
                artifact._use_as = use_as or artifact.name
                api.use_artifact(
                    artifact.id, use_as=use_as or artifact._use_as or artifact.name
                )
            else:
                raise ValueError(
                    'You must pass an artifact name (e.g. "pedestrian-dataset:v1"), '
                    "an instance of `wandb.Artifact`, or `wandb.Api().artifact()` to `use_artifact`"
                )
        if self._backend and self._backend.interface:
            self._backend.interface.publish_use_artifact(artifact)
        return artifact

    @_run_decorator._noop_on_finish()
    @_run_decorator._attach
    def log_artifact(
        self,
        artifact_or_path: Union[Artifact, StrPath],
        name: Optional[str] = None,
        type: Optional[str] = None,
        aliases: Optional[List[str]] = None,
    ) -> Artifact:
        """Declare an artifact as an output of a run.

        Arguments:
            artifact_or_path: (str or Artifact) A path to the contents of this artifact,
                can be in the following forms:
                    - `/local/directory`
                    - `/local/directory/file.txt`
                    - `s3://bucket/path`
                You can also pass an Artifact object created by calling
                `wandb.Artifact`.
            name: (str, optional) An artifact name. May be prefixed with entity/project.
                Valid names can be in the following forms:
                    - name:version
                    - name:alias
                    - digest
                This will default to the basename of the path prepended with the current
                run id  if not specified.
            type: (str) The type of artifact to log, examples include `dataset`, `model`
            aliases: (list, optional) Aliases to apply to this artifact,
                defaults to `["latest"]`

        Returns:
            An `Artifact` object.
        """
        return self._log_artifact(
            artifact_or_path, name=name, type=type, aliases=aliases
        )

    @_run_decorator._noop_on_finish()
    @_run_decorator._attach
    def upsert_artifact(
        self,
        artifact_or_path: Union[Artifact, str],
        name: Optional[str] = None,
        type: Optional[str] = None,
        aliases: Optional[List[str]] = None,
        distributed_id: Optional[str] = None,
    ) -> Artifact:
        """Declare (or append to) a non-finalized artifact as output of a run.

        Note that you must call run.finish_artifact() to finalize the artifact.
        This is useful when distributed jobs need to all contribute to the same artifact.

        Arguments:
            artifact_or_path: (str or Artifact) A path to the contents of this artifact,
                can be in the following forms:
                    - `/local/directory`
                    - `/local/directory/file.txt`
                    - `s3://bucket/path`
                You can also pass an Artifact object created by calling
                `wandb.Artifact`.
            name: (str, optional) An artifact name. May be prefixed with entity/project.
                Valid names can be in the following forms:
                    - name:version
                    - name:alias
                    - digest
                This will default to the basename of the path prepended with the current
                run id  if not specified.
            type: (str) The type of artifact to log, examples include `dataset`, `model`
            aliases: (list, optional) Aliases to apply to this artifact,
                defaults to `["latest"]`
            distributed_id: (string, optional) Unique string that all distributed jobs share. If None,
                defaults to the run's group name.

        Returns:
            An `Artifact` object.
        """
        if self._get_group() == "" and distributed_id is None:
            raise TypeError(
                "Cannot upsert artifact unless run is in a group or distributed_id is provided"
            )
        if distributed_id is None:
            distributed_id = self._get_group()
        return self._log_artifact(
            artifact_or_path,
            name=name,
            type=type,
            aliases=aliases,
            distributed_id=distributed_id,
            finalize=False,
        )

    @_run_decorator._noop_on_finish()
    @_run_decorator._attach
    def finish_artifact(
        self,
        artifact_or_path: Union[Artifact, str],
        name: Optional[str] = None,
        type: Optional[str] = None,
        aliases: Optional[List[str]] = None,
        distributed_id: Optional[str] = None,
    ) -> Artifact:
        """Finishes a non-finalized artifact as output of a run.

        Subsequent "upserts" with the same distributed ID will result in a new version.

        Arguments:
            artifact_or_path: (str or Artifact) A path to the contents of this artifact,
                can be in the following forms:
                    - `/local/directory`
                    - `/local/directory/file.txt`
                    - `s3://bucket/path`
                You can also pass an Artifact object created by calling
                `wandb.Artifact`.
            name: (str, optional) An artifact name. May be prefixed with entity/project.
                Valid names can be in the following forms:
                    - name:version
                    - name:alias
                    - digest
                This will default to the basename of the path prepended with the current
                run id  if not specified.
            type: (str) The type of artifact to log, examples include `dataset`, `model`
            aliases: (list, optional) Aliases to apply to this artifact,
                defaults to `["latest"]`
            distributed_id: (string, optional) Unique string that all distributed jobs share. If None,
                defaults to the run's group name.

        Returns:
            An `Artifact` object.
        """
        if self._get_group() == "" and distributed_id is None:
            raise TypeError(
                "Cannot finish artifact unless run is in a group or distributed_id is provided"
            )
        if distributed_id is None:
            distributed_id = self._get_group()

        return self._log_artifact(
            artifact_or_path,
            name,
            type,
            aliases,
            distributed_id=distributed_id,
            finalize=True,
        )

    def _download_artifact(
        self,
        qualified_name: str,
        root: Optional[str] = None,
        recursive: bool = False,
        allow_missing_references: bool = False,
    ) -> FilePathStr:
<<<<<<< HEAD
        return self._backend.interface.download_artifact(
            qualified_name,
            root,
            recursive,
            allow_missing_references,
        ).response.download_artifact_response.file_download_path
=======
        if self._backend and self._backend.interface:
            if not self._settings._offline:
                future = self._backend.interface.download_artifact(
                    artifact.qualified_name,
                    root,
                    recursive,
                    allow_missing_references,
                )
                if hasattr(future, "response"):
                    download_path = (
                        future.response.download_artifact_response.file_download_path
                    )
                    return FilePathStr(download_path)
                return FilePathStr("")
        return artifact._download(
            root=root,
            recursive=recursive,
            allow_missing_references=allow_missing_references,
        )
>>>>>>> e68e2bf5

    def _log_artifact(
        self,
        artifact_or_path: Union[Artifact, StrPath],
        name: Optional[str] = None,
        type: Optional[str] = None,
        aliases: Optional[List[str]] = None,
        distributed_id: Optional[str] = None,
        finalize: bool = True,
        is_user_created: bool = False,
        use_after_commit: bool = False,
    ) -> Artifact:
        api = internal.Api()
        if api.settings().get("anonymous") == "true":
            wandb.termwarn(
                "Artifacts logged anonymously cannot be claimed and expire after 7 days."
            )
        if not finalize and distributed_id is None:
            raise TypeError("Must provide distributed_id if artifact is not finalize")
        if aliases is not None:
            if any(invalid in alias for alias in aliases for invalid in ["/", ":"]):
                raise ValueError(
                    "Aliases must not contain any of the following characters: /, :"
                )
        artifact, aliases = self._prepare_artifact(
            artifact_or_path, name, type, aliases
        )
        artifact.distributed_id = distributed_id
        self._assert_can_log_artifact(artifact)
        if self._backend and self._backend.interface:
            if not self._settings._offline:
                future = self._backend.interface.communicate_artifact(
                    self,
                    artifact,
                    aliases,
                    self.step,
                    finalize=finalize,
                    is_user_created=is_user_created,
                    use_after_commit=use_after_commit,
                )
                artifact._set_save_future(future, self._public_api().client)
            else:
                self._backend.interface.publish_artifact(
                    self,
                    artifact,
                    aliases,
                    finalize=finalize,
                    is_user_created=is_user_created,
                    use_after_commit=use_after_commit,
                )
        elif self._internal_run_interface:
            self._internal_run_interface.publish_artifact(
                self,
                artifact,
                aliases,
                finalize=finalize,
                is_user_created=is_user_created,
                use_after_commit=use_after_commit,
            )
        return artifact

    def _public_api(self, overrides: Optional[Dict[str, str]] = None) -> PublicApi:
        overrides = {"run": self._run_id}
        if not (self._settings._offline or self._run_obj is None):
            overrides["entity"] = self._run_obj.entity
            overrides["project"] = self._run_obj.project
        return public.Api(overrides)

    # TODO(jhr): annotate this
    def _assert_can_log_artifact(self, artifact) -> None:  # type: ignore
        if self._settings._offline:
            return
        try:
            public_api = self._public_api()
            entity = public_api.settings["entity"]
            project = public_api.settings["project"]
            expected_type = Artifact._expected_type(
                entity, project, artifact.name, public_api.client
            )
        except requests.exceptions.RequestException:
            # Just return early if there is a network error. This is
            # ok, as this function is intended to help catch an invalid
            # type early, but not a hard requirement for valid operation.
            return
        if expected_type is not None and artifact.type != expected_type:
            raise ValueError(
                f"Artifact {artifact.name} already exists with type '{expected_type}'; "
                f"cannot create another with type '{artifact.type}'"
            )
        if entity and artifact._source_entity and entity != artifact._source_entity:
            raise ValueError(
                f"Artifact {artifact.name} is owned by entity '{entity}'; it can't be "
                f"moved to '{artifact._source_entity}'"
            )
        if project and artifact._source_project and project != artifact._source_project:
            raise ValueError(
                f"Artifact {artifact.name} exists in project '{project}'; it can't be "
                f"moved to '{artifact._source_project}'"
            )

    def _prepare_artifact(
        self,
        artifact_or_path: Union[Artifact, StrPath],
        name: Optional[str] = None,
        type: Optional[str] = None,
        aliases: Optional[List[str]] = None,
    ) -> Tuple[Artifact, List[str]]:
        if isinstance(artifact_or_path, (str, os.PathLike)):
            name = name or f"run-{self._run_id}-{os.path.basename(artifact_or_path)}"
            artifact = wandb.Artifact(name, type or "unspecified")
            if os.path.isfile(artifact_or_path):
                artifact.add_file(artifact_or_path)
            elif os.path.isdir(artifact_or_path):
                artifact.add_dir(artifact_or_path)
            elif "://" in str(artifact_or_path):
                artifact.add_reference(artifact_or_path)
            else:
                raise ValueError(
                    "path must be a file, directory or external"
                    "reference like s3://bucket/path"
                )
        else:
            artifact = artifact_or_path
        if not isinstance(artifact, wandb.Artifact):
            raise ValueError(
                "You must pass an instance of wandb.Artifact or a "
                "valid file path to log_artifact"
            )
        artifact.finalize()
        return artifact, _resolve_aliases(aliases)

    @_run_decorator._noop_on_finish()
    @_run_decorator._attach
    def log_model(
        self,
        path: StrPath,
        model_name: Optional[str] = None,
        aliases: Optional[List[str]] = None,
    ) -> None:
        """Declare a model artifact as an output of a run.

        Arguments:
            path: (str) A path to the contents of this model,
                can be in the following forms:
                    - `/local/directory`
                    - `/local/directory/file.txt`
                    - `s3://bucket/path`
            model_name: (str, optional) An artifact name. String containing only the following alphanumeric characters: dashes, underscores, and dots.
                This will default to the basename of the path prepended with the current
                run id  if not specified.
            aliases: (list, optional) Aliases to apply to this artifact,
                    defaults to `["latest"]`

        Returns:
            None
        """
        self._log_artifact(
            artifact_or_path=path, name=model_name, type="model", aliases=aliases
        )

    @_run_decorator._noop_on_finish()
    @_run_decorator._attach
    def use_model(self, model_name: str) -> FilePathStr:
        """Download a logged model artifact.

        Arguments:
            model_name: (str) A model artifact name.
                May be prefixed with entity/project/. Valid names
                can be in the following forms:
                    - name:version
                    - name:alias
                    - digest.

        Raises:
            AssertionError: if type of artifact 'model_name' does not contain 'model'
        Returns:
            path: (StrPath) path to downloaded artifact file(s).
        """
        artifact = self.use_artifact(artifact_or_name=model_name)
        assert "model" in str(
            artifact.type.lower()
        ), "You can only use this method for 'model' artifacts. Please make sure the artifact type of the model you're trying to use contains the word 'model'."
        path = artifact.download()

        # If returned directory contains only one file, return path to that file
        dir_list = os.listdir(path)
        if len(dir_list) == 1:
            return FilePathStr(os.path.join(path, dir_list[0]))
        return path

    @_run_decorator._noop_on_finish()
    @_run_decorator._attach
    def link_model(
        self,
        path: StrPath,
        linked_model_name: str,
        model_name: Optional[str] = None,
        aliases: Optional[List[str]] = None,
    ) -> None:
        """Link a model version to a model portfolio (a promoted collection of model artifacts).

        The linked model will be visible in the UI for the specified portfolio.

        Arguments:
            path: (str) A path to the contents of this model,
                can be in the following forms:
                    - `/local/directory`
                    - `/local/directory/file.txt`
                    - `s3://bucket/path`
            registered_model_name: (str) - the name of the registered model that the model is to be linked to. The entity will be derived from the run
            model_name: (str) - the name of the model artifact that files in 'path' will be logged to.
            aliases: (List[str], optional) - alias(es) that will only be applied on this linked artifact
                inside the registered model.
                The alias "latest" will always be applied to the latest version of an artifact that is linked.

        Examples:
            ```python
            run.link_model(
                path="/local/directory",
                registered_model_name="my_reg_model",
                model_name="my_model_artifact",
                aliases=["production"],
            )
            ```

            Invalid usage
            ```python
            run.link_model(
                path="/local/directory",
                registered_model_name="my_entity/my_project/my_reg_model",
                model_name="my_model_artifact",
                aliases=["production"],
            )
            ```

        Raises:
            AssertionError: if registered_model_name is a path

        Returns:
            None
        """
        name_parts = linked_model_name.split("/")
        assert (
            len(name_parts) == 1
        ), "Please provide only the name of the registered model. Do not append the entity or project name."
        project = "model-registry"
        target_path = self.entity + "/" + project + "/" + linked_model_name

        artifact = self._log_artifact(
            artifact_or_path=path, name=model_name, type="model"
        )
        self.link_artifact(artifact=artifact, target_path=target_path, aliases=aliases)

    @_run_decorator._noop_on_finish()
    @_run_decorator._attach
    def alert(
        self,
        title: str,
        text: str,
        level: Optional[Union[str, "AlertLevel"]] = None,
        wait_duration: Union[int, float, timedelta, None] = None,
    ) -> None:
        """Launch an alert with the given title and text.

        Arguments:
            title: (str) The title of the alert, must be less than 64 characters long.
            text: (str) The text body of the alert.
            level: (str or wandb.AlertLevel, optional) The alert level to use, either: `INFO`, `WARN`, or `ERROR`.
            wait_duration: (int, float, or timedelta, optional) The time to wait (in seconds) before sending another
                alert with this title.
        """
        level = level or wandb.AlertLevel.INFO
        level_str: str = level.value if isinstance(level, wandb.AlertLevel) else level
        if level_str not in {lev.value for lev in wandb.AlertLevel}:
            raise ValueError("level must be one of 'INFO', 'WARN', or 'ERROR'")

        wait_duration = wait_duration or timedelta(minutes=1)
        if isinstance(wait_duration, int) or isinstance(wait_duration, float):
            wait_duration = timedelta(seconds=wait_duration)
        elif not callable(getattr(wait_duration, "total_seconds", None)):
            raise ValueError(
                "wait_duration must be an int, float, or datetime.timedelta"
            )
        wait_duration = int(wait_duration.total_seconds() * 1000)

        if self._backend and self._backend.interface:
            self._backend.interface.publish_alert(title, text, level_str, wait_duration)

    def __enter__(self) -> "Run":
        return self

    def __exit__(
        self,
        exc_type: Type[BaseException],
        exc_val: BaseException,
        exc_tb: TracebackType,
    ) -> bool:
        exception_raised = exc_type is not None
        if exception_raised:
            traceback.print_exception(exc_type, exc_val, exc_tb)
        exit_code = 1 if exception_raised else 0
        self._finish(exit_code=exit_code)
        return not exception_raised

    @_run_decorator._noop_on_finish()
    @_run_decorator._attach
    def mark_preempting(self) -> None:
        """Mark this run as preempting.

        Also tells the internal process to immediately report this to server.
        """
        if self._backend and self._backend.interface:
            self._backend.interface.publish_preempting()

    @property
    @_run_decorator._noop_on_finish()
    @_run_decorator._attach
    def _system_metrics(self) -> Dict[str, List[Tuple[datetime, float]]]:
        """Returns a dictionary of system metrics.

        Returns:
            A dictionary of system metrics.
        """

        def pb_to_dict(
            system_metrics_pb: wandb.proto.wandb_internal_pb2.GetSystemMetricsResponse,
        ) -> Dict[str, List[Tuple[datetime, float]]]:
            res = {}

            for metric, records in system_metrics_pb.system_metrics.items():
                measurements = []
                for record in records.record:
                    # Convert timestamp to datetime
                    dt = datetime.fromtimestamp(
                        record.timestamp.seconds, tz=timezone.utc
                    )
                    dt = dt.replace(microsecond=record.timestamp.nanos // 1000)

                    measurements.append((dt, record.value))

                res[metric] = measurements

            return res

        if not self._backend or not self._backend.interface:
            return {}

        handle = self._backend.interface.deliver_get_system_metrics()
        result = handle.wait(timeout=1)

        if result:
            try:
                response = result.response.get_system_metrics_response
                if response:
                    return pb_to_dict(response)
            except Exception as e:
                logger.error("Error getting system metrics: %s", e)
        return {}

    # ------------------------------------------------------------------------------
    # HEADER
    # ------------------------------------------------------------------------------
    # Note: All the header methods are static methods since we want to share the printing logic
    # with the service execution path that doesn't have access to the run instance
    @staticmethod
    def _header(
        check_version: Optional["CheckVersionResponse"] = None,
        *,
        settings: "Settings",
        printer: Union["PrinterTerm", "PrinterJupyter"],
    ) -> None:
        Run._header_version_check_info(
            check_version, settings=settings, printer=printer
        )
        Run._header_wandb_version_info(settings=settings, printer=printer)
        Run._header_sync_info(settings=settings, printer=printer)
        Run._header_run_info(settings=settings, printer=printer)

    @staticmethod
    def _header_version_check_info(
        check_version: Optional["CheckVersionResponse"] = None,
        *,
        settings: "Settings",
        printer: Union["PrinterTerm", "PrinterJupyter"],
    ) -> None:
        if not check_version or settings._offline:
            return

        if check_version.delete_message:
            printer.display(check_version.delete_message, level="error")
        elif check_version.yank_message:
            printer.display(check_version.yank_message, level="warn")

        printer.display(
            check_version.upgrade_message, off=not check_version.upgrade_message
        )

    @staticmethod
    def _header_wandb_version_info(
        *,
        settings: "Settings",
        printer: Union["PrinterTerm", "PrinterJupyter"],
    ) -> None:
        if settings.quiet or settings.silent:
            return

        # TODO: add this to a higher verbosity level
        printer.display(
            f"Tracking run with wandb version {wandb.__version__}", off=False
        )

    @staticmethod
    def _header_sync_info(
        *,
        settings: "Settings",
        printer: Union["PrinterTerm", "PrinterJupyter"],
    ) -> None:
        if settings._offline:
            printer.display(
                [
                    f"W&B syncing is set to {printer.code('`offline`')} in this directory.  ",
                    f"Run {printer.code('`wandb online`')} or set {printer.code('WANDB_MODE=online')} "
                    "to enable cloud syncing.",
                ]
            )
        else:
            info = [f"Run data is saved locally in {printer.files(settings.sync_dir)}"]
            if not printer._html:
                info.append(
                    f"Run {printer.code('`wandb offline`')} to turn off syncing."
                )
            printer.display(info, off=settings.quiet or settings.silent)

    @staticmethod
    def _header_run_info(
        *,
        settings: "Settings",
        printer: Union["PrinterTerm", "PrinterJupyter"],
    ) -> None:
        if settings._offline or settings.silent:
            return

        run_url = settings.run_url
        project_url = settings.project_url
        sweep_url = settings.sweep_url

        run_state_str = "Resuming run" if settings.resumed else "Syncing run"
        run_name = settings.run_name
        if not run_name:
            return

        if printer._html:
            if not wandb.jupyter.maybe_display():
                run_line = f"<strong>{printer.link(run_url, run_name)}</strong>"
                project_line, sweep_line = "", ""

                # TODO(settings): make settings the source of truth
                if not wandb.jupyter.quiet():
                    doc_html = printer.link(wburls.get("doc_run"), "docs")

                    project_html = printer.link(project_url, "Weights & Biases")
                    project_line = f"to {project_html} ({doc_html})"

                    if sweep_url:
                        sweep_line = f"Sweep page: {printer.link(sweep_url, sweep_url)}"

                printer.display(
                    [f"{run_state_str} {run_line} {project_line}", sweep_line],
                )

        else:
            printer.display(
                f"{run_state_str} {printer.name(run_name)}", off=not run_name
            )

        if not settings.quiet:
            # TODO: add verbosity levels and add this to higher levels
            printer.display(
                f'{printer.emoji("star")} View project at {printer.link(project_url)}'
            )
            if sweep_url:
                printer.display(
                    f'{printer.emoji("broom")} View sweep at {printer.link(sweep_url)}'
                )
        printer.display(
            f'{printer.emoji("rocket")} View run at {printer.link(run_url)}',
        )

        # TODO(settings) use `wandb_settings` (if self.settings.anonymous == "true":)
        if Api().api.settings().get("anonymous") == "true":
            printer.display(
                "Do NOT share these links with anyone. They can be used to claim your runs.",
                level="warn",
                off=not run_name,
            )

    # ------------------------------------------------------------------------------
    # FOOTER
    # ------------------------------------------------------------------------------
    # Note: All the footer methods are static methods since we want to share the printing logic
    # with the service execution path that doesn't have acess to the run instance
    @staticmethod
    def _footer(
        sampled_history: Optional["SampledHistoryResponse"] = None,
        final_summary: Optional["GetSummaryResponse"] = None,
        poll_exit_response: Optional[PollExitResponse] = None,
        server_info_response: Optional[ServerInfoResponse] = None,
        check_version_response: Optional["CheckVersionResponse"] = None,
        internal_messages_response: Optional["InternalMessagesResponse"] = None,
        job_info: Optional["JobInfoResponse"] = None,
        reporter: Optional[Reporter] = None,
        quiet: Optional[bool] = None,
        *,
        settings: "Settings",
        printer: Union["PrinterTerm", "PrinterJupyter"],
    ) -> None:
        Run._footer_history_summary_info(
            history=sampled_history,
            summary=final_summary,
            quiet=quiet,
            settings=settings,
            printer=printer,
        )

        Run._footer_sync_info(
            poll_exit_response=poll_exit_response,
            job_info=job_info,
            quiet=quiet,
            settings=settings,
            printer=printer,
        )
        Run._footer_log_dir_info(quiet=quiet, settings=settings, printer=printer)
        Run._footer_version_check_info(
            check_version=check_version_response,
            quiet=quiet,
            settings=settings,
            printer=printer,
        )
        Run._footer_local_warn(
            server_info_response=server_info_response,
            quiet=quiet,
            settings=settings,
            printer=printer,
        )
        Run._footer_internal_messages(
            internal_messages_response=internal_messages_response,
            quiet=quiet,
            settings=settings,
            printer=printer,
        )
        Run._footer_reporter_warn_err(
            reporter=reporter, quiet=quiet, settings=settings, printer=printer
        )
        Run._footer_server_messages(
            server_info_response=server_info_response,
            quiet=quiet,
            settings=settings,
            printer=printer,
        )

    @staticmethod
    def _footer_exit_status_info(
        exit_code: Optional[int],
        *,
        settings: "Settings",
        printer: Union["PrinterTerm", "PrinterJupyter"],
    ) -> None:
        if settings.silent:
            return

        status = "(success)." if not exit_code else f"(failed {exit_code})."
        info = [
            f"Waiting for W&B process to finish... {printer.status(status, bool(exit_code))}"
        ]

        if not settings._offline and exit_code:
            info.append(f"Press {printer.abort()} to abort syncing.")

        printer.display(f'{" ".join(info)}')

    # fixme: Temporary hack until we move to rich which allows multiple spinners
    @staticmethod
    def _footer_file_pusher_status_info(
        poll_exit_responses: Optional[
            Union[PollExitResponse, List[Optional[PollExitResponse]]]
        ] = None,
        *,
        printer: Union["PrinterTerm", "PrinterJupyter"],
    ) -> None:
        if not poll_exit_responses:
            return
        if isinstance(poll_exit_responses, PollExitResponse):
            Run._footer_single_run_file_pusher_status_info(
                poll_exit_responses, printer=printer
            )
        elif isinstance(poll_exit_responses, list):
            poll_exit_responses_list = poll_exit_responses
            assert all(
                response is None or isinstance(response, PollExitResponse)
                for response in poll_exit_responses_list
            )
            if len(poll_exit_responses_list) == 0:
                return
            elif len(poll_exit_responses_list) == 1:
                Run._footer_single_run_file_pusher_status_info(
                    poll_exit_responses_list[0], printer=printer
                )
            else:
                Run._footer_multiple_runs_file_pusher_status_info(
                    poll_exit_responses_list, printer=printer
                )
        else:
            raise ValueError(
                f"Got the type `{type(poll_exit_responses)}` for `poll_exit_responses`. "
                "Expected either None, PollExitResponse or a List[Union[PollExitResponse, None]]"
            )

    @staticmethod
    def _footer_single_run_file_pusher_status_info(
        poll_exit_response: Optional[PollExitResponse] = None,
        *,
        printer: Union["PrinterTerm", "PrinterJupyter"],
    ) -> None:
        # todo: is this same as settings._offline?
        if not poll_exit_response:
            return

        progress = poll_exit_response.pusher_stats
        done = poll_exit_response.done

        megabyte = wandb.util.POW_2_BYTES[2][1]
        line = (
            f"{progress.uploaded_bytes / megabyte :.3f} MB of {progress.total_bytes / megabyte:.3f} MB uploaded "
            f"({progress.deduped_bytes / megabyte:.3f} MB deduped)\r"
        )

        percent_done = (
            1.0
            if progress.total_bytes == 0
            else progress.uploaded_bytes / progress.total_bytes
        )

        printer.progress_update(line, percent_done)
        if done:
            printer.progress_close()

            dedupe_fraction = (
                progress.deduped_bytes / float(progress.total_bytes)
                if progress.total_bytes > 0
                else 0
            )
            if dedupe_fraction > 0.01:
                printer.display(
                    f"W&B sync reduced upload amount by {dedupe_fraction * 100:.1f}%             "
                )

    @staticmethod
    def _footer_multiple_runs_file_pusher_status_info(
        poll_exit_responses: List[Optional[PollExitResponse]],
        *,
        printer: Union["PrinterTerm", "PrinterJupyter"],
    ) -> None:
        # todo: is this same as settings._offline?
        if not all(poll_exit_responses):
            return

        megabyte = wandb.util.POW_2_BYTES[2][1]
        total_files: int = sum(
            sum(
                [
                    response.file_counts.wandb_count,
                    response.file_counts.media_count,
                    response.file_counts.artifact_count,
                    response.file_counts.other_count,
                ]
            )
            for response in poll_exit_responses
            if response is not None and response.file_counts is not None
        )
        uploaded = sum(
            response.pusher_stats.uploaded_bytes
            for response in poll_exit_responses
            if response is not None and response.pusher_stats is not None
        )
        total = sum(
            response.pusher_stats.total_bytes
            for response in poll_exit_responses
            if response is not None and response.pusher_stats is not None
        )

        line = (
            f"Processing {len(poll_exit_responses)} runs with {total_files} files "
            f"({uploaded/megabyte :.2f} MB/{total/megabyte :.2f} MB)\r"
        )
        # line = "{}{:<{max_len}}\r".format(line, " ", max_len=(80 - len(line)))
        printer.progress_update(line)  # type:ignore[call-arg]

        done = all(
            [
                poll_exit_response.done
                for poll_exit_response in poll_exit_responses
                if poll_exit_response
            ]
        )
        if done:
            printer.progress_close()

    @staticmethod
    def _footer_sync_info(
        poll_exit_response: Optional[PollExitResponse] = None,
        job_info: Optional["JobInfoResponse"] = None,
        quiet: Optional[bool] = None,
        *,
        settings: "Settings",
        printer: Union["PrinterTerm", "PrinterJupyter"],
    ) -> None:
        if settings.silent:
            return

        if settings._offline:
            printer.display(
                [
                    "You can sync this run to the cloud by running:",
                    printer.code(f"wandb sync {settings.sync_dir}"),
                ],
                off=(quiet or settings.quiet),
            )
        else:
            info = []
            if settings.run_name and settings.run_url:
                info = [
                    f"{printer.emoji('rocket')} View run {printer.name(settings.run_name)} at: {printer.link(settings.run_url)}"
                ]
            if job_info and job_info.version and job_info.sequenceId:
                link = f"{settings.project_url}/jobs/{job_info.sequenceId}/version_details/{job_info.version}"
                info.append(
                    f"{printer.emoji('lightning')} View job at {printer.link(link)}",
                )
            if poll_exit_response and poll_exit_response.file_counts:
                logger.info("logging synced files")
                file_counts = poll_exit_response.file_counts
                info.append(
                    f"Synced {file_counts.wandb_count} W&B file(s), {file_counts.media_count} media file(s), "
                    f"{file_counts.artifact_count} artifact file(s) and {file_counts.other_count} other file(s)",
                )
            printer.display(info)

    @staticmethod
    def _footer_log_dir_info(
        quiet: Optional[bool] = None,
        *,
        settings: "Settings",
        printer: Union["PrinterTerm", "PrinterJupyter"],
    ) -> None:
        if (quiet or settings.quiet) or settings.silent:
            return

        log_dir = settings.log_user or settings.log_internal
        if log_dir:
            log_dir = os.path.dirname(log_dir.replace(os.getcwd(), "."))
            printer.display(
                f"Find logs at: {printer.files(log_dir)}",
            )

    @staticmethod
    def _footer_history_summary_info(
        history: Optional["SampledHistoryResponse"] = None,
        summary: Optional["GetSummaryResponse"] = None,
        quiet: Optional[bool] = None,
        *,
        settings: "Settings",
        printer: Union["PrinterTerm", "PrinterJupyter"],
    ) -> None:
        if (quiet or settings.quiet) or settings.silent:
            return

        panel = []

        # Render history if available
        if history:
            logger.info("rendering history")

            sampled_history = {
                item.key: wandb.util.downsample(
                    item.values_float or item.values_int, 40
                )
                for item in history.item
                if not item.key.startswith("_")
            }

            history_rows = []
            for key, values in sorted(sampled_history.items()):
                if any(not isinstance(value, numbers.Number) for value in values):
                    continue
                sparkline = printer.sparklines(values)
                if sparkline:
                    history_rows.append([key, sparkline])
            if history_rows:
                history_grid = printer.grid(
                    history_rows,
                    "Run history:",
                )
                panel.append(history_grid)

        # Render summary if available
        if summary:
            final_summary = {
                item.key: json.loads(item.value_json)
                for item in summary.item
                if not item.key.startswith("_")
            }

            logger.info("rendering summary")
            summary_rows = []
            for key, value in sorted(final_summary.items()):
                # arrays etc. might be too large. for now, we just don't print them
                if isinstance(value, str):
                    value = value[:20] + "..." * (len(value) >= 20)
                    summary_rows.append([key, value])
                elif isinstance(value, numbers.Number):
                    value = round(value, 5) if isinstance(value, float) else value
                    summary_rows.append([key, str(value)])
                else:
                    continue

            if summary_rows:
                summary_grid = printer.grid(
                    summary_rows,
                    "Run summary:",
                )
                panel.append(summary_grid)

        if panel:
            printer.display(printer.panel(panel))

    @staticmethod
    def _footer_local_warn(
        server_info_response: Optional[ServerInfoResponse] = None,
        quiet: Optional[bool] = None,
        *,
        settings: "Settings",
        printer: Union["PrinterTerm", "PrinterJupyter"],
    ) -> None:
        if (quiet or settings.quiet) or settings.silent:
            return

        if settings._offline:
            return

        if not server_info_response or not server_info_response.local_info:
            return

        if settings.is_local:
            local_info = server_info_response.local_info
            latest_version, out_of_date = local_info.version, local_info.out_of_date
            if out_of_date:
                printer.display(
                    f"Upgrade to the {latest_version} version of W&B Server to get the latest features. "
                    f"Learn more: {printer.link(wburls.get('upgrade_server'))}",
                    level="warn",
                )

    @staticmethod
    def _footer_internal_messages(
        internal_messages_response: Optional["InternalMessagesResponse"] = None,
        quiet: Optional[bool] = None,
        *,
        settings: "Settings",
        printer: Union["PrinterTerm", "PrinterJupyter"],
    ) -> None:
        if (quiet or settings.quiet) or settings.silent:
            return

        if not internal_messages_response:
            return

        for message in internal_messages_response.messages.warning:
            printer.display(message, level="warn")

    @staticmethod
    def _footer_server_messages(
        server_info_response: Optional[ServerInfoResponse] = None,
        quiet: Optional[bool] = None,
        *,
        settings: "Settings",
        printer: Union["PrinterTerm", "PrinterJupyter"],
    ) -> None:
        if (quiet or settings.quiet) or settings.silent:
            return

        if settings.disable_hints:
            return

        if server_info_response and server_info_response.server_messages:
            for message in server_info_response.server_messages.item:
                printer.display(
                    message.html_text if printer._html else message.utf_text,
                    default_text=message.plain_text,
                    level=message.level,
                    off=message.type.lower() != "footer",
                )

    @staticmethod
    def _footer_version_check_info(
        check_version: Optional["CheckVersionResponse"] = None,
        quiet: Optional[bool] = None,
        *,
        settings: "Settings",
        printer: Union["PrinterTerm", "PrinterJupyter"],
    ) -> None:
        if not check_version:
            return

        if settings._offline:
            return

        if (quiet or settings.quiet) or settings.silent:
            return

        if check_version.delete_message:
            printer.display(check_version.delete_message, level="error")
        elif check_version.yank_message:
            printer.display(check_version.yank_message, level="warn")

        # only display upgrade message if packages are bad
        package_problem = check_version.delete_message or check_version.yank_message
        if package_problem and check_version.upgrade_message:
            printer.display(check_version.upgrade_message)

    @staticmethod
    def _footer_reporter_warn_err(
        reporter: Optional[Reporter] = None,
        quiet: Optional[bool] = None,
        *,
        settings: "Settings",
        printer: Union["PrinterTerm", "PrinterJupyter"],
    ) -> None:
        if (quiet or settings.quiet) or settings.silent:
            return

        if not reporter:
            return

        warning_lines = reporter.warning_lines
        if warning_lines:
            warnings = ["Warnings:"] + [f"{line}" for line in warning_lines]
            if len(warning_lines) < reporter.warning_count:
                warnings.append("More warnings...")
            printer.display(warnings)

        error_lines = reporter.error_lines
        if error_lines:
            errors = ["Errors:"] + [f"{line}" for line in error_lines]
            if len(error_lines) < reporter.error_count:
                errors.append("More errors...")
            printer.display(errors)


# We define this outside of the run context to support restoring before init
def restore(
    name: str,
    run_path: Optional[str] = None,
    replace: bool = False,
    root: Optional[str] = None,
) -> Union[None, TextIO]:
    """Download the specified file from cloud storage.

    File is placed into the current directory or run directory.
    By default, will only download the file if it doesn't already exist.

    Arguments:
        name: the name of the file
        run_path: optional path to a run to pull files from, i.e. `username/project_name/run_id`
            if wandb.init has not been called, this is required.
        replace: whether to download the file even if it already exists locally
        root: the directory to download the file to.  Defaults to the current
            directory or the run directory if wandb.init was called.

    Returns:
        None if it can't find the file, otherwise a file object open for reading

    Raises:
        wandb.CommError: if we can't connect to the wandb backend
        ValueError: if the file is not found or can't find run_path
    """
    is_disabled = wandb.run is not None and wandb.run.disabled
    run = None if is_disabled else wandb.run
    if run_path is None:
        if run is not None:
            run_path = run.path
        else:
            raise ValueError(
                "run_path required when calling wandb.restore before wandb.init"
            )
    if root is None:
        if run is not None:
            root = run.dir
    api = public.Api()
    api_run = api.run(run_path)
    if root is None:
        root = os.getcwd()
    path = os.path.join(root, name)
    if os.path.exists(path) and replace is False:
        return open(path)
    if is_disabled:
        return None
    files = api_run.files([name])
    if len(files) == 0:
        return None
    # if the file does not exist, the file has an md5 of 0
    if files[0].md5 == "0":
        raise ValueError(f"File {name} not found in {run_path or root}.")
    return files[0].download(root=root, replace=True)


# propagate our doc string to the runs restore method
try:
    Run.restore.__doc__ = restore.__doc__
except AttributeError:
    pass


def finish(exit_code: Optional[int] = None, quiet: Optional[bool] = None) -> None:
    """Mark a run as finished, and finish uploading all data.

    This is used when creating multiple runs in the same process.
    We automatically call this method when your script exits.

    Arguments:
        exit_code: Set to something other than 0 to mark a run as failed
        quiet: Set to true to minimize log output
    """
    if wandb.run:
        wandb.run.finish(exit_code=exit_code, quiet=quiet)<|MERGE_RESOLUTION|>--- conflicted
+++ resolved
@@ -2959,19 +2959,11 @@
 
     def _download_artifact(
         self,
-        qualified_name: str,
+        artifact: Artifact,
         root: Optional[str] = None,
         recursive: bool = False,
         allow_missing_references: bool = False,
     ) -> FilePathStr:
-<<<<<<< HEAD
-        return self._backend.interface.download_artifact(
-            qualified_name,
-            root,
-            recursive,
-            allow_missing_references,
-        ).response.download_artifact_response.file_download_path
-=======
         if self._backend and self._backend.interface:
             if not self._settings._offline:
                 future = self._backend.interface.download_artifact(
@@ -2991,7 +2983,6 @@
             recursive=recursive,
             allow_missing_references=allow_missing_references,
         )
->>>>>>> e68e2bf5
 
     def _log_artifact(
         self,
