import atexit
from datetime import timedelta
from enum import IntEnum
import glob
import json
import logging
import numbers
import os
import platform
import re
import sys
import threading
import time
import traceback
from types import TracebackType
from typing import (
    Any,
    Callable,
    Dict,
    List,
    NamedTuple,
    Optional,
    Sequence,
    TextIO,
    Tuple,
    Type,
    Union,
)
from typing import TYPE_CHECKING

import click
import requests
from six import iteritems, string_types
from six.moves import _thread as thread
from six.moves.collections_abc import Mapping
from six.moves.urllib.parse import quote as url_quote
from six.moves.urllib.parse import urlencode
import wandb
from wandb import errors
from wandb import trigger
from wandb._globals import _datatypes_set_callback
from wandb.apis import internal, public
from wandb.apis.public import Api as PublicApi
from wandb.proto.wandb_internal_pb2 import (
    FilePusherStats,
    MetricRecord,
    PollExitResponse,
    RunRecord,
)
from wandb.util import (
    add_import_hook,
    is_unicode_safe,
    sentry_set_scope,
    to_forward_slash_path,
)
from wandb.viz import (
    create_custom_chart,
    custom_chart_panel_config,
    CustomChart,
    Visualize,
)

from . import wandb_artifacts
from . import wandb_config
from . import wandb_history
from . import wandb_metric
from . import wandb_summary
from .interface.artifacts import Artifact as ArtifactInterface
from .interface.interface import InterfaceBase
from .interface.summary_record import SummaryRecord
from .lib import (
    apikey,
    config_util,
    deprecate,
    filenames,
    filesystem,
    ipython,
    module,
    proto_util,
    redirect,
    sparkline,
    telemetry,
)
from .lib.exit_hooks import ExitHooks
from .lib.git import GitRepo
from .lib.reporting import Reporter
from .wandb_artifacts import Artifact
from .wandb_settings import Settings, SettingsConsole
from .wandb_setup import _WandbSetup

if TYPE_CHECKING:
    from .data_types import WBValue
    from .wandb_alerts import AlertLevel

    from .interface.artifacts import (
        ArtifactEntry,
        ArtifactManifest,
    )


logger = logging.getLogger("wandb")
EXIT_TIMEOUT = 60
RUN_NAME_COLOR = "#cdcd00"
RE_LABEL = re.compile(r"[a-zA-Z0-9_-]+$")


class TeardownStage(IntEnum):
    EARLY = 1
    LATE = 2


class TeardownHook(NamedTuple):
    call: Callable[[], None]
    stage: TeardownStage


class RunStatusChecker(object):
    """Periodically polls the background process for relevant updates.

    For now, we just use this to figure out if the user has requested a stop.
    """

    def __init__(
        self,
        interface: InterfaceBase,
        stop_polling_interval: int = 15,
        retry_polling_interval: int = 5,
    ) -> None:
        self._interface = interface
        self._stop_polling_interval = stop_polling_interval
        self._retry_polling_interval = retry_polling_interval

        self._join_event = threading.Event()

        self._stop_thread = threading.Thread(target=self.check_status)
        self._stop_thread.name = "ChkStopThr"
        self._stop_thread.daemon = True
        self._stop_thread.start()

        self._retry_thread = threading.Thread(target=self.check_network_status)
        self._retry_thread.name = "NetStatThr"
        self._retry_thread.daemon = True
        self._retry_thread.start()

    def check_network_status(self) -> None:
        join_requested = False
        while not join_requested:
            status_response = self._interface.communicate_network_status()
            if status_response and status_response.network_responses:
                for hr in status_response.network_responses:
                    if (
                        hr.http_status_code == 200 or hr.http_status_code == 0
                    ):  # we use 0 for non-http errors (eg wandb errors)
                        wandb.termlog("{}".format(hr.http_response_text))
                    else:
                        wandb.termlog(
                            "{} encountered ({}), retrying request".format(
                                hr.http_status_code, hr.http_response_text.rstrip()
                            )
                        )
            join_requested = self._join_event.wait(self._retry_polling_interval)

    def check_status(self) -> None:
        join_requested = False
        while not join_requested:
            status_response = self._interface.communicate_stop_status()
            if status_response and status_response.run_should_stop:
                # TODO(frz): This check is required
                # until WB-3606 is resolved on server side.
                if not wandb.agents.pyagent.is_running():
                    thread.interrupt_main()
                    return
            join_requested = self._join_event.wait(self._stop_polling_interval)

    def stop(self) -> None:
        self._join_event.set()

    def join(self) -> None:
        self.stop()
        self._stop_thread.join()
        self._retry_thread.join()


class Run(object):
    """A unit of computation logged by wandb. Typically this is an ML experiment.

    Create a run with `wandb.init()`:
    <!--yeadoc-test:run-object-basic-->
    ```python
    import wandb

    run = wandb.init()
    ```

    There is only ever at most one active `wandb.Run` in any process,
    and it is accessible as `wandb.run`:
    <!--yeadoc-test:global-run-object-->
    ```python
    import wandb

    assert wandb.run is None

    wandb.init()

    assert wandb.run is not None
    ```
    anything you log with `wandb.log` will be sent to that run.

    If you want to start more runs in the same script or notebook, you'll need to
    finish the run that is in-flight. Runs can be finished with `wandb.finish` or
    by using them in a `with` block:
    <!--yeadoc-test:run-context-manager-->
    ```python
    import wandb

    wandb.init()
    wandb.finish()

    assert wandb.run is None

    with wandb.init() as run:
        pass  # log data here

    assert wandb.run is None
    ```

    See the documentation for `wandb.init` for more on creating runs, or check out
    [our guide to `wandb.init`](https://docs.wandb.ai/guides/track/launch).

    In distributed training, you can either create a single run in the rank 0 process
    and then log information only from that process or you can create a run in each process,
    logging from each separately, and group the results together with the `group` argument
    to `wandb.init`. For more details on distributed training with W&B, check out
    [our guide](https://docs.wandb.ai/guides/track/advanced/distributed-training).

    Currently there is a parallel `Run` object in the `wandb.Api`. Eventually these
    two objects will be merged.

    Attributes:
        history: (History) Time series values, created with `wandb.log()`.
            History can contain scalar values, rich media, or even custom plots
            across multiple steps.
        summary: (Summary) Single values set for each `wandb.log()` key. By
            default, summary is set to the last value logged. You can manually
            set summary to the best value, like max accuracy, instead of the
            final value.
    """

    _telemetry_obj: telemetry.TelemetryRecord
    _teardown_hooks: List[TeardownHook]
    _tags: Optional[Tuple[Any, ...]]

    _entity: Optional[str]
    _project: Optional[str]
    _group: Optional[str]
    _job_type: Optional[str]
    _name: Optional[str]
    _notes: Optional[str]

    _run_obj: Optional[RunRecord]
    _run_obj_offline: Optional[RunRecord]
    # Use string literal anotation because of type reference loop
    _backend: Optional["wandb.sdk.backend.backend.Backend"]
    _internal_run_interface: Optional[
        Union[
            "wandb.sdk.interface.interface_queue.InterfaceQueue",
            "wandb.sdk.interface.interface_grpc.InterfaceGrpc",
        ]
    ]
    _wl: Optional[_WandbSetup]

    _upgraded_version_message: Optional[str]
    _deleted_version_message: Optional[str]
    _yanked_version_message: Optional[str]

    _out_redir: Optional[redirect.RedirectBase]
    _err_redir: Optional[redirect.RedirectBase]
    _redirect_cb: Optional[Callable[[str, str], None]]
    _output_writer: Optional["filesystem.CRDedupedFile"]
    _quiet: Optional[bool]

    _atexit_cleanup_called: bool
    _hooks: Optional[ExitHooks]
    _exit_code: Optional[int]

    _run_status_checker: Optional[RunStatusChecker]
    _poll_exit_response: Optional[PollExitResponse]

    _sampled_history: Optional[Dict[str, Union[Sequence[int], Sequence[float]]]]

    _use_redirect: bool
    _stdout_slave_fd: Optional[int]
    _stderr_slave_fd: Optional[int]
    _artifact_slots: List[str]

    _init_pid: int
    _iface_pid: Optional[int]
    _iface_port: Optional[int]

    _attach_id: Optional[str]
    _final_summary: Optional[Dict[str, Any]]

    def __init__(
        self,
        settings: Settings,
        config: Optional[Dict[str, Any]] = None,
        sweep_config: Optional[Dict[str, Any]] = None,
    ) -> None:
        self._config = wandb_config.Config()
        self._config._set_callback(self._config_callback)
        self._config._set_artifact_callback(self._config_artifact_callback)
        self._config._set_settings(settings)
        self._backend = None
        self._internal_run_interface = None
        self.summary = wandb_summary.Summary(
            self._summary_get_current_summary_callback,
        )
        self.summary._set_update_callback(self._summary_update_callback)
        self.history = wandb_history.History(self)
        self.history._set_callback(self._history_callback)

        _datatypes_set_callback(self._datatypes_callback)

        self._settings = settings
        self._wl = None
        self._reporter: Optional[Reporter] = None

        self._entity = None
        self._project = None
        self._group = None
        self._job_type = None
        self._run_id = settings.run_id
        self._start_time = time.time()
        self._starting_step = 0
        self._name = None
        self._notes = None
        self._tags = None
        self._remote_url = None
        self._last_commit = None

        self._hooks = None
        self._teardown_hooks = []
        self._redirect_cb = None
        self._out_redir = None
        self._err_redir = None
        self.stdout_redirector = None
        self.stderr_redirector = None
        self._save_stdout = None
        self._save_stderr = None
        self._stdout_slave_fd = None
        self._stderr_slave_fd = None
        self._exit_code = None
        self._exit_result = None
        self._final_summary = None
        self._sampled_history = None
        self._jupyter_progress = None
        self._quiet = self._settings._quiet
        if self._settings._jupyter and ipython.in_jupyter():
            self._jupyter_progress = ipython.jupyter_progress_bar()

        self._output_writer = None
        self._upgraded_version_message = None
        self._deleted_version_message = None
        self._yanked_version_message = None
        self._used_artifact_slots: List[str] = []

        # Pull info from settings
        self._init_from_settings(settings)

        # Initial scope setup for sentry. This might get changed when the
        # actual run comes back.
        sentry_set_scope(
            "user",
            entity=self._entity,
            project=self._project,
            email=self._settings.email,
        )

        # Returned from backend request_run(), set from wandb_init?
        self._run_obj = None
        self._run_obj_offline = None

        # Created when the run "starts".
        self._run_status_checker = None

        self._poll_exit_response = None

        # Initialize telemetry object
        self._telemetry_obj = telemetry.TelemetryRecord()

        # Populate config
        config = config or dict()
        wandb_key = "_wandb"
        config.setdefault(wandb_key, dict())
        self._launch_artifact_mapping: Dict[str, Any] = {}
        self._unique_launch_artifact_sequence_names: Dict[str, Any] = {}
        if settings.save_code and settings.program_relpath:
            config[wandb_key]["code_path"] = to_forward_slash_path(
                os.path.join("code", settings.program_relpath)
            )
        if sweep_config:
            self._config.update_locked(
                sweep_config, user="sweep", _allow_val_change=True
            )

        if (
            self._settings.launch
            and self._settings.launch_config_path
            and os.path.exists(self._settings.launch_config_path)
        ):
            self.save(self._settings.launch_config_path)
            with open(self._settings.launch_config_path) as fp:
                launch_config = json.loads(fp.read())
            if launch_config.get("overrides", {}).get("artifacts") is not None:
                for key, item in (
                    launch_config.get("overrides").get("artifacts").items()
                ):
                    self._launch_artifact_mapping[key] = item
                    artifact_sequence_tuple_or_slot = key.split(":")

                    if len(artifact_sequence_tuple_or_slot) == 2:
                        sequence_name = artifact_sequence_tuple_or_slot[0].split("/")[
                            -1
                        ]
                        if self._unique_launch_artifact_sequence_names.get(
                            sequence_name
                        ):
                            self._unique_launch_artifact_sequence_names.pop(
                                sequence_name
                            )
                        else:
                            self._unique_launch_artifact_sequence_names[
                                sequence_name
                            ] = item

            launch_run_config = launch_config.get("overrides", {}).get("run_config")
            if launch_run_config:
                self._config.update_locked(
                    launch_run_config, user="launch", _allow_val_change=True
                )
        self._config._update(config, ignore_locked=True)

        self._atexit_cleanup_called = False
        self._use_redirect = True
        self._progress_step = 0

        # pid is set so we know if this run object was initialized by this process
        self._init_pid = os.getpid()

        # interface pid and port configured when backend is configured (See _hack_set_run)
        # TODO: using pid isnt the best for windows as pid reuse can happen more often than unix
        self._iface_pid = None
        self._iface_port = None
        self._attach_id = None

        # for now, use runid as attach id, this could/should be versioned in the future
        if self._settings._require_service:
            self._attach_id = self._settings.run_id

    def _set_iface_pid(self, iface_pid: int) -> None:
        self._iface_pid = iface_pid

    def _set_iface_port(self, iface_port: int) -> None:
        self._iface_port = iface_port

    def _telemetry_callback(self, telem_obj: telemetry.TelemetryRecord) -> None:
        self._telemetry_obj.MergeFrom(telem_obj)

    def _freeze(self) -> None:
        self._frozen = True

    def __setattr__(self, attr: str, value: object) -> None:
        if getattr(self, "_frozen", None) and not hasattr(self, attr):
            raise Exception("Attribute {} is not supported on Run object.".format(attr))
        super(Run, self).__setattr__(attr, value)

    def _telemetry_imports(self, imp: telemetry.TelemetryImports) -> None:
        telem_map = dict(
            pytorch_ignite="ignite",
            transformers_huggingface="transformers",
        )

        # calculate mod_map, a mapping from module_name to telem_name
        mod_map = dict()
        for desc in imp.DESCRIPTOR.fields:
            if desc.type != desc.TYPE_BOOL:
                continue
            telem_name = desc.name
            mod_name = telem_map.get(telem_name, telem_name)
            mod_map[mod_name] = telem_name

        # set telemetry field for every module loaded that we track
        mods_set = set(sys.modules)
        for mod in mods_set.intersection(mod_map):
            setattr(imp, mod_map[mod], True)

    def _init_from_settings(self, settings: Settings) -> None:
        if settings.entity is not None:
            self._entity = settings.entity
        if settings.project is not None:
            self._project = settings.project
        if settings.run_group is not None:
            self._group = settings.run_group
        if settings.run_job_type is not None:
            self._job_type = settings.run_job_type
        if settings.run_name is not None:
            self._name = settings.run_name
        if settings.run_notes is not None:
            self._notes = settings.run_notes
        if settings.run_tags is not None:
            self._tags = settings.run_tags

    def _make_proto_run(self, run: RunRecord) -> None:
        """Populate protocol buffer RunData for interface/interface."""
        if self._entity is not None:
            run.entity = self._entity
        if self._project is not None:
            run.project = self._project
        if self._group is not None:
            run.run_group = self._group
        if self._job_type is not None:
            run.job_type = self._job_type
        if self._run_id is not None:
            run.run_id = self._run_id
        if self._name is not None:
            run.display_name = self._name
        if self._notes is not None:
            run.notes = self._notes
        if self._tags is not None:
            for tag in self._tags:
                run.tags.append(tag)
        if self._start_time is not None:
            run.start_time.FromSeconds(int(self._start_time))
        if self._remote_url is not None:
            run.git.remote_url = self._remote_url
        if self._last_commit is not None:
            run.git.last_commit = self._last_commit
        # Note: run.config is set in interface/interface:_make_run()

    def _populate_git_info(self) -> None:
        try:
            repo = GitRepo(remote=self._settings.git_remote, lazy=False)
        except Exception:
            wandb.termwarn("Cannot find valid git repo associated with this directory.")
            return
        self._remote_url, self._last_commit = repo.remote_url, repo.last_commit

    def __getstate__(self) -> Any:
        """Custom pickler."""
        # We only pickle in service mode
        if not self._settings or not self._settings._require_service:
            return

        _attach_id = self._attach_id
        if not _attach_id:
            return

        return dict(_attach_id=_attach_id)

    def __setstate__(self, state: Any) -> None:
        """Custom unpickler."""
        if not state:
            return

        _attach_id = state.get("_attach_id")
        if not _attach_id:
            return

        self._attach_id = _attach_id

    @property
    def settings(self) -> Settings:
        """Returns a frozen copy of run's Settings object."""
        cp = self._settings.copy()
        cp.freeze()
        return cp

    @property
    def dir(self) -> str:
        """Returns the directory where files associated with the run are saved."""
        return self._settings.files_dir

    @property
    def config(self) -> wandb_config.Config:
        """Returns the config object associated with this run."""
        return self._config

    @property
    def config_static(self) -> wandb_config.ConfigStatic:
        return wandb_config.ConfigStatic(self._config)

    @property
    def name(self) -> Optional[str]:
        """Returns the display name of the run.

        Display names are not guaranteed to be unique and may be descriptive.
        By default, they are randomly generated.
        """
        if self._name:
            return self._name
        if not self._run_obj:
            return None
        return self._run_obj.display_name

    @name.setter
    def name(self, name: str) -> None:
        with telemetry.context(run=self) as tel:
            tel.feature.set_run_name = True
        self._name = name
        if self._backend and self._backend.interface:
            self._backend.interface.publish_run(self)

    @property
    def notes(self) -> Optional[str]:
        """Returns the notes associated with the run, if there are any.

        Notes can be a multiline string and can also use markdown and latex equations
        inside `$$`, like `$x + 3$`.
        """
        if self._notes:
            return self._notes
        if not self._run_obj:
            return None
        return self._run_obj.notes

    @notes.setter
    def notes(self, notes: str) -> None:
        self._notes = notes
        if self._backend and self._backend.interface:
            self._backend.interface.publish_run(self)

    @property
    def tags(self) -> Optional[Tuple]:
        """Returns the tags associated with the run, if there are any."""
        if self._tags:
            return self._tags
        run_obj = self._run_obj or self._run_obj_offline
        if run_obj:
            return tuple(run_obj.tags)
        return None

    @tags.setter
    def tags(self, tags: Sequence) -> None:
        with telemetry.context(run=self) as tel:
            tel.feature.set_run_tags = True
        self._tags = tuple(tags)
        if self._backend and self._backend.interface:
            self._backend.interface.publish_run(self)

    @property
    def id(self) -> str:
        """Returns the identifier for this run."""
        if TYPE_CHECKING:
            assert self._run_id is not None
        return self._run_id

    @property
    def sweep_id(self) -> Optional[str]:
        """Returns the ID of the sweep associated with the run, if there is one."""
        if not self._run_obj:
            return None
        return self._run_obj.sweep_id or None

    @property
    def path(self) -> str:
        """Returns the path to the run.

        Run paths include entity, project, and run ID, in the format
        `entity/project/run_id`.
        """
        parts = []
        for e in [self._entity, self._project, self._run_id]:
            if e is not None:
                parts.append(e)
        return "/".join(parts)

    @property
    def start_time(self) -> float:
        """Returns the unix time stamp, in seconds, when the run started."""
        if not self._run_obj:
            return self._start_time
        else:
            return self._run_obj.start_time.ToSeconds()

    @property
    def starting_step(self) -> int:
        """Returns the first step of the run."""
        if not self._run_obj:
            return self._starting_step
        else:
            return self._run_obj.starting_step

    @property
    def resumed(self) -> bool:
        """Returns True if the run was resumed, False otherwise."""
        if self._run_obj:
            return self._run_obj.resumed
        return False

    @property
    def step(self) -> int:
        """Returns the current value of the step.

        This counter is incremented by `wandb.log`.
        """
        return self.history._step

    def project_name(self) -> str:
        run_obj = self._run_obj or self._run_obj_offline
        return run_obj.project if run_obj else ""

    @property
    def mode(self) -> str:
        """For compatibility with `0.9.x` and earlier, deprecate eventually."""
        deprecate.deprecate(
            field_name=deprecate.Deprecated.run__mode,
            warning_message=(
                "The mode property of wandb.run is deprecated "
                "and will be removed in a future release."
            ),
        )
        return "dryrun" if self._settings._offline else "run"

    @property
    def offline(self) -> bool:
        return self._settings._offline

    @property
    def disabled(self) -> bool:
        return self._settings._noop

    @property
    def group(self) -> str:
        """Returns the name of the group associated with the run.

        Setting a group helps the W&B UI organize runs in a sensible way.

        If you are doing a distributed training you should give all of the
            runs in the training the same group.
        If you are doing crossvalidation you should give all the crossvalidation
            folds the same group.
        """
        run_obj = self._run_obj or self._run_obj_offline
        return run_obj.run_group if run_obj else ""

    @property
    def job_type(self) -> str:
        run_obj = self._run_obj or self._run_obj_offline
        return run_obj.job_type if run_obj else ""

    @property
    def project(self) -> str:
        """Returns the name of the W&B project associated with the run."""
        return self.project_name()

    def log_code(
        self,
        root: str = ".",
        name: str = None,
        include_fn: Callable[[str], bool] = lambda path: path.endswith(".py"),
        exclude_fn: Callable[[str], bool] = filenames.exclude_wandb_fn,
    ) -> Optional[Artifact]:
        """Saves the current state of your code to a W&B Artifact.

        By default it walks the current directory and logs all files that end with `.py`.

        Arguments:
            root: The relative (to `os.getcwd()`) or absolute path to recursively find code from.
            name: (str, optional) The name of our code artifact. By default we'll name
                the artifact `source-$RUN_ID`. There may be scenarios where you want
                many runs to share the same artifact. Specifying name allows you to achieve that.
            include_fn: A callable that accepts a file path and
                returns True when it should be included and False otherwise. This
                defaults to: `lambda path: path.endswith(".py")`
            exclude_fn: A callable that accepts a file path and returns `True` when it should be
                excluded and `False` otherwise. Thisdefaults to: `lambda path: False`

        Examples:
            Basic usage
            ```python
            run.log_code()
            ```

            Advanced usage
            ```python
            run.log_code("../", include_fn=lambda path: path.endswith(".py") or path.endswith(".ipynb"))
            ```

        Returns:
            An `Artifact` object if code was logged
        """
        name = name or "{}-{}".format("source", self.id)
        art = wandb.Artifact(name, "code")
        files_added = False
        if root is not None:
            root = os.path.abspath(root)
            for file_path in filenames.filtered_dir(root, include_fn, exclude_fn):
                files_added = True
                save_name = os.path.relpath(file_path, root)
                art.add_file(file_path, name=save_name)
        # Add any manually staged files such is ipynb notebooks
        for dirpath, _, files in os.walk(self._settings._tmp_code_dir):
            for fname in files:
                file_path = os.path.join(dirpath, fname)
                save_name = os.path.relpath(file_path, self._settings._tmp_code_dir)
                files_added = True
                art.add_file(file_path, name=save_name)
        if not files_added:
            return None
        return self.log_artifact(art)

    def get_url(self) -> Optional[str]:
        """Returns the url for the W&B run, if there is one.

        Offline runs will not have a url.
        """
        if not self._run_obj:
            wandb.termwarn("URL not available in offline run")
            return None
        return self._get_run_url()

    def get_project_url(self) -> Optional[str]:
        """Returns the url for the W&B project associated with the run, if there is one.

        Offline runs will not have a project url.
        """
        if not self._run_obj:
            wandb.termwarn("URL not available in offline run")
            return None
        return self._get_project_url()

    def get_sweep_url(self) -> Optional[str]:
        """Returns the url for the sweep associated with the run, if there is one."""
        if not self._run_obj:
            wandb.termwarn("URL not available in offline run")
            return None
        return self._get_sweep_url()

    @property
    def url(self) -> Optional[str]:
        """Returns the W&B url associated with the run."""
        return self.get_url()

    @property
    def entity(self) -> str:
        """Returns the name of the W&B entity associated with the run.

        Entity can be a user name or the name of a team or organization.
        """
        return self._entity or ""

    def _label_internal(
        self, code: str = None, repo: str = None, code_version: str = None
    ) -> None:
        with telemetry.context(run=self) as tel:
            if code and RE_LABEL.match(code):
                tel.label.code_string = code
            if repo and RE_LABEL.match(repo):
                tel.label.repo_string = repo
            if code_version and RE_LABEL.match(code_version):
                tel.label.code_version = code_version

    def _label(
        self,
        code: str = None,
        repo: str = None,
        code_version: str = None,
        **kwargs: str,
    ) -> None:
        if self._settings.label_disable:
            return
        for k, v in (("code", code), ("repo", repo), ("code_version", code_version)):
            if v and not RE_LABEL.match(v):
                wandb.termwarn(
                    "Label added for '{}' with invalid identifier '{}' (ignored).".format(
                        k, v
                    ),
                    repeat=False,
                )
        for v in kwargs:
            wandb.termwarn(
                "Label added for unsupported key '{}' (ignored).".format(v),
                repeat=False,
            )

        self._label_internal(code=code, repo=repo, code_version=code_version)

        # update telemetry in the backend immediately for _label() callers
        if self._backend and self._backend.interface:
            self._backend.interface._publish_telemetry(self._telemetry_obj)

    def _label_probe_lines(self, lines: List[str]) -> None:
        if not lines:
            return
        parsed = telemetry._parse_label_lines(lines)
        if not parsed:
            return
        label_dict = {}
        code = parsed.get("code") or parsed.get("c")
        if code:
            label_dict["code"] = code
        repo = parsed.get("repo") or parsed.get("r")
        if repo:
            label_dict["repo"] = repo
        code_ver = parsed.get("version") or parsed.get("v")
        if code_ver:
            label_dict["code_version"] = code_ver
        self._label_internal(**label_dict)

    def _label_probe_main(self) -> None:
        m = sys.modules.get("__main__")
        if not m:
            return
        doc = getattr(m, "__doc__", None)
        if not doc:
            return

        doclines = doc.splitlines()
        self._label_probe_lines(doclines)

    # TODO: annotate jupyter Notebook class
    def _label_probe_notebook(self, notebook: Any) -> None:
        logger.info("probe notebook")
        lines = None
        try:
            data = notebook.probe_ipynb()
            cell0 = data.get("cells", [])[0]
            lines = cell0.get("source")
            # kaggle returns a string instead of a list
            if isinstance(lines, str):
                lines = lines.split()
        except Exception as e:
            logger.info("Unable to probe notebook: {}".format(e))
            return
        if lines:
            self._label_probe_lines(lines)

    def display(self, height: int = 420, hidden: bool = False) -> bool:
        """Displays this run in jupyter."""
        if self._settings._jupyter and ipython.in_jupyter():
            ipython.display_html(self.to_html(height, hidden))
            return True
        else:
            wandb.termwarn(".display() only works in jupyter environments")
            return False

    def to_html(self, height: int = 420, hidden: bool = False) -> str:
        """Generates HTML containing an iframe displaying the current run."""
        url = self._get_run_url() + "?jupyter=true"
        style = f"border:none;width:100%;height:{height}px;"
        prefix = ""
        if hidden:
            style += "display:none;"
            prefix = ipython.toggle_button()
        return prefix + f'<iframe src="{url}" style="{style}"></iframe>'

    def _repr_mimebundle_(
        self, include: Any = None, exclude: Any = None
    ) -> Dict[str, str]:
        return {"text/html": self.to_html(hidden=True)}

    def _config_callback(
        self,
        key: Union[Tuple[str, ...], str] = None,
        val: Any = None,
        data: Dict[str, object] = None,
    ) -> None:
        logger.info("config_cb %s %s %s", key, val, data)
        if not self._backend or not self._backend.interface:
            return
        self._backend.interface.publish_config(key=key, val=val, data=data)

    def _config_artifact_callback(self, key: str, val: Union[str, wandb.Artifact]):
        if isinstance(val, string_types) and val.startswith("wandb-artifact://"):
            artifact_string = val[len("wandb-artifact://") :]
            public_api = self._public_api()
            artifact = public_api.artifact(name=artifact_string)
            return self.use_artifact(artifact, use_as=key)
        elif isinstance(val, wandb.Artifact):
            return self.use_artifact(val, use_as=key)

    def _set_config_wandb(self, key: str, val: Any) -> None:
        self._config_callback(key=("_wandb", key), val=val)

    def _summary_update_callback(self, summary_record: SummaryRecord) -> None:
        if self._backend and self._backend.interface:
            self._backend.interface.publish_summary(summary_record)

    def _summary_get_current_summary_callback(self) -> Dict[str, Any]:
        if not self._backend or not self._backend.interface:
            return {}
        ret = self._backend.interface.communicate_get_summary()
        if not ret:
            return {}
        return proto_util.dict_from_proto_list(ret.item)

    def _metric_callback(self, metric_record: MetricRecord) -> None:
        if self._backend and self._backend.interface:
            self._backend.interface._publish_metric(metric_record)

    def _datatypes_callback(self, fname: str) -> None:
        if not self._backend or not self._backend.interface:
            return
        files = dict(files=[(fname, "now")])
        self._backend.interface.publish_files(files)

    # TODO(jhr): codemod add: PEP 3102 -- Keyword-Only Arguments
    def _history_callback(self, row: Dict[str, Any], step: int) -> None:

        # TODO(jhr): move visualize hack somewhere else
        custom_charts = {}
        for k in row:
            if isinstance(row[k], Visualize):
                config = {
                    "id": row[k].viz_id,
                    "historyFieldSettings": {"key": k, "x-axis": "_step"},
                }
                row[k] = row[k].value
                self._config_callback(val=config, key=("_wandb", "viz", k))
            elif isinstance(row[k], CustomChart):
                custom_charts[k] = row[k]
                custom_chart = row[k]

        for k, custom_chart in custom_charts.items():
            # remove the chart key from the row
            # TODO: is this really the right move? what if the user logs
            #     a non-custom chart to this key?
            row.pop(k)
            # add the table under a different key
            table_key = k + "_table"
            row[table_key] = custom_chart.table
            # add the panel
            panel_config = custom_chart_panel_config(custom_chart, k, table_key)
            self._add_panel(k, "Vega2", panel_config)

        if self._backend and self._backend.interface:
            not_using_tensorboard = len(wandb.patched["tensorboard"]) == 0
            self._backend.interface.publish_history(
                row, step, publish_step=not_using_tensorboard
            )

    def _console_callback(self, name: str, data: str) -> None:
        # logger.info("console callback: %s, %s", name, data)
        if self._backend and self._backend.interface:
            self._backend.interface.publish_output(name, data)

    def _tensorboard_callback(
        self, logdir: str, save: bool = None, root_logdir: str = None
    ) -> None:
        logger.info("tensorboard callback: %s, %s", logdir, save)
        save = True if save is None else save
        if self._backend and self._backend.interface:
            self._backend.interface.publish_tbdata(logdir, save, root_logdir)

    def _set_library(self, library: _WandbSetup) -> None:
        self._wl = library

    def _set_backend(self, backend: "wandb.sdk.backend.backend.Backend") -> None:
        self._backend = backend

    def _set_internal_run_interface(
        self,
        interface: Union[
            "wandb.sdk.interface.interface_queue.InterfaceQueue",
            "wandb.sdk.interface.interface_grpc.InterfaceGrpc",
        ],
    ) -> None:
        self._internal_run_interface = interface

    def _set_reporter(self, reporter: Reporter) -> None:
        self._reporter = reporter

    def _set_teardown_hooks(self, hooks: List[TeardownHook]) -> None:
        self._teardown_hooks = hooks

    def _set_run_obj(self, run_obj: RunRecord) -> None:
        self._run_obj = run_obj
        self._entity = run_obj.entity
        self._project = run_obj.project
        # Grab the config from resuming
        if run_obj.config:
            c_dict = config_util.dict_no_value_from_proto_list(run_obj.config.update)
            # TODO: Windows throws a wild error when this is set...
            if "_wandb" in c_dict:
                del c_dict["_wandb"]
            # We update the config object here without triggering the callback
            self.config._update(c_dict, allow_val_change=True, ignore_locked=True)
        # Update the summary, this will trigger an un-needed graphql request :(
        if run_obj.summary:
            summary_dict = {}
            for orig in run_obj.summary.update:
                summary_dict[orig.key] = json.loads(orig.value_json)
            self.summary.update(summary_dict)
        self.history._update_step()
        # TODO: It feels weird to call this twice..
        sentry_set_scope(
            "user",
            entity=run_obj.entity,
            project=run_obj.project,
            email=self._settings.email,
            url=self._get_run_url(),
        )

    def _set_run_obj_offline(self, run_obj: RunRecord) -> None:
        self._run_obj_offline = run_obj

    def _add_singleton(
        self, data_type: str, key: str, value: Dict[Union[int, str], str]
    ) -> None:
        """Stores a singleton item to wandb config.

        A singleton in this context is a piece of data that is continually
        logged with the same value in each history step, but represented
        as a single item in the config.

        We do this to avoid filling up history with a lot of repeated uneccessary data

        Add singleton can be called many times in one run and it will only be
        updated when the value changes. The last value logged will be the one
        persisted to the server.
        """
        value_extra = {"type": data_type, "key": key, "value": value}

        if data_type not in self.config["_wandb"]:
            self.config["_wandb"][data_type] = {}

        if data_type in self.config["_wandb"][data_type]:
            old_value = self.config["_wandb"][data_type][key]
        else:
            old_value = None

        if value_extra != old_value:
            self.config["_wandb"][data_type][key] = value_extra
            self.config.persist()

    def log(
        self,
        data: Dict[str, Any],
        step: int = None,
        commit: bool = None,
        sync: bool = None,
    ) -> None:
        """Logs a dictonary of data to the current run's history.

        Use `wandb.log` to log data from runs, such as scalars, images, video,
        histograms, plots, and tables.

        See our [guides to logging](https://docs.wandb.ai/guides/track/log) for
        live examples, code snippets, best practices, and more.

        The most basic usage is `wandb.log({"train-loss": 0.5, "accuracy": 0.9})`.
        This will save the loss and accuracy to the run's history and update
        the summary values for these metrics.

        Visualize logged data in the workspace at [wandb.ai](https://wandb.ai),
        or locally on a [self-hosted instance](https://docs.wandb.ai/self-hosted)
        of the W&B app, or export data to visualize and explore locally, e.g. in
        Jupyter notebooks, with [our API](https://docs.wandb.ai/guides/track/public-api-guide).

        In the UI, summary values show up in the run table to compare single values across runs.
        Summary values can also be set directly with `wandb.run.summary["key"] = value`.

        Logged values don't have to be scalars. Logging any wandb object is supported.
        For example `wandb.log({"example": wandb.Image("myimage.jpg")})` will log an
        example image which will be displayed nicely in the W&B UI.
        See the [reference documentation](https://docs.wandb.com/library/reference/data_types)
        for all of the different supported types or check out our
        [guides to logging](https://docs.wandb.ai/guides/track/log) for examples,
        from 3D molecular structures and segmentation masks to PR curves and histograms.
        `wandb.Table`s can be used to logged structured data. See our
        [guide to logging tables](https://docs.wandb.ai/guides/data-vis/log-tables)
        for details.

        Logging nested metrics is encouraged and is supported in the W&B UI.
        If you log with a nested dictionary like `wandb.log({"train":
        {"acc": 0.9}, "val": {"acc": 0.8}})`, the metrics will be organized into
        `train` and `val` sections in the W&B UI.

        wandb keeps track of a global step, which by default increments with each
        call to `wandb.log`, so logging related metrics together is encouraged.
        If it's inconvenient to log related metrics together
        calling `wandb.log({"train-loss": 0.5, commit=False})` and then
        `wandb.log({"accuracy": 0.9})` is equivalent to calling
        `wandb.log({"train-loss": 0.5, "accuracy": 0.9})`.

        `wandb.log` is not intended to be called more than a few times per second.
        If you want to log more frequently than that it's better to aggregate
        the data on the client side or you may get degraded performance.

        Arguments:
            row: (dict, optional) A dict of serializable python objects i.e `str`,
                `ints`, `floats`, `Tensors`, `dicts`, or any of the `wandb.data_types`.
            commit: (boolean, optional) Save the metrics dict to the wandb server
                and increment the step.  If false `wandb.log` just updates the current
                metrics dict with the row argument and metrics won't be saved until
                `wandb.log` is called with `commit=True`.
            step: (integer, optional) The global step in processing. This persists
                any non-committed earlier steps but defaults to not committing the
                specified step.
            sync: (boolean, True) This argument is deprecated and currently doesn't
                change the behaviour of `wandb.log`.

        Examples:
            For more and more detailed examples, see
            [our guides to logging](https://docs.wandb.com/guides/track/log).

            ### Basic usage
            <!--yeadoc-test:init-and-log-basic-->
            ```python
            import wandb
            wandb.init()
            wandb.log({'accuracy': 0.9, 'epoch': 5})
            ```

            ### Incremental logging
            <!--yeadoc-test:init-and-log-incremental-->
            ```python
            import wandb
            wandb.init()
            wandb.log({'loss': 0.2}, commit=False)
            # Somewhere else when I'm ready to report this step:
            wandb.log({'accuracy': 0.8})
            ```

            ### Histogram
            <!--yeadoc-test:init-and-log-histogram-->
            ```python
            import numpy as np
            import wandb

            # sample gradients at random from normal distribution
            gradients = np.random.randn(100, 100)
            wandb.init()
            wandb.log({"gradients": wandb.Histogram(gradients)})
            ```

            ### Image from numpy
            <!--yeadoc-test:init-and-log-image-numpy-->
            ```python
            import numpy as np
            import wandb

            wandb.init()
            examples = []
            for i in range(3):
                pixels = np.random.randint(low=0, high=256, size=(100, 100, 3))
                image = wandb.Image(pixels, caption=f"random field {i}")
                examples.append(image)
            wandb.log({"examples": examples})
            ```

            ### Image from PIL
            <!--yeadoc-test:init-and-log-image-pillow-->
            ```python
            import numpy as np
            from PIL import Image as PILImage
            import wandb

            wandb.init()
            examples = []
            for i in range(3):
                pixels = np.random.randint(low=0, high=256, size=(100, 100, 3), dtype=np.uint8)
                pil_image = PILImage.fromarray(pixels, mode="RGB")
                image = wandb.Image(pil_image, caption=f"random field {i}")
                examples.append(image)
            wandb.log({"examples": examples})
            ```

            ### Video from numpy
            <!--yeadoc-test:init-and-log-video-numpy-->
            ```python
            import numpy as np
            import wandb

            wandb.init()
            # axes are (time, channel, height, width)
            frames = np.random.randint(low=0, high=256, size=(10, 3, 100, 100), dtype=np.uint8)
            wandb.log({"video": wandb.Video(frames, fps=4)})
            ```

            ### Matplotlib Plot
            <!--yeadoc-test:init-and-log-matplotlib-->
            ```python
            from matplotlib import pyplot as plt
            import numpy as np
            import wandb

            wandb.init()
            fig, ax = plt.subplots()
            x = np.linspace(0, 10)
            y = x * x
            ax.plot(x, y)  # plot y = x^2
            wandb.log({"chart": fig})
            ```

            ### PR Curve
            ```python
            wandb.log({'pr': wandb.plots.precision_recall(y_test, y_probas, labels)})
            ```

            ### 3D Object
            ```python
            wandb.log({"generated_samples":
            [wandb.Object3D(open("sample.obj")),
                wandb.Object3D(open("sample.gltf")),
                wandb.Object3D(open("sample.glb"))]})
            ```

        Raises:
            wandb.Error: if called before `wandb.init`
            ValueError: if invalid data is passed

        """
        if not self._settings._require_service:
            current_pid = os.getpid()
            if current_pid != self._init_pid:
                message = "log() ignored (called from pid={}, init called from pid={}). See: https://docs.wandb.ai/library/init#multiprocess".format(
                    current_pid, self._init_pid
                )
                if self._settings._strict:
                    wandb.termerror(message, repeat=False)
                    raise errors.LogMultiprocessError(
                        "log() does not support multiprocessing"
                    )
                wandb.termwarn(message, repeat=False)
                return

        if not isinstance(data, Mapping):
            raise ValueError("wandb.log must be passed a dictionary")

        if any(not isinstance(key, string_types) for key in data.keys()):
            raise ValueError("Key values passed to `wandb.log` must be strings.")

        if step is not None:
            # if step is passed in when tensorboard_sync is used we honor the step passed
            # to make decisions about how to close out the history record, but will strip
            # this history later on in publish_history()
            using_tensorboard = len(wandb.patched["tensorboard"]) > 0
            if using_tensorboard:
                wandb.termwarn(
                    "Step cannot be set when using syncing with tensorboard. Please log your step values as a metric such as 'global_step'",
                    repeat=False,
                )
            if self.history._step > step:
                wandb.termwarn(
                    (
                        "Step must only increase in log calls.  "
                        "Step {} < {}; dropping {}.".format(
                            step, self.history._step, data
                        )
                    )
                )
                return
            elif step > self.history._step:
                self.history._flush()
                self.history._step = step
        elif commit is None:
            commit = True
        if commit:
            self.history._row_add(data)
        else:
            self.history._row_update(data)

    def save(
        self,
        glob_str: Optional[str] = None,
        base_path: Optional[str] = None,
        policy: str = "live",
    ) -> Union[bool, List[str]]:
        """Ensure all files matching `glob_str` are synced to wandb with the policy specified.

        Arguments:
            glob_str: (string) a relative or absolute path to a unix glob or regular
                path.  If this isn't specified the method is a noop.
            base_path: (string) the base path to run the glob relative to
            policy: (string) on of `live`, `now`, or `end`
                - live: upload the file as it changes, overwriting the previous version
                - now: upload the file once now
                - end: only upload file when the run ends
        """
        if glob_str is None:
            # noop for historical reasons, run.save() may be called in legacy code
            deprecate.deprecate(
                field_name=deprecate.Deprecated.run__save_no_args,
                warning_message=(
                    "Calling wandb.run.save without any arguments is deprecated."
                    "Changes to attributes are automatically persisted."
                ),
            )
            return True
        if policy not in ("live", "end", "now"):
            raise ValueError(
                'Only "live" "end" and "now" policies are currently supported.'
            )
        if isinstance(glob_str, bytes):
            glob_str = glob_str.decode("utf-8")
        if not isinstance(glob_str, string_types):
            raise ValueError("Must call wandb.save(glob_str) with glob_str a str")

        if base_path is None:
            if os.path.isabs(glob_str):
                base_path = os.path.dirname(glob_str)
                wandb.termwarn(
                    (
                        "Saving files without folders. If you want to preserve "
                        "sub directories pass base_path to wandb.save, i.e. "
                        'wandb.save("/mnt/folder/file.h5", base_path="/mnt")'
                    )
                )
            else:
                base_path = "."
        wandb_glob_str = os.path.relpath(glob_str, base_path)
        if ".." + os.sep in wandb_glob_str:
            raise ValueError("globs can't walk above base_path")

        with telemetry.context(run=self) as tel:
            tel.feature.save = True

        if glob_str.startswith("gs://") or glob_str.startswith("s3://"):
            wandb.termlog(
                "%s is a cloud storage url, can't save file to wandb." % glob_str
            )
            return []
        files = glob.glob(os.path.join(self.dir, wandb_glob_str))
        warn = False
        if len(files) == 0 and "*" in wandb_glob_str:
            warn = True
        for path in glob.glob(glob_str):
            file_name = os.path.relpath(path, base_path)
            abs_path = os.path.abspath(path)
            wandb_path = os.path.join(self.dir, file_name)
            wandb.util.mkdir_exists_ok(os.path.dirname(wandb_path))
            # We overwrite symlinks because namespaces can change in Tensorboard
            if os.path.islink(wandb_path) and abs_path != os.readlink(wandb_path):
                os.remove(wandb_path)
                os.symlink(abs_path, wandb_path)
            elif not os.path.exists(wandb_path):
                os.symlink(abs_path, wandb_path)
            files.append(wandb_path)
        if warn:
            file_str = "%i file" % len(files)
            if len(files) > 1:
                file_str += "s"
            wandb.termwarn(
                (
                    "Symlinked %s into the W&B run directory, "
                    "call wandb.save again to sync new files."
                )
                % file_str
            )
        files_dict = dict(files=[(wandb_glob_str, policy)])
        if self._backend and self._backend.interface:
            self._backend.interface.publish_files(files_dict)
        return files

    def restore(
        self,
        name: str,
        run_path: Optional[str] = None,
        replace: bool = False,
        root: Optional[str] = None,
    ) -> Union[None, TextIO]:
        return restore(name, run_path or self.path, replace, root or self.dir)

    def finish(self, exit_code: int = None, quiet: Optional[bool] = None) -> None:
        """Marks a run as finished, and finishes uploading all data.

        This is used when creating multiple runs in the same process. We automatically
        call this method when your script exits or if you use the run context manager.

        Arguments:
            exit_code: Set to something other than 0 to mark a run as failed
            quiet: Set to true to minimize log output
        """
        if quiet is not None:
            self._quiet = quiet
        with telemetry.context(run=self) as tel:
            tel.feature.finish = True
        logger.info("finishing run %s", self.path)
        # detach jupyter hooks / others that needs to happen before backend shutdown
        for hook in self._teardown_hooks:
            if hook.stage == TeardownStage.EARLY:
                hook.call()

        self._atexit_cleanup(exit_code=exit_code)
        if self._wl and len(self._wl._global_run_stack) > 0:
            self._wl._global_run_stack.pop()
        # detach logger / others meant to be run after we've shutdown the backend
        for hook in self._teardown_hooks:
            if hook.stage == TeardownStage.LATE:
                hook.call()
        self._teardown_hooks = []
        module.unset_globals()

        # inform manager this run is finished
        manager = self._wl and self._wl._get_manager()
        if manager:
            manager._inform_finish(run_id=self.id)

    def join(self, exit_code: int = None) -> None:
        """Deprecated alias for `finish()` - please use finish."""
        deprecate.deprecate(
            field_name=deprecate.Deprecated.run__join,
            warning_message=(
                "wandb.run.join() is deprecated, please use wandb.run.finish()."
            ),
        )
        self.finish(exit_code=exit_code)

    # TODO(jhr): annotate this
    def plot_table(self, vega_spec_name, data_table, fields, string_fields=None):  # type: ignore
        """Creates a custom plot on a table.

        Arguments:
            vega_spec_name: the name of the spec for the plot
            table_key: the key used to log the data table
            data_table: a wandb.Table object containing the data to
                be used on the visualization
            fields: a dict mapping from table keys to fields that the custom
                visualization needs
            string_fields: a dict that provides values for any string constants
                the custom visualization needs
        """
        visualization = create_custom_chart(
            vega_spec_name, data_table, fields, string_fields or {}
        )
        return visualization

    def _set_upgraded_version_message(self, msg: str) -> None:
        self._upgraded_version_message = msg

    def _set_deleted_version_message(self, msg: str) -> None:
        self._deleted_version_message = msg

    def _set_yanked_version_message(self, msg: str) -> None:
        self._yanked_version_message = msg

    def _add_panel(
        self, visualize_key: str, panel_type: str, panel_config: dict
    ) -> None:
        config = {
            "panel_type": panel_type,
            "panel_config": panel_config,
        }
        self._config_callback(val=config, key=("_wandb", "visualize", visualize_key))

    def _get_url_query_string(self) -> str:
        s = self._settings

        # TODO(jhr): migrate to new settings, but for now this is safer
        api = internal.Api()
        if api.settings().get("anonymous") != "true":
            return ""

        api_key = apikey.api_key(settings=s)
        return "?" + urlencode({"apiKey": api_key})

    def _get_project_url(self) -> str:
        s = self._settings
        r = self._run_obj
        if not r:
            return ""
        app_url = wandb.util.app_url(s.base_url)
        qs = self._get_url_query_string()
        url = "{}/{}/{}{}".format(
            app_url, url_quote(r.entity), url_quote(r.project), qs
        )
        return url

    def _get_run_url(self) -> str:
        s = self._settings
        r = self._run_obj
        if not r:
            return ""
        app_url = wandb.util.app_url(s.base_url)
        qs = self._get_url_query_string()
        url = "{}/{}/{}/runs/{}{}".format(
            app_url, url_quote(r.entity), url_quote(r.project), url_quote(r.run_id), qs
        )
        return url

    def _get_sweep_url(self) -> str:
        """Generate a url for a sweep.

        Returns:
            (str): url if the run is part of a sweep
            (None): if the run is not part of the sweep
        """
        r = self._run_obj
        if not r:
            return ""
        sweep_id = r.sweep_id
        if not sweep_id:
            return ""

        app_url = wandb.util.app_url(self._settings.base_url)
        qs = self._get_url_query_string()

        return "{base}/{entity}/{project}/sweeps/{sweepid}{qs}".format(
            base=app_url,
            entity=url_quote(r.entity),
            project=url_quote(r.project),
            sweepid=url_quote(sweep_id),
            qs=qs,
        )

    def _get_run_name(self) -> str:
        r = self._run_obj
        if not r:
            return ""
        return r.display_name

    def _display_run(self) -> None:
        project_url = self._get_project_url()
        run_url = self._get_run_url()
        sweep_url = self._get_sweep_url()
        version_str = f"Tracking run with wandb version {wandb.__version__}"
        if self.resumed:
            run_state_str = "Resuming run"
        else:
            run_state_str = "Syncing run"
        run_name = self._get_run_name()

        sync_dir = self._settings.sync_dir
        if self._settings._jupyter:
            sync_dir = "<code>{}</code>".format(sync_dir)
        dir_str = "Run data is saved locally in {}".format(sync_dir)
        if self._settings._jupyter and ipython.in_jupyter():
            if not wandb.jupyter.maybe_display():
                # TODO: make settings the source of truth
                self._quiet = wandb.jupyter.quiet()
                sweep_line = (
                    'Sweep page: <a href="{}" target="_blank">{}</a><br/>\n'.format(
                        sweep_url, sweep_url
                    )
                    if sweep_url and not self._quiet
                    else ""
                )
                docs_html = (
                    ""
                    if self._quiet
                    else '(<a href="https://docs.wandb.com/integrations/jupyter.html" target="_blank">docs</a>)'
                )  # noqa: E501
                project_html = (
                    ""
                    if self._quiet
                    else f'<a href="{project_url}" target="_blank">Weights & Biases</a>'
                )
                ipython.display_html(
                    """
                    {} <strong><a href="{}" target="_blank">{}</a></strong> to {} {}.<br/>\n{}
                """.format(  # noqa: E501
                        run_state_str,
                        run_url,
                        run_name,
                        project_html,
                        docs_html,
                        sweep_line,
                    )
                )
        else:
            if not self._quiet:
                wandb.termlog(version_str)
            wandb.termlog(
                "{} {}".format(run_state_str, click.style(run_name, fg="yellow"))
            )
            emojis = dict(star="", broom="", rocket="")
            if platform.system() != "Windows" and is_unicode_safe(sys.stdout):
                emojis = dict(star="⭐️", broom="🧹", rocket="🚀")

            if not self._quiet:
                wandb.termlog(
                    "{} View project at {}".format(
                        emojis.get("star", ""),
                        click.style(project_url, underline=True, fg="blue"),
                    )
                )
                if sweep_url:
                    wandb.termlog(
                        "{} View sweep at {}".format(
                            emojis.get("broom", ""),
                            click.style(sweep_url, underline=True, fg="blue"),
                        )
                    )
            wandb.termlog(
                "{} View run at {}".format(
                    emojis.get("rocket", ""),
                    click.style(run_url, underline=True, fg="blue"),
                )
            )
            if not self._quiet:
                wandb.termlog(dir_str)
                if not self._settings._offline:
                    wandb.termlog("Run `wandb offline` to turn off syncing.")

            api = internal.Api()
            if api.settings().get("anonymous") == "true":
                wandb.termwarn(
                    "Do NOT share these links with anyone. They can be used to claim your runs."
                )

            print("")

    def _redirect(
        self,
        stdout_slave_fd: Optional[int],
        stderr_slave_fd: Optional[int],
        console: SettingsConsole = None,
    ) -> None:
        if console is None:
            console = self._settings._console
        logger.info("redirect: %s", console)

        out_redir: redirect.RedirectBase
        err_redir: redirect.RedirectBase
        if console == SettingsConsole.REDIRECT:
            logger.info("Redirecting console.")
            out_redir = redirect.Redirect(
                src="stdout",
                cbs=[
                    lambda data: self._redirect_cb("stdout", data),  # type: ignore
                    self._output_writer.write,  # type: ignore
                ],
            )
            err_redir = redirect.Redirect(
                src="stderr",
                cbs=[
                    lambda data: self._redirect_cb("stderr", data),  # type: ignore
                    self._output_writer.write,  # type: ignore
                ],
            )
            if os.name == "nt":

                def wrap_fallback() -> None:
                    if self._out_redir:
                        self._out_redir.uninstall()
                    if self._err_redir:
                        self._err_redir.uninstall()
                    msg = (
                        "Tensorflow detected. Stream redirection is not supported "
                        "on Windows when tensorflow is imported. Falling back to "
                        "wrapping stdout/err."
                    )
                    wandb.termlog(msg)
                    self._redirect(None, None, console=SettingsConsole.WRAP)

                add_import_hook("tensorflow", wrap_fallback)
        elif console == SettingsConsole.WRAP:
            logger.info("Wrapping output streams.")
            out_redir = redirect.StreamWrapper(
                src="stdout",
                cbs=[
                    lambda data: self._redirect_cb("stdout", data),  # type: ignore
                    self._output_writer.write,  # type: ignore
                ],
            )
            err_redir = redirect.StreamWrapper(
                src="stderr",
                cbs=[
                    lambda data: self._redirect_cb("stderr", data),  # type: ignore
                    self._output_writer.write,  # type: ignore
                ],
            )
        elif console == SettingsConsole.OFF:
            return
        else:
            raise ValueError("unhandled console")
        try:
            out_redir.install()
            err_redir.install()
            self._out_redir = out_redir
            self._err_redir = err_redir
            logger.info("Redirects installed.")
        except Exception as e:
            print(e)
            logger.error("Failed to redirect.", exc_info=e)
        return

    def _restore(self) -> None:
        logger.info("restore")
        # TODO(jhr): drain and shutdown all threads
        if self._use_redirect:
            if self._out_redir:
                self._out_redir.uninstall()
            if self._err_redir:
                self._err_redir.uninstall()
            return

        if self.stdout_redirector:
            self.stdout_redirector.restore()
        if self.stderr_redirector:
            self.stderr_redirector.restore()
        if self._save_stdout:
            sys.stdout = self._save_stdout
        if self._save_stderr:
            sys.stderr = self._save_stderr
        logger.info("restore done")

    def _atexit_cleanup(self, exit_code: int = None) -> None:
        if self._backend is None:
            logger.warning("process exited without backend configured")
            return
        if self._atexit_cleanup_called:
            return
        self._atexit_cleanup_called = True

        exit_code = exit_code or self._hooks.exit_code if self._hooks else 0
        logger.info("got exitcode: %d", exit_code)
        if exit_code == 0:
            # Cleanup our resume file on a clean exit
            if os.path.exists(self._settings.resume_fname):
                os.remove(self._settings.resume_fname)

        self._exit_code = exit_code
        try:
            self._on_finish()
        except KeyboardInterrupt as ki:
            if wandb.wandb_agent._is_running():
                raise ki
            wandb.termerror("Control-C detected -- Run data was not synced")
            if ipython._get_python_type() == "python":
                os._exit(-1)
        except Exception as e:
            self._console_stop()
            self._backend.cleanup()
            logger.error("Problem finishing run", exc_info=e)
            wandb.termerror("Problem finishing run")
            traceback.print_exception(*sys.exc_info())
            if ipython._get_python_type() == "python":
                os._exit(-1)
        else:
            # if silent, skip this as it is used to output stuff
            if self._settings._silent:
                return
            self._on_final()

    def _console_start(self) -> None:
        logger.info("atexit reg")
        self._hooks = ExitHooks()
        self._hooks.hook()

        manager = self._wl and self._wl._get_manager()
        if not manager:
            # NB: manager will perform atexit hook like behavior for outstanding runs
            atexit.register(lambda: self._atexit_cleanup())

        if self._use_redirect:
            # setup fake callback
            self._redirect_cb = self._console_callback

        output_log_path = os.path.join(self.dir, filenames.OUTPUT_FNAME)
        self._output_writer = filesystem.CRDedupedFile(open(output_log_path, "wb"))
        self._redirect(self._stdout_slave_fd, self._stderr_slave_fd)

    def _console_stop(self) -> None:
        self._restore()
        if self._output_writer:
            self._output_writer.close()
            self._output_writer = None

    def _on_init(self) -> None:
        self._show_version_info()

    def _on_start(self) -> None:
        # TODO: make offline mode in jupyter use HTML
        if self._settings._offline and not self._quiet:
            message = (
                "W&B syncing is set to `offline` in this directory.  ",
                "Run `wandb online` or set WANDB_MODE=online to enable cloud syncing.",
            )
            if self._settings._jupyter and ipython.in_jupyter():
                ipython.display_html("<br/>\n".join(message))
            else:
                for m in message:
                    wandb.termlog(m)

        if self._settings.save_code and self._settings.code_dir is not None:
            self.log_code(self._settings.code_dir)
        if self._run_obj and not self._settings._silent:
            self._display_run()

        # TODO(wandb-service) RunStatusChecker not supported yet (WB-7352)
        if self._backend and self._backend.interface and not self._settings._offline:
            self._run_status_checker = RunStatusChecker(self._backend.interface)
        self._console_start()

    def _pusher_print_status(
        self,
        progress: FilePusherStats,
        prefix: bool = True,
        done: Optional[bool] = False,
    ) -> None:
        if self._settings._offline:
            return

        line = " %.2fMB of %.2fMB uploaded (%.2fMB deduped)\r" % (
            progress.uploaded_bytes / 1048576.0,
            progress.total_bytes / 1048576.0,
            progress.deduped_bytes / 1048576.0,
        )

        if self._jupyter_progress:
            percent_done: float
            if progress.total_bytes == 0:
                percent_done = 1
            else:
                percent_done = progress.uploaded_bytes / progress.total_bytes
            self._jupyter_progress.update(percent_done, line)
            if done:
                self._jupyter_progress.close()
        elif not self._settings._jupyter:
            spinner_states = ["-", "\\", "|", "/"]

            line = spinner_states[self._progress_step % 4] + line
            self._progress_step += 1
            wandb.termlog(line, newline=False, prefix=prefix)

            if done:
                dedupe_fraction = (
                    progress.deduped_bytes / float(progress.total_bytes)
                    if progress.total_bytes > 0
                    else 0
                )
                if dedupe_fraction > 0.01:
                    wandb.termlog(
                        "W&B sync reduced upload amount by %.1f%%             "
                        % (dedupe_fraction * 100),
                        prefix=prefix,
                    )
                # clear progress line.
                wandb.termlog(" " * 79, prefix=prefix)

    def _on_finish_progress(self, progress: FilePusherStats, done: bool = None) -> None:
        self._pusher_print_status(progress, done=done)

    def _wait_for_finish(self) -> PollExitResponse:
        while True:
            if self._backend and self._backend.interface:
                poll_exit_resp = self._backend.interface.communicate_poll_exit()
            logger.info("got exit ret: %s", poll_exit_resp)

            if poll_exit_resp:
                done = poll_exit_resp.done
                pusher_stats = poll_exit_resp.pusher_stats
                if pusher_stats:
                    self._on_finish_progress(pusher_stats, done)
                if done:
                    return poll_exit_resp
            time.sleep(0.1)

    def _on_finish(self) -> None:
        trigger.call("on_finished")

        # populate final import telemetry
        with telemetry.context(run=self) as tel:
            self._telemetry_imports(tel.imports_finish)

        if self._run_status_checker:
            self._run_status_checker.stop()

        # make sure all uncommitted history is flushed
        self.history._flush()

        self._console_stop()  # TODO: there's a race here with jupyter console logging
        if not self._settings._silent:
            as_html = self._settings._jupyter and ipython.in_jupyter()
            if self._backend:
                pid = self._backend._internal_pid
                status_str = "Waiting for W&B process to finish, PID {}... ".format(pid)
            if not self._exit_code:
                status = "(success)."
                if as_html:
                    status = f'<strong style="color:green">{status}</strong>'
                status_str += status
            else:
                status = "(failed {}).".format(self._exit_code)
                if as_html:
                    status = f'<strong style="color:red">{status}</strong>'
                status_str += status
                if not self._settings._offline:
                    status_str += " Press ctrl-c to abort syncing."
            if as_html:
                sep = "<br/>" if not self._quiet else ""
                ipython.display_html(sep + status_str)
            else:
                print("")
                wandb.termlog(status_str)

        # telemetry could have changed, publish final data
        if self._backend and self._backend.interface:
            self._backend.interface._publish_telemetry(self._telemetry_obj)

        # TODO: we need to handle catastrophic failure better
        # some tests were timing out on sending exit for reasons not clear to me
        if self._backend and self._backend.interface:
            self._backend.interface.publish_exit(self._exit_code)

        # Wait for data to be synced
        self._poll_exit_response = self._wait_for_finish()

        if self._backend and self._backend.interface:
            ret = self._backend.interface.communicate_get_summary()
            if ret:
                self._final_summary = proto_util.dict_from_proto_list(ret.item)

        if self._backend and self._backend.interface:
            sampled = self._backend.interface.communicate_sampled_history()
            if sampled:
                d: Dict[str, Union[Sequence[int], Sequence[float]]] = {}
                for item in sampled.item:
                    d[item.key] = (
                        item.values_float if item.values_float else item.values_int
                    )
                self._sampled_history = d
        if self._backend:
            self._backend.cleanup()

        if self._run_status_checker:
            self._run_status_checker.join()

    def _on_final(self) -> None:
        as_html = self._settings._jupyter and ipython.in_jupyter()
        if as_html:
            lb = "<br/>\n"
        else:
            lb = "\n"
        # check for warnings and errors, show log file locations
        final_logs = ""
        if self._reporter and not self._quiet:
            warning_lines = self._reporter.warning_lines
            if warning_lines:
                final_logs += f"Warnings:{lb}"
                for line in warning_lines:
                    final_logs += f"{line}{lb}"
                if len(warning_lines) < self._reporter.warning_count:
                    final_logs += f"More warnings...{lb}"

            error_lines = self._reporter.error_lines
            if error_lines:
                final_logs += f"Errors:{lb}"
                for line in error_lines:
                    final_logs += f"{line}{lb}"
                if len(error_lines) < self._reporter.error_count:
                    final_logs += f"More errors...{lb}"

        if not self._quiet:
            final_logs += self._append_details(final_logs, as_html)

        if self._run_obj:
            run_url = self._get_run_url()
            run_name = self._get_run_name()
            if as_html:
                final_logs += 'Synced <strong style="color:{}">{}</strong>: <a href="{}" target="_blank">{}</a>{}'.format(
                    RUN_NAME_COLOR, run_name, run_url, run_url, lb
                )
            else:
                final_logs += "Synced {}: {}{}".format(
                    click.style(run_name, fg="yellow"),
                    click.style(run_url, fg="blue"),
                    lb,
                )

        if self._settings._offline and not self._quiet:
            final_logs += f"You can sync this run to the cloud by running:{lb}"
            final_logs += click.style(
                f"wandb sync {self._settings.sync_dir}{lb}", fg="yellow"
            )

        if not self._quiet and (self._settings.log_user or self._settings.log_internal):
            log_dir = self._settings.log_user or self._settings.log_internal or "."
            log_dir = log_dir.replace(os.getcwd(), ".")
            if as_html:
                log_dir = "<code>{}</code>".format(os.path.dirname(log_dir))
            final_logs += "Find logs at: {}{}".format(log_dir, lb)

        if as_html:
            ipython.display_html(final_logs)
        else:
            wandb.termlog(final_logs)

        if not self._quiet:
            self._show_version_info(footer=True)
            self._show_local_warning()

    def _show_version_info(self, footer: bool = None) -> None:
        package_problem = False
        if self._deleted_version_message:
            wandb.termerror(self._deleted_version_message)
            package_problem = True
        elif self._yanked_version_message:
            wandb.termwarn(self._yanked_version_message)
            package_problem = True
        # only display upgrade message if packages are bad or in header
        if not footer or package_problem:
            if self._upgraded_version_message:
                wandb.termlog(self._upgraded_version_message)

    def _append_details(self, logs: str, as_html: bool = False) -> str:
        if as_html:
            logs += ipython.TABLE_STYLES
            logs += '<div class="wandb-row"><div class="wandb-col">\n'
        logs = self._append_history(logs, as_html)
        if as_html:
            logs += '</div><div class="wandb-col">\n'
        logs = self._append_summary(logs, as_html)

        if as_html:
            logs += "</div></div>\n"
        return self._append_files(logs, as_html)

    def _append_summary(self, logs: str, as_html: bool = False) -> str:
        if self._final_summary:
            logger.info("rendering summary")
            max_len = 0
            summary_rows = []
            for k, v in sorted(iteritems(self._final_summary)):
                # arrays etc. might be too large. for now we just don't print them
                if k.startswith("_"):
                    continue
                if isinstance(v, string_types):
                    if len(v) >= 20:
                        v = v[:20] + "..."
                    summary_rows.append((k, v))
                elif isinstance(v, numbers.Number):
                    if isinstance(v, float):
                        v = round(v, 5)
                    summary_rows.append((k, v))
                else:
                    continue
                max_len = max(max_len, len(k))
            if not summary_rows:
                return logs
            if as_html:
                summary_table = '<table class="wandb">'
                for row in summary_rows:
                    summary_table += "<tr><td>{}</td><td>{}</td></tr>".format(*row)
                summary_table += "</table>\n"
                logs += "<h3>Run summary:</h3><br/>" + summary_table
            else:
                format_str = "  {:>%s} {}" % max_len
                summary_lines = "\n".join(
                    [format_str.format(k, v) for k, v in summary_rows]
                )
                logs += f"Run summary:\n{summary_lines}\n\n"
        return logs

    def _append_history(self, logs: str, as_html: bool = False) -> str:
        if not self._sampled_history:
            return logs

        # Only print sparklines if the terminal is utf-8
<<<<<<< HEAD
        # In some python 2.7 tests sys.stdout is a 'cStringIO.StringO' object
        #   which doesn't have the attribute 'encoding'
        encoding = getattr(sys.stdout, "encoding", None)
        if not encoding or encoding.upper() not in (
            "UTF_8",
            "UTF-8",
        ):
=======
        if not is_unicode_safe(sys.stdout):
>>>>>>> e6445cdc
            return logs

        logger.info("rendering history")
        max_len = 0
        history_rows = []
        for key in sorted(self._sampled_history):
            if key.startswith("_"):
                continue
            vals = wandb.util.downsample(self._sampled_history[key], 40)
            if any((not isinstance(v, numbers.Number) for v in vals)):
                continue
            line = sparkline.sparkify(vals)
            history_rows.append((key, line))
            max_len = max(max_len, len(key))
        if not history_rows:
            return logs
        if as_html:
            history_table = '<table class="wandb">'
            for row in history_rows:
                history_table += "<tr><td>{}</td><td>{}</td></tr>".format(*row)
            history_table += "</table>"
            logs += "<h3>Run history:</h3><br/>" + history_table + "<br/>"
        else:
            logs += "Run history:\n"
            history_lines = ""
            format_str = "  {:>%s} {}\n" % max_len
            for row in history_rows:
                history_lines += format_str.format(*row)
            logs += history_lines.rstrip() + "\n\n"
        return logs

    def _show_local_warning(self) -> None:
        if not self._poll_exit_response or not self._poll_exit_response.local_info:
            return

        if self._settings._offline:
            return

        if self._settings.is_local:
            local_info = self._poll_exit_response.local_info
            latest_version, out_of_date = local_info.version, local_info.out_of_date
            if out_of_date:
                wandb.termwarn(
                    f"Upgrade to the {latest_version} version of W&B Local to get the latest features. Learn more: http://wandb.me/local-upgrade"
                )

    def _append_files(self, logs: str, as_html: bool = False) -> str:
        if not self._poll_exit_response or not self._poll_exit_response.file_counts:
            return logs
        if self._settings._offline:
            return logs

        logger.info("logging synced files")

        if self._settings._silent:
            return logs

        file_str = "Synced {} W&B file(s), {} media file(s), {} artifact file(s) and {} other file(s){}".format(  # noqa:E501
            self._poll_exit_response.file_counts.wandb_count,
            self._poll_exit_response.file_counts.media_count,
            self._poll_exit_response.file_counts.artifact_count,
            self._poll_exit_response.file_counts.other_count,
            "\n<br/>" if as_html else "\n",
        )
        logs += file_str
        return logs

    def _save_job_spec(self) -> None:
        envdict = dict(
            python="python3.6",
            requirements=[],
        )
        varsdict = {"WANDB_DISABLE_CODE": "True"}
        source = dict(
            git="git@github.com:wandb/examples.git",
            branch="master",
            commit="bbd8d23",
        )
        execdict = dict(
            program="train.py",
            directory="keras-cnn-fashion",
            envvars=varsdict,
            args=[],
        )
        configdict = (dict(self._config),)
        artifactsdict = dict(
            dataset="v1",
        )
        inputdict = dict(
            config=configdict,
            artifacts=artifactsdict,
        )
        job_spec = {
            "kind": "WandbJob",
            "version": "v0",
            "environment": envdict,
            "source": source,
            "exec": execdict,
            "input": inputdict,
        }

        s = json.dumps(job_spec, indent=4)
        spec_filename = filenames.JOBSPEC_FNAME
        with open(spec_filename, "w") as f:
            print(s, file=f)
        self.save(spec_filename)

    def define_metric(
        self,
        name: str,
        step_metric: Union[str, wandb_metric.Metric, None] = None,
        step_sync: bool = None,
        hidden: bool = None,
        summary: str = None,
        goal: str = None,
        overwrite: bool = None,
        **kwargs: Any,
    ) -> wandb_metric.Metric:
        """Define metric properties which will later be logged with `wandb.log()`.

        Arguments:
            name: Name of the metric.
            step_metric: Independent variable associated with the metric.
            step_sync: Automatically add `step_metric` to history if needed.
                Defaults to True if step_metric is specified.
            hidden: Hide this metric from automatic plots.
            summary: Specify aggregate metrics added to summary.
                Supported aggregations: "min,max,mean,best,last,none"
                Default aggregation is `copy`
                Aggregation `best` defaults to `goal`==`minimize`
            goal: Specify direction for optimizing the metric.
                Supported direections: "minimize,maximize"

        Returns:
            A metric object is returned that can be further specified.

        """
        if not name:
            raise wandb.Error("define_metric() requires non-empty name argument")
        for k in kwargs:
            wandb.termwarn("Unhandled define_metric() arg: {}".format(k))
        if isinstance(step_metric, wandb_metric.Metric):
            step_metric = step_metric.name
        for arg_name, arg_val, exp_type in (
            ("name", name, string_types),
            ("step_metric", step_metric, string_types),
            ("step_sync", step_sync, bool),
            ("hidden", hidden, bool),
            ("summary", summary, string_types),
            ("goal", goal, string_types),
            ("overwrite", overwrite, bool),
        ):
            # NOTE: type checking is broken for isinstance and string_types
            if arg_val is not None and not isinstance(arg_val, exp_type):  # type: ignore
                arg_type = type(arg_val).__name__
                raise wandb.Error(
                    "Unhandled define_metric() arg: {} type: {}".format(
                        arg_name, arg_type
                    )
                )
        stripped = name[:-1] if name.endswith("*") else name
        if "*" in stripped:
            raise wandb.Error(
                "Unhandled define_metric() arg: name (glob suffixes only): {}".format(
                    name
                )
            )
        summary_ops: Optional[Sequence[str]] = None
        if summary:
            summary_items = [s.lower() for s in summary.split(",")]
            summary_ops = []
            valid = {"min", "max", "mean", "best", "last", "copy", "none"}
            for i in summary_items:
                if i not in valid:
                    raise wandb.Error(
                        "Unhandled define_metric() arg: summary op: {}".format(i)
                    )
                summary_ops.append(i)
        goal_cleaned: Optional[str] = None
        if goal is not None:
            goal_cleaned = goal[:3].lower()
            valid_goal = {"min", "max"}
            if goal_cleaned not in valid_goal:
                raise wandb.Error(
                    "Unhandled define_metric() arg: goal: {}".format(goal)
                )
        m = wandb_metric.Metric(
            name=name,
            step_metric=step_metric,
            step_sync=step_sync,
            summary=summary_ops,
            hidden=hidden,
            goal=goal_cleaned,
            overwrite=overwrite,
        )
        m._set_callback(self._metric_callback)
        m._commit()
        with telemetry.context(run=self) as tel:
            tel.feature.metric = True
        return m

    # TODO(jhr): annotate this
    def watch(self, models, criterion=None, log="gradients", log_freq=100, idx=None, log_graph=False) -> None:  # type: ignore
        wandb.watch(models, criterion, log, log_freq, idx, log_graph)

    # TODO(jhr): annotate this
    def unwatch(self, models=None) -> None:  # type: ignore
        wandb.unwatch(models=models)

    def _swap_artifact_name(self, artifact_name: str, use_as: Optional[str]) -> str:
        artifact_key_string = use_as or artifact_name
        replacement_artifact_info = self._launch_artifact_mapping.get(
            artifact_key_string
        )
        if replacement_artifact_info is not None:
            new_name = replacement_artifact_info.get("name")
            entity = replacement_artifact_info.get("entity")
            project = replacement_artifact_info.get("project")
            if new_name is None or entity is None or project is None:
                raise ValueError(
                    "Misconfigured artifact in launch config. Must include name, project and entity keys."
                )
            return f"{entity}/{project}/{new_name}"
        elif replacement_artifact_info is None and use_as is None:
            wandb.termwarn(
                f"Could not find {artifact_name} in launch artifact mapping. Searching for unique artifacts with sequence name: {artifact_name}"
            )
            sequence_name = artifact_name.split(":")[0].split("/")[-1]
            unique_artifact_replacement_info = (
                self._unique_launch_artifact_sequence_names.get(sequence_name)
            )
            if unique_artifact_replacement_info is not None:
                new_name = unique_artifact_replacement_info.get("name")
                entity = unique_artifact_replacement_info.get("entity")
                project = unique_artifact_replacement_info.get("project")
                if new_name is None or entity is None or project is None:
                    raise ValueError(
                        "Misconfigured artifact in launch config. Must include name, project and entity keys."
                    )
                return f"{entity}/{project}/{new_name}"

        else:
            wandb.termwarn(
                f"Could not find swappable artifact at key: {use_as}. Using {artifact_name}"
            )
            return artifact_name

        wandb.termwarn(
            f"Could not find {artifact_key_string} in launch artifact mapping. Using {artifact_name}"
        )
        return artifact_name

    def _detach(self) -> None:
        pass

    # TODO(jhr): annotate this
    def use_artifact(self, artifact_or_name, type=None, aliases=None, use_as=None):  # type: ignore
        """Declare an artifact as an input to a run.

        Call `download` or `file` on the returned object to get the contents locally.

        Arguments:
            artifact_or_name: (str or Artifact) An artifact name.
                May be prefixed with entity/project/. Valid names
                can be in the following forms:
                    - name:version
                    - name:alias
                    - digest
                You can also pass an Artifact object created by calling `wandb.Artifact`
            type: (str, optional) The type of artifact to use.
            aliases: (list, optional) Aliases to apply to this artifact
            use_as: (string, optional) Optional string indicating what purpose the artifact was used with. Will be shown in UI.

        Returns:
            An `Artifact` object.
        """
        if self.offline:
            raise TypeError("Cannot use artifact when in offline mode.")
        if use_as:
            if use_as in self._used_artifact_slots:
                raise ValueError(
                    "Cannot call use_artifact with the same use_as argument more than once"
                )
            elif ":" in use_as or "/" in use_as:
                raise ValueError("use_as cannot contain special characters ':' or '/'")
            self._used_artifact_slots.append(use_as)
        r = self._run_obj
        api = internal.Api(default_settings={"entity": r.entity, "project": r.project})
        api.set_current_run_id(self.id)

        if isinstance(artifact_or_name, str):
            if self._launch_artifact_mapping:
                name = self._swap_artifact_name(artifact_or_name, use_as)
            else:
                name = artifact_or_name
            public_api = self._public_api()
            artifact = public_api.artifact(type=type, name=name)
            if type is not None and type != artifact.type:
                raise ValueError(
                    "Supplied type {} does not match type {} of artifact {}".format(
                        type, artifact.type, artifact.name
                    )
                )
            artifact._use_as = use_as or artifact_or_name
            api.use_artifact(
                artifact.id,
                use_as=use_as or artifact_or_name,
            )
            return artifact
        else:
            artifact = artifact_or_name
            if aliases is None:
                aliases = []
            elif isinstance(aliases, str):
                aliases = [aliases]
            if isinstance(artifact_or_name, wandb.Artifact):
                if use_as is not None:
                    wandb.termwarn(
                        "Indicating use_as is not supported when using an artifact with an instance of wandb.Artifact"
                    )
                self._log_artifact(
                    artifact,
                    aliases=aliases,
                    is_user_created=True,
                    use_after_commit=True,
                )
                return artifact
            elif isinstance(artifact, public.Artifact):
                if self._launch_artifact_mapping is not None:
                    wandb.termwarn(
                        f"Swapping artifacts does not support swapping artifacts used as an instance of `public.Artifact`. Using {artifact.name}"
                    )
                api.use_artifact(
                    artifact.id, use_as=use_as or artifact._use_as or artifact.name
                )
                return artifact
            else:
                raise ValueError(
                    'You must pass an artifact name (e.g. "pedestrian-dataset:v1"), an instance of wandb.Artifact, or wandb.Api().artifact() to use_artifact'  # noqa: E501
                )

    def log_artifact(
        self,
        artifact_or_path: Union[wandb_artifacts.Artifact, str],
        name: Optional[str] = None,
        type: Optional[str] = None,
        aliases: Optional[List[str]] = None,
    ) -> wandb_artifacts.Artifact:
        """Declare an artifact as an output of a run.

        Arguments:
            artifact_or_path: (str or Artifact) A path to the contents of this artifact,
                can be in the following forms:
                    - `/local/directory`
                    - `/local/directory/file.txt`
                    - `s3://bucket/path`
                You can also pass an Artifact object created by calling
                `wandb.Artifact`.
            name: (str, optional) An artifact name. May be prefixed with entity/project.
                Valid names can be in the following forms:
                    - name:version
                    - name:alias
                    - digest
                This will default to the basename of the path prepended with the current
                run id  if not specified.
            type: (str) The type of artifact to log, examples include `dataset`, `model`
            aliases: (list, optional) Aliases to apply to this artifact,
                defaults to `["latest"]`

        Returns:
            An `Artifact` object.
        """
        return self._log_artifact(
            artifact_or_path, name=name, type=type, aliases=aliases
        )

    def upsert_artifact(
        self,
        artifact_or_path: Union[wandb_artifacts.Artifact, str],
        name: Optional[str] = None,
        type: Optional[str] = None,
        aliases: Optional[List[str]] = None,
        distributed_id: Optional[str] = None,
    ) -> wandb_artifacts.Artifact:
        """Declare (or append to) a non-finalized artifact as output of a run.

        Note that you must call run.finish_artifact() to finalize the artifact.
        This is useful when distributed jobs need to all contribute to the same artifact.

        Arguments:
            artifact_or_path: (str or Artifact) A path to the contents of this artifact,
                can be in the following forms:
                    - `/local/directory`
                    - `/local/directory/file.txt`
                    - `s3://bucket/path`
                You can also pass an Artifact object created by calling
                `wandb.Artifact`.
            name: (str, optional) An artifact name. May be prefixed with entity/project.
                Valid names can be in the following forms:
                    - name:version
                    - name:alias
                    - digest
                This will default to the basename of the path prepended with the current
                run id  if not specified.
            type: (str) The type of artifact to log, examples include `dataset`, `model`
            aliases: (list, optional) Aliases to apply to this artifact,
                defaults to `["latest"]`
            distributed_id: (string, optional) Unique string that all distributed jobs share. If None,
                defaults to the run's group name.

        Returns:
            An `Artifact` object.
        """
        if self.group == "" and distributed_id is None:
            raise TypeError(
                "Cannot upsert artifact unless run is in a group or distributed_id is provided"
            )
        if distributed_id is None:
            distributed_id = self.group
        return self._log_artifact(
            artifact_or_path,
            name=name,
            type=type,
            aliases=aliases,
            distributed_id=distributed_id,
            finalize=False,
        )

    def finish_artifact(
        self,
        artifact_or_path: Union[wandb_artifacts.Artifact, str],
        name: Optional[str] = None,
        type: Optional[str] = None,
        aliases: Optional[List[str]] = None,
        distributed_id: Optional[str] = None,
    ) -> wandb_artifacts.Artifact:
        """Finishes a non-finalized artifact as output of a run.

        Subsequent "upserts" with the same distributed ID will result in a new version.

        Arguments:
            artifact_or_path: (str or Artifact) A path to the contents of this artifact,
                can be in the following forms:
                    - `/local/directory`
                    - `/local/directory/file.txt`
                    - `s3://bucket/path`
                You can also pass an Artifact object created by calling
                `wandb.Artifact`.
            name: (str, optional) An artifact name. May be prefixed with entity/project.
                Valid names can be in the following forms:
                    - name:version
                    - name:alias
                    - digest
                This will default to the basename of the path prepended with the current
                run id  if not specified.
            type: (str) The type of artifact to log, examples include `dataset`, `model`
            aliases: (list, optional) Aliases to apply to this artifact,
                defaults to `["latest"]`
            distributed_id: (string, optional) Unique string that all distributed jobs share. If None,
                defaults to the run's group name.

        Returns:
            An `Artifact` object.
        """
        if self.group == "" and distributed_id is None:
            raise TypeError(
                "Cannot finish artifact unless run is in a group or distributed_id is provided"
            )
        if distributed_id is None:
            distributed_id = self.group

        return self._log_artifact(
            artifact_or_path,
            name,
            type,
            aliases,
            distributed_id=distributed_id,
            finalize=True,
        )

    def _log_artifact(
        self,
        artifact_or_path: Union[wandb_artifacts.Artifact, str],
        name: Optional[str] = None,
        type: Optional[str] = None,
        aliases: Optional[List[str]] = None,
        distributed_id: Optional[str] = None,
        finalize: bool = True,
        is_user_created: bool = False,
        use_after_commit: bool = False,
    ) -> wandb_artifacts.Artifact:
        api = internal.Api()
        if api.settings().get("anonymous") == "true":
            wandb.termwarn(
                "Artifacts logged anonymously cannot be claimed and expire after 7 days."
            )
        if not finalize and distributed_id is None:
            raise TypeError("Must provide distributed_id if artifact is not finalize")
        if aliases is not None:
            if any(invalid in alias for alias in aliases for invalid in ["/", ":"]):
                raise ValueError(
                    "Aliases must not contain any of the following characters: /, :"
                )
        artifact, aliases = self._prepare_artifact(
            artifact_or_path, name, type, aliases
        )
        artifact.distributed_id = distributed_id
        self._assert_can_log_artifact(artifact)
        if self._backend and self._backend.interface:
            if not self._settings._offline:
                future = self._backend.interface.communicate_artifact(
                    self,
                    artifact,
                    aliases,
                    finalize=finalize,
                    is_user_created=is_user_created,
                    use_after_commit=use_after_commit,
                )
                artifact._logged_artifact = _LazyArtifact(self._public_api(), future)
            else:
                self._backend.interface.publish_artifact(
                    self,
                    artifact,
                    aliases,
                    finalize=finalize,
                    is_user_created=is_user_created,
                    use_after_commit=use_after_commit,
                )
        elif self._internal_run_interface:
            self._internal_run_interface.publish_artifact(
                self,
                artifact,
                aliases,
                finalize=finalize,
                is_user_created=is_user_created,
                use_after_commit=use_after_commit,
            )
        return artifact

    def _public_api(self) -> PublicApi:
        overrides = {"run": self.id}
        run_obj = self._run_obj
        if run_obj is not None:
            overrides["entity"] = run_obj.entity
            overrides["project"] = run_obj.project
        return public.Api(overrides)

    # TODO(jhr): annotate this
    def _assert_can_log_artifact(self, artifact) -> None:  # type: ignore
        if not self._settings._offline:
            try:
                public_api = self._public_api()
                expected_type = public.Artifact.expected_type(
                    public_api.client,
                    artifact.name,
                    public_api.settings["entity"],
                    public_api.settings["project"],
                )
            except requests.exceptions.RequestException:
                # Just return early if there is a network error. This is
                # ok, as this function is intended to help catch an invalid
                # type early, but not a hard requirement for valid operation.
                return
            if expected_type is not None and artifact.type != expected_type:
                raise ValueError(
                    "Expected artifact type {}, got {}".format(
                        expected_type, artifact.type
                    )
                )

    def _prepare_artifact(
        self,
        artifact_or_path: Union[wandb_artifacts.Artifact, str],
        name: Optional[str] = None,
        type: Optional[str] = None,
        aliases: Optional[List[str]] = None,
    ) -> Tuple[wandb_artifacts.Artifact, List[str]]:
        aliases = aliases or ["latest"]
        if isinstance(artifact_or_path, str):
            if name is None:
                name = "run-%s-%s" % (self.id, os.path.basename(artifact_or_path))
            artifact = wandb.Artifact(name, type)
            if os.path.isfile(artifact_or_path):
                artifact.add_file(artifact_or_path)
            elif os.path.isdir(artifact_or_path):
                artifact.add_dir(artifact_or_path)
            elif "://" in artifact_or_path:
                artifact.add_reference(artifact_or_path)
            else:
                raise ValueError(
                    "path must be a file, directory or external"
                    "reference like s3://bucket/path"
                )
        else:
            artifact = artifact_or_path
        if not isinstance(artifact, wandb.Artifact):
            raise ValueError(
                "You must pass an instance of wandb.Artifact or a "
                "valid file path to log_artifact"
            )
        if isinstance(aliases, str):
            aliases = [aliases]
        artifact.finalize()
        return artifact, aliases

    def alert(
        self,
        title: str,
        text: str,
        level: Union[str, "AlertLevel"] = None,
        wait_duration: Union[int, float, timedelta, None] = None,
    ) -> None:
        """Launch an alert with the given title and text.

        Arguments:
            title: (str) The title of the alert, must be less than 64 characters long.
            text: (str) The text body of the alert.
            level: (str or wandb.AlertLevel, optional) The alert level to use, either: `INFO`, `WARN`, or `ERROR`.
            wait_duration: (int, float, or timedelta, optional) The time to wait (in seconds) before sending another
                alert with this title.
        """
        level = level or wandb.AlertLevel.INFO
        level_str: str = level.value if isinstance(level, wandb.AlertLevel) else level
        if level_str not in {lev.value for lev in wandb.AlertLevel}:
            raise ValueError("level must be one of 'INFO', 'WARN', or 'ERROR'")

        wait_duration = wait_duration or timedelta(minutes=1)
        if isinstance(wait_duration, int) or isinstance(wait_duration, float):
            wait_duration = timedelta(seconds=wait_duration)
        elif not callable(getattr(wait_duration, "total_seconds", None)):
            raise ValueError(
                "wait_duration must be an int, float, or datetime.timedelta"
            )
        wait_duration = int(wait_duration.total_seconds() * 1000)

        if self._backend and self._backend.interface:
            self._backend.interface.publish_alert(title, text, level_str, wait_duration)

    def __enter__(self) -> "Run":
        return self

    def __exit__(
        self,
        exc_type: Type[BaseException],
        exc_val: BaseException,
        exc_tb: TracebackType,
    ) -> bool:
        exit_code = 0 if exc_type is None else 1
        self.finish(exit_code)
        return exc_type is None

    def mark_preempting(self) -> None:
        """Marks this run as preempting.

        Also tells the internal process to immediately report this to server.
        """
        if self._backend and self._backend.interface:
            self._backend.interface.publish_preempting()


# We define this outside of the run context to support restoring before init
def restore(
    name: str,
    run_path: Optional[str] = None,
    replace: bool = False,
    root: Optional[str] = None,
) -> Union[None, TextIO]:
    """Downloads the specified file from cloud storage.

    File is placed into the current directory or run directory.
    By default will only download the file if it doesn't already exist.

    Arguments:
        name: the name of the file
        run_path: optional path to a run to pull files from, i.e. `username/project_name/run_id`
            if wandb.init has not been called, this is required.
        replace: whether to download the file even if it already exists locally
        root: the directory to download the file to.  Defaults to the current
            directory or the run directory if wandb.init was called.

    Returns:
        None if it can't find the file, otherwise a file object open for reading

    Raises:
        wandb.CommError: if we can't connect to the wandb backend
        ValueError: if the file is not found or can't find run_path
    """
    is_disabled = wandb.run is not None and wandb.run.disabled
    run = None if is_disabled else wandb.run
    if run_path is None:
        if run is not None:
            run_path = run.path
        else:
            raise ValueError(
                "run_path required when calling wandb.restore before wandb.init"
            )
    if root is None:
        if run is not None:
            root = run.dir
    api = public.Api()
    api_run = api.run(run_path)
    if root is None:
        root = os.getcwd()
    path = os.path.join(root, name)
    if os.path.exists(path) and replace is False:
        return open(path, "r")
    if is_disabled:
        return None
    files = api_run.files([name])
    if len(files) == 0:
        return None
    # if the file does not exist, the file has an md5 of 0
    if files[0].md5 == "0":
        raise ValueError("File {} not found in {}.".format(name, run_path or root))
    return files[0].download(root=root, replace=True)


# propigate our doc string to the runs restore method
try:
    Run.restore.__doc__ = restore.__doc__
# py2 doesn't let us set a doc string, just pass
except AttributeError:
    pass


def finish(exit_code: int = None, quiet: bool = None) -> None:
    """Marks a run as finished, and finishes uploading all data.

    This is used when creating multiple runs in the same process.
    We automatically call this method when your script exits.

    Arguments:
        exit_code: Set to something other than 0 to mark a run as failed
        quiet: Set to true to minimize log output
    """
    if wandb.run:
        wandb.run.finish(exit_code=exit_code, quiet=quiet)


# propagate our doc string to the runs restore method
try:
    Run.restore.__doc__ = restore.__doc__
# py2 doesn't let us set a doc string, just pass
except AttributeError:
    pass


class _LazyArtifact(ArtifactInterface):

    _api: PublicApi
    _instance: Optional[ArtifactInterface] = None
    _future: Any

    def __init__(self, api: PublicApi, future: Any):
        self._api = api
        self._future = future

    def _assert_instance(self) -> ArtifactInterface:
        if not self._instance:
            raise ValueError(
                "Must call wait() before accessing logged artifact properties"
            )
        return self._instance

    def __getattr__(self, item: str) -> Any:
        self._assert_instance()
        return getattr(self._instance, item)

    def wait(self) -> ArtifactInterface:
        if not self._instance:
            resp = self._future.get().response.log_artifact_response
            if resp.error_message:
                raise ValueError(resp.error_message)
            self._instance = public.Artifact.from_id(resp.artifact_id, self._api.client)
        assert isinstance(
            self._instance, ArtifactInterface
        ), "Insufficient permissions to fetch Artifact with id {} from {}".format(
            resp.artifact_id, self._api.client.app_url
        )
        return self._instance

    @property
    def id(self) -> Optional[str]:
        return self._assert_instance().id

    @property
    def version(self) -> str:
        return self._assert_instance().version

    @property
    def name(self) -> str:
        return self._assert_instance().name

    @property
    def type(self) -> str:
        return self._assert_instance().type

    @property
    def entity(self) -> str:
        return self._assert_instance().entity

    @property
    def project(self) -> str:
        return self._assert_instance().project

    @property
    def manifest(self) -> "ArtifactManifest":
        return self._assert_instance().manifest

    @property
    def digest(self) -> str:
        return self._assert_instance().digest

    @property
    def state(self) -> str:
        return self._assert_instance().state

    @property
    def size(self) -> int:
        return self._assert_instance().size

    @property
    def commit_hash(self) -> str:
        return self._assert_instance().commit_hash

    @property
    def description(self) -> Optional[str]:
        return self._assert_instance().description

    @description.setter
    def description(self, desc: Optional[str]) -> None:
        self._assert_instance().description = desc

    @property
    def metadata(self) -> dict:
        return self._assert_instance().metadata

    @metadata.setter
    def metadata(self, metadata: dict) -> None:
        self._assert_instance().metadata = metadata

    @property
    def aliases(self) -> List[str]:
        return self._assert_instance().aliases

    @aliases.setter
    def aliases(self, aliases: List[str]) -> None:
        self._assert_instance().aliases = aliases

    def used_by(self) -> List["wandb.apis.public.Run"]:
        return self._assert_instance().used_by()

    def logged_by(self) -> "wandb.apis.public.Run":
        return self._assert_instance().logged_by()

    # Commenting this block out since this code is unreachable since LocalArtifact
    # overrides them and therefore untestable.
    # Leaving behind as we may want to support these in the future.

    # def new_file(self, name: str, mode: str = "w") -> Any:  # TODO: Refine Type
    #     return self._assert_instance().new_file(name, mode)

    # def add_file(
    #     self,
    #     local_path: str,
    #     name: Optional[str] = None,
    #     is_tmp: Optional[bool] = False,
    # ) -> Any:  # TODO: Refine Type
    #     return self._assert_instance().add_file(local_path, name, is_tmp)

    # def add_dir(self, local_path: str, name: Optional[str] = None) -> None:
    #     return self._assert_instance().add_dir(local_path, name)

    # def add_reference(
    #     self,
    #     uri: Union["ArtifactEntry", str],
    #     name: Optional[str] = None,
    #     checksum: bool = True,
    #     max_objects: Optional[int] = None,
    # ) -> Any:  # TODO: Refine Type
    #     return self._assert_instance().add_reference(uri, name, checksum, max_objects)

    # def add(self, obj: "WBValue", name: str) -> Any:  # TODO: Refine Type
    #     return self._assert_instance().add(obj, name)

    def get_path(self, name: str) -> "ArtifactEntry":
        return self._assert_instance().get_path(name)

    def get(self, name: str) -> "WBValue":
        return self._assert_instance().get(name)

    def download(self, root: Optional[str] = None, recursive: bool = False) -> str:
        return self._assert_instance().download(root, recursive)

    def checkout(self, root: Optional[str] = None) -> str:
        return self._assert_instance().checkout(root)

    def verify(self, root: Optional[str] = None) -> Any:
        return self._assert_instance().verify(root)

    def save(self) -> None:
        return self._assert_instance().save()

    def delete(self) -> None:
        return self._assert_instance().delete()<|MERGE_RESOLUTION|>--- conflicted
+++ resolved
@@ -2149,17 +2149,7 @@
             return logs
 
         # Only print sparklines if the terminal is utf-8
-<<<<<<< HEAD
-        # In some python 2.7 tests sys.stdout is a 'cStringIO.StringO' object
-        #   which doesn't have the attribute 'encoding'
-        encoding = getattr(sys.stdout, "encoding", None)
-        if not encoding or encoding.upper() not in (
-            "UTF_8",
-            "UTF-8",
-        ):
-=======
         if not is_unicode_safe(sys.stdout):
->>>>>>> e6445cdc
             return logs
 
         logger.info("rendering history")
