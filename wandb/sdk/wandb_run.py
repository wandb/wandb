--- conflicted
+++ resolved
@@ -384,15 +384,12 @@
         ):
             with open(self._settings.launch_config_path) as fp:
                 launch_config = json.loads(fp.read())
-<<<<<<< HEAD
             if launch_config.get("artifacts") is not None:
                 self._launch_artifact_mapping = {}
                 for key, item in launch_config.get("artifacts").items():
                     self._launch_artifact_mapping[key] = item
                 del launch_config["artifacts"]
 
-=======
->>>>>>> 7ae279a0
             self._config.update_locked(
                 launch_config, user="launch", _allow_val_change=True
             )
