#
# -*- coding: utf-8 -*-
"""Run - Run object.

Manage wandb run.

"""

from __future__ import print_function

import atexit
import collections
import glob
import json
import logging
import numbers
import os
import platform
import sys
import threading
import time
import traceback

import click
from six import iteritems, string_types
from six.moves import _thread as thread
from six.moves.urllib.parse import quote as url_quote
import wandb
from wandb import trigger
from wandb.apis import internal, public
from wandb.data_types import _datatypes_set_callback
from wandb.errors import Error
from wandb.interface.summary_record import SummaryRecord
from wandb.lib import (
    config_util,
    filenames,
    ipython,
    module,
    proto_util,
    redirect,
    sparkline,
)
from wandb.util import add_import_hook, sentry_set_scope, to_forward_slash_path
from wandb.viz import (
    create_custom_chart,
    CustomChart,
    update_custom_chart_panel_config,
    Visualize,
)

from . import wandb_config
from . import wandb_history
from . import wandb_summary

if wandb.TYPE_CHECKING:  # type: ignore
    from typing import Optional, Sequence, Tuple

logger = logging.getLogger("wandb")
EXIT_TIMEOUT = 60
RUN_NAME_COLOR = "#cdcd00"


class ExitHooks(object):
    def __init__(self):
        self.exit_code = 0
        self.exception = None

    def hook(self):
        self._orig_exit = sys.exit
        sys.exit = self.exit
        sys.excepthook = self.exc_handler

    def exit(self, code=0):
        orig_code = code
        if code is None:
            code = 0
        elif not isinstance(code, int):
            code = 1
        self.exit_code = code
        self._orig_exit(orig_code)

    def was_ctrl_c(self):
        return isinstance(self.exception, KeyboardInterrupt)

    def exc_handler(self, exc_type, exc, *tb):
        self.exit_code = 1
        self.exception = exc
        if issubclass(exc_type, Error):
            wandb.termerror(str(exc))

        if self.was_ctrl_c():
            self.exit_code = 255

        traceback.print_exception(exc_type, exc, *tb)


class RunStatusChecker(object):
    """Periodically polls the background process for relevant updates.

    For now, we just use this to figure out if the user has requested a stop.
    """

    def __init__(self, interface, polling_interval=15):
        self._interface = interface
        self._polling_interval = polling_interval

        self._join_event = threading.Event()
        self._thread = threading.Thread(target=self.check_status)
        self._thread.daemon = True
        self._thread.start()

    def check_status(self):
        join_requested = False
        while not join_requested:
            status_response = (
                # 'or False' because this could return None.
                self._interface.communicate_status(check_stop_req=True)
                or False
            )
            if status_response.run_should_stop:
                thread.interrupt_main()
                return
            join_requested = self._join_event.wait(self._polling_interval)

    def stop(self):
        self._join_event.set()

    def join(self):
        self.stop()
        self._thread.join()


class RunBase(object):
    pass


class ConfigDummy(object):
    def __init__(self):
        pass

    def __getitem__(self, key):
        pass

    def __setitem__(self, key, val):
        pass

    __setattr__ = __setitem__

    def __getattr__(self, key):
        pass


class SummaryDummy(object):
    def __init__(self):
        pass

    def __getitem__(self, key):
        pass

    def __setitem__(self, key, val):
        pass


class RunDummy(RunBase):
    def __init__(self):
        self._config = ConfigDummy()
        self.summary = SummaryDummy()

    @property
    def id(self):
        pass

    @property
    def sweep_id(self):
        pass

    def get_url(self):
        pass

    def project_name(self):
        pass

    @property
    def project(self):
        pass

    @property
    def config(self):
        return self._config

    @property
    def dir(self):
        return ""

    @property
    def resumed(self):
        pass

    @property
    def step(self):
        pass

    def log(self, data, step=None, commit=None, sync=None):
        pass

    def log_artifact(self, artifact_or_path, name=None, type=None, aliases=None):
        pass

    def join(self, exit_code=None):
        pass

    def finish(self, exit_code=None):
        pass

    def save(
        self,
        glob_str: Optional[str] = None,
        base_path: Optional[str] = None,
        policy: str = "live",
    ):
        pass

    def restore(
        self,
        name: str,
        run_path: Optional[str] = None,
        replace: bool = False,
        root: Optional[str] = None,
    ):
        pass

    def use_artifact(self, artifact_or_name, type=None, aliases=None):
        pass

    def __enter__(self):
        return self

    def __exit__(self, exc_type, exc_val, exc_tb):
        return exc_type is None


class Run(RunBase):
    def __init__(self, config=None, settings=None):
        self._config = wandb_config.Config()
        self._config._set_callback(self._config_callback)
        self._config._set_settings(settings)
        self._backend = None
        self.summary = wandb_summary.Summary(
            self._summary_get_current_summary_callback,
        )
        self.summary._set_update_callback(self._summary_update_callback)
        self.history = wandb_history.History(self)
        self.history._set_callback(self._history_callback)

        _datatypes_set_callback(self._datatypes_callback)

        self._settings = settings
        self._wl = None
        self._reporter = None
        self._data = dict()

        self._entity = None
        self._project = None
        self._group = None
        self._job_type = None
        self._run_id = settings.run_id
        self._start_time = time.time()
        self._starting_step = 0
        self._name = None
        self._notes = None
        self._tags = None

        self._hooks = None
        self._teardown_hooks = []
        self._redirect_cb = None
        self._out_redir = None
        self._err_redir = None
        self.stdout_redirector = None
        self.stderr_redirector = None
        self._save_stdout = None
        self._save_stderr = None
        self._stdout_slave_fd = None
        self._stderr_slave_fd = None
        self._exit_code = None
        self._exit_result = None
        self._final_summary = None
        self._sampled_history = None
        self._jupyter_progress = None
        if self._settings._jupyter:
            self._jupyter_progress = ipython.jupyter_progress_bar()

        self._output_writer = None

        # Pull info from settings
        self._init_from_settings(settings)

        # Initial scope setup for sentry. This might get changed when the
        # actual run comes back.
        sentry_set_scope("user", self._entity, self._project)

        # Returned from backend request_run(), set from wandb_init?
        self._run_obj = None
        self._run_obj_offline = None

        # Created when the run "starts".
        self._run_status_checker = None

        self._poll_exit_response = None

        config = config or dict()
        wandb_key = "_wandb"
        config.setdefault(wandb_key, dict())

        wandb_data = dict()
        wandb_data["cli_version"] = wandb.__version__
        wandb_data["python_version"] = platform.python_version()
        wandb_data["is_jupyter_run"] = settings._jupyter or False
        wandb_data["is_kaggle_kernel"] = settings._kaggle or False
        hf_version = huggingface_version()
        if hf_version:
            wandb_data["huggingface_version"] = hf_version
        framework = self._telemetry_get_framework()
        if framework:
            wandb_data["framework"] = framework
        config[wandb_key].update(wandb_data)

        if settings.save_code and settings.program_relpath:
            config[wandb_key]["code_path"] = to_forward_slash_path(
                os.path.join("code", settings.program_relpath)
            )
        self._config._update(config)
        self._atexit_cleanup_called = None
        self._use_redirect = True
        self._progress_step = 0

    def _freeze(self):
        self._frozen = True

    def __setattr__(self, attr, value):
        if getattr(self, "_frozen", None) and not hasattr(self, attr):
            raise Exception("Attribute {} is not supported on Run object.".format(attr))
        super(Run, self).__setattr__(attr, value)

    def _telemetry_get_framework(self):
        """Get telemetry data for internal config structure."""
        # detect framework by checking what is loaded
        loaded = {}
        loaded["lightgbm"] = sys.modules.get("lightgbm")
        loaded["catboost"] = sys.modules.get("catboost")
        loaded["xgboost"] = sys.modules.get("xgboost")
        loaded["fastai"] = sys.modules.get("fastai")
        loaded["torch"] = sys.modules.get("torch")
        loaded["keras"] = sys.modules.get("keras")  # vanilla keras
        loaded["tensorflow"] = sys.modules.get("tensorflow")
        loaded["sklearn"] = sys.modules.get("sklearn")

        priority = (
            "lightgbm",
            "catboost",
            "xgboost",
            "fastai",
            "torch",
            "keras",
            "tensorflow",
            "sklearn",
        )
        framework = next((f for f in priority if loaded.get(f)), None)
        return framework

    def _init_from_settings(self, settings):
        if settings.entity is not None:
            self._entity = settings.entity
        if settings.project is not None:
            self._project = settings.project
        if settings.run_group is not None:
            self._group = settings.run_group
        if settings.run_job_type is not None:
            self._job_type = settings.run_job_type
        if settings.run_name is not None:
            self._name = settings.run_name
        if settings.run_notes is not None:
            self._notes = settings.run_notes
        if settings.run_tags is not None:
            self._tags = settings.run_tags

    def _make_proto_run(self, run):
        """Populate protocol buffer RunData for interface/interface."""
        if self._entity is not None:
            run.entity = self._entity
        if self._project is not None:
            run.project = self._project
        if self._group is not None:
            run.run_group = self._group
        if self._job_type is not None:
            run.job_type = self._job_type
        if self._run_id is not None:
            run.run_id = self._run_id
        if self._name is not None:
            run.display_name = self._name
        if self._notes is not None:
            run.notes = self._notes
        if self._tags is not None:
            for tag in self._tags:
                run.tags.append(tag)
        if self._start_time is not None:
            run.start_time.FromSeconds(int(self._start_time))
        # Note: run.config is set in interface/interface:_make_run()

    def __getstate__(self):
        pass

    def __setstate__(self, state):
        pass

    @property
    def dir(self):
        return self._settings.files_dir

    @property
    def config(self):
        return self._config

    @property
    def name(self):
        if self._name:
            return self._name
        if not self._run_obj:
            return None
        return self._run_obj.display_name

    @name.setter
    def name(self, name):
        self._name = name
        if self._backend:
            self._backend.interface.publish_run(self)

    @property
    def notes(self):
        if self._notes:
            return self._notes
        if not self._run_obj:
            return None
        return self._run_obj.notes

    @notes.setter
    def notes(self, notes):
        self._notes = notes
        if self._backend:
            self._backend.interface.publish_run(self)

    @property
    def tags(self) -> Optional[Tuple]:
        if self._tags:
            return self._tags
        if not self._run_obj:
            return None
        return self._run_obj.tags

    @tags.setter
    def tags(self, tags: Sequence):
        self._tags = tuple(tags)
        if self._backend:
            self._backend.interface.publish_run(self)

    @property
    def id(self):
        return self._run_id

    @property
    def sweep_id(self):
        if not self._run_obj:
            return None
        return self._run_obj.sweep_id or None

    @property
    def path(self):
        parts = []
        for e in [self._entity, self._project, self._run_id]:
            if e is not None:
                parts.append(e)
        return "/".join(parts)

    @property
    def start_time(self):
        if not self._run_obj:
            return self._start_time
        else:
            return self._run_obj.start_time.ToSeconds()

    @property
    def starting_step(self):
        if not self._run_obj:
            return self._starting_step
        else:
            return self._run_obj.starting_step

    @property
    def resumed(self):
        return self.starting_step > 0

    @property
    def step(self):
        return self.history._step

    def project_name(self, api=None):
        run_obj = self._run_obj or self._run_obj_offline
        return run_obj.project

    @property
    def project(self):
        return self.project_name()

    def get_url(self):
        if not self._run_obj:
            wandb.termwarn("URL not available in offline run")
            return
        return self._get_run_url()

    @property
    def url(self):
        return self.get_url()

    @property
    def entity(self):
        return self._entity

    # def _repr_html_(self):
    #     url = "https://app.wandb.test/jeff/uncategorized/runs/{}".format(
    #       self.run_id)
    #     style = "border:none;width:100%;height:400px"
    #     s = "<h1>Run({})</h1><iframe src=\"{}\" style=\"{}\"></iframe>".format(
    #       self.run_id, url, style)
    #     return s

    def _repr_mimebundle_(self, include=None, exclude=None):
        url = self._get_run_url()
        style = "border:none;width:100%;height:400px"
        note = ""
        if include or exclude:
            note = "(DEBUG: include={}, exclude={})".format(include, exclude)
        s = '<h1>Run({})</h1><p>{}</p><iframe src="{}" style="{}"></iframe>'.format(
            self._run_id, note, url, style
        )
        return {"text/html": s}

    def _config_callback(self, key=None, val=None, data=None):
        logger.info("config_cb %s %s %s", key, val, data)
        self._backend.interface.publish_config(data)

    def _summary_update_callback(self, summary_record: SummaryRecord):
        self._backend.interface.publish_summary(summary_record)

    def _summary_get_current_summary_callback(self):
        ret = self._backend.interface.communicate_summary()
        return proto_util.dict_from_proto_list(ret.item)

    def _datatypes_callback(self, fname):
        files = dict(files=[(fname, "now")])
        self._backend.interface.publish_files(files)

    def _history_callback(self, row=None, step=None):

        # TODO(jhr): move visualize hack somewhere else
        visualize_persist_config = False
        update_keys = {}
        for k in row:
            if isinstance(row[k], Visualize):
                if "viz" not in self._config["_wandb"]:
                    self._config["_wandb"]["viz"] = dict()
                self._config["_wandb"]["viz"][k] = {
                    "id": row[k].viz_id,
                    "historyFieldSettings": {"key": k, "x-axis": "_step"},
                }
                row[k] = row[k].value
                visualize_persist_config = True
            elif isinstance(row[k], CustomChart):
                update_custom_chart_panel_config(row[k], k)
                self._add_panel(k, "Vega2", row[k].panel_config)
                visualize_persist_config = True
                update_keys[k] = row[k].table

        if visualize_persist_config:
            self._config_callback(data=self._config._as_dict())

        # remove custom charts and insert custom chart tables
        for k in update_keys.keys():
            row.pop(k)
            row[f"{k}_table"] = update_keys[k]

        self._backend.interface.publish_history(row, step)

    def _console_callback(self, name, data):
        # logger.info("console callback: %s, %s", name, data)
        self._backend.interface.publish_output(name, data)

    def _tensorboard_callback(self, logdir, save=None):
        logger.info("tensorboard callback: %s, %s", logdir, save)
        save = True if save is None else save
        self._backend.interface.publish_tbdata(logdir, save)

    def _set_library(self, library):
        self._wl = library

    def _set_backend(self, backend):
        self._backend = backend

    def _set_reporter(self, reporter):
        self._reporter = reporter

    def _set_teardown_hooks(self, hooks):
        self._teardown_hooks = hooks

    def _set_run_obj(self, run_obj):
        self._run_obj = run_obj
        self._entity = run_obj.entity
        self._project = run_obj.project
        # Grab the config from resuming
        if run_obj.config:
            c_dict = config_util.dict_no_value_from_proto_list(run_obj.config.update)
            # TODO: Windows throws a wild error when this is set...
            if "_wandb" in c_dict:
                del c_dict["_wandb"]
            # We update the config object here without triggering the callback
            self.config._update(c_dict, allow_val_change=True)
        # Update the summary, this will trigger an un-needed graphql request :(
        if run_obj.summary:
            summary_dict = {}
            for orig in run_obj.summary.update:
                summary_dict[orig.key] = json.loads(orig.value_json)
            self.summary.update(summary_dict)
        self.history._update_step()
        # TODO: It feels weird to call this twice..
        sentry_set_scope("user", run_obj.entity, run_obj.project, self._get_run_url())

    def _set_run_obj_offline(self, run_obj):
        self._run_obj_offline = run_obj

    def _add_singleton(self, type, key, value):
        """Stores a singleton item to wandb config.

        A singleton in this context is a piece of data that is continually
        logged with the same value in each history step, but represented
        as a single item in the config.

        We do this to avoid filling up history with a lot of repeated uneccessary data

        Add singleton can be called many times in one run and it will only be
        updated when the value changes. The last value logged will be the one
        persisted to the server"""
        value_extra = {"type": type, "key": key, "value": value}

        if type not in self.config["_wandb"]:
            self.config["_wandb"][type] = {}

        if type in self.config["_wandb"][type]:
            old_value = self.config["_wandb"][type][key]
        else:
            old_value = None

        if value_extra != old_value:
            self.config["_wandb"][type][key] = value_extra
            self.config.persist()

    def log(self, data, step=None, commit=None, sync=None):
        """Log a dict to the global run's history.

        wandb.log can be used to log everything from scalars to histograms, media
            and matplotlib plots.

        The most basic usage is wandb.log({'train-loss': 0.5, 'accuracy': 0.9}).
            This will save a history row associated with the run with train-loss=0.5
            and accuracy=0.9. The history values can be plotted on app.wandb.ai or
            on a local server. The history values can also be downloaded through
            the wandb API.

        Logging a value will update the summary values for any metrics logged.
            The summary values will appear in the run table at app.wandb.ai or
            a local server. If a summary value is manually set with for example
            wandb.run.summary["accuracy"] = 0.9 wandb.log will no longer automatically
            update the run's accuracy.

        Logging values don't have to be scalars. Logging any wandb object is supported.
            For example wandb.log({"example": wandb.Image("myimage.jpg")}) will log an
            example image which will be displayed nicely in the wandb UI. See
            https://docs.wandb.com/library/reference/data_types for all of the different
            supported types.

        Logging nested metrics is encouraged and is supported in the wandb API, so
            you could log multiple accuracy values with wandb.log({'dataset-1':
            {'acc': 0.9, 'loss': 0.3} ,'dataset-2': {'acc': 0.8, 'loss': 0.2}})
            and the metrics will be organized in the wandb UI.

        W&B keeps track of a global step so logging related metrics together is
            encouraged, so by default each time wandb.log is called a global step
            is incremented. If it's inconvenient to log related metrics together
            calling wandb.log({'train-loss': 0.5, commit=False}) and then
            wandb.log({'accuracy': 0.9}) is equivalent to calling
            wandb.log({'train-loss': 0.5, 'accuracy': 0.9})

        wandb.log is not intended to be called more than a few times per second.
            If you want to log more frequently than that it's better to aggregate
            the data on the client side or you may get degraded performance.

        Args:
            row (dict, optional): A dict of serializable python objects i.e str,
                ints, floats, Tensors, dicts, or wandb.data_types
            commit (boolean, optional): Save the metrics dict to the wandb server
                and increment the step.  If false wandb.log just updates the current
                metrics dict with the row argument and metrics won't be saved until
                wandb.log is called with commit=True.
            step (integer, optional): The global step in processing. This persists
                any non-committed earlier steps but defaults to not committing the
                specified step.
            sync (boolean, True): This argument is deprecated and currently doesn't
                change the behaviour of wandb.log

        Examples:
            Basic usage
            ```
            wandb.log({'accuracy': 0.9, 'epoch': 5})
            ```

            Incremental logging
            ```
            wandb.log({'loss': 0.2}, commit=False)
            # Somewhere else when I'm ready to report this step:
            wandb.log({'accuracy': 0.8})
            ```

            Histogram
            ```
            wandb.log({"gradients": wandb.Histogram(numpy_array_or_sequence)})
            ```

            Image
            ```
            wandb.log({"examples": [wandb.Image(numpy_array_or_pil, caption="Label")]})
            ```

            Video
            ```
            wandb.log({"video": wandb.Video(numpy_array_or_video_path, fps=4,
                format="gif")})
            ```

            Matplotlib Plot
            ```
            wandb.log({"chart": plt})
            ```

            PR Curve
            ```
            wandb.log({'pr': wandb.plots.precision_recall(y_test, y_probas, labels)})
            ```

            3D Object
            ```
            wandb.log({"generated_samples":
            [wandb.Object3D(open("sample.obj")),
                wandb.Object3D(open("sample.gltf")),
                wandb.Object3D(open("sample.glb"))]})
            ```

            For more examples, see https://docs.wandb.com/library/log

        Raises:
            wandb.Error - if called before wandb.init
            ValueError - if invalid data is passed

        """
        # TODO(cling): sync is a noop for now
        if not isinstance(data, collections.Mapping):
            raise ValueError("wandb.log must be passed a dictionary")

        if any(not isinstance(key, string_types) for key in data.keys()):
            raise ValueError("Key values passed to `wandb.log` must be strings.")

        if step is not None:
            if self.history._step > step:
                wandb.termwarn(
                    (
                        "Step must only increase in log calls.  "
                        "Step {} < {}; dropping {}.".format(
                            step, self.history._step, data
                        )
                    )
                )
                return
            elif step > self.history._step:
                self.history._flush()
                self.history._step = step
        elif commit is None:
            commit = True
        if commit:
            self.history._row_add(data)
        else:
            self.history._row_update(data)

    def save(
        self,
        glob_str: Optional[str] = None,
        base_path: Optional[str] = None,
        policy: str = "live",
    ):
        """ Ensure all files matching *glob_str* are synced to wandb with the policy specified.

        Args:
            glob_str (string): a relative or absolute path to a unix glob or regular
                path.  If this isn't specified the method is a noop.
            base_path (string): the base path to run the glob relative to
            policy (string): on of "live", "now", or "end"
                live: upload the file as it changes, overwriting the previous version
                now: upload the file once now
                end: only upload file when the run ends
        """
        if glob_str is None:
            # noop for historical reasons, run.save() may be called in legacy code
            wandb.termwarn(
                (
                    "Calling run.save without any arguments is deprecated."
                    "Changes to attributes are automatically persisted."
                )
            )
            return True
        if policy not in ("live", "end", "now"):
            raise ValueError(
                'Only "live" "end" and "now" policies are currently supported.'
            )
        if isinstance(glob_str, bytes):
            glob_str = glob_str.decode("utf-8")
        if not isinstance(glob_str, string_types):
            raise ValueError("Must call wandb.save(glob_str) with glob_str a str")

        if base_path is None:
            if os.path.isabs(glob_str):
                base_path = os.path.dirname(glob_str)
                wandb.termwarn(
                    (
                        "Saving files without folders. If you want to preserve "
                        "sub directories pass base_path to wandb.save, i.e. "
                        'wandb.save("/mnt/folder/file.h5", base_path="/mnt")'
                    )
                )
            else:
                base_path = "."
        wandb_glob_str = os.path.relpath(glob_str, base_path)
        if ".." + os.sep in wandb_glob_str:
            raise ValueError("globs can't walk above base_path")
        if glob_str.startswith("gs://") or glob_str.startswith("s3://"):
            wandb.termlog(
                "%s is a cloud storage url, can't save file to wandb." % glob_str
            )
            return []
        files = glob.glob(os.path.join(self.dir, wandb_glob_str))
        warn = False
        if len(files) == 0 and "*" in wandb_glob_str:
            warn = True
        for path in glob.glob(glob_str):
            file_name = os.path.relpath(path, base_path)
            abs_path = os.path.abspath(path)
            wandb_path = os.path.join(self.dir, file_name)
            wandb.util.mkdir_exists_ok(os.path.dirname(wandb_path))
            # We overwrite symlinks because namespaces can change in Tensorboard
            if os.path.islink(wandb_path) and abs_path != os.readlink(wandb_path):
                os.remove(wandb_path)
                os.symlink(abs_path, wandb_path)
            elif not os.path.exists(wandb_path):
                os.symlink(abs_path, wandb_path)
            files.append(wandb_path)
        if warn:
            file_str = "%i file" % len(files)
            if len(files) > 1:
                file_str += "s"
            wandb.termwarn(
                (
                    "Symlinked %s into the W&B run directory, "
                    "call wandb.save again to sync new files."
                )
                % file_str
            )
        files_dict = dict(files=[(wandb_glob_str, policy)])
        self._backend.interface.publish_files(files_dict)
        return files

    def restore(
        self,
        name: str,
        run_path: Optional[str] = None,
        replace: bool = False,
        root: Optional[str] = None,
    ):
        """ Downloads the specified file from cloud storage into the current run directory
        if it doesn't exist.

        Args:
            name: the name of the file
            run_path: optional path to a different run to pull files from
            replace: whether to download the file even if it already exists locally
            root: the directory to download the file to.  Defaults to the current
                directory or the run directory if wandb.init was called.

        Returns:
            None if it can't find the file, otherwise a file object open for reading

        Raises:
            wandb.CommError if it can't find the run
            ValueError if the file is not found
        """

        #  TODO: handle restore outside of a run context?
        api = public.Api()
        api_run = api.run(run_path or self.path)
        if root is None:
            root = self.dir  # TODO: runless else '.'
        path = os.path.join(root, name)
        if os.path.exists(path) and replace is False:
            return open(path, "r")
        files = api_run.files([name])
        if len(files) == 0:
            return None
        # if the file does not exist, the file has an md5 of 0
        if files[0].md5 == "0":
            raise ValueError("File {} not found.".format(path))
        return files[0].download(root=root, replace=True)

    def finish(self, exit_code=None):
        """Marks a run as finished, and finishes uploading all data.  This is
        used when creating multiple runs in the same process.  We automatically
        call this method when your script exits.
        """
        # detach logger, other setup cleanup
        logger.info("finishing run %s", self.path)
        for hook in self._teardown_hooks:
            hook()
        self._atexit_cleanup(exit_code=exit_code)
        if len(self._wl._global_run_stack) > 0:
            self._wl._global_run_stack.pop()
        module.unset_globals()

    def join(self, exit_code=None):
        self.finish(exit_code=exit_code)

<<<<<<< HEAD
    def plot_table(
        self, vega_spec_name, data_table, config_mapping,
    ):
        """Creates a custom plot on a table.
        Args:
            vega_spec_name: the name of the spec for the plot
            table_key: the key used to log the data table
            data_table: a wandb.Table object containing the data to
                        be used on the visualization
            config_mapping: a dictionary containing the field mappings
                            and historyFieldSettings
        """
        visualization = create_custom_chart(vega_spec_name, data_table, config_mapping)
        return visualization

=======
>>>>>>> 942374ec
    def _add_panel(self, visualize_key: str, panel_type: str, panel_config: dict):
        if "visualize" not in self._config["_wandb"]:
            self._config["_wandb"]["visualize"] = dict()
        self._config["_wandb"]["visualize"][visualize_key] = {
            "panel_type": panel_type,
            "panel_config": panel_config,
        }

        self._config_callback(data=self._config._as_dict())

    def _get_project_url(self):
        s = self._settings
        r = self._run_obj
        app_url = wandb.util.app_url(s.base_url)
        url = "{}/{}/{}".format(app_url, url_quote(r.entity), url_quote(r.project))
        return url

    def _get_run_url(self):
        s = self._settings
        r = self._run_obj
        app_url = wandb.util.app_url(s.base_url)
        url = "{}/{}/{}/runs/{}".format(
            app_url, url_quote(r.entity), url_quote(r.project), url_quote(r.run_id)
        )
        return url

    def _get_sweep_url(self):
        """Generate a url for a sweep.

        Returns:
            string - url if the run is part of a sweep
            None - if the run is not part of the sweep
        """

        r = self._run_obj
        sweep_id = r.sweep_id
        if not sweep_id:
            return

        app_url = wandb.util.app_url(self._settings.base_url)

        return "{base}/{entity}/{project}/sweeps/{sweepid}".format(
            base=app_url,
            entity=url_quote(r.entity),
            project=url_quote(r.project),
            sweepid=url_quote(sweep_id),
        )

    def _get_run_name(self):
        r = self._run_obj
        return r.display_name

    def _display_run(self):
        project_url = self._get_project_url()
        run_url = self._get_run_url()
        sweep_url = self._get_sweep_url()
        version_str = "Tracking run with wandb version {}".format(wandb.__version__)
        if self.resumed:
            run_state_str = "Resuming run"
        else:
            run_state_str = "Syncing run"
        run_name = self._get_run_name()
        app_url = wandb.util.app_url(self._settings.base_url)

        sync_dir = self._settings._sync_dir
        if self._settings._jupyter:
            sync_dir = "<code>{}</code>".format(sync_dir)
        dir_str = "Run data is saved locally in {}".format(sync_dir)
        if self._settings._jupyter:
            sweep_line = (
                'Sweep page: <a href="{}" target="_blank">{}</a><br/>\n'.format(
                    sweep_url, sweep_url
                )
                if sweep_url
                else ""
            )
            docs_html = '<a href="https://docs.wandb.com/integrations/jupyter.html" target="_blank">(Documentation)</a>'  # noqa: E501
            ipython.display_html(
                """
                {}<br/>
                {} <strong style="color:{}">{}</strong> to <a href="{}" target="_blank">Weights & Biases</a> {}.<br/>
                Project page: <a href="{}" target="_blank">{}</a><br/>
                {}Run page: <a href="{}" target="_blank">{}</a><br/>
                {}<br/><br/>
            """.format(  # noqa: E501
                    version_str,
                    run_state_str,
                    RUN_NAME_COLOR,
                    run_name,
                    app_url,
                    docs_html,
                    project_url,
                    project_url,
                    sweep_line,
                    run_url,
                    run_url,
                    dir_str,
                )
            )
        else:
            wandb.termlog(version_str)
            wandb.termlog(
                "{} {}".format(run_state_str, click.style(run_name, fg="yellow"))
            )
            emojis = dict(star="", broom="", rocket="")
            if platform.system() != "Windows":
                emojis = dict(star="⭐️", broom="🧹", rocket="🚀")

            wandb.termlog(
                "{} View project at {}".format(
                    emojis.get("star", ""),
                    click.style(project_url, underline=True, fg="blue"),
                )
            )
            if sweep_url:
                wandb.termlog(
                    "{} View sweep at {}".format(
                        emojis.get("broom", ""),
                        click.style(sweep_url, underline=True, fg="blue"),
                    )
                )
            wandb.termlog(
                "{} View run at {}".format(
                    emojis.get("rocket", ""),
                    click.style(run_url, underline=True, fg="blue"),
                )
            )
            wandb.termlog(dir_str)
            if not self._settings._offline:
                wandb.termlog("Run `wandb off` to turn off syncing.")
            print("")

    def _redirect(self, stdout_slave_fd, stderr_slave_fd, console=None):
        if console is None:
            console = self._settings._console
        logger.info("redirect: %s", console)

        if console == self._settings.Console.REDIRECT:
            logger.info("Redirecting console.")
            out_cap = redirect.Capture(
                name="stdout", cb=self._redirect_cb, output_writer=self._output_writer
            )
            err_cap = redirect.Capture(
                name="stderr", cb=self._redirect_cb, output_writer=self._output_writer
            )
            out_redir = redirect.Redirect(
                src="stdout", dest=out_cap, unbuffered=True, tee=True
            )
            err_redir = redirect.Redirect(
                src="stderr", dest=err_cap, unbuffered=True, tee=True
            )
            if os.name == "nt":

                def wrap_fallback():
                    self._out_redir.uninstall()
                    self._err_redir.uninstall()
                    msg = (
                        "Tensorflow detected. Stream redirection is not supported "
                        "on Windows when tensorflow is imported. Falling back to "
                        "wrapping stdout/err."
                    )
                    wandb.termlog(msg)
                    self._redirect(None, None, console=self._settings.Console.WRAP)

                add_import_hook("tensorflow", wrap_fallback)
        elif console == self._settings.Console.WRAP:
            logger.info("Wrapping output streams.")
            out_redir = redirect.StreamWrapper(
                name="stdout", cb=self._redirect_cb, output_writer=self._output_writer
            )
            err_redir = redirect.StreamWrapper(
                name="stderr", cb=self._redirect_cb, output_writer=self._output_writer
            )
        elif console == self._settings.Console.OFF:
            return
        else:
            raise ValueError("unhandled console")
        try:
            out_redir.install()
            err_redir.install()
            self._out_redir = out_redir
            self._err_redir = err_redir
            logger.info("Redirects installed.")
        except Exception as e:
            print(e)
            logger.error("Failed to redirect.", exc_info=e)
        return

        # TODO(jhr): everything below here is not executed as we only support redir mode
        #
        # from wandb.lib import console as lib_console
        # from wandb.old import io_wrap
        #
        # redirect stdout
        # if platform.system() == "Windows":
        #     lib_console.win32_redirect(stdout_slave_fd, stderr_slave_fd)
        # else:
        #     self._save_stdout = sys.stdout
        #     self._save_stderr = sys.stderr
        #     stdout_slave = os.fdopen(stdout_slave_fd, "wb")
        #     stderr_slave = os.fdopen(stderr_slave_fd, "wb")
        #     stdout_redirector = io_wrap.FileRedirector(sys.stdout, stdout_slave)
        #     stderr_redirector = io_wrap.FileRedirector(sys.stderr, stderr_slave)
        #     stdout_redirector.redirect()
        #     stderr_redirector.redirect()
        #     self.stdout_redirector = stdout_redirector
        #     self.stderr_redirector = stderr_redirector
        # logger.info("redirect done")

    def _restore(self):
        logger.info("restore")
        # TODO(jhr): drain and shutdown all threads
        if self._use_redirect:
            if self._out_redir:
                self._out_redir.uninstall()
            if self._err_redir:
                self._err_redir.uninstall()
            return

        if self.stdout_redirector:
            self.stdout_redirector.restore()
        if self.stderr_redirector:
            self.stderr_redirector.restore()
        if self._save_stdout:
            sys.stdout = self._save_stdout
        if self._save_stderr:
            sys.stderr = self._save_stderr
        logger.info("restore done")

    def _atexit_cleanup(self, exit_code=None):
        if self._backend is None:
            logger.warning("process exited without backend configured")
            return False
        if self._atexit_cleanup_called:
            return
        self._atexit_cleanup_called = True

        exit_code = exit_code or self._hooks.exit_code if self._hooks else 0
        logger.info("got exitcode: %d", exit_code)
        if exit_code == 0:
            # Cleanup our resume file on a clean exit
            if os.path.exists(self._settings.resume_fname):
                os.remove(self._settings.resume_fname)

        self._exit_code = exit_code
        try:
            self._on_finish()
        except KeyboardInterrupt:
            wandb.termerror("Control-C detected -- Run data was not synced")
            if ipython._get_python_type() == "python":
                os._exit(-1)
        except Exception as e:
            self._console_stop()
            self._backend.cleanup()
            logger.error("Problem finishing run", exc_info=e)
            wandb.termerror("Problem finishing run")
            traceback.print_exception(*sys.exc_info())
            if ipython._get_python_type() == "python":
                os._exit(-1)
        else:
            self._on_final()

    def _console_start(self):
        logger.info("atexit reg")
        self._hooks = ExitHooks()
        self._hooks.hook()
        atexit.register(lambda: self._atexit_cleanup())

        if self._use_redirect:
            # setup fake callback
            self._redirect_cb = self._console_callback

        output_log_path = os.path.join(self.dir, filenames.OUTPUT_FNAME)
        self._output_writer = WriteSerializingFile(open(output_log_path, "wb"))
        self._redirect(self._stdout_slave_fd, self._stderr_slave_fd)

    def _console_stop(self):
        self._restore()
        self._output_writer.close()
        self._output_writer = None

    def _on_start(self):
        # TODO: make offline mode in jupyter use HTML
        if self._settings._offline:
            wandb.termlog("Offline run mode, not syncing to the cloud.")

        if self._settings._offline:
            wandb.termlog(
                (
                    "W&B is disabled in this directory.  "
                    "Run `wandb on` to enable cloud syncing."
                )
            )
        if self._run_obj:
            self._display_run()
        if self._backend and not self._settings._offline:
            self._run_status_checker = RunStatusChecker(self._backend.interface)
        self._console_start()

    def _pusher_print_status(self, progress, prefix=True, done=False):
        if self._settings._offline:
            return

        line = " %.2fMB of %.2fMB uploaded (%.2fMB deduped)\r" % (
            progress.uploaded_bytes / 1048576.0,
            progress.total_bytes / 1048576.0,
            progress.deduped_bytes / 1048576.0,
        )

        if self._jupyter_progress:
            if progress.total_bytes == 0:
                percent_done = 1
            else:
                percent_done = progress.uploaded_bytes / progress.total_bytes
            self._jupyter_progress.update(percent_done, line)
            if done:
                self._jupyter_progress.close()
        elif not self._settings._jupyter:
            spinner_states = ["-", "\\", "|", "/"]

            line = spinner_states[self._progress_step % 4] + line
            self._progress_step += 1
            wandb.termlog(line, newline=False, prefix=prefix)

            if done:
                dedupe_fraction = (
                    progress.deduped_bytes / float(progress.total_bytes)
                    if progress.total_bytes > 0
                    else 0
                )
                if dedupe_fraction > 0.01:
                    wandb.termlog(
                        "W&B sync reduced upload amount by %.1f%%             "
                        % (dedupe_fraction * 100),
                        prefix=prefix,
                    )
                # clear progress line.
                wandb.termlog(" " * 79, prefix=prefix)

    def _on_finish_progress(self, progress, done=None):
        self._pusher_print_status(progress, done=done)

    def _wait_for_finish(self):
        ret = None
        while True:
            ret = self._backend.interface.communicate_poll_exit()
            logger.info("got exit ret: %s", ret)

            done = ret.response.poll_exit_response.done
            pusher_stats = ret.response.poll_exit_response.pusher_stats
            if pusher_stats:
                self._on_finish_progress(pusher_stats, done)
            if done:
                break
            time.sleep(2)
        return ret

    def _on_finish(self):
        trigger.call("on_finished")

        if self._run_status_checker:
            self._run_status_checker.stop()

        # make sure all uncommitted history is flushed
        self.history._flush()

        self._console_stop()  # TODO: there's a race here with jupyter console logging
        pid = self._backend._internal_pid

        status_str = "Waiting for W&B process to finish, PID {}".format(pid)
        if not self._exit_code:
            status_str += "\nProgram ended successfully."
        else:
            status_str += "\nProgram failed with code {}. ".format(self._exit_code)
            if not self._settings._offline:
                status_str += " Press ctrl-c to abort syncing."
        if self._settings._jupyter:
            ipython.display_html("<br/>" + status_str.replace("\n", "<br/>"))
        else:
            print("")
            wandb.termlog(status_str)

        # TODO: we need to handle catastrophic failure better
        # some tests were timing out on sending exit for reasons not clear to me
        self._backend.interface.publish_exit(self._exit_code)

        # Wait for data to be synced
        ret = self._wait_for_finish()

        self._poll_exit_response = ret.response.poll_exit_response

        ret = self._backend.interface.communicate_summary()
        self._final_summary = proto_util.dict_from_proto_list(ret.item)

        ret = self._backend.interface.communicate_sampled_history()
        d = {item.key: item.values_float or item.values_int for item in ret.item}
        self._sampled_history = d

        self._backend.cleanup()

        if self._run_status_checker:
            self._run_status_checker.join()

    def _on_final(self):
        # check for warnings and errors, show log file locations
        if self._reporter:
            # TODO: handle warnings and errors nicely in jupyter
            warning_lines = self._reporter.warning_lines
            if warning_lines:
                wandb.termlog("Warnings:")
                for line in warning_lines:
                    wandb.termlog(line)
                if len(warning_lines) < self._reporter.warning_count:
                    wandb.termlog("More warnings")

            error_lines = self._reporter.error_lines
            if error_lines:
                wandb.termlog("Errors:")
                for line in error_lines:
                    wandb.termlog(line)
                if len(error_lines) < self._reporter.error_count:
                    wandb.termlog("More errors")
        if self._settings.log_user:
            log_user = self._settings.log_user
            if self._settings._jupyter:
                log_user = "<code>{}</code>".format(log_user)
            log_str = "Find user logs for this run at: {}".format(log_user)
            if self._settings._jupyter:
                ipython.display_html(log_str)
            else:
                wandb.termlog(log_str)
        if self._settings.log_internal:
            log_internal = self._settings.log_internal
            if self._settings._jupyter:
                log_internal = "<code>{}</code>".format(log_internal)
            log_str = "Find internal logs for this run at: {}".format(log_internal)
            if self._settings._jupyter:
                ipython.display_html(log_str)
            else:
                wandb.termlog(log_str)
        self._show_summary()
        self._show_history()
        self._show_files()

        if self._run_obj:
            run_url = self._get_run_url()
            run_name = self._get_run_name()
            if self._settings._jupyter:
                ipython.display_html(
                    """
                    <br/>Synced <strong style="color:{}">{}</strong>: <a href="{}" target="_blank">{}</a><br/>
                """.format(
                        RUN_NAME_COLOR, run_name, run_url, run_url
                    )
                )
            else:
                wandb.termlog(
                    "\nSynced {}: {}".format(
                        click.style(run_name, fg="yellow"),
                        click.style(run_url, fg="blue"),
                    )
                )

        if self._settings._offline:
            # TODO: handle jupyter offline messages
            wandb.termlog("You can sync this run to the cloud by running:")
            wandb.termlog(
                click.style(
                    "wandb sync {}".format(self._settings._sync_dir), fg="yellow"
                )
            )

    def _show_summary(self):
        if self._final_summary:
            logger.info("rendering summary")
            max_len = max([len(k) for k in self._final_summary.keys()])
            format_str = "  {:>%s} {}" % max_len
            summary_rows = []
            for k, v in iteritems(self._final_summary):
                # arrays etc. might be too large. for now we just don't print them
                if isinstance(v, string_types):
                    if len(v) >= 20:
                        v = v[:20] + "..."
                    summary_rows.append((k, v))
                elif isinstance(v, numbers.Number):
                    if isinstance(v, float):
                        v = round(v, 5)
                    summary_rows.append((k, v))
            if self._settings._jupyter:
                summary_table = ipython.STYLED_TABLE_HTML
                for row in summary_rows:
                    summary_table += "<tr><td>{}</td><td>{}</td></tr>".format(*row)
                summary_table += "</table>"
                ipython.display_html("<h3>Run summary:</h3><br/>" + summary_table)
            else:
                summary_lines = "\n".join(
                    [format_str.format(k, v) for k, v in summary_rows]
                )
                wandb.termlog("Run summary:")
                wandb.termlog(summary_lines)

    def _show_history(self):
        if not self._sampled_history:
            return

        # Only print sparklines if the terminal is utf-8
        # In some python 2.7 tests sys.stdout is a 'cStringIO.StringO' object
        #   which doesn't have the attribute 'encoding'
        encoding = getattr(sys.stdout, "encoding", None)
        if not encoding or encoding.upper() not in ("UTF_8", "UTF-8",):
            return

        logger.info("rendering history")
        max_len = max([len(k) for k in self._sampled_history])
        history_rows = []
        for key in self._sampled_history:
            vals = wandb.util.downsample(self._sampled_history[key], 40)
            if any((not isinstance(v, numbers.Number) for v in vals)):
                continue
            line = sparkline.sparkify(vals)
<<<<<<< HEAD
            format_str = "  {:>%s} {}" % max_len
            wandb.termlog(format_str.format(key, line))
=======
            history_rows.append((key, line))
        if self._settings._jupyter:
            history_table = ipython.STYLED_TABLE_HTML
            for row in history_rows:
                history_table += "<tr><td>{}</td><td>{}</td></tr>".format(*row)
            history_table += "</table>"
            ipython.display_html("<h3>Run history:</h3><br/>" + history_table + "<br/>")
        else:
            wandb.termlog("Run history:")
            history_lines = ""
            format_str = u"  {:>%s} {}\n" % max_len
            for row in history_rows:
                history_lines += format_str.format(*row)
            wandb.termlog(history_lines)
>>>>>>> 942374ec

    def _show_files(self):
        if not self._poll_exit_response or not self._poll_exit_response.file_counts:
            return
        if self._settings._offline:
            return
        logger.info("logging synced files")
        file_str = "Synced {} W&B file(s), {} media file(s), {} artifact file(s) and {} other file(s)".format(  # noqa:E501
            self._poll_exit_response.file_counts.wandb_count,
            self._poll_exit_response.file_counts.media_count,
            self._poll_exit_response.file_counts.artifact_count,
            self._poll_exit_response.file_counts.other_count,
        )
        if self._settings._jupyter:
            ipython.display_html(file_str)
        else:
            wandb.termlog(file_str)

    def _save_job_spec(self):
        envdict = dict(python="python3.6", requirements=[],)
        varsdict = {"WANDB_DISABLE_CODE": "True"}
        source = dict(
            git="git@github.com:wandb/examples.git", branch="master", commit="bbd8d23",
        )
        execdict = dict(
            program="train.py",
            directory="keras-cnn-fashion",
            envvars=varsdict,
            args=[],
        )
        configdict = (dict(self._config),)
        artifactsdict = dict(dataset="v1",)
        inputdict = dict(config=configdict, artifacts=artifactsdict,)
        job_spec = {
            "kind": "WandbJob",
            "version": "v0",
            "environment": envdict,
            "source": source,
            "exec": execdict,
            "input": inputdict,
        }

        s = json.dumps(job_spec, indent=4)
        spec_filename = filenames.JOBSPEC_FNAME
        with open(spec_filename, "w") as f:
            print(s, file=f)
        self.save(spec_filename)

    def watch(self, models, criterion=None, log="gradients", log_freq=100, idx=None):
        wandb.watch(models, criterion, log, log_freq, idx)

    def use_artifact(self, artifact_or_name, type=None, aliases=None):
        """ Declare an artifact as an input to a run, call `download` or `file` on \
        the returned object to get the contents locally.

        Args:
            artifact_or_name (str or Artifact): An artifact name.
            May be prefixed with entity/project. Valid names
                can be in the following forms:
                    name:version
                    name:alias
                    digest
                You can also pass an Artifact object created by calling `wandb.Artifact`
            type (str, optional): The type of artifact to use.
            aliases (list, optional): Aliases to apply to this artifact
        Returns:
            A :obj:`Artifact` object.
        """
        r = self._run_obj
        api = internal.Api(default_settings={"entity": r.entity, "project": r.project})
        api.set_current_run_id(self.id)

        if isinstance(artifact_or_name, str):
            name = artifact_or_name
            public_api = public.Api(
                {"entity": r.entity, "project": r.project, "run": self.id}
            )
            artifact = public_api.artifact(type=type, name=name)
            if type is not None and type != artifact.type:
                raise ValueError(
                    "Supplied type {} does not match type {} of artifact {}".format(
                        type, artifact.type, artifact.name
                    )
                )
            api.use_artifact(artifact.id)
            return artifact
        else:
            artifact = artifact_or_name
            if aliases is None:
                aliases = []
            elif isinstance(aliases, str):
                aliases = [aliases]
            if isinstance(artifact_or_name, wandb.Artifact):
                artifact.finalize()
                self._backend.interface.publish_artifact(
                    self, artifact, aliases, is_user_created=True, use_after_commit=True
                )
                return artifact
            elif isinstance(artifact, public.Artifact):
                api.use_artifact(artifact.id)
                return artifact
            else:
                raise ValueError(
                    'You must pass an artifact name (e.g. "pedestrian-dataset:v1"), an instance of wandb.Artifact, or wandb.Api().artifact() to use_artifact'  # noqa: E501
                )

    def log_artifact(self, artifact_or_path, name=None, type=None, aliases=None):
        """ Declare an artifact as output of a run.

        Args:
            artifact_or_path (str or Artifact): A path to the contents of this artifact,
                can be in the following forms:
                    /local/directory
                    /local/directory/file.txt
                    s3://bucket/path
                You can also pass an Artifact object created by calling
                `wandb.Artifact`.
            name (str, optional): An artifact name. May be prefixed with entity/project.
                Valid names can be in the following forms:
                    name:version
                    name:alias
                    digest
                This will default to the basename of the path prepended with the current
                run id  if not specified.
            type (str): The type of artifact to log, examples include "dataset", "model"
            aliases (list, optional): Aliases to apply to this artifact,
                defaults to ["latest"]
        Returns:
            A :obj:`Artifact` object.
        """
        aliases = aliases or ["latest"]
        if isinstance(artifact_or_path, str):
            if name is None:
                name = "run-%s-%s" % (self.id, os.path.basename(artifact_or_path))
            artifact = wandb.Artifact(name, type)
            if os.path.isfile(artifact_or_path):
                artifact.add_file(artifact_or_path)
            elif os.path.isdir(artifact_or_path):
                artifact.add_dir(artifact_or_path)
            elif "://" in artifact_or_path:
                artifact.add_reference(artifact_or_path)
            else:
                raise ValueError(
                    "path must be a file, directory or external"
                    "reference like s3://bucket/path"
                )
        else:
            artifact = artifact_or_path
        if not isinstance(artifact, wandb.Artifact):
            raise ValueError(
                "You must pass an instance of wandb.Artifact or a "
                "valid file path to log_artifact"
            )
        if isinstance(aliases, str):
            aliases = [aliases]
        artifact.finalize()
        self._backend.interface.publish_artifact(self, artifact, aliases)
        return artifact

    def _set_console(self, use_redirect, stdout_slave_fd, stderr_slave_fd):
        self._use_redirect = use_redirect
        self._stdout_slave_fd = stdout_slave_fd
        self._stderr_slave_fd = stderr_slave_fd

    def __enter__(self):
        return self

    def __exit__(self, exc_type, exc_val, exc_tb):
        exit_code = 0 if exc_type is None else 1
        self.finish(exit_code)
        return exc_type is None


def huggingface_version():
    if "transformers" in sys.modules:
        trans = wandb.util.get_module("transformers")
        if hasattr(trans, "__version__"):
            return trans.__version__
    return None


class WriteSerializingFile(object):
    """Wrapper for a file object that serializes writes.
    """

    def __init__(self, f):
        self.lock = threading.Lock()
        self.f = f

    def write(self, *args, **kargs):
        self.lock.acquire()
        try:
            self.f.write(*args, **kargs)
            self.f.flush()
        finally:
            self.lock.release()

    def close(self):
        self.lock.acquire()  # wait for pending writes
        try:
            self.f.close()
        finally:
            self.lock.release()


def finish(exit_code=None):
    if wandb.run:
        wandb.run.finish(exit_code=exit_code)<|MERGE_RESOLUTION|>--- conflicted
+++ resolved
@@ -940,10 +940,7 @@
     def join(self, exit_code=None):
         self.finish(exit_code=exit_code)
 
-<<<<<<< HEAD
-    def plot_table(
-        self, vega_spec_name, data_table, config_mapping,
-    ):
+    def plot_table(self, vega_spec_name, data_table, config_mapping):
         """Creates a custom plot on a table.
         Args:
             vega_spec_name: the name of the spec for the plot
@@ -956,8 +953,6 @@
         visualization = create_custom_chart(vega_spec_name, data_table, config_mapping)
         return visualization
 
-=======
->>>>>>> 942374ec
     def _add_panel(self, visualize_key: str, panel_type: str, panel_config: dict):
         if "visualize" not in self._config["_wandb"]:
             self._config["_wandb"]["visualize"] = dict()
@@ -1478,10 +1473,6 @@
             if any((not isinstance(v, numbers.Number) for v in vals)):
                 continue
             line = sparkline.sparkify(vals)
-<<<<<<< HEAD
-            format_str = "  {:>%s} {}" % max_len
-            wandb.termlog(format_str.format(key, line))
-=======
             history_rows.append((key, line))
         if self._settings._jupyter:
             history_table = ipython.STYLED_TABLE_HTML
@@ -1492,11 +1483,10 @@
         else:
             wandb.termlog("Run history:")
             history_lines = ""
-            format_str = u"  {:>%s} {}\n" % max_len
+            format_str = "  {:>%s} {}\n" % max_len
             for row in history_rows:
                 history_lines += format_str.format(*row)
             wandb.termlog(history_lines)
->>>>>>> 942374ec
 
     def _show_files(self):
         if not self._poll_exit_response or not self._poll_exit_response.file_counts:
