import _thread as thread
import atexit
from collections.abc import Mapping
from datetime import timedelta
from enum import IntEnum
import functools
import glob
import json
import logging
import numbers
import os
import re
import sys
import threading
import time
import traceback
from types import TracebackType
from typing import (
    Any,
    Callable,
    Dict,
    List,
    NamedTuple,
    Optional,
    Sequence,
    TextIO,
    Tuple,
    Type,
    Union,
)
from typing import TYPE_CHECKING

import requests
import wandb
from wandb import errors
from wandb import trigger
from wandb._globals import _datatypes_set_callback
from wandb.apis import internal, public
from wandb.apis.internal import Api
from wandb.apis.public import Api as PublicApi
from wandb.proto.wandb_internal_pb2 import (
    MetricRecord,
    PollExitResponse,
    RunRecord,
)
from wandb.util import (
    _is_artifact_string,
    add_import_hook,
    parse_artifact_string,
    sentry_set_scope,
    to_forward_slash_path,
)
from wandb.viz import (
    create_custom_chart,
    custom_chart_panel_config,
    CustomChart,
    Visualize,
)

from . import wandb_artifacts
from . import wandb_config
from . import wandb_metric
from . import wandb_summary
from .interface.artifacts import Artifact as ArtifactInterface
from .interface.interface import InterfaceBase
from .interface.summary_record import SummaryRecord
from .lib import (
    config_util,
    deprecate,
    filenames,
    filesystem,
    ipython,
    module,
    proto_util,
    redirect,
    telemetry,
)
from .lib.exit_hooks import ExitHooks
from .lib.git import GitRepo
from .lib.printer import get_printer
from .lib.reporting import Reporter
from .lib.wburls import wburls
from .wandb_artifacts import Artifact
from .wandb_settings import Settings, SettingsConsole
from .wandb_setup import _WandbSetup


if TYPE_CHECKING:
    from .data_types.base_types.wb_value import WBValue
    from .wandb_alerts import AlertLevel

    from .interface.artifacts import (
        ArtifactEntry,
        ArtifactManifest,
    )

    from .lib.printer import PrinterTerm, PrinterJupyter
    from wandb.proto.wandb_internal_pb2 import (
        CheckVersionResponse,
        GetSummaryResponse,
        SampledHistoryResponse,
    )


logger = logging.getLogger("wandb")
EXIT_TIMEOUT = 60
RE_LABEL = re.compile(r"[a-zA-Z0-9_-]+$")


class TeardownStage(IntEnum):
    EARLY = 1
    LATE = 2


class TeardownHook(NamedTuple):
    call: Callable[[], None]
    stage: TeardownStage


class RunStatusChecker:
    """Periodically polls the background process for relevant updates.

    For now, we just use this to figure out if the user has requested a stop.
    """

    def __init__(
        self,
        interface: InterfaceBase,
        stop_polling_interval: int = 15,
        retry_polling_interval: int = 5,
    ) -> None:
        self._interface = interface
        self._stop_polling_interval = stop_polling_interval
        self._retry_polling_interval = retry_polling_interval

        self._join_event = threading.Event()

        self._stop_thread = threading.Thread(target=self.check_status)
        self._stop_thread.name = "ChkStopThr"
        self._stop_thread.daemon = True
        self._stop_thread.start()

        self._retry_thread = threading.Thread(target=self.check_network_status)
        self._retry_thread.name = "NetStatThr"
        self._retry_thread.daemon = True
        self._retry_thread.start()

    def check_network_status(self) -> None:
        join_requested = False
        while not join_requested:
            status_response = self._interface.communicate_network_status()
            if status_response and status_response.network_responses:
                for hr in status_response.network_responses:
                    if (
                        hr.http_status_code == 200 or hr.http_status_code == 0
                    ):  # we use 0 for non-http errors (eg wandb errors)
                        wandb.termlog("{}".format(hr.http_response_text))
                    else:
                        wandb.termlog(
                            "{} encountered ({}), retrying request".format(
                                hr.http_status_code, hr.http_response_text.rstrip()
                            )
                        )
            join_requested = self._join_event.wait(self._retry_polling_interval)

    def check_status(self) -> None:
        join_requested = False
        while not join_requested:
            status_response = self._interface.communicate_stop_status()
            if status_response and status_response.run_should_stop:
                # TODO(frz): This check is required
                # until WB-3606 is resolved on server side.
                if not wandb.agents.pyagent.is_running():
                    thread.interrupt_main()
                    return
            join_requested = self._join_event.wait(self._stop_polling_interval)

    def stop(self) -> None:
        self._join_event.set()

    def join(self) -> None:
        self.stop()
        self._stop_thread.join()
        self._retry_thread.join()


class _run_decorator:

    _is_attaching: str = ""

    @classmethod
    def _attach(cls, func: Callable) -> Callable:
        @functools.wraps(func)
        def wrapper(self: Type["Run"], *args: Any, **kwargs: Any) -> Any:

            # * `_attach_id` is only assigned in service hence for all non-service cases
            # it will be a passthrough.
            # * `_attach_pid` is only assigned in _init (using _attach_pid gurantees single attach):
            #   - for non-fork case the object is shared through pickling so will be None.
            #   - for fork case the new process share mem space hence the value would be of parent process.
            if (
                getattr(self, "_attach_id", None)
                and getattr(self, "_attach_pid", None) != os.getpid()
            ):

                if cls._is_attaching:
                    message = f"Trying to attach `{func.__name__}` while in the middle of attaching `{cls._is_attaching}`"
                    raise RuntimeError(message)
                cls._is_attaching = func.__name__
                try:
                    wandb._attach(run=self)
                except Exception as e:
                    # In case the attach fails we will raise the exception that caused the issue.
                    # This exception should be caught and fail the exction of the program.
                    cls._is_attaching = ""
                    raise e
                cls._is_attaching = ""
            return func(self, *args, **kwargs)

        return wrapper

    @staticmethod
    def _noop(func: Callable) -> Callable:
        @functools.wraps(func)
        def wrapper(self: Type["Run"], *args: Any, **kwargs: Any) -> Any:
            # `_attach_id` is only assigned in service hence for all service cases
            # it will be a passthrough. We don't pickle non-service so again a way to see that we are in non-service case
            if getattr(self, "_attach_id", None) is None:
                # `_init_pid` is only assigned in __init__ (this will be constant check for mp):
                #   - for non-fork case the object is shared through pickling and we don't pickle non-service so will be None
                #   - for fork case the new process share mem space hence the value would be of parent process.
                if getattr(self, "_init_pid", None) != os.getpid():
                    message = "`{}` ignored (called from pid={}, `init` called from pid={}). See: {}".format(
                        func.__name__,
                        os.getpid(),
                        self._init_pid,
                        wburls.get("multiprocess"),
                    )
                    # - if this process was pickled in non-service case, we ignore the attributes (since pickle is not supported)
                    # - for fork case will use the settings of the parent process
                    # - only point of incosistent behavior from forked and non-forked cases
                    if getattr(self, "_settings", {}).get("_strict", None):
                        wandb.termerror(message, repeat=False)
                        raise errors.MultiprocessError(
                            f"`{func.__name__}` does not support multiprocessing"
                        )
                    wandb.termwarn(message, repeat=False)
                    return

            return func(self, *args, **kwargs)

        return wrapper


class Run:
    """A unit of computation logged by wandb. Typically this is an ML experiment.

    Create a run with `wandb.init()`:
    <!--yeadoc-test:run-object-basic-->
    ```python
    import wandb

    run = wandb.init()
    ```

    There is only ever at most one active `wandb.Run` in any process,
    and it is accessible as `wandb.run`:
    <!--yeadoc-test:global-run-object-->
    ```python
    import wandb

    assert wandb.run is None

    wandb.init()

    assert wandb.run is not None
    ```
    anything you log with `wandb.log` will be sent to that run.

    If you want to start more runs in the same script or notebook, you'll need to
    finish the run that is in-flight. Runs can be finished with `wandb.finish` or
    by using them in a `with` block:
    <!--yeadoc-test:run-context-manager-->
    ```python
    import wandb

    wandb.init()
    wandb.finish()

    assert wandb.run is None

    with wandb.init() as run:
        pass  # log data here

    assert wandb.run is None
    ```

    See the documentation for `wandb.init` for more on creating runs, or check out
    [our guide to `wandb.init`](https://docs.wandb.ai/guides/track/launch).

    In distributed training, you can either create a single run in the rank 0 process
    and then log information only from that process or you can create a run in each process,
    logging from each separately, and group the results together with the `group` argument
    to `wandb.init`. For more details on distributed training with W&B, check out
    [our guide](https://docs.wandb.ai/guides/track/advanced/distributed-training).

    Currently there is a parallel `Run` object in the `wandb.Api`. Eventually these
    two objects will be merged.

    Attributes:
        summary: (Summary) Single values set for each `wandb.log()` key. By
            default, summary is set to the last value logged. You can manually
            set summary to the best value, like max accuracy, instead of the
            final value.
    """

    _telemetry_obj: telemetry.TelemetryRecord
    _telemetry_obj_active: bool
    _telemetry_obj_dirty: bool
    _telemetry_obj_flushed: bytes

    _teardown_hooks: List[TeardownHook]
    _tags: Optional[Tuple[Any, ...]]

    _entity: Optional[str]
    _project: Optional[str]
    _group: Optional[str]
    _job_type: Optional[str]
    _name: Optional[str]
    _notes: Optional[str]

    _run_obj: Optional[RunRecord]
    _run_obj_offline: Optional[RunRecord]
    # Use string literal annotation because of type reference loop
    _backend: Optional["wandb.sdk.backend.backend.Backend"]
    _internal_run_interface: Optional[
        Union[
            "wandb.sdk.interface.interface_queue.InterfaceQueue",
            "wandb.sdk.interface.interface_grpc.InterfaceGrpc",
        ]
    ]
    _wl: Optional[_WandbSetup]

    _out_redir: Optional[redirect.RedirectBase]
    _err_redir: Optional[redirect.RedirectBase]
    _redirect_cb: Optional[Callable[[str, str], None]]
    _output_writer: Optional["filesystem.CRDedupedFile"]
    _quiet: Optional[bool]

    _atexit_cleanup_called: bool
    _hooks: Optional[ExitHooks]
    _exit_code: Optional[int]

    _run_status_checker: Optional[RunStatusChecker]

    _check_version: Optional["CheckVersionResponse"]
    _sampled_history: Optional["SampledHistoryResponse"]
    _final_summary: Optional["GetSummaryResponse"]
    _poll_exit_response: Optional[PollExitResponse]

    _use_redirect: bool
    _stdout_slave_fd: Optional[int]
    _stderr_slave_fd: Optional[int]
    _artifact_slots: List[str]

    _init_pid: int
    _attach_pid: int
    _iface_pid: Optional[int]
    _iface_port: Optional[int]

    _attach_id: Optional[str]
    _is_attached: bool
    _settings: Settings

    def __init__(
        self,
        settings: Settings,
        config: Optional[Dict[str, Any]] = None,
        sweep_config: Optional[Dict[str, Any]] = None,
    ) -> None:
        # pid is set so we know if this run object was initialized by this process
        self._init_pid = os.getpid()
        self._init(settings=settings, config=config, sweep_config=sweep_config)

    def _init(
        self,
        settings: Settings,
        config: Optional[Dict[str, Any]] = None,
        sweep_config: Optional[Dict[str, Any]] = None,
    ) -> None:
        self._config = wandb_config.Config()
        self._config._set_callback(self._config_callback)
        self._config._set_artifact_callback(self._config_artifact_callback)
        self._config._set_settings(settings)
        self._backend = None
        self._internal_run_interface = None
        self.summary = wandb_summary.Summary(
            self._summary_get_current_summary_callback,
        )
        self.summary._set_update_callback(self._summary_update_callback)
        self._step = 0
        self._torch_history: Optional["wandb.wandb_torch.TorchHistory"] = None

        _datatypes_set_callback(self._datatypes_callback)

        self._settings = settings
        self._printer = get_printer(settings._jupyter)
        self._wl = None
        self._reporter: Optional[Reporter] = None

        self._entity = None
        self._project = None
        self._group = None
        self._job_type = None
        self._run_id = settings.run_id
        self._start_time = time.time()
        self._starting_step = 0
        self._name = None
        self._notes = None
        self._tags = None
        self._remote_url = None
        self._last_commit = None

        self._hooks = None
        self._teardown_hooks = []
        self._redirect_cb = None
        self._out_redir = None
        self._err_redir = None
        self.stdout_redirector = None
        self.stderr_redirector = None
        self._save_stdout = None
        self._save_stderr = None
        self._stdout_slave_fd = None
        self._stderr_slave_fd = None
        self._exit_code = None
        self._exit_result = None
        self._quiet = self._settings.quiet

        self._output_writer = None
        self._used_artifact_slots: Dict[str, str] = {}

        # Returned from backend request_run(), set from wandb_init?
        self._run_obj = None
        self._run_obj_offline = None

        # Created when the run "starts".
        self._run_status_checker = None

        self._check_version = None
        self._sampled_history = None
        self._final_summary = None
        self._poll_exit_response = None

        # Initialize telemetry object
        self._telemetry_obj = telemetry.TelemetryRecord()
        self._telemetry_obj_active = False
        self._telemetry_obj_flushed = b""
        self._telemetry_obj_dirty = False

        self._atexit_cleanup_called = False
        self._use_redirect = True

        # Pull info from settings
        self._init_from_settings(settings)

        # Initial scope setup for sentry. This might get changed when the
        # actual run comes back.
        sentry_set_scope(
            settings_dict=self._settings, process_context="user",
        )

        # Populate config
        config = config or dict()
        wandb_key = "_wandb"
        config.setdefault(wandb_key, dict())
        self._launch_artifact_mapping: Dict[str, Any] = {}
        self._unique_launch_artifact_sequence_names: Dict[str, Any] = {}
        if settings.save_code and settings.program_relpath:
            config[wandb_key]["code_path"] = to_forward_slash_path(
                os.path.join("code", settings.program_relpath)
            )
        if sweep_config:
            self._config.update_locked(
                sweep_config, user="sweep", _allow_val_change=True
            )

        if (
            self._settings.launch
            and self._settings.launch_config_path
            and os.path.exists(self._settings.launch_config_path)
        ):
            self._save(self._settings.launch_config_path)
            with open(self._settings.launch_config_path) as fp:
                launch_config = json.loads(fp.read())
            if launch_config.get("overrides", {}).get("artifacts") is not None:
                for key, item in (
                    launch_config.get("overrides").get("artifacts").items()
                ):
                    self._launch_artifact_mapping[key] = item
                    artifact_sequence_tuple_or_slot = key.split(":")

                    if len(artifact_sequence_tuple_or_slot) == 2:
                        sequence_name = artifact_sequence_tuple_or_slot[0].split("/")[
                            -1
                        ]
                        if self._unique_launch_artifact_sequence_names.get(
                            sequence_name
                        ):
                            self._unique_launch_artifact_sequence_names.pop(
                                sequence_name
                            )
                        else:
                            self._unique_launch_artifact_sequence_names[
                                sequence_name
                            ] = item

            launch_run_config = launch_config.get("overrides", {}).get("run_config")
            if launch_run_config:
                self._config.update_locked(
                    launch_run_config, user="launch", _allow_val_change=True
                )
        self._config._update(config, ignore_locked=True)

        # interface pid and port configured when backend is configured (See _hack_set_run)
        # TODO: using pid isnt the best for windows as pid reuse can happen more often than unix
        self._iface_pid = None
        self._iface_port = None
        self._attach_id = None
        self._is_attached = False

        self._attach_pid = os.getpid()

        # for now, use runid as attach id, this could/should be versioned in the future
        if self._settings._require_service:
            self._attach_id = self._settings.run_id

    def _set_iface_pid(self, iface_pid: int) -> None:
        self._iface_pid = iface_pid

    def _set_iface_port(self, iface_port: int) -> None:
        self._iface_port = iface_port

    def _telemetry_callback(self, telem_obj: telemetry.TelemetryRecord) -> None:
        self._telemetry_obj.MergeFrom(telem_obj)
        self._telemetry_obj_dirty = True
        self._telemetry_flush()

    def _telemetry_flush(self) -> None:
        if not self._telemetry_obj_active:
            return
        if not self._telemetry_obj_dirty:
            return
        if self._backend and self._backend.interface:
            serialized = self._telemetry_obj.SerializeToString()
            if serialized == self._telemetry_obj_flushed:
                return
            self._backend.interface._publish_telemetry(self._telemetry_obj)
            self._telemetry_obj_flushed = serialized
            self._telemetry_obj_dirty = False

    def _freeze(self) -> None:
        self._frozen = True

    def __setattr__(self, attr: str, value: object) -> None:
        if getattr(self, "_frozen", None) and not hasattr(self, attr):
            raise Exception("Attribute {} is not supported on Run object.".format(attr))
        super(Run, self).__setattr__(attr, value)

    @staticmethod
    def _telemetry_imports(imp: telemetry.TelemetryImports) -> None:
        telem_map = dict(
            pytorch_ignite="ignite", transformers_huggingface="transformers",
        )

        # calculate mod_map, a mapping from module_name to telem_name
        mod_map = dict()
        for desc in imp.DESCRIPTOR.fields:
            if desc.type != desc.TYPE_BOOL:
                continue
            telem_name = desc.name
            mod_name = telem_map.get(telem_name, telem_name)
            mod_map[mod_name] = telem_name

        # set telemetry field for every module loaded that we track
        mods_set = set(sys.modules)
        for mod in mods_set.intersection(mod_map):
            setattr(imp, mod_map[mod], True)

    def _update_settings(self, settings: Settings) -> None:
        self._settings = settings
        self._init_from_settings(settings)

    def _init_from_settings(self, settings: Settings) -> None:
        if settings.entity is not None:
            self._entity = settings.entity
        if settings.project is not None:
            self._project = settings.project
        if settings.run_group is not None:
            self._group = settings.run_group
        if settings.run_job_type is not None:
            self._job_type = settings.run_job_type
        if settings.run_name is not None:
            self._name = settings.run_name
        if settings.run_notes is not None:
            self._notes = settings.run_notes
        if settings.run_tags is not None:
            self._tags = settings.run_tags

    def _make_proto_run(self, run: RunRecord) -> None:
        """Populate protocol buffer RunData for interface/interface."""
        if self._entity is not None:
            run.entity = self._entity
        if self._project is not None:
            run.project = self._project
        if self._group is not None:
            run.run_group = self._group
        if self._job_type is not None:
            run.job_type = self._job_type
        if self._run_id is not None:
            run.run_id = self._run_id
        if self._name is not None:
            run.display_name = self._name
        if self._notes is not None:
            run.notes = self._notes
        if self._tags is not None:
            for tag in self._tags:
                run.tags.append(tag)
        if self._start_time is not None:
            run.start_time.FromSeconds(int(self._start_time))
        if self._remote_url is not None:
            run.git.remote_url = self._remote_url
        if self._last_commit is not None:
            run.git.last_commit = self._last_commit
        # Note: run.config is set in interface/interface:_make_run()

    def _populate_git_info(self) -> None:
        try:
            repo = GitRepo(remote=self._settings.git_remote, lazy=False)
        except Exception:
            wandb.termwarn("Cannot find valid git repo associated with this directory.")
            return
        self._remote_url, self._last_commit = repo.remote_url, repo.last_commit

    def __getstate__(self) -> Any:
        """Custom pickler."""
        # We only pickle in service mode
        if not self._settings or not self._settings._require_service:
            return

        _attach_id = self._attach_id
        if not _attach_id:
            return

        return dict(_attach_id=self._attach_id, _init_pid=self._init_pid)

    def __setstate__(self, state: Any) -> None:
        """Custom unpickler."""
        if not state:
            return

        _attach_id = state.get("_attach_id")
        if not _attach_id:
            return

        if state["_init_pid"] == os.getpid():
            raise RuntimeError("attach in the same process is not supported currently")

        self.__dict__.update(state)

    @property
    def _torch(self) -> "wandb.wandb_torch.TorchHistory":
        if self._torch_history is None:
            self._torch_history = wandb.wandb_torch.TorchHistory()
        return self._torch_history

    @property  # type: ignore
    @_run_decorator._noop
    @_run_decorator._attach
    def settings(self) -> Settings:
        """Returns a frozen copy of run's Settings object."""
        cp = self._settings.copy()
        cp.freeze()
        return cp

    @property  # type: ignore
    @_run_decorator._noop
    @_run_decorator._attach
    def dir(self) -> str:
        """Returns the directory where files associated with the run are saved."""
        return self._settings.files_dir

    @property  # type: ignore
    @_run_decorator._noop
    @_run_decorator._attach
    def config(self) -> wandb_config.Config:
        """Returns the config object associated with this run."""
        return self._config

    @property  # type: ignore
    @_run_decorator._noop
    @_run_decorator._attach
    def config_static(self) -> wandb_config.ConfigStatic:
        return wandb_config.ConfigStatic(self._config)

    @property  # type: ignore
    @_run_decorator._noop
    @_run_decorator._attach
    def name(self) -> Optional[str]:
        """Returns the display name of the run.

        Display names are not guaranteed to be unique and may be descriptive.
        By default, they are randomly generated.
        """
        if self._name:
            return self._name
        if not self._run_obj:
            return None
        return self._run_obj.display_name

    @name.setter
    def name(self, name: str) -> None:
        with telemetry.context(run=self) as tel:
            tel.feature.set_run_name = True
        self._name = name
        if self._backend and self._backend.interface:
            self._backend.interface.publish_run(self)

    @property  # type: ignore
    @_run_decorator._noop
    @_run_decorator._attach
    def notes(self) -> Optional[str]:
        """Returns the notes associated with the run, if there are any.

        Notes can be a multiline string and can also use markdown and latex equations
        inside `$$`, like `$x + 3$`.
        """
        if self._notes:
            return self._notes
        if not self._run_obj:
            return None
        return self._run_obj.notes

    @notes.setter
    def notes(self, notes: str) -> None:
        self._notes = notes
        if self._backend and self._backend.interface:
            self._backend.interface.publish_run(self)

    @property  # type: ignore
    @_run_decorator._noop
    @_run_decorator._attach
    def tags(self) -> Optional[Tuple]:
        """Returns the tags associated with the run, if there are any."""
        if self._tags:
            return self._tags
        run_obj = self._run_obj or self._run_obj_offline
        if run_obj:
            return tuple(run_obj.tags)
        return None

    @tags.setter
    def tags(self, tags: Sequence) -> None:
        with telemetry.context(run=self) as tel:
            tel.feature.set_run_tags = True
        self._tags = tuple(tags)
        if self._backend and self._backend.interface:
            self._backend.interface.publish_run(self)

    @property  # type: ignore
    @_run_decorator._noop
    @_run_decorator._attach
    def id(self) -> str:
        """Returns the identifier for this run."""
        if TYPE_CHECKING:
            assert self._run_id is not None
        return self._run_id

    @property  # type: ignore
    @_run_decorator._noop
    @_run_decorator._attach
    def sweep_id(self) -> Optional[str]:
        """Returns the ID of the sweep associated with the run, if there is one."""
        if not self._run_obj:
            return None
        return self._run_obj.sweep_id or None

    def _get_path(self) -> str:
        parts = [
            e for e in [self._entity, self._project, self._run_id] if e is not None
        ]
        return "/".join(parts)

    @property  # type: ignore
    @_run_decorator._noop
    @_run_decorator._attach
    def path(self) -> str:
        """Returns the path to the run.

        Run paths include entity, project, and run ID, in the format
        `entity/project/run_id`.
        """
        return self._get_path()

    def _get_start_time(self) -> float:
        return (
            self._start_time
            if not self._run_obj
            else self._run_obj.start_time.ToSeconds()
        )

    @property  # type: ignore
    @_run_decorator._noop
    @_run_decorator._attach
    def start_time(self) -> float:
        """Returns the unix time stamp, in seconds, when the run started."""
        return self._get_start_time()

    def _get_starting_step(self) -> int:
        return self._starting_step if not self._run_obj else self._run_obj.starting_step

    @property  # type: ignore
    @_run_decorator._noop
    @_run_decorator._attach
    def starting_step(self) -> int:
        """Returns the first step of the run."""
        return self._get_starting_step()

    @property  # type: ignore
    @_run_decorator._noop
    @_run_decorator._attach
    def resumed(self) -> bool:
        """Returns True if the run was resumed, False otherwise."""
        return self._run_obj.resumed if self._run_obj else False

    @property  # type: ignore
    @_run_decorator._noop
    @_run_decorator._attach
    def step(self) -> int:
        """Returns the current value of the step.

        This counter is incremented by `wandb.log`.
        """
        return self._step

    def project_name(self) -> str:
        run_obj = self._run_obj or self._run_obj_offline
        return run_obj.project if run_obj else ""

    @property  # type: ignore
    @_run_decorator._noop
    @_run_decorator._attach
    def mode(self) -> str:
        """For compatibility with `0.9.x` and earlier, deprecate eventually."""
        deprecate.deprecate(
            field_name=deprecate.Deprecated.run__mode,
            warning_message=(
                "The mode property of wandb.run is deprecated "
                "and will be removed in a future release."
            ),
        )
        return "dryrun" if self._settings._offline else "run"

    @property  # type: ignore
    @_run_decorator._noop
    @_run_decorator._attach
    def offline(self) -> bool:
        return self._settings._offline

    @property  # type: ignore
    @_run_decorator._noop
    @_run_decorator._attach
    def disabled(self) -> bool:
        return self._settings._noop

    def _get_group(self) -> str:
        run_obj = self._run_obj or self._run_obj_offline
        return run_obj.run_group if run_obj else ""

    @property  # type: ignore
    @_run_decorator._noop
    @_run_decorator._attach
    def group(self) -> str:
        """Returns the name of the group associated with the run.

        Setting a group helps the W&B UI organize runs in a sensible way.

        If you are doing a distributed training you should give all of the
            runs in the training the same group.
        If you are doing crossvalidation you should give all the crossvalidation
            folds the same group.
        """
        return self._get_group()

    @property  # type: ignore
    @_run_decorator._noop
    @_run_decorator._attach
    def job_type(self) -> str:
        run_obj = self._run_obj or self._run_obj_offline
        return run_obj.job_type if run_obj else ""

    @property  # type: ignore
    @_run_decorator._noop
    @_run_decorator._attach
    def project(self) -> str:
        """Returns the name of the W&B project associated with the run."""
        return self.project_name()

    @_run_decorator._noop
    @_run_decorator._attach
    def log_code(
        self,
        root: str = ".",
        name: str = None,
        include_fn: Callable[[str], bool] = lambda path: path.endswith(".py"),
        exclude_fn: Callable[[str], bool] = filenames.exclude_wandb_fn,
    ) -> Optional[Artifact]:
        """Saves the current state of your code to a W&B Artifact.

        By default it walks the current directory and logs all files that end with `.py`.

        Arguments:
            root: The relative (to `os.getcwd()`) or absolute path to recursively find code from.
            name: (str, optional) The name of our code artifact. By default we'll name
                the artifact `source-$RUN_ID`. There may be scenarios where you want
                many runs to share the same artifact. Specifying name allows you to achieve that.
            include_fn: A callable that accepts a file path and
                returns True when it should be included and False otherwise. This
                defaults to: `lambda path: path.endswith(".py")`
            exclude_fn: A callable that accepts a file path and returns `True` when it should be
                excluded and `False` otherwise. Thisdefaults to: `lambda path: False`

        Examples:
            Basic usage
            ```python
            run.log_code()
            ```

            Advanced usage
            ```python
            run.log_code("../", include_fn=lambda path: path.endswith(".py") or path.endswith(".ipynb"))
            ```

        Returns:
            An `Artifact` object if code was logged
        """
        name = name or "{}-{}".format("source", self._run_id)
        art = wandb.Artifact(name, "code")
        files_added = False
        if root is not None:
            root = os.path.abspath(root)
            for file_path in filenames.filtered_dir(root, include_fn, exclude_fn):
                files_added = True
                save_name = os.path.relpath(file_path, root)
                art.add_file(file_path, name=save_name)
        # Add any manually staged files such is ipynb notebooks
        for dirpath, _, files in os.walk(self._settings._tmp_code_dir):
            for fname in files:
                file_path = os.path.join(dirpath, fname)
                save_name = os.path.relpath(file_path, self._settings._tmp_code_dir)
                files_added = True
                art.add_file(file_path, name=save_name)
        if not files_added:
            return None
        return self._log_artifact(art)

    def get_url(self) -> Optional[str]:
        """Returns the url for the W&B run, if there is one.

        Offline runs will not have a url.
        """
        if self._settings._offline:
            wandb.termwarn("URL not available in offline run")
            return None
        return self._settings.run_url

    def get_project_url(self) -> Optional[str]:
        """Returns the url for the W&B project associated with the run, if there is one.

        Offline runs will not have a project url.
        """
        if self._settings._offline:
            wandb.termwarn("URL not available in offline run")
            return None
        return self._settings.project_url

    def get_sweep_url(self) -> Optional[str]:
        """Returns the url for the sweep associated with the run, if there is one."""
        if self._settings._offline:
            wandb.termwarn("URL not available in offline run")
            return None
        return self._settings.sweep_url

    @property  # type: ignore
    @_run_decorator._noop
    @_run_decorator._attach
    def url(self) -> Optional[str]:
        """Returns the W&B url associated with the run."""
        return self.get_url()

    @property  # type: ignore
    @_run_decorator._noop
    @_run_decorator._attach
    def entity(self) -> str:
        """Returns the name of the W&B entity associated with the run.

        Entity can be a user name or the name of a team or organization.
        """
        return self._entity or ""

    def _label_internal(
        self, code: str = None, repo: str = None, code_version: str = None
    ) -> None:
        with telemetry.context(run=self) as tel:
            if code and RE_LABEL.match(code):
                tel.label.code_string = code
            if repo and RE_LABEL.match(repo):
                tel.label.repo_string = repo
            if code_version and RE_LABEL.match(code_version):
                tel.label.code_version = code_version

    def _label(
        self,
        code: str = None,
        repo: str = None,
        code_version: str = None,
        **kwargs: str,
    ) -> None:
        if self._settings.label_disable:
            return
        for k, v in (("code", code), ("repo", repo), ("code_version", code_version)):
            if v and not RE_LABEL.match(v):
                wandb.termwarn(
                    "Label added for '{}' with invalid identifier '{}' (ignored).".format(
                        k, v
                    ),
                    repeat=False,
                )
        for v in kwargs:
            wandb.termwarn(
                "Label added for unsupported key '{}' (ignored).".format(v),
                repeat=False,
            )

        self._label_internal(code=code, repo=repo, code_version=code_version)

        # update telemetry in the backend immediately for _label() callers
        self._telemetry_flush()

    def _label_probe_lines(self, lines: List[str]) -> None:
        if not lines:
            return
        parsed = telemetry._parse_label_lines(lines)
        if not parsed:
            return
        label_dict = {}
        code = parsed.get("code") or parsed.get("c")
        if code:
            label_dict["code"] = code
        repo = parsed.get("repo") or parsed.get("r")
        if repo:
            label_dict["repo"] = repo
        code_ver = parsed.get("version") or parsed.get("v")
        if code_ver:
            label_dict["code_version"] = code_ver
        self._label_internal(**label_dict)

    def _label_probe_main(self) -> None:
        m = sys.modules.get("__main__")
        if not m:
            return
        doc = getattr(m, "__doc__", None)
        if not doc:
            return

        doclines = doc.splitlines()
        self._label_probe_lines(doclines)

    # TODO: annotate jupyter Notebook class
    def _label_probe_notebook(self, notebook: Any) -> None:
        logger.info("probe notebook")
        lines = None
        try:
            data = notebook.probe_ipynb()
            cell0 = data.get("cells", [])[0]
            lines = cell0.get("source")
            # kaggle returns a string instead of a list
            if isinstance(lines, str):
                lines = lines.split()
        except Exception as e:
            logger.info("Unable to probe notebook: {}".format(e))
            return
        if lines:
            self._label_probe_lines(lines)

    @_run_decorator._noop
    @_run_decorator._attach
    def display(self, height: int = 420, hidden: bool = False) -> bool:
        """Displays this run in jupyter."""
        if self._settings._jupyter and ipython.in_jupyter():
            ipython.display_html(self.to_html(height, hidden))
            return True
        else:
            wandb.termwarn(".display() only works in jupyter environments")
            return False

    @_run_decorator._noop
    @_run_decorator._attach
    def to_html(self, height: int = 420, hidden: bool = False) -> str:
        """Generates HTML containing an iframe displaying the current run."""
        url = self._settings.run_url + "?jupyter=true"
        style = f"border:none;width:100%;height:{height}px;"
        prefix = ""
        if hidden:
            style += "display:none;"
            prefix = ipython.toggle_button()
        return prefix + f'<iframe src="{url}" style="{style}"></iframe>'

    def _repr_mimebundle_(
        self, include: Any = None, exclude: Any = None
    ) -> Dict[str, str]:
        return {"text/html": self.to_html(hidden=True)}

    def _config_callback(
        self,
        key: Union[Tuple[str, ...], str] = None,
        val: Any = None,
        data: Dict[str, object] = None,
    ) -> None:
        logger.info("config_cb %s %s %s", key, val, data)
        if not self._backend or not self._backend.interface:
            return
        self._backend.interface.publish_config(key=key, val=val, data=data)

    def _config_artifact_callback(
        self, key: str, val: Union[str, Artifact]
    ) -> Union[Artifact, public.Artifact]:
        if _is_artifact_string(val):
            # this will never fail, but is required to make mypy happy
            assert isinstance(val, str)
            artifact_string, base_url = parse_artifact_string(val)
            overrides = {}
            if base_url is not None:
                overrides = {"base_url": base_url}
                public_api = public.Api(overrides)
            else:
                public_api = self._public_api()
            artifact = public_api.artifact(name=artifact_string)
            # in the future we'll need to support using artifacts from
            # different instances of wandb. simplest way to do that is
            # likely to convert the retrieved public.Artifact to a wandb.Artifact

            return self.use_artifact(artifact, use_as=key)
        else:
            return self.use_artifact(val, use_as=key)

    def _set_config_wandb(self, key: str, val: Any) -> None:
        self._config_callback(key=("_wandb", key), val=val)

    def _summary_update_callback(self, summary_record: SummaryRecord) -> None:
        if self._backend and self._backend.interface:
            self._backend.interface.publish_summary(summary_record)

    def _summary_get_current_summary_callback(self) -> Dict[str, Any]:
        if not self._backend or not self._backend.interface:
            return {}
        ret = self._backend.interface.communicate_get_summary()
        if not ret:
            return {}
        return proto_util.dict_from_proto_list(ret.item)

    def _metric_callback(self, metric_record: MetricRecord) -> None:
        if self._backend and self._backend.interface:
            self._backend.interface._publish_metric(metric_record)

    def _datatypes_callback(self, fname: str) -> None:
        if not self._backend or not self._backend.interface:
            return
        files = dict(files=[(glob.escape(fname), "now")])
        self._backend.interface.publish_files(files)

    def _visualization_hack(self, row: Dict[str, Any]) -> Dict[str, Any]:
        # TODO(jhr): move visualize hack somewhere else
        custom_charts = {}
        for k in row:
            if isinstance(row[k], Visualize):
                config = {
                    "id": row[k].viz_id,
                    "historyFieldSettings": {"key": k, "x-axis": "_step"},
                }
                row[k] = row[k].value
                self._config_callback(val=config, key=("_wandb", "viz", k))
            elif isinstance(row[k], CustomChart):
                custom_charts[k] = row[k]
                custom_chart = row[k]

        for k, custom_chart in custom_charts.items():
            # remove the chart key from the row
            # TODO: is this really the right move? what if the user logs
            #     a non-custom chart to this key?
            row.pop(k)
            # add the table under a different key
            table_key = k + "_table"
            row[table_key] = custom_chart.table
            # add the panel
            panel_config = custom_chart_panel_config(custom_chart, k, table_key)
            self._add_panel(k, "Vega2", panel_config)

        return row

    def _partial_history_callback(
        self,
        row: Dict[str, Any],
        step: Optional[int] = None,
        commit: Optional[bool] = None,
    ) -> None:
        if row:
            row = self._visualization_hack(row)
            row["_timestamp"] = int(row.get("_timestamp", time.time()))
            row["_runtime"] = int(
                row.get("_runtime", time.time() - self._get_start_time())
            )

        if self._backend and self._backend.interface:
            not_using_tensorboard = len(wandb.patched["tensorboard"]) == 0

            self._backend.interface.publish_partial_history(
                row,
                user_step=self._step,
                step=step,
                flush=commit,
                publish_step=not_using_tensorboard,
            )

    def _console_callback(self, name: str, data: str) -> None:
        # logger.info("console callback: %s, %s", name, data)
        if self._backend and self._backend.interface:
            self._backend.interface.publish_output(name, data)

    def _tensorboard_callback(
        self, logdir: str, save: bool = None, root_logdir: str = None
    ) -> None:
        logger.info("tensorboard callback: %s, %s", logdir, save)
        save = True if save is None else save
        if self._backend and self._backend.interface:
            self._backend.interface.publish_tbdata(logdir, save, root_logdir)

    def _set_library(self, library: _WandbSetup) -> None:
        self._wl = library

    def _set_backend(self, backend: "wandb.sdk.backend.backend.Backend") -> None:
        self._backend = backend

    def _set_internal_run_interface(
        self,
        interface: Union[
            "wandb.sdk.interface.interface_queue.InterfaceQueue",
            "wandb.sdk.interface.interface_grpc.InterfaceGrpc",
        ],
    ) -> None:
        self._internal_run_interface = interface

    def _set_reporter(self, reporter: Reporter) -> None:
        self._reporter = reporter

    def _set_teardown_hooks(self, hooks: List[TeardownHook]) -> None:
        self._teardown_hooks = hooks

    def _set_run_obj(self, run_obj: RunRecord) -> None:
        self._run_obj = run_obj
        self._entity = run_obj.entity
        self._project = run_obj.project

        # Grab the config from resuming
        if run_obj.config:
            c_dict = config_util.dict_no_value_from_proto_list(run_obj.config.update)
            # TODO: Windows throws a wild error when this is set...
            if "_wandb" in c_dict:
                del c_dict["_wandb"]
            # We update the config object here without triggering the callback
            self._config._update(c_dict, allow_val_change=True, ignore_locked=True)
        # Update the summary, this will trigger an un-needed graphql request :(
        if run_obj.summary:
            summary_dict = {}
            for orig in run_obj.summary.update:
                summary_dict[orig.key] = json.loads(orig.value_json)
            self.summary.update(summary_dict)
        self._step = self._get_starting_step()
        # TODO: It feels weird to call this twice..
        sentry_set_scope(
            process_context="user", settings_dict=self._settings,
        )

    def _set_run_obj_offline(self, run_obj: RunRecord) -> None:
        self._run_obj_offline = run_obj

    def _add_singleton(
        self, data_type: str, key: str, value: Dict[Union[int, str], str]
    ) -> None:
        """Stores a singleton item to wandb config.

        A singleton in this context is a piece of data that is continually
        logged with the same value in each history step, but represented
        as a single item in the config.

        We do this to avoid filling up history with a lot of repeated uneccessary data

        Add singleton can be called many times in one run and it will only be
        updated when the value changes. The last value logged will be the one
        persisted to the server.
        """
        value_extra = {"type": data_type, "key": key, "value": value}

        if data_type not in self._config["_wandb"]:
            self._config["_wandb"][data_type] = {}

        if data_type in self._config["_wandb"][data_type]:
            old_value = self._config["_wandb"][data_type][key]
        else:
            old_value = None

        if value_extra != old_value:
            self._config["_wandb"][data_type][key] = value_extra
            self._config.persist()

    def _log(
        self,
        data: Dict[str, Any],
        step: Optional[int] = None,
        commit: Optional[bool] = None,
    ) -> None:
        if not isinstance(data, Mapping):
            raise ValueError("wandb.log must be passed a dictionary")

        if any(not isinstance(key, str) for key in data.keys()):
            raise ValueError("Key values passed to `wandb.log` must be strings.")

        self._partial_history_callback(data, step, commit)

        if step is not None:
            if os.getpid() != self._init_pid or self._is_attached:
                wandb.termwarn(
                    "Note that setting step in multiprocessing can result in data loss. Please log your step values as a metric such as 'global_step'",
                    repeat=False,
                )
            # if step is passed in when tensorboard_sync is used we honor the step passed
            # to make decisions about how to close out the history record, but will strip
            # this history later on in publish_history()
            if len(wandb.patched["tensorboard"]) > 0:
                wandb.termwarn(
                    "Step cannot be set when using syncing with tensorboard. Please log your step values as a metric such as 'global_step'",
                    repeat=False,
                )
            if step > self._step:
                self._step = step

        if (step is None and commit is None) or commit:
            self._step += 1

    @_run_decorator._noop
    @_run_decorator._attach
    def log(
        self,
        data: Dict[str, Any],
        step: Optional[int] = None,
        commit: Optional[bool] = None,
        sync: Optional[bool] = None,
    ) -> None:
        """Logs a dictonary of data to the current run's history.

        Use `wandb.log` to log data from runs, such as scalars, images, video,
        histograms, plots, and tables.

        See our [guides to logging](https://docs.wandb.ai/guides/track/log) for
        live examples, code snippets, best practices, and more.

        The most basic usage is `wandb.log({"train-loss": 0.5, "accuracy": 0.9})`.
        This will save the loss and accuracy to the run's history and update
        the summary values for these metrics.

        Visualize logged data in the workspace at [wandb.ai](https://wandb.ai),
        or locally on a [self-hosted instance](https://docs.wandb.ai/self-hosted)
        of the W&B app, or export data to visualize and explore locally, e.g. in
        Jupyter notebooks, with [our API](https://docs.wandb.ai/guides/track/public-api-guide).

        In the UI, summary values show up in the run table to compare single values across runs.
        Summary values can also be set directly with `wandb.run.summary["key"] = value`.

        Logged values don't have to be scalars. Logging any wandb object is supported.
        For example `wandb.log({"example": wandb.Image("myimage.jpg")})` will log an
        example image which will be displayed nicely in the W&B UI.
        See the [reference documentation](https://docs.wandb.com/library/reference/data_types)
        for all of the different supported types or check out our
        [guides to logging](https://docs.wandb.ai/guides/track/log) for examples,
        from 3D molecular structures and segmentation masks to PR curves and histograms.
        `wandb.Table`s can be used to logged structured data. See our
        [guide to logging tables](https://docs.wandb.ai/guides/data-vis/log-tables)
        for details.

        Logging nested metrics is encouraged and is supported in the W&B UI.
        If you log with a nested dictionary like `wandb.log({"train":
        {"acc": 0.9}, "val": {"acc": 0.8}})`, the metrics will be organized into
        `train` and `val` sections in the W&B UI.

        wandb keeps track of a global step, which by default increments with each
        call to `wandb.log`, so logging related metrics together is encouraged.
        If it's inconvenient to log related metrics together
        calling `wandb.log({"train-loss": 0.5, commit=False})` and then
        `wandb.log({"accuracy": 0.9})` is equivalent to calling
        `wandb.log({"train-loss": 0.5, "accuracy": 0.9})`.

        `wandb.log` is not intended to be called more than a few times per second.
        If you want to log more frequently than that it's better to aggregate
        the data on the client side or you may get degraded performance.

        Arguments:
            row: (dict, optional) A dict of serializable python objects i.e `str`,
                `ints`, `floats`, `Tensors`, `dicts`, or any of the `wandb.data_types`.
            commit: (boolean, optional) Save the metrics dict to the wandb server
                and increment the step.  If false `wandb.log` just updates the current
                metrics dict with the row argument and metrics won't be saved until
                `wandb.log` is called with `commit=True`.
            step: (integer, optional) The global step in processing. This persists
                any non-committed earlier steps but defaults to not committing the
                specified step.
            sync: (boolean, True) This argument is deprecated and currently doesn't
                change the behaviour of `wandb.log`.

        Examples:
            For more and more detailed examples, see
            [our guides to logging](https://docs.wandb.com/guides/track/log).

            ### Basic usage
            <!--yeadoc-test:init-and-log-basic-->
            ```python
            import wandb
            wandb.init()
            wandb.log({'accuracy': 0.9, 'epoch': 5})
            ```

            ### Incremental logging
            <!--yeadoc-test:init-and-log-incremental-->
            ```python
            import wandb
            wandb.init()
            wandb.log({'loss': 0.2}, commit=False)
            # Somewhere else when I'm ready to report this step:
            wandb.log({'accuracy': 0.8})
            ```

            ### Histogram
            <!--yeadoc-test:init-and-log-histogram-->
            ```python
            import numpy as np
            import wandb

            # sample gradients at random from normal distribution
            gradients = np.random.randn(100, 100)
            wandb.init()
            wandb.log({"gradients": wandb.Histogram(gradients)})
            ```

            ### Image from numpy
            <!--yeadoc-test:init-and-log-image-numpy-->
            ```python
            import numpy as np
            import wandb

            wandb.init()
            examples = []
            for i in range(3):
                pixels = np.random.randint(low=0, high=256, size=(100, 100, 3))
                image = wandb.Image(pixels, caption=f"random field {i}")
                examples.append(image)
            wandb.log({"examples": examples})
            ```

            ### Image from PIL
            <!--yeadoc-test:init-and-log-image-pillow-->
            ```python
            import numpy as np
            from PIL import Image as PILImage
            import wandb

            wandb.init()
            examples = []
            for i in range(3):
                pixels = np.random.randint(low=0, high=256, size=(100, 100, 3), dtype=np.uint8)
                pil_image = PILImage.fromarray(pixels, mode="RGB")
                image = wandb.Image(pil_image, caption=f"random field {i}")
                examples.append(image)
            wandb.log({"examples": examples})
            ```

            ### Video from numpy
            <!--yeadoc-test:init-and-log-video-numpy-->
            ```python
            import numpy as np
            import wandb

            wandb.init()
            # axes are (time, channel, height, width)
            frames = np.random.randint(low=0, high=256, size=(10, 3, 100, 100), dtype=np.uint8)
            wandb.log({"video": wandb.Video(frames, fps=4)})
            ```

            ### Matplotlib Plot
            <!--yeadoc-test:init-and-log-matplotlib-->
            ```python
            from matplotlib import pyplot as plt
            import numpy as np
            import wandb

            wandb.init()
            fig, ax = plt.subplots()
            x = np.linspace(0, 10)
            y = x * x
            ax.plot(x, y)  # plot y = x^2
            wandb.log({"chart": fig})
            ```

            ### PR Curve
            ```python
            wandb.log({'pr': wandb.plots.precision_recall(y_test, y_probas, labels)})
            ```

            ### 3D Object
            ```python
            wandb.log({"generated_samples":
            [wandb.Object3D(open("sample.obj")),
                wandb.Object3D(open("sample.gltf")),
                wandb.Object3D(open("sample.glb"))]})
            ```

        Raises:
            wandb.Error: if called before `wandb.init`
            ValueError: if invalid data is passed

        """
        if sync is not None:
            deprecate.deprecate(
                field_name=deprecate.Deprecated.run__log_sync,
                warning_message=(
                    "`sync` argument is deprecated and does not affect the behaviour of `wandb.log`"
                ),
            )
        self._log(data=data, step=step, commit=commit)

    @_run_decorator._noop
    @_run_decorator._attach
    def save(
        self,
        glob_str: Optional[str] = None,
        base_path: Optional[str] = None,
        policy: str = "live",
    ) -> Union[bool, List[str]]:
        """Ensure all files matching `glob_str` are synced to wandb with the policy specified.

        Arguments:
            glob_str: (string) a relative or absolute path to a unix glob or regular
                path.  If this isn't specified the method is a noop.
            base_path: (string) the base path to run the glob relative to
            policy: (string) on of `live`, `now`, or `end`
                - live: upload the file as it changes, overwriting the previous version
                - now: upload the file once now
                - end: only upload file when the run ends
        """
        if glob_str is None:
            # noop for historical reasons, run.save() may be called in legacy code
            deprecate.deprecate(
                field_name=deprecate.Deprecated.run__save_no_args,
                warning_message=(
                    "Calling wandb.run.save without any arguments is deprecated."
                    "Changes to attributes are automatically persisted."
                ),
            )
            return True

        return self._save(glob_str, base_path, policy)

    def _save(
        self,
        glob_str: Optional[str] = None,
        base_path: Optional[str] = None,
        policy: str = "live",
    ) -> Union[bool, List[str]]:

        if policy not in ("live", "end", "now"):
            raise ValueError(
                'Only "live" "end" and "now" policies are currently supported.'
            )
        if isinstance(glob_str, bytes):
            glob_str = glob_str.decode("utf-8")
        if not isinstance(glob_str, str):
            raise ValueError("Must call wandb.save(glob_str) with glob_str a str")

        if base_path is None:
            if os.path.isabs(glob_str):
                base_path = os.path.dirname(glob_str)
                wandb.termwarn(
                    (
                        "Saving files without folders. If you want to preserve "
                        "sub directories pass base_path to wandb.save, i.e. "
                        'wandb.save("/mnt/folder/file.h5", base_path="/mnt")'
                    )
                )
            else:
                base_path = "."
        wandb_glob_str = os.path.relpath(glob_str, base_path)
        if ".." + os.sep in wandb_glob_str:
            raise ValueError("globs can't walk above base_path")

        with telemetry.context(run=self) as tel:
            tel.feature.save = True

        if glob_str.startswith("gs://") or glob_str.startswith("s3://"):
            wandb.termlog(
                "%s is a cloud storage url, can't save file to wandb." % glob_str
            )
            return []
        files = glob.glob(os.path.join(self._settings.files_dir, wandb_glob_str))
        warn = False
        if len(files) == 0 and "*" in wandb_glob_str:
            warn = True
        for path in glob.glob(glob_str):
            file_name = os.path.relpath(path, base_path)
            abs_path = os.path.abspath(path)
            wandb_path = os.path.join(self._settings.files_dir, file_name)
            wandb.util.mkdir_exists_ok(os.path.dirname(wandb_path))
            # We overwrite symlinks because namespaces can change in Tensorboard
            if os.path.islink(wandb_path) and abs_path != os.readlink(wandb_path):
                os.remove(wandb_path)
                os.symlink(abs_path, wandb_path)
            elif not os.path.exists(wandb_path):
                os.symlink(abs_path, wandb_path)
            files.append(wandb_path)
        if warn:
            file_str = "%i file" % len(files)
            if len(files) > 1:
                file_str += "s"
            wandb.termwarn(
                (
                    "Symlinked %s into the W&B run directory, "
                    "call wandb.save again to sync new files."
                )
                % file_str
            )
        files_dict = dict(files=[(wandb_glob_str, policy)])
        if self._backend and self._backend.interface:
            self._backend.interface.publish_files(files_dict)
        return files

    @_run_decorator._noop
    @_run_decorator._attach
    def restore(
        self,
        name: str,
        run_path: Optional[str] = None,
        replace: bool = False,
        root: Optional[str] = None,
    ) -> Union[None, TextIO]:
        return restore(
            name,
            run_path or self._get_path(),
            replace,
            root or self._settings.files_dir,
        )

    @_run_decorator._noop
    @_run_decorator._attach
    def finish(self, exit_code: int = None, quiet: Optional[bool] = None) -> None:
        """Marks a run as finished, and finishes uploading all data.

        This is used when creating multiple runs in the same process. We automatically
        call this method when your script exits or if you use the run context manager.

        Arguments:
            exit_code: Set to something other than 0 to mark a run as failed
            quiet: Set to true to minimize log output
        """
        return self._finish(exit_code, quiet)

    def _finish(self, exit_code: int = None, quiet: Optional[bool] = None) -> None:
        if quiet is not None:
            self._quiet = quiet
        with telemetry.context(run=self) as tel:
            tel.feature.finish = True
        logger.info(f"finishing run {self._get_path()}")
        # detach jupyter hooks / others that needs to happen before backend shutdown
        for hook in self._teardown_hooks:
            if hook.stage == TeardownStage.EARLY:
                hook.call()

        self._atexit_cleanup(exit_code=exit_code)
        if self._wl and len(self._wl._global_run_stack) > 0:
            self._wl._global_run_stack.pop()
        # detach logger / others meant to be run after we've shutdown the backend
        for hook in self._teardown_hooks:
            if hook.stage == TeardownStage.LATE:
                hook.call()
        self._teardown_hooks = []
        module.unset_globals()

        # inform manager this run is finished
        manager = self._wl and self._wl._get_manager()
        if manager:
            manager._inform_finish(run_id=self._run_id)

    @_run_decorator._noop
    @_run_decorator._attach
    def join(self, exit_code: int = None) -> None:
        """Deprecated alias for `finish()` - please use finish."""
        deprecate.deprecate(
            field_name=deprecate.Deprecated.run__join,
            warning_message=(
                "wandb.run.join() is deprecated, please use wandb.run.finish()."
            ),
        )
        self._finish(exit_code=exit_code)

    # TODO(jhr): annotate this
    @staticmethod
    def plot_table(vega_spec_name, data_table, fields, string_fields=None):  # type: ignore
        """Creates a custom plot on a table.

        Arguments:
            vega_spec_name: the name of the spec for the plot
            table_key: the key used to log the data table
            data_table: a wandb.Table object containing the data to
                be used on the visualization
            fields: a dict mapping from table keys to fields that the custom
                visualization needs
            string_fields: a dict that provides values for any string constants
                the custom visualization needs
        """
        visualization = create_custom_chart(
            vega_spec_name, data_table, fields, string_fields or {}
        )
        return visualization

    def _add_panel(
        self, visualize_key: str, panel_type: str, panel_config: dict
    ) -> None:
        config = {
            "panel_type": panel_type,
            "panel_config": panel_config,
        }
        self._config_callback(val=config, key=("_wandb", "visualize", visualize_key))

    def _set_globals(self) -> None:
        module.set_global(
            run=self,
            config=self.config,
            log=self.log,
            summary=self.summary,
            save=self.save,
            use_artifact=self.use_artifact,
            log_artifact=self.log_artifact,
            define_metric=self.define_metric,
            plot_table=self.plot_table,
            alert=self.alert,
            mark_preempting=self.mark_preempting,
        )

    def _redirect(
        self,
        stdout_slave_fd: Optional[int],
        stderr_slave_fd: Optional[int],
        console: SettingsConsole = None,
    ) -> None:
        if console is None:
            console = self._settings._console
        logger.info("redirect: %s", console)

        out_redir: redirect.RedirectBase
        err_redir: redirect.RedirectBase
        if console == SettingsConsole.REDIRECT:
            logger.info("Redirecting console.")
            out_redir = redirect.Redirect(
                src="stdout",
                cbs=[
                    lambda data: self._redirect_cb("stdout", data),  # type: ignore
                    self._output_writer.write,  # type: ignore
                ],
            )
            err_redir = redirect.Redirect(
                src="stderr",
                cbs=[
                    lambda data: self._redirect_cb("stderr", data),  # type: ignore
                    self._output_writer.write,  # type: ignore
                ],
            )
            if os.name == "nt":

                def wrap_fallback() -> None:
                    if self._out_redir:
                        self._out_redir.uninstall()
                    if self._err_redir:
                        self._err_redir.uninstall()
                    msg = (
                        "Tensorflow detected. Stream redirection is not supported "
                        "on Windows when tensorflow is imported. Falling back to "
                        "wrapping stdout/err."
                    )
                    wandb.termlog(msg)
                    self._redirect(None, None, console=SettingsConsole.WRAP)

                add_import_hook("tensorflow", wrap_fallback)
        elif console == SettingsConsole.WRAP:
            logger.info("Wrapping output streams.")
            out_redir = redirect.StreamWrapper(
                src="stdout",
                cbs=[
                    lambda data: self._redirect_cb("stdout", data),  # type: ignore
                    self._output_writer.write,  # type: ignore
                ],
            )
            err_redir = redirect.StreamWrapper(
                src="stderr",
                cbs=[
                    lambda data: self._redirect_cb("stderr", data),  # type: ignore
                    self._output_writer.write,  # type: ignore
                ],
            )
        elif console == SettingsConsole.OFF:
            return
        else:
            raise ValueError("unhandled console")
        try:
            out_redir.install()
            err_redir.install()
            self._out_redir = out_redir
            self._err_redir = err_redir
            logger.info("Redirects installed.")
        except Exception as e:
            print(e)
            logger.error("Failed to redirect.", exc_info=e)
        return

    def _restore(self) -> None:
        logger.info("restore")
        # TODO(jhr): drain and shutdown all threads
        if self._use_redirect:
            if self._out_redir:
                self._out_redir.uninstall()
            if self._err_redir:
                self._err_redir.uninstall()
            return

        if self.stdout_redirector:
            self.stdout_redirector.restore()
        if self.stderr_redirector:
            self.stderr_redirector.restore()
        if self._save_stdout:
            sys.stdout = self._save_stdout
        if self._save_stderr:
            sys.stderr = self._save_stderr
        logger.info("restore done")

    def _atexit_cleanup(self, exit_code: int = None) -> None:
        if self._backend is None:
            logger.warning("process exited without backend configured")
            return
        if self._atexit_cleanup_called:
            return
        self._atexit_cleanup_called = True

        exit_code = exit_code or self._hooks.exit_code if self._hooks else 0
        logger.info(f"got exitcode: {exit_code}")
        if exit_code == 0:
            # Cleanup our resume file on a clean exit
            if os.path.exists(self._settings.resume_fname):
                os.remove(self._settings.resume_fname)

        self._exit_code = exit_code
        report_failure = False
        try:
            self._on_finish()
        except KeyboardInterrupt as ki:
            if wandb.wandb_agent._is_running():
                raise ki
            wandb.termerror("Control-C detected -- Run data was not synced")
            if not self._settings._jupyter:
                os._exit(-1)
        except Exception as e:
            if not self._settings._jupyter:
                report_failure = True
            self._console_stop()
            self._backend.cleanup()
            logger.error("Problem finishing run", exc_info=e)
            wandb.termerror("Problem finishing run")
            traceback.print_exception(*sys.exc_info())
        else:
            self._on_final()
        finally:
            if report_failure:
                os._exit(-1)

    def _console_start(self) -> None:
        logger.info("atexit reg")
        self._hooks = ExitHooks()
        self._hooks.hook()

        manager = self._wl and self._wl._get_manager()
        if not manager:
            # NB: manager will perform atexit hook like behavior for outstanding runs
            atexit.register(lambda: self._atexit_cleanup())

        if self._use_redirect:
            # setup fake callback
            self._redirect_cb = self._console_callback

        output_log_path = os.path.join(self._settings.files_dir, filenames.OUTPUT_FNAME)
        self._output_writer = filesystem.CRDedupedFile(open(output_log_path, "wb"))
        self._redirect(self._stdout_slave_fd, self._stderr_slave_fd)

    def _console_stop(self) -> None:
        self._restore()
        if self._output_writer:
            self._output_writer.close()
            self._output_writer = None

    def _on_init(self) -> None:

        if self._backend and self._backend.interface:
            logger.info("communicating current version")
            self._check_version = self._backend.interface.communicate_check_version(
                current_version=wandb.__version__
            )
        logger.info(f"got version response {self._check_version}")

    def _on_start(self) -> None:
        # would like to move _set_global to _on_ready to unify _on_start and _on_attach (we want to do the set globals after attach)
        # TODO(console) However _console_start calls Redirect that uses `wandb.run` hence breaks
        # TODO(jupyter) However _header calls _header_run_info that uses wandb.jupyter that uses `wandb.run` and hence breaks
        self._set_globals()
        self._header(
            self._check_version, settings=self._settings, printer=self._printer
        )

        if self._settings.save_code and self._settings.code_dir is not None:
            self.log_code(self._settings.code_dir)

        # TODO(wandb-service) RunStatusChecker not supported yet (WB-7352)
        if self._backend and self._backend.interface and not self._settings._offline:
            self._run_status_checker = RunStatusChecker(self._backend.interface)

        self._console_start()
        self._on_ready()

    def _on_attach(self) -> None:
        """Event triggered when run is attached to another run."""
        with telemetry.context(run=self) as tel:
            tel.feature.attach = True

        self._set_globals()
        self._is_attached = True
        self._on_ready()

    def _on_ready(self) -> None:
        """Event triggered when run is ready for the user."""
        # start reporting any telemetry changes
        self._telemetry_obj_active = True
        self._telemetry_flush()

        # object is about to be returned to the user, dont let them modify it
        self._freeze()

    def _on_finish(self) -> None:
        trigger.call("on_finished")

        # populate final import telemetry
        with telemetry.context(run=self) as tel:
            self._telemetry_imports(tel.imports_finish)

        if self._run_status_checker:
            self._run_status_checker.stop()

        self._console_stop()  # TODO: there's a race here with jupyter console logging

        if self._backend and self._backend.interface:
            # telemetry could have changed, publish final data
            self._telemetry_flush()

            # TODO: we need to handle catastrophic failure better
            # some tests were timing out on sending exit for reasons not clear to me
            self._backend.interface.publish_exit(self._exit_code)

        print("")
        self._footer_exit_status_info(
            self._exit_code, settings=self._settings, printer=self._printer
        )

        while not (self._poll_exit_response and self._poll_exit_response.done):
            if self._backend and self._backend.interface:
                self._poll_exit_response = (
                    self._backend.interface.communicate_poll_exit()
                )
                logger.info(f"got exit ret: {self._poll_exit_response}")
                self._footer_file_pusher_status_info(
                    self._poll_exit_response, printer=self._printer,
                )
            time.sleep(0.1)

        if self._backend and self._backend.interface:
            self._sampled_history = (
                self._backend.interface.communicate_sampled_history()
            )
            self._final_summary = self._backend.interface.communicate_get_summary()

        if self._backend:
            self._backend.cleanup()

        if self._run_status_checker:
            self._run_status_checker.join()

    def _on_final(self) -> None:
        self._footer(
            self._sampled_history,
            self._final_summary,
            self._poll_exit_response,
            self._check_version,
            self._reporter,
            self._quiet,
            settings=self._settings,
            printer=self._printer,
        )

    def _save_job_spec(self) -> None:
        envdict = dict(python="python3.6", requirements=[],)
        varsdict = {"WANDB_DISABLE_CODE": "True"}
        source = dict(
            git="git@github.com:wandb/examples.git", branch="master", commit="bbd8d23",
        )
        execdict = dict(
            program="train.py",
            directory="keras-cnn-fashion",
            envvars=varsdict,
            args=[],
        )
        configdict = (dict(self._config),)
        artifactsdict = dict(dataset="v1",)
        inputdict = dict(config=configdict, artifacts=artifactsdict,)
        job_spec = {
            "kind": "WandbJob",
            "version": "v0",
            "environment": envdict,
            "source": source,
            "exec": execdict,
            "input": inputdict,
        }

        s = json.dumps(job_spec, indent=4)
        spec_filename = filenames.JOBSPEC_FNAME
        with open(spec_filename, "w") as f:
            print(s, file=f)
        self._save(spec_filename)

    @_run_decorator._noop
    @_run_decorator._attach
    def define_metric(
        self,
        name: str,
        step_metric: Union[str, wandb_metric.Metric, None] = None,
        step_sync: bool = None,
        hidden: bool = None,
        summary: str = None,
        goal: str = None,
        overwrite: bool = None,
        **kwargs: Any,
    ) -> wandb_metric.Metric:
        """Define metric properties which will later be logged with `wandb.log()`.

        Arguments:
            name: Name of the metric.
            step_metric: Independent variable associated with the metric.
            step_sync: Automatically add `step_metric` to history if needed.
                Defaults to True if step_metric is specified.
            hidden: Hide this metric from automatic plots.
            summary: Specify aggregate metrics added to summary.
                Supported aggregations: "min,max,mean,best,last,none"
                Default aggregation is `copy`
                Aggregation `best` defaults to `goal`==`minimize`
            goal: Specify direction for optimizing the metric.
                Supported directions: "minimize,maximize"

        Returns:
            A metric object is returned that can be further specified.

        """
        return self._define_metric(
            name, step_metric, step_sync, hidden, summary, goal, overwrite, **kwargs
        )

    def _define_metric(
        self,
        name: str,
        step_metric: Union[str, wandb_metric.Metric, None] = None,
        step_sync: bool = None,
        hidden: bool = None,
        summary: str = None,
        goal: str = None,
        overwrite: bool = None,
        **kwargs: Any,
    ) -> wandb_metric.Metric:
        if not name:
            raise wandb.Error("define_metric() requires non-empty name argument")
        for k in kwargs:
            wandb.termwarn("Unhandled define_metric() arg: {}".format(k))
        if isinstance(step_metric, wandb_metric.Metric):
            step_metric = step_metric.name
        for arg_name, arg_val, exp_type in (
            ("name", name, str),
            ("step_metric", step_metric, str),
            ("step_sync", step_sync, bool),
            ("hidden", hidden, bool),
            ("summary", summary, str),
            ("goal", goal, str),
            ("overwrite", overwrite, bool),
        ):
            # NOTE: type checking is broken for isinstance and str
            if arg_val is not None and not isinstance(arg_val, exp_type):
                arg_type = type(arg_val).__name__
                raise wandb.Error(
                    "Unhandled define_metric() arg: {} type: {}".format(
                        arg_name, arg_type
                    )
                )
        stripped = name[:-1] if name.endswith("*") else name
        if "*" in stripped:
            raise wandb.Error(
                "Unhandled define_metric() arg: name (glob suffixes only): {}".format(
                    name
                )
            )
        summary_ops: Optional[Sequence[str]] = None
        if summary:
            summary_items = [s.lower() for s in summary.split(",")]
            summary_ops = []
            valid = {"min", "max", "mean", "best", "last", "copy", "none"}
            for i in summary_items:
                if i not in valid:
                    raise wandb.Error(
                        "Unhandled define_metric() arg: summary op: {}".format(i)
                    )
                summary_ops.append(i)
        goal_cleaned: Optional[str] = None
        if goal is not None:
            goal_cleaned = goal[:3].lower()
            valid_goal = {"min", "max"}
            if goal_cleaned not in valid_goal:
                raise wandb.Error(
                    "Unhandled define_metric() arg: goal: {}".format(goal)
                )
        m = wandb_metric.Metric(
            name=name,
            step_metric=step_metric,
            step_sync=step_sync,
            summary=summary_ops,
            hidden=hidden,
            goal=goal_cleaned,
            overwrite=overwrite,
        )
        m._set_callback(self._metric_callback)
        m._commit()
        with telemetry.context(run=self) as tel:
            tel.feature.metric = True
        return m

    # TODO(jhr): annotate this
    @_run_decorator._noop
    @_run_decorator._attach
    def watch(self, models, criterion=None, log="gradients", log_freq=100, idx=None, log_graph=False) -> None:  # type: ignore
        wandb.watch(models, criterion, log, log_freq, idx, log_graph)

    # TODO(jhr): annotate this
    @_run_decorator._noop
    @_run_decorator._attach
    def unwatch(self, models=None) -> None:  # type: ignore
        wandb.unwatch(models=models)

    def _swap_artifact_name(self, artifact_name: str, use_as: Optional[str]) -> str:
        artifact_key_string = use_as or artifact_name
        replacement_artifact_info = self._launch_artifact_mapping.get(
            artifact_key_string
        )
        if replacement_artifact_info is not None:
            new_name = replacement_artifact_info.get("name")
            entity = replacement_artifact_info.get("entity")
            project = replacement_artifact_info.get("project")
            if new_name is None or entity is None or project is None:
                raise ValueError(
                    "Misconfigured artifact in launch config. Must include name, project and entity keys."
                )
            return f"{entity}/{project}/{new_name}"
        elif replacement_artifact_info is None and use_as is None:
            wandb.termwarn(
                f"Could not find {artifact_name} in launch artifact mapping. Searching for unique artifacts with sequence name: {artifact_name}"
            )
            sequence_name = artifact_name.split(":")[0].split("/")[-1]
            unique_artifact_replacement_info = self._unique_launch_artifact_sequence_names.get(
                sequence_name
            )
            if unique_artifact_replacement_info is not None:
                new_name = unique_artifact_replacement_info.get("name")
                entity = unique_artifact_replacement_info.get("entity")
                project = unique_artifact_replacement_info.get("project")
                if new_name is None or entity is None or project is None:
                    raise ValueError(
                        "Misconfigured artifact in launch config. Must include name, project and entity keys."
                    )
                return f"{entity}/{project}/{new_name}"

        else:
            wandb.termwarn(
                f"Could not find swappable artifact at key: {use_as}. Using {artifact_name}"
            )
            return artifact_name

        wandb.termwarn(
            f"Could not find {artifact_key_string} in launch artifact mapping. Using {artifact_name}"
        )
        return artifact_name

    def _detach(self) -> None:
        pass

<<<<<<< HEAD
    @_run_decorator._noop
    @_run_decorator._attach
=======
    @Attach._attach
    def link_artifact(
        self,
        artifact: Union[public.Artifact, Artifact],
        target_path: str,
        aliases: List[str],
    ) -> None:
        """Links the given artifact to a portfolio (a promoted collection of artifacts).

        The linked artifact will be visible in the UI for the specified portfolio.

        Arguments:
            artifact: the (public or local) artifact which will be linked
            target_path: `str` - takes the following forms: {portfolio}, {project}/{portfolio},
                or {entity}/{project}/{portfolio}
            aliases: `List[str]` - optional alias(es) that will only be applied on this linked artifact inside the portfolio.
            The alias "latest" will always be applied to the latest version of an artifact that is linked.

        Returns:
            None

        """
        portfolio, project, entity = wandb.util._parse_entity_project_item(target_path)

        if self._backend and self._backend.interface:
            if not self._settings._offline:
                self._backend.interface.publish_link_artifact(
                    self, artifact, portfolio, aliases, entity, project,
                )
            else:
                # TODO: implement offline mode + sync
                raise NotImplementedError

    @Attach._attach
>>>>>>> 295380c9
    def use_artifact(
        self,
        artifact_or_name: Union[str, public.Artifact, Artifact],
        type: Optional[str] = None,
        aliases: Optional[List[str]] = None,
        use_as: Optional[str] = None,
    ) -> Union[public.Artifact, Artifact]:
        """Declare an artifact as an input to a run.

        Call `download` or `file` on the returned object to get the contents locally.

        Arguments:
            artifact_or_name: (str or Artifact) An artifact name.
                May be prefixed with entity/project/. Valid names
                can be in the following forms:
                    - name:version
                    - name:alias
                    - digest
                You can also pass an Artifact object created by calling `wandb.Artifact`
            type: (str, optional) The type of artifact to use.
            aliases: (list, optional) Aliases to apply to this artifact
            use_as: (string, optional) Optional string indicating what purpose the artifact was used with.
                                       Will be shown in UI.

        Returns:
            An `Artifact` object.
        """
        if self._settings._offline:
            raise TypeError("Cannot use artifact when in offline mode.")
        r = self._run_obj
        assert r is not None
        api = internal.Api(default_settings={"entity": r.entity, "project": r.project})
        api.set_current_run_id(self._run_id)

        if isinstance(artifact_or_name, str):
            if self._launch_artifact_mapping:
                name = self._swap_artifact_name(artifact_or_name, use_as)
            else:
                name = artifact_or_name
            public_api = self._public_api()
            artifact = public_api.artifact(type=type, name=name)
            if type is not None and type != artifact.type:
                raise ValueError(
                    "Supplied type {} does not match type {} of artifact {}".format(
                        type, artifact.type, artifact.name
                    )
                )
            artifact._use_as = use_as or artifact_or_name
            if use_as:
                if (
                    use_as in self._used_artifact_slots.keys()
                    and self._used_artifact_slots[use_as] != artifact.id
                ):
                    raise ValueError(
                        "Cannot call use_artifact with the same use_as argument more than once"
                    )
                elif ":" in use_as or "/" in use_as:
                    raise ValueError(
                        "use_as cannot contain special characters ':' or '/'"
                    )
                self._used_artifact_slots[use_as] = artifact.id
            api.use_artifact(
                artifact.id, use_as=use_as or artifact_or_name,
            )
            return artifact
        else:
            artifact = artifact_or_name
            if aliases is None:
                aliases = []
            elif isinstance(aliases, str):
                aliases = [aliases]
            if isinstance(artifact_or_name, wandb.Artifact):
                if use_as is not None:
                    wandb.termwarn(
                        "Indicating use_as is not supported when using an artifact with an instance of `wandb.Artifact`"
                    )
                self._log_artifact(
                    artifact,
                    aliases=aliases,
                    is_user_created=True,
                    use_after_commit=True,
                )
                artifact.wait()
                artifact._use_as = use_as or artifact.name
                return artifact
            elif isinstance(artifact, public.Artifact):
                if (
                    self._launch_artifact_mapping
                    and artifact.name in self._launch_artifact_mapping.keys()
                ):
                    wandb.termwarn(
                        "Swapping artifacts is not supported when using an instance of `public.Artifact`. "
                        f"Using {artifact.name}."
                    )
                artifact._use_as = use_as or artifact.name
                api.use_artifact(
                    artifact.id, use_as=use_as or artifact._use_as or artifact.name
                )
                return artifact
            else:
                raise ValueError(
                    'You must pass an artifact name (e.g. "pedestrian-dataset:v1"), '
                    "an instance of `wandb.Artifact`, or `wandb.Api().artifact()` to `use_artifact`"  # noqa: E501
                )

    @_run_decorator._noop
    @_run_decorator._attach
    def log_artifact(
        self,
        artifact_or_path: Union[wandb_artifacts.Artifact, str],
        name: Optional[str] = None,
        type: Optional[str] = None,
        aliases: Optional[List[str]] = None,
    ) -> wandb_artifacts.Artifact:
        """Declare an artifact as an output of a run.

        Arguments:
            artifact_or_path: (str or Artifact) A path to the contents of this artifact,
                can be in the following forms:
                    - `/local/directory`
                    - `/local/directory/file.txt`
                    - `s3://bucket/path`
                You can also pass an Artifact object created by calling
                `wandb.Artifact`.
            name: (str, optional) An artifact name. May be prefixed with entity/project.
                Valid names can be in the following forms:
                    - name:version
                    - name:alias
                    - digest
                This will default to the basename of the path prepended with the current
                run id  if not specified.
            type: (str) The type of artifact to log, examples include `dataset`, `model`
            aliases: (list, optional) Aliases to apply to this artifact,
                defaults to `["latest"]`

        Returns:
            An `Artifact` object.
        """
        return self._log_artifact(
            artifact_or_path, name=name, type=type, aliases=aliases
        )

    @_run_decorator._noop
    @_run_decorator._attach
    def upsert_artifact(
        self,
        artifact_or_path: Union[wandb_artifacts.Artifact, str],
        name: Optional[str] = None,
        type: Optional[str] = None,
        aliases: Optional[List[str]] = None,
        distributed_id: Optional[str] = None,
    ) -> wandb_artifacts.Artifact:
        """Declare (or append to) a non-finalized artifact as output of a run.

        Note that you must call run.finish_artifact() to finalize the artifact.
        This is useful when distributed jobs need to all contribute to the same artifact.

        Arguments:
            artifact_or_path: (str or Artifact) A path to the contents of this artifact,
                can be in the following forms:
                    - `/local/directory`
                    - `/local/directory/file.txt`
                    - `s3://bucket/path`
                You can also pass an Artifact object created by calling
                `wandb.Artifact`.
            name: (str, optional) An artifact name. May be prefixed with entity/project.
                Valid names can be in the following forms:
                    - name:version
                    - name:alias
                    - digest
                This will default to the basename of the path prepended with the current
                run id  if not specified.
            type: (str) The type of artifact to log, examples include `dataset`, `model`
            aliases: (list, optional) Aliases to apply to this artifact,
                defaults to `["latest"]`
            distributed_id: (string, optional) Unique string that all distributed jobs share. If None,
                defaults to the run's group name.

        Returns:
            An `Artifact` object.
        """
        if self._get_group() == "" and distributed_id is None:
            raise TypeError(
                "Cannot upsert artifact unless run is in a group or distributed_id is provided"
            )
        if distributed_id is None:
            distributed_id = self._get_group()
        return self._log_artifact(
            artifact_or_path,
            name=name,
            type=type,
            aliases=aliases,
            distributed_id=distributed_id,
            finalize=False,
        )

    @_run_decorator._noop
    @_run_decorator._attach
    def finish_artifact(
        self,
        artifact_or_path: Union[wandb_artifacts.Artifact, str],
        name: Optional[str] = None,
        type: Optional[str] = None,
        aliases: Optional[List[str]] = None,
        distributed_id: Optional[str] = None,
    ) -> wandb_artifacts.Artifact:
        """Finishes a non-finalized artifact as output of a run.

        Subsequent "upserts" with the same distributed ID will result in a new version.

        Arguments:
            artifact_or_path: (str or Artifact) A path to the contents of this artifact,
                can be in the following forms:
                    - `/local/directory`
                    - `/local/directory/file.txt`
                    - `s3://bucket/path`
                You can also pass an Artifact object created by calling
                `wandb.Artifact`.
            name: (str, optional) An artifact name. May be prefixed with entity/project.
                Valid names can be in the following forms:
                    - name:version
                    - name:alias
                    - digest
                This will default to the basename of the path prepended with the current
                run id  if not specified.
            type: (str) The type of artifact to log, examples include `dataset`, `model`
            aliases: (list, optional) Aliases to apply to this artifact,
                defaults to `["latest"]`
            distributed_id: (string, optional) Unique string that all distributed jobs share. If None,
                defaults to the run's group name.

        Returns:
            An `Artifact` object.
        """
        if self._get_group() == "" and distributed_id is None:
            raise TypeError(
                "Cannot finish artifact unless run is in a group or distributed_id is provided"
            )
        if distributed_id is None:
            distributed_id = self._get_group()

        return self._log_artifact(
            artifact_or_path,
            name,
            type,
            aliases,
            distributed_id=distributed_id,
            finalize=True,
        )

    def _log_artifact(
        self,
        artifact_or_path: Union[wandb_artifacts.Artifact, str],
        name: Optional[str] = None,
        type: Optional[str] = None,
        aliases: Optional[List[str]] = None,
        distributed_id: Optional[str] = None,
        finalize: bool = True,
        is_user_created: bool = False,
        use_after_commit: bool = False,
    ) -> wandb_artifacts.Artifact:
        api = internal.Api()
        if api.settings().get("anonymous") == "true":
            wandb.termwarn(
                "Artifacts logged anonymously cannot be claimed and expire after 7 days."
            )
        if not finalize and distributed_id is None:
            raise TypeError("Must provide distributed_id if artifact is not finalize")
        if aliases is not None:
            if any(invalid in alias for alias in aliases for invalid in ["/", ":"]):
                raise ValueError(
                    "Aliases must not contain any of the following characters: /, :"
                )
        artifact, aliases = self._prepare_artifact(
            artifact_or_path, name, type, aliases
        )
        artifact.distributed_id = distributed_id
        self._assert_can_log_artifact(artifact)
        if self._backend and self._backend.interface:
            if not self._settings._offline:
                future = self._backend.interface.communicate_artifact(
                    self,
                    artifact,
                    aliases,
                    self.step,
                    finalize=finalize,
                    is_user_created=is_user_created,
                    use_after_commit=use_after_commit,
                )
                artifact._logged_artifact = _LazyArtifact(self._public_api(), future)
            else:
                self._backend.interface.publish_artifact(
                    self,
                    artifact,
                    aliases,
                    finalize=finalize,
                    is_user_created=is_user_created,
                    use_after_commit=use_after_commit,
                )
        elif self._internal_run_interface:
            self._internal_run_interface.publish_artifact(
                self,
                artifact,
                aliases,
                finalize=finalize,
                is_user_created=is_user_created,
                use_after_commit=use_after_commit,
            )
        return artifact

    def _public_api(self, overrides: Optional[Dict[str, str]] = None) -> PublicApi:
        overrides = {"run": self._run_id}
        run_obj = self._run_obj
        if run_obj is not None:
            overrides["entity"] = run_obj.entity
            overrides["project"] = run_obj.project
        return public.Api(overrides)

    # TODO(jhr): annotate this
    def _assert_can_log_artifact(self, artifact) -> None:  # type: ignore
        if not self._settings._offline:
            try:
                public_api = self._public_api()
                expected_type = public.Artifact.expected_type(
                    public_api.client,
                    artifact.name,
                    public_api.settings["entity"],
                    public_api.settings["project"],
                )
            except requests.exceptions.RequestException:
                # Just return early if there is a network error. This is
                # ok, as this function is intended to help catch an invalid
                # type early, but not a hard requirement for valid operation.
                return
            if expected_type is not None and artifact.type != expected_type:
                raise ValueError(
                    "Expected artifact type {}, got {}".format(
                        expected_type, artifact.type
                    )
                )

    def _prepare_artifact(
        self,
        artifact_or_path: Union[wandb_artifacts.Artifact, str],
        name: Optional[str] = None,
        type: Optional[str] = None,
        aliases: Optional[List[str]] = None,
    ) -> Tuple[wandb_artifacts.Artifact, List[str]]:
        aliases = aliases or ["latest"]
        if isinstance(artifact_or_path, str):
            if name is None:
                name = "run-%s-%s" % (self._run_id, os.path.basename(artifact_or_path))
            artifact = wandb.Artifact(name, type)
            if os.path.isfile(artifact_or_path):
                artifact.add_file(artifact_or_path)
            elif os.path.isdir(artifact_or_path):
                artifact.add_dir(artifact_or_path)
            elif "://" in artifact_or_path:
                artifact.add_reference(artifact_or_path)
            else:
                raise ValueError(
                    "path must be a file, directory or external"
                    "reference like s3://bucket/path"
                )
        else:
            artifact = artifact_or_path
        if not isinstance(artifact, wandb.Artifact):
            raise ValueError(
                "You must pass an instance of wandb.Artifact or a "
                "valid file path to log_artifact"
            )
        if isinstance(aliases, str):
            aliases = [aliases]
        artifact.finalize()
        return artifact, aliases

    @_run_decorator._noop
    @_run_decorator._attach
    def alert(
        self,
        title: str,
        text: str,
        level: Union[str, "AlertLevel"] = None,
        wait_duration: Union[int, float, timedelta, None] = None,
    ) -> None:
        """Launch an alert with the given title and text.

        Arguments:
            title: (str) The title of the alert, must be less than 64 characters long.
            text: (str) The text body of the alert.
            level: (str or wandb.AlertLevel, optional) The alert level to use, either: `INFO`, `WARN`, or `ERROR`.
            wait_duration: (int, float, or timedelta, optional) The time to wait (in seconds) before sending another
                alert with this title.
        """
        level = level or wandb.AlertLevel.INFO
        level_str: str = level.value if isinstance(level, wandb.AlertLevel) else level
        if level_str not in {lev.value for lev in wandb.AlertLevel}:
            raise ValueError("level must be one of 'INFO', 'WARN', or 'ERROR'")

        wait_duration = wait_duration or timedelta(minutes=1)
        if isinstance(wait_duration, int) or isinstance(wait_duration, float):
            wait_duration = timedelta(seconds=wait_duration)
        elif not callable(getattr(wait_duration, "total_seconds", None)):
            raise ValueError(
                "wait_duration must be an int, float, or datetime.timedelta"
            )
        wait_duration = int(wait_duration.total_seconds() * 1000)

        if self._backend and self._backend.interface:
            self._backend.interface.publish_alert(title, text, level_str, wait_duration)

    def __enter__(self) -> "Run":
        return self

    def __exit__(
        self,
        exc_type: Type[BaseException],
        exc_val: BaseException,
        exc_tb: TracebackType,
    ) -> bool:
        exit_code = 0 if exc_type is None else 1
        self._finish(exit_code)
        return exc_type is None

    @_run_decorator._noop
    @_run_decorator._attach
    def mark_preempting(self) -> None:
        """Marks this run as preempting.

        Also tells the internal process to immediately report this to server.
        """
        if self._backend and self._backend.interface:
            self._backend.interface.publish_preempting()

    # ------------------------------------------------------------------------------
    # HEADER
    # ------------------------------------------------------------------------------
    # Note: All the header methods are static methods since we want to share the printing logic
    # with the service execution path that doesn't have access to the run instance
    @staticmethod
    def _header(
        check_version: Optional["CheckVersionResponse"] = None,
        *,
        settings: "Settings",
        printer: Union["PrinterTerm", "PrinterJupyter"],
    ) -> None:
        # printer = printer or get_printer(settings._jupyter)
        Run._header_version_check_info(
            check_version, settings=settings, printer=printer
        )
        Run._header_wandb_version_info(settings=settings, printer=printer)
        Run._header_sync_info(settings=settings, printer=printer)
        Run._header_run_info(settings=settings, printer=printer)

    @staticmethod
    def _header_version_check_info(
        check_version: Optional["CheckVersionResponse"] = None,
        *,
        settings: "Settings",
        printer: Union["PrinterTerm", "PrinterJupyter"],
    ) -> None:

        if not check_version or settings._offline:
            return

        # printer = printer or get_printer(settings._jupyter)
        if check_version.delete_message:
            printer.display(check_version.delete_message, status="error")
        elif check_version.yank_message:
            printer.display(check_version.yank_message, status="warn")

        printer.display(
            check_version.upgrade_message, off=not check_version.upgrade_message
        )

    @staticmethod
    def _header_wandb_version_info(
        *, settings: "Settings", printer: Union["PrinterTerm", "PrinterJupyter"],
    ) -> None:
        if settings.quiet or settings.silent:
            return

        # printer = printer or get_printer(settings._jupyter)
        printer.display(f"Tracking run with wandb version {wandb.__version__}")

    @staticmethod
    def _header_sync_info(
        *, settings: "Settings", printer: Union["PrinterTerm", "PrinterJupyter"],
    ) -> None:

        # printer = printer or get_printer(settings._jupyter)
        if settings._offline:
            printer.display(
                [
                    f"W&B syncing is set to {printer.code('`offline`')} in this directory.  ",
                    f"Run {printer.code('`wandb online`')} or set {printer.code('WANDB_MODE=online')} "
                    "to enable cloud syncing.",
                ]
            )
        else:
            info = [f"Run data is saved locally in {printer.files(settings.sync_dir)}"]
            if not printer._html:
                info.append(
                    f"Run {printer.code('`wandb offline`')} to turn off syncing."
                )
            printer.display(info, off=settings.quiet or settings.silent)

    @staticmethod
    def _header_run_info(
        *, settings: "Settings", printer: Union["PrinterTerm", "PrinterJupyter"],
    ) -> None:

        if settings._offline or settings.silent:
            return

        run_url = settings.run_url
        project_url = settings.project_url
        sweep_url = settings.sweep_url

        run_state_str = "Resuming run" if settings.resumed else "Syncing run"
        run_name = settings.run_name

        # printer = printer or get_printer(settings._jupyter)
        if printer._html:
            if not wandb.jupyter.maybe_display():

                run_line = f"<strong>{printer.link(run_url, run_name)}</strong>"
                project_line, sweep_line = "", ""

                # TODO(settings): make settings the source of truth
                if not wandb.jupyter.quiet():

                    doc_html = printer.link(wburls.get("doc_run"), "docs")

                    project_html = printer.link(project_url, "Weights & Biases")
                    project_line = f"to {project_html} ({doc_html})"

                    if sweep_url:
                        sweep_line = (
                            f"Sweep page:  {printer.link(sweep_url, sweep_url)}"
                        )

                printer.display(
                    [f"{run_state_str} {run_line} {project_line}", sweep_line]
                )

        else:
            printer.display(f"{run_state_str} {printer.name(run_name)}")
            if not settings.quiet:
                printer.display(
                    f'{printer.emoji("star")} View project at {printer.link(project_url)}'
                )
                if sweep_url:
                    printer.display(
                        f'{printer.emoji("broom")} View sweep at {printer.link(sweep_url)}'
                    )
            printer.display(
                f'{printer.emoji("rocket")} View run at {printer.link(run_url)}'
            )

            # TODO(settings) use `wandb_settings` (if self.settings.anonymous == "true":)
            if Api().api.settings().get("anonymous") == "true":
                printer.display(
                    "Do NOT share these links with anyone. They can be used to claim your runs.",
                    status="warn",
                )

    # ------------------------------------------------------------------------------
    # FOOTER
    # ------------------------------------------------------------------------------
    # Note: All the footer methods are static methods since we want to share the printing logic
    # with the service execution path that doesn't have acess to the run instance
    @staticmethod
    def _footer(
        sampled_history: Optional["SampledHistoryResponse"] = None,
        final_summary: Optional["GetSummaryResponse"] = None,
        poll_exit_response: Optional[PollExitResponse] = None,
        check_version: Optional["CheckVersionResponse"] = None,
        reporter: Optional[Reporter] = None,
        quiet: Optional[bool] = None,
        *,
        settings: "Settings",
        printer: Union["PrinterTerm", "PrinterJupyter"],
    ) -> None:
        Run._footer_history_summary_info(
            history=sampled_history,
            summary=final_summary,
            quiet=quiet,
            settings=settings,
            printer=printer,
        )

        Run._footer_sync_info(
            pool_exit_response=poll_exit_response,
            quiet=quiet,
            settings=settings,
            printer=printer,
        )
        Run._footer_log_dir_info(quiet=quiet, settings=settings, printer=printer)
        Run._footer_version_check_info(
            check_version=check_version, quiet=quiet, settings=settings, printer=printer
        )
        Run._footer_local_warn(
            poll_exit_response=poll_exit_response,
            quiet=quiet,
            settings=settings,
            printer=printer,
        )
        Run._footer_reporter_warn_err(
            reporter=reporter, quiet=quiet, settings=settings, printer=printer
        )

    @staticmethod
    def _footer_exit_status_info(
        exit_code: Optional[int],
        *,
        settings: "Settings",
        printer: Union["PrinterTerm", "PrinterJupyter"],
    ) -> None:

        if settings.silent:
            return

        status = "(success)." if not exit_code else f"(failed {exit_code})."
        info = [
            f"Waiting for W&B process to finish... {printer.status(status, bool(exit_code))}"
        ]

        if not settings._offline and exit_code:
            info.append(f"Press {printer.abort()} to abort syncing.")

        printer.display(f'{" ".join(info)}')

    # fixme: Temporary hack until we move to rich which allows multiple spinners
    @staticmethod
    def _footer_file_pusher_status_info(
        poll_exit_responses: Optional[
            Union[PollExitResponse, Dict[str, Optional[PollExitResponse]]]
        ] = None,
        *,
        printer: Union["PrinterTerm", "PrinterJupyter"],
    ) -> None:
        if not poll_exit_responses:
            return
        if isinstance(poll_exit_responses, PollExitResponse):
            Run._footer_single_run_file_pusher_status_info(
                poll_exit_responses, printer=printer
            )
        elif isinstance(poll_exit_responses, dict):
            poll_exit_responses_list = [
                response for response in poll_exit_responses.values()
            ]
            assert all(
                response is None or isinstance(response, PollExitResponse)
                for response in poll_exit_responses_list
            )
            if len(poll_exit_responses_list) == 0:
                return
            elif len(poll_exit_responses_list) == 1:
                Run._footer_single_run_file_pusher_status_info(
                    poll_exit_responses_list[0], printer=printer
                )
            else:
                Run._footer_multiple_runs_file_pusher_status_info(
                    poll_exit_responses_list, printer=printer
                )
        else:
            raise ValueError(
                f"Got the type `{type(poll_exit_responses)}` for `poll_exit_responses`. "
                "Expected either None, PollExitResponse or a Dict[str, Union[PollExitResponse, None]]"
            )

    @staticmethod
    def _footer_single_run_file_pusher_status_info(
        poll_exit_response: Optional[PollExitResponse] = None,
        *,
        printer: Union["PrinterTerm", "PrinterJupyter"],
    ) -> None:
        # todo: is this same as settings._offline?
        if not poll_exit_response:
            return

        progress = poll_exit_response.pusher_stats
        done = poll_exit_response.done

        megabyte = wandb.util.POW_2_BYTES[2][1]
        line = (
            f"{progress.uploaded_bytes / megabyte :.3f} MB of {progress.total_bytes / megabyte:.3f} MB uploaded "
            f"({progress.deduped_bytes / megabyte:.3f} MB deduped)\r"
        )

        percent_done = (
            1.0
            if progress.total_bytes == 0
            else progress.uploaded_bytes / progress.total_bytes
        )

        printer.progress_update(line, percent_done)
        if done:
            printer.progress_close()

            dedupe_fraction = (
                progress.deduped_bytes / float(progress.total_bytes)
                if progress.total_bytes > 0
                else 0
            )
            if dedupe_fraction > 0.01:
                printer.display(
                    f"W&B sync reduced upload amount by {dedupe_fraction * 100:.1f}%             "
                )

    @staticmethod
    def _footer_multiple_runs_file_pusher_status_info(
        poll_exit_responses: List[Optional[PollExitResponse]],
        *,
        printer: Union["PrinterTerm", "PrinterJupyter"],
    ) -> None:

        # todo: is this same as settings._offline?
        if not all(poll_exit_responses):
            return

        megabyte = wandb.util.POW_2_BYTES[2][1]
        total_files = sum(
            [
                sum(
                    [
                        response.file_counts.wandb_count,
                        response.file_counts.media_count,
                        response.file_counts.artifact_count,
                        response.file_counts.other_count,
                    ]
                )
                for response in poll_exit_responses
                if response and response.file_counts
            ]
        )
        uploaded = sum(
            [
                response.pusher_stats.uploaded_bytes
                for response in poll_exit_responses
                if response and response.pusher_stats
            ]
        )
        total = sum(
            [
                response.pusher_stats.total_bytes
                for response in poll_exit_responses
                if response and response.pusher_stats
            ]
        )

        line = f"Processing {len(poll_exit_responses)} runs with {total_files} files ({uploaded/megabyte :.2f} MB/{total/megabyte :.2f} MB)\r"
        # line = "{}{:<{max_len}}\r".format(line, " ", max_len=(80 - len(line)))
        printer.progress_update(line)  # type: ignore [call-arg]

        done = all(
            [
                poll_exit_response.done
                for poll_exit_response in poll_exit_responses
                if poll_exit_response
            ]
        )
        if done:
            printer.progress_close()

    @staticmethod
    def _footer_sync_info(
        pool_exit_response: Optional[PollExitResponse] = None,
        quiet: Optional[bool] = None,
        *,
        settings: "Settings",
        printer: Union["PrinterTerm", "PrinterJupyter"],
    ) -> None:

        if settings.silent:
            return

        # printer = printer or get_printer(settings._jupyter)

        if settings._offline:
            printer.display(
                [
                    "You can sync this run to the cloud by running:",
                    printer.code(f"wandb sync {settings.sync_dir}"),
                ],
                off=(quiet or settings.quiet),
            )
        else:
            info = [
                f"Synced {printer.name(settings.run_name)}: {printer.link(settings.run_url)}"
            ]
            if pool_exit_response and pool_exit_response.file_counts:

                logger.info("logging synced files")
                file_counts = pool_exit_response.file_counts
                info.append(
                    f"Synced {file_counts.wandb_count} W&B file(s), {file_counts.media_count} media file(s), "
                    f"{file_counts.artifact_count} artifact file(s) and {file_counts.other_count} other file(s)",
                )
            printer.display(info)

    @staticmethod
    def _footer_log_dir_info(
        quiet: Optional[bool] = None,
        *,
        settings: "Settings",
        printer: Union["PrinterTerm", "PrinterJupyter"],
    ) -> None:

        if (quiet or settings.quiet) or settings.silent:
            return

        log_dir = settings.log_user or settings.log_internal
        if log_dir:
            # printer = printer or get_printer(settings._jupyter)
            log_dir = os.path.dirname(log_dir.replace(os.getcwd(), "."))
            printer.display(f"Find logs at: {printer.files(log_dir)}",)

    @staticmethod
    def _footer_history_summary_info(
        history: Optional["SampledHistoryResponse"] = None,
        summary: Optional["GetSummaryResponse"] = None,
        quiet: Optional[bool] = None,
        *,
        settings: "Settings",
        printer: Union["PrinterTerm", "PrinterJupyter"],
    ) -> None:

        if (quiet or settings.quiet) or settings.silent:
            return

        # printer = printer or get_printer(settings._jupyter)
        panel = []

        # Render history if available
        if history:
            logger.info("rendering history")

            sampled_history = {
                item.key: wandb.util.downsample(
                    item.values_float or item.values_int, 40
                )
                for item in history.item
                if not item.key.startswith("_")
            }

            history_rows = []
            for key, values in sorted(sampled_history.items()):
                if any((not isinstance(value, numbers.Number) for value in values)):
                    continue
                sparkline = printer.sparklines(values)
                if sparkline:
                    history_rows.append([key, sparkline])
            if history_rows:
                history_grid = printer.grid(history_rows, "Run history:",)
                panel.append(history_grid)

        # Render summary if available
        if summary:
            final_summary = {
                item.key: json.loads(item.value_json)
                for item in summary.item
                if not item.key.startswith("_")
            }

            logger.info("rendering summary")
            summary_rows = []
            for key, value in sorted(final_summary.items()):
                # arrays etc. might be too large. for now we just don't print them
                if isinstance(value, str):
                    value = value[:20] + "..." * (len(value) >= 20)
                    summary_rows.append([key, value])
                elif isinstance(value, numbers.Number):
                    value = round(value, 5) if isinstance(value, float) else value
                    summary_rows.append([key, str(value)])
                else:
                    continue

            if summary_rows:
                summary_grid = printer.grid(summary_rows, "Run summary:",)
                panel.append(summary_grid)

        if panel:
            printer.display(printer.panel(panel))

    @staticmethod
    def _footer_local_warn(
        poll_exit_response: Optional[PollExitResponse] = None,
        quiet: Optional[bool] = None,
        *,
        settings: "Settings",
        printer: Union["PrinterTerm", "PrinterJupyter"],
    ) -> None:

        if (quiet or settings.quiet) or settings.silent:
            return

        if settings._offline:
            return

        if not poll_exit_response or not poll_exit_response.local_info:
            return

        if settings.is_local:
            local_info = poll_exit_response.local_info
            latest_version, out_of_date = local_info.version, local_info.out_of_date
            if out_of_date:
                # printer = printer or get_printer(settings._jupyter)
                printer.display(
                    f"Upgrade to the {latest_version} version of W&B Local to get the latest features. "
                    f"Learn more: {printer.link(wburls.get('upgrade_local'))}",
                    status="warn",
                )

    @staticmethod
    def _footer_version_check_info(
        check_version: Optional["CheckVersionResponse"] = None,
        quiet: Optional[bool] = None,
        *,
        settings: "Settings",
        printer: Union["PrinterTerm", "PrinterJupyter"],
    ) -> None:

        if not check_version:
            return

        if settings._offline:
            return

        if (quiet or settings.quiet) or settings.silent:
            return

        # printer = printer or get_printer(settings._jupyter)
        if check_version.delete_message:
            printer.display(check_version.delete_message, status="error")
        elif check_version.yank_message:
            printer.display(check_version.yank_message, status="warn")

        # only display upgrade message if packages are bad
        package_problem = check_version.delete_message or check_version.yank_message
        if package_problem and check_version.upgrade_message:
            printer.display(check_version.upgrade_message)

    @staticmethod
    def _footer_reporter_warn_err(
        reporter: Optional[Reporter] = None,
        quiet: Optional[bool] = None,
        *,
        settings: "Settings",
        printer: Union["PrinterTerm", "PrinterJupyter"],
    ) -> None:

        if (quiet or settings.quiet) or settings.silent:
            return

        if not reporter:
            return

        # printer = printer or get_printer(settings._jupyter)

        warning_lines = reporter.warning_lines
        if warning_lines:
            warnings = ["Warnings:"] + [f"{line}" for line in warning_lines]
            if len(warning_lines) < reporter.warning_count:
                warnings.append("More warnings...")
            printer.display(warnings)

        error_lines = reporter.error_lines
        if error_lines:
            errors = ["Errors:"] + [f"{line}" for line in error_lines]
            if len(error_lines) < reporter.error_count:
                errors.append("More errors...")
            printer.display(errors)


# We define this outside of the run context to support restoring before init
def restore(
    name: str,
    run_path: Optional[str] = None,
    replace: bool = False,
    root: Optional[str] = None,
) -> Union[None, TextIO]:
    """Downloads the specified file from cloud storage.

    File is placed into the current directory or run directory.
    By default will only download the file if it doesn't already exist.

    Arguments:
        name: the name of the file
        run_path: optional path to a run to pull files from, i.e. `username/project_name/run_id`
            if wandb.init has not been called, this is required.
        replace: whether to download the file even if it already exists locally
        root: the directory to download the file to.  Defaults to the current
            directory or the run directory if wandb.init was called.

    Returns:
        None if it can't find the file, otherwise a file object open for reading

    Raises:
        wandb.CommError: if we can't connect to the wandb backend
        ValueError: if the file is not found or can't find run_path
    """
    is_disabled = wandb.run is not None and wandb.run.disabled
    run = None if is_disabled else wandb.run
    if run_path is None:
        if run is not None:
            run_path = run.path
        else:
            raise ValueError(
                "run_path required when calling wandb.restore before wandb.init"
            )
    if root is None:
        if run is not None:
            root = run.dir
    api = public.Api()
    api_run = api.run(run_path)
    if root is None:
        root = os.getcwd()
    path = os.path.join(root, name)
    if os.path.exists(path) and replace is False:
        return open(path, "r")
    if is_disabled:
        return None
    files = api_run.files([name])
    if len(files) == 0:
        return None
    # if the file does not exist, the file has an md5 of 0
    if files[0].md5 == "0":
        raise ValueError("File {} not found in {}.".format(name, run_path or root))
    return files[0].download(root=root, replace=True)


# propigate our doc string to the runs restore method
try:
    Run.restore.__doc__ = restore.__doc__
# py2 doesn't let us set a doc string, just pass
except AttributeError:
    pass


def finish(exit_code: int = None, quiet: bool = None) -> None:
    """Marks a run as finished, and finishes uploading all data.

    This is used when creating multiple runs in the same process.
    We automatically call this method when your script exits.

    Arguments:
        exit_code: Set to something other than 0 to mark a run as failed
        quiet: Set to true to minimize log output
    """
    if wandb.run:
        wandb.run.finish(exit_code=exit_code, quiet=quiet)


class _LazyArtifact(ArtifactInterface):

    _api: PublicApi
    _instance: Optional[ArtifactInterface] = None
    _future: Any

    def __init__(self, api: PublicApi, future: Any):
        self._api = api
        self._future = future

    def _assert_instance(self) -> ArtifactInterface:
        if not self._instance:
            raise ValueError(
                "Must call wait() before accessing logged artifact properties"
            )
        return self._instance

    def __getattr__(self, item: str) -> Any:
        self._assert_instance()
        return getattr(self._instance, item)

    def wait(self) -> ArtifactInterface:
        if not self._instance:
            resp = self._future.get().response.log_artifact_response
            if resp.error_message:
                raise ValueError(resp.error_message)
            self._instance = public.Artifact.from_id(resp.artifact_id, self._api.client)
        assert isinstance(
            self._instance, ArtifactInterface
        ), "Insufficient permissions to fetch Artifact with id {} from {}".format(
            resp.artifact_id, self._api.client.app_url
        )
        return self._instance

    @property
    def id(self) -> Optional[str]:
        return self._assert_instance().id

    @property
    def version(self) -> str:
        return self._assert_instance().version

    @property
    def name(self) -> str:
        return self._assert_instance().name

    @property
    def type(self) -> str:
        return self._assert_instance().type

    @property
    def entity(self) -> str:
        return self._assert_instance().entity

    @property
    def project(self) -> str:
        return self._assert_instance().project

    @property
    def manifest(self) -> "ArtifactManifest":
        return self._assert_instance().manifest

    @property
    def digest(self) -> str:
        return self._assert_instance().digest

    @property
    def state(self) -> str:
        return self._assert_instance().state

    @property
    def size(self) -> int:
        return self._assert_instance().size

    @property
    def commit_hash(self) -> str:
        return self._assert_instance().commit_hash

    @property
    def description(self) -> Optional[str]:
        return self._assert_instance().description

    @description.setter
    def description(self, desc: Optional[str]) -> None:
        self._assert_instance().description = desc

    @property
    def metadata(self) -> dict:
        return self._assert_instance().metadata

    @metadata.setter
    def metadata(self, metadata: dict) -> None:
        self._assert_instance().metadata = metadata

    @property
    def aliases(self) -> List[str]:
        return self._assert_instance().aliases

    @aliases.setter
    def aliases(self, aliases: List[str]) -> None:
        self._assert_instance().aliases = aliases

    def used_by(self) -> List["wandb.apis.public.Run"]:
        return self._assert_instance().used_by()

    def logged_by(self) -> "wandb.apis.public.Run":
        return self._assert_instance().logged_by()

    # Commenting this block out since this code is unreachable since LocalArtifact
    # overrides them and therefore untestable.
    # Leaving behind as we may want to support these in the future.

    # def new_file(self, name: str, mode: str = "w") -> Any:  # TODO: Refine Type
    #     return self._assert_instance().new_file(name, mode)

    # def add_file(
    #     self,
    #     local_path: str,
    #     name: Optional[str] = None,
    #     is_tmp: Optional[bool] = False,
    # ) -> Any:  # TODO: Refine Type
    #     return self._assert_instance().add_file(local_path, name, is_tmp)

    # def add_dir(self, local_path: str, name: Optional[str] = None) -> None:
    #     return self._assert_instance().add_dir(local_path, name)

    # def add_reference(
    #     self,
    #     uri: Union["ArtifactEntry", str],
    #     name: Optional[str] = None,
    #     checksum: bool = True,
    #     max_objects: Optional[int] = None,
    # ) -> Any:  # TODO: Refine Type
    #     return self._assert_instance().add_reference(uri, name, checksum, max_objects)

    # def add(self, obj: "WBValue", name: str) -> Any:  # TODO: Refine Type
    #     return self._assert_instance().add(obj, name)

    def get_path(self, name: str) -> "ArtifactEntry":
        return self._assert_instance().get_path(name)

    def get(self, name: str) -> "WBValue":
        return self._assert_instance().get(name)

    def download(self, root: Optional[str] = None, recursive: bool = False) -> str:
        return self._assert_instance().download(root, recursive)

    def checkout(self, root: Optional[str] = None) -> str:
        return self._assert_instance().checkout(root)

    def verify(self, root: Optional[str] = None) -> Any:
        return self._assert_instance().verify(root)

    def save(self) -> None:
        return self._assert_instance().save()

    def delete(self) -> None:
        return self._assert_instance().delete()<|MERGE_RESOLUTION|>--- conflicted
+++ resolved
@@ -2224,11 +2224,8 @@
     def _detach(self) -> None:
         pass
 
-<<<<<<< HEAD
-    @_run_decorator._noop
-    @_run_decorator._attach
-=======
-    @Attach._attach
+    @_run_decorator._noop
+    @_run_decorator._attach
     def link_artifact(
         self,
         artifact: Union[public.Artifact, Artifact],
@@ -2261,8 +2258,8 @@
                 # TODO: implement offline mode + sync
                 raise NotImplementedError
 
-    @Attach._attach
->>>>>>> 295380c9
+    @_run_decorator._noop
+    @_run_decorator._attach
     def use_artifact(
         self,
         artifact_or_name: Union[str, public.Artifact, Artifact],
