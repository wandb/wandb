from __future__ import annotations

import asyncio
import functools
import glob
import json
import logging
import numbers
import os
import pathlib
import re
import sys
import threading
import time
import traceback
from collections.abc import Mapping
from dataclasses import dataclass, field
from datetime import datetime, timedelta, timezone
from enum import IntEnum
from types import TracebackType
from typing import TYPE_CHECKING, Callable, Sequence, TextIO, TypeVar

import requests
from typing_extensions import Any, Concatenate, Literal, NamedTuple, ParamSpec

import wandb
import wandb.env
import wandb.util
from wandb import trigger
from wandb.apis import internal, public
from wandb.apis.public import Api as PublicApi
from wandb.errors import CommError, UsageError
from wandb.errors.links import url_registry
from wandb.integration.torch import wandb_torch
from wandb.plot import CustomChart, Visualize
from wandb.proto.wandb_deprecated import Deprecated
from wandb.proto.wandb_internal_pb2 import (
    MetadataRequest,
    MetricRecord,
    PollExitResponse,
    Result,
    RunRecord,
)
from wandb.sdk.artifacts._internal_artifact import InternalArtifact
from wandb.sdk.artifacts.artifact import Artifact
from wandb.sdk.internal import job_builder
from wandb.sdk.lib import asyncio_compat, wb_logging
from wandb.sdk.lib.import_hooks import (
    register_post_import_hook,
    unregister_post_import_hook,
)
from wandb.sdk.lib.paths import FilePathStr, StrPath
from wandb.util import (
    _is_artifact_object,
    _is_artifact_string,
    _is_artifact_version_weave_dict,
    _is_py_requirements_or_dockerfile,
    _resolve_aliases,
    add_import_hook,
    parse_artifact_string,
)

from . import wandb_config, wandb_metric, wandb_summary
from .artifacts._validators import (
    MAX_ARTIFACT_METADATA_KEYS,
    is_artifact_registry_project,
    validate_aliases,
    validate_tags,
)
from .data_types._dtypes import TypeRegistry
from .interface.interface import FilesDict, GlobStr, InterfaceBase, PolicyName
from .interface.summary_record import SummaryRecord
from .lib import (
    config_util,
    deprecate,
    filenames,
    filesystem,
    interrupt,
    ipython,
    module,
    printer,
    progress,
    proto_util,
    redirect,
    telemetry,
)
from .lib.exit_hooks import ExitHooks
from .mailbox import (
    HandleAbandonedError,
    MailboxClosedError,
    MailboxHandle,
    wait_with_progress,
)
from .wandb_alerts import AlertLevel
from .wandb_metadata import Metadata
from .wandb_settings import Settings
from .wandb_setup import _WandbSetup

if TYPE_CHECKING:
    from typing import TypedDict

    import torch  # type: ignore [import-not-found]

    import wandb.apis.public
    import wandb.sdk.backend.backend
    import wandb.sdk.interface.interface_queue
    from wandb.proto.wandb_internal_pb2 import (
        GetSummaryResponse,
        InternalMessagesResponse,
        SampledHistoryResponse,
    )

    class GitSourceDict(TypedDict):
        remote: str
        commit: str
        entrypoint: list[str]
        args: Sequence[str]

    class ArtifactSourceDict(TypedDict):
        artifact: str
        entrypoint: list[str]
        args: Sequence[str]

    class ImageSourceDict(TypedDict):
        image: str
        args: Sequence[str]

    class JobSourceDict(TypedDict, total=False):
        _version: str
        source_type: str
        source: GitSourceDict | ArtifactSourceDict | ImageSourceDict
        input_types: dict[str, Any]
        output_types: dict[str, Any]
        runtime: str | None


logger = logging.getLogger("wandb")
EXIT_TIMEOUT = 60
RE_LABEL = re.compile(r"[a-zA-Z0-9_-]+$")


class TeardownStage(IntEnum):
    EARLY = 1
    LATE = 2


class TeardownHook(NamedTuple):
    call: Callable[[], None]
    stage: TeardownStage


class RunStatusChecker:
    """Periodically polls the background process for relevant updates.

    - check if the user has requested a stop.
    - check the network status.
    - check the run sync status.
    """

    _stop_status_lock: threading.Lock
    _stop_status_handle: MailboxHandle[Result] | None
    _network_status_lock: threading.Lock
    _network_status_handle: MailboxHandle[Result] | None
    _internal_messages_lock: threading.Lock
    _internal_messages_handle: MailboxHandle[Result] | None

    def __init__(
        self,
        run_id: str,
        interface: InterfaceBase,
        stop_polling_interval: int = 15,
        retry_polling_interval: int = 5,
        internal_messages_polling_interval: int = 10,
    ) -> None:
        self._run_id = run_id
        self._interface = interface
        self._stop_polling_interval = stop_polling_interval
        self._retry_polling_interval = retry_polling_interval
        self._internal_messages_polling_interval = internal_messages_polling_interval

        self._join_event = threading.Event()

        self._stop_status_lock = threading.Lock()
        self._stop_status_handle = None
        self._stop_thread = threading.Thread(
            target=self.check_stop_status,
            name="ChkStopThr",
            daemon=True,
        )

        self._network_status_lock = threading.Lock()
        self._network_status_handle = None
        self._network_status_thread = threading.Thread(
            target=self.check_network_status,
            name="NetStatThr",
            daemon=True,
        )

        self._internal_messages_lock = threading.Lock()
        self._internal_messages_handle = None
        self._internal_messages_thread = threading.Thread(
            target=self.check_internal_messages,
            name="IntMsgThr",
            daemon=True,
        )

    def start(self) -> None:
        self._stop_thread.start()
        self._network_status_thread.start()
        self._internal_messages_thread.start()

    @staticmethod
    def _abandon_status_check(
        lock: threading.Lock,
        handle: MailboxHandle[Result] | None,
    ):
        with lock:
            if handle:
                handle.abandon()

    def _loop_check_status(
        self,
        *,
        lock: threading.Lock,
        set_handle: Any,
        timeout: int,
        request: Any,
        process: Any,
    ) -> None:
        local_handle: MailboxHandle[Result] | None = None
        join_requested = False
        while not join_requested:
            time_probe = time.monotonic()
            if not local_handle:
                try:
                    local_handle = request()
                except MailboxClosedError:
                    # This can happen if the service process dies.
                    break
            assert local_handle

            with lock:
                if self._join_event.is_set():
                    break
                set_handle(local_handle)

            try:
                result = local_handle.wait_or(timeout=timeout)
            except HandleAbandonedError:
                # This can happen if the service process dies.
                break
            except TimeoutError:
                result = None

            with lock:
                set_handle(None)

            if result:
                process(result)
                local_handle = None

            time_elapsed = time.monotonic() - time_probe
            wait_time = max(timeout - time_elapsed, 0)
            join_requested = self._join_event.wait(timeout=wait_time)

    def check_network_status(self) -> None:
        def _process_network_status(result: Result) -> None:
            network_status = result.response.network_status_response
            for hr in network_status.network_responses:
                if (
                    hr.http_status_code == 200 or hr.http_status_code == 0
                ):  # we use 0 for non-http errors (eg wandb errors)
                    wandb.termlog(f"{hr.http_response_text}")
                else:
                    wandb.termlog(
                        f"{hr.http_status_code} encountered ({hr.http_response_text.rstrip()}), retrying request"
                    )

        with wb_logging.log_to_run(self._run_id):
            try:
                self._loop_check_status(
                    lock=self._network_status_lock,
                    set_handle=lambda x: setattr(self, "_network_status_handle", x),
                    timeout=self._retry_polling_interval,
                    request=self._interface.deliver_network_status,
                    process=_process_network_status,
                )
            except BrokenPipeError:
                self._abandon_status_check(
                    self._network_status_lock,
                    self._network_status_handle,
                )

    def check_stop_status(self) -> None:
        def _process_stop_status(result: Result) -> None:
            stop_status = result.response.stop_status_response
            if stop_status.run_should_stop:
                # TODO(frz): This check is required
                # until WB-3606 is resolved on server side.
                if not wandb.agents.pyagent.is_running():  # type: ignore
                    interrupt.interrupt_main()
                    return

        with wb_logging.log_to_run(self._run_id):
            try:
                self._loop_check_status(
                    lock=self._stop_status_lock,
                    set_handle=lambda x: setattr(self, "_stop_status_handle", x),
                    timeout=self._stop_polling_interval,
                    request=self._interface.deliver_stop_status,
                    process=_process_stop_status,
                )
            except BrokenPipeError:
                self._abandon_status_check(
                    self._stop_status_lock,
                    self._stop_status_handle,
                )

    def check_internal_messages(self) -> None:
        def _process_internal_messages(result: Result) -> None:
            internal_messages = result.response.internal_messages_response
            for msg in internal_messages.messages.warning:
                wandb.termwarn(msg)

        with wb_logging.log_to_run(self._run_id):
            try:
                self._loop_check_status(
                    lock=self._internal_messages_lock,
                    set_handle=lambda x: setattr(self, "_internal_messages_handle", x),
                    timeout=self._internal_messages_polling_interval,
                    request=self._interface.deliver_internal_messages,
                    process=_process_internal_messages,
                )
            except BrokenPipeError:
                self._abandon_status_check(
                    self._internal_messages_lock,
                    self._internal_messages_handle,
                )

    def stop(self) -> None:
        self._join_event.set()
        self._abandon_status_check(
            self._stop_status_lock,
            self._stop_status_handle,
        )
        self._abandon_status_check(
            self._network_status_lock,
            self._network_status_handle,
        )
        self._abandon_status_check(
            self._internal_messages_lock,
            self._internal_messages_handle,
        )

    def join(self) -> None:
        self.stop()
        self._stop_thread.join()
        self._network_status_thread.join()
        self._internal_messages_thread.join()


_P = ParamSpec("_P")
_T = TypeVar("_T")


def _log_to_run(
    func: Callable[Concatenate[Run, _P], _T],
) -> Callable[Concatenate[Run, _P], _T]:
    """Decorate a Run method to set the run ID in the logging context.

    Any logs during the execution of the method go to the run's log file
    and not to other runs' log files.

    This is meant for use on all public methods and some callbacks. Private
    methods can be assumed to be called from some public method somewhere.
    The general rule is to use it on methods that can be called from a
    context that isn't specific to this run (such as all user code or
    internal methods that aren't run-specific).
    """

    @functools.wraps(func)
    def wrapper(self: Run, *args, **kwargs) -> _T:
        # In "attach" usage, many properties of the Run are not initially
        # populated.
        if hasattr(self, "_settings"):
            run_id = self._settings.run_id
        else:
            run_id = self._attach_id

        with wb_logging.log_to_run(run_id):
            return func(self, *args, **kwargs)

    return wrapper


_is_attaching: str = ""


def _attach(
    func: Callable[Concatenate[Run, _P], _T],
) -> Callable[Concatenate[Run, _P], _T]:
    """Decorate a Run method to auto-attach when in a new process.

    When in a forked process or using a pickled Run instance, this automatically
    connects to the service process to "attach" to the existing run.
    """

    @functools.wraps(func)
    def wrapper(self: Run, *args, **kwargs) -> _T:
        global _is_attaching

        # The _attach_id attribute is only None when running in the "disable
        # service" mode.
        #
        # Since it is set early in `__init__` and included in the run's pickled
        # state, the attribute always exists.
        is_using_service = self._attach_id is not None

        # The _attach_pid attribute is not pickled, so it might not exist.
        # It is set when the run is initialized.
        attach_pid = getattr(self, "_attach_pid", None)

        if is_using_service and attach_pid != os.getpid():
            if _is_attaching:
                raise RuntimeError(
                    f"Trying to attach `{func.__name__}`"
                    f" while in the middle of attaching `{_is_attaching}`"
                )

            _is_attaching = func.__name__
            try:
                wandb._attach(run=self)  # type: ignore
            finally:
                _is_attaching = ""

        return func(self, *args, **kwargs)

    return wrapper


def _raise_if_finished(
    func: Callable[Concatenate[Run, _P], _T],
) -> Callable[Concatenate[Run, _P], _T]:
    """Decorate a Run method to raise an error after the run is finished."""

    @functools.wraps(func)
    def wrapper_fn(self: Run, *args, **kwargs) -> _T:
        if not getattr(self, "_is_finished", False):
            return func(self, *args, **kwargs)

        message = (
            f"Run ({self.id}) is finished. The call to"
            f" `{func.__name__}` will be ignored."
            f" Please make sure that you are using an active run."
        )

        raise UsageError(message)

    return wrapper_fn


@dataclass
class RunStatus:
    sync_items_total: int = field(default=0)
    sync_items_pending: int = field(default=0)
    sync_time: datetime | None = field(default=None)


class Run:
    """A unit of computation logged by W&B. Typically, this is an ML experiment.

    Call [`wandb.init()`](https://docs.wandb.ai/ref/python/init/) to create a
    new run. `wandb.init()` starts a new run and returns a `wandb.Run` object.
    Each run is associated with a unique ID (run ID). There is only ever at
    most one active `wandb.Run` in any process.

    For distributed training experiments, you can either track each process
    separately using one run per process or track all processes to a single run.
    See [Log distributed training experiments](https://docs.wandb.ai/guides/track/log/distributed-training)
    for more information.

    You can log data to a run with `wandb.log()`. Anything you log using
    `wandb.log()` is sent to that run. See
    [Create an experiment](https://docs.wandb.ai/guides/track/launch) or
    [`wandb.init`](https://docs.wandb.ai/ref/python/init/) API reference page
    or more information.

    There is a another `Run` object in the
    [`wandb.apis.public`](https://docs.wandb.ai/ref/python/public-api/api/)
    namespace. Use this object is to interact with runs that have already been
    created.

    Finish active runs before starting new runs. Use a context manager (`with`
    statement) to automatically finish the run or use
    `wandb.finish()` to finish a run manually. W&B recommends using a context
    manager to automatically finish the run.

    Attributes:
        summary: (Summary) Single values set for each `wandb.log()` key. By
            default, summary is set to the last value logged. You can manually
            set summary to the best value, like max accuracy, instead of the
            final value.

    Examples:
    Create a run with `wandb.init()`:

    ```python
    import wandb

    # Start a new run and log some data
    # Use context manager (`with` statement) to automatically finish the run
    with wandb.init(entity="entity", project="project") as run:
        run.log({"accuracy": acc, "loss": loss})
    ```
    """

    _telemetry_obj: telemetry.TelemetryRecord
    _telemetry_obj_active: bool
    _telemetry_obj_dirty: bool
    _telemetry_obj_flushed: bytes

    _teardown_hooks: list[TeardownHook]

    _backend: wandb.sdk.backend.backend.Backend | None
    _internal_run_interface: wandb.sdk.interface.interface_queue.InterfaceQueue | None
    _wl: _WandbSetup | None

    _out_redir: redirect.RedirectBase | None
    _err_redir: redirect.RedirectBase | None
    _redirect_cb: Callable[[str, str], None] | None
    _redirect_raw_cb: Callable[[str, str], None] | None
    _output_writer: filesystem.CRDedupedFile | None

    _atexit_cleanup_called: bool
    _hooks: ExitHooks | None
    _exit_code: int | None

    _run_status_checker: RunStatusChecker | None

    _sampled_history: SampledHistoryResponse | None
    _final_summary: GetSummaryResponse | None
    _poll_exit_handle: MailboxHandle[Result] | None
    _poll_exit_response: PollExitResponse | None
    _internal_messages_response: InternalMessagesResponse | None

    _stdout_slave_fd: int | None
    _stderr_slave_fd: int | None
    _artifact_slots: list[str]

    _init_pid: int
    _attach_pid: int

    _attach_id: str | None
    _is_attached: bool
    _is_finished: bool
    _settings: Settings

    _forked: bool

    _launch_artifacts: dict[str, Any] | None
    _printer: printer.Printer

    summary: wandb_summary.Summary

    def __init__(
        self,
        settings: Settings,
        config: dict[str, Any] | None = None,
        sweep_config: dict[str, Any] | None = None,
        launch_config: dict[str, Any] | None = None,
    ) -> None:
        # pid is set, so we know if this run object was initialized by this process
        self._init_pid = os.getpid()
        self._attach_id = None

        if settings._noop:
            # TODO: properly handle setting for disabled mode
            self._settings = settings
            return

        self._init(
            settings=settings,
            config=config,
            sweep_config=sweep_config,
            launch_config=launch_config,
        )

    def _init(
        self,
        settings: Settings,
        config: dict[str, Any] | None = None,
        sweep_config: dict[str, Any] | None = None,
        launch_config: dict[str, Any] | None = None,
    ) -> None:
        self._settings = settings

        self._config = wandb_config.Config()
        self._config._set_callback(self._config_callback)
        self._config._set_artifact_callback(self._config_artifact_callback)
        self._config._set_settings(self._settings)

        # The _wandb key is always expected on the run config.
        wandb_key = "_wandb"
        self._config._update({wandb_key: dict()})

        # TODO: perhaps this should be a property that is a noop on a finished run
        self.summary = wandb_summary.Summary(
            self._summary_get_current_summary_callback,
        )
        self.summary._set_update_callback(self._summary_update_callback)

        self.__metadata: Metadata | None = None

        self._step = 0
        self._starting_step = 0
        self._start_runtime = 0
        # TODO: eventually would be nice to make this configurable using self._settings._start_time
        #  need to test (jhr): if you set start time to 2 days ago and run a test for 15 minutes,
        #  does the total time get calculated right (not as 2 days and 15 minutes)?
        self._start_time = time.time()

        self._printer = printer.new_printer(settings)

        self._torch_history: wandb_torch.TorchHistory | None = None  # type: ignore

        self._backend = None
        self._internal_run_interface = None
        self._wl = None

        self._hooks = None
        self._teardown_hooks = []

        self._output_writer = None
        self._out_redir = None
        self._err_redir = None
        self._stdout_slave_fd = None
        self._stderr_slave_fd = None

        self._exit_code = None
        self._exit_result = None

        self._used_artifact_slots: dict[str, str] = {}

        # Created when the run "starts".
        self._run_status_checker = None

        self._sampled_history = None
        self._final_summary = None
        self._poll_exit_response = None
        self._internal_messages_response = None
        self._poll_exit_handle = None

        # Initialize telemetry object
        self._telemetry_obj = telemetry.TelemetryRecord()
        self._telemetry_obj_active = False
        self._telemetry_obj_flushed = b""
        self._telemetry_obj_dirty = False

        self._atexit_cleanup_called = False

        # Initial scope setup for sentry.
        # This might get updated when the actual run comes back.
        wandb._sentry.configure_scope(
            tags=dict(self._settings),
            process_context="user",
        )

        self._launch_artifact_mapping: dict[str, Any] = {}
        self._unique_launch_artifact_sequence_names: dict[str, Any] = {}

        # Populate config
        config = config or dict()
        self._config._update(config, allow_val_change=True, ignore_locked=True)

        if sweep_config:
            self._config.merge_locked(
                sweep_config, user="sweep", _allow_val_change=True
            )

        if launch_config:
            self._config.merge_locked(
                launch_config, user="launch", _allow_val_change=True
            )

        # if run is from a launch queue, add queue id to _wandb config
        launch_queue_name = wandb.env.get_launch_queue_name()
        if launch_queue_name:
            self._config[wandb_key]["launch_queue_name"] = launch_queue_name

        launch_queue_entity = wandb.env.get_launch_queue_entity()
        if launch_queue_entity:
            self._config[wandb_key]["launch_queue_entity"] = launch_queue_entity

        launch_trace_id = wandb.env.get_launch_trace_id()
        if launch_trace_id:
            self._config[wandb_key]["launch_trace_id"] = launch_trace_id

        self._attach_id = None
        self._is_attached = False
        self._is_finished = False

        self._attach_pid = os.getpid()
        self._forked = False
        # for now, use runid as attach id, this could/should be versioned in the future
        self._attach_id = self._settings.run_id

    def _handle_launch_artifact_overrides(self) -> None:
        if self._settings.launch and (os.environ.get("WANDB_ARTIFACTS") is not None):
            try:
                artifacts: dict[str, Any] = json.loads(
                    os.environ.get("WANDB_ARTIFACTS", "{}")
                )
            except (ValueError, SyntaxError):
                wandb.termwarn("Malformed WANDB_ARTIFACTS, using original artifacts")
            else:
                self._initialize_launch_artifact_maps(artifacts)

        elif (
            self._settings.launch
            and self._settings.launch_config_path
            and os.path.exists(self._settings.launch_config_path)
        ):
            self.save(self._settings.launch_config_path)
            with open(self._settings.launch_config_path) as fp:
                launch_config = json.loads(fp.read())
            if launch_config.get("overrides", {}).get("artifacts") is not None:
                artifacts = launch_config.get("overrides").get("artifacts")
                self._initialize_launch_artifact_maps(artifacts)

    def _initialize_launch_artifact_maps(self, artifacts: dict[str, Any]) -> None:
        for key, item in artifacts.items():
            self._launch_artifact_mapping[key] = item
            artifact_sequence_tuple_or_slot = key.split(":")

            if len(artifact_sequence_tuple_or_slot) == 2:
                sequence_name = artifact_sequence_tuple_or_slot[0].split("/")[-1]
                if self._unique_launch_artifact_sequence_names.get(sequence_name):
                    self._unique_launch_artifact_sequence_names.pop(sequence_name)
                else:
                    self._unique_launch_artifact_sequence_names[sequence_name] = item

    def _telemetry_callback(self, telem_obj: telemetry.TelemetryRecord) -> None:
        if not hasattr(self, "_telemetry_obj") or self._is_finished:
            return

        self._telemetry_obj.MergeFrom(telem_obj)
        self._telemetry_obj_dirty = True
        self._telemetry_flush()

    def _telemetry_flush(self) -> None:
        if not hasattr(self, "_telemetry_obj"):
            return
        if not self._telemetry_obj_active:
            return
        if not self._telemetry_obj_dirty:
            return
        if self._backend and self._backend.interface:
            serialized = self._telemetry_obj.SerializeToString()
            if serialized == self._telemetry_obj_flushed:
                return
            self._backend.interface._publish_telemetry(self._telemetry_obj)
            self._telemetry_obj_flushed = serialized
            self._telemetry_obj_dirty = False

    def _freeze(self) -> None:
        self._frozen = True

    def __setattr__(self, attr: str, value: object) -> None:
        if getattr(self, "_frozen", None) and not hasattr(self, attr):
            raise Exception(f"Attribute {attr} is not supported on Run object.")
        super().__setattr__(attr, value)

    def __deepcopy__(self, memo: dict[int, Any]) -> Run:
        return self

    def __getstate__(self) -> Any:
        """Return run state as a custom pickle."""
        # We only pickle in service mode
        if not self._settings:
            return

        _attach_id = self._attach_id
        if not _attach_id:
            return

        return dict(
            _attach_id=_attach_id,
            _init_pid=self._init_pid,
            _is_finished=self._is_finished,
        )

    def __setstate__(self, state: Any) -> None:
        """Set run state from a custom pickle."""
        if not state:
            return

        _attach_id = state.get("_attach_id")
        if not _attach_id:
            return

        if state["_init_pid"] == os.getpid():
            raise RuntimeError("attach in the same process is not supported currently")

        self.__dict__.update(state)

    @property
    def _torch(self) -> wandb_torch.TorchHistory:  # type: ignore
        if self._torch_history is None:
            self._torch_history = wandb_torch.TorchHistory()  # type: ignore
        return self._torch_history

    @property
    @_log_to_run
    @_attach
    def settings(self) -> Settings:
        """A frozen copy of run's Settings object."""
        return self._settings.model_copy(deep=True)

    @property
    @_log_to_run
    @_attach
    def dir(self) -> str:
        """The directory where files associated with the run are saved."""
        return self._settings.files_dir

    @property
    @_log_to_run
    @_attach
    def config(self) -> wandb_config.Config:
        """Config object associated with this run."""
        return self._config

    @property
    @_log_to_run
    @_attach
    def config_static(self) -> wandb_config.ConfigStatic:
        """Static config object associated with this run."""
        return wandb_config.ConfigStatic(self._config)

    @property
    @_log_to_run
    @_attach
    def name(self) -> str | None:
        """Display name of the run.

        Display names are not guaranteed to be unique and may be descriptive.
        By default, they are randomly generated.
        """
        return self._settings.run_name

    @name.setter
    @_log_to_run
    @_raise_if_finished
    def name(self, name: str) -> None:
        with telemetry.context(run=self) as tel:
            tel.feature.set_run_name = True
        self._settings.run_name = name
        if self._backend and self._backend.interface:
            self._backend.interface.publish_run(self)

    @property
    @_log_to_run
    @_attach
    def notes(self) -> str | None:
        """Notes associated with the run, if there are any.

        Notes can be a multiline string and can also use markdown and latex
        equations inside `$$`, like `$x + 3$`.
        """
        return self._settings.run_notes

    @notes.setter
    @_log_to_run
    @_raise_if_finished
    def notes(self, notes: str) -> None:
        self._settings.run_notes = notes
        if self._backend and self._backend.interface:
            self._backend.interface.publish_run(self)

    @property
    @_log_to_run
    @_attach
    def tags(self) -> tuple | None:
        """Tags associated with the run, if there are any."""
        return self._settings.run_tags or ()

    @tags.setter
    @_log_to_run
    @_raise_if_finished
    def tags(self, tags: Sequence) -> None:
        with telemetry.context(run=self) as tel:
            tel.feature.set_run_tags = True
        self._settings.run_tags = tuple(tags)
        if self._backend and self._backend.interface:
            self._backend.interface.publish_run(self)

    @property
    @_log_to_run
    @_attach
    def id(self) -> str:
        """Identifier for this run."""
        assert self._settings.run_id is not None
        return self._settings.run_id

    @property
    @_log_to_run
    @_attach
    def sweep_id(self) -> str | None:
        """Identifier for the sweep associated with the run, if there is one."""
        return self._settings.sweep_id

    def _get_path(self) -> str:
        return "/".join(
            e
            for e in [
                self._settings.entity,
                self._settings.project,
                self._settings.run_id,
            ]
            if e is not None
        )

    @property
    @_log_to_run
    @_attach
    def path(self) -> str:
        """Path to the run.

        Run paths include entity, project, and run ID, in the format
        `entity/project/run_id`.
        """
        return self._get_path()

    @property
    @_log_to_run
    @_attach
    def start_time(self) -> float:
        """Unix timestamp (in seconds) of when the run started."""
        return self._start_time

    @property
    @_log_to_run
    @_attach
    def starting_step(self) -> int:
        """The first step of the run."""
        return self._starting_step

    @property
    @_log_to_run
    @_attach
    def resumed(self) -> bool:
        """True if the run was resumed, False otherwise."""
        return self._settings.resumed

    @property
    @_log_to_run
    @_attach
    def step(self) -> int:
        """Current value of the step.

        This counter is incremented by `wandb.log`.
        """
        return self._step

    @property
    @_log_to_run
    @_attach
    def mode(self) -> str:
        """Compatible with W&B Python SDK version `0.9.x` and earlier."""
        deprecate.deprecate(
            field_name=Deprecated.run__mode,
            warning_message=(
                "The mode property of wandb.run is deprecated "
                "and will be removed in a future release."
            ),
            run=self,
        )
        return "dryrun" if self._settings._offline else "run"

    @property
    @_log_to_run
    @_attach
    def offline(self) -> bool:
        """True if the run is offline, False otherwise."""
        return self._settings._offline

    @property
    @_log_to_run
    @_attach
    def disabled(self) -> bool:
        """True if the run is disabled, False otherwise."""
        return self._settings._noop

    @property
    @_log_to_run
    @_attach
    def group(self) -> str:
        """Name of the group associated with the run.

        Setting a group helps the W&B UI organize runs. If you are doing a
        distributed training you should give all of the runs in the training
        the same group. If you are doing cross-validation you should give all
        the cross-validation folds the same group.
        """
        return self._settings.run_group or ""

    @property
    @_log_to_run
    @_attach
    def job_type(self) -> str:
        """Name of the job type associated with the run."""
        return self._settings.run_job_type or ""

    def project_name(self) -> str:
        """This method is deprecated and will be removed in a future release. Use `run.project` instead.

        Name of the W&B project associated with the run.
        """
        deprecate.deprecate(
            field_name=Deprecated.run__project_name,
            warning_message=(
                "The project_name method is deprecated and will be removed in a"
                " future release. Please use `run.project` instead."
            ),
        )
        return self.project

    @property
    @_log_to_run
    @_attach
    def project(self) -> str:
        """Name of the W&B project associated with the run."""
        assert self._settings.project is not None
        return self._settings.project

    @_log_to_run
    def get_project_url(self) -> str | None:
        """This method is deprecated and will be removed in a future release. Use `run.project_url` instead.

        URL of the W&B project associated with the run, if there is one.
        Offline runs do not have a project URL.
        """
        deprecate.deprecate(
            field_name=Deprecated.run__get_project_url,
            warning_message=(
                "The get_project_url method is deprecated and will be removed in a"
                " future release. Please use `run.project_url` instead."
            ),
        )
        return self.project_url

    @property
    @_log_to_run
    @_attach
    def project_url(self) -> str | None:
        """URL of the W&B project associated with the run, if there is one.

        Offline runs do not have a project URL.
        """
        if self._settings._offline:
            wandb.termwarn("URL not available in offline run")
            return None
        return self._settings.project_url

    @_raise_if_finished
    @_log_to_run
    @_attach
    def log_code(
        self,
        root: str | None = ".",
        name: str | None = None,
        include_fn: Callable[[str, str], bool]
        | Callable[[str], bool] = _is_py_requirements_or_dockerfile,
        exclude_fn: Callable[[str, str], bool]
        | Callable[[str], bool] = filenames.exclude_wandb_fn,
    ) -> Artifact | None:
        """Save the current state of your code to a W&B Artifact.

        By default, it walks the current directory and logs all files that end with `.py`.

        Args:
            root: The relative (to `os.getcwd()`) or absolute path to recursively find code from.
            name: (str, optional) The name of our code artifact. By default, we'll name
                the artifact `source-$PROJECT_ID-$ENTRYPOINT_RELPATH`. There may be scenarios where you want
                many runs to share the same artifact. Specifying name allows you to achieve that.
            include_fn: A callable that accepts a file path and (optionally) root path and
                returns True when it should be included and False otherwise. This
                defaults to `lambda path, root: path.endswith(".py")`.
            exclude_fn: A callable that accepts a file path and (optionally) root path and
                returns `True` when it should be excluded and `False` otherwise. This
                defaults to a function that excludes all files within `<root>/.wandb/`
                and `<root>/wandb/` directories.

        Examples:
        Basic usage

        ```python
        import wandb

        with wandb.init() as run:
            run.log_code()
        ```

        Advanced usage

        ```python
        import wandb

        with wandb.init() as run:
            run.log_code(
                root="../",
                include_fn=lambda path: path.endswith(".py") or path.endswith(".ipynb"),
                exclude_fn=lambda path, root: os.path.relpath(path, root).startswith(
                    "cache/"
                ),
            )
        ```

        Returns:
            An `Artifact` object if code was logged
        """
        if name is None:
            if self.settings._jupyter:
                notebook_name = None
                if self.settings.notebook_name:
                    notebook_name = self.settings.notebook_name
                elif self.settings.x_jupyter_path:
                    if self.settings.x_jupyter_path.startswith("fileId="):
                        notebook_name = self.settings.x_jupyter_name
                    else:
                        notebook_name = self.settings.x_jupyter_path
                name_string = f"{self._settings.project}-{notebook_name}"
            else:
                name_string = (
                    f"{self._settings.project}-{self._settings.program_relpath}"
                )
            name = wandb.util.make_artifact_name_safe(f"source-{name_string}")
        art = InternalArtifact(name, "code")
        files_added = False
        if root is not None:
            root = os.path.abspath(root)
            for file_path in filenames.filtered_dir(root, include_fn, exclude_fn):
                files_added = True
                save_name = os.path.relpath(file_path, root)
                art.add_file(file_path, name=save_name)
        # Add any manually staged files such as ipynb notebooks
        for dirpath, _, files in os.walk(self._settings._tmp_code_dir):
            for fname in files:
                file_path = os.path.join(dirpath, fname)
                save_name = os.path.relpath(file_path, self._settings._tmp_code_dir)
                files_added = True
                art.add_file(file_path, name=save_name)
        if not files_added:
            wandb.termwarn(
                "No relevant files were detected in the specified directory. No code will be logged to your run."
            )
            return None

        artifact = self._log_artifact(art)

        self._config.update(
            {"_wandb": {"code_path": artifact.name}},
            allow_val_change=True,
        )

        return artifact

    @_log_to_run
    def get_sweep_url(self) -> str | None:
        """This method is deprecated and will be removed in a future release. Use `run.sweep_url` instead.

        The URL of the sweep associated with the run, if there is one.
        Offline runs do not have a sweep URL.
        """
        deprecate.deprecate(
            field_name=Deprecated.run__get_sweep_url,
            warning_message=(
                "The get_sweep_url method is deprecated and will be removed in a"
                " future release. Please use `run.sweep_url` instead."
            ),
        )
        return self.sweep_url

    @property
    @_attach
    def sweep_url(self) -> str | None:
        """URL of the sweep associated with the run, if there is one.

        Offline runs do not have a sweep URL.
        """
        if self._settings._offline:
            wandb.termwarn("URL not available in offline run")
            return None
        return self._settings.sweep_url

    @_log_to_run
    def get_url(self) -> str | None:
        """This method is deprecated and will be removed in a future release. Use `run.url` instead.

        URL of the W&B run, if there is one. Offline runs do not have a URL.
        """
        deprecate.deprecate(
            field_name=Deprecated.run__get_url,
            warning_message=(
                "The get_url method is deprecated and will be removed in a"
                " future release. Please use `run.url` instead."
            ),
        )
        return self.url

    @property
    @_log_to_run
    @_attach
    def url(self) -> str | None:
        """The url for the W&B run, if there is one.

        Offline runs will not have a url.
        """
        if self._settings._offline:
            wandb.termwarn("URL not available in offline run")
            return None
        return self._settings.run_url

    @property
    @_log_to_run
    @_attach
    def entity(self) -> str:
        """The name of the W&B entity associated with the run.

        Entity can be a username or the name of a team or organization.
        """
        return self._settings.entity or ""

    def _label_internal(
        self,
        code: str | None = None,
        repo: str | None = None,
        code_version: str | None = None,
    ) -> None:
        with telemetry.context(run=self) as tel:
            if code and RE_LABEL.match(code):
                tel.label.code_string = code
            if repo and RE_LABEL.match(repo):
                tel.label.repo_string = repo
            if code_version and RE_LABEL.match(code_version):
                tel.label.code_version = code_version

    def _label(
        self,
        code: str | None = None,
        repo: str | None = None,
        code_version: str | None = None,
        **kwargs: str,
    ) -> None:
        if self._settings.label_disable:
            return
        for k, v in (("code", code), ("repo", repo), ("code_version", code_version)):
            if v and not RE_LABEL.match(v):
                wandb.termwarn(
                    f"Label added for '{k}' with invalid identifier '{v}' (ignored).",
                    repeat=False,
                )
        for v in kwargs:
            wandb.termwarn(
                f"Label added for unsupported key {v!r} (ignored).",
                repeat=False,
            )

        self._label_internal(code=code, repo=repo, code_version=code_version)

        # update telemetry in the backend immediately for _label() callers
        self._telemetry_flush()

    def _label_probe_lines(self, lines: list[str]) -> None:
        if not lines:
            return
        parsed = telemetry._parse_label_lines(lines)
        if not parsed:
            return
        label_dict = {}
        code = parsed.get("code") or parsed.get("c")
        if code:
            label_dict["code"] = code
        repo = parsed.get("repo") or parsed.get("r")
        if repo:
            label_dict["repo"] = repo
        code_ver = parsed.get("version") or parsed.get("v")
        if code_ver:
            label_dict["code_version"] = code_ver
        self._label_internal(**label_dict)

    def _label_probe_main(self) -> None:
        m = sys.modules.get("__main__")
        if not m:
            return
        doc = getattr(m, "__doc__", None)
        if not doc:
            return

        doclines = doc.splitlines()
        self._label_probe_lines(doclines)

    # TODO: annotate jupyter Notebook class
    def _label_probe_notebook(self, notebook: Any) -> None:
        logger.info("probe notebook")
        lines = None
        try:
            data = notebook.probe_ipynb()
            cell0 = data.get("cells", [])[0]
            lines = cell0.get("source")
            # kaggle returns a string instead of a list
            if isinstance(lines, str):
                lines = lines.split()
        except Exception as e:
            logger.info(f"Unable to probe notebook: {e}")
            return
        if lines:
            self._label_probe_lines(lines)

    @_log_to_run
    @_attach
    def display(self, height: int = 420, hidden: bool = False) -> bool:
        """Display this run in Jupyter."""
        if self._settings.silent:
            return False

        if not ipython.in_jupyter():
            return False

        try:
            from IPython import display

            display.display(display.HTML(self.to_html(height, hidden)))
            return True

        except ImportError:
            wandb.termwarn(".display() only works in jupyter environments")
            return False

    @_log_to_run
    @_attach
    def to_html(self, height: int = 420, hidden: bool = False) -> str:
        """Generate HTML containing an iframe displaying the current run."""
        url = self._settings.run_url + "?jupyter=true"
        style = f"border:none;width:100%;height:{height}px;"
        prefix = ""
        if hidden:
            style += "display:none;"
            prefix = ipython.toggle_button()
        return prefix + f"<iframe src={url!r} style={style!r}></iframe>"

    def _repr_mimebundle_(
        self, include: Any | None = None, exclude: Any | None = None
    ) -> dict[str, str]:
        return {"text/html": self.to_html(hidden=True)}

    @_log_to_run
    @_raise_if_finished
    def _config_callback(
        self,
        key: tuple[str, ...] | str | None = None,
        val: Any | None = None,
        data: dict[str, object] | None = None,
    ) -> None:
        logger.info(f"config_cb {key} {val} {data}")
        if self._backend and self._backend.interface:
            self._backend.interface.publish_config(key=key, val=val, data=data)

    @_log_to_run
    def _config_artifact_callback(
        self, key: str, val: str | Artifact | dict
    ) -> Artifact:
        # artifacts can look like dicts as they are passed into the run config
        # since the run config stores them on the backend as a dict with fields shown
        # in wandb.util.artifact_to_json
        if _is_artifact_version_weave_dict(val):
            assert isinstance(val, dict)
            public_api = self._public_api()
            artifact = Artifact._from_id(val["id"], public_api.client)

            assert artifact
            return self.use_artifact(artifact)
        elif _is_artifact_string(val):
            # this will never fail, but is required to make mypy happy
            assert isinstance(val, str)
            artifact_string, base_url, is_id = parse_artifact_string(val)
            overrides = {}
            if base_url is not None:
                overrides = {"base_url": base_url}
                public_api = public.Api(overrides)
            else:
                public_api = self._public_api()
            if is_id:
                artifact = Artifact._from_id(artifact_string, public_api._client)
            else:
                artifact = public_api._artifact(name=artifact_string)
            # in the future we'll need to support using artifacts from
            # different instances of wandb.

            assert artifact
            return self.use_artifact(artifact)
        elif _is_artifact_object(val):
            return self.use_artifact(val)
        else:
            raise ValueError(
                f"Cannot call _config_artifact_callback on type {type(val)}"
            )

    def _set_config_wandb(self, key: str, val: Any) -> None:
        self._config_callback(key=("_wandb", key), val=val)

    @_log_to_run
    @_raise_if_finished
    def _summary_update_callback(self, summary_record: SummaryRecord) -> None:
        with telemetry.context(run=self) as tel:
            tel.feature.set_summary = True
        if self._backend and self._backend.interface:
            self._backend.interface.publish_summary(self, summary_record)

    @_log_to_run
    def _summary_get_current_summary_callback(self) -> dict[str, Any]:
        if self._is_finished:
            # TODO: WB-18420: fetch summary from backend and stage it before run is finished
            wandb.termwarn("Summary data not available in finished run")
            return {}
        if not self._backend or not self._backend.interface:
            return {}
        handle = self._backend.interface.deliver_get_summary()

        try:
            result = handle.wait_or(timeout=self._settings.summary_timeout)
        except TimeoutError:
            return {}

        get_summary_response = result.response.get_summary_response
        return proto_util.dict_from_proto_list(get_summary_response.item)

    @_log_to_run
    def _metric_callback(self, metric_record: MetricRecord) -> None:
        if self._backend and self._backend.interface:
            self._backend.interface._publish_metric(metric_record)

    @_log_to_run
    def _publish_file(self, fname: str) -> None:
        """Mark a run file to be uploaded with the run.

        This is a W&B-internal function: it can be used by other internal
        wandb code.

        Args:
            fname: The path to the file in the run's files directory, relative
                to the run's files directory.
        """
        if not self._backend or not self._backend.interface:
            return
        files: FilesDict = dict(files=[(GlobStr(fname), "now")])
        self._backend.interface.publish_files(files)

    def _pop_all_charts(
        self,
        data: dict[str, Any],
        key_prefix: str | None = None,
    ) -> dict[str, Any]:
        """Pops all charts from a dictionary including nested charts.

        This function will return a mapping of the charts and a dot-separated
        key for each chart. Indicating the path to the chart in the data dictionary.
        """
        keys_to_remove = set()
        charts: dict[str, Any] = {}
        for k, v in data.items():
            key = f"{key_prefix}.{k}" if key_prefix else k
            if isinstance(v, Visualize):
                keys_to_remove.add(k)
                charts[key] = v
            elif isinstance(v, CustomChart):
                keys_to_remove.add(k)
                charts[key] = v
            elif isinstance(v, dict):
                nested_charts = self._pop_all_charts(v, key)
                charts.update(nested_charts)

        for k in keys_to_remove:
            data.pop(k)

        return charts

    def _serialize_custom_charts(
        self,
        data: dict[str, Any],
    ) -> dict[str, Any]:
        """Process and replace chart objects with their underlying table values.

        This processes the chart objects passed to `run.log()`, replacing their entries
        in the given dictionary (which is saved to the run's history) and adding them
        to the run's config.

        Args:
            data: Dictionary containing data that may include plot objects
                Plot objects can be nested in dictionaries, which will be processed recursively.

        Returns:
            The processed dictionary with custom charts transformed into tables.
        """
        if not data:
            return data

        charts = self._pop_all_charts(data)
        for k, v in charts.items():
            v.set_key(k)
            self._config_callback(
                val=v.spec.config_value,
                key=v.spec.config_key,
            )

            if isinstance(v, CustomChart):
                data[v.spec.table_key] = v.table
            elif isinstance(v, Visualize):
                data[k] = v.table

        return data

    @_log_to_run
    def _partial_history_callback(
        self,
        data: dict[str, Any],
        step: int | None = None,
        commit: bool | None = None,
    ) -> None:
        if not (self._backend and self._backend.interface):
            return

        data = data.copy()  # avoid modifying the original data

        # Serialize custom charts before publishing
        data = self._serialize_custom_charts(data)

        not_using_tensorboard = len(wandb.patched["tensorboard"]) == 0
        self._backend.interface.publish_partial_history(
            self,
            data,
            user_step=self._step,
            step=step,
            flush=commit,
            publish_step=not_using_tensorboard,
        )

    @_log_to_run
    def _console_callback(self, name: str, data: str) -> None:
        # logger.info("console callback: %s, %s", name, data)
        if self._backend and self._backend.interface:
            self._backend.interface.publish_output(name, data)

    @_log_to_run
    @_raise_if_finished
    def _console_raw_callback(self, name: str, data: str) -> None:
        # logger.info("console callback: %s, %s", name, data)

        # NOTE: console output is only allowed on the process which installed the callback
        # this will prevent potential corruption in the socket to the service.  Other methods
        # are protected by the _attach run decorator, but this callback was installed on the
        # write function of stdout and stderr streams.
        console_pid = getattr(self, "_attach_pid", 0)
        if console_pid != os.getpid():
            return

        if self._backend and self._backend.interface:
            self._backend.interface.publish_output_raw(name, data)

    @_log_to_run
    def _tensorboard_callback(
        self, logdir: str, save: bool = True, root_logdir: str = ""
    ) -> None:
        logger.info("tensorboard callback: %s, %s", logdir, save)
        if self._backend and self._backend.interface:
            self._backend.interface.publish_tbdata(logdir, save, root_logdir)

    def _set_library(self, library: _WandbSetup) -> None:
        self._wl = library

    def _set_backend(self, backend: wandb.sdk.backend.backend.Backend) -> None:
        self._backend = backend

    def _set_internal_run_interface(
        self,
        interface: wandb.sdk.interface.interface_queue.InterfaceQueue,
    ) -> None:
        self._internal_run_interface = interface

    def _set_teardown_hooks(self, hooks: list[TeardownHook]) -> None:
        self._teardown_hooks = hooks

    def _set_run_obj(self, run_obj: RunRecord) -> None:  # noqa: C901
        if run_obj.starting_step:
            self._starting_step = run_obj.starting_step
            self._step = run_obj.starting_step

        if run_obj.start_time:
            self._start_time = run_obj.start_time.ToMicroseconds() / 1e6

        if run_obj.runtime:
            self._start_runtime = run_obj.runtime

        # Grab the config from resuming
        if run_obj.config:
            c_dict = config_util.dict_no_value_from_proto_list(run_obj.config.update)
            # We update the config object here without triggering the callback
            self._config._update(c_dict, allow_val_change=True, ignore_locked=True)
        # Update the summary, this will trigger an un-needed graphql request :(
        if run_obj.summary:
            summary_dict = {}
            for orig in run_obj.summary.update:
                summary_dict[orig.key] = json.loads(orig.value_json)
            if summary_dict:
                self.summary.update(summary_dict)

        # update settings from run_obj
        if run_obj.run_id:
            self._settings.run_id = run_obj.run_id
        if run_obj.entity:
            self._settings.entity = run_obj.entity
        if run_obj.project:
            self._settings.project = run_obj.project
        if run_obj.run_group:
            self._settings.run_group = run_obj.run_group
        if run_obj.job_type:
            self._settings.run_job_type = run_obj.job_type
        if run_obj.display_name:
            self._settings.run_name = run_obj.display_name
        if run_obj.notes:
            self._settings.run_notes = run_obj.notes
        if run_obj.tags:
            self._settings.run_tags = tuple(run_obj.tags)
        if run_obj.sweep_id:
            self._settings.sweep_id = run_obj.sweep_id
        if run_obj.host:
            self._settings.host = run_obj.host
        if run_obj.resumed:
            self._settings.resumed = run_obj.resumed
        if run_obj.git:
            if run_obj.git.remote_url:
                self._settings.git_remote_url = run_obj.git.remote_url
            if run_obj.git.commit:
                self._settings.git_commit = run_obj.git.commit

        if run_obj.forked:
            self._forked = run_obj.forked

        wandb._sentry.configure_scope(
            process_context="user",
            tags=dict(self._settings),
        )

    def _populate_git_info(self) -> None:
        from .lib.gitlib import GitRepo

        # Use user provided git info if available otherwise resolve it from the environment
        try:
            repo = GitRepo(
                root=self._settings.git_root,
                remote=self._settings.git_remote,
                remote_url=self._settings.git_remote_url,
                commit=self._settings.git_commit,
                lazy=False,
            )
            self._settings.git_remote_url = repo.remote_url
            self._settings.git_commit = repo.last_commit
        except Exception:
            wandb.termwarn("Cannot find valid git repo associated with this directory.")

    def _add_singleton(
        self, data_type: str, key: str, value: dict[int | str, str]
    ) -> None:
        """Store a singleton item to wandb config.

        A singleton in this context is a piece of data that is continually
        logged with the same value in each history step, but represented
        as a single item in the config.

        We do this to avoid filling up history with a lot of repeated unnecessary data

        Add singleton can be called many times in one run, and it will only be
        updated when the value changes. The last value logged will be the one
        persisted to the server.
        """
        value_extra = {"type": data_type, "key": key, "value": value}

        if data_type not in self._config["_wandb"]:
            self._config["_wandb"][data_type] = {}

        if data_type in self._config["_wandb"][data_type]:
            old_value = self._config["_wandb"][data_type][key]
        else:
            old_value = None

        if value_extra != old_value:
            self._config["_wandb"][data_type][key] = value_extra
            self._config.persist()

    def _log(
        self,
        data: dict[str, Any],
        step: int | None = None,
        commit: bool | None = None,
    ) -> None:
        if not isinstance(data, Mapping):
            raise TypeError("wandb.log must be passed a dictionary")

        if any(not isinstance(key, str) for key in data.keys()):
            raise TypeError("Key values passed to `wandb.log` must be strings.")

        self._partial_history_callback(data, step, commit)

        if step is not None:
            if os.getpid() != self._init_pid or self._is_attached:
                wandb.termwarn(
                    "Note that setting step in multiprocessing can result in data loss. "
                    "Please use `run.define_metric(...)` to define a custom metric "
                    "to log your step values.",
                    repeat=False,
                )
            # if step is passed in when tensorboard_sync is used we honor the step passed
            # to make decisions about how to close out the history record, but will strip
            # this history later on in publish_history()
            if len(wandb.patched["tensorboard"]) > 0:
                wandb.termwarn(
                    "Step cannot be set when using tensorboard syncing. "
                    "Please use `run.define_metric(...)` to define a custom metric "
                    "to log your step values.",
                    repeat=False,
                )
            if step > self._step:
                self._step = step

        if (step is None and commit is None) or commit:
            self._step += 1

    @_log_to_run
    @_raise_if_finished
    @_attach
    def log(
        self,
        data: dict[str, Any],
        step: int | None = None,
        commit: bool | None = None,
        sync: bool | None = None,
    ) -> None:
        """Upload run data.

        Use `log` to log data from runs, such as scalars, images, video,
        histograms, plots, and tables. See [Log objects and media](https://docs.wandb.ai/guides/track/log) for
        code snippets, best practices, and more.

        Basic usage:

        ```python
        import wandb

        with wandb.init() as run:
            run.log({"train-loss": 0.5, "accuracy": 0.9})
        ```

        The previous code snippet saves the loss and accuracy to the run's
        history and updates the summary values for these metrics.

        Visualize logged data in a workspace at [wandb.ai](https://wandb.ai),
        or locally on a [self-hosted instance](https://docs.wandb.ai/guides/hosting)
        of the W&B app, or export data to visualize and explore locally, such as in a
        Jupyter notebook, with the [Public API](https://docs.wandb.ai/guides/track/public-api-guide).

        Logged values don't have to be scalars. You can log any
        [W&B supported Data Type](https://docs.wandb.ai/ref/python/data-types/)
        such as images, audio, video, and more. For example, you can use
        `wandb.Table` to log structured data. See
        [Log tables, visualize and query data](https://docs.wandb.ai/guides/models/tables/tables-walkthrough)
        tutorial for more details.

        W&B organizes metrics with a forward slash (`/`) in their name
        into sections named using the text before the final slash. For example,
        the following results in two sections named "train" and "validate":

        ```python
        run.log(
            {
                "train/accuracy": 0.9,
                "train/loss": 30,
                "validate/accuracy": 0.8,
                "validate/loss": 20,
            }
        )
        ```

        Only one level of nesting is supported; `run.log({"a/b/c": 1})`
        produces a section named "a/b".

        `run.log` is not intended to be called more than a few times per second.
        For optimal performance, limit your logging to once every N iterations,
        or collect data over multiple iterations and log it in a single step.

        By default, each call to `log` creates a new "step".
        The step must always increase, and it is not possible to log
        to a previous step. You can use any metric as the X axis in charts.
        See [Custom log axes](https://docs.wandb.ai/guides/track/log/customize-logging-axes/)
        for more details.

        In many cases, it is better to treat the W&B step like
        you'd treat a timestamp rather than a training step.

        ```python
        # Example: log an "epoch" metric for use as an X axis.
        run.log({"epoch": 40, "train-loss": 0.5})
        ```

        It is possible to use multiple `log` invocations to log to
        the same step with the `step` and `commit` parameters.
        The following are all equivalent:

        ```python
        # Normal usage:
        run.log({"train-loss": 0.5, "accuracy": 0.8})
        run.log({"train-loss": 0.4, "accuracy": 0.9})

        # Implicit step without auto-incrementing:
        run.log({"train-loss": 0.5}, commit=False)
        run.log({"accuracy": 0.8})
        run.log({"train-loss": 0.4}, commit=False)
        run.log({"accuracy": 0.9})

        # Explicit step:
        run.log({"train-loss": 0.5}, step=current_step)
        run.log({"accuracy": 0.8}, step=current_step)
        current_step += 1
        run.log({"train-loss": 0.4}, step=current_step)
        run.log({"accuracy": 0.9}, step=current_step)
        ```

        Args:
            data: A `dict` with `str` keys and values that are serializable
                Python objects including: `int`, `float` and `string`;
                any of the `wandb.data_types`; lists, tuples and NumPy arrays
                of serializable Python objects; other `dict`s of this
                structure.
            step: The step number to log. If `None`, then an implicit
                auto-incrementing step is used. See the notes in
                the description.
            commit: If true, finalize and upload the step. If false, then
                accumulate data for the step. See the notes in the description.
                If `step` is `None`, then the default is `commit=True`;
                otherwise, the default is `commit=False`.
            sync: This argument is deprecated and does nothing.

        Examples:
        For more and more detailed examples, see
        [our guides to logging](https://docs.wandb.com/guides/track/log).

        Basic usage

        ```python
        import wandb

        run = wandb.init()
        run.log({"accuracy": 0.9, "epoch": 5})
        ```

        Incremental logging

        ```python
        import wandb

        run = wandb.init()
        run.log({"loss": 0.2}, commit=False)
        # Somewhere else when I'm ready to report this step:
        run.log({"accuracy": 0.8})
        ```

        Histogram

        ```python
        import numpy as np
        import wandb

        # sample gradients at random from normal distribution
        gradients = np.random.randn(100, 100)
        run = wandb.init()
        run.log({"gradients": wandb.Histogram(gradients)})
        ```

        Image from NumPy

        ```python
        import numpy as np
        import wandb

        run = wandb.init()
        examples = []
        for i in range(3):
            pixels = np.random.randint(low=0, high=256, size=(100, 100, 3))
            image = wandb.Image(pixels, caption=f"random field {i}")
            examples.append(image)
        run.log({"examples": examples})
        ```

        Image from PIL

        ```python
        import numpy as np
        from PIL import Image as PILImage
        import wandb

        run = wandb.init()
        examples = []
        for i in range(3):
            pixels = np.random.randint(
                low=0,
                high=256,
                size=(100, 100, 3),
                dtype=np.uint8,
            )
            pil_image = PILImage.fromarray(pixels, mode="RGB")
            image = wandb.Image(pil_image, caption=f"random field {i}")
            examples.append(image)
        run.log({"examples": examples})
        ```

        Video from NumPy

        ```python
        import numpy as np
        import wandb

        run = wandb.init()
        # axes are (time, channel, height, width)
        frames = np.random.randint(
            low=0,
            high=256,
            size=(10, 3, 100, 100),
            dtype=np.uint8,
        )
        run.log({"video": wandb.Video(frames, fps=4)})
        ```

        Matplotlib plot

        ```python
        from matplotlib import pyplot as plt
        import numpy as np
        import wandb

        run = wandb.init()
        fig, ax = plt.subplots()
        x = np.linspace(0, 10)
        y = x * x
        ax.plot(x, y)  # plot y = x^2
        run.log({"chart": fig})
        ```

        PR Curve

        ```python
        import wandb

        run = wandb.init()
        run.log({"pr": wandb.plot.pr_curve(y_test, y_probas, labels)})
        ```

        3D Object

        ```python
        import wandb

        run = wandb.init()
        run.log(
            {
                "generated_samples": [
                    wandb.Object3D(open("sample.obj")),
                    wandb.Object3D(open("sample.gltf")),
                    wandb.Object3D(open("sample.glb")),
                ]
            }
        )
        ```

        Raises:
            wandb.Error: if called before `wandb.init`
            ValueError: if invalid data is passed

        """
        if step is not None:
            with telemetry.context(run=self) as tel:
                tel.feature.set_step_log = True

        if sync is not None:
            deprecate.deprecate(
                field_name=Deprecated.run__log_sync,
                warning_message=(
                    "`sync` argument is deprecated and does not affect the behaviour of `wandb.log`"
                ),
                run=self,
            )
        if self._settings._shared and step is not None:
            wandb.termwarn(
                "In shared mode, the use of `wandb.log` with the step argument is not supported "
                f"and will be ignored. Please refer to {url_registry.url('define-metric')} "
                "on how to customize your x-axis.",
                repeat=False,
            )
        self._log(data=data, step=step, commit=commit)

    @_log_to_run
    @_raise_if_finished
    @_attach
    def save(
        self,
        glob_str: str | os.PathLike | None = None,
        base_path: str | os.PathLike | None = None,
        policy: PolicyName = "live",
    ) -> bool | list[str]:
        """Sync one or more files to W&B.

        Relative paths are relative to the current working directory.

        A Unix glob, such as "myfiles/*", is expanded at the time `save` is
        called regardless of the `policy`. In particular, new files are not
        picked up automatically.

        A `base_path` may be provided to control the directory structure of
        uploaded files. It should be a prefix of `glob_str`, and the directory
        structure beneath it is preserved.

        When given an absolute path or glob and no `base_path`, one
        directory level is preserved as in the example above.

        Args:
            glob_str: A relative or absolute path or Unix glob.
            base_path: A path to use to infer a directory structure; see examples.
            policy: One of `live`, `now`, or `end`.
            - live: upload the file as it changes, overwriting the previous version
            - now: upload the file once now
            - end: upload file when the run ends

        Returns:
            Paths to the symlinks created for the matched files.

            For historical reasons, this may return a boolean in legacy code.

        ```python
        import wandb

        wandb.init()

        wandb.save("these/are/myfiles/*")
        # => Saves files in a "these/are/myfiles/" folder in the run.

        wandb.save("these/are/myfiles/*", base_path="these")
        # => Saves files in an "are/myfiles/" folder in the run.

        wandb.save("/User/username/Documents/run123/*.txt")
        # => Saves files in a "run123/" folder in the run. See note below.

        wandb.save("/User/username/Documents/run123/*.txt", base_path="/User")
        # => Saves files in a "username/Documents/run123/" folder in the run.

        wandb.save("files/*/saveme.txt")
        # => Saves each "saveme.txt" file in an appropriate subdirectory
        #    of "files/".
        ```
        """
        if glob_str is None:
            # noop for historical reasons, run.save() may be called in legacy code
            deprecate.deprecate(
                field_name=Deprecated.run__save_no_args,
                warning_message=(
                    "Calling wandb.run.save without any arguments is deprecated."
                    "Changes to attributes are automatically persisted."
                ),
                run=self,
            )
            return True

        if isinstance(glob_str, bytes):
            # Preserved for backward compatibility: allow bytes inputs.
            glob_str = glob_str.decode("utf-8")
        if isinstance(glob_str, str) and (glob_str.startswith(("gs://", "s3://"))):
            # Provide a better error message for a common misuse.
            wandb.termlog(f"{glob_str} is a cloud storage url, can't save file to W&B.")
            return []
        # NOTE: We use PurePath instead of Path because WindowsPath doesn't
        # like asterisks and errors out in resolve(). It also makes logical
        # sense: globs aren't real paths, they're just path-like strings.
        glob_path = pathlib.PurePath(glob_str)
        resolved_glob_path = pathlib.PurePath(os.path.abspath(glob_path))

        if base_path is not None:
            base_path = pathlib.Path(base_path)
        elif not glob_path.is_absolute():
            base_path = pathlib.Path(".")
        else:
            # Absolute glob paths with no base path get special handling.
            wandb.termwarn(
                "Saving files without folders. If you want to preserve "
                "subdirectories pass base_path to wandb.save, i.e. "
                'wandb.save("/mnt/folder/file.h5", base_path="/mnt")',
                repeat=False,
            )
            base_path = resolved_glob_path.parent.parent

        if policy not in ("live", "end", "now"):
            raise ValueError(
                'Only "live", "end" and "now" policies are currently supported.'
            )

        resolved_base_path = pathlib.PurePath(os.path.abspath(base_path))

        return self._save(
            resolved_glob_path,
            resolved_base_path,
            policy,
        )

    def _save(
        self,
        glob_path: pathlib.PurePath,
        base_path: pathlib.PurePath,
        policy: PolicyName,
    ) -> list[str]:
        # Can't use is_relative_to() because that's added in Python 3.9,
        # but we support down to Python 3.8.
        if not str(glob_path).startswith(str(base_path)):
            raise ValueError("Glob may not walk above the base path")

        if glob_path == base_path:
            raise ValueError("Glob cannot be the same as the base path")

        relative_glob = glob_path.relative_to(base_path)
        if relative_glob.parts[0] == "*":
            raise ValueError("Glob may not start with '*' relative to the base path")
        relative_glob_str = GlobStr(str(relative_glob))

        with telemetry.context(run=self) as tel:
            tel.feature.save = True

        # Files in the files directory matched by the glob, including old and
        # new ones.
        globbed_files = set(
            pathlib.Path(
                self._settings.files_dir,
            ).glob(relative_glob_str)
        )

        had_symlinked_files = len(globbed_files) > 0
        is_star_glob = "*" in relative_glob_str

        # The base_path may itself be a glob, so we can't do
        #     base_path.glob(relative_glob_str)
        for path_str in glob.glob(str(base_path / relative_glob_str)):
            source_path = pathlib.Path(path_str).absolute()

            # We can't use relative_to() because base_path may be a glob.
            relative_path = pathlib.Path(*source_path.parts[len(base_path.parts) :])

            target_path = pathlib.Path(self._settings.files_dir, relative_path)
            globbed_files.add(target_path)

            # If the file is already where it needs to be, don't create a symlink.
            if source_path.resolve() == target_path.resolve():
                continue

            target_path.parent.mkdir(parents=True, exist_ok=True)

            # Delete the symlink if it exists.
            target_path.unlink(missing_ok=True)

            target_path.symlink_to(source_path)

        # Inform users that new files aren't detected automatically.
        if not had_symlinked_files and is_star_glob:
            file_str = f"{len(globbed_files)} file"
            if len(globbed_files) > 1:
                file_str += "s"
            wandb.termwarn(
                f"Symlinked {file_str} into the W&B run directory, "
                "call wandb.save again to sync new files."
            )

        files_dict: FilesDict = {
            "files": [
                (
                    GlobStr(str(f.relative_to(self._settings.files_dir))),
                    policy,
                )
                for f in globbed_files
            ]
        }
        if self._backend and self._backend.interface:
            self._backend.interface.publish_files(files_dict)

        return [str(f) for f in globbed_files]

    @_log_to_run
    @_attach
    def restore(
        self,
        name: str,
        run_path: str | None = None,
        replace: bool = False,
        root: str | None = None,
    ) -> None | TextIO:
        return restore(
            name,
            run_path or self._get_path(),
            replace,
            root or self._settings.files_dir,
        )

    @_log_to_run
    @_attach
    def finish(
        self,
        exit_code: int | None = None,
        quiet: bool | None = None,
    ) -> None:
        """Finish a run and upload any remaining data.

        Marks the completion of a W&B run and ensures all data is synced to the server.
        The run's final state is determined by its exit conditions and sync status.

        Run States:
        - Running: Active run that is logging data and/or sending heartbeats.
        - Crashed: Run that stopped sending heartbeats unexpectedly.
        - Finished: Run completed successfully (`exit_code=0`) with all data synced.
        - Failed: Run completed with errors (`exit_code!=0`).
        - Killed: Run was forcibly stopped before it could finish.

        Args:
            exit_code: Integer indicating the run's exit status. Use 0 for success,
                any other value marks the run as failed.
            quiet: Deprecated. Configure logging verbosity using `wandb.Settings(quiet=...)`.
        """
        if quiet is not None:
            deprecate.deprecate(
                field_name=Deprecated.run__finish_quiet,
                warning_message=(
                    "The `quiet` argument to `wandb.run.finish()` is deprecated, "
                    "use `wandb.Settings(quiet=...)` to set this instead."
                ),
                run=self,
            )
        return self._finish(exit_code)

    @_log_to_run
    def _finish(
        self,
        exit_code: int | None = None,
    ) -> None:
        if self._is_finished:
            return

        assert self._wl

        logger.info(f"finishing run {self._get_path()}")
        with telemetry.context(run=self) as tel:
            tel.feature.finish = True

        # Run hooks that need to happen before the last messages to the
        # internal service, like Jupyter hooks.
        for hook in self._teardown_hooks:
            if hook.stage == TeardownStage.EARLY:
                hook.call()

        # Early-stage hooks may use methods that require _is_finished
        # to be False, so we set this after running those hooks.
        self._is_finished = True
        self._wl.remove_active_run(self)

        try:
            self._atexit_cleanup(exit_code=exit_code)

            # Run hooks that should happen after the last messages to the
            # internal service, like detaching the logger.
            for hook in self._teardown_hooks:
                if hook.stage == TeardownStage.LATE:
                    hook.call()
            self._teardown_hooks = []

            # Inform the service that we're done sending messages for this run.
            #
            # TODO: Why not do this in _atexit_cleanup()?
            if self._settings.run_id:
                service = self._wl.assert_service()
                service.inform_finish(run_id=self._settings.run_id)

        finally:
            if wandb.run is self:
                module.unset_globals()
            wandb._sentry.end_session()

    @_log_to_run
    @_attach
    def join(self, exit_code: int | None = None) -> None:
        """This method is deprecated. Use `wandb.run.finish()` instead."""
        if hasattr(self, "_telemetry_obj"):
            deprecate.deprecate(
                field_name=Deprecated.run__join,
                warning_message=(
                    "wandb.run.join() is deprecated, please use wandb.run.finish()."
                ),
                run=self,
            )
        self._finish(exit_code=exit_code)

    @_log_to_run
    @_raise_if_finished
    @_attach
    def status(
        self,
    ) -> RunStatus:
        """Get sync info from the internal backend, about the current run's sync status."""
        if not self._backend or not self._backend.interface:
            return RunStatus()

        handle_run_status = self._backend.interface.deliver_request_run_status()
        result = handle_run_status.wait_or(timeout=None)
        sync_data = result.response.run_status_response

        sync_time = None
        if sync_data.sync_time.seconds:
            sync_time = datetime.fromtimestamp(
                sync_data.sync_time.seconds + sync_data.sync_time.nanos / 1e9
            )
        return RunStatus(
            sync_items_total=sync_data.sync_items_total,
            sync_items_pending=sync_data.sync_items_pending,
            sync_time=sync_time,
        )

    def _add_panel(
        self, visualize_key: str, panel_type: str, panel_config: dict
    ) -> None:
        config = {
            "panel_type": panel_type,
            "panel_config": panel_config,
        }
        self._config_callback(val=config, key=("_wandb", "visualize", visualize_key))

    def _redirect(
        self,
        stdout_slave_fd: int | None,
        stderr_slave_fd: int | None,
        console: str | None = None,
    ) -> None:
        if console is None:
            console = self._settings.console
        # only use raw for service to minimize potential changes
        if console == "wrap":
            console = "wrap_raw"
        logger.info("redirect: %s", console)

        out_redir: redirect.RedirectBase
        err_redir: redirect.RedirectBase

        # raw output handles the output_log writing in the internal process
        if console in {"redirect", "wrap_emu"}:
            output_log_path = os.path.join(
                self._settings.files_dir, filenames.OUTPUT_FNAME
            )
            # output writer might have been set up, see wrap_fallback case
            if not self._output_writer:
                self._output_writer = filesystem.CRDedupedFile(
                    open(output_log_path, "wb")
                )

        if console == "redirect":
            logger.info("Redirecting console.")
            out_redir = redirect.Redirect(
                src="stdout",
                cbs=[
                    lambda data: self._console_callback("stdout", data),
                    self._output_writer.write,  # type: ignore
                ],
                flush_periodically=(self._settings.mode == "online"),
            )
            err_redir = redirect.Redirect(
                src="stderr",
                cbs=[
                    lambda data: self._console_callback("stderr", data),
                    self._output_writer.write,  # type: ignore
                ],
                flush_periodically=(self._settings.mode == "online"),
            )
            if os.name == "nt":

                def wrap_fallback() -> None:
                    if self._out_redir:
                        self._out_redir.uninstall()
                    if self._err_redir:
                        self._err_redir.uninstall()
                    msg = (
                        "Tensorflow detected. Stream redirection is not supported "
                        "on Windows when tensorflow is imported. Falling back to "
                        "wrapping stdout/err."
                    )
                    wandb.termlog(msg)
                    self._redirect(None, None, console="wrap")

                add_import_hook("tensorflow", wrap_fallback)
        elif console == "wrap_emu":
            logger.info("Wrapping output streams.")
            out_redir = redirect.StreamWrapper(
                src="stdout",
                cbs=[
                    lambda data: self._console_callback("stdout", data),
                    self._output_writer.write,  # type: ignore
                ],
                flush_periodically=(self._settings.mode == "online"),
            )
            err_redir = redirect.StreamWrapper(
                src="stderr",
                cbs=[
                    lambda data: self._console_callback("stderr", data),
                    self._output_writer.write,  # type: ignore
                ],
                flush_periodically=(self._settings.mode == "online"),
            )
        elif console == "wrap_raw":
            logger.info("Wrapping output streams.")
            out_redir = redirect.StreamRawWrapper(
                src="stdout",
                cbs=[
                    lambda data: self._console_raw_callback("stdout", data),
                ],
            )
            err_redir = redirect.StreamRawWrapper(
                src="stderr",
                cbs=[
                    lambda data: self._console_raw_callback("stderr", data),
                ],
            )
        elif console == "off":
            return
        else:
            raise ValueError("unhandled console")
        try:
            # save stdout and stderr before installing new write functions
            out_redir.install()
            err_redir.install()
            self._out_redir = out_redir
            self._err_redir = err_redir
            logger.info("Redirects installed.")
        except Exception as e:
            wandb.termwarn(f"Failed to redirect: {e}")
            logger.exception("Failed to redirect.")
        return

    def _restore(self) -> None:
        logger.info("restore")
        # TODO(jhr): drain and shutdown all threads
        if self._out_redir:
            self._out_redir.uninstall()
        if self._err_redir:
            self._err_redir.uninstall()
        logger.info("restore done")

    def _atexit_cleanup(self, exit_code: int | None = None) -> None:
        if self._backend is None:
            logger.warning("process exited without backend configured")
            return
        if self._atexit_cleanup_called:
            return
        self._atexit_cleanup_called = True

        exit_code = exit_code or (self._hooks and self._hooks.exit_code) or 0
        self._exit_code = exit_code
        logger.info(f"got exitcode: {exit_code}")

        # Delete this run's "resume" file if the run finished successfully.
        #
        # This is used by the "auto" resume mode, which resumes from the last
        # failed (or unfinished/crashed) run. If we reach this line, then this
        # run shouldn't be a candidate for "auto" resume.
        if exit_code == 0:
            if os.path.exists(self._settings.resume_fname):
                os.remove(self._settings.resume_fname)

        try:
            self._on_finish()

        except KeyboardInterrupt:
            if not wandb.wandb_agent._is_running():  # type: ignore
                wandb.termerror("Control-C detected -- Run data was not synced")
            raise

        except Exception:
            self._console_stop()
            logger.exception("Problem finishing run")
            wandb.termerror("Problem finishing run")
            raise

        Run._footer(
            sampled_history=self._sampled_history,
            final_summary=self._final_summary,
            poll_exit_response=self._poll_exit_response,
            internal_messages_response=self._internal_messages_response,
            settings=self._settings,
            printer=self._printer,
        )

    def _console_start(self) -> None:
        logger.info("atexit reg")
        self._hooks = ExitHooks()

        self._redirect(self._stdout_slave_fd, self._stderr_slave_fd)

    def _console_stop(self) -> None:
        self._restore()
        if self._output_writer:
            self._output_writer.close()
            self._output_writer = None

    def _on_start(self) -> None:
        self._header()

        if self._settings.save_code and self._settings.code_dir is not None:
            self.log_code(self._settings.code_dir)

        if self._settings.x_save_requirements:
            if self._backend and self._backend.interface:
                from wandb.util import working_set

                logger.debug(
                    "Saving list of pip packages installed into the current environment"
                )
                self._backend.interface.publish_python_packages(working_set())

        if self._backend and self._backend.interface and not self._settings._offline:
            assert self._settings.run_id
            self._run_status_checker = RunStatusChecker(
                self._settings.run_id,
                interface=self._backend.interface,
            )
            self._run_status_checker.start()

        self._console_start()
        self._on_ready()

    def _on_attach(self) -> None:
        """Event triggered when run is attached to another run."""
        with telemetry.context(run=self) as tel:
            tel.feature.attach = True

        self._is_attached = True
        self._on_ready()

    def _register_telemetry_import_hooks(
        self,
    ) -> None:
        def _telemetry_import_hook(
            run: Run,
            module: Any,
        ) -> None:
            with telemetry.context(run=run) as tel:
                try:
                    name = getattr(module, "__name__", None)
                    if name is not None:
                        setattr(tel.imports_finish, name, True)
                except AttributeError:
                    return

        import_telemetry_set = telemetry.list_telemetry_imports()
        import_hook_fn = functools.partial(_telemetry_import_hook, self)
        if not self._settings.run_id:
            return
        for module_name in import_telemetry_set:
            register_post_import_hook(
                import_hook_fn,
                self._settings.run_id,
                module_name,
            )

    def _on_ready(self) -> None:
        """Event triggered when run is ready for the user."""
        assert self._wl
        self._wl.add_active_run(self)

        self._register_telemetry_import_hooks()

        # start reporting any telemetry changes
        self._telemetry_obj_active = True
        self._telemetry_flush()

        try:
            self._detect_and_apply_job_inputs()
        except Exception:
            logger.exception("Problem applying launch job inputs")

        # object is about to be returned to the user, don't let them modify it
        self._freeze()

        if not self._settings.resume:
            if os.path.exists(self._settings.resume_fname):
                os.remove(self._settings.resume_fname)

    def _detect_and_apply_job_inputs(self) -> None:
        """If the user has staged launch inputs, apply them to the run."""
        from wandb.sdk.launch.inputs.internal import StagedLaunchInputs

        StagedLaunchInputs().apply(self)

    def _make_job_source_reqs(self) -> tuple[list[str], dict[str, Any], dict[str, Any]]:
        from wandb.util import working_set

        installed_packages_list = sorted(f"{d.key}=={d.version}" for d in working_set())
        input_types = TypeRegistry.type_of(self.config.as_dict()).to_json()
        output_types = TypeRegistry.type_of(self.summary._as_dict()).to_json()

        return installed_packages_list, input_types, output_types

    def _construct_job_artifact(
        self,
        name: str,
        source_dict: JobSourceDict,
        installed_packages_list: list[str],
        patch_path: os.PathLike | None = None,
    ) -> Artifact:
        job_artifact = InternalArtifact(name, job_builder.JOB_ARTIFACT_TYPE)
        if patch_path and os.path.exists(patch_path):
            job_artifact.add_file(FilePathStr(str(patch_path)), "diff.patch")
        with job_artifact.new_file("requirements.frozen.txt") as f:
            f.write("\n".join(installed_packages_list))
        with job_artifact.new_file("wandb-job.json") as f:
            f.write(json.dumps(source_dict))

        return job_artifact

    def _create_image_job(
        self,
        input_types: dict[str, Any],
        output_types: dict[str, Any],
        installed_packages_list: list[str],
        docker_image_name: str | None = None,
        args: list[str] | None = None,
    ) -> Artifact | None:
        docker_image_name = docker_image_name or os.getenv("WANDB_DOCKER")

        if not docker_image_name:
            return None

        name = wandb.util.make_artifact_name_safe(f"job-{docker_image_name}")
        s_args: Sequence[str] = args if args is not None else self._settings._args
        source_info: JobSourceDict = {
            "_version": "v0",
            "source_type": "image",
            "source": {"image": docker_image_name, "args": s_args},
            "input_types": input_types,
            "output_types": output_types,
            "runtime": self._settings._python,
        }
        job_artifact = self._construct_job_artifact(
            name, source_info, installed_packages_list
        )

        return job_artifact

    def _log_job_artifact_with_image(
        self, docker_image_name: str, args: list[str] | None = None
    ) -> Artifact:
        packages, in_types, out_types = self._make_job_source_reqs()
        job_artifact = self._create_image_job(
            in_types,
            out_types,
            packages,
            args=args,
            docker_image_name=docker_image_name,
        )

        assert job_artifact
        artifact = self.log_artifact(job_artifact)

        if not artifact:
            raise wandb.Error(f"Job Artifact log unsuccessful: {artifact}")
        else:
            return artifact

    async def _display_finish_stats(
        self,
        progress_printer: progress.ProgressPrinter,
    ) -> None:
        last_result: Result | None = None

        async def loop_update_printer() -> None:
            while True:
                if last_result:
                    progress_printer.update(
                        [last_result.response.poll_exit_response],
                    )
                await asyncio.sleep(0.1)

        async def loop_poll_exit() -> None:
            nonlocal last_result
            assert self._backend and self._backend.interface

            while True:
                handle = self._backend.interface.deliver_poll_exit()

                time_start = time.monotonic()
                last_result = await handle.wait_async(timeout=None)

                # Update at most once a second.
                time_elapsed = time.monotonic() - time_start
                if time_elapsed < 1:
                    await asyncio.sleep(1 - time_elapsed)

        async with asyncio_compat.open_task_group() as task_group:
            task_group.start_soon(loop_update_printer())
            task_group.start_soon(loop_poll_exit())

    def _on_finish(self) -> None:
        trigger.call("on_finished")

        if self._run_status_checker is not None:
            self._run_status_checker.stop()

        self._console_stop()  # TODO: there's a race here with jupyter console logging

        assert self._backend and self._backend.interface

        if self._settings.x_update_finish_state:
            exit_handle = self._backend.interface.deliver_exit(self._exit_code)
        else:
            exit_handle = self._backend.interface.deliver_finish_without_exit()

        with progress.progress_printer(
            self._printer,
            default_text="Finishing up...",
        ) as progress_printer:
            # Wait for the run to complete.
            wait_with_progress(
                exit_handle,
                timeout=None,
                progress_after=1,
                display_progress=functools.partial(
                    self._display_finish_stats,
                    progress_printer,
                ),
            )

        # Print some final statistics.
        poll_exit_handle = self._backend.interface.deliver_poll_exit()
        result = poll_exit_handle.wait_or(timeout=None)
        progress.print_sync_dedupe_stats(
            self._printer,
            result.response.poll_exit_response,
        )

        self._poll_exit_response = result.response.poll_exit_response
        internal_messages_handle = self._backend.interface.deliver_internal_messages()
        result = internal_messages_handle.wait_or(timeout=None)
        self._internal_messages_response = result.response.internal_messages_response

        # dispatch all our final requests

        final_summary_handle = self._backend.interface.deliver_get_summary()
        sampled_history_handle = (
            self._backend.interface.deliver_request_sampled_history()
        )

        result = sampled_history_handle.wait_or(timeout=None)
        self._sampled_history = result.response.sampled_history_response

        result = final_summary_handle.wait_or(timeout=None)
        self._final_summary = result.response.get_summary_response

        if self._backend:
            self._backend.cleanup()

        if self._run_status_checker:
            self._run_status_checker.join()

        if self._settings.run_id:
            self._unregister_telemetry_import_hooks(self._settings.run_id)

    @staticmethod
    def _unregister_telemetry_import_hooks(run_id: str) -> None:
        import_telemetry_set = telemetry.list_telemetry_imports()
        for module_name in import_telemetry_set:
            unregister_post_import_hook(module_name, run_id)

    @_log_to_run
    @_raise_if_finished
    @_attach
    def define_metric(
        self,
        name: str,
        step_metric: str | wandb_metric.Metric | None = None,
        step_sync: bool | None = None,
        hidden: bool | None = None,
        summary: str | None = None,
        goal: str | None = None,
        overwrite: bool | None = None,
    ) -> wandb_metric.Metric:
        """Customize metrics logged with `wandb.log()`.

        Args:
            name: The name of the metric to customize.
            step_metric: The name of another metric to serve as the X-axis
                for this metric in automatically generated charts.
            step_sync: Automatically insert the last value of step_metric into
                `run.log()` if it is not provided explicitly. Defaults to True
                 if step_metric is specified.
            hidden: Hide this metric from automatic plots.
            summary: Specify aggregate metrics added to summary.
                Supported aggregations include "min", "max", "mean", "last",
                "best", "copy" and "none". "best" is used together with the
                goal parameter. "none" prevents a summary from being generated.
                "copy" is deprecated and should not be used.
            goal: Specify how to interpret the "best" summary type.
                Supported options are "minimize" and "maximize".
            overwrite: If false, then this call is merged with previous
                `define_metric` calls for the same metric by using their
                values for any unspecified parameters. If true, then
                unspecified parameters overwrite values specified by
                previous calls.

        Returns:
            An object that represents this call but can otherwise be discarded.
        """
        if summary and "copy" in summary:
            deprecate.deprecate(
                Deprecated.run__define_metric_copy,
                "define_metric(summary='copy') is deprecated and will be removed.",
                self,
            )

        if (summary and "best" in summary) or goal is not None:
            deprecate.deprecate(
                Deprecated.run__define_metric_best_goal,
                "define_metric(summary='best', goal=...) is deprecated and will be removed. "
                "Use define_metric(summary='min') or define_metric(summary='max') instead.",
                self,
            )

        return self._define_metric(
            name,
            step_metric,
            step_sync,
            hidden,
            summary,
            goal,
            overwrite,
        )

    def _define_metric(
        self,
        name: str,
        step_metric: str | wandb_metric.Metric | None = None,
        step_sync: bool | None = None,
        hidden: bool | None = None,
        summary: str | None = None,
        goal: str | None = None,
        overwrite: bool | None = None,
    ) -> wandb_metric.Metric:
        if not name:
            raise wandb.Error("define_metric() requires non-empty name argument")
        if isinstance(step_metric, wandb_metric.Metric):
            step_metric = step_metric.name
        for arg_name, arg_val, exp_type in (
            ("name", name, str),
            ("step_metric", step_metric, str),
            ("step_sync", step_sync, bool),
            ("hidden", hidden, bool),
            ("summary", summary, str),
            ("goal", goal, str),
            ("overwrite", overwrite, bool),
        ):
            # NOTE: type checking is broken for isinstance and str
            if arg_val is not None and not isinstance(arg_val, exp_type):
                arg_type = type(arg_val).__name__
                raise wandb.Error(
                    f"Unhandled define_metric() arg: {arg_name} type: {arg_type}"
                )
        stripped = name[:-1] if name.endswith("*") else name
        if "*" in stripped:
            raise wandb.Error(
                f"Unhandled define_metric() arg: name (glob suffixes only): {name}"
            )
        summary_ops: Sequence[str] | None = None
        if summary:
            summary_items = [s.lower() for s in summary.split(",")]
            summary_ops = []
            valid = {"min", "max", "mean", "best", "last", "copy", "none"}
            # TODO: deprecate copy and best
            for i in summary_items:
                if i not in valid:
                    raise wandb.Error(f"Unhandled define_metric() arg: summary op: {i}")
                summary_ops.append(i)
            with telemetry.context(run=self) as tel:
                tel.feature.metric_summary = True
        # TODO: deprecate goal
        goal_cleaned: str | None = None
        if goal is not None:
            goal_cleaned = goal[:3].lower()
            valid_goal = {"min", "max"}
            if goal_cleaned not in valid_goal:
                raise wandb.Error(f"Unhandled define_metric() arg: goal: {goal}")
            with telemetry.context(run=self) as tel:
                tel.feature.metric_goal = True
        if hidden:
            with telemetry.context(run=self) as tel:
                tel.feature.metric_hidden = True
        if step_sync:
            with telemetry.context(run=self) as tel:
                tel.feature.metric_step_sync = True

        with telemetry.context(run=self) as tel:
            tel.feature.metric = True

        m = wandb_metric.Metric(
            name=name,
            step_metric=step_metric,
            step_sync=step_sync,
            summary=summary_ops,
            hidden=hidden,
            goal=goal_cleaned,
            overwrite=overwrite,
        )
        m._set_callback(self._metric_callback)
        m._commit()
        return m

    @_log_to_run
    @_attach
    def watch(
        self,
        models: torch.nn.Module | Sequence[torch.nn.Module],
        criterion: torch.F | None = None,  # type: ignore
        log: Literal["gradients", "parameters", "all"] | None = "gradients",
        log_freq: int = 1000,
        idx: int | None = None,
        log_graph: bool = False,
    ) -> None:
        """Hook into given PyTorch model to monitor gradients and the model's computational graph.

        This function can track parameters, gradients, or both during training.

        Args:
            models: A single model or a sequence of models to be monitored.
            criterion: The loss function being optimized (optional).
            log: Specifies whether to log "gradients", "parameters", or "all".
                Set to None to disable logging. (default="gradients").
            log_freq: Frequency (in batches) to log gradients and parameters. (default=1000)
            idx: Index used when tracking multiple models with `wandb.watch`. (default=None)
            log_graph: Whether to log the model's computational graph. (default=False)

        Raises:
            ValueError:
                If `wandb.init` has not been called or if any of the models are not instances
                of `torch.nn.Module`.
        """
        wandb.sdk._watch(self, models, criterion, log, log_freq, idx, log_graph)

    @_log_to_run
    @_attach
    def unwatch(
        self, models: torch.nn.Module | Sequence[torch.nn.Module] | None = None
    ) -> None:
        """Remove pytorch model topology, gradient and parameter hooks.

        Args:
            models: Optional list of pytorch models that have had watch called on them.
        """
        wandb.sdk._unwatch(self, models=models)

    def _detach(self) -> None:
        """Detach the run from the current process.

        <!-- lazydoc-ignore: internal -->
        """
        pass

    @_log_to_run
    @_raise_if_finished
    @_attach
    def link_artifact(
        self,
        artifact: Artifact,
        target_path: str,
        aliases: list[str] | None = None,
    ) -> Artifact | None:
        """Link the given artifact to a portfolio (a promoted collection of artifacts).

        Linked artifacts are visible in the UI for the specified portfolio.

        Args:
            artifact: the (public or local) artifact which will be linked
            target_path: `str` - takes the following forms: `{portfolio}`, `{project}/{portfolio}`,
                or `{entity}/{project}/{portfolio}`
            aliases: `List[str]` - optional alias(es) that will only be applied on this linked artifact
                                   inside the portfolio.
            The alias "latest" will always be applied to the latest version of an artifact that is linked.

        Returns:
            The linked artifact if linking was successful, otherwise None.

        """
        portfolio, project, entity = wandb.util._parse_entity_project_item(target_path)
        if aliases is None:
            aliases = []

        if not self._backend or not self._backend.interface:
            return None

        if artifact.is_draft() and not artifact._is_draft_save_started():
            artifact = self._log_artifact(artifact)

        if self._settings._offline:
            # TODO: implement offline mode + sync
            raise NotImplementedError

        # Wait until the artifact is committed before trying to link it.
        artifact.wait()

        organization = ""
        if is_artifact_registry_project(project):
            organization = entity or self.settings.organization or ""
            # In a Registry linking, the entity is used to fetch the organization of the artifact
            # therefore the source artifact's entity is passed to the backend
            entity = artifact._source_entity
        project = project or self.project
        entity = entity or self.entity
        handle = self._backend.interface.deliver_link_artifact(
            artifact,
            portfolio,
            aliases,
            entity,
            project,
            organization,
        )
        if artifact._ttl_duration_seconds is not None:
            wandb.termwarn(
                "Artifact TTL will be disabled for source artifacts that are linked to portfolios."
            )
        result = handle.wait_or(timeout=None)
        response = result.response.link_artifact_response
        if response.error_message:
            wandb.termerror(response.error_message)
        if response.version_index is None:
            wandb.termerror(
                "Error fetching the linked artifact's version index after linking"
            )
            return None

        try:
            artifact_name = f"{entity}/{project}/{portfolio}:v{response.version_index}"
            if is_artifact_registry_project(project):
                if organization:
                    artifact_name = f"{organization}/{project}/{portfolio}:v{response.version_index}"
                else:
                    artifact_name = f"{project}/{portfolio}:v{response.version_index}"
            linked_artifact = self._public_api()._artifact(artifact_name)
        except Exception as e:
            wandb.termerror(f"Error fetching link artifact after linking: {e}")
            return None
        return linked_artifact

    @_log_to_run
    @_raise_if_finished
    @_attach
    def use_artifact(
        self,
        artifact_or_name: str | Artifact,
        type: str | None = None,
        aliases: list[str] | None = None,
        use_as: str | None = None,
    ) -> Artifact:
        """Declare an artifact as an input to a run.

        Call `download` or `file` on the returned object to get the contents locally.

        Args:
<<<<<<< HEAD
            artifact_or_name: The name of the artifact to use. May be prefixed
                with the name of the project the artifact was logged to
                ("<entity>" or "<entity>/<project>"). If no
                entity is specified in the name, the Run or API setting's entity is used.
                Valid names can be in the following forms
            - name:version
            - name:alias
            type: The type of artifact to use.
            aliases: Aliases to apply to this artifact
            use_as: Optional string indicating what purpose the artifact was
                used with.
=======
            artifact_or_name: (str or Artifact) An artifact name.
                May be prefixed with project/ or entity/project/.
                If no entity is specified in the name, the Run or API setting's entity is used.
                Valid names can be in the following forms:
                    - name:version
                    - name:alias
                You can also pass an Artifact object created by calling `wandb.Artifact`
            type: (str, optional) The type of artifact to use.
            aliases: (list, optional) Aliases to apply to this artifact
            use_as: This argument is deprecated and does nothing.
>>>>>>> c9f6b02d

        Returns:
            An `Artifact` object.

        Examples:
        ```python
        import wandb

        run = wandb.init(project="<example>")

        # Use an artifact by name and alias
        artifact_a = run.use_artifact(artifact_or_name="<name>:<alias>")

        # Use an artifact by name and version
        artifact_b = run.use_artifact(artifact_or_name="<name>:v<version>")

        # Use an artifact by entity/project/name:alias
        artifact_c = run.use_artifact(
            artifact_or_name="<entity>/<project>/<name>:<alias>"
        )

        # Use an artifact by entity/project/name:version
        artifact_d = run.use_artifact(
            artifact_or_name="<entity>/<project>/<name>:v<version>"
        )
        ```

        """
        if self._settings._offline:
            raise TypeError("Cannot use artifact when in offline mode.")

        api = internal.Api(
            default_settings={
                "entity": self._settings.entity,
                "project": self._settings.project,
            }
        )
        api.set_current_run_id(self._settings.run_id)

        if use_as is not None:
            deprecate.deprecate(
                field_name=Deprecated.run__use_artifact_use_as,
                warning_message=(
                    "`use_as` argument is deprecated and does not affect the behaviour of `run.use_artifact`"
                ),
            )

        if isinstance(artifact_or_name, str):
            name = artifact_or_name
            public_api = self._public_api()
            artifact = public_api._artifact(type=type, name=name)
            if type is not None and type != artifact.type:
                raise ValueError(
                    f"Supplied type {type} does not match type {artifact.type} of artifact {artifact.name}"
                )
            api.use_artifact(
                artifact.id,
                entity_name=self._settings.entity,
                project_name=self._settings.project,
                artifact_entity_name=artifact.entity,
                artifact_project_name=artifact.project,
            )
        else:
            artifact = artifact_or_name
            if aliases is None:
                aliases = []
            elif isinstance(aliases, str):
                aliases = [aliases]
            if isinstance(artifact_or_name, Artifact) and artifact.is_draft():
                if use_as is not None:
                    wandb.termwarn(
                        "Indicating use_as is not supported when using a draft artifact"
                    )
                self._log_artifact(
                    artifact,
                    aliases=aliases,
                    is_user_created=True,
                    use_after_commit=True,
                )
                artifact.wait()
            elif isinstance(artifact, Artifact) and not artifact.is_draft():
                api.use_artifact(
                    artifact.id,
                    artifact_entity_name=artifact.entity,
                    artifact_project_name=artifact.project,
                )
            else:
                raise ValueError(
                    'You must pass an artifact name (e.g. "pedestrian-dataset:v1"), '
                    "an instance of `wandb.Artifact`, or `wandb.Api().artifact()` to `use_artifact`"
                )
        if self._backend and self._backend.interface:
            self._backend.interface.publish_use_artifact(artifact)
        return artifact

    @_log_to_run
    @_raise_if_finished
    @_attach
    def log_artifact(
        self,
        artifact_or_path: Artifact | StrPath,
        name: str | None = None,
        type: str | None = None,
        aliases: list[str] | None = None,
        tags: list[str] | None = None,
    ) -> Artifact:
        """Declare an artifact as an output of a run.

        Args:
            artifact_or_path: (str or Artifact) A path to the contents of this artifact,
                can be in the following forms:
                    - `/local/directory`
                    - `/local/directory/file.txt`
                    - `s3://bucket/path`
                You can also pass an Artifact object created by calling
                `wandb.Artifact`.
            name: (str, optional) An artifact name. Valid names can be in the following forms:
                    - name:version
                    - name:alias
                    - digest
                This will default to the basename of the path prepended with the current
                run id  if not specified.
            type: (str) The type of artifact to log, examples include `dataset`, `model`
            aliases: (list, optional) Aliases to apply to this artifact,
                defaults to `["latest"]`
            tags: (list, optional) Tags to apply to this artifact, if any.

        Returns:
            An `Artifact` object.
        """
        return self._log_artifact(
            artifact_or_path,
            name=name,
            type=type,
            aliases=aliases,
            tags=tags,
        )

    @_log_to_run
    @_raise_if_finished
    @_attach
    def upsert_artifact(
        self,
        artifact_or_path: Artifact | str,
        name: str | None = None,
        type: str | None = None,
        aliases: list[str] | None = None,
        distributed_id: str | None = None,
    ) -> Artifact:
        """Declare (or append to) a non-finalized artifact as output of a run.

        Note that you must call run.finish_artifact() to finalize the artifact.
        This is useful when distributed jobs need to all contribute to the same artifact.

        Args:
            artifact_or_path: A path to the contents of this artifact,
                can be in the following forms:
            - `/local/directory`
            - `/local/directory/file.txt`
            - `s3://bucket/path`
            name: An artifact name. May be prefixed with "entity/project". Defaults
                to the basename of the path prepended with the current run ID
                if not specified. Valid names can be in the following forms:
            - name:version
            - name:alias
            - digest
            type: The type of artifact to log. Common examples include `dataset`, `model`.
            aliases: Aliases to apply to this artifact, defaults to `["latest"]`.
            distributed_id: Unique string that all distributed jobs share. If None,
                defaults to the run's group name.

        Returns:
            An `Artifact` object.
        """
        if self._settings.run_group is None and distributed_id is None:
            raise TypeError(
                "Cannot upsert artifact unless run is in a group or distributed_id is provided"
            )
        if distributed_id is None:
            distributed_id = self._settings.run_group or ""
        return self._log_artifact(
            artifact_or_path,
            name=name,
            type=type,
            aliases=aliases,
            distributed_id=distributed_id,
            finalize=False,
        )

    @_log_to_run
    @_raise_if_finished
    @_attach
    def finish_artifact(
        self,
        artifact_or_path: Artifact | str,
        name: str | None = None,
        type: str | None = None,
        aliases: list[str] | None = None,
        distributed_id: str | None = None,
    ) -> Artifact:
        """Finishes a non-finalized artifact as output of a run.

        Subsequent "upserts" with the same distributed ID will result in a new version.

        Args:
            artifact_or_path: A path to the contents of this artifact,
                can be in the following forms:
                    - `/local/directory`
                    - `/local/directory/file.txt`
                    - `s3://bucket/path`
                You can also pass an Artifact object created by calling
                `wandb.Artifact`.
            name: An artifact name. May be prefixed with entity/project.
                Valid names can be in the following forms:
                    - name:version
                    - name:alias
                    - digest
                This will default to the basename of the path prepended with the current
                run id  if not specified.
            type: The type of artifact to log, examples include `dataset`, `model`
            aliases: Aliases to apply to this artifact,
                defaults to `["latest"]`
            distributed_id: Unique string that all distributed jobs share. If None,
                defaults to the run's group name.

        Returns:
            An `Artifact` object.
        """
        if self._settings.run_group is None and distributed_id is None:
            raise TypeError(
                "Cannot finish artifact unless run is in a group or distributed_id is provided"
            )
        if distributed_id is None:
            distributed_id = self._settings.run_group or ""

        return self._log_artifact(
            artifact_or_path,
            name,
            type,
            aliases,
            distributed_id=distributed_id,
            finalize=True,
        )

    def _log_artifact(
        self,
        artifact_or_path: Artifact | StrPath,
        name: str | None = None,
        type: str | None = None,
        aliases: list[str] | None = None,
        tags: list[str] | None = None,
        distributed_id: str | None = None,
        finalize: bool = True,
        is_user_created: bool = False,
        use_after_commit: bool = False,
    ) -> Artifact:
        if self._settings.anonymous in ["allow", "must"]:
            wandb.termwarn(
                "Artifacts logged anonymously cannot be claimed and expire after 7 days."
            )

        if not finalize and distributed_id is None:
            raise TypeError("Must provide distributed_id if artifact is not finalize")

        if aliases is not None:
            aliases = validate_aliases(aliases)

        # Check if artifact tags are supported
        if tags is not None:
            tags = validate_tags(tags)

        artifact, aliases = self._prepare_artifact(
            artifact_or_path, name, type, aliases
        )

        if len(artifact.metadata) > MAX_ARTIFACT_METADATA_KEYS:
            raise ValueError(
                f"Artifact must not have more than {MAX_ARTIFACT_METADATA_KEYS} metadata keys."
            )

        artifact.distributed_id = distributed_id
        self._assert_can_log_artifact(artifact)
        if self._backend and self._backend.interface:
            if not self._settings._offline:
                handle = self._backend.interface.deliver_artifact(
                    self,
                    artifact,
                    aliases,
                    tags,
                    self.step,
                    finalize=finalize,
                    is_user_created=is_user_created,
                    use_after_commit=use_after_commit,
                )
                artifact._set_save_handle(handle, self._public_api().client)
            else:
                self._backend.interface.publish_artifact(
                    self,
                    artifact,
                    aliases,
                    tags,
                    finalize=finalize,
                    is_user_created=is_user_created,
                    use_after_commit=use_after_commit,
                )
        elif self._internal_run_interface:
            self._internal_run_interface.publish_artifact(
                self,
                artifact,
                aliases,
                tags,
                finalize=finalize,
                is_user_created=is_user_created,
                use_after_commit=use_after_commit,
            )
        return artifact

    def _public_api(self, overrides: dict[str, str] | None = None) -> PublicApi:
        overrides = {"run": self._settings.run_id}  # type: ignore
        if not self._settings._offline:
            overrides["entity"] = self._settings.entity or ""
            overrides["project"] = self._settings.project or ""
        return public.Api(overrides)

    # TODO(jhr): annotate this
    def _assert_can_log_artifact(self, artifact) -> None:  # type: ignore
        if self._settings._offline:
            return
        try:
            public_api = self._public_api()
            entity = public_api.settings["entity"]
            project = public_api.settings["project"]
            expected_type = Artifact._expected_type(
                entity, project, artifact.name, public_api.client
            )
        except requests.exceptions.RequestException:
            # Just return early if there is a network error. This is
            # ok, as this function is intended to help catch an invalid
            # type early, but not a hard requirement for valid operation.
            return
        if expected_type is not None and artifact.type != expected_type:
            raise ValueError(
                f"Artifact {artifact.name} already exists with type '{expected_type}'; "
                f"cannot create another with type '{artifact.type}'"
            )
        if entity and artifact._source_entity and entity != artifact._source_entity:
            raise ValueError(
                f"Artifact {artifact.name} is owned by entity "
                f"'{artifact._source_entity}'; it can't be moved to '{entity}'"
            )
        if project and artifact._source_project and project != artifact._source_project:
            raise ValueError(
                f"Artifact {artifact.name} exists in project "
                f"'{artifact._source_project}'; it can't be moved to '{project}'"
            )

    def _prepare_artifact(
        self,
        artifact_or_path: Artifact | StrPath,
        name: str | None = None,
        type: str | None = None,
        aliases: list[str] | None = None,
    ) -> tuple[Artifact, list[str]]:
        if isinstance(artifact_or_path, (str, os.PathLike)):
            name = (
                name
                or f"run-{self._settings.run_id}-{os.path.basename(artifact_or_path)}"
            )
            artifact = wandb.Artifact(name, type or "unspecified")
            if os.path.isfile(artifact_or_path):
                artifact.add_file(str(artifact_or_path))
            elif os.path.isdir(artifact_or_path):
                artifact.add_dir(str(artifact_or_path))
            elif "://" in str(artifact_or_path):
                artifact.add_reference(str(artifact_or_path))
            else:
                raise ValueError(
                    "path must be a file, directory or external"
                    "reference like s3://bucket/path"
                )
        else:
            artifact = artifact_or_path
        if not isinstance(artifact, wandb.Artifact):
            raise TypeError(
                "You must pass an instance of wandb.Artifact or a "
                "valid file path to log_artifact"
            )

        artifact.finalize()
        return artifact, _resolve_aliases(aliases)

    @_log_to_run
    @_raise_if_finished
    @_attach
    def log_model(
        self,
        path: StrPath,
        name: str | None = None,
        aliases: list[str] | None = None,
    ) -> None:
        """Logs a model artifact containing the contents inside the 'path' to a run and marks it as an output to this run.

        The name of model artifact can only contain alphanumeric characters,
        underscores, and hyphens.

        Args:
            path: (str) A path to the contents of this model,
                can be in the following forms:
                    - `/local/directory`
                    - `/local/directory/file.txt`
                    - `s3://bucket/path`
            name: A name to assign to the model artifact that
                the file contents will be added to. This will default to the
                basename of the path prepended with the current run id if
                not specified.
            aliases: Aliases to apply to the created model artifact,
                    defaults to `["latest"]`

        Raises:
            ValueError: If name has invalid special characters.

        Returns:
            None
        """
        self._log_artifact(
            artifact_or_path=path, name=name, type="model", aliases=aliases
        )

    @_log_to_run
    @_raise_if_finished
    @_attach
    def use_model(self, name: str) -> FilePathStr:
        """Download the files logged in a model artifact 'name'.

        Args:
            name: A model artifact name. 'name' must match the name of an existing logged
                model artifact. May be prefixed with `entity/project/`. Valid names
                can be in the following forms
            - model_artifact_name:version
            - model_artifact_name:alias

        Raises:
            AssertionError: If model artifact 'name' is of a type that does
            not contain the substring 'model'.

        Returns:
            path (str): Path to downloaded model artifact file(s).
        """
        if self._settings._offline:
            # Downloading artifacts is not supported when offline.
            raise RuntimeError("`use_model` not supported in offline mode.")

        artifact = self.use_artifact(artifact_or_name=name)
        if "model" not in str(artifact.type.lower()):
            raise AssertionError(
                "You can only use this method for 'model' artifacts."
                " For an artifact to be a 'model' artifact, its type property"
                " must contain the substring 'model'."
            )

        path = artifact.download()

        # If returned directory contains only one file, return path to that file
        dir_list = os.listdir(path)
        if len(dir_list) == 1:
            return FilePathStr(os.path.join(path, dir_list[0]))
        return path

    @_log_to_run
    @_raise_if_finished
    @_attach
    def link_model(
        self,
        path: StrPath,
        registered_model_name: str,
        name: str | None = None,
        aliases: list[str] | None = None,
    ) -> Artifact | None:
        """Log a model artifact version and link it to a registered model in the model registry.

        Linked model versions are visible in the UI for the specified registered model.

        This method will:
        - Check if 'name' model artifact has been logged. If so, use the artifact version that matches the files
        located at 'path' or log a new version. Otherwise log files under 'path' as a new model artifact, 'name'
        of type 'model'.
        - Check if registered model with name 'registered_model_name' exists in the 'model-registry' project.
        If not, create a new registered model with name 'registered_model_name'.
        - Link version of model artifact 'name' to registered model, 'registered_model_name'.
        - Attach aliases from 'aliases' list to the newly linked model artifact version.

        Args:
            path: (str) A path to the contents of this model, can be in the
                following forms:
            - `/local/directory`
            - `/local/directory/file.txt`
            - `s3://bucket/path`
            registered_model_name: The name of the registered model that the
                model is to be linked to. A registered model is a collection of
                model versions linked to the model registry, typically
                representing a team's specific ML Task. The entity that this
                registered model belongs to will be derived from the run.
            name: The name of the model artifact that files in 'path' will be
                logged to. This will default to the basename of the path
                prepended with the current run id  if not specified.
            aliases: Aliases that will only be applied on this linked artifact
                inside the registered model. The alias "latest" will always be
                applied to the latest version of an artifact that is linked.

        Raises:
            AssertionError: If registered_model_name is a path or
                if model artifact 'name' is of a type that does not contain
                the substring 'model'.
            ValueError: If name has invalid special characters.

        Returns:
            The linked artifact if linking was successful, otherwise None.
        """
        name_parts = registered_model_name.split("/")
        if len(name_parts) != 1:
            raise AssertionError(
                "Please provide only the name of the registered model."
                " Do not append the entity or project name."
            )

        project = "model-registry"
        target_path = self.entity + "/" + project + "/" + registered_model_name

        public_api = self._public_api()
        try:
            artifact = public_api._artifact(name=f"{name}:latest")
            if "model" not in str(artifact.type.lower()):
                raise AssertionError(
                    "You can only use this method for 'model' artifacts."
                    " For an artifact to be a 'model' artifact, its type"
                    " property must contain the substring 'model'."
                )

            artifact = self._log_artifact(
                artifact_or_path=path, name=name, type=artifact.type
            )
        except (ValueError, CommError):
            artifact = self._log_artifact(
                artifact_or_path=path, name=name, type="model"
            )
        return self.link_artifact(
            artifact=artifact, target_path=target_path, aliases=aliases
        )

    @_log_to_run
    @_raise_if_finished
    @_attach
    def alert(
        self,
        title: str,
        text: str,
        level: str | AlertLevel | None = None,
        wait_duration: int | float | timedelta | None = None,
    ) -> None:
        """Create an alert with the given title and text.

        Args:
            title: The title of the alert, must be less than 64 characters long.
            text: The text body of the alert.
            level: The alert level to use, either: `INFO`, `WARN`, or `ERROR`.
            wait_duration: The time to wait (in seconds) before sending another
                alert with this title.
        """
        level = level or AlertLevel.INFO
        level_str: str = level.value if isinstance(level, AlertLevel) else level
        if level_str not in {lev.value for lev in AlertLevel}:
            raise ValueError("level must be one of 'INFO', 'WARN', or 'ERROR'")

        wait_duration = wait_duration or timedelta(minutes=1)
        if isinstance(wait_duration, int) or isinstance(wait_duration, float):
            wait_duration = timedelta(seconds=wait_duration)
        elif not callable(getattr(wait_duration, "total_seconds", None)):
            raise TypeError(
                "wait_duration must be an int, float, or datetime.timedelta"
            )
        wait_duration = int(wait_duration.total_seconds() * 1000)

        if self._backend and self._backend.interface:
            self._backend.interface.publish_alert(title, text, level_str, wait_duration)

    def __enter__(self) -> Run:
        return self

    def __exit__(
        self,
        exc_type: type[BaseException],
        exc_val: BaseException,
        exc_tb: TracebackType,
    ) -> bool:
        exception_raised = exc_type is not None
        if exception_raised:
            traceback.print_exception(exc_type, exc_val, exc_tb)
        exit_code = 1 if exception_raised else 0
        self._finish(exit_code=exit_code)
        return not exception_raised

    @_log_to_run
    @_raise_if_finished
    @_attach
    def mark_preempting(self) -> None:
        """Mark this run as preempting.

        Also tells the internal process to immediately report this to server.
        """
        if self._backend and self._backend.interface:
            self._backend.interface.publish_preempting()

    @property
    @_log_to_run
    @_raise_if_finished
    @_attach
    def _system_metrics(self) -> dict[str, list[tuple[datetime, float]]]:
        """Returns a dictionary of system metrics.

        Returns:
            A dictionary of system metrics.
        """
        from wandb.proto import wandb_internal_pb2

        def pb_to_dict(
            system_metrics_pb: wandb_internal_pb2.GetSystemMetricsResponse,
        ) -> dict[str, list[tuple[datetime, float]]]:
            res = {}

            for metric, records in system_metrics_pb.system_metrics.items():
                measurements = []
                for record in records.record:
                    # Convert timestamp to datetime
                    dt = datetime.fromtimestamp(
                        record.timestamp.seconds, tz=timezone.utc
                    )
                    dt = dt.replace(microsecond=record.timestamp.nanos // 1000)

                    measurements.append((dt, record.value))

                res[metric] = measurements

            return res

        if not self._backend or not self._backend.interface:
            return {}

        handle = self._backend.interface.deliver_get_system_metrics()

        try:
            result = handle.wait_or(timeout=1)
        except TimeoutError:
            return {}
        else:
            try:
                response = result.response.get_system_metrics_response
                return pb_to_dict(response) if response else {}
            except Exception:
                logger.exception("Error getting system metrics.")
                return {}

    @property
    @_log_to_run
    @_attach
    @_raise_if_finished
    def _metadata(self) -> Metadata | None:
        """The metadata associated with this run.

        NOTE: Automatically collected metadata can be overridden by the user.
        """
        if not self._backend or not self._backend.interface:
            return self.__metadata

        # Initialize the metadata object if it doesn't exist.
        if self.__metadata is None:
            self.__metadata = Metadata()
            self.__metadata._set_callback(self._metadata_callback)

        handle = self._backend.interface.deliver_get_system_metadata()

        try:
            result = handle.wait_or(timeout=1)
        except TimeoutError:
            logger.exception("Timeout getting run metadata.")
            return None

        try:
            response = result.response.get_system_metadata_response

            # Temporarily disable the callback to prevent triggering
            # an update call to wandb-core with the callback.
            with self.__metadata.disable_callback():
                # Values stored in the metadata object take precedence.
                self.__metadata.update_from_proto(response.metadata, skip_existing=True)

            return self.__metadata
        except Exception:
            logger.exception("Error getting run metadata.")

        return None

    @_log_to_run
    @_raise_if_finished
    @_attach
    def _metadata_callback(
        self,
        metadata: MetadataRequest,
    ) -> None:
        """Callback to publish Metadata to wandb-core upon user updates."""
        # ignore updates if the attached to another run
        if self._is_attached:
            wandb.termwarn(
                "Metadata updates are ignored when attached to another run.",
                repeat=False,
            )
            return

        if self._backend and self._backend.interface:
            self._backend.interface.publish_metadata(metadata)

    # ------------------------------------------------------------------------------
    # HEADER
    # ------------------------------------------------------------------------------
    def _header(self) -> None:
        self._header_wandb_version_info()
        self._header_sync_info()
        self._header_run_info()

    def _header_wandb_version_info(self) -> None:
        if self._settings.quiet or self._settings.silent:
            return

        # TODO: add this to a higher verbosity level
        self._printer.display(f"Tracking run with wandb version {wandb.__version__}")

    def _header_sync_info(self) -> None:
        if self._settings._offline:
            self._printer.display(
                [
                    f"W&B syncing is set to {self._printer.code('`offline`')}"
                    f" in this directory. Run {self._printer.code('`wandb online`')}"
                    f" or set {self._printer.code('WANDB_MODE=online')}"
                    " to enable cloud syncing.",
                ]
            )
        else:
            sync_dir = self._settings.sync_dir
            info = [f"Run data is saved locally in {self._printer.files(sync_dir)}"]
            if not self._printer.supports_html:
                info.append(
                    f"Run {self._printer.code('`wandb offline`')} to turn off syncing."
                )
            if not self._settings.quiet and not self._settings.silent:
                self._printer.display(info)

    def _header_run_info(self) -> None:
        settings, printer = self._settings, self._printer

        if settings._offline or settings.silent:
            return

        run_url = settings.run_url
        project_url = settings.project_url
        sweep_url = settings.sweep_url

        run_state_str = (
            "Resuming run"
            if settings.resumed or settings.resume_from
            else "Syncing run"
        )
        run_name = settings.run_name
        if not run_name:
            return

        if printer.supports_html:
            import wandb.jupyter

            if not wandb.jupyter.display_if_magic_is_used(self):
                run_line = f"<strong>{printer.link(run_url, run_name)}</strong>"
                project_line, sweep_line = "", ""

                if not settings.quiet:
                    doc_html = printer.link(url_registry.url("developer-guide"), "docs")

                    project_html = printer.link(project_url, "Weights & Biases")
                    project_line = f"to {project_html} ({doc_html})"

                    if sweep_url:
                        sweep_line = f"Sweep page: {printer.link(sweep_url, sweep_url)}"

                printer.display(
                    [f"{run_state_str} {run_line} {project_line}", sweep_line],
                )

        elif run_name:
            printer.display(f"{run_state_str} {printer.name(run_name)}")

        if not settings.quiet:
            # TODO: add verbosity levels and add this to higher levels
            printer.display(
                f"{printer.emoji('star')} View project at {printer.link(project_url)}"
            )
            if sweep_url:
                printer.display(
                    f"{printer.emoji('broom')} View sweep at {printer.link(sweep_url)}"
                )
        printer.display(
            f"{printer.emoji('rocket')} View run at {printer.link(run_url)}",
        )

        if run_name and settings.anonymous in ["allow", "must"]:
            printer.display(
                (
                    "Do NOT share these links with anyone."
                    " They can be used to claim your runs."
                ),
                level="warn",
            )

    # ------------------------------------------------------------------------------
    # FOOTER
    # ------------------------------------------------------------------------------
    # Note: All the footer methods are static methods since we want to share the printing logic
    # with the service execution path that doesn't have access to the run instance
    @staticmethod
    def _footer(
        sampled_history: SampledHistoryResponse | None = None,
        final_summary: GetSummaryResponse | None = None,
        poll_exit_response: PollExitResponse | None = None,
        internal_messages_response: InternalMessagesResponse | None = None,
        *,
        settings: Settings,
        printer: printer.Printer,
    ) -> None:
        Run._footer_history_summary_info(
            history=sampled_history,
            summary=final_summary,
            settings=settings,
            printer=printer,
        )

        Run._footer_sync_info(
            poll_exit_response=poll_exit_response,
            settings=settings,
            printer=printer,
        )
        Run._footer_log_dir_info(settings=settings, printer=printer)
        Run._footer_notify_wandb_core(
            settings=settings,
            printer=printer,
        )
        Run._footer_internal_messages(
            internal_messages_response=internal_messages_response,
            settings=settings,
            printer=printer,
        )

    @staticmethod
    def _footer_sync_info(
        poll_exit_response: PollExitResponse | None = None,
        *,
        settings: Settings,
        printer: printer.Printer,
    ) -> None:
        if settings.silent:
            return

        if settings._offline:
            if not settings.quiet:
                printer.display(
                    [
                        "You can sync this run to the cloud by running:",
                        printer.code(f"wandb sync {settings.sync_dir}"),
                    ],
                )
            return

        info = []
        if settings.run_name and settings.run_url:
            info.append(
                f"{printer.emoji('rocket')} View run {printer.name(settings.run_name)} at: {printer.link(settings.run_url)}"
            )
        if settings.project_url:
            info.append(
                f"{printer.emoji('star')} View project at: {printer.link(settings.project_url)}"
            )
        if poll_exit_response and poll_exit_response.file_counts:
            logger.info("logging synced files")
            file_counts = poll_exit_response.file_counts
            info.append(
                f"Synced {file_counts.wandb_count} W&B file(s), {file_counts.media_count} media file(s), "
                f"{file_counts.artifact_count} artifact file(s) and {file_counts.other_count} other file(s)",
            )
        printer.display(info)

    @staticmethod
    def _footer_log_dir_info(
        *,
        settings: Settings,
        printer: printer.Printer,
    ) -> None:
        if settings.quiet or settings.silent:
            return

        log_dir = settings.log_user or settings.log_internal
        if log_dir:
            log_dir = os.path.dirname(log_dir.replace(os.getcwd(), "."))
            printer.display(
                f"Find logs at: {printer.files(log_dir)}",
            )

    @staticmethod
    def _footer_history_summary_info(
        history: SampledHistoryResponse | None = None,
        summary: GetSummaryResponse | None = None,
        *,
        settings: Settings,
        printer: printer.Printer,
    ) -> None:
        if settings.quiet or settings.silent:
            return

        panel = []

        # Render history if available
        if history:
            logger.info("rendering history")

            sampled_history = {
                item.key: wandb.util.downsample(
                    item.values_float or item.values_int, 40
                )
                for item in history.item
                if not item.key.startswith("_")
            }

            history_rows = []
            for key, values in sorted(sampled_history.items()):
                if any(not isinstance(value, numbers.Number) for value in values):
                    continue
                sparkline = printer.sparklines(values)
                if sparkline:
                    history_rows.append([key, sparkline])
            if history_rows:
                history_grid = printer.grid(
                    history_rows,
                    "Run history:",
                )
                panel.append(history_grid)

        # Render summary if available
        if summary:
            final_summary = {}
            for item in summary.item:
                if item.key.startswith("_") or len(item.nested_key) > 0:
                    continue
                final_summary[item.key] = json.loads(item.value_json)

            logger.info("rendering summary")
            summary_rows = []
            for key, value in sorted(final_summary.items()):
                # arrays etc. might be too large. for now, we just don't print them
                if isinstance(value, str):
                    value = value[:20] + "..." * (len(value) >= 20)
                    summary_rows.append([key, value])
                elif isinstance(value, numbers.Number):
                    value = round(value, 5) if isinstance(value, float) else value
                    summary_rows.append([key, str(value)])
                else:
                    continue

            if summary_rows:
                summary_grid = printer.grid(
                    summary_rows,
                    "Run summary:",
                )
                panel.append(summary_grid)

        if panel:
            printer.display(printer.panel(panel))

    @staticmethod
    def _footer_internal_messages(
        internal_messages_response: InternalMessagesResponse | None = None,
        *,
        settings: Settings,
        printer: printer.Printer,
    ) -> None:
        if settings.quiet or settings.silent:
            return

        if not internal_messages_response:
            return

        for message in internal_messages_response.messages.warning:
            printer.display(message, level="warn")

    @staticmethod
    def _footer_notify_wandb_core(
        *,
        settings: Settings,
        printer: printer.Printer,
    ) -> None:
        """Prints a message advertising the upcoming core release."""
        if settings.quiet or not settings.x_require_legacy_service:
            return

        printer.display(
            "The legacy backend is deprecated. In future versions, `wandb-core` will become "
            "the sole backend service, and the `wandb.require('legacy-service')` flag will be removed. "
            f"For more information, visit {url_registry.url('wandb-core')}",
            level="warn",
        )


# We define this outside of the run context to support restoring before init
def restore(
    name: str,
    run_path: str | None = None,
    replace: bool = False,
    root: str | None = None,
) -> None | TextIO:
    """Download the specified file from cloud storage.

    File is placed into the current directory or run directory.
    By default, will only download the file if it doesn't already exist.

    Args:
        name: The name of the file.
        run_path: Optional path to a run to pull files from, i.e. `username/project_name/run_id`
            if wandb.init has not been called, this is required.
        replace: Whether to download the file even if it already exists locally
        root: The directory to download the file to.  Defaults to the current
            directory or the run directory if wandb.init was called.

    Returns:
        None if it can't find the file, otherwise a file object open for reading.

    Raises:
        wandb.CommError: If W&B can't connect to the W&B backend.
        ValueError: If the file is not found or can't find run_path.
    """
    is_disabled = wandb.run is not None and wandb.run.disabled
    run = None if is_disabled else wandb.run
    if run_path is None:
        if run is not None:
            run_path = run.path
        else:
            raise ValueError(
                "run_path required when calling wandb.restore before wandb.init"
            )
    if root is None:
        if run is not None:
            root = run.dir
    api = public.Api()
    api_run = api.run(run_path)
    if root is None:
        root = os.getcwd()
    path = os.path.join(root, name)
    if os.path.exists(path) and replace is False:
        return open(path)
    if is_disabled:
        return None
    files = api_run.files([name])
    if len(files) == 0:
        return None
    # if the file does not exist, the file has an md5 of 0
    if files[0].md5 == "0":
        raise ValueError(f"File {name} not found in {run_path or root}.")
    return files[0].download(root=root, replace=True)


# propagate our doc string to the runs restore method
try:
    Run.restore.__doc__ = restore.__doc__
except AttributeError:
    pass


def finish(
    exit_code: int | None = None,
    quiet: bool | None = None,
) -> None:
    """Finish a run and upload any remaining data.

    Marks the completion of a W&B run and ensures all data is synced to the server.
    The run's final state is determined by its exit conditions and sync status.

    Run States:
    - Running: Active run that is logging data and/or sending heartbeats.
    - Crashed: Run that stopped sending heartbeats unexpectedly.
    - Finished: Run completed successfully (`exit_code=0`) with all data synced.
    - Failed: Run completed with errors (`exit_code!=0`).

    Args:
        exit_code: Integer indicating the run's exit status. Use 0 for success,
            any other value marks the run as failed.
        quiet: Deprecated. Configure logging verbosity using `wandb.Settings(quiet=...)`.
    """
    if wandb.run:
        wandb.run.finish(exit_code=exit_code, quiet=quiet)<|MERGE_RESOLUTION|>--- conflicted
+++ resolved
@@ -3076,7 +3076,6 @@
         Call `download` or `file` on the returned object to get the contents locally.
 
         Args:
-<<<<<<< HEAD
             artifact_or_name: The name of the artifact to use. May be prefixed
                 with the name of the project the artifact was logged to
                 ("<entity>" or "<entity>/<project>"). If no
@@ -3086,20 +3085,7 @@
             - name:alias
             type: The type of artifact to use.
             aliases: Aliases to apply to this artifact
-            use_as: Optional string indicating what purpose the artifact was
-                used with.
-=======
-            artifact_or_name: (str or Artifact) An artifact name.
-                May be prefixed with project/ or entity/project/.
-                If no entity is specified in the name, the Run or API setting's entity is used.
-                Valid names can be in the following forms:
-                    - name:version
-                    - name:alias
-                You can also pass an Artifact object created by calling `wandb.Artifact`
-            type: (str, optional) The type of artifact to use.
-            aliases: (list, optional) Aliases to apply to this artifact
             use_as: This argument is deprecated and does nothing.
->>>>>>> c9f6b02d
 
         Returns:
             An `Artifact` object.
