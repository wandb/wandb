--- conflicted
+++ resolved
@@ -352,14 +352,11 @@
         self._quiet = self._settings.quiet
 
         self._output_writer = None
-<<<<<<< HEAD
         self._upgraded_version_message = None
         self._deleted_version_message = None
         self._yanked_version_message = None
         self._used_artifact_slots: Dict[str, str] = {}
-=======
-        self._used_artifact_slots: List[str] = []
->>>>>>> 9c707750
+        # self._used_artifact_slots: List[str] = []
 
         # Returned from backend request_run(), set from wandb_init?
         self._run_obj = None
@@ -2042,14 +2039,10 @@
                 artifact._use_as = use_as or artifact_or_name
                 return artifact
             elif isinstance(artifact, public.Artifact):
-<<<<<<< HEAD
                 if (
                     self._launch_artifact_mapping
                     and artifact.name in self._launch_artifact_mapping.keys()
                 ):
-=======
-                if self._launch_artifact_mapping:
->>>>>>> 9c707750
                     wandb.termwarn(
                         f"Swapping artifacts is not supported when using an instance of `public.Artifact`. Using {artifact.name}"
                     )
