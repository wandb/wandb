#
# -*- coding: utf-8 -*-

from __future__ import print_function

import atexit
from datetime import timedelta
import glob
import json
import logging
import numbers
import os
import platform
import sys
import threading
import time
import traceback

import click
from six import iteritems, string_types
from six.moves import _thread as thread
from six.moves.collections_abc import Mapping
from six.moves.urllib.parse import quote as url_quote
from six.moves.urllib.parse import urlencode
import wandb
from wandb import trigger
from wandb.apis import internal, public
from wandb.data_types import _datatypes_set_callback
from wandb.errors import Error
from wandb.util import add_import_hook, sentry_set_scope, to_forward_slash_path
from wandb.viz import (
    create_custom_chart,
    custom_chart_panel_config,
    CustomChart,
    Visualize,
)

from . import wandb_config
from . import wandb_history
from . import wandb_summary
from .interface.summary_record import SummaryRecord
from .lib import (
    apikey,
    config_util,
    filenames,
    ipython,
    module,
    proto_util,
    redirect,
    sparkline,
    telemetry,
)
from .wandb_settings import Settings

if wandb.TYPE_CHECKING:  # type: ignore
    from typing import Any, Dict, List, Optional, Sequence, TextIO, Tuple, Union

logger = logging.getLogger("wandb")
EXIT_TIMEOUT = 60
RUN_NAME_COLOR = "#cdcd00"


class ExitHooks(object):
    def __init__(self):
        self.exit_code = 0
        self.exception = None

    def hook(self):
        self._orig_exit = sys.exit
        sys.exit = self.exit
        sys.excepthook = self.exc_handler

    def exit(self, code=0):
        orig_code = code
        if code is None:
            code = 0
        elif not isinstance(code, int):
            code = 1
        self.exit_code = code
        self._orig_exit(orig_code)

    def was_ctrl_c(self):
        return isinstance(self.exception, KeyboardInterrupt)

    def exc_handler(self, exc_type, exc, *tb):
        self.exit_code = 1
        self.exception = exc
        if issubclass(exc_type, Error):
            wandb.termerror(str(exc))

        if self.was_ctrl_c():
            self.exit_code = 255

        traceback.print_exception(exc_type, exc, *tb)


class RunStatusChecker(object):
    """Periodically polls the background process for relevant updates.

    For now, we just use this to figure out if the user has requested a stop.
    """

    def __init__(self, interface, polling_interval=15):
        self._interface = interface
        self._polling_interval = polling_interval

        self._join_event = threading.Event()
        self._thread = threading.Thread(target=self.check_status)
        self._thread.daemon = True
        self._thread.start()

    def check_status(self):
        join_requested = False
        while not join_requested:
            status_response = (
                # 'or False' because this could return None.
                self._interface.communicate_status(check_stop_req=True)
                or False
            )
            if status_response.run_should_stop:
                # TODO(frz): This check is required
                # until WB-3606 is resolved on server side.
                if not wandb.agents.pyagent.is_running():
                    thread.interrupt_main()
                    return
            join_requested = self._join_event.wait(self._polling_interval)

    def stop(self):
        self._join_event.set()

    def join(self):
        self.stop()
        self._thread.join()


class Run(object):
    """
    The run object corresponds to a single execution of your script,
    typically this is an ML experiment. Create a run with `wandb.init()`.

    In distributed training, use `wandb.init()` to create a run for each process,
    and set the group argument to organize runs into a larger experiment.

    Currently there is a parallel Run object in the wandb.Api. Eventually these
    two objects will be merged.

    Attributes:
        history (History): Time series values, created with `wandb.log()`.
            History can contain scalar values, rich media, or even custom plots
            across multiple steps.
        summary (Summary): Single values set for each `wandb.log()` key. By
            default, summary is set to the last value logged. You can manually
            set summary to the best value, like max accuracy, instead of the
            final value.
    """

    _telemetry_obj: telemetry.TelemetryRecord
    _teardown_hooks: List[Any]
    _tags: Optional[Tuple[Any, ...]]

    def __init__(
        self,
        settings: Settings,
        config: Optional[Dict[str, Any]] = None,
        sweep_config: Optional[Dict[str, Any]] = None,
    ) -> None:
        self._config = wandb_config.Config()
        self._config._set_callback(self._config_callback)
        self._config._set_settings(settings)
        self._backend = None
        self.summary = wandb_summary.Summary(
            self._summary_get_current_summary_callback,
        )
        self.summary._set_update_callback(self._summary_update_callback)
        self.history = wandb_history.History(self)
        self.history._set_callback(self._history_callback)

        _datatypes_set_callback(self._datatypes_callback)

        self._settings = settings
        self._wl = None
        self._reporter = None

        self._entity = None
        self._project = None
        self._group = None
        self._job_type = None
        self._run_id = settings.run_id
        self._start_time = time.time()
        self._starting_step = 0
        self._name = None
        self._notes = None
        self._tags = None

        self._hooks = None
        self._teardown_hooks = []
        self._redirect_cb = None
        self._out_redir = None
        self._err_redir = None
        self.stdout_redirector = None
        self.stderr_redirector = None
        self._save_stdout = None
        self._save_stderr = None
        self._stdout_slave_fd = None
        self._stderr_slave_fd = None
        self._exit_code = None
        self._exit_result = None
        self._final_summary = None
        self._sampled_history = None
        self._jupyter_progress = None
        if self._settings._jupyter and ipython._get_python_type() == "jupyter":
            self._jupyter_progress = ipython.jupyter_progress_bar()

        self._output_writer = None
        self._upgraded_version_message = None
        self._deleted_version_message = None
        self._yanked_version_message = None

        # Pull info from settings
        self._init_from_settings(settings)

        # Initial scope setup for sentry. This might get changed when the
        # actual run comes back.
        sentry_set_scope(
            "user",
            entity=self._entity,
            project=self._project,
            email=self._settings.email,
        )

        # Returned from backend request_run(), set from wandb_init?
        self._run_obj = None
        self._run_obj_offline = None

        # Created when the run "starts".
        self._run_status_checker = None

        self._poll_exit_response = None

        # Initialize telemetry object
        self._telemetry_obj = telemetry.TelemetryRecord()

        # Populate config
        config = config or dict()
        wandb_key = "_wandb"
        config.setdefault(wandb_key, dict())
        if settings.save_code and settings.program_relpath:
            config[wandb_key]["code_path"] = to_forward_slash_path(
                os.path.join("code", settings.program_relpath)
            )
        if sweep_config:
            self._config.update_locked(sweep_config, user="sweep")
        self._config._update(config, ignore_locked=True)

        self._atexit_cleanup_called = None
        self._use_redirect = True
        self._progress_step = 0

    def _telemetry_callback(self, telem_obj: telemetry.TelemetryRecord) -> None:
        self._telemetry_obj.MergeFrom(telem_obj)

    def _freeze(self):
        self._frozen = True

    def __setattr__(self, attr, value):
        if getattr(self, "_frozen", None) and not hasattr(self, attr):
            raise Exception("Attribute {} is not supported on Run object.".format(attr))
        super(Run, self).__setattr__(attr, value)

    def _telemetry_imports(self, imp: telemetry.TelemetryImports) -> None:
        mods = sys.modules
        if mods.get("torch"):
            imp.torch = True
        if mods.get("keras"):
            imp.keras = True
        if mods.get("tensorflow"):
            imp.tensorflow = True
        if mods.get("sklearn"):
            imp.sklearn = True
        if mods.get("fastai"):
            imp.fastai = True
        if mods.get("xgboost"):
            imp.xgboost = True
        if mods.get("catboost"):
            imp.catboost = True
        if mods.get("lightgbm"):
            imp.lightgbm = True
<<<<<<< HEAD
        if mods.get("pytorch_lightning"):
            imp.pytorch_lightning = True
        if mods.get("pytorch_ignite"):
=======
        if mods.get("pytorch-lightning"):
            imp.pytorch_lightning = True
        if mods.get("pytorch-ignite"):
>>>>>>> 8832f468
            imp.pytorch_ignite = True
        if mods.get("transformers"):
            imp.transformers = True

    def _init_from_settings(self, settings):
        if settings.entity is not None:
            self._entity = settings.entity
        if settings.project is not None:
            self._project = settings.project
        if settings.run_group is not None:
            self._group = settings.run_group
        if settings.run_job_type is not None:
            self._job_type = settings.run_job_type
        if settings.run_name is not None:
            self._name = settings.run_name
        if settings.run_notes is not None:
            self._notes = settings.run_notes
        if settings.run_tags is not None:
            self._tags = settings.run_tags

    def _make_proto_run(self, run):
        """Populate protocol buffer RunData for interface/interface."""
        if self._entity is not None:
            run.entity = self._entity
        if self._project is not None:
            run.project = self._project
        if self._group is not None:
            run.run_group = self._group
        if self._job_type is not None:
            run.job_type = self._job_type
        if self._run_id is not None:
            run.run_id = self._run_id
        if self._name is not None:
            run.display_name = self._name
        if self._notes is not None:
            run.notes = self._notes
        if self._tags is not None:
            for tag in self._tags:
                run.tags.append(tag)
        if self._start_time is not None:
            run.start_time.FromSeconds(int(self._start_time))
        # Note: run.config is set in interface/interface:_make_run()

    def __getstate__(self):
        pass

    def __setstate__(self, state):
        pass

    @property
    def dir(self):
        """
        Returns:
            (str): The directory where all of the files associated with the run are
                placed.
        """
        return self._settings.files_dir

    @property
    def config(self):
        """
        Returns:
            (Config): A config object (similar to a nested dict) of key
                value pairs associated with the hyperparameters of the run.
        """
        return self._config

    @property
    def config_static(self):
        return wandb_config.ConfigStatic(self._config)

    @property
    def name(self):
        """
        Returns:
            (str): the display name of the run. It does not need to be unique
                and ideally is descriptive.
        """
        if self._name:
            return self._name
        if not self._run_obj:
            return None
        return self._run_obj.display_name

    @name.setter
    def name(self, name):
        self._name = name
        if self._backend:
            self._backend.interface.publish_run(self)

    @property
    def notes(self):
        r"""
        Returns:
            (str): notes associated with the run. Notes can be a multiline string
                and can also use markdown and latex equations inside $$ like $\\{x}"""
        if self._notes:
            return self._notes
        if not self._run_obj:
            return None
        return self._run_obj.notes

    @notes.setter
    def notes(self, notes):
        self._notes = notes
        if self._backend:
            self._backend.interface.publish_run(self)

    @property
    def tags(self) -> Optional[Tuple]:
        """
        Returns:
            (Tuple[str]): tags associated with the run
        """
        if self._tags:
            return self._tags
        run_obj = self._run_obj or self._run_obj_offline
        if run_obj:
            return run_obj.tags
        return None

    @tags.setter
    def tags(self, tags: Sequence) -> None:
        self._tags = tuple(tags)
        if self._backend:
            self._backend.interface.publish_run(self)

    @property
    def id(self):
        """id property.

        Returns:
            (str): the run_id associated with the run
        """
        return self._run_id

    @property
    def sweep_id(self):
        """
        Returns:
            (str, optional): the sweep id associated with the run or None
        """
        if not self._run_obj:
            return None
        return self._run_obj.sweep_id or None

    @property
    def path(self):
        """
        Returns:
            (str): the path to the run `[entity]/[project]/[run_id]`
        """
        parts = []
        for e in [self._entity, self._project, self._run_id]:
            if e is not None:
                parts.append(e)
        return "/".join(parts)

    @property
    def start_time(self):
        """
        Returns:
            (int): the unix time stamp in seconds when the run started
        """
        if not self._run_obj:
            return self._start_time
        else:
            return self._run_obj.start_time.ToSeconds()

    @property
    def starting_step(self):
        """
        Returns:
            (int): the first step of the run
        """
        if not self._run_obj:
            return self._starting_step
        else:
            return self._run_obj.starting_step

    @property
    def resumed(self):
        """
        Returns:
            (bool): whether or not the run was resumed
        """
        if self._run_obj:
            return self._run_obj.resumed
        return False

    @property
    def step(self):
        """
        Every time you call wandb.log() it will by default increment the step
        counter.

        Returns:
            (int): step counter
        """
        return self.history._step

    def project_name(self, api=None):
        run_obj = self._run_obj or self._run_obj_offline
        return run_obj.project

    @property
    def mode(self):
        """For compatibility with `0.9.x` and earlier, deprecate eventually."""
        return "dryrun" if self._settings._offline else "run"

    @property
    def offline(self):
        return self._settings._offline

    @property
    def disabled(self):
        return self._settings._noop

    @property
    def group(self):
        """
        Setting a group helps the W&B UI organize runs in a sensible way.

        If you are doing a distributed training you should give all of the
            runs in the training the same group.
        If you are doing crossvalidation you should give all the crossvalidation
            folds the same group.

        Returns:
            (str): name of W&B group associated with run.
        """
        run_obj = self._run_obj or self._run_obj_offline
        return run_obj.run_group

    @property
    def job_type(self):
        run_obj = self._run_obj or self._run_obj_offline
        return run_obj.job_type

    @property
    def project(self):
        """
        Returns:
            (str): name of W&B project associated with run.
        """
        return self.project_name()

    def get_url(self):
        """
        Returns:
            (str, optional): url for the W&B run or None if the run
                is offline
        """
        if not self._run_obj:
            wandb.termwarn("URL not available in offline run")
            return
        return self._get_run_url()

    def get_project_url(self):
        """
        Returns:
            (str, optional): url for the W&B project associated with
                the run or None if the run is offline
        """
        if not self._run_obj:
            wandb.termwarn("URL not available in offline run")
            return
        return self._get_project_url()

    def get_sweep_url(self):
        """
        Returns:
            (str, optional): url for the sweep associated with the run
                or None if there is no associated sweep or the run is offline.
        """
        if not self._run_obj:
            wandb.termwarn("URL not available in offline run")
            return
        return self._get_sweep_url()

    @property
    def url(self):
        """
        Returns:
            (str): name of W&B url associated with run.
        """
        return self.get_url()

    @property
    def entity(self):
        """
        Returns:
            (str): name of W&B entity associated with run. Entity is either
                a user name or an organization name.
        """
        return self._entity

    # def _repr_html_(self):
    #     url = "https://app.wandb.test/jeff/uncategorized/runs/{}".format(
    #       self.run_id)
    #     style = "border:none;width:100%;height:400px"
    #     s = "<h1>Run({})</h1><iframe src=\"{}\" style=\"{}\"></iframe>".format(
    #       self.run_id, url, style)
    #     return s

    def _repr_mimebundle_(self, include=None, exclude=None):
        url = self._get_run_url()
        style = "border:none;width:100%;height:400px"
        note = ""
        if include or exclude:
            note = "(DEBUG: include={}, exclude={})".format(include, exclude)
        s = '<h1>Run({})</h1><p>{}</p><iframe src="{}" style="{}"></iframe>'.format(
            self._run_id, note, url, style
        )
        return {"text/html": s}

    def _config_callback(self, key=None, val=None, data=None):
        logger.info("config_cb %s %s %s", key, val, data)
        if not self._backend or not self._backend.interface:
            return
        self._backend.interface.publish_config(key=key, val=val, data=data)

    def _summary_update_callback(self, summary_record: SummaryRecord) -> None:
        if self._backend:
            self._backend.interface.publish_summary(summary_record)

    def _summary_get_current_summary_callback(self):
        ret = self._backend.interface.communicate_summary()
        return proto_util.dict_from_proto_list(ret.item)

    def _datatypes_callback(self, fname):
        files = dict(files=[(fname, "now")])
        self._backend.interface.publish_files(files)

    def _history_callback(self, row=None, step=None):

        # TODO(jhr): move visualize hack somewhere else
        visualize_persist_config = False
        custom_charts = {}
        for k in row:
            if isinstance(row[k], Visualize):
                if "viz" not in self._config["_wandb"]:
                    self._config["_wandb"]["viz"] = dict()
                self._config["_wandb"]["viz"][k] = {
                    "id": row[k].viz_id,
                    "historyFieldSettings": {"key": k, "x-axis": "_step"},
                }
                row[k] = row[k].value
                visualize_persist_config = True
            elif isinstance(row[k], CustomChart):
                custom_charts[k] = row[k]
                custom_chart = row[k]

        for k, custom_chart in custom_charts.items():
            # remove the chart key from the row
            # TODO: is this really the right move? what if the user logs
            #     a non-custom chart to this key?
            row.pop(k)
            # add the table under a different key
            table_key = k + "_table"
            row[table_key] = custom_chart.table
            # add the panel
            panel_config = custom_chart_panel_config(custom_chart, k, table_key)
            self._add_panel(k, "Vega2", panel_config)
            visualize_persist_config = True

        if visualize_persist_config:
            self._config_callback(data=self._config._as_dict())

        self._backend.interface.publish_history(row, step)

    def _console_callback(self, name, data):
        # logger.info("console callback: %s, %s", name, data)
        self._backend.interface.publish_output(name, data)

    def _tensorboard_callback(self, logdir, save=None, root_logdir=None):
        logger.info("tensorboard callback: %s, %s", logdir, save)
        save = True if save is None else save
        self._backend.interface.publish_tbdata(logdir, save, root_logdir)

    def _set_library(self, library):
        self._wl = library

    def _set_backend(self, backend):
        self._backend = backend

    def _set_reporter(self, reporter):
        self._reporter = reporter

    def _set_teardown_hooks(self, hooks):
        self._teardown_hooks = hooks

    def _set_run_obj(self, run_obj):
        self._run_obj = run_obj
        self._entity = run_obj.entity
        self._project = run_obj.project
        # Grab the config from resuming
        if run_obj.config:
            c_dict = config_util.dict_no_value_from_proto_list(run_obj.config.update)
            # TODO: Windows throws a wild error when this is set...
            if "_wandb" in c_dict:
                del c_dict["_wandb"]
            # We update the config object here without triggering the callback
            self.config._update(c_dict, allow_val_change=True, ignore_locked=True)
        # Update the summary, this will trigger an un-needed graphql request :(
        if run_obj.summary:
            summary_dict = {}
            for orig in run_obj.summary.update:
                summary_dict[orig.key] = json.loads(orig.value_json)
            self.summary.update(summary_dict)
        self.history._update_step()
        # TODO: It feels weird to call this twice..
        sentry_set_scope(
            "user",
            entity=run_obj.entity,
            project=run_obj.project,
            email=self._settings.email,
            url=self._get_run_url(),
        )

    def _set_run_obj_offline(self, run_obj):
        self._run_obj_offline = run_obj

    def _add_singleton(self, type, key, value):
        """Stores a singleton item to wandb config.

        A singleton in this context is a piece of data that is continually
        logged with the same value in each history step, but represented
        as a single item in the config.

        We do this to avoid filling up history with a lot of repeated uneccessary data

        Add singleton can be called many times in one run and it will only be
        updated when the value changes. The last value logged will be the one
        persisted to the server"""
        value_extra = {"type": type, "key": key, "value": value}

        if type not in self.config["_wandb"]:
            self.config["_wandb"][type] = {}

        if type in self.config["_wandb"][type]:
            old_value = self.config["_wandb"][type][key]
        else:
            old_value = None

        if value_extra != old_value:
            self.config["_wandb"][type][key] = value_extra
            self.config.persist()

    def log(self, data, step=None, commit=None, sync=None):
        """Log a dict to the global run's history.

        `wandb.log` can be used to log everything from scalars to histograms, media
        and matplotlib plots.

        The most basic usage is `wandb.log({'train-loss': 0.5, 'accuracy': 0.9})`.
        This will save a history row associated with the run with train-loss=0.5
        and `accuracy=0.9`. The history values can be plotted on app.wandb.ai or
        on a local server. The history values can also be downloaded through
        the wandb API.

        Logging a value will update the summary values for any metrics logged.
        The summary values will appear in the run table at app.wandb.ai or
        a local server. If a summary value is manually set with for example
        `wandb.run.summary["accuracy"] = 0.9` `wandb.log` will no longer automatically
        update the run's accuracy.

        Logging values don't have to be scalars. Logging any wandb object is supported.
        For example `wandb.log({"example": wandb.Image("myimage.jpg")})` will log an
        example image which will be displayed nicely in the wandb UI. See
        https://docs.wandb.com/library/reference/data_types for all of the different
        supported types.

        Logging nested metrics is encouraged and is supported in the wandb API, so
        you could log multiple accuracy values with `wandb.log({'dataset-1':
        {'acc': 0.9, 'loss': 0.3} ,'dataset-2': {'acc': 0.8, 'loss': 0.2}})`
        and the metrics will be organized in the wandb UI.

        W&B keeps track of a global step so logging related metrics together is
        encouraged, so by default each time wandb.log is called a global step
        is incremented. If it's inconvenient to log related metrics together
        calling `wandb.log({'train-loss': 0.5, commit=False})` and then
        `wandb.log({'accuracy': 0.9})` is equivalent to calling
        `wandb.log({'train-loss': 0.5, 'accuracy': 0.9})`

        wandb.log is not intended to be called more than a few times per second.
        If you want to log more frequently than that it's better to aggregate
        the data on the client side or you may get degraded performance.

        Arguments:
            row (dict, optional): A dict of serializable python objects i.e `str`,
                `ints`, `floats`, `Tensors`, `dicts`, or `wandb.data_types`.
            commit (boolean, optional): Save the metrics dict to the wandb server
                and increment the step.  If false `wandb.log` just updates the current
                metrics dict with the row argument and metrics won't be saved until
                `wandb.log` is called with `commit=True`.
            step (integer, optional): The global step in processing. This persists
                any non-committed earlier steps but defaults to not committing the
                specified step.
            sync (boolean, True): This argument is deprecated and currently doesn't
                change the behaviour of `wandb.log`.

        Examples:
            Basic usage
            ```python
            wandb.log({'accuracy': 0.9, 'epoch': 5})
            ```

            Incremental logging
            ```python
            wandb.log({'loss': 0.2}, commit=False)
            # Somewhere else when I'm ready to report this step:
            wandb.log({'accuracy': 0.8})
            ```

            Histogram
            ```python
            wandb.log({"gradients": wandb.Histogram(numpy_array_or_sequence)})
            ```

            Image
            ```python
            wandb.log({"examples": [wandb.Image(numpy_array_or_pil, caption="Label")]})
            ```

            Video
            ```python
            wandb.log({"video": wandb.Video(numpy_array_or_video_path, fps=4,
                format="gif")})
            ```

            Matplotlib Plot
            ```python
            wandb.log({"chart": plt})
            ```

            PR Curve
            ```python
            wandb.log({'pr': wandb.plots.precision_recall(y_test, y_probas, labels)})
            ```

            3D Object
            ```python
            wandb.log({"generated_samples":
            [wandb.Object3D(open("sample.obj")),
                wandb.Object3D(open("sample.gltf")),
                wandb.Object3D(open("sample.glb"))]})
            ```

            For more examples, see https://docs.wandb.com/library/log

        Raises:
            wandb.Error - if called before `wandb.init`
            ValueError - if invalid data is passed

        """
        # TODO(cling): sync is a noop for now
        if not isinstance(data, Mapping):
            raise ValueError("wandb.log must be passed a dictionary")

        if any(not isinstance(key, string_types) for key in data.keys()):
            raise ValueError("Key values passed to `wandb.log` must be strings.")

        if step is not None:
            if self.history._step > step:
                wandb.termwarn(
                    (
                        "Step must only increase in log calls.  "
                        "Step {} < {}; dropping {}.".format(
                            step, self.history._step, data
                        )
                    )
                )
                return
            elif step > self.history._step:
                self.history._flush()
                self.history._step = step
        elif commit is None:
            commit = True
        if commit:
            self.history._row_add(data)
        else:
            self.history._row_update(data)

    def save(
        self,
        glob_str: Optional[str] = None,
        base_path: Optional[str] = None,
        policy: str = "live",
    ) -> Union[bool, List[str]]:
        """ Ensure all files matching *glob_str* are synced to wandb with the policy specified.

        Arguments:
            glob_str (string): a relative or absolute path to a unix glob or regular
                path.  If this isn't specified the method is a noop.
            base_path (string): the base path to run the glob relative to
            policy (string): on of `live`, `now`, or `end`
                - live: upload the file as it changes, overwriting the previous version
                - now: upload the file once now
                - end: only upload file when the run ends
        """
        if glob_str is None:
            # noop for historical reasons, run.save() may be called in legacy code
            wandb.termwarn(
                (
                    "Calling run.save without any arguments is deprecated."
                    "Changes to attributes are automatically persisted."
                )
            )
            return True
        if policy not in ("live", "end", "now"):
            raise ValueError(
                'Only "live" "end" and "now" policies are currently supported.'
            )
        if isinstance(glob_str, bytes):
            glob_str = glob_str.decode("utf-8")
        if not isinstance(glob_str, string_types):
            raise ValueError("Must call wandb.save(glob_str) with glob_str a str")

        if base_path is None:
            if os.path.isabs(glob_str):
                base_path = os.path.dirname(glob_str)
                wandb.termwarn(
                    (
                        "Saving files without folders. If you want to preserve "
                        "sub directories pass base_path to wandb.save, i.e. "
                        'wandb.save("/mnt/folder/file.h5", base_path="/mnt")'
                    )
                )
            else:
                base_path = "."
        wandb_glob_str = os.path.relpath(glob_str, base_path)
        if ".." + os.sep in wandb_glob_str:
            raise ValueError("globs can't walk above base_path")

        with telemetry.context(run=self) as tel:
            tel.feature.save = True

        if glob_str.startswith("gs://") or glob_str.startswith("s3://"):
            wandb.termlog(
                "%s is a cloud storage url, can't save file to wandb." % glob_str
            )
            return []
        files = glob.glob(os.path.join(self.dir, wandb_glob_str))
        warn = False
        if len(files) == 0 and "*" in wandb_glob_str:
            warn = True
        for path in glob.glob(glob_str):
            file_name = os.path.relpath(path, base_path)
            abs_path = os.path.abspath(path)
            wandb_path = os.path.join(self.dir, file_name)
            wandb.util.mkdir_exists_ok(os.path.dirname(wandb_path))
            # We overwrite symlinks because namespaces can change in Tensorboard
            if os.path.islink(wandb_path) and abs_path != os.readlink(wandb_path):
                os.remove(wandb_path)
                os.symlink(abs_path, wandb_path)
            elif not os.path.exists(wandb_path):
                os.symlink(abs_path, wandb_path)
            files.append(wandb_path)
        if warn:
            file_str = "%i file" % len(files)
            if len(files) > 1:
                file_str += "s"
            wandb.termwarn(
                (
                    "Symlinked %s into the W&B run directory, "
                    "call wandb.save again to sync new files."
                )
                % file_str
            )
        files_dict = dict(files=[(wandb_glob_str, policy)])
        if self._backend:
            self._backend.interface.publish_files(files_dict)
        return files

    def restore(
        self,
        name: str,
        run_path: Optional[str] = None,
        replace: bool = False,
        root: Optional[str] = None,
    ) -> Union[None, TextIO]:
        return restore(name, run_path or self.path, replace, root or self.dir)

    def finish(self, exit_code=None):
        """Marks a run as finished, and finishes uploading all data.  This is
        used when creating multiple runs in the same process.  We automatically
        call this method when your script exits.
        """
        with telemetry.context(run=self) as tel:
            tel.feature.finish = True
        # detach logger, other setup cleanup
        logger.info("finishing run %s", self.path)
        for hook in self._teardown_hooks:
            hook()
        self._atexit_cleanup(exit_code=exit_code)
        if len(self._wl._global_run_stack) > 0:
            self._wl._global_run_stack.pop()
        module.unset_globals()

    def join(self, exit_code=None):
        """Deprecated alias for `finish()` - please use finish"""
        self.finish(exit_code=exit_code)

    def plot_table(self, vega_spec_name, data_table, fields, string_fields=None):
        """Creates a custom plot on a table.
        Arguments:
            vega_spec_name: the name of the spec for the plot
            table_key: the key used to log the data table
            data_table: a wandb.Table object containing the data to
                be used on the visualization
            fields: a dict mapping from table keys to fields that the custom
                visualization needs
            string_fields: a dict that provides values for any string constants
                the custom visualization needs
        """
        visualization = create_custom_chart(
            vega_spec_name, data_table, fields, string_fields or {}
        )
        return visualization

    def _set_upgraded_version_message(self, msg):
        self._upgraded_version_message = msg

    def _set_deleted_version_message(self, msg):
        self._deleted_version_message = msg

    def _set_yanked_version_message(self, msg):
        self._yanked_version_message = msg

    def _add_panel(
        self, visualize_key: str, panel_type: str, panel_config: dict
    ) -> None:
        if "visualize" not in self._config["_wandb"]:
            self._config["_wandb"]["visualize"] = dict()
        self._config["_wandb"]["visualize"][visualize_key] = {
            "panel_type": panel_type,
            "panel_config": panel_config,
        }

        self._config_callback(data=self._config._as_dict())

    def _get_url_query_string(self):
        s = self._settings

        # TODO(jhr): migrate to new settings, but for now this is safer
        api = internal.Api()
        if api.settings().get("anonymous") != "true":
            return ""

        api_key = apikey.api_key(settings=s)
        return "?" + urlencode({"apiKey": api_key})

    def _get_project_url(self):
        s = self._settings
        r = self._run_obj
        app_url = wandb.util.app_url(s.base_url)
        qs = self._get_url_query_string()
        url = "{}/{}/{}{}".format(
            app_url, url_quote(r.entity), url_quote(r.project), qs
        )
        return url

    def _get_run_url(self):
        s = self._settings
        r = self._run_obj
        app_url = wandb.util.app_url(s.base_url)
        qs = self._get_url_query_string()
        url = "{}/{}/{}/runs/{}{}".format(
            app_url, url_quote(r.entity), url_quote(r.project), url_quote(r.run_id), qs
        )
        return url

    def _get_sweep_url(self):
        """Generate a url for a sweep.

        Returns:
            (str): url if the run is part of a sweep
            (None): if the run is not part of the sweep
        """

        r = self._run_obj
        sweep_id = r.sweep_id
        if not sweep_id:
            return

        app_url = wandb.util.app_url(self._settings.base_url)
        qs = self._get_url_query_string()

        return "{base}/{entity}/{project}/sweeps/{sweepid}{qs}".format(
            base=app_url,
            entity=url_quote(r.entity),
            project=url_quote(r.project),
            sweepid=url_quote(sweep_id),
            qs=qs,
        )

    def _get_run_name(self):
        r = self._run_obj
        return r.display_name

    def _display_run(self):
        project_url = self._get_project_url()
        run_url = self._get_run_url()
        sweep_url = self._get_sweep_url()
        version_str = "Tracking run with wandb version {}".format(wandb.__version__)
        if self.resumed:
            run_state_str = "Resuming run"
        else:
            run_state_str = "Syncing run"
        run_name = self._get_run_name()
        app_url = wandb.util.app_url(self._settings.base_url)

        sync_dir = self._settings._sync_dir
        if self._settings._jupyter:
            sync_dir = "<code>{}</code>".format(sync_dir)
        dir_str = "Run data is saved locally in {}".format(sync_dir)
        if self._settings._jupyter and ipython._get_python_type() == "jupyter":
            sweep_line = (
                'Sweep page: <a href="{}" target="_blank">{}</a><br/>\n'.format(
                    sweep_url, sweep_url
                )
                if sweep_url
                else ""
            )
            docs_html = '<a href="https://docs.wandb.com/integrations/jupyter.html" target="_blank">(Documentation)</a>'  # noqa: E501
            ipython.display_html(
                """
                {}<br/>
                {} <strong style="color:{}">{}</strong> to <a href="{}" target="_blank">Weights & Biases</a> {}.<br/>
                Project page: <a href="{}" target="_blank">{}</a><br/>
                {}Run page: <a href="{}" target="_blank">{}</a><br/>
                {}<br/><br/>
            """.format(  # noqa: E501
                    version_str,
                    run_state_str,
                    RUN_NAME_COLOR,
                    run_name,
                    app_url,
                    docs_html,
                    project_url,
                    project_url,
                    sweep_line,
                    run_url,
                    run_url,
                    dir_str,
                )
            )
        else:
            wandb.termlog(version_str)
            wandb.termlog(
                "{} {}".format(run_state_str, click.style(run_name, fg="yellow"))
            )
            emojis = dict(star="", broom="", rocket="")
            if platform.system() != "Windows":
                emojis = dict(star="⭐️", broom="🧹", rocket="🚀")

            wandb.termlog(
                "{} View project at {}".format(
                    emojis.get("star", ""),
                    click.style(project_url, underline=True, fg="blue"),
                )
            )
            if sweep_url:
                wandb.termlog(
                    "{} View sweep at {}".format(
                        emojis.get("broom", ""),
                        click.style(sweep_url, underline=True, fg="blue"),
                    )
                )
            wandb.termlog(
                "{} View run at {}".format(
                    emojis.get("rocket", ""),
                    click.style(run_url, underline=True, fg="blue"),
                )
            )
            wandb.termlog(dir_str)
            if not self._settings._offline:
                wandb.termlog("Run `wandb offline` to turn off syncing.")
            print("")

    def _redirect(self, stdout_slave_fd, stderr_slave_fd, console=None):
        if console is None:
            console = self._settings._console
        logger.info("redirect: %s", console)

        if console == self._settings.Console.REDIRECT:
            logger.info("Redirecting console.")
            out_cap = redirect.Capture(
                name="stdout", cb=self._redirect_cb, output_writer=self._output_writer
            )
            err_cap = redirect.Capture(
                name="stderr", cb=self._redirect_cb, output_writer=self._output_writer
            )
            out_redir = redirect.Redirect(
                src="stdout", dest=out_cap, unbuffered=True, tee=True
            )
            err_redir = redirect.Redirect(
                src="stderr", dest=err_cap, unbuffered=True, tee=True
            )
            if os.name == "nt":

                def wrap_fallback():
                    self._out_redir.uninstall()
                    self._err_redir.uninstall()
                    msg = (
                        "Tensorflow detected. Stream redirection is not supported "
                        "on Windows when tensorflow is imported. Falling back to "
                        "wrapping stdout/err."
                    )
                    wandb.termlog(msg)
                    self._redirect(None, None, console=self._settings.Console.WRAP)

                add_import_hook("tensorflow", wrap_fallback)
        elif console == self._settings.Console.WRAP:
            logger.info("Wrapping output streams.")
            out_redir = redirect.StreamWrapper(
                name="stdout", cb=self._redirect_cb, output_writer=self._output_writer
            )
            err_redir = redirect.StreamWrapper(
                name="stderr", cb=self._redirect_cb, output_writer=self._output_writer
            )
        elif console == self._settings.Console.OFF:
            return
        else:
            raise ValueError("unhandled console")
        try:
            out_redir.install()
            err_redir.install()
            self._out_redir = out_redir
            self._err_redir = err_redir
            logger.info("Redirects installed.")
        except Exception as e:
            print(e)
            logger.error("Failed to redirect.", exc_info=e)
        return

        # TODO(jhr): everything below here is not executed as we only support redir mode
        #
        # from wandb.lib import console as lib_console
        # from wandb.old import io_wrap
        #
        # redirect stdout
        # if platform.system() == "Windows":
        #     lib_console.win32_redirect(stdout_slave_fd, stderr_slave_fd)
        # else:
        #     self._save_stdout = sys.stdout
        #     self._save_stderr = sys.stderr
        #     stdout_slave = os.fdopen(stdout_slave_fd, "wb")
        #     stderr_slave = os.fdopen(stderr_slave_fd, "wb")
        #     stdout_redirector = io_wrap.FileRedirector(sys.stdout, stdout_slave)
        #     stderr_redirector = io_wrap.FileRedirector(sys.stderr, stderr_slave)
        #     stdout_redirector.redirect()
        #     stderr_redirector.redirect()
        #     self.stdout_redirector = stdout_redirector
        #     self.stderr_redirector = stderr_redirector
        # logger.info("redirect done")

    def _restore(self):
        logger.info("restore")
        # TODO(jhr): drain and shutdown all threads
        if self._use_redirect:
            if self._out_redir:
                self._out_redir.uninstall()
            if self._err_redir:
                self._err_redir.uninstall()
            return

        if self.stdout_redirector:
            self.stdout_redirector.restore()
        if self.stderr_redirector:
            self.stderr_redirector.restore()
        if self._save_stdout:
            sys.stdout = self._save_stdout
        if self._save_stderr:
            sys.stderr = self._save_stderr
        logger.info("restore done")

    def _atexit_cleanup(self, exit_code=None):
        if self._backend is None:
            logger.warning("process exited without backend configured")
            return False
        if self._atexit_cleanup_called:
            return
        self._atexit_cleanup_called = True

        exit_code = exit_code or self._hooks.exit_code if self._hooks else 0
        logger.info("got exitcode: %d", exit_code)
        if exit_code == 0:
            # Cleanup our resume file on a clean exit
            if os.path.exists(self._settings.resume_fname):
                os.remove(self._settings.resume_fname)

        self._exit_code = exit_code
        try:
            self._on_finish()
        except KeyboardInterrupt as ki:
            if wandb.wandb_agent._is_running():
                raise ki
            wandb.termerror("Control-C detected -- Run data was not synced")
            if ipython._get_python_type() == "python":
                os._exit(-1)
        except Exception as e:
            self._console_stop()
            self._backend.cleanup()
            logger.error("Problem finishing run", exc_info=e)
            wandb.termerror("Problem finishing run")
            traceback.print_exception(*sys.exc_info())
            if ipython._get_python_type() == "python":
                os._exit(-1)
        else:
            # if silent, skip this as it is used to output stuff
            if self._settings._silent:
                return
            self._on_final()

    def _console_start(self):
        logger.info("atexit reg")
        self._hooks = ExitHooks()
        self._hooks.hook()
        atexit.register(lambda: self._atexit_cleanup())

        if self._use_redirect:
            # setup fake callback
            self._redirect_cb = self._console_callback

        output_log_path = os.path.join(self.dir, filenames.OUTPUT_FNAME)
        self._output_writer = WriteSerializingFile(open(output_log_path, "wb"))
        self._redirect(self._stdout_slave_fd, self._stderr_slave_fd)

    def _console_stop(self):
        self._restore()
        if self._output_writer:
            self._output_writer.close()
            self._output_writer = None

    def _on_init(self):
        self._show_version_info()

    def _on_start(self):
        # TODO: make offline mode in jupyter use HTML
        if self._settings._offline:
            wandb.termlog("Offline run mode, not syncing to the cloud.")

        if self._settings._offline:
            wandb.termlog(
                (
                    "W&B syncing is set to `offline` in this directory.  "
                    "Run `wandb online` to enable cloud syncing."
                )
            )
        if self._run_obj and not self._settings._silent:
            self._display_run()
        if self._backend and not self._settings._offline:
            self._run_status_checker = RunStatusChecker(self._backend.interface)
        self._console_start()

    def _pusher_print_status(self, progress, prefix=True, done=False):
        if self._settings._offline:
            return

        line = " %.2fMB of %.2fMB uploaded (%.2fMB deduped)\r" % (
            progress.uploaded_bytes / 1048576.0,
            progress.total_bytes / 1048576.0,
            progress.deduped_bytes / 1048576.0,
        )

        if self._jupyter_progress:
            if progress.total_bytes == 0:
                percent_done = 1
            else:
                percent_done = progress.uploaded_bytes / progress.total_bytes
            self._jupyter_progress.update(percent_done, line)
            if done:
                self._jupyter_progress.close()
        elif not self._settings._jupyter:
            spinner_states = ["-", "\\", "|", "/"]

            line = spinner_states[self._progress_step % 4] + line
            self._progress_step += 1
            wandb.termlog(line, newline=False, prefix=prefix)

            if done:
                dedupe_fraction = (
                    progress.deduped_bytes / float(progress.total_bytes)
                    if progress.total_bytes > 0
                    else 0
                )
                if dedupe_fraction > 0.01:
                    wandb.termlog(
                        "W&B sync reduced upload amount by %.1f%%             "
                        % (dedupe_fraction * 100),
                        prefix=prefix,
                    )
                # clear progress line.
                wandb.termlog(" " * 79, prefix=prefix)

    def _on_finish_progress(self, progress, done=None):
        self._pusher_print_status(progress, done=done)

    def _wait_for_finish(self):
        ret = None
        while True:
            ret = self._backend.interface.communicate_poll_exit()
            logger.info("got exit ret: %s", ret)

            done = ret.response.poll_exit_response.done
            pusher_stats = ret.response.poll_exit_response.pusher_stats
            if pusher_stats:
                self._on_finish_progress(pusher_stats, done)
            if done:
                break
            time.sleep(2)
        return ret

    def _on_finish(self):
        trigger.call("on_finished")

        # populate final import telemetry
        with telemetry.context(run=self) as tel:
            self._telemetry_imports(tel.imports_finish)

        if self._run_status_checker:
            self._run_status_checker.stop()

        # make sure all uncommitted history is flushed
        self.history._flush()

        self._console_stop()  # TODO: there's a race here with jupyter console logging
        if not self._settings._silent:
            pid = self._backend._internal_pid

            status_str = "Waiting for W&B process to finish, PID {}".format(pid)
            if not self._exit_code:
                status_str += "\nProgram ended successfully."
            else:
                status_str += "\nProgram failed with code {}. ".format(self._exit_code)
                if not self._settings._offline:
                    status_str += " Press ctrl-c to abort syncing."
            if self._settings._jupyter and ipython._get_python_type() == "jupyter":
                ipython.display_html("<br/>" + status_str.replace("\n", "<br/>"))
            else:
                print("")
                wandb.termlog(status_str)

        # telemetry could have changed, publish final data
        self._backend.interface.publish_telemetry(self._telemetry_obj)

        # TODO: we need to handle catastrophic failure better
        # some tests were timing out on sending exit for reasons not clear to me
        self._backend.interface.publish_exit(self._exit_code)

        # Wait for data to be synced
        ret = self._wait_for_finish()

        self._poll_exit_response = ret.response.poll_exit_response

        ret = self._backend.interface.communicate_summary()
        self._final_summary = proto_util.dict_from_proto_list(ret.item)

        ret = self._backend.interface.communicate_sampled_history()
        d = {item.key: item.values_float or item.values_int for item in ret.item}
        self._sampled_history = d

        self._backend.cleanup()

        if self._run_status_checker:
            self._run_status_checker.join()

    def _on_final(self):
        # check for warnings and errors, show log file locations
        if self._reporter:
            # TODO: handle warnings and errors nicely in jupyter
            warning_lines = self._reporter.warning_lines
            if warning_lines:
                wandb.termlog("Warnings:")
                for line in warning_lines:
                    wandb.termlog(line)
                if len(warning_lines) < self._reporter.warning_count:
                    wandb.termlog("More warnings")

            error_lines = self._reporter.error_lines
            if error_lines:
                wandb.termlog("Errors:")
                for line in error_lines:
                    wandb.termlog(line)
                if len(error_lines) < self._reporter.error_count:
                    wandb.termlog("More errors")
        if self._settings.log_user:
            log_user = self._settings.log_user
            if self._settings._jupyter:
                log_user = "<code>{}</code>".format(log_user)
            log_str = "Find user logs for this run at: {}".format(log_user)
            if self._settings._jupyter and ipython._get_python_type() == "jupyter":
                ipython.display_html(log_str)
            else:
                wandb.termlog(log_str)
        if self._settings.log_internal:
            log_internal = self._settings.log_internal
            if self._settings._jupyter:
                log_internal = "<code>{}</code>".format(log_internal)
            log_str = "Find internal logs for this run at: {}".format(log_internal)
            if self._settings._jupyter and ipython._get_python_type() == "jupyter":
                ipython.display_html(log_str)
            else:
                wandb.termlog(log_str)

        self._show_summary()
        self._show_history()
        self._show_files()

        if self._run_obj:
            run_url = self._get_run_url()
            run_name = self._get_run_name()
            if self._settings._jupyter and ipython._get_python_type() == "jupyter":
                ipython.display_html(
                    """
                    <br/>Synced <strong style="color:{}">{}</strong>: <a href="{}" target="_blank">{}</a><br/>
                """.format(
                        RUN_NAME_COLOR, run_name, run_url, run_url
                    )
                )
            else:
                wandb.termlog(
                    "\nSynced {}: {}".format(
                        click.style(run_name, fg="yellow"),
                        click.style(run_url, fg="blue"),
                    )
                )

        if self._settings._offline:
            # TODO: handle jupyter offline messages
            wandb.termlog("You can sync this run to the cloud by running:")
            wandb.termlog(
                click.style(
                    "wandb sync {}".format(self._settings._sync_dir), fg="yellow"
                )
            )

        self._show_version_info(footer=True)

    def _show_version_info(self, footer=None):
        package_problem = False
        if self._deleted_version_message:
            wandb.termerror(self._deleted_version_message)
            package_problem = True
        elif self._yanked_version_message:
            wandb.termwarn(self._yanked_version_message)
            package_problem = True
        # only display upgrade message if packages are bad or in header
        if not footer or package_problem:
            if self._upgraded_version_message:
                wandb.termlog(self._upgraded_version_message)

    def _show_summary(self):
        if self._final_summary:
            logger.info("rendering summary")
            max_len = max([len(k) for k in self._final_summary.keys()])
            format_str = "  {:>%s} {}" % max_len
            summary_rows = []
            for k, v in iteritems(self._final_summary):
                # arrays etc. might be too large. for now we just don't print them
                if isinstance(v, string_types):
                    if len(v) >= 20:
                        v = v[:20] + "..."
                    summary_rows.append((k, v))
                elif isinstance(v, numbers.Number):
                    if isinstance(v, float):
                        v = round(v, 5)
                    summary_rows.append((k, v))
            if self._settings._jupyter and ipython._get_python_type() == "jupyter":
                summary_table = ipython.STYLED_TABLE_HTML
                for row in summary_rows:
                    summary_table += "<tr><td>{}</td><td>{}</td></tr>".format(*row)
                summary_table += "</table>"
                ipython.display_html("<h3>Run summary:</h3><br/>" + summary_table)
            else:
                summary_lines = "\n".join(
                    [format_str.format(k, v) for k, v in summary_rows]
                )
                wandb.termlog("Run summary:")
                wandb.termlog(summary_lines)

    def _show_history(self):
        if not self._sampled_history:
            return

        # Only print sparklines if the terminal is utf-8
        # In some python 2.7 tests sys.stdout is a 'cStringIO.StringO' object
        #   which doesn't have the attribute 'encoding'
        encoding = getattr(sys.stdout, "encoding", None)
        if not encoding or encoding.upper() not in ("UTF_8", "UTF-8",):
            return

        logger.info("rendering history")
        max_len = max([len(k) for k in self._sampled_history])
        history_rows = []
        for key in self._sampled_history:
            vals = wandb.util.downsample(self._sampled_history[key], 40)
            if any((not isinstance(v, numbers.Number) for v in vals)):
                continue
            line = sparkline.sparkify(vals)
            history_rows.append((key, line))
        if self._settings._jupyter and ipython._get_python_type() == "jupyter":
            history_table = ipython.STYLED_TABLE_HTML
            for row in history_rows:
                history_table += "<tr><td>{}</td><td>{}</td></tr>".format(*row)
            history_table += "</table>"
            ipython.display_html("<h3>Run history:</h3><br/>" + history_table + "<br/>")
        else:
            wandb.termlog("Run history:")
            history_lines = ""
            format_str = u"  {:>%s} {}\n" % max_len
            for row in history_rows:
                history_lines += format_str.format(*row)
            wandb.termlog(history_lines)

    def _show_files(self):
        if not self._poll_exit_response or not self._poll_exit_response.file_counts:
            return
        if self._settings._offline:
            return

        logger.info("logging synced files")

        if self._settings._silent:
            return

        file_str = "Synced {} W&B file(s), {} media file(s), {} artifact file(s) and {} other file(s)".format(  # noqa:E501
            self._poll_exit_response.file_counts.wandb_count,
            self._poll_exit_response.file_counts.media_count,
            self._poll_exit_response.file_counts.artifact_count,
            self._poll_exit_response.file_counts.other_count,
        )
        if self._settings._jupyter and ipython._get_python_type() == "jupyter":
            ipython.display_html(file_str)
        else:
            wandb.termlog(file_str)

    def _save_job_spec(self):
        envdict = dict(python="python3.6", requirements=[],)
        varsdict = {"WANDB_DISABLE_CODE": "True"}
        source = dict(
            git="git@github.com:wandb/examples.git", branch="master", commit="bbd8d23",
        )
        execdict = dict(
            program="train.py",
            directory="keras-cnn-fashion",
            envvars=varsdict,
            args=[],
        )
        configdict = (dict(self._config),)
        artifactsdict = dict(dataset="v1",)
        inputdict = dict(config=configdict, artifacts=artifactsdict,)
        job_spec = {
            "kind": "WandbJob",
            "version": "v0",
            "environment": envdict,
            "source": source,
            "exec": execdict,
            "input": inputdict,
        }

        s = json.dumps(job_spec, indent=4)
        spec_filename = filenames.JOBSPEC_FNAME
        with open(spec_filename, "w") as f:
            print(s, file=f)
        self.save(spec_filename)

    def watch(self, models, criterion=None, log="gradients", log_freq=100, idx=None):
        wandb.watch(models, criterion, log, log_freq, idx)

    def use_artifact(self, artifact_or_name, type=None, aliases=None):
        """ Declare an artifact as an input to a run, call `download` or `file` on
        the returned object to get the contents locally.

        Arguments:
            artifact_or_name (str or Artifact): An artifact name.
                May be prefixed with entity/project. Valid names
                can be in the following forms:
                - name:version
                - name:alias
                - digest
                You can also pass an Artifact object created by calling `wandb.Artifact`
            type (str, optional): The type of artifact to use.
            aliases (list, optional): Aliases to apply to this artifact
        Returns:
            An `Artifact` object.
        """
        r = self._run_obj
        api = internal.Api(default_settings={"entity": r.entity, "project": r.project})
        api.set_current_run_id(self.id)

        if isinstance(artifact_or_name, str):
            name = artifact_or_name
            public_api = self._public_api()
            artifact = public_api.artifact(type=type, name=name)
            if type is not None and type != artifact.type:
                raise ValueError(
                    "Supplied type {} does not match type {} of artifact {}".format(
                        type, artifact.type, artifact.name
                    )
                )
            api.use_artifact(artifact.id)
            return artifact
        else:
            artifact = artifact_or_name
            if aliases is None:
                aliases = []
            elif isinstance(aliases, str):
                aliases = [aliases]
            if isinstance(artifact_or_name, wandb.Artifact):
                artifact.finalize()
                self._backend.interface.publish_artifact(
                    self, artifact, aliases, is_user_created=True, use_after_commit=True
                )
                return artifact
            elif isinstance(artifact, public.Artifact):
                api.use_artifact(artifact.id)
                return artifact
            else:
                raise ValueError(
                    'You must pass an artifact name (e.g. "pedestrian-dataset:v1"), an instance of wandb.Artifact, or wandb.Api().artifact() to use_artifact'  # noqa: E501
                )

    def log_artifact(self, artifact_or_path, name=None, type=None, aliases=None):
        """ Declare an artifact as output of a run.

        Arguments:
            artifact_or_path (str or Artifact): A path to the contents of this artifact,
                can be in the following forms:
                - `/local/directory`
                - `/local/directory/file.txt`
                - `s3://bucket/path`
                You can also pass an Artifact object created by calling
                `wandb.Artifact`.
            name (str, optional): An artifact name. May be prefixed with entity/project.
                Valid names can be in the following forms:
                - name:version
                - name:alias
                - digest
                This will default to the basename of the path prepended with the current
                run id  if not specified.
            type (str): The type of artifact to log, examples include `dataset`, `model`
            aliases (list, optional): Aliases to apply to this artifact,
                defaults to `["latest"]`

        Returns:
            An `Artifact` object.
        """
        aliases = aliases or ["latest"]
        if isinstance(artifact_or_path, str):
            if name is None:
                name = "run-%s-%s" % (self.id, os.path.basename(artifact_or_path))
            artifact = wandb.Artifact(name, type)
            if os.path.isfile(artifact_or_path):
                artifact.add_file(artifact_or_path)
            elif os.path.isdir(artifact_or_path):
                artifact.add_dir(artifact_or_path)
            elif "://" in artifact_or_path:
                artifact.add_reference(artifact_or_path)
            else:
                raise ValueError(
                    "path must be a file, directory or external"
                    "reference like s3://bucket/path"
                )
        else:
            artifact = artifact_or_path
        if not isinstance(artifact, wandb.Artifact):
            raise ValueError(
                "You must pass an instance of wandb.Artifact or a "
                "valid file path to log_artifact"
            )
        if isinstance(aliases, str):
            aliases = [aliases]
        artifact.finalize()
        self._assert_can_log_artifact(artifact)
        self._backend.interface.publish_artifact(self, artifact, aliases)
        return artifact

    def _assert_can_log_artifact(self, artifact):
        if not self._settings._offline:
            public_api = self._public_api()
            expected_type = public.Artifact.expected_type(
                public_api.client,
                artifact.name,
                public_api.settings["entity"],
                public_api.settings["project"],
            )
            if expected_type is not None and artifact.type != expected_type:
                raise ValueError(
                    "Expected artifact type {}, got {}".format(
                        expected_type, artifact.type
                    )
                )

    def _public_api(self):
        overrides = {"run": self.id}
        run_obj = self._run_obj
        if run_obj is not None:
            overrides["entity"] = run_obj.entity
            overrides["project"] = run_obj.project
        return public.Api(overrides)

    def alert(self, title, text, level=None, wait_duration=None):
        """Launch an alert with the given title and text.

        Arguments:
            title (str): The title of the alert, must be less than 64 characters long
            text (str): The text body of the alert
            level (str or wandb.AlertLevel, optional): The alert level to use, either: `INFO`, `WARN`, or `ERROR`
            wait_duration (int, float, or timedelta, optional): The time to wait (in seconds) before sending another alert
                with this title
        """
        level = level or wandb.AlertLevel.INFO
        if isinstance(level, wandb.AlertLevel):
            level = level.value
        if level not in (
            wandb.AlertLevel.INFO.value,
            wandb.AlertLevel.WARN.value,
            wandb.AlertLevel.ERROR.value,
        ):
            raise ValueError("level must be one of 'INFO', 'WARN', or 'ERROR'")

        wait_duration = wait_duration or timedelta(minutes=1)
        if isinstance(wait_duration, int) or isinstance(wait_duration, float):
            wait_duration = timedelta(seconds=wait_duration)
        elif not callable(getattr(wait_duration, "total_seconds", None)):
            raise ValueError(
                "wait_duration must be an int, float, or datetime.timedelta"
            )
        wait_duration = int(wait_duration.total_seconds() * 1000)

        self._backend.interface.publish_alert(title, text, level, wait_duration)

    def _set_console(self, use_redirect, stdout_slave_fd, stderr_slave_fd):
        self._use_redirect = use_redirect
        self._stdout_slave_fd = stdout_slave_fd
        self._stderr_slave_fd = stderr_slave_fd

    def __enter__(self):
        return self

    def __exit__(self, exc_type, exc_val, exc_tb):
        exit_code = 0 if exc_type is None else 1
        self.finish(exit_code)
        return exc_type is None


# We define this outside of the run context to support restoring before init
def restore(
    name: str,
    run_path: Optional[str] = None,
    replace: bool = False,
    root: Optional[str] = None,
) -> Union[None, TextIO]:
    """ Downloads the specified file from cloud storage into the current directory
        or run directory.  By default this will only download the file if it doesn't
        already exist.

        Arguments:
            name: the name of the file
            run_path: optional path to a run to pull files from, i.e. `username/project_name/run_id`
                if wandb.init has not been called, this is required.
            replace: whether to download the file even if it already exists locally
            root: the directory to download the file to.  Defaults to the current
                directory or the run directory if wandb.init was called.

        Returns:
            None if it can't find the file, otherwise a file object open for reading

        Raises:
            wandb.CommError: if we can't connect to the wandb backend
            ValueError: if the file is not found or can't find run_path
    """

    is_disabled = wandb.run is not None and wandb.run.disabled
    run = None if is_disabled else wandb.run
    if run_path is None:
        if run is not None:
            run_path = run.path
        else:
            raise ValueError(
                "run_path required when calling wandb.restore before wandb.init"
            )
    if root is None:
        if run is not None:
            root = run.dir
    api = public.Api()
    api_run = api.run(run_path)
    if root is None:
        root = os.getcwd()
    path = os.path.join(root, name)
    if os.path.exists(path) and replace is False:
        return open(path, "r")
    if is_disabled:
        return None
    files = api_run.files([name])
    if len(files) == 0:
        return None
    # if the file does not exist, the file has an md5 of 0
    if files[0].md5 == "0":
        raise ValueError("File {} not found in {}.".format(name, run_path or root))
    return files[0].download(root=root, replace=True)


# propigate our doc string to the runs restore method
try:
    Run.restore.__doc__ = restore.__doc__
# py2 doesn't let us set a doc string, just pass
except AttributeError:
    pass


class WriteSerializingFile(object):
    """Wrapper for a file object that serializes writes.
    """

    def __init__(self, f):
        self.lock = threading.Lock()
        self.f = f

    def write(self, *args, **kargs):
        self.lock.acquire()
        try:
            self.f.write(*args, **kargs)
            self.f.flush()
        finally:
            self.lock.release()

    def close(self):
        self.lock.acquire()  # wait for pending writes
        try:
            self.f.close()
        finally:
            self.lock.release()


def finish(exit_code=None):
    if wandb.run:
        wandb.run.finish(exit_code=exit_code)<|MERGE_RESOLUTION|>--- conflicted
+++ resolved
@@ -285,15 +285,9 @@
             imp.catboost = True
         if mods.get("lightgbm"):
             imp.lightgbm = True
-<<<<<<< HEAD
-        if mods.get("pytorch_lightning"):
-            imp.pytorch_lightning = True
-        if mods.get("pytorch_ignite"):
-=======
         if mods.get("pytorch-lightning"):
             imp.pytorch_lightning = True
         if mods.get("pytorch-ignite"):
->>>>>>> 8832f468
             imp.pytorch_ignite = True
         if mods.get("transformers"):
             imp.transformers = True
