#
# -*- coding: utf-8 -*-

from __future__ import print_function

import atexit
from datetime import timedelta
import glob
import json
import logging
import numbers
import os
import platform
import sys
import threading
import time
import traceback

import click
from six import iteritems, string_types
from six.moves import _thread as thread
from six.moves.collections_abc import Mapping
from six.moves.urllib.parse import quote as url_quote
from six.moves.urllib.parse import urlencode
import wandb
from wandb import trigger
from wandb._globals import _datatypes_set_callback
from wandb.apis import internal, public
from wandb.errors import Error
from wandb.util import add_import_hook, sentry_set_scope, to_forward_slash_path
from wandb.viz import (
    create_custom_chart,
    custom_chart_panel_config,
    CustomChart,
    Visualize,
)

from . import wandb_artifacts
from . import wandb_config
from . import wandb_history
from . import wandb_metric
from . import wandb_summary
from .lib import (
    apikey,
    config_util,
    filenames,
    ipython,
    module,
    proto_util,
    redirect,
    sparkline,
    telemetry,
)

if wandb.TYPE_CHECKING:  # type: ignore
    from typing import (
        Any,
        Dict,
        List,
        Optional,
        Sequence,
        TextIO,
        BinaryIO,
        Tuple,
        Union,
        Type,
        Callable,
    )
    from types import TracebackType
    from .wandb_settings import Settings, SettingsConsole
    from .interface.summary_record import SummaryRecord
    from .interface.interface import BackendSender
    from .interface.artifacts import ArtifactEntry
    from .lib.reporting import Reporter
    from wandb.proto.wandb_internal_pb2 import (
        RunRecord,
        FilePusherStats,
        PollExitResponse,
        MetricRecord,
    )
    from .wandb_setup import _WandbSetup
    from wandb.apis.public import Api as PublicApi

    from typing import TYPE_CHECKING

    if TYPE_CHECKING:
        from typing import NoReturn

logger = logging.getLogger("wandb")
EXIT_TIMEOUT = 60
RUN_NAME_COLOR = "#cdcd00"


class ExitHooks(object):

    exception: Optional[BaseException] = None

    def __init__(self) -> None:
        self.exit_code = 0
        self.exception = None

    def hook(self) -> None:
        self._orig_exit = sys.exit
        sys.exit = self.exit
        sys.excepthook = self.exc_handler

    def exit(self, code: object = 0) -> "NoReturn":
        orig_code = code
        if code is None:
            code = 0
        elif not isinstance(code, int):
            code = 1
        self.exit_code = code
        self._orig_exit(orig_code)

    def was_ctrl_c(self) -> bool:
        return isinstance(self.exception, KeyboardInterrupt)

    def exc_handler(
        self, exc_type: Type[BaseException], exc: BaseException, tb: TracebackType
    ) -> None:
        self.exit_code = 1
        self.exception = exc
        if issubclass(exc_type, Error):
            wandb.termerror(str(exc))

        if self.was_ctrl_c():
            self.exit_code = 255

        traceback.print_exception(exc_type, exc, tb)


class RunStatusChecker(object):
    """Periodically polls the background process for relevant updates.

    For now, we just use this to figure out if the user has requested a stop.
    """

    def __init__(self, interface: BackendSender, polling_interval: int = 15) -> None:
        self._interface = interface
        self._polling_interval = polling_interval

        self._join_event = threading.Event()
        self._thread = threading.Thread(target=self.check_status)
        self._thread.daemon = True
        self._thread.start()

    def check_status(self) -> None:
        join_requested = False
        while not join_requested:
            status_response = self._interface.communicate_status(check_stop_req=True)
            if status_response and status_response.run_should_stop:
                # TODO(frz): This check is required
                # until WB-3606 is resolved on server side.
                if not wandb.agents.pyagent.is_running():
                    thread.interrupt_main()
                    return
            join_requested = self._join_event.wait(self._polling_interval)

    def stop(self) -> None:
        self._join_event.set()

    def join(self) -> None:
        self.stop()
        self._thread.join()


class Run(object):
    """
    The run object corresponds to a single execution of your script,
    typically this is an ML experiment. Create a run with `wandb.init()`.

    In distributed training, use `wandb.init()` to create a run for each process,
    and set the group argument to organize runs into a larger experiment.

    Currently there is a parallel Run object in the wandb.Api. Eventually these
    two objects will be merged.

    Attributes:
        history: (History) Time series values, created with `wandb.log()`.
            History can contain scalar values, rich media, or even custom plots
            across multiple steps.
        summary: (Summary) Single values set for each `wandb.log()` key. By
            default, summary is set to the last value logged. You can manually
            set summary to the best value, like max accuracy, instead of the
            final value.
    """

    _telemetry_obj: telemetry.TelemetryRecord
    _teardown_hooks: List[Callable[[], None]]
    _tags: Optional[Tuple[Any, ...]]

    _entity: Optional[str]
    _project: Optional[str]
    _group: Optional[str]
    _job_type: Optional[str]
    _name: Optional[str]
    _notes: Optional[str]

    _run_obj: Optional[RunRecord]
    _run_obj_offline: Optional[RunRecord]
    # Use string literal anotation because of type reference loop
    _backend: Optional["wandb.sdk.backend.backend.Backend"]
    _wl: Optional[_WandbSetup]

    _upgraded_version_message: Optional[str]
    _deleted_version_message: Optional[str]
    _yanked_version_message: Optional[str]

    _out_redir: Optional[redirect.RedirectBase]
    _err_redir: Optional[redirect.RedirectBase]
    _redirect_cb: Optional[Callable[[str, str], None]]
    _output_writer: Optional["WriteSerializingFile"]

    _atexit_cleanup_called: bool
    _hooks: Optional[ExitHooks]
    _exit_code: Optional[int]

    _run_status_checker: Optional[RunStatusChecker]
    _poll_exit_response: Optional[PollExitResponse]

    _sampled_history: Optional[Dict[str, Union[List[int], List[float]]]]

    _use_redirect: bool
    _stdout_slave_fd: Optional[int]
    _stderr_slave_fd: Optional[int]

    _media_artifacts: Dict[str, wandb_artifacts.Artifact]

    def __init__(
        self,
        settings: Settings,
        config: Optional[Dict[str, Any]] = None,
        sweep_config: Optional[Dict[str, Any]] = None,
    ) -> None:
        self._config = wandb_config.Config()
        self._config._set_callback(self._config_callback)
        self._config._set_settings(settings)
        self._backend = None
        self.summary = wandb_summary.Summary(
            self._summary_get_current_summary_callback,
        )
        self.summary._set_update_callback(self._summary_update_callback)
        self.history = wandb_history.History(self)
        self.history._set_callback(self._history_callback)

        _datatypes_set_callback(self._datatypes_callback)

        self._settings = settings
        self._wl = None
        self._reporter: Optional[Reporter] = None

        self._entity = None
        self._project = None
        self._group = None
        self._job_type = None
        self._run_id = settings.run_id
        self._start_time = time.time()
        self._starting_step = 0
        self._name = None
        self._notes = None
        self._tags = None

        self._hooks = None
        self._teardown_hooks = []
        self._redirect_cb = None
        self._out_redir = None
        self._err_redir = None
        self.stdout_redirector = None
        self.stderr_redirector = None
        self._save_stdout = None
        self._save_stderr = None
        self._stdout_slave_fd = None
        self._stderr_slave_fd = None
        self._exit_code = None
        self._exit_result = None
        self._final_summary = None
        self._sampled_history = None
        self._jupyter_progress = None
        if self._settings._jupyter and ipython._get_python_type() == "jupyter":
            self._jupyter_progress = ipython.jupyter_progress_bar()

        self._output_writer = None
        self._upgraded_version_message = None
        self._deleted_version_message = None
        self._yanked_version_message = None

        # Pull info from settings
        self._init_from_settings(settings)

        # Initial scope setup for sentry. This might get changed when the
        # actual run comes back.
        sentry_set_scope(
            "user",
            entity=self._entity,
            project=self._project,
            email=self._settings.email,
        )

        # Returned from backend request_run(), set from wandb_init?
        self._run_obj = None
        self._run_obj_offline = None

        # Created when the run "starts".
        self._run_status_checker = None

        self._poll_exit_response = None

        # Initialize telemetry object
        self._telemetry_obj = telemetry.TelemetryRecord()

        # Populate config
        config = config or dict()
        wandb_key = "_wandb"
        config.setdefault(wandb_key, dict())
        if settings.save_code and settings.program_relpath:
            config[wandb_key]["code_path"] = to_forward_slash_path(
                os.path.join("code", settings.program_relpath)
            )
        if sweep_config:
            self._config.update_locked(
                sweep_config, user="sweep", _allow_val_change=True
            )
        self._config._update(config, ignore_locked=True)

        self._atexit_cleanup_called = False
        self._use_redirect = True
        self._progress_step = 0
        self._media_artifacts = {}

    def _telemetry_callback(self, telem_obj: telemetry.TelemetryRecord) -> None:
        self._telemetry_obj.MergeFrom(telem_obj)

    def _freeze(self) -> None:
        self._frozen = True

    def __setattr__(self, attr: str, value: object) -> None:
        if getattr(self, "_frozen", None) and not hasattr(self, attr):
            raise Exception("Attribute {} is not supported on Run object.".format(attr))
        super(Run, self).__setattr__(attr, value)

    def _telemetry_imports(self, imp: telemetry.TelemetryImports) -> None:
        mods = sys.modules
        if mods.get("torch"):
            imp.torch = True
        if mods.get("keras"):
            imp.keras = True
        if mods.get("tensorflow"):
            imp.tensorflow = True
        if mods.get("sklearn"):
            imp.sklearn = True
        if mods.get("fastai"):
            imp.fastai = True
        if mods.get("xgboost"):
            imp.xgboost = True
        if mods.get("catboost"):
            imp.catboost = True
        if mods.get("lightgbm"):
            imp.lightgbm = True
        if mods.get("pytorch_lightning"):
            imp.pytorch_lightning = True
        if mods.get("ignite"):
            imp.pytorch_ignite = True
        if mods.get("transformers"):
            imp.transformers = True

    def _init_from_settings(self, settings: Settings) -> None:
        if settings.entity is not None:
            self._entity = settings.entity
        if settings.project is not None:
            self._project = settings.project
        if settings.run_group is not None:
            self._group = settings.run_group
        if settings.run_job_type is not None:
            self._job_type = settings.run_job_type
        if settings.run_name is not None:
            self._name = settings.run_name
        if settings.run_notes is not None:
            self._notes = settings.run_notes
        if settings.run_tags is not None:
            self._tags = settings.run_tags

    def _make_proto_run(self, run: RunRecord) -> None:
        """Populate protocol buffer RunData for interface/interface."""
        if self._entity is not None:
            run.entity = self._entity
        if self._project is not None:
            run.project = self._project
        if self._group is not None:
            run.run_group = self._group
        if self._job_type is not None:
            run.job_type = self._job_type
        if self._run_id is not None:
            run.run_id = self._run_id
        if self._name is not None:
            run.display_name = self._name
        if self._notes is not None:
            run.notes = self._notes
        if self._tags is not None:
            for tag in self._tags:
                run.tags.append(tag)
        if self._start_time is not None:
            run.start_time.FromSeconds(int(self._start_time))
        # Note: run.config is set in interface/interface:_make_run()

    def __getstate__(self) -> None:
        pass

    def __setstate__(self, state: Any) -> None:
        pass

    @property
    def dir(self) -> str:
        """
        Returns:
            (str): The directory where all of the files associated with the run are
                placed.
        """
        return self._settings.files_dir

    @property
    def config(self) -> wandb_config.Config:
        """
        Returns:
            (Config): A config object (similar to a nested dict) of key
                value pairs associated with the hyperparameters of the run.
        """
        return self._config

    @property
    def config_static(self) -> wandb_config.ConfigStatic:
        return wandb_config.ConfigStatic(self._config)

    @property
    def name(self) -> Optional[str]:
        """
        Returns:
            (str): the display name of the run. It does not need to be unique
                and ideally is descriptive.
        """
        if self._name:
            return self._name
        if not self._run_obj:
            return None
        return self._run_obj.display_name

    @name.setter
    def name(self, name: str) -> None:
        self._name = name
        if self._backend:
            self._backend.interface.publish_run(self)

    @property
    def notes(self) -> Optional[str]:
        r"""
        Returns:
            (str): notes associated with the run. Notes can be a multiline string
                and can also use markdown and latex equations inside $$ like $\\{x}"""
        if self._notes:
            return self._notes
        if not self._run_obj:
            return None
        return self._run_obj.notes

    @notes.setter
    def notes(self, notes: str) -> None:
        self._notes = notes
        if self._backend:
            self._backend.interface.publish_run(self)

    @property
    def tags(self) -> Optional[Tuple]:
        """
        Returns:
            (Tuple[str]): tags associated with the run
        """
        if self._tags:
            return self._tags
        run_obj = self._run_obj or self._run_obj_offline
        if run_obj:
            return tuple(run_obj.tags)
        return None

    @tags.setter
    def tags(self, tags: Sequence) -> None:
        self._tags = tuple(tags)
        if self._backend:
            self._backend.interface.publish_run(self)

    @property
    def id(self) -> str:
        """id property.

        Returns:
            (str): the run_id associated with the run
        """
        return self._run_id

    @property
    def sweep_id(self) -> Optional[str]:
        """
        Returns:
            (str, optional): the sweep id associated with the run or None
        """
        if not self._run_obj:
            return None
        return self._run_obj.sweep_id or None

    @property
    def path(self) -> str:
        """
        Returns:
            (str): the path to the run `[entity]/[project]/[run_id]`
        """
        parts = []
        for e in [self._entity, self._project, self._run_id]:
            if e is not None:
                parts.append(e)
        return "/".join(parts)

    @property
    def start_time(self) -> float:
        """
        Returns:
            (int): the unix time stamp in seconds when the run started
        """
        if not self._run_obj:
            return self._start_time
        else:
            return self._run_obj.start_time.ToSeconds()

    @property
    def starting_step(self) -> int:
        """
        Returns:
            (int): the first step of the run
        """
        if not self._run_obj:
            return self._starting_step
        else:
            return self._run_obj.starting_step

    @property
    def resumed(self) -> bool:
        """
        Returns:
            (bool): whether or not the run was resumed
        """
        if self._run_obj:
            return self._run_obj.resumed
        return False

    @property
    def step(self) -> int:
        """
        Every time you call wandb.log() it will by default increment the step
        counter.

        Returns:
            (int): step counter
        """
        return self.history._step

    def project_name(self) -> str:
        run_obj = self._run_obj or self._run_obj_offline
        return run_obj.project if run_obj else ""

    @property
    def mode(self) -> str:
        """For compatibility with `0.9.x` and earlier, deprecate eventually."""
        return "dryrun" if self._settings._offline else "run"

    @property
    def offline(self) -> bool:
        return self._settings._offline

    @property
    def disabled(self) -> bool:
        return self._settings._noop

    @property
    def group(self) -> str:
        """
        Setting a group helps the W&B UI organize runs in a sensible way.

        If you are doing a distributed training you should give all of the
            runs in the training the same group.
        If you are doing crossvalidation you should give all the crossvalidation
            folds the same group.

        Returns:
            (str): name of W&B group associated with run.
        """
        run_obj = self._run_obj or self._run_obj_offline
        return run_obj.run_group if run_obj else ""

    @property
    def job_type(self) -> str:
        run_obj = self._run_obj or self._run_obj_offline
        return run_obj.job_type if run_obj else ""

    @property
    def project(self) -> str:
        """
        Returns:
            (str): name of W&B project associated with run.
        """
        return self.project_name()

    def get_url(self) -> Optional[str]:
        """
        Returns:
            (str, optional): url for the W&B run or None if the run
                is offline
        """
        if not self._run_obj:
            wandb.termwarn("URL not available in offline run")
            return None
        return self._get_run_url()

    def get_project_url(self) -> Optional[str]:
        """
        Returns:
            (str, optional): url for the W&B project associated with
                the run or None if the run is offline
        """
        if not self._run_obj:
            wandb.termwarn("URL not available in offline run")
            return None
        return self._get_project_url()

    def get_sweep_url(self) -> Optional[str]:
        """
        Returns:
            (str, optional): url for the sweep associated with the run
                or None if there is no associated sweep or the run is offline.
        """
        if not self._run_obj:
            wandb.termwarn("URL not available in offline run")
            return None
        return self._get_sweep_url()

    @property
    def url(self) -> Optional[str]:
        """
        Returns:
            (str): name of W&B url associated with run.
        """
        return self.get_url()

    @property
    def entity(self) -> str:
        """
        Returns:
            (str): name of W&B entity associated with run. Entity is either
                a user name or an organization name.
        """
        return self._entity or ""

    def _repr_mimebundle_(
        self, include: Any = None, exclude: Any = None
    ) -> Dict[str, str]:
        url = self._get_run_url()
        style = "border:none;width:100%;height:400px"
        s = '<h1>Run({})</h1><iframe src="{}" style="{}"></iframe>'.format(
            self._run_id, url, style
        )
        return {"text/html": s}

    def _config_callback(
        self, key: str = None, val: object = None, data: Dict[str, object] = None
    ) -> None:
        logger.info("config_cb %s %s %s", key, val, data)
        if not self._backend or not self._backend.interface:
            return
        self._backend.interface.publish_config(key=key, val=val, data=data)

    def _summary_update_callback(self, summary_record: SummaryRecord) -> None:
        if self._backend:
            self._backend.interface.publish_summary(summary_record)

    def _summary_get_current_summary_callback(self) -> Dict[str, Any]:
        if not self._backend:
            return {}
        ret = self._backend.interface.communicate_summary()
        return proto_util.dict_from_proto_list(ret.item)

    def _metric_callback(self, metric_record: MetricRecord) -> None:
        if self._backend:
            self._backend.interface._publish_metric(metric_record)

    def _datatypes_callback(self, fname: str) -> None:
        if not self._backend:
            return
        files = dict(files=[(fname, "now")])
        self._backend.interface.publish_files(files)

    # TODO(jhr): codemod add: PEP 3102 -- Keyword-Only Arguments
    def _history_callback(self, row: Dict[str, Any], step: int) -> None:

        # TODO(jhr): move visualize hack somewhere else
        visualize_persist_config = False
        custom_charts = {}
        for k in row:
            if isinstance(row[k], Visualize):
                if "viz" not in self._config["_wandb"]:
                    self._config["_wandb"]["viz"] = dict()
                self._config["_wandb"]["viz"][k] = {
                    "id": row[k].viz_id,
                    "historyFieldSettings": {"key": k, "x-axis": "_step"},
                }
                row[k] = row[k].value
                visualize_persist_config = True
            elif isinstance(row[k], CustomChart):
                custom_charts[k] = row[k]
                custom_chart = row[k]

        for k, custom_chart in custom_charts.items():
            # remove the chart key from the row
            # TODO: is this really the right move? what if the user logs
            #     a non-custom chart to this key?
            row.pop(k)
            # add the table under a different key
            table_key = k + "_table"
            row[table_key] = custom_chart.table
            # add the panel
            panel_config = custom_chart_panel_config(custom_chart, k, table_key)
            self._add_panel(k, "Vega2", panel_config)
            visualize_persist_config = True

        if visualize_persist_config:
            self._config_callback(data=self._config._as_dict())

        if self._backend:
            not_using_tensorboard = len(wandb.patched["tensorboard"]) == 0
            self._backend.interface.publish_history(
                row, step, publish_step=not_using_tensorboard
            )

    def _console_callback(self, name: str, data: str) -> None:
        # logger.info("console callback: %s, %s", name, data)
        if self._backend:
            self._backend.interface.publish_output(name, data)

    def _tensorboard_callback(
        self, logdir: str, save: bool = None, root_logdir: str = None
    ) -> None:
        logger.info("tensorboard callback: %s, %s", logdir, save)
        save = True if save is None else save
        if self._backend:
            self._backend.interface.publish_tbdata(logdir, save, root_logdir)

    def _set_library(self, library: _WandbSetup) -> None:
        self._wl = library

    def _set_backend(self, backend: "wandb.sdk.backend.backend.Backend") -> None:
        self._backend = backend

    def _set_reporter(self, reporter: Reporter) -> None:
        self._reporter = reporter

    def _set_teardown_hooks(self, hooks: List[Callable[[], None]]) -> None:
        self._teardown_hooks = hooks

    def _set_run_obj(self, run_obj: RunRecord) -> None:
        self._run_obj = run_obj
        self._entity = run_obj.entity
        self._project = run_obj.project
        # Grab the config from resuming
        if run_obj.config:
            c_dict = config_util.dict_no_value_from_proto_list(run_obj.config.update)
            # TODO: Windows throws a wild error when this is set...
            if "_wandb" in c_dict:
                del c_dict["_wandb"]
            # We update the config object here without triggering the callback
            self.config._update(c_dict, allow_val_change=True, ignore_locked=True)
        # Update the summary, this will trigger an un-needed graphql request :(
        if run_obj.summary:
            summary_dict = {}
            for orig in run_obj.summary.update:
                summary_dict[orig.key] = json.loads(orig.value_json)
            self.summary.update(summary_dict)
        self.history._update_step()
        # TODO: It feels weird to call this twice..
        sentry_set_scope(
            "user",
            entity=run_obj.entity,
            project=run_obj.project,
            email=self._settings.email,
            url=self._get_run_url(),
        )

    def _set_run_obj_offline(self, run_obj: RunRecord) -> None:
        self._run_obj_offline = run_obj

    def _add_singleton(
        self, data_type: str, key: str, value: Dict[Union[int, str], str]
    ) -> None:
        """Stores a singleton item to wandb config.

        A singleton in this context is a piece of data that is continually
        logged with the same value in each history step, but represented
        as a single item in the config.

        We do this to avoid filling up history with a lot of repeated uneccessary data

        Add singleton can be called many times in one run and it will only be
        updated when the value changes. The last value logged will be the one
        persisted to the server"""
        value_extra = {"type": data_type, "key": key, "value": value}

        if data_type not in self.config["_wandb"]:
            self.config["_wandb"][data_type] = {}

        if data_type in self.config["_wandb"][data_type]:
            old_value = self.config["_wandb"][data_type][key]
        else:
            old_value = None

        if value_extra != old_value:
            self.config["_wandb"][data_type][key] = value_extra
            self.config.persist()

    def log(
        self,
        data: Dict[str, Any],
        step: int = None,
        commit: bool = None,
        sync: bool = None,
    ) -> None:
        """Log a dict to the global run's history.

        `wandb.log` can be used to log everything from scalars to histograms, media
        and matplotlib plots.

        The most basic usage is `wandb.log({'train-loss': 0.5, 'accuracy': 0.9})`.
        This will save a history row associated with the run with train-loss=0.5
        and `accuracy=0.9`. The history values can be plotted on app.wandb.ai or
        on a local server. The history values can also be downloaded through
        the wandb API.

        Logging a value will update the summary values for any metrics logged.
        The summary values will appear in the run table at app.wandb.ai or
        a local server. If a summary value is manually set with for example
        `wandb.run.summary["accuracy"] = 0.9` `wandb.log` will no longer automatically
        update the run's accuracy.

        Logging values don't have to be scalars. Logging any wandb object is supported.
        For example `wandb.log({"example": wandb.Image("myimage.jpg")})` will log an
        example image which will be displayed nicely in the wandb UI. See
        https://docs.wandb.com/library/reference/data_types for all of the different
        supported types.

        Logging nested metrics is encouraged and is supported in the wandb API, so
        you could log multiple accuracy values with `wandb.log({'dataset-1':
        {'acc': 0.9, 'loss': 0.3} ,'dataset-2': {'acc': 0.8, 'loss': 0.2}})`
        and the metrics will be organized in the wandb UI.

        W&B keeps track of a global step so logging related metrics together is
        encouraged, so by default each time wandb.log is called a global step
        is incremented. If it's inconvenient to log related metrics together
        calling `wandb.log({'train-loss': 0.5, commit=False})` and then
        `wandb.log({'accuracy': 0.9})` is equivalent to calling
        `wandb.log({'train-loss': 0.5, 'accuracy': 0.9})`

        wandb.log is not intended to be called more than a few times per second.
        If you want to log more frequently than that it's better to aggregate
        the data on the client side or you may get degraded performance.

        Arguments:
            row (dict, optional): A dict of serializable python objects i.e `str`,
                `ints`, `floats`, `Tensors`, `dicts`, or `wandb.data_types`.
            commit (boolean, optional): Save the metrics dict to the wandb server
                and increment the step.  If false `wandb.log` just updates the current
                metrics dict with the row argument and metrics won't be saved until
                `wandb.log` is called with `commit=True`.
            step (integer, optional): The global step in processing. This persists
                any non-committed earlier steps but defaults to not committing the
                specified step.
            sync (boolean, True): This argument is deprecated and currently doesn't
                change the behaviour of `wandb.log`.

        Examples:
            Basic usage
            ```python
            wandb.log({'accuracy': 0.9, 'epoch': 5})
            ```

            Incremental logging
            ```python
            wandb.log({'loss': 0.2}, commit=False)
            # Somewhere else when I'm ready to report this step:
            wandb.log({'accuracy': 0.8})
            ```

            Histogram
            ```python
            wandb.log({"gradients": wandb.Histogram(numpy_array_or_sequence)})
            ```

            Image
            ```python
            wandb.log({"examples": [wandb.Image(numpy_array_or_pil, caption="Label")]})
            ```

            Video
            ```python
            wandb.log({"video": wandb.Video(numpy_array_or_video_path, fps=4,
                format="gif")})
            ```

            Matplotlib Plot
            ```python
            wandb.log({"chart": plt})
            ```

            PR Curve
            ```python
            wandb.log({'pr': wandb.plots.precision_recall(y_test, y_probas, labels)})
            ```

            3D Object
            ```python
            wandb.log({"generated_samples":
            [wandb.Object3D(open("sample.obj")),
                wandb.Object3D(open("sample.gltf")),
                wandb.Object3D(open("sample.glb"))]})
            ```

            For more examples, see https://docs.wandb.com/library/log

        Raises:
            wandb.Error - if called before `wandb.init`
            ValueError - if invalid data is passed

        """
        # TODO(cling): sync is a noop for now
        if not isinstance(data, Mapping):
            raise ValueError("wandb.log must be passed a dictionary")

        if any(not isinstance(key, string_types) for key in data.keys()):
            raise ValueError("Key values passed to `wandb.log` must be strings.")

        if step is not None:
            # if step is passed in when tensorboard_sync is used we honor the step passed
            # to make decisions about how to close out the history record, but will strip
            # this history later on in publish_history()
            using_tensorboard = len(wandb.patched["tensorboard"]) > 0
            if using_tensorboard:
                wandb.termwarn(
                    "Step cannot be set when using syncing with tensorboard. Please log your step values as a metric such as 'global_step'",
                    repeat=False,
                )
            if self.history._step > step:
                wandb.termwarn(
                    (
                        "Step must only increase in log calls.  "
                        "Step {} < {}; dropping {}.".format(
                            step, self.history._step, data
                        )
                    )
                )
                return
            elif step > self.history._step:
                self.history._flush()
                self.history._step = step
        elif commit is None:
            commit = True
        if commit:
            self.history._row_add(data)
        else:
            self.history._row_update(data)

    def save(
        self,
        glob_str: Optional[str] = None,
        base_path: Optional[str] = None,
        policy: str = "live",
    ) -> Union[bool, List[str]]:
        """ Ensure all files matching *glob_str* are synced to wandb with the policy specified.

        Arguments:
            glob_str (string): a relative or absolute path to a unix glob or regular
                path.  If this isn't specified the method is a noop.
            base_path (string): the base path to run the glob relative to
            policy (string): on of `live`, `now`, or `end`
                - live: upload the file as it changes, overwriting the previous version
                - now: upload the file once now
                - end: only upload file when the run ends
        """
        if glob_str is None:
            # noop for historical reasons, run.save() may be called in legacy code
            wandb.termwarn(
                (
                    "Calling run.save without any arguments is deprecated."
                    "Changes to attributes are automatically persisted."
                )
            )
            return True
        if policy not in ("live", "end", "now"):
            raise ValueError(
                'Only "live" "end" and "now" policies are currently supported.'
            )
        if isinstance(glob_str, bytes):
            glob_str = glob_str.decode("utf-8")
        if not isinstance(glob_str, string_types):
            raise ValueError("Must call wandb.save(glob_str) with glob_str a str")

        if base_path is None:
            if os.path.isabs(glob_str):
                base_path = os.path.dirname(glob_str)
                wandb.termwarn(
                    (
                        "Saving files without folders. If you want to preserve "
                        "sub directories pass base_path to wandb.save, i.e. "
                        'wandb.save("/mnt/folder/file.h5", base_path="/mnt")'
                    )
                )
            else:
                base_path = "."
        wandb_glob_str = os.path.relpath(glob_str, base_path)
        if ".." + os.sep in wandb_glob_str:
            raise ValueError("globs can't walk above base_path")

        with telemetry.context(run=self) as tel:
            tel.feature.save = True

        if glob_str.startswith("gs://") or glob_str.startswith("s3://"):
            wandb.termlog(
                "%s is a cloud storage url, can't save file to wandb." % glob_str
            )
            return []
        files = glob.glob(os.path.join(self.dir, wandb_glob_str))
        warn = False
        if len(files) == 0 and "*" in wandb_glob_str:
            warn = True
        for path in glob.glob(glob_str):
            file_name = os.path.relpath(path, base_path)
            abs_path = os.path.abspath(path)
            wandb_path = os.path.join(self.dir, file_name)
            wandb.util.mkdir_exists_ok(os.path.dirname(wandb_path))
            # We overwrite symlinks because namespaces can change in Tensorboard
            if os.path.islink(wandb_path) and abs_path != os.readlink(wandb_path):
                os.remove(wandb_path)
                os.symlink(abs_path, wandb_path)
            elif not os.path.exists(wandb_path):
                os.symlink(abs_path, wandb_path)
            files.append(wandb_path)
        if warn:
            file_str = "%i file" % len(files)
            if len(files) > 1:
                file_str += "s"
            wandb.termwarn(
                (
                    "Symlinked %s into the W&B run directory, "
                    "call wandb.save again to sync new files."
                )
                % file_str
            )
        files_dict = dict(files=[(wandb_glob_str, policy)])
        if self._backend:
            self._backend.interface.publish_files(files_dict)
        return files

    def restore(
        self,
        name: str,
        run_path: Optional[str] = None,
        replace: bool = False,
        root: Optional[str] = None,
    ) -> Union[None, TextIO]:
        return restore(name, run_path or self.path, replace, root or self.dir)

    def finish(self, exit_code: int = None) -> None:
        """Marks a run as finished, and finishes uploading all data.  This is
        used when creating multiple runs in the same process.  We automatically
        call this method when your script exits.
        """
        with telemetry.context(run=self) as tel:
            tel.feature.finish = True
        # detach logger, other setup cleanup
        logger.info("finishing run %s", self.path)
        for hook in self._teardown_hooks:
            hook()
        self._teardown_hooks = []
        self._atexit_cleanup(exit_code=exit_code)
        if self._wl and len(self._wl._global_run_stack) > 0:
            self._wl._global_run_stack.pop()
        module.unset_globals()

    def join(self, exit_code: int = None) -> None:
        """Deprecated alias for `finish()` - please use finish"""
        self.finish(exit_code=exit_code)

    # TODO(jhr): annotate this
    def plot_table(self, vega_spec_name, data_table, fields, string_fields=None):  # type: ignore
        """Creates a custom plot on a table.
        Arguments:
            vega_spec_name: the name of the spec for the plot
            table_key: the key used to log the data table
            data_table: a wandb.Table object containing the data to
                be used on the visualization
            fields: a dict mapping from table keys to fields that the custom
                visualization needs
            string_fields: a dict that provides values for any string constants
                the custom visualization needs
        """
        visualization = create_custom_chart(
            vega_spec_name, data_table, fields, string_fields or {}
        )
        return visualization

    def _set_upgraded_version_message(self, msg: str) -> None:
        self._upgraded_version_message = msg

    def _set_deleted_version_message(self, msg: str) -> None:
        self._deleted_version_message = msg

    def _set_yanked_version_message(self, msg: str) -> None:
        self._yanked_version_message = msg

    def _add_panel(
        self, visualize_key: str, panel_type: str, panel_config: dict
    ) -> None:
        if "visualize" not in self._config["_wandb"]:
            self._config["_wandb"]["visualize"] = dict()
        self._config["_wandb"]["visualize"][visualize_key] = {
            "panel_type": panel_type,
            "panel_config": panel_config,
        }

        self._config_callback(data=self._config._as_dict())

    def _get_url_query_string(self) -> str:
        s = self._settings

        # TODO(jhr): migrate to new settings, but for now this is safer
        api = internal.Api()
        if api.settings().get("anonymous") != "true":
            return ""

        api_key = apikey.api_key(settings=s)
        return "?" + urlencode({"apiKey": api_key})

    def _get_project_url(self) -> str:
        s = self._settings
        r = self._run_obj
        if not r:
            return ""
        app_url = wandb.util.app_url(s.base_url)
        qs = self._get_url_query_string()
        url = "{}/{}/{}{}".format(
            app_url, url_quote(r.entity), url_quote(r.project), qs
        )
        return url

    def _get_run_url(self) -> str:
        s = self._settings
        r = self._run_obj
        if not r:
            return ""
        app_url = wandb.util.app_url(s.base_url)
        qs = self._get_url_query_string()
        url = "{}/{}/{}/runs/{}{}".format(
            app_url, url_quote(r.entity), url_quote(r.project), url_quote(r.run_id), qs
        )
        return url

    def _get_sweep_url(self) -> str:
        """Generate a url for a sweep.

        Returns:
            (str): url if the run is part of a sweep
            (None): if the run is not part of the sweep
        """

        r = self._run_obj
        if not r:
            return ""
        sweep_id = r.sweep_id
        if not sweep_id:
            return ""

        app_url = wandb.util.app_url(self._settings.base_url)
        qs = self._get_url_query_string()

        return "{base}/{entity}/{project}/sweeps/{sweepid}{qs}".format(
            base=app_url,
            entity=url_quote(r.entity),
            project=url_quote(r.project),
            sweepid=url_quote(sweep_id),
            qs=qs,
        )

    def _get_run_name(self) -> str:
        r = self._run_obj
        if not r:
            return ""
        return r.display_name

    def _display_run(self) -> None:
        project_url = self._get_project_url()
        run_url = self._get_run_url()
        sweep_url = self._get_sweep_url()
        version_str = "Tracking run with wandb version {}".format(wandb.__version__)
        if self.resumed:
            run_state_str = "Resuming run"
        else:
            run_state_str = "Syncing run"
        run_name = self._get_run_name()
        app_url = wandb.util.app_url(self._settings.base_url)

        sync_dir = self._settings._sync_dir
        if self._settings._jupyter:
            sync_dir = "<code>{}</code>".format(sync_dir)
        dir_str = "Run data is saved locally in {}".format(sync_dir)
        if self._settings._jupyter and ipython._get_python_type() == "jupyter":
            sweep_line = (
                'Sweep page: <a href="{}" target="_blank">{}</a><br/>\n'.format(
                    sweep_url, sweep_url
                )
                if sweep_url
                else ""
            )
            docs_html = '<a href="https://docs.wandb.com/integrations/jupyter.html" target="_blank">(Documentation)</a>'  # noqa: E501
            ipython.display_html(
                """
                {}<br/>
                {} <strong style="color:{}">{}</strong> to <a href="{}" target="_blank">Weights & Biases</a> {}.<br/>
                Project page: <a href="{}" target="_blank">{}</a><br/>
                {}Run page: <a href="{}" target="_blank">{}</a><br/>
                {}<br/><br/>
            """.format(  # noqa: E501
                    version_str,
                    run_state_str,
                    RUN_NAME_COLOR,
                    run_name,
                    app_url,
                    docs_html,
                    project_url,
                    project_url,
                    sweep_line,
                    run_url,
                    run_url,
                    dir_str,
                )
            )
        else:
            wandb.termlog(version_str)
            wandb.termlog(
                "{} {}".format(run_state_str, click.style(run_name, fg="yellow"))
            )
            emojis = dict(star="", broom="", rocket="")
            if platform.system() != "Windows":
                emojis = dict(star="⭐️", broom="🧹", rocket="🚀")

            wandb.termlog(
                "{} View project at {}".format(
                    emojis.get("star", ""),
                    click.style(project_url, underline=True, fg="blue"),
                )
            )
            if sweep_url:
                wandb.termlog(
                    "{} View sweep at {}".format(
                        emojis.get("broom", ""),
                        click.style(sweep_url, underline=True, fg="blue"),
                    )
                )
            wandb.termlog(
                "{} View run at {}".format(
                    emojis.get("rocket", ""),
                    click.style(run_url, underline=True, fg="blue"),
                )
            )
            wandb.termlog(dir_str)
            if not self._settings._offline:
                wandb.termlog("Run `wandb offline` to turn off syncing.")
            print("")

    def _redirect(
        self,
        stdout_slave_fd: Optional[int],
        stderr_slave_fd: Optional[int],
        console: SettingsConsole = None,
    ) -> None:
        if console is None:
            console = self._settings._console
        logger.info("redirect: %s", console)

        out_redir: redirect.RedirectBase
        err_redir: redirect.RedirectBase
        if console == self._settings.Console.REDIRECT:
            logger.info("Redirecting console.")
            out_cap = redirect.Capture(
                name="stdout", cb=self._redirect_cb, output_writer=self._output_writer
            )
            err_cap = redirect.Capture(
                name="stderr", cb=self._redirect_cb, output_writer=self._output_writer
            )
            out_redir = redirect.Redirect(
                src="stdout", dest=out_cap, unbuffered=True, tee=True
            )
            err_redir = redirect.Redirect(
                src="stderr", dest=err_cap, unbuffered=True, tee=True
            )
            if os.name == "nt":

                def wrap_fallback() -> None:
                    if self._out_redir:
                        self._out_redir.uninstall()
                    if self._err_redir:
                        self._err_redir.uninstall()
                    msg = (
                        "Tensorflow detected. Stream redirection is not supported "
                        "on Windows when tensorflow is imported. Falling back to "
                        "wrapping stdout/err."
                    )
                    wandb.termlog(msg)
                    self._redirect(None, None, console=self._settings.Console.WRAP)

                add_import_hook("tensorflow", wrap_fallback)
        elif console == self._settings.Console.WRAP:
            logger.info("Wrapping output streams.")
            out_redir = redirect.StreamWrapper(
                name="stdout", cb=self._redirect_cb, output_writer=self._output_writer
            )
            err_redir = redirect.StreamWrapper(
                name="stderr", cb=self._redirect_cb, output_writer=self._output_writer
            )
        elif console == self._settings.Console.OFF:
            return
        else:
            raise ValueError("unhandled console")
        try:
            out_redir.install()
            err_redir.install()
            self._out_redir = out_redir
            self._err_redir = err_redir
            logger.info("Redirects installed.")
        except Exception as e:
            print(e)
            logger.error("Failed to redirect.", exc_info=e)
        return

        # TODO(jhr): everything below here is not executed as we only support redir mode
        #
        # from wandb.lib import console as lib_console
        # from wandb.old import io_wrap
        #
        # redirect stdout
        # if platform.system() == "Windows":
        #     lib_console.win32_redirect(stdout_slave_fd, stderr_slave_fd)
        # else:
        #     self._save_stdout = sys.stdout
        #     self._save_stderr = sys.stderr
        #     stdout_slave = os.fdopen(stdout_slave_fd, "wb")
        #     stderr_slave = os.fdopen(stderr_slave_fd, "wb")
        #     stdout_redirector = io_wrap.FileRedirector(sys.stdout, stdout_slave)
        #     stderr_redirector = io_wrap.FileRedirector(sys.stderr, stderr_slave)
        #     stdout_redirector.redirect()
        #     stderr_redirector.redirect()
        #     self.stdout_redirector = stdout_redirector
        #     self.stderr_redirector = stderr_redirector
        # logger.info("redirect done")

    def _restore(self) -> None:
        logger.info("restore")
        # TODO(jhr): drain and shutdown all threads
        if self._use_redirect:
            if self._out_redir:
                self._out_redir.uninstall()
            if self._err_redir:
                self._err_redir.uninstall()
            return

        if self.stdout_redirector:
            self.stdout_redirector.restore()
        if self.stderr_redirector:
            self.stderr_redirector.restore()
        if self._save_stdout:
            sys.stdout = self._save_stdout
        if self._save_stderr:
            sys.stderr = self._save_stderr
        logger.info("restore done")

    def _atexit_cleanup(self, exit_code: int = None) -> None:
        if self._backend is None:
            logger.warning("process exited without backend configured")
            return
        if self._atexit_cleanup_called:
            return
        self._atexit_cleanup_called = True

        exit_code = exit_code or self._hooks.exit_code if self._hooks else 0
        logger.info("got exitcode: %d", exit_code)
        if exit_code == 0:
            # Cleanup our resume file on a clean exit
            if os.path.exists(self._settings.resume_fname):
                os.remove(self._settings.resume_fname)

        self._exit_code = exit_code
        try:
            self._on_finish()
        except KeyboardInterrupt as ki:
            if wandb.wandb_agent._is_running():
                raise ki
            wandb.termerror("Control-C detected -- Run data was not synced")
            if ipython._get_python_type() == "python":
                os._exit(-1)
        except Exception as e:
            self._console_stop()
            self._backend.cleanup()
            logger.error("Problem finishing run", exc_info=e)
            wandb.termerror("Problem finishing run")
            traceback.print_exception(*sys.exc_info())
            if ipython._get_python_type() == "python":
                os._exit(-1)
        else:
            # if silent, skip this as it is used to output stuff
            if self._settings._silent:
                return
            self._on_final()

    def _console_start(self) -> None:
        logger.info("atexit reg")
        self._hooks = ExitHooks()
        self._hooks.hook()
        atexit.register(lambda: self._atexit_cleanup())

        if self._use_redirect:
            # setup fake callback
            self._redirect_cb = self._console_callback

        output_log_path = os.path.join(self.dir, filenames.OUTPUT_FNAME)
        self._output_writer = WriteSerializingFile(open(output_log_path, "wb"))
        self._redirect(self._stdout_slave_fd, self._stderr_slave_fd)

    def _console_stop(self) -> None:
        self._restore()
        if self._output_writer:
            self._output_writer.close()
            self._output_writer = None

    def _on_init(self) -> None:
        self._show_version_info()

    def _on_start(self) -> None:
        # TODO: make offline mode in jupyter use HTML
        if self._settings._offline:
            wandb.termlog("Offline run mode, not syncing to the cloud.")

        if self._settings._offline:
            wandb.termlog(
                (
                    "W&B syncing is set to `offline` in this directory.  "
                    "Run `wandb online` to enable cloud syncing."
                )
            )
        if self._run_obj and not self._settings._silent:
            self._display_run()
        if self._backend and not self._settings._offline:
            self._run_status_checker = RunStatusChecker(self._backend.interface)
        self._console_start()

    def _pusher_print_status(
        self,
        progress: FilePusherStats,
        prefix: bool = True,
        done: Optional[bool] = False,
    ) -> None:
        if self._settings._offline:
            return

        line = " %.2fMB of %.2fMB uploaded (%.2fMB deduped)\r" % (
            progress.uploaded_bytes / 1048576.0,
            progress.total_bytes / 1048576.0,
            progress.deduped_bytes / 1048576.0,
        )

        if self._jupyter_progress:
            percent_done: float
            if progress.total_bytes == 0:
                percent_done = 1
            else:
                percent_done = progress.uploaded_bytes / progress.total_bytes
            self._jupyter_progress.update(percent_done, line)
            if done:
                self._jupyter_progress.close()
        elif not self._settings._jupyter:
            spinner_states = ["-", "\\", "|", "/"]

            line = spinner_states[self._progress_step % 4] + line
            self._progress_step += 1
            wandb.termlog(line, newline=False, prefix=prefix)

            if done:
                dedupe_fraction = (
                    progress.deduped_bytes / float(progress.total_bytes)
                    if progress.total_bytes > 0
                    else 0
                )
                if dedupe_fraction > 0.01:
                    wandb.termlog(
                        "W&B sync reduced upload amount by %.1f%%             "
                        % (dedupe_fraction * 100),
                        prefix=prefix,
                    )
                # clear progress line.
                wandb.termlog(" " * 79, prefix=prefix)

    def _on_finish_progress(self, progress: FilePusherStats, done: bool = None) -> None:
        self._pusher_print_status(progress, done=done)

    def _wait_for_finish(self) -> PollExitResponse:
        while True:
            if self._backend:
                poll_exit_resp = self._backend.interface.communicate_poll_exit()
            logger.info("got exit ret: %s", poll_exit_resp)

            if poll_exit_resp:
                done = poll_exit_resp.done
                pusher_stats = poll_exit_resp.pusher_stats
                if pusher_stats:
                    self._on_finish_progress(pusher_stats, done)
                if done:
                    return poll_exit_resp
            time.sleep(2)

    def _on_finish(self) -> None:
        trigger.call("on_finished")

        # populate final import telemetry
        with telemetry.context(run=self) as tel:
            self._telemetry_imports(tel.imports_finish)

        if self._run_status_checker:
            self._run_status_checker.stop()

        # make sure all uncommitted history is flushed
        self.history._flush()

        self._console_stop()  # TODO: there's a race here with jupyter console logging
        if not self._settings._silent:
            if self._backend:
                pid = self._backend._internal_pid
                status_str = "Waiting for W&B process to finish, PID {}".format(pid)
            if not self._exit_code:
                status_str += "\nProgram ended successfully."
            else:
                status_str += "\nProgram failed with code {}. ".format(self._exit_code)
                if not self._settings._offline:
                    status_str += " Press ctrl-c to abort syncing."
            if self._settings._jupyter and ipython._get_python_type() == "jupyter":
                ipython.display_html("<br/>" + status_str.replace("\n", "<br/>"))
            else:
                print("")
                wandb.termlog(status_str)

        # telemetry could have changed, publish final data
        if self._backend:
            self._backend.interface.publish_telemetry(self._telemetry_obj)

        # TODO: we need to handle catastrophic failure better
        # some tests were timing out on sending exit for reasons not clear to me
        if self._backend:
            self._backend.interface.publish_exit(self._exit_code)

        # Wait for data to be synced
        self._poll_exit_response = self._wait_for_finish()

        if self._backend:
            ret = self._backend.interface.communicate_summary()
            self._final_summary = proto_util.dict_from_proto_list(ret.item)

        if self._backend:
            ret = self._backend.interface.communicate_sampled_history()
            d = {item.key: item.values_float or item.values_int for item in ret.item}
            self._sampled_history = d

        if self._backend:
            self._backend.cleanup()

        if self._run_status_checker:
            self._run_status_checker.join()

    def _on_final(self) -> None:
        # check for warnings and errors, show log file locations
        if self._reporter:
            # TODO: handle warnings and errors nicely in jupyter
            warning_lines = self._reporter.warning_lines
            if warning_lines:
                wandb.termlog("Warnings:")
                for line in warning_lines:
                    wandb.termlog(line)
                if len(warning_lines) < self._reporter.warning_count:
                    wandb.termlog("More warnings")

            error_lines = self._reporter.error_lines
            if error_lines:
                wandb.termlog("Errors:")
                for line in error_lines:
                    wandb.termlog(line)
                if len(error_lines) < self._reporter.error_count:
                    wandb.termlog("More errors")
        if self._settings.log_user:
            log_user = self._settings.log_user
            if self._settings._jupyter:
                log_user = "<code>{}</code>".format(log_user)
            log_str = "Find user logs for this run at: {}".format(log_user)
            if self._settings._jupyter and ipython._get_python_type() == "jupyter":
                ipython.display_html(log_str)
            else:
                wandb.termlog(log_str)
        if self._settings.log_internal:
            log_internal = self._settings.log_internal
            if self._settings._jupyter:
                log_internal = "<code>{}</code>".format(log_internal)
            log_str = "Find internal logs for this run at: {}".format(log_internal)
            if self._settings._jupyter and ipython._get_python_type() == "jupyter":
                ipython.display_html(log_str)
            else:
                wandb.termlog(log_str)

        self._show_summary()
        self._show_history()
        self._show_files()

        if self._run_obj:
            run_url = self._get_run_url()
            run_name = self._get_run_name()
            if self._settings._jupyter and ipython._get_python_type() == "jupyter":
                ipython.display_html(
                    """
                    <br/>Synced <strong style="color:{}">{}</strong>: <a href="{}" target="_blank">{}</a><br/>
                """.format(
                        RUN_NAME_COLOR, run_name, run_url, run_url
                    )
                )
            else:
                wandb.termlog(
                    "\nSynced {}: {}".format(
                        click.style(run_name, fg="yellow"),
                        click.style(run_url, fg="blue"),
                    )
                )

        if self._settings._offline:
            # TODO: handle jupyter offline messages
            wandb.termlog("You can sync this run to the cloud by running:")
            wandb.termlog(
                click.style(
                    "wandb sync {}".format(self._settings._sync_dir), fg="yellow"
                )
            )

        self._show_version_info(footer=True)

    def _show_version_info(self, footer: bool = None) -> None:
        package_problem = False
        if self._deleted_version_message:
            wandb.termerror(self._deleted_version_message)
            package_problem = True
        elif self._yanked_version_message:
            wandb.termwarn(self._yanked_version_message)
            package_problem = True
        # only display upgrade message if packages are bad or in header
        if not footer or package_problem:
            if self._upgraded_version_message:
                wandb.termlog(self._upgraded_version_message)

    def _show_summary(self) -> None:
        if self._final_summary:
            logger.info("rendering summary")
            max_len = max([len(k) for k in self._final_summary.keys()])
            format_str = "  {:>%s} {}" % max_len
            summary_rows = []
            for k, v in iteritems(self._final_summary):
                # arrays etc. might be too large. for now we just don't print them
                if isinstance(v, string_types):
                    if len(v) >= 20:
                        v = v[:20] + "..."
                    summary_rows.append((k, v))
                elif isinstance(v, numbers.Number):
                    if isinstance(v, float):
                        v = round(v, 5)
                    summary_rows.append((k, v))
            if self._settings._jupyter and ipython._get_python_type() == "jupyter":
                summary_table = ipython.STYLED_TABLE_HTML
                for row in summary_rows:
                    summary_table += "<tr><td>{}</td><td>{}</td></tr>".format(*row)
                summary_table += "</table>"
                ipython.display_html("<h3>Run summary:</h3><br/>" + summary_table)
            else:
                summary_lines = "\n".join(
                    [format_str.format(k, v) for k, v in summary_rows]
                )
                wandb.termlog("Run summary:")
                wandb.termlog(summary_lines)

    def _show_history(self) -> None:
        if not self._sampled_history:
            return

        # Only print sparklines if the terminal is utf-8
        # In some python 2.7 tests sys.stdout is a 'cStringIO.StringO' object
        #   which doesn't have the attribute 'encoding'
        encoding = getattr(sys.stdout, "encoding", None)
        if not encoding or encoding.upper() not in ("UTF_8", "UTF-8",):
            return

        logger.info("rendering history")
        max_len = max([len(k) for k in self._sampled_history])
        history_rows = []
        for key in self._sampled_history:
            vals = wandb.util.downsample(self._sampled_history[key], 40)
            if any((not isinstance(v, numbers.Number) for v in vals)):
                continue
            line = sparkline.sparkify(vals)
            history_rows.append((key, line))
        if self._settings._jupyter and ipython._get_python_type() == "jupyter":
            history_table = ipython.STYLED_TABLE_HTML
            for row in history_rows:
                history_table += "<tr><td>{}</td><td>{}</td></tr>".format(*row)
            history_table += "</table>"
            ipython.display_html("<h3>Run history:</h3><br/>" + history_table + "<br/>")
        else:
            wandb.termlog("Run history:")
            history_lines = ""
            format_str = "  {:>%s} {}\n" % max_len
            for row in history_rows:
                history_lines += format_str.format(*row)
            wandb.termlog(history_lines)

    def _show_files(self) -> None:
        if not self._poll_exit_response or not self._poll_exit_response.file_counts:
            return
        if self._settings._offline:
            return

        logger.info("logging synced files")

        if self._settings._silent:
            return

        file_str = "Synced {} W&B file(s), {} media file(s), {} artifact file(s) and {} other file(s)".format(  # noqa:E501
            self._poll_exit_response.file_counts.wandb_count,
            self._poll_exit_response.file_counts.media_count,
            self._poll_exit_response.file_counts.artifact_count,
            self._poll_exit_response.file_counts.other_count,
        )
        if self._settings._jupyter and ipython._get_python_type() == "jupyter":
            ipython.display_html(file_str)
        else:
            wandb.termlog(file_str)

    def _save_job_spec(self) -> None:
        envdict = dict(python="python3.6", requirements=[],)
        varsdict = {"WANDB_DISABLE_CODE": "True"}
        source = dict(
            git="git@github.com:wandb/examples.git", branch="master", commit="bbd8d23",
        )
        execdict = dict(
            program="train.py",
            directory="keras-cnn-fashion",
            envvars=varsdict,
            args=[],
        )
        configdict = (dict(self._config),)
        artifactsdict = dict(dataset="v1",)
        inputdict = dict(config=configdict, artifacts=artifactsdict,)
        job_spec = {
            "kind": "WandbJob",
            "version": "v0",
            "environment": envdict,
            "source": source,
            "exec": execdict,
            "input": inputdict,
        }

        s = json.dumps(job_spec, indent=4)
        spec_filename = filenames.JOBSPEC_FNAME
        with open(spec_filename, "w") as f:
            print(s, file=f)
        self.save(spec_filename)

    def _define_metric(
        self,
        name: str,
        step_metric: Union[str, wandb_metric.Metric, None] = None,
        step_sync: bool = None,
        hidden: bool = None,
        summary: str = None,
        goal: str = None,
        overwrite: bool = None,
        **kwargs: Any
    ) -> wandb_metric.Metric:
        """Define metric properties which will later be logged with `wandb.log()`.

        Arguments:
            name: Name of the metric.
            step_metric: Independent variable associated with the metric.
            step_sync: Automatically add `step_metric` to history if needed.
            hidden: Hide this metric from automatic plots.
            summary: Specify aggregate metrics added to summary.
                Supported aggregations: "min,max,mean,best"
                (best defaults to goal==minimize)
            goal: Specify direction for optimizing the metric.
                Supported direections: "minimize,maximize"

        Returns:
            A metric object is returned that can be further specified.

        """
        if not name:
            raise wandb.Error("define_metric() requires non-empty name argument")
        for k in kwargs:
            wandb.termwarn("Unhandled define_metric() arg: {}".format(k))
        if isinstance(step_metric, wandb_metric.Metric):
            step_metric = step_metric.name
        for arg_name, arg_val, exp_type in (
            ("name", name, string_types),
            ("step_metric", step_metric, string_types),
            ("step_sync", step_sync, bool),
            ("hidden", hidden, bool),
            ("summary", summary, string_types),
            ("goal", goal, string_types),
            ("overwrite", overwrite, bool),
        ):
            # NOTE: type checking is broken for isinstance and string_types
            if arg_val is not None and not isinstance(arg_val, exp_type):  # type: ignore
                arg_type = type(arg_val).__name__
                raise wandb.Error(
                    "Unhandled define_metric() arg: {} type: {}".format(
                        arg_name, arg_type
                    )
                )
        stripped = name[:-1] if name.endswith("*") else name
        if "*" in stripped:
            raise wandb.Error(
                "Unhandled define_metric() arg: name (glob suffixes only): {}".format(
                    name
                )
            )
        summary_ops: Optional[Sequence[str]] = None
        if summary:
            summary_items = [s.lower() for s in summary.split(",")]
            summary_ops = []
            valid = {"min", "max", "mean", "best"}
            for i in summary_items:
                if i not in valid:
                    raise wandb.Error(
                        "Unhandled define_metric() arg: summary op: {}".format(i)
                    )
                summary_ops.append(i)
        goal_cleaned: Optional[str] = None
        if goal is not None:
            goal_cleaned = goal[:3].lower()
            valid_goal = {"min", "max"}
            if goal_cleaned not in valid_goal:
                raise wandb.Error(
                    "Unhandled define_metric() arg: goal: {}".format(goal)
                )
        m = wandb_metric.Metric(
            name=name,
            step_metric=step_metric,
            step_sync=step_sync,
            summary=summary_ops,
            hidden=hidden,
            goal=goal_cleaned,
            overwrite=overwrite,
        )
        m._set_callback(self._metric_callback)
        m._commit()
        with telemetry.context(run=self) as tel:
            tel.feature.metric = True
        return m

    # TODO(jhr): annotate this
    def watch(self, models, criterion=None, log="gradients", log_freq=100, idx=None) -> None:  # type: ignore
        wandb.watch(models, criterion, log, log_freq, idx)

    # TODO(jhr): annotate this
    def use_artifact(self, artifact_or_name, type=None, aliases=None):  # type: ignore
        """ Declare an artifact as an input to a run, call `download` or `file` on
        the returned object to get the contents locally.

        Arguments:
            artifact_or_name (str or Artifact): An artifact name.
                May be prefixed with entity/project. Valid names
                can be in the following forms:
                - name:version
                - name:alias
                - digest
                You can also pass an Artifact object created by calling `wandb.Artifact`
            type (str, optional): The type of artifact to use.
            aliases (list, optional): Aliases to apply to this artifact
        Returns:
            An `Artifact` object.
        """
        r = self._run_obj
        api = internal.Api(default_settings={"entity": r.entity, "project": r.project})
        api.set_current_run_id(self.id)

        if isinstance(artifact_or_name, str):
            name = artifact_or_name
            public_api = self._public_api()
            artifact = public_api.artifact(type=type, name=name)
            if type is not None and type != artifact.type:
                raise ValueError(
                    "Supplied type {} does not match type {} of artifact {}".format(
                        type, artifact.type, artifact.name
                    )
                )
            api.use_artifact(artifact.id)
            return artifact
        else:
            artifact = artifact_or_name
            if aliases is None:
                aliases = []
            elif isinstance(aliases, str):
                aliases = [aliases]
            if isinstance(artifact_or_name, wandb.Artifact):
                artifact.finalize()
                self._backend.interface.publish_artifact(
                    self, artifact, aliases, is_user_created=True, use_after_commit=True
                )
                return artifact
            elif isinstance(artifact, public.Artifact):
                api.use_artifact(artifact.id)
                return artifact
            else:
                raise ValueError(
                    'You must pass an artifact name (e.g. "pedestrian-dataset:v1"), an instance of wandb.Artifact, or wandb.Api().artifact() to use_artifact'  # noqa: E501
                )

    # TODO(jhr): annotate this
    def log_artifact(
        self,
        artifact_or_path: Union[wandb_artifacts.Artifact, str],
        name: Optional[str] = None,
        type: Optional[str] = None,
        aliases: Optional[List[str]] = None,
    ) -> wandb_artifacts.Artifact:
        """ Declare an artifact as output of a run.

        Arguments:
            artifact_or_path (str or Artifact): A path to the contents of this artifact,
                can be in the following forms:
                - `/local/directory`
                - `/local/directory/file.txt`
                - `s3://bucket/path`
                You can also pass an Artifact object created by calling
                `wandb.Artifact`.
            name (str, optional): An artifact name. May be prefixed with entity/project.
                Valid names can be in the following forms:
                - name:version
                - name:alias
                - digest
                This will default to the basename of the path prepended with the current
                run id  if not specified.
            type (str): The type of artifact to log, examples include `dataset`, `model`
            aliases (list, optional): Aliases to apply to this artifact,
                defaults to `["latest"]`

        Returns:
            An `Artifact` object.
        """
        return self._log_artifact(artifact_or_path, name, type, aliases)

    def upsert_artifact(
        self,
        artifact_or_path: Union[wandb_artifacts.Artifact, str],
        name: Optional[str] = None,
        type: Optional[str] = None,
        aliases: Optional[List[str]] = None,
        distributed_id: Optional[str] = None,
    ) -> wandb_artifacts.Artifact:
        """ Declare (or append tp) a non-finalized artifact as output of a run. Note that you must call
        run.finish_artifact() to finalize the artifact. This is useful when distributed jobs
        need to all contribute to the same artifact.

        Arguments:
            artifact_or_path (str or Artifact): A path to the contents of this artifact,
                can be in the following forms:
                - `/local/directory`
                - `/local/directory/file.txt`
                - `s3://bucket/path`
                You can also pass an Artifact object created by calling
                `wandb.Artifact`.
            name (str, optional): An artifact name. May be prefixed with entity/project.
                Valid names can be in the following forms:
                - name:version
                - name:alias
                - digest
                This will default to the basename of the path prepended with the current
                run id  if not specified.
            type (str): The type of artifact to log, examples include `dataset`, `model`
            aliases (list, optional): Aliases to apply to this artifact,
                defaults to `["latest"]`
            distributed_id (string, optional): Unique string that all distributed jobs share. If None,
                defaults to the run's group name.

        Returns:
            An `Artifact` object.
        """
        if self.group == "" and distributed_id is None:
            raise TypeError(
                "Cannot upsert artifact unless run is in a group or distributed_id is provided"
            )
        if distributed_id is None:
            distributed_id = self.group
        return self._log_artifact(
            artifact_or_path,
            name,
            type,
            aliases,
            distributed_id=distributed_id,
            finalize=False,
        )

    def finish_artifact(
        self,
        artifact_or_path: Union[wandb_artifacts.Artifact, str],
        name: Optional[str] = None,
        type: Optional[str] = None,
        aliases: Optional[List[str]] = None,
        distributed_id: Optional[str] = None,
    ) -> wandb_artifacts.Artifact:
        """ Finish a non-finalized artifact as output of a run. Subsequent "upserts" with
        the same distributed ID will result in a new version

        Arguments:
            artifact_or_path (str or Artifact): A path to the contents of this artifact,
                can be in the following forms:
                - `/local/directory`
                - `/local/directory/file.txt`
                - `s3://bucket/path`
                You can also pass an Artifact object created by calling
                `wandb.Artifact`.
            name (str, optional): An artifact name. May be prefixed with entity/project.
                Valid names can be in the following forms:
                - name:version
                - name:alias
                - digest
                This will default to the basename of the path prepended with the current
                run id  if not specified.
            type (str): The type of artifact to log, examples include `dataset`, `model`
            aliases (list, optional): Aliases to apply to this artifact,
                defaults to `["latest"]`
            distributed_id (string, optional): Unique string that all distributed jobs share. If None,
                defaults to the run's group name.

        Returns:
            An `Artifact` object.
        """
        if self.group == "" and distributed_id is None:
            raise TypeError(
                "Cannot finish artifact unless run is in a group or distributed_id is provided"
            )
        if distributed_id is None:
            distributed_id = self.group

        return self._log_artifact(
            artifact_or_path,
            name,
            type,
            aliases,
            distributed_id=distributed_id,
            finalize=True,
        )

    def _log_artifact(
        self,
        artifact_or_path: Union[wandb_artifacts.Artifact, str],
        name: Optional[str] = None,
        type: Optional[str] = None,
        aliases: Optional[List[str]] = None,
        distributed_id: Optional[str] = None,
        finalize: bool = True,
    ) -> wandb_artifacts.Artifact:
        if not finalize and distributed_id is None:
            raise TypeError("Must provide distributed_id if artifact is not finalize")
        artifact, aliases = self._prepare_artifact(
            artifact_or_path, name, type, aliases
        )
        artifact.distributed_id = distributed_id
        self._assert_can_log_artifact(artifact)
        if self._backend:
            self._backend.interface.publish_artifact(
                self, artifact, aliases, finalize=finalize
            )
        return artifact

    def _public_api(self) -> PublicApi:
        overrides = {"run": self.id}
        run_obj = self._run_obj
        if run_obj is not None:
            overrides["entity"] = run_obj.entity
            overrides["project"] = run_obj.project
        return public.Api(overrides)

    # TODO(jhr): annotate this
    def _assert_can_log_artifact(self, artifact) -> None:  # type: ignore
        if not self._settings._offline:
            public_api = self._public_api()
            expected_type = public.Artifact.expected_type(
                public_api.client,
                artifact.name,
                public_api.settings["entity"],
                public_api.settings["project"],
            )
            if expected_type is not None and artifact.type != expected_type:
                raise ValueError(
                    "Expected artifact type {}, got {}".format(
                        expected_type, artifact.type
                    )
                )

    def _prepare_artifact(
        self,
        artifact_or_path: Union[wandb_artifacts.Artifact, str],
        name: Optional[str] = None,
        type: Optional[str] = None,
        aliases: Optional[List[str]] = None,
    ) -> Tuple[wandb_artifacts.Artifact, List[str]]:
        aliases = aliases or ["latest"]
        if isinstance(artifact_or_path, str):
            if name is None:
                name = "run-%s-%s" % (self.id, os.path.basename(artifact_or_path))
            artifact = wandb.Artifact(name, type)
            if os.path.isfile(artifact_or_path):
                artifact.add_file(artifact_or_path)
            elif os.path.isdir(artifact_or_path):
                artifact.add_dir(artifact_or_path)
            elif "://" in artifact_or_path:
                artifact.add_reference(artifact_or_path)
            else:
                raise ValueError(
                    "path must be a file, directory or external"
                    "reference like s3://bucket/path"
                )
        else:
            artifact = artifact_or_path
        if not isinstance(artifact, wandb.Artifact):
            raise ValueError(
                "You must pass an instance of wandb.Artifact or a "
                "valid file path to log_artifact"
            )
        if isinstance(aliases, str):
            aliases = [aliases]
        artifact.finalize()
        return artifact, aliases

    def alert(
        self,
        title: str,
        text: str,
        level: Union[str, None] = None,
        wait_duration: Union[int, float, timedelta, None] = None,
    ) -> None:
        """Launch an alert with the given title and text.

        Arguments:
            title: (str) The title of the alert, must be less than 64 characters long.
            text: (str) The text body of the alert.
            level: (str or wandb.AlertLevel, optional) The alert level to use, either: `INFO`, `WARN`, or `ERROR`.
            wait_duration: (int, float, or timedelta, optional) The time to wait (in seconds) before sending another
                alert with this title.
        """
        level = level or wandb.AlertLevel.INFO
        if isinstance(level, wandb.AlertLevel):
            level = level.value
        if level not in (
            wandb.AlertLevel.INFO.value,
            wandb.AlertLevel.WARN.value,
            wandb.AlertLevel.ERROR.value,
        ):
            raise ValueError("level must be one of 'INFO', 'WARN', or 'ERROR'")

        wait_duration = wait_duration or timedelta(minutes=1)
        if isinstance(wait_duration, int) or isinstance(wait_duration, float):
            wait_duration = timedelta(seconds=wait_duration)
        elif not callable(getattr(wait_duration, "total_seconds", None)):
            raise ValueError(
                "wait_duration must be an int, float, or datetime.timedelta"
            )
        wait_duration = int(wait_duration.total_seconds() * 1000)

        if self._backend:
            self._backend.interface.publish_alert(title, text, level, wait_duration)

<<<<<<< HEAD
    def _add_artifact_table(
        self, key: str, media: "wandb.wandb_sdk.data_types.Media"
    ) -> "ArtifactEntry":
        art_name = "{}-{}".format(self.id, key)
        art_type = "run_table"
        table_name = "{}".format(key)

        if art_name not in self._media_artifacts:
            self._media_artifacts[art_name] = wandb_artifacts.Artifact(
                art_name, art_type
            )
        art = self._media_artifacts[art_name]
        entry = art.add(media, table_name)
        return entry

    def _flush_run_tables(self) -> None:
        for key in self._media_artifacts:
            self.log_artifact(self._media_artifacts[key])
        self._media_artifacts = {}

    def _set_console(
        self,
        use_redirect: bool,
        stdout_slave_fd: Optional[int],
        stderr_slave_fd: Optional[int],
    ) -> None:
        self._use_redirect = use_redirect
        self._stdout_slave_fd = stdout_slave_fd
        self._stderr_slave_fd = stderr_slave_fd

=======
>>>>>>> 7cc4dd31
    def __enter__(self) -> "Run":
        return self

    def __exit__(
        self,
        exc_type: Type[BaseException],
        exc_val: BaseException,
        exc_tb: TracebackType,
    ) -> bool:
        exit_code = 0 if exc_type is None else 1
        self.finish(exit_code)
        return exc_type is None


# We define this outside of the run context to support restoring before init
def restore(
    name: str,
    run_path: Optional[str] = None,
    replace: bool = False,
    root: Optional[str] = None,
) -> Union[None, TextIO]:
    """ Downloads the specified file from cloud storage into the current directory
        or run directory.  By default this will only download the file if it doesn't
        already exist.

        Arguments:
            name: the name of the file
            run_path: optional path to a run to pull files from, i.e. `username/project_name/run_id`
                if wandb.init has not been called, this is required.
            replace: whether to download the file even if it already exists locally
            root: the directory to download the file to.  Defaults to the current
                directory or the run directory if wandb.init was called.

        Returns:
            None if it can't find the file, otherwise a file object open for reading

        Raises:
            wandb.CommError: if we can't connect to the wandb backend
            ValueError: if the file is not found or can't find run_path
    """

    is_disabled = wandb.run is not None and wandb.run.disabled
    run = None if is_disabled else wandb.run
    if run_path is None:
        if run is not None:
            run_path = run.path
        else:
            raise ValueError(
                "run_path required when calling wandb.restore before wandb.init"
            )
    if root is None:
        if run is not None:
            root = run.dir
    api = public.Api()
    api_run = api.run(run_path)
    if root is None:
        root = os.getcwd()
    path = os.path.join(root, name)
    if os.path.exists(path) and replace is False:
        return open(path, "r")
    if is_disabled:
        return None
    files = api_run.files([name])
    if len(files) == 0:
        return None
    # if the file does not exist, the file has an md5 of 0
    if files[0].md5 == "0":
        raise ValueError("File {} not found in {}.".format(name, run_path or root))
    return files[0].download(root=root, replace=True)


# propigate our doc string to the runs restore method
try:
    Run.restore.__doc__ = restore.__doc__
# py2 doesn't let us set a doc string, just pass
except AttributeError:
    pass


class WriteSerializingFile(object):
    """Wrapper for a file object that serializes writes.
    """

    def __init__(self, f: BinaryIO) -> None:
        self.lock = threading.Lock()
        self.f = f

    # TODO(jhr): annotate this
    def write(self, *args, **kargs) -> None:  # type: ignore
        self.lock.acquire()
        try:
            self.f.write(*args, **kargs)
            self.f.flush()
        finally:
            self.lock.release()

    def close(self) -> None:
        self.lock.acquire()  # wait for pending writes
        try:
            self.f.close()
        finally:
            self.lock.release()


def finish(exit_code: int = None) -> None:
    """
    Marks a run as finished, and finishes uploading all data.

    This is used when creating multiple runs in the same process.
    We automatically call this method when your script exits.
    """
    if wandb.run:
        wandb.run.finish(exit_code=exit_code)<|MERGE_RESOLUTION|>--- conflicted
+++ resolved
@@ -2190,7 +2190,6 @@
         if self._backend:
             self._backend.interface.publish_alert(title, text, level, wait_duration)
 
-<<<<<<< HEAD
     def _add_artifact_table(
         self, key: str, media: "wandb.wandb_sdk.data_types.Media"
     ) -> "ArtifactEntry":
@@ -2211,18 +2210,6 @@
             self.log_artifact(self._media_artifacts[key])
         self._media_artifacts = {}
 
-    def _set_console(
-        self,
-        use_redirect: bool,
-        stdout_slave_fd: Optional[int],
-        stderr_slave_fd: Optional[int],
-    ) -> None:
-        self._use_redirect = use_redirect
-        self._stdout_slave_fd = stdout_slave_fd
-        self._stderr_slave_fd = stderr_slave_fd
-
-=======
->>>>>>> 7cc4dd31
     def __enter__(self) -> "Run":
         return self
 
