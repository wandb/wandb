--- conflicted
+++ resolved
@@ -972,24 +972,6 @@
     @property
     @_log_to_run
     @_attach
-<<<<<<< HEAD
-    def mode(self) -> str:
-        """Compatible with W&B Python SDK version `0.9.x` and earlier."""
-        deprecate.deprecate(
-            field_name=Deprecated.run__mode,
-            warning_message=(
-                "The mode property of wandb.run is deprecated "
-                "and will be removed in a future release."
-            ),
-            run=self,
-        )
-        return "dryrun" if self._settings._offline else "run"
-
-    @property
-    @_log_to_run
-    @_attach
-=======
->>>>>>> c34586e7
     def offline(self) -> bool:
         """True if the run is offline, False otherwise."""
         return self._settings._offline
@@ -2285,23 +2267,6 @@
             wandb._sentry.end_session()
 
     @_log_to_run
-<<<<<<< HEAD
-    @_attach
-    def join(self, exit_code: int | None = None) -> None:
-        """This method is deprecated. Use `wandb.run.finish()` instead."""
-        if hasattr(self, "_telemetry_obj"):
-            deprecate.deprecate(
-                field_name=Deprecated.run__join,
-                warning_message=(
-                    "wandb.run.join() is deprecated, please use wandb.run.finish()."
-                ),
-                run=self,
-            )
-        self._finish(exit_code=exit_code)
-
-    @_log_to_run
-=======
->>>>>>> c34586e7
     @_raise_if_finished
     @_attach
     def status(
@@ -2962,16 +2927,6 @@
         """
         wandb.sdk._unwatch(self, models=models)
 
-<<<<<<< HEAD
-    def _detach(self) -> None:
-        """Detach the run from the current process.
-
-        <!-- lazydoc-ignore: internal -->
-        """
-        pass
-
-=======
->>>>>>> c34586e7
     @_log_to_run
     @_raise_if_finished
     @_attach
