--- conflicted
+++ resolved
@@ -2234,7 +2234,6 @@
         artifact = self.log_artifact(job_artifact)
         return artifact
 
-<<<<<<< HEAD
     def _log_job_artifact_with_image(self, docker_image_name: str) -> Artifact:
         packages, in_types, out_types = self._make_job_source_reqs()
         job_artifact = self._create_image_job(
@@ -2245,7 +2244,7 @@
             raise wandb.Error(f"Job Artifact log unsuccessful: {job_artifact}")
         else:
             return job_artifact
-=======
+
     def _on_probe_exit(self, probe_handle: MailboxProbe) -> None:
         handle = probe_handle.get_mailbox_handle()
         if handle:
@@ -2267,7 +2266,6 @@
         self._footer_file_pusher_status_info(
             result.response.poll_exit_response, printer=self._printer
         )
->>>>>>> 37c5e34a
 
     def _on_finish(self) -> None:
         trigger.call("on_finished")
