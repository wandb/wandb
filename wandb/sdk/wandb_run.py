--- conflicted
+++ resolved
@@ -241,17 +241,13 @@
     _use_redirect: bool
     _stdout_slave_fd: Optional[int]
     _stderr_slave_fd: Optional[int]
-<<<<<<< HEAD
     _artifact_slots: List[str]
-    _pid: int
-=======
 
     _init_pid: int
     _iface_pid: Optional[int]
     _iface_port: Optional[int]
 
     _attach_id: Optional[str]
->>>>>>> 75204454
 
     def __init__(
         self,
@@ -2189,7 +2185,6 @@
     def watch(self, models, criterion=None, log="gradients", log_freq=100, idx=None, log_graph=False) -> None:  # type: ignore
         wandb.watch(models, criterion, log, log_freq, idx, log_graph)
 
-<<<<<<< HEAD
     def _swap_artifact_name(self, artifact_name: str, use_as: Optional[str]) -> str:
         artifact_key_string = use_as or artifact_name
         replacement_artifact_info = self._launch_artifact_mapping.get(
@@ -2232,10 +2227,9 @@
             f"Could not find {artifact_key_string} in launch artifact mapping. Using {artifact_name}"
         )
         return artifact_name
-=======
+
     def _detach(self) -> None:
         pass
->>>>>>> 75204454
 
     # TODO(jhr): annotate this
     def use_artifact(self, artifact_or_name, type=None, aliases=None, use_as=None):  # type: ignore
