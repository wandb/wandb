--- conflicted
+++ resolved
@@ -4060,11 +4060,7 @@
         printer: printer.Printer,
     ) -> None:
         """Prints a message advertising the upcoming core release."""
-<<<<<<< HEAD
-        if quiet or not settings.x_require_legacy_service:
-=======
-        if settings.quiet or not settings._require_legacy_service:
->>>>>>> 6aaea4fd
+        if settings.quiet or not settings.x_require_legacy_service:
             return
 
         printer.display(
