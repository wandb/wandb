import _thread as thread
import atexit
import functools
import glob
import json
import logging
import numbers
import os
import re
import sys
import threading
import time
import traceback
import warnings
from collections.abc import Mapping
from dataclasses import dataclass, field
from datetime import datetime, timedelta
from enum import IntEnum
from types import TracebackType
from typing import (
    TYPE_CHECKING,
    Any,
    Callable,
    Dict,
    List,
    NamedTuple,
    Optional,
    Sequence,
    TextIO,
    Tuple,
    Type,
    Union,
)

import requests

import wandb
from wandb import errors, trigger
from wandb._globals import _datatypes_set_callback
from wandb.apis import internal, public
from wandb.apis.internal import Api
from wandb.apis.public import Api as PublicApi
from wandb.proto.wandb_internal_pb2 import (
    JobInfoResponse,
    MetricRecord,
    PollExitResponse,
    Result,
    RunRecord,
    ServerInfoResponse,
)
from wandb.sdk.artifacts.artifact import Artifact
from wandb.sdk.internal import job_builder
from wandb.sdk.lib.import_hooks import (
    register_post_import_hook,
    unregister_post_import_hook,
)
from wandb.sdk.lib.paths import FilePathStr, LogicalPath, StrPath
from wandb.util import (
    _is_artifact_object,
    _is_artifact_string,
    _is_artifact_version_weave_dict,
    _is_py_or_dockerfile,
    _resolve_aliases,
    add_import_hook,
    parse_artifact_string,
)
from wandb.viz import CustomChart, Visualize, custom_chart

from . import wandb_config, wandb_metric, wandb_summary
from .data_types._dtypes import TypeRegistry
from .interface.interface import GlobStr, InterfaceBase
from .interface.summary_record import SummaryRecord
from .lib import (
    config_util,
    deprecate,
    filenames,
    filesystem,
    ipython,
    module,
    proto_util,
    redirect,
    telemetry,
)
from .lib.exit_hooks import ExitHooks
from .lib.gitlib import GitRepo
from .lib.mailbox import MailboxError, MailboxHandle, MailboxProbe, MailboxProgress
from .lib.printer import get_printer
from .lib.proto_util import message_to_dict
from .lib.reporting import Reporter
from .lib.wburls import wburls
from .wandb_settings import Settings
from .wandb_setup import _WandbSetup

if TYPE_CHECKING:
    if sys.version_info >= (3, 8):
        from typing import TypedDict
    else:
        from typing_extensions import TypedDict

    import wandb.apis.public
    import wandb.sdk.backend.backend
    import wandb.sdk.interface.interface_grpc
    import wandb.sdk.interface.interface_queue
    from wandb.proto.wandb_internal_pb2 import (
        CheckVersionResponse,
        GetSummaryResponse,
        SampledHistoryResponse,
    )

    from .interface.interface import FilesDict, PolicyName
    from .lib.printer import PrinterJupyter, PrinterTerm
    from .wandb_alerts import AlertLevel

    class GitSourceDict(TypedDict):
        remote: str
        commit: str
        entrypoint: List[str]
        args: Sequence[str]

    class ArtifactSourceDict(TypedDict):
        artifact: str
        entrypoint: List[str]
        args: Sequence[str]

    class ImageSourceDict(TypedDict):
        image: str
        args: Sequence[str]

    class JobSourceDict(TypedDict, total=False):
        _version: str
        source_type: str
        source: Union[GitSourceDict, ArtifactSourceDict, ImageSourceDict]
        input_types: Dict[str, Any]
        output_types: Dict[str, Any]
        runtime: Optional[str]


logger = logging.getLogger("wandb")
EXIT_TIMEOUT = 60
RE_LABEL = re.compile(r"[a-zA-Z0-9_-]+$")


class TeardownStage(IntEnum):
    EARLY = 1
    LATE = 2


class TeardownHook(NamedTuple):
    call: Callable[[], None]
    stage: TeardownStage


class RunStatusChecker:
    """Periodically polls the background process for relevant updates.

    - check if the user has requested a stop.
    - check the network status.
    - check the run sync status.
    """

    _stop_status_lock: threading.Lock
    _stop_status_handle: Optional[MailboxHandle]
    _network_status_lock: threading.Lock
    _network_status_handle: Optional[MailboxHandle]

    def __init__(
        self,
        interface: InterfaceBase,
        stop_polling_interval: int = 15,
        retry_polling_interval: int = 5,
    ) -> None:
        self._interface = interface
        self._stop_polling_interval = stop_polling_interval
        self._retry_polling_interval = retry_polling_interval

        self._join_event = threading.Event()

        self._stop_status_lock = threading.Lock()
        self._stop_status_handle = None
        self._stop_thread = threading.Thread(
            target=self.check_stop_status,
            name="ChkStopThr",
            daemon=True,
        )

        self._network_status_lock = threading.Lock()
        self._network_status_handle = None
        self._network_status_thread = threading.Thread(
            target=self.check_network_status,
            name="NetStatThr",
            daemon=True,
        )

    def start(self) -> None:
        self._stop_thread.start()
        self._network_status_thread.start()

    def _loop_check_status(
        self,
        *,
        lock: threading.Lock,
        set_handle: Any,
        timeout: int,
        request: Any,
        process: Any,
    ) -> None:
        local_handle: Optional[MailboxHandle] = None
        join_requested = False
        while not join_requested:
            time_probe = time.monotonic()
            if not local_handle:
                local_handle = request()
            assert local_handle

            with lock:
                if self._join_event.is_set():
                    return
                set_handle(local_handle)
            try:
                result = local_handle.wait(timeout=timeout)
            except MailboxError:
                # background threads are oportunistically getting results
                # from the internal process but the internal process could
                # be shutdown at any time.  In this case assume that the
                # thread should exit silently.   This is possible
                # because we do not have an atexit handler for the user
                # process which quiesces active threads.
                break
            with lock:
                set_handle(None)

            if result:
                process(result)
                # if request finished, clear the handle to send on the next interval
                local_handle = None

            time_elapsed = time.monotonic() - time_probe
            wait_time = max(self._stop_polling_interval - time_elapsed, 0)
            join_requested = self._join_event.wait(timeout=wait_time)

    def check_network_status(self) -> None:
        def _process_network_status(result: Result) -> None:
            network_status = result.response.network_status_response
            for hr in network_status.network_responses:
                if (
                    hr.http_status_code == 200 or hr.http_status_code == 0
                ):  # we use 0 for non-http errors (eg wandb errors)
                    wandb.termlog(f"{hr.http_response_text}")
                else:
                    wandb.termlog(
                        "{} encountered ({}), retrying request".format(
                            hr.http_status_code, hr.http_response_text.rstrip()
                        )
                    )

        self._loop_check_status(
            lock=self._network_status_lock,
            set_handle=lambda x: setattr(self, "_network_status_handle", x),
            timeout=self._retry_polling_interval,
            request=self._interface.deliver_network_status,
            process=_process_network_status,
        )

    def check_stop_status(self) -> None:
        def _process_stop_status(result: Result) -> None:
            stop_status = result.response.stop_status_response
            if stop_status.run_should_stop:
                # TODO(frz): This check is required
                # until WB-3606 is resolved on server side.
                if not wandb.agents.pyagent.is_running():
                    thread.interrupt_main()
                    return

        self._loop_check_status(
            lock=self._stop_status_lock,
            set_handle=lambda x: setattr(self, "_stop_status_handle", x),
            timeout=self._stop_polling_interval,
            request=self._interface.deliver_stop_status,
            process=_process_stop_status,
        )

    def stop(self) -> None:
        self._join_event.set()
        with self._stop_status_lock:
            if self._stop_status_handle:
                self._stop_status_handle.abandon()
        with self._network_status_lock:
            if self._network_status_handle:
                self._network_status_handle.abandon()

    def join(self) -> None:
        self.stop()
        self._stop_thread.join()
        self._network_status_thread.join()


class _run_decorator:  # noqa: N801
    _is_attaching: str = ""

    class Dummy:
        ...

    @classmethod
    def _attach(cls, func: Callable) -> Callable:
        @functools.wraps(func)
        def wrapper(self: Type["Run"], *args: Any, **kwargs: Any) -> Any:
            # * `_attach_id` is only assigned in service hence for all non-service cases
            # it will be a passthrough.
            # * `_attach_pid` is only assigned in _init (using _attach_pid guarantees single attach):
            #   - for non-fork case the object is shared through pickling so will be None.
            #   - for fork case the new process share mem space hence the value would be of parent process.
            if (
                getattr(self, "_attach_id", None)
                and getattr(self, "_attach_pid", None) != os.getpid()
            ):
                if cls._is_attaching:
                    message = (
                        f"Trying to attach `{func.__name__}` "
                        f"while in the middle of attaching `{cls._is_attaching}`"
                    )
                    raise RuntimeError(message)
                cls._is_attaching = func.__name__
                try:
                    wandb._attach(run=self)
                except Exception as e:
                    # In case the attach fails we will raise the exception that caused the issue.
                    # This exception should be caught and fail the execution of the program.
                    cls._is_attaching = ""
                    raise e
                cls._is_attaching = ""
            return func(self, *args, **kwargs)

        return wrapper

    @classmethod
    def _noop_on_finish(cls, message: str = "", only_warn: bool = False) -> Callable:
        def decorator_fn(func: Callable) -> Callable:
            @functools.wraps(func)
            def wrapper_fn(self: Type["Run"], *args: Any, **kwargs: Any) -> Any:
                if not getattr(self, "_is_finished", False):
                    return func(self, *args, **kwargs)

                default_message = (
                    f"Run ({self.id}) is finished. The call to `{func.__name__}` will be ignored. "
                    f"Please make sure that you are using an active run."
                )
                resolved_message = message or default_message
                if only_warn:
                    warnings.warn(resolved_message, UserWarning, stacklevel=2)
                else:
                    raise errors.UsageError(resolved_message)

            return wrapper_fn

        return decorator_fn

    @classmethod
    def _noop(cls, func: Callable) -> Callable:
        @functools.wraps(func)
        def wrapper(self: Type["Run"], *args: Any, **kwargs: Any) -> Any:
            # `_attach_id` is only assigned in service hence for all service cases
            # it will be a passthrough. We don't pickle non-service so again a way
            # to see that we are in non-service case
            if getattr(self, "_attach_id", None) is None:
                # `_init_pid` is only assigned in __init__ (this will be constant check for mp):
                #   - for non-fork case the object is shared through pickling,
                #     and we don't pickle non-service so will be None
                #   - for fork case the new process share mem space hence the value would be of parent process.
                _init_pid = getattr(self, "_init_pid", None)
                if _init_pid != os.getpid():
                    message = "`{}` ignored (called from pid={}, `init` called from pid={}). See: {}".format(
                        func.__name__,
                        os.getpid(),
                        _init_pid,
                        wburls.get("multiprocess"),
                    )
                    # - if this process was pickled in non-service case,
                    #   we ignore the attributes (since pickle is not supported)
                    # - for fork case will use the settings of the parent process
                    # - only point of inconsistent behavior from forked and non-forked cases
                    settings = getattr(self, "_settings", None)
                    if settings and settings["strict"]:
                        wandb.termerror(message, repeat=False)
                        raise errors.UnsupportedError(
                            f"`{func.__name__}` does not support multiprocessing"
                        )
                    wandb.termwarn(message, repeat=False)
                    return cls.Dummy()

            return func(self, *args, **kwargs)

        return wrapper


@dataclass
class RunStatus:
    sync_items_total: int = field(default=0)
    sync_items_pending: int = field(default=0)
    sync_time: Optional[datetime] = field(default=None)


class Run:
    """A unit of computation logged by wandb. Typically, this is an ML experiment.

    Create a run with `wandb.init()`:
    <!--yeadoc-test:run-object-basic-->
    ```python
    import wandb

    run = wandb.init()
    ```

    There is only ever at most one active `wandb.Run` in any process,
    and it is accessible as `wandb.run`:
    <!--yeadoc-test:global-run-object-->
    ```python
    import wandb

    assert wandb.run is None

    wandb.init()

    assert wandb.run is not None
    ```
    anything you log with `wandb.log` will be sent to that run.

    If you want to start more runs in the same script or notebook, you'll need to
    finish the run that is in-flight. Runs can be finished with `wandb.finish` or
    by using them in a `with` block:
    <!--yeadoc-test:run-context-manager-->
    ```python
    import wandb

    wandb.init()
    wandb.finish()

    assert wandb.run is None

    with wandb.init() as run:
        pass  # log data here

    assert wandb.run is None
    ```

    See the documentation for `wandb.init` for more on creating runs, or check out
    [our guide to `wandb.init`](https://docs.wandb.ai/guides/track/launch).

    In distributed training, you can either create a single run in the rank 0 process
    and then log information only from that process, or you can create a run in each process,
    logging from each separately, and group the results together with the `group` argument
    to `wandb.init`. For more details on distributed training with W&B, check out
    [our guide](https://docs.wandb.ai/guides/track/log/distributed-training).

    Currently, there is a parallel `Run` object in the `wandb.Api`. Eventually these
    two objects will be merged.

    Attributes:
        summary: (Summary) Single values set for each `wandb.log()` key. By
            default, summary is set to the last value logged. You can manually
            set summary to the best value, like max accuracy, instead of the
            final value.
    """

    _telemetry_obj: telemetry.TelemetryRecord
    _telemetry_obj_active: bool
    _telemetry_obj_dirty: bool
    _telemetry_obj_flushed: bytes

    _teardown_hooks: List[TeardownHook]
    _tags: Optional[Tuple[Any, ...]]

    _entity: Optional[str]
    _project: Optional[str]
    _group: Optional[str]
    _job_type: Optional[str]
    _name: Optional[str]
    _notes: Optional[str]

    _run_obj: Optional[RunRecord]
    # Use string literal annotation because of type reference loop
    _backend: Optional["wandb.sdk.backend.backend.Backend"]
    _internal_run_interface: Optional[
        Union[
            "wandb.sdk.interface.interface_queue.InterfaceQueue",
            "wandb.sdk.interface.interface_grpc.InterfaceGrpc",
        ]
    ]
    _wl: Optional[_WandbSetup]

    _out_redir: Optional[redirect.RedirectBase]
    _err_redir: Optional[redirect.RedirectBase]
    _redirect_cb: Optional[Callable[[str, str], None]]
    _redirect_raw_cb: Optional[Callable[[str, str], None]]
    _output_writer: Optional["filesystem.CRDedupedFile"]
    _quiet: Optional[bool]

    _atexit_cleanup_called: bool
    _hooks: Optional[ExitHooks]
    _exit_code: Optional[int]

    _run_status_checker: Optional[RunStatusChecker]

    _check_version: Optional["CheckVersionResponse"]
    _sampled_history: Optional["SampledHistoryResponse"]
    _final_summary: Optional["GetSummaryResponse"]
    _job_info: Optional["JobInfoResponse"]
    _poll_exit_handle: Optional[MailboxHandle]
    _poll_exit_response: Optional[PollExitResponse]
    _server_info_response: Optional[ServerInfoResponse]

    _stdout_slave_fd: Optional[int]
    _stderr_slave_fd: Optional[int]
    _artifact_slots: List[str]

    _init_pid: int
    _attach_pid: int
    _iface_pid: Optional[int]
    _iface_port: Optional[int]

    _attach_id: Optional[str]
    _is_attached: bool
    _is_finished: bool
    _settings: Settings

    _launch_artifacts: Optional[Dict[str, Any]]
    _printer: Union["PrinterTerm", "PrinterJupyter"]

    def __init__(
        self,
        settings: Settings,
        config: Optional[Dict[str, Any]] = None,
        sweep_config: Optional[Dict[str, Any]] = None,
        launch_config: Optional[Dict[str, Any]] = None,
    ) -> None:
        # pid is set, so we know if this run object was initialized by this process
        self._init_pid = os.getpid()
        self._init(
            settings=settings,
            config=config,
            sweep_config=sweep_config,
            launch_config=launch_config,
        )

    def _init(
        self,
        settings: Settings,
        config: Optional[Dict[str, Any]] = None,
        sweep_config: Optional[Dict[str, Any]] = None,
        launch_config: Optional[Dict[str, Any]] = None,
    ) -> None:
        self._settings = settings
        self._config = wandb_config.Config()
        self._config._set_callback(self._config_callback)
        self._config._set_artifact_callback(self._config_artifact_callback)
        self._config._set_settings(self._settings)
        self._backend = None
        self._internal_run_interface = None
        self.summary = wandb_summary.Summary(
            self._summary_get_current_summary_callback,
        )
        self.summary._set_update_callback(self._summary_update_callback)
        self._step = 0
        self._torch_history: Optional[wandb.wandb_torch.TorchHistory] = None

        # todo: eventually would be nice to make this configurable using self._settings._start_time
        #  need to test (jhr): if you set start time to 2 days ago and run a test for 15 minutes,
        #  does the total time get calculated right (not as 2 days and 15 minutes)?
        self._start_time = time.time()

        _datatypes_set_callback(self._datatypes_callback)

        self._printer = get_printer(self._settings._jupyter)
        self._wl = None
        self._reporter: Optional[Reporter] = None

        self._entity = None
        self._project = None
        self._group = None
        self._job_type = None
        self._run_id = self._settings.run_id
        self._starting_step = 0
        self._name = None
        self._notes = None
        self._tags = None
        self._remote_url = None
        self._commit = None

        self._hooks = None
        self._teardown_hooks = []
        self._out_redir = None
        self._err_redir = None
        self._stdout_slave_fd = None
        self._stderr_slave_fd = None
        self._exit_code = None
        self._exit_result = None
        self._quiet = self._settings.quiet

        self._output_writer = None
        self._used_artifact_slots: Dict[str, str] = {}

        # Returned from backend request_run(), set from wandb_init?
        self._run_obj = None

        # Created when the run "starts".
        self._run_status_checker = None

        self._check_version = None
        self._sampled_history = None
        self._final_summary = None
        self._poll_exit_response = None
        self._server_info_response = None
        self._poll_exit_handle = None
        self._job_info = None

        # Initialize telemetry object
        self._telemetry_obj = telemetry.TelemetryRecord()
        self._telemetry_obj_active = False
        self._telemetry_obj_flushed = b""
        self._telemetry_obj_dirty = False

        self._atexit_cleanup_called = False

        # Pull info from settings
        self._init_from_settings(self._settings)

        # Initial scope setup for sentry.
        # This might get updated when the actual run comes back.
        wandb._sentry.configure_scope(
            tags=dict(self._settings),
            process_context="user",
        )

        # Populate config
        config = config or dict()
        wandb_key = "_wandb"
        config.setdefault(wandb_key, dict())
        self._launch_artifact_mapping: Dict[str, Any] = {}
        self._unique_launch_artifact_sequence_names: Dict[str, Any] = {}
        if self._settings.save_code and self._settings.program_relpath:
            config[wandb_key]["code_path"] = LogicalPath(
                os.path.join("code", self._settings.program_relpath)
            )
        if sweep_config:
            self._config.update_locked(
                sweep_config, user="sweep", _allow_val_change=True
            )

        if launch_config:
            self._config.update_locked(
                launch_config, user="launch", _allow_val_change=True
            )

        self._config._update(config, ignore_locked=True)

        # interface pid and port configured when backend is configured (See _hack_set_run)
        # TODO: using pid isn't the best for windows as pid reuse can happen more often than unix
        self._iface_pid = None
        self._iface_port = None
        self._attach_id = None
        self._is_attached = False
        self._is_finished = False

        self._attach_pid = os.getpid()

        # for now, use runid as attach id, this could/should be versioned in the future
        if not self._settings._disable_service:
            self._attach_id = self._settings.run_id

    def _set_iface_pid(self, iface_pid: int) -> None:
        self._iface_pid = iface_pid

    def _set_iface_port(self, iface_port: int) -> None:
        self._iface_port = iface_port

    def _handle_launch_artifact_overrides(self) -> None:
        if self._settings.launch and (os.environ.get("WANDB_ARTIFACTS") is not None):
            try:
                artifacts: Dict[str, Any] = json.loads(
                    os.environ.get("WANDB_ARTIFACTS", "{}")
                )
            except (ValueError, SyntaxError):
                wandb.termwarn("Malformed WANDB_ARTIFACTS, using original artifacts")
            else:
                self._initialize_launch_artifact_maps(artifacts)

        elif (
            self._settings.launch
            and self._settings.launch_config_path
            and os.path.exists(self._settings.launch_config_path)
        ):
            self._save(self._settings.launch_config_path)
            with open(self._settings.launch_config_path) as fp:
                launch_config = json.loads(fp.read())
            if launch_config.get("overrides", {}).get("artifacts") is not None:
                artifacts = launch_config.get("overrides").get("artifacts")
                self._initialize_launch_artifact_maps(artifacts)

    def _initialize_launch_artifact_maps(self, artifacts: Dict[str, Any]) -> None:
        for key, item in artifacts.items():
            self._launch_artifact_mapping[key] = item
            artifact_sequence_tuple_or_slot = key.split(":")

            if len(artifact_sequence_tuple_or_slot) == 2:
                sequence_name = artifact_sequence_tuple_or_slot[0].split("/")[-1]
                if self._unique_launch_artifact_sequence_names.get(sequence_name):
                    self._unique_launch_artifact_sequence_names.pop(sequence_name)
                else:
                    self._unique_launch_artifact_sequence_names[sequence_name] = item

    def _telemetry_callback(self, telem_obj: telemetry.TelemetryRecord) -> None:
        self._telemetry_obj.MergeFrom(telem_obj)
        self._telemetry_obj_dirty = True
        self._telemetry_flush()

    def _telemetry_flush(self) -> None:
        if not self._telemetry_obj_active:
            return
        if not self._telemetry_obj_dirty:
            return
        if self._backend and self._backend.interface:
            serialized = self._telemetry_obj.SerializeToString()
            if serialized == self._telemetry_obj_flushed:
                return
            self._backend.interface._publish_telemetry(self._telemetry_obj)
            self._telemetry_obj_flushed = serialized
            self._telemetry_obj_dirty = False

    def _freeze(self) -> None:
        self._frozen = True

    def __setattr__(self, attr: str, value: object) -> None:
        if getattr(self, "_frozen", None) and not hasattr(self, attr):
            raise Exception(f"Attribute {attr} is not supported on Run object.")
        super().__setattr__(attr, value)

    def _update_settings(self, settings: Settings) -> None:
        self._settings = settings
        self._init_from_settings(settings)

    def _init_from_settings(self, settings: Settings) -> None:
        if settings.entity is not None:
            self._entity = settings.entity
        if settings.project is not None:
            self._project = settings.project
        if settings.run_group is not None:
            self._group = settings.run_group
        if settings.run_job_type is not None:
            self._job_type = settings.run_job_type
        if settings.run_name is not None:
            self._name = settings.run_name
        if settings.run_notes is not None:
            self._notes = settings.run_notes
        if settings.run_tags is not None:
            self._tags = settings.run_tags

    def _make_proto_run(self, run: RunRecord) -> None:
        """Populate protocol buffer RunData for interface/interface."""
        if self._entity is not None:
            run.entity = self._entity
        if self._project is not None:
            run.project = self._project
        if self._group is not None:
            run.run_group = self._group
        if self._job_type is not None:
            run.job_type = self._job_type
        if self._run_id is not None:
            run.run_id = self._run_id
        if self._name is not None:
            run.display_name = self._name
        if self._notes is not None:
            run.notes = self._notes
        if self._tags is not None:
            for tag in self._tags:
                run.tags.append(tag)
        if self._start_time is not None:
            run.start_time.FromMicroseconds(int(self._start_time * 1e6))
        if self._remote_url is not None:
            run.git.remote_url = self._remote_url
        if self._commit is not None:
            run.git.commit = self._commit
        # Note: run.config is set in interface/interface:_make_run()

    def _populate_git_info(self) -> None:
        # Use user provided git info if available otherwise resolve it from the environment
        try:
            repo = GitRepo(
                root=self._settings.git_root,
                remote=self._settings.git_remote,
                remote_url=self._settings.git_remote_url,
                commit=self._settings.git_commit,
                lazy=False,
            )
            self._remote_url, self._commit = repo.remote_url, repo.last_commit
        except Exception:
            wandb.termwarn("Cannot find valid git repo associated with this directory.")

    def __deepcopy__(self, memo: Dict[int, Any]) -> "Run":
        return self

    def __getstate__(self) -> Any:
        """Return run state as a custom pickle."""
        # We only pickle in service mode
        if not self._settings or self._settings._disable_service:
            return

        _attach_id = self._attach_id
        if not _attach_id:
            return

        return dict(
            _attach_id=_attach_id,
            _init_pid=self._init_pid,
            _is_finished=self._is_finished,
        )

    def __setstate__(self, state: Any) -> None:
        """Set run state from a custom pickle."""
        if not state:
            return

        _attach_id = state.get("_attach_id")
        if not _attach_id:
            return

        if state["_init_pid"] == os.getpid():
            raise RuntimeError("attach in the same process is not supported currently")

        self.__dict__.update(state)

    @property
    def _torch(self) -> "wandb.wandb_torch.TorchHistory":
        if self._torch_history is None:
            self._torch_history = wandb.wandb_torch.TorchHistory()
        return self._torch_history

    @property
    @_run_decorator._attach
    def settings(self) -> Settings:
        """A frozen copy of run's Settings object."""
        cp = self._settings.copy()
        cp.freeze()
        return cp

    @property
    @_run_decorator._attach
    def dir(self) -> str:
        """The directory where files associated with the run are saved."""
        return self._settings.files_dir

    @property
    @_run_decorator._attach
    def config(self) -> wandb_config.Config:
        """Config object associated with this run."""
        return self._config

    @property
    @_run_decorator._attach
    def config_static(self) -> wandb_config.ConfigStatic:
        return wandb_config.ConfigStatic(self._config)

    @property
    @_run_decorator._attach
    def name(self) -> Optional[str]:
        """Display name of the run.

        Display names are not guaranteed to be unique and may be descriptive.
        By default, they are randomly generated.
        """
        if self._name:
            return self._name
        if not self._run_obj:
            return None
        return self._run_obj.display_name

    @name.setter
    @_run_decorator._noop_on_finish()
    def name(self, name: str) -> None:
        with telemetry.context(run=self) as tel:
            tel.feature.set_run_name = True
        self._name = name
        if self._backend and self._backend.interface:
            self._backend.interface.publish_run(self)

    @property
    @_run_decorator._attach
    def notes(self) -> Optional[str]:
        """Notes associated with the run, if there are any.

        Notes can be a multiline string and can also use markdown and latex equations
        inside `$$`, like `$x + 3$`.
        """
        if self._notes:
            return self._notes
        if not self._run_obj:
            return None
        return self._run_obj.notes

    @notes.setter
    @_run_decorator._noop_on_finish()
    def notes(self, notes: str) -> None:
        self._notes = notes
        if self._backend and self._backend.interface:
            self._backend.interface.publish_run(self)

    @property
    @_run_decorator._attach
    def tags(self) -> Optional[Tuple]:
        """Tags associated with the run, if there are any."""
        if self._tags:
            return self._tags
        if self._run_obj:
            return tuple(self._run_obj.tags)
        return None

    @tags.setter
    @_run_decorator._noop_on_finish()
    def tags(self, tags: Sequence) -> None:
        with telemetry.context(run=self) as tel:
            tel.feature.set_run_tags = True
        self._tags = tuple(tags)
        if self._backend and self._backend.interface:
            self._backend.interface.publish_run(self)

    @property
    @_run_decorator._attach
    def id(self) -> str:
        """Identifier for this run."""
        if TYPE_CHECKING:
            assert self._run_id is not None
        return self._run_id

    @property
    @_run_decorator._attach
    def sweep_id(self) -> Optional[str]:
        """ID of the sweep associated with the run, if there is one."""
        if not self._run_obj:
            return None
        return self._run_obj.sweep_id or None

    def _get_path(self) -> str:
        parts = [
            e for e in [self._entity, self._project, self._run_id] if e is not None
        ]
        return "/".join(parts)

    @property
    @_run_decorator._attach
    def path(self) -> str:
        """Path to the run.

        Run paths include entity, project, and run ID, in the format
        `entity/project/run_id`.
        """
        return self._get_path()

    def _get_start_time(self) -> float:
        return (
            self._start_time
            if not self._run_obj
            else (self._run_obj.start_time.ToMicroseconds() / 1e6)
        )

    @property
    @_run_decorator._attach
    def start_time(self) -> float:
        """Unix timestamp (in seconds) of when the run started."""
        return self._get_start_time()

    def _get_starting_step(self) -> int:
        return self._starting_step if not self._run_obj else self._run_obj.starting_step

    @property
    @_run_decorator._attach
    def starting_step(self) -> int:
        """The first step of the run."""
        return self._get_starting_step()

    @property
    @_run_decorator._attach
    def resumed(self) -> bool:
        """True if the run was resumed, False otherwise."""
        return self._run_obj.resumed if self._run_obj else False

    @property
    @_run_decorator._attach
    def step(self) -> int:
        """Current value of the step.

        This counter is incremented by `wandb.log`.
        """
        return self._step

    def project_name(self) -> str:
        return self._run_obj.project if self._run_obj else ""

    @property
    @_run_decorator._attach
    def mode(self) -> str:
        """For compatibility with `0.9.x` and earlier, deprecate eventually."""
        deprecate.deprecate(
            field_name=deprecate.Deprecated.run__mode,
            warning_message=(
                "The mode property of wandb.run is deprecated "
                "and will be removed in a future release."
            ),
        )
        return "dryrun" if self._settings._offline else "run"

    @property
    @_run_decorator._attach
    def offline(self) -> bool:
        return self._settings._offline

    @property
    @_run_decorator._attach
    def disabled(self) -> bool:
        return self._settings._noop

    def _get_group(self) -> str:
        return self._run_obj.run_group if self._run_obj else ""

    @property
    @_run_decorator._attach
    def group(self) -> str:
        """Name of the group associated with the run.

        Setting a group helps the W&B UI organize runs in a sensible way.

        If you are doing a distributed training you should give all of the
            runs in the training the same group.
        If you are doing cross-validation you should give all the cross-validation
            folds the same group.
        """
        return self._get_group()

    @property
    @_run_decorator._attach
    def job_type(self) -> str:
        return self._run_obj.job_type if self._run_obj else ""

    @property
    @_run_decorator._attach
    def project(self) -> str:
        """Name of the W&B project associated with the run."""
        return self.project_name()

    @_run_decorator._noop_on_finish()
    @_run_decorator._attach
    def log_code(
        self,
        root: Optional[str] = ".",
        name: Optional[str] = None,
<<<<<<< HEAD
        include_fn: Callable[[str], bool] = _is_py_or_dockerfile,
        exclude_fn: Callable[[str], bool] = filenames.exclude_wandb_fn,
=======
        include_fn: Union[
            Callable[[str, str], bool], Callable[[str], bool]
        ] = _is_py_path,
        exclude_fn: Union[
            Callable[[str, str], bool], Callable[[str], bool]
        ] = filenames.exclude_wandb_fn,
>>>>>>> 95b6650f
    ) -> Optional[Artifact]:
        """Save the current state of your code to a W&B Artifact.

        By default, it walks the current directory and logs all files that end with `.py`.

        Arguments:
            root: The relative (to `os.getcwd()`) or absolute path to recursively find code from.
            name: (str, optional) The name of our code artifact. By default, we'll name
                the artifact `source-$PROJECT_ID-$ENTRYPOINT_RELPATH`. There may be scenarios where you want
                many runs to share the same artifact. Specifying name allows you to achieve that.
            include_fn: A callable that accepts a file path and (optionally) root path and
                returns True when it should be included and False otherwise. This
                defaults to: `lambda path, root: path.endswith(".py")`
            exclude_fn: A callable that accepts a file path and (optionally) root path and
                returns `True` when it should be excluded and `False` otherwise. This
                defaults to a function that excludes all files within `<root>/.wandb/`
                and `<root>/wandb/` directories.

        Examples:
            Basic usage
            ```python
            run.log_code()
            ```

            Advanced usage
            ```python
            run.log_code(
                "../",
                include_fn=lambda path: path.endswith(".py") or path.endswith(".ipynb"),
                exclude_fn=lambda path, root: os.path.relpath(path, root).startswith("cache/"),
            )
            ```

        Returns:
            An `Artifact` object if code was logged
        """
        if name is None:
            if self.settings._jupyter:
                notebook_name = None
                if self.settings.notebook_name:
                    notebook_name = self.settings.notebook_name
                elif self.settings._jupyter_path:
                    if self.settings._jupyter_path.startswith("fileId="):
                        notebook_name = self.settings._jupyter_name
                    else:
                        notebook_name = self.settings._jupyter_path
                name_string = f"{self._project}-{notebook_name}"
            else:
                name_string = f"{self._project}-{self._settings.program_relpath}"
            name = wandb.util.make_artifact_name_safe(f"source-{name_string}")
        art = wandb.Artifact(name, "code")
        files_added = False
        if root is not None:
            root = os.path.abspath(root)
            for file_path in filenames.filtered_dir(root, include_fn, exclude_fn):
                files_added = True
                save_name = os.path.relpath(file_path, root)
                art.add_file(file_path, name=save_name)
        # Add any manually staged files such as ipynb notebooks
        for dirpath, _, files in os.walk(self._settings._tmp_code_dir):
            for fname in files:
                file_path = os.path.join(dirpath, fname)
                save_name = os.path.relpath(file_path, self._settings._tmp_code_dir)
                files_added = True
                art.add_file(file_path, name=save_name)
        if not files_added:
            return None

        return self._log_artifact(art)

    def get_url(self) -> Optional[str]:
        """Return the url for the W&B run, if there is one.

        Offline runs will not have a url.
        """
        if self._settings._offline:
            wandb.termwarn("URL not available in offline run")
            return None
        return self._settings.run_url

    def get_project_url(self) -> Optional[str]:
        """Return the url for the W&B project associated with the run, if there is one.

        Offline runs will not have a project url.
        """
        if self._settings._offline:
            wandb.termwarn("URL not available in offline run")
            return None
        return self._settings.project_url

    def get_sweep_url(self) -> Optional[str]:
        """Return the url for the sweep associated with the run, if there is one."""
        if self._settings._offline:
            wandb.termwarn("URL not available in offline run")
            return None
        return self._settings.sweep_url

    @property
    @_run_decorator._attach
    def url(self) -> Optional[str]:
        """The W&B url associated with the run."""
        return self.get_url()

    @property
    @_run_decorator._attach
    def entity(self) -> str:
        """The name of the W&B entity associated with the run.

        Entity can be a user name or the name of a team or organization.
        """
        return self._entity or ""

    def _label_internal(
        self,
        code: Optional[str] = None,
        repo: Optional[str] = None,
        code_version: Optional[str] = None,
    ) -> None:
        with telemetry.context(run=self) as tel:
            if code and RE_LABEL.match(code):
                tel.label.code_string = code
            if repo and RE_LABEL.match(repo):
                tel.label.repo_string = repo
            if code_version and RE_LABEL.match(code_version):
                tel.label.code_version = code_version

    def _label(
        self,
        code: Optional[str] = None,
        repo: Optional[str] = None,
        code_version: Optional[str] = None,
        **kwargs: str,
    ) -> None:
        if self._settings.label_disable:
            return
        for k, v in (("code", code), ("repo", repo), ("code_version", code_version)):
            if v and not RE_LABEL.match(v):
                wandb.termwarn(
                    f"Label added for '{k}' with invalid identifier '{v}' (ignored).",
                    repeat=False,
                )
        for v in kwargs:
            wandb.termwarn(
                f"Label added for unsupported key {v!r} (ignored).",
                repeat=False,
            )

        self._label_internal(code=code, repo=repo, code_version=code_version)

        # update telemetry in the backend immediately for _label() callers
        self._telemetry_flush()

    def _label_probe_lines(self, lines: List[str]) -> None:
        if not lines:
            return
        parsed = telemetry._parse_label_lines(lines)
        if not parsed:
            return
        label_dict = {}
        code = parsed.get("code") or parsed.get("c")
        if code:
            label_dict["code"] = code
        repo = parsed.get("repo") or parsed.get("r")
        if repo:
            label_dict["repo"] = repo
        code_ver = parsed.get("version") or parsed.get("v")
        if code_ver:
            label_dict["code_version"] = code_ver
        self._label_internal(**label_dict)

    def _label_probe_main(self) -> None:
        m = sys.modules.get("__main__")
        if not m:
            return
        doc = getattr(m, "__doc__", None)
        if not doc:
            return

        doclines = doc.splitlines()
        self._label_probe_lines(doclines)

    # TODO: annotate jupyter Notebook class
    def _label_probe_notebook(self, notebook: Any) -> None:
        logger.info("probe notebook")
        lines = None
        try:
            data = notebook.probe_ipynb()
            cell0 = data.get("cells", [])[0]
            lines = cell0.get("source")
            # kaggle returns a string instead of a list
            if isinstance(lines, str):
                lines = lines.split()
        except Exception as e:
            logger.info(f"Unable to probe notebook: {e}")
            return
        if lines:
            self._label_probe_lines(lines)

    @_run_decorator._attach
    def display(self, height: int = 420, hidden: bool = False) -> bool:
        """Display this run in jupyter."""
        if self._settings._jupyter:
            ipython.display_html(self.to_html(height, hidden))
            return True
        else:
            wandb.termwarn(".display() only works in jupyter environments")
            return False

    @_run_decorator._attach
    def to_html(self, height: int = 420, hidden: bool = False) -> str:
        """Generate HTML containing an iframe displaying the current run."""
        url = self._settings.run_url + "?jupyter=true"
        style = f"border:none;width:100%;height:{height}px;"
        prefix = ""
        if hidden:
            style += "display:none;"
            prefix = ipython.toggle_button()
        return prefix + f"<iframe src={url!r} style={style!r}></iframe>"

    def _repr_mimebundle_(
        self, include: Optional[Any] = None, exclude: Optional[Any] = None
    ) -> Dict[str, str]:
        return {"text/html": self.to_html(hidden=True)}

    @_run_decorator._noop_on_finish()
    def _config_callback(
        self,
        key: Optional[Union[Tuple[str, ...], str]] = None,
        val: Optional[Any] = None,
        data: Optional[Dict[str, object]] = None,
    ) -> None:
        logger.info(f"config_cb {key} {val} {data}")
        if self._backend and self._backend.interface:
            self._backend.interface.publish_config(key=key, val=val, data=data)

    def _config_artifact_callback(
        self, key: str, val: Union[str, Artifact, dict]
    ) -> Artifact:
        # artifacts can look like dicts as they are passed into the run config
        # since the run config stores them on the backend as a dict with fields shown
        # in wandb.util.artifact_to_json
        if _is_artifact_version_weave_dict(val):
            assert isinstance(val, dict)
            public_api = self._public_api()
            artifact = Artifact._from_id(val["id"], public_api.client)
            return self.use_artifact(artifact, use_as=key)
        elif _is_artifact_string(val):
            # this will never fail, but is required to make mypy happy
            assert isinstance(val, str)
            artifact_string, base_url, is_id = parse_artifact_string(val)
            overrides = {}
            if base_url is not None:
                overrides = {"base_url": base_url}
                public_api = public.Api(overrides)
            else:
                public_api = self._public_api()
            if is_id:
                artifact = Artifact._from_id(artifact_string, public_api._client)
            else:
                artifact = public_api.artifact(name=artifact_string)
            # in the future we'll need to support using artifacts from
            # different instances of wandb.

            return self.use_artifact(artifact, use_as=key)
        elif _is_artifact_object(val):
            return self.use_artifact(val, use_as=key)
        else:
            raise ValueError(
                f"Cannot call _config_artifact_callback on type {type(val)}"
            )

    def _set_config_wandb(self, key: str, val: Any) -> None:
        self._config_callback(key=("_wandb", key), val=val)

    @_run_decorator._noop_on_finish()
    def _summary_update_callback(self, summary_record: SummaryRecord) -> None:
        if self._backend and self._backend.interface:
            self._backend.interface.publish_summary(summary_record)

    def _on_progress_get_summary(self, handle: MailboxProgress) -> None:
        pass
        # TODO(jhr): enable printing for get_summary in later mailbox dev phase
        # line = "Waiting for run.summary data..."
        # self._printer.display(line)

    def _summary_get_current_summary_callback(self) -> Dict[str, Any]:
        if not self._backend or not self._backend.interface:
            return {}
        handle = self._backend.interface.deliver_get_summary()
        result = handle.wait(
            timeout=self._settings.summary_timeout,
            on_progress=self._on_progress_get_summary,
        )
        if not result:
            return {}
        get_summary_response = result.response.get_summary_response
        return proto_util.dict_from_proto_list(get_summary_response.item)

    def _metric_callback(self, metric_record: MetricRecord) -> None:
        if self._backend and self._backend.interface:
            self._backend.interface._publish_metric(metric_record)

    def _datatypes_callback(self, fname: str) -> None:
        if not self._backend or not self._backend.interface:
            return
        files: FilesDict = dict(files=[(GlobStr(glob.escape(fname)), "now")])
        self._backend.interface.publish_files(files)

    def _visualization_hack(self, row: Dict[str, Any]) -> Dict[str, Any]:
        # TODO(jhr): move visualize hack somewhere else
        chart_keys = set()
        for k in row:
            if isinstance(row[k], Visualize):
                key = row[k].get_config_key(k)
                value = row[k].get_config_value(k)
                row[k] = row[k]._data
                self._config_callback(val=value, key=key)
            elif isinstance(row[k], CustomChart):
                chart_keys.add(k)
                key = row[k].get_config_key(k)
                value = row[k].get_config_value(
                    "Vega2", row[k].user_query(f"{k}_table")
                )
                row[k] = row[k]._data
                self._config_callback(val=value, key=key)

        for k in chart_keys:
            # remove the chart key from the row
            # TODO: is this really the right move? what if the user logs
            #     a non-custom chart to this key?
            row[f"{k}_table"] = row.pop(k)
        return row

    def _partial_history_callback(
        self,
        row: Dict[str, Any],
        step: Optional[int] = None,
        commit: Optional[bool] = None,
    ) -> None:
        row = row.copy()
        if row:
            row = self._visualization_hack(row)

        if self._backend and self._backend.interface:
            not_using_tensorboard = len(wandb.patched["tensorboard"]) == 0

            self._backend.interface.publish_partial_history(
                row,
                user_step=self._step,
                step=step,
                flush=commit,
                publish_step=not_using_tensorboard,
            )

    def _console_callback(self, name: str, data: str) -> None:
        # logger.info("console callback: %s, %s", name, data)
        if self._backend and self._backend.interface:
            self._backend.interface.publish_output(name, data)

    @_run_decorator._noop_on_finish(only_warn=True)
    def _console_raw_callback(self, name: str, data: str) -> None:
        # logger.info("console callback: %s, %s", name, data)

        # NOTE: console output is only allowed on the process which installed the callback
        # this will prevent potential corruption in the socket to the service.  Other methods
        # are protected by the _attach run decorator, but this callback was installed on the
        # write function of stdout and stderr streams.
        console_pid = getattr(self, "_attach_pid", 0)
        if console_pid != os.getpid():
            return

        if self._backend and self._backend.interface:
            self._backend.interface.publish_output_raw(name, data)

    def _tensorboard_callback(
        self, logdir: str, save: bool = True, root_logdir: str = ""
    ) -> None:
        logger.info("tensorboard callback: %s, %s", logdir, save)
        if self._backend and self._backend.interface:
            self._backend.interface.publish_tbdata(logdir, save, root_logdir)

    def _set_library(self, library: _WandbSetup) -> None:
        self._wl = library

    def _set_backend(self, backend: "wandb.sdk.backend.backend.Backend") -> None:
        self._backend = backend

    def _set_internal_run_interface(
        self,
        interface: Union[
            "wandb.sdk.interface.interface_queue.InterfaceQueue",
            "wandb.sdk.interface.interface_grpc.InterfaceGrpc",
        ],
    ) -> None:
        self._internal_run_interface = interface

    def _set_reporter(self, reporter: Reporter) -> None:
        self._reporter = reporter

    def _set_teardown_hooks(self, hooks: List[TeardownHook]) -> None:
        self._teardown_hooks = hooks

    def _set_run_obj(self, run_obj: RunRecord) -> None:
        self._run_obj = run_obj
        if self.settings._offline:
            return

        self._entity = run_obj.entity
        self._project = run_obj.project

        # Grab the config from resuming
        if run_obj.config:
            c_dict = config_util.dict_no_value_from_proto_list(run_obj.config.update)
            # TODO: Windows throws a wild error when this is set...
            if "_wandb" in c_dict:
                del c_dict["_wandb"]
            # We update the config object here without triggering the callback
            self._config._update(c_dict, allow_val_change=True, ignore_locked=True)
        # Update the summary, this will trigger an un-needed graphql request :(
        if run_obj.summary:
            summary_dict = {}
            for orig in run_obj.summary.update:
                summary_dict[orig.key] = json.loads(orig.value_json)
            if summary_dict:
                self.summary.update(summary_dict)
        self._step = self._get_starting_step()

        # update settings from run_obj
        self._settings._apply_run_start(message_to_dict(self._run_obj))
        self._update_settings(self._settings)

        wandb._sentry.configure_scope(
            process_context="user",
            tags=dict(self._settings),
        )

    def _add_singleton(
        self, data_type: str, key: str, value: Dict[Union[int, str], str]
    ) -> None:
        """Store a singleton item to wandb config.

        A singleton in this context is a piece of data that is continually
        logged with the same value in each history step, but represented
        as a single item in the config.

        We do this to avoid filling up history with a lot of repeated unnecessary data

        Add singleton can be called many times in one run, and it will only be
        updated when the value changes. The last value logged will be the one
        persisted to the server.
        """
        value_extra = {"type": data_type, "key": key, "value": value}

        if data_type not in self._config["_wandb"]:
            self._config["_wandb"][data_type] = {}

        if data_type in self._config["_wandb"][data_type]:
            old_value = self._config["_wandb"][data_type][key]
        else:
            old_value = None

        if value_extra != old_value:
            self._config["_wandb"][data_type][key] = value_extra
            self._config.persist()

    def _log(
        self,
        data: Dict[str, Any],
        step: Optional[int] = None,
        commit: Optional[bool] = None,
    ) -> None:
        if not isinstance(data, Mapping):
            raise ValueError("wandb.log must be passed a dictionary")

        if any(not isinstance(key, str) for key in data.keys()):
            raise ValueError("Key values passed to `wandb.log` must be strings.")

        self._partial_history_callback(data, step, commit)

        if step is not None:
            if os.getpid() != self._init_pid or self._is_attached:
                wandb.termwarn(
                    "Note that setting step in multiprocessing can result in data loss. "
                    "Please log your step values as a metric such as 'global_step'",
                    repeat=False,
                )
            # if step is passed in when tensorboard_sync is used we honor the step passed
            # to make decisions about how to close out the history record, but will strip
            # this history later on in publish_history()
            if len(wandb.patched["tensorboard"]) > 0:
                wandb.termwarn(
                    "Step cannot be set when using syncing with tensorboard. "
                    "Please log your step values as a metric such as 'global_step'",
                    repeat=False,
                )
            if step > self._step:
                self._step = step

        if (step is None and commit is None) or commit:
            self._step += 1

    @_run_decorator._noop
    @_run_decorator._noop_on_finish()
    @_run_decorator._attach
    def log(
        self,
        data: Dict[str, Any],
        step: Optional[int] = None,
        commit: Optional[bool] = None,
        sync: Optional[bool] = None,
    ) -> None:
        """Log a dictionary of data to the current run's history.

        Use `wandb.log` to log data from runs, such as scalars, images, video,
        histograms, plots, and tables.

        See our [guides to logging](https://docs.wandb.ai/guides/track/log) for
        live examples, code snippets, best practices, and more.

        The most basic usage is `wandb.log({"train-loss": 0.5, "accuracy": 0.9})`.
        This will save the loss and accuracy to the run's history and update
        the summary values for these metrics.

        Visualize logged data in the workspace at [wandb.ai](https://wandb.ai),
        or locally on a [self-hosted instance](https://docs.wandb.ai/guides/hosting)
        of the W&B app, or export data to visualize and explore locally, e.g. in
        Jupyter notebooks, with [our API](https://docs.wandb.ai/guides/track/public-api-guide).

        In the UI, summary values show up in the run table to compare single values across runs.
        Summary values can also be set directly with `wandb.run.summary["key"] = value`.

        Logged values don't have to be scalars. Logging any wandb object is supported.
        For example `wandb.log({"example": wandb.Image("myimage.jpg")})` will log an
        example image which will be displayed nicely in the W&B UI.
        See the [reference documentation](https://docs.wandb.com/ref/python/data-types)
        for all of the different supported types or check out our
        [guides to logging](https://docs.wandb.ai/guides/track/log) for examples,
        from 3D molecular structures and segmentation masks to PR curves and histograms.
        `wandb.Table`s can be used to logged structured data. See our
        [guide to logging tables](https://docs.wandb.ai/guides/data-vis/log-tables)
        for details.

        Logging nested metrics is encouraged and is supported in the W&B UI.
        If you log with a nested dictionary like `wandb.log({"train":
        {"acc": 0.9}, "val": {"acc": 0.8}})`, the metrics will be organized into
        `train` and `val` sections in the W&B UI.

        wandb keeps track of a global step, which by default increments with each
        call to `wandb.log`, so logging related metrics together is encouraged.
        If it's inconvenient to log related metrics together
        calling `wandb.log({"train-loss": 0.5}, commit=False)` and then
        `wandb.log({"accuracy": 0.9})` is equivalent to calling
        `wandb.log({"train-loss": 0.5, "accuracy": 0.9})`.

        `wandb.log` is not intended to be called more than a few times per second.
        If you want to log more frequently than that it's better to aggregate
        the data on the client side or you may get degraded performance.

        Arguments:
            data: (dict, optional) A dict of serializable python objects i.e `str`,
                `ints`, `floats`, `Tensors`, `dicts`, or any of the `wandb.data_types`.
            commit: (boolean, optional) Save the metrics dict to the wandb server
                and increment the step.  If false `wandb.log` just updates the current
                metrics dict with the data argument and metrics won't be saved until
                `wandb.log` is called with `commit=True`.
            step: (integer, optional) The global step in processing. This persists
                any non-committed earlier steps but defaults to not committing the
                specified step.
            sync: (boolean, True) This argument is deprecated and currently doesn't
                change the behaviour of `wandb.log`.

        Examples:
            For more and more detailed examples, see
            [our guides to logging](https://docs.wandb.com/guides/track/log).

            ### Basic usage
            <!--yeadoc-test:init-and-log-basic-->
            ```python
            import wandb

            run = wandb.init()
            run.log({"accuracy": 0.9, "epoch": 5})
            ```

            ### Incremental logging
            <!--yeadoc-test:init-and-log-incremental-->
            ```python
            import wandb

            run = wandb.init()
            run.log({"loss": 0.2}, commit=False)
            # Somewhere else when I'm ready to report this step:
            run.log({"accuracy": 0.8})
            ```

            ### Histogram
            <!--yeadoc-test:init-and-log-histogram-->
            ```python
            import numpy as np
            import wandb

            # sample gradients at random from normal distribution
            gradients = np.random.randn(100, 100)
            run = wandb.init()
            run.log({"gradients": wandb.Histogram(gradients)})
            ```

            ### Image from numpy
            <!--yeadoc-test:init-and-log-image-numpy-->
            ```python
            import numpy as np
            import wandb

            run = wandb.init()
            examples = []
            for i in range(3):
                pixels = np.random.randint(low=0, high=256, size=(100, 100, 3))
                image = wandb.Image(pixels, caption=f"random field {i}")
                examples.append(image)
            run.log({"examples": examples})
            ```

            ### Image from PIL
            <!--yeadoc-test:init-and-log-image-pillow-->
            ```python
            import numpy as np
            from PIL import Image as PILImage
            import wandb

            run = wandb.init()
            examples = []
            for i in range(3):
                pixels = np.random.randint(low=0, high=256, size=(100, 100, 3), dtype=np.uint8)
                pil_image = PILImage.fromarray(pixels, mode="RGB")
                image = wandb.Image(pil_image, caption=f"random field {i}")
                examples.append(image)
            run.log({"examples": examples})
            ```

            ### Video from numpy
            <!--yeadoc-test:init-and-log-video-numpy-->
            ```python
            import numpy as np
            import wandb

            run = wandb.init()
            # axes are (time, channel, height, width)
            frames = np.random.randint(low=0, high=256, size=(10, 3, 100, 100), dtype=np.uint8)
            run.log({"video": wandb.Video(frames, fps=4)})
            ```

            ### Matplotlib Plot
            <!--yeadoc-test:init-and-log-matplotlib-->
            ```python
            from matplotlib import pyplot as plt
            import numpy as np
            import wandb

            run = wandb.init()
            fig, ax = plt.subplots()
            x = np.linspace(0, 10)
            y = x * x
            ax.plot(x, y)  # plot y = x^2
            run.log({"chart": fig})
            ```

            ### PR Curve
            ```python
            import wandb

            run = wandb.init()
            run.log({"pr": wandb.plots.precision_recall(y_test, y_probas, labels)})
            ```

            ### 3D Object
            ```python
            import wandb

            run = wandb.init()
            run.log(
                {
                    "generated_samples": [
                        wandb.Object3D(open("sample.obj")),
                        wandb.Object3D(open("sample.gltf")),
                        wandb.Object3D(open("sample.glb")),
                    ]
                }
            )
            ```

        Raises:
            wandb.Error: if called before `wandb.init`
            ValueError: if invalid data is passed

        """
        if sync is not None:
            deprecate.deprecate(
                field_name=deprecate.Deprecated.run__log_sync,
                warning_message=(
                    "`sync` argument is deprecated and does not affect the behaviour of `wandb.log`"
                ),
            )
        self._log(data=data, step=step, commit=commit)

    @_run_decorator._noop_on_finish()
    @_run_decorator._attach
    def save(
        self,
        glob_str: Optional[str] = None,
        base_path: Optional[str] = None,
        policy: "PolicyName" = "live",
    ) -> Union[bool, List[str]]:
        """Ensure all files matching `glob_str` are synced to wandb with the policy specified.

        Arguments:
            glob_str: (string) a relative or absolute path to a unix glob or regular
                path.  If this isn't specified the method is a noop.
            base_path: (string) the base path to run the glob relative to
            policy: (string) on of `live`, `now`, or `end`
                - live: upload the file as it changes, overwriting the previous version
                - now: upload the file once now
                - end: only upload file when the run ends
        """
        if glob_str is None:
            # noop for historical reasons, run.save() may be called in legacy code
            deprecate.deprecate(
                field_name=deprecate.Deprecated.run__save_no_args,
                warning_message=(
                    "Calling wandb.run.save without any arguments is deprecated."
                    "Changes to attributes are automatically persisted."
                ),
            )
            return True

        return self._save(glob_str, base_path, policy)

    def _save(
        self,
        glob_str: Optional[str] = None,
        base_path: Optional[str] = None,
        policy: "PolicyName" = "live",
    ) -> Union[bool, List[str]]:
        if policy not in ("live", "end", "now"):
            raise ValueError(
                'Only "live" "end" and "now" policies are currently supported.'
            )
        if isinstance(glob_str, bytes):
            glob_str = glob_str.decode("utf-8")
        if not isinstance(glob_str, str):
            raise ValueError("Must call wandb.save(glob_str) with glob_str a str")

        if base_path is None:
            if os.path.isabs(glob_str):
                base_path = os.path.dirname(glob_str)
                wandb.termwarn(
                    "Saving files without folders. If you want to preserve "
                    "sub directories pass base_path to wandb.save, i.e. "
                    'wandb.save("/mnt/folder/file.h5", base_path="/mnt")',
                    repeat=False,
                )
            else:
                base_path = "."
        wandb_glob_str = GlobStr(os.path.relpath(glob_str, base_path))
        if ".." + os.sep in wandb_glob_str:
            raise ValueError("globs can't walk above base_path")

        with telemetry.context(run=self) as tel:
            tel.feature.save = True

        if glob_str.startswith("gs://") or glob_str.startswith("s3://"):
            wandb.termlog(
                "%s is a cloud storage url, can't save file to wandb." % glob_str
            )
            return []
        files = glob.glob(os.path.join(self._settings.files_dir, wandb_glob_str))
        warn = False
        if len(files) == 0 and "*" in wandb_glob_str:
            warn = True
        for path in glob.glob(glob_str):
            file_name = os.path.relpath(path, base_path)
            abs_path = os.path.abspath(path)
            wandb_path = os.path.join(self._settings.files_dir, file_name)
            filesystem.mkdir_exists_ok(os.path.dirname(wandb_path))
            # We overwrite symlinks because namespaces can change in Tensorboard
            if os.path.islink(wandb_path) and abs_path != os.readlink(wandb_path):
                os.remove(wandb_path)
                os.symlink(abs_path, wandb_path)
            elif not os.path.exists(wandb_path):
                os.symlink(abs_path, wandb_path)
            files.append(wandb_path)
        if warn:
            file_str = "%i file" % len(files)
            if len(files) > 1:
                file_str += "s"
            wandb.termwarn(
                (
                    "Symlinked %s into the W&B run directory, "
                    "call wandb.save again to sync new files."
                )
                % file_str
            )
        files_dict: FilesDict = dict(files=[(wandb_glob_str, policy)])
        if self._backend and self._backend.interface:
            self._backend.interface.publish_files(files_dict)
        return files

    @_run_decorator._attach
    def restore(
        self,
        name: str,
        run_path: Optional[str] = None,
        replace: bool = False,
        root: Optional[str] = None,
    ) -> Union[None, TextIO]:
        return restore(
            name,
            run_path or self._get_path(),
            replace,
            root or self._settings.files_dir,
        )

    @_run_decorator._noop
    @_run_decorator._attach
    def finish(
        self, exit_code: Optional[int] = None, quiet: Optional[bool] = None
    ) -> None:
        """Mark a run as finished, and finish uploading all data.

        This is used when creating multiple runs in the same process. We automatically
        call this method when your script exits or if you use the run context manager.

        Arguments:
            exit_code: Set to something other than 0 to mark a run as failed
            quiet: Set to true to minimize log output
        """
        return self._finish(exit_code, quiet)

    def _finish(
        self, exit_code: Optional[int] = None, quiet: Optional[bool] = None
    ) -> None:
        if quiet is not None:
            self._quiet = quiet
        with telemetry.context(run=self) as tel:
            tel.feature.finish = True
        logger.info(f"finishing run {self._get_path()}")
        # detach jupyter hooks / others that needs to happen before backend shutdown
        for hook in self._teardown_hooks:
            if hook.stage == TeardownStage.EARLY:
                hook.call()

        self._atexit_cleanup(exit_code=exit_code)
        if self._wl and len(self._wl._global_run_stack) > 0:
            self._wl._global_run_stack.pop()
        # detach logger / others meant to be run after we've shutdown the backend
        for hook in self._teardown_hooks:
            if hook.stage == TeardownStage.LATE:
                hook.call()
        self._teardown_hooks = []
        module.unset_globals()

        # inform manager this run is finished
        manager = self._wl and self._wl._get_manager()
        if manager:
            manager._inform_finish(run_id=self._run_id)

        self._is_finished = True
        # end sentry session
        wandb._sentry.end_session()

    @_run_decorator._noop
    @_run_decorator._attach
    def join(self, exit_code: Optional[int] = None) -> None:
        """Deprecated alias for `finish()` - use finish instead."""
        deprecate.deprecate(
            field_name=deprecate.Deprecated.run__join,
            warning_message=(
                "wandb.run.join() is deprecated, please use wandb.run.finish()."
            ),
        )
        self._finish(exit_code=exit_code)

    @_run_decorator._noop_on_finish()
    @_run_decorator._attach
    def status(
        self,
    ) -> RunStatus:
        """Get sync info from the internal backend, about the current run's sync status."""
        if not self._backend or not self._backend.interface:
            return RunStatus()

        handle_run_status = self._backend.interface.deliver_request_run_status()
        result = handle_run_status.wait(timeout=-1)
        assert result
        sync_data = result.response.run_status_response

        sync_time = None
        if sync_data.sync_time.seconds:
            sync_time = datetime.fromtimestamp(
                sync_data.sync_time.seconds + sync_data.sync_time.nanos / 1e9
            )
        return RunStatus(
            sync_items_total=sync_data.sync_items_total,
            sync_items_pending=sync_data.sync_items_pending,
            sync_time=sync_time,
        )

    @staticmethod
    def plot_table(
        vega_spec_name: str,
        data_table: "wandb.Table",
        fields: Dict[str, Any],
        string_fields: Optional[Dict[str, Any]] = None,
    ) -> CustomChart:
        """Create a custom plot on a table.

        Arguments:
            vega_spec_name: the name of the spec for the plot
            data_table: a wandb.Table object containing the data to
                be used on the visualization
            fields: a dict mapping from table keys to fields that the custom
                visualization needs
            string_fields: a dict that provides values for any string constants
                the custom visualization needs
        """
        return custom_chart(vega_spec_name, data_table, fields, string_fields or {})

    def _add_panel(
        self, visualize_key: str, panel_type: str, panel_config: dict
    ) -> None:
        config = {
            "panel_type": panel_type,
            "panel_config": panel_config,
        }
        self._config_callback(val=config, key=("_wandb", "visualize", visualize_key))

    def _set_globals(self) -> None:
        module.set_global(
            run=self,
            config=self.config,
            log=self.log,
            summary=self.summary,
            save=self.save,
            use_artifact=self.use_artifact,
            log_artifact=self.log_artifact,
            define_metric=self.define_metric,
            plot_table=self.plot_table,
            alert=self.alert,
            mark_preempting=self.mark_preempting,
        )

    def _redirect(
        self,
        stdout_slave_fd: Optional[int],
        stderr_slave_fd: Optional[int],
        console: Optional[str] = None,
    ) -> None:
        if console is None:
            console = self._settings.console
        # only use raw for service to minimize potential changes
        if console == "wrap":
            if not self._settings._disable_service:
                console = "wrap_raw"
            else:
                console = "wrap_emu"
        logger.info("redirect: %s", console)

        out_redir: redirect.RedirectBase
        err_redir: redirect.RedirectBase

        # raw output handles the output_log writing in the internal process
        if console in {"redirect", "wrap_emu"}:
            output_log_path = os.path.join(
                self._settings.files_dir, filenames.OUTPUT_FNAME
            )
            # output writer might have been set up, see wrap_fallback case
            if not self._output_writer:
                self._output_writer = filesystem.CRDedupedFile(
                    open(output_log_path, "wb")
                )

        if console == "redirect":
            logger.info("Redirecting console.")
            out_redir = redirect.Redirect(
                src="stdout",
                cbs=[
                    lambda data: self._console_callback("stdout", data),
                    self._output_writer.write,  # type: ignore
                ],
            )
            err_redir = redirect.Redirect(
                src="stderr",
                cbs=[
                    lambda data: self._console_callback("stderr", data),
                    self._output_writer.write,  # type: ignore
                ],
            )
            if os.name == "nt":

                def wrap_fallback() -> None:
                    if self._out_redir:
                        self._out_redir.uninstall()
                    if self._err_redir:
                        self._err_redir.uninstall()
                    msg = (
                        "Tensorflow detected. Stream redirection is not supported "
                        "on Windows when tensorflow is imported. Falling back to "
                        "wrapping stdout/err."
                    )
                    wandb.termlog(msg)
                    self._redirect(None, None, console="wrap")

                add_import_hook("tensorflow", wrap_fallback)
        elif console == "wrap_emu":
            logger.info("Wrapping output streams.")
            out_redir = redirect.StreamWrapper(
                src="stdout",
                cbs=[
                    lambda data: self._console_callback("stdout", data),
                    self._output_writer.write,  # type: ignore
                ],
            )
            err_redir = redirect.StreamWrapper(
                src="stderr",
                cbs=[
                    lambda data: self._console_callback("stderr", data),
                    self._output_writer.write,  # type: ignore
                ],
            )
        elif console == "wrap_raw":
            logger.info("Wrapping output streams.")
            out_redir = redirect.StreamRawWrapper(
                src="stdout",
                cbs=[
                    lambda data: self._console_raw_callback("stdout", data),
                ],
            )
            err_redir = redirect.StreamRawWrapper(
                src="stderr",
                cbs=[
                    lambda data: self._console_raw_callback("stderr", data),
                ],
            )
        elif console == "off":
            return
        else:
            raise ValueError("unhandled console")
        try:
            # save stdout and stderr before installing new write functions
            out_redir.save()
            err_redir.save()
            out_redir.install()
            err_redir.install()
            self._out_redir = out_redir
            self._err_redir = err_redir
            logger.info("Redirects installed.")
        except Exception as e:
            print(e)
            logger.error("Failed to redirect.", exc_info=e)
        return

    def _restore(self) -> None:
        logger.info("restore")
        # TODO(jhr): drain and shutdown all threads
        if self._out_redir:
            self._out_redir.uninstall()
        if self._err_redir:
            self._err_redir.uninstall()
        logger.info("restore done")

    def _atexit_cleanup(self, exit_code: Optional[int] = None) -> None:
        if self._backend is None:
            logger.warning("process exited without backend configured")
            return
        if self._atexit_cleanup_called:
            return
        self._atexit_cleanup_called = True

        exit_code = exit_code or self._hooks.exit_code if self._hooks else 0
        logger.info(f"got exitcode: {exit_code}")
        if exit_code == 0:
            # Cleanup our resume file on a clean exit
            if os.path.exists(self._settings.resume_fname):
                os.remove(self._settings.resume_fname)

        self._exit_code = exit_code
        report_failure = False
        try:
            self._on_finish()
        except KeyboardInterrupt as ki:
            if wandb.wandb_agent._is_running():
                raise ki
            wandb.termerror("Control-C detected -- Run data was not synced")
            if not self._settings._notebook:
                os._exit(-1)
        except Exception as e:
            if not self._settings._notebook:
                report_failure = True
            self._console_stop()
            self._backend.cleanup()
            logger.error("Problem finishing run", exc_info=e)
            wandb.termerror("Problem finishing run")
            traceback.print_exception(*sys.exc_info())
        else:
            self._on_final()
        finally:
            if report_failure:
                os._exit(-1)

    def _console_start(self) -> None:
        logger.info("atexit reg")
        self._hooks = ExitHooks()

        manager = self._wl and self._wl._get_manager()
        if not manager:
            self._hooks.hook()
            # NB: manager will perform atexit hook like behavior for outstanding runs
            atexit.register(lambda: self._atexit_cleanup())

        self._redirect(self._stdout_slave_fd, self._stderr_slave_fd)

    def _console_stop(self) -> None:
        self._restore()
        if self._output_writer:
            self._output_writer.close()
            self._output_writer = None

    def _on_init(self) -> None:
        if self._settings._offline:
            return
        if self._backend and self._backend.interface:
            logger.info("communicating current version")
            version_handle = self._backend.interface.deliver_check_version(
                current_version=wandb.__version__
            )
            version_result = version_handle.wait(timeout=30)
            if not version_result:
                version_handle.abandon()
                return
            self._check_version = version_result.response.check_version_response
            logger.info(f"got version response {self._check_version}")

    def _on_start(self) -> None:
        # would like to move _set_global to _on_ready to unify _on_start and _on_attach
        # (we want to do the set globals after attach)
        # TODO(console) However _console_start calls Redirect that uses `wandb.run` hence breaks
        # TODO(jupyter) However _header calls _header_run_info that uses wandb.jupyter that uses
        #               `wandb.run` and hence breaks
        self._set_globals()
        self._header(
            self._check_version, settings=self._settings, printer=self._printer
        )

        if self._settings.save_code and self._settings.code_dir is not None:
            self.log_code(self._settings.code_dir)

        if self._backend and self._backend.interface and not self._settings._offline:
            self._run_status_checker = RunStatusChecker(
                interface=self._backend.interface,
            )
            self._run_status_checker.start()

        self._console_start()
        self._on_ready()

    def _on_attach(self) -> None:
        """Event triggered when run is attached to another run."""
        with telemetry.context(run=self) as tel:
            tel.feature.attach = True

        self._set_globals()
        self._is_attached = True
        self._on_ready()

    def _register_telemetry_import_hooks(
        self,
    ) -> None:
        def _telemetry_import_hook(
            run: "Run",
            module: Any,
        ) -> None:
            with telemetry.context(run=run) as tel:
                try:
                    name = getattr(module, "__name__", None)
                    if name is not None:
                        setattr(tel.imports_finish, name, True)
                except AttributeError:
                    return

        import_telemetry_set = telemetry.list_telemetry_imports()
        import_hook_fn = functools.partial(_telemetry_import_hook, self)
        for module_name in import_telemetry_set:
            register_post_import_hook(
                import_hook_fn,
                self._run_id,
                module_name,
            )

    def _on_ready(self) -> None:
        """Event triggered when run is ready for the user."""
        self._register_telemetry_import_hooks()

        # start reporting any telemetry changes
        self._telemetry_obj_active = True
        self._telemetry_flush()

        # object is about to be returned to the user, don't let them modify it
        self._freeze()

        if not self._settings.resume:
            if os.path.exists(self._settings.resume_fname):
                os.remove(self._settings.resume_fname)

    def _make_job_source_reqs(self) -> Tuple[List[str], Dict[str, Any], Dict[str, Any]]:
        import pkg_resources

        installed_packages_list = sorted(
            f"{d.key}=={d.version}" for d in iter(pkg_resources.working_set)
        )
        input_types = TypeRegistry.type_of(self.config.as_dict()).to_json()
        output_types = TypeRegistry.type_of(self.summary._as_dict()).to_json()

        return installed_packages_list, input_types, output_types

    def _construct_job_artifact(
        self,
        name: str,
        source_dict: "JobSourceDict",
        installed_packages_list: List[str],
        patch_path: Optional[os.PathLike] = None,
    ) -> "Artifact":
        job_artifact = job_builder.JobArtifact(name)
        if patch_path and os.path.exists(patch_path):
            job_artifact.add_file(FilePathStr(str(patch_path)), "diff.patch")
        with job_artifact.new_file("requirements.frozen.txt") as f:
            f.write("\n".join(installed_packages_list))
        with job_artifact.new_file("wandb-job.json") as f:
            f.write(json.dumps(source_dict))

        return job_artifact

    def _create_image_job(
        self,
        input_types: Dict[str, Any],
        output_types: Dict[str, Any],
        installed_packages_list: List[str],
        docker_image_name: Optional[str] = None,
        args: Optional[List[str]] = None,
    ) -> Optional["Artifact"]:
        docker_image_name = docker_image_name or os.getenv("WANDB_DOCKER")

        if not docker_image_name:
            return None

        name = wandb.util.make_artifact_name_safe(f"job-{docker_image_name}")
        s_args: Sequence[str] = args if args is not None else self._settings._args
        source_info: JobSourceDict = {
            "_version": "v0",
            "source_type": "image",
            "source": {"image": docker_image_name, "args": s_args},
            "input_types": input_types,
            "output_types": output_types,
            "runtime": self._settings._python,
        }
        job_artifact = self._construct_job_artifact(
            name, source_info, installed_packages_list
        )

        return job_artifact

    def _log_job_artifact_with_image(
        self, docker_image_name: str, args: Optional[List[str]] = None
    ) -> Artifact:
        packages, in_types, out_types = self._make_job_source_reqs()
        job_artifact = self._create_image_job(
            in_types,
            out_types,
            packages,
            args=args,
            docker_image_name=docker_image_name,
        )

        artifact = self.log_artifact(job_artifact)

        if not artifact:
            raise wandb.Error(f"Job Artifact log unsuccessful: {artifact}")
        else:
            return artifact

    def _on_probe_exit(self, probe_handle: MailboxProbe) -> None:
        handle = probe_handle.get_mailbox_handle()
        if handle:
            result = handle.wait(timeout=0)
            if not result:
                return
            probe_handle.set_probe_result(result)
        assert self._backend and self._backend.interface
        handle = self._backend.interface.deliver_poll_exit()
        probe_handle.set_mailbox_handle(handle)

    def _on_progress_exit(self, progress_handle: MailboxProgress) -> None:
        probe_handles = progress_handle.get_probe_handles()
        assert probe_handles and len(probe_handles) == 1

        result = probe_handles[0].get_probe_result()
        if not result:
            return
        self._footer_file_pusher_status_info(
            result.response.poll_exit_response, printer=self._printer
        )

    def _on_finish(self) -> None:
        trigger.call("on_finished")

        if self._run_status_checker is not None:
            self._run_status_checker.stop()

        self._console_stop()  # TODO: there's a race here with jupyter console logging

        assert self._backend and self._backend.interface
        exit_handle = self._backend.interface.deliver_exit(self._exit_code)
        exit_handle.add_probe(on_probe=self._on_probe_exit)

        self._footer_exit_status_info(
            self._exit_code, settings=self._settings, printer=self._printer
        )

        _ = exit_handle.wait(timeout=-1, on_progress=self._on_progress_exit)

        # dispatch all our final requests
        poll_exit_handle = self._backend.interface.deliver_poll_exit()
        server_info_handle = self._backend.interface.deliver_request_server_info()
        final_summary_handle = self._backend.interface.deliver_get_summary()
        sampled_history_handle = (
            self._backend.interface.deliver_request_sampled_history()
        )
        job_info_handle = self._backend.interface.deliver_request_job_info()

        # wait for them, it's ok to do this serially but this can be improved
        result = poll_exit_handle.wait(timeout=-1)
        assert result
        self._poll_exit_response = result.response.poll_exit_response

        result = server_info_handle.wait(timeout=-1)
        assert result
        self._server_info_response = result.response.server_info_response

        result = sampled_history_handle.wait(timeout=-1)
        assert result
        self._sampled_history = result.response.sampled_history_response

        result = final_summary_handle.wait(timeout=-1)
        assert result
        self._final_summary = result.response.get_summary_response

        result = job_info_handle.wait(timeout=-1)
        assert result
        self._job_info = result.response.job_info_response

        if self._backend:
            self._backend.cleanup()

        if self._run_status_checker:
            self._run_status_checker.join()

        self._unregister_telemetry_import_hooks(self._run_id)

    @staticmethod
    def _unregister_telemetry_import_hooks(run_id: str) -> None:
        import_telemetry_set = telemetry.list_telemetry_imports()
        for module_name in import_telemetry_set:
            unregister_post_import_hook(module_name, run_id)

    def _on_final(self) -> None:
        self._footer(
            self._sampled_history,
            self._final_summary,
            self._poll_exit_response,
            self._server_info_response,
            self._check_version,
            self._job_info,
            self._reporter,
            self._quiet,
            settings=self._settings,
            printer=self._printer,
        )

    @_run_decorator._noop_on_finish()
    @_run_decorator._attach
    def define_metric(
        self,
        name: str,
        step_metric: Union[str, wandb_metric.Metric, None] = None,
        step_sync: Optional[bool] = None,
        hidden: Optional[bool] = None,
        summary: Optional[str] = None,
        goal: Optional[str] = None,
        overwrite: Optional[bool] = None,
        **kwargs: Any,
    ) -> wandb_metric.Metric:
        """Define metric properties which will later be logged with `wandb.log()`.

        Arguments:
            name: Name of the metric.
            step_metric: Independent variable associated with the metric.
            step_sync: Automatically add `step_metric` to history if needed.
                Defaults to True if step_metric is specified.
            hidden: Hide this metric from automatic plots.
            summary: Specify aggregate metrics added to summary.
                Supported aggregations: "min,max,mean,best,last,none"
                Default aggregation is `copy`
                Aggregation `best` defaults to `goal`==`minimize`
            goal: Specify direction for optimizing the metric.
                Supported directions: "minimize,maximize"

        Returns:
            A metric object is returned that can be further specified.

        """
        return self._define_metric(
            name, step_metric, step_sync, hidden, summary, goal, overwrite, **kwargs
        )

    def _define_metric(
        self,
        name: str,
        step_metric: Union[str, wandb_metric.Metric, None] = None,
        step_sync: Optional[bool] = None,
        hidden: Optional[bool] = None,
        summary: Optional[str] = None,
        goal: Optional[str] = None,
        overwrite: Optional[bool] = None,
        **kwargs: Any,
    ) -> wandb_metric.Metric:
        if not name:
            raise wandb.Error("define_metric() requires non-empty name argument")
        for k in kwargs:
            wandb.termwarn(f"Unhandled define_metric() arg: {k}")
        if isinstance(step_metric, wandb_metric.Metric):
            step_metric = step_metric.name
        for arg_name, arg_val, exp_type in (
            ("name", name, str),
            ("step_metric", step_metric, str),
            ("step_sync", step_sync, bool),
            ("hidden", hidden, bool),
            ("summary", summary, str),
            ("goal", goal, str),
            ("overwrite", overwrite, bool),
        ):
            # NOTE: type checking is broken for isinstance and str
            if arg_val is not None and not isinstance(arg_val, exp_type):
                arg_type = type(arg_val).__name__
                raise wandb.Error(
                    f"Unhandled define_metric() arg: {arg_name} type: {arg_type}"
                )
        stripped = name[:-1] if name.endswith("*") else name
        if "*" in stripped:
            raise wandb.Error(
                f"Unhandled define_metric() arg: name (glob suffixes only): {name}"
            )
        summary_ops: Optional[Sequence[str]] = None
        if summary:
            summary_items = [s.lower() for s in summary.split(",")]
            summary_ops = []
            valid = {"min", "max", "mean", "best", "last", "copy", "none"}
            for i in summary_items:
                if i not in valid:
                    raise wandb.Error(f"Unhandled define_metric() arg: summary op: {i}")
                summary_ops.append(i)
        goal_cleaned: Optional[str] = None
        if goal is not None:
            goal_cleaned = goal[:3].lower()
            valid_goal = {"min", "max"}
            if goal_cleaned not in valid_goal:
                raise wandb.Error(f"Unhandled define_metric() arg: goal: {goal}")
        m = wandb_metric.Metric(
            name=name,
            step_metric=step_metric,
            step_sync=step_sync,
            summary=summary_ops,
            hidden=hidden,
            goal=goal_cleaned,
            overwrite=overwrite,
        )
        m._set_callback(self._metric_callback)
        m._commit()
        with telemetry.context(run=self) as tel:
            tel.feature.metric = True
        return m

    # TODO(jhr): annotate this
    @_run_decorator._attach
    def watch(  # type: ignore
        self,
        models,
        criterion=None,
        log="gradients",
        log_freq=100,
        idx=None,
        log_graph=False,
    ) -> None:
        wandb.watch(models, criterion, log, log_freq, idx, log_graph)

    # TODO(jhr): annotate this
    @_run_decorator._attach
    def unwatch(self, models=None) -> None:  # type: ignore
        wandb.unwatch(models=models)

    # TODO(kdg): remove all artifact swapping logic
    def _swap_artifact_name(self, artifact_name: str, use_as: Optional[str]) -> str:
        artifact_key_string = use_as or artifact_name
        replacement_artifact_info = self._launch_artifact_mapping.get(
            artifact_key_string
        )
        if replacement_artifact_info is not None:
            new_name = replacement_artifact_info.get("name")
            entity = replacement_artifact_info.get("entity")
            project = replacement_artifact_info.get("project")
            if new_name is None or entity is None or project is None:
                raise ValueError(
                    "Misconfigured artifact in launch config. Must include name, project and entity keys."
                )
            return f"{entity}/{project}/{new_name}"
        elif replacement_artifact_info is None and use_as is None:
            sequence_name = artifact_name.split(":")[0].split("/")[-1]
            unique_artifact_replacement_info = (
                self._unique_launch_artifact_sequence_names.get(sequence_name)
            )
            if unique_artifact_replacement_info is not None:
                new_name = unique_artifact_replacement_info.get("name")
                entity = unique_artifact_replacement_info.get("entity")
                project = unique_artifact_replacement_info.get("project")
                if new_name is None or entity is None or project is None:
                    raise ValueError(
                        "Misconfigured artifact in launch config. Must include name, project and entity keys."
                    )
                return f"{entity}/{project}/{new_name}"

        else:
            return artifact_name

        return artifact_name

    def _detach(self) -> None:
        pass

    @_run_decorator._noop_on_finish()
    @_run_decorator._attach
    def link_artifact(
        self,
        artifact: Artifact,
        target_path: str,
        aliases: Optional[List[str]] = None,
    ) -> None:
        """Link the given artifact to a portfolio (a promoted collection of artifacts).

        The linked artifact will be visible in the UI for the specified portfolio.

        Arguments:
            artifact: the (public or local) artifact which will be linked
            target_path: `str` - takes the following forms: {portfolio}, {project}/{portfolio},
                or {entity}/{project}/{portfolio}
            aliases: `List[str]` - optional alias(es) that will only be applied on this linked artifact
                                   inside the portfolio.
            The alias "latest" will always be applied to the latest version of an artifact that is linked.

        Returns:
            None

        """
        portfolio, project, entity = wandb.util._parse_entity_project_item(target_path)
        if aliases is None:
            aliases = []

        if self._backend and self._backend.interface:
            if artifact.is_draft() and not artifact._is_draft_save_started():
                artifact = self._log_artifact(artifact)
            if not self._settings._offline:
                self._backend.interface.publish_link_artifact(
                    self,
                    artifact,
                    portfolio,
                    aliases,
                    entity,
                    project,
                )
                if not artifact._ttl_is_inherited:
                    wandb.termwarn(
                        "Artifact TTL will be removed for source artifacts that are linked to portfolios."
                    )
            else:
                # TODO: implement offline mode + sync
                raise NotImplementedError

    @_run_decorator._noop_on_finish()
    @_run_decorator._attach
    def use_artifact(
        self,
        artifact_or_name: Union[str, Artifact],
        type: Optional[str] = None,
        aliases: Optional[List[str]] = None,
        use_as: Optional[str] = None,
    ) -> Artifact:
        """Declare an artifact as an input to a run.

        Call `download` or `file` on the returned object to get the contents locally.

        Arguments:
            artifact_or_name: (str or Artifact) An artifact name.
                May be prefixed with entity/project/. Valid names
                can be in the following forms:
                    - name:version
                    - name:alias
                    - digest
                You can also pass an Artifact object created by calling `wandb.Artifact`
            type: (str, optional) The type of artifact to use.
            aliases: (list, optional) Aliases to apply to this artifact
            use_as: (string, optional) Optional string indicating what purpose the artifact was used with.
                                       Will be shown in UI.

        Returns:
            An `Artifact` object.
        """
        if self._settings._offline:
            raise TypeError("Cannot use artifact when in offline mode.")
        r = self._run_obj
        assert r is not None
        api = internal.Api(default_settings={"entity": r.entity, "project": r.project})
        api.set_current_run_id(self._run_id)

        if isinstance(artifact_or_name, str):
            if self._launch_artifact_mapping:
                name = self._swap_artifact_name(artifact_or_name, use_as)
            else:
                name = artifact_or_name
            public_api = self._public_api()
            artifact = public_api.artifact(type=type, name=name)
            if type is not None and type != artifact.type:
                raise ValueError(
                    "Supplied type {} does not match type {} of artifact {}".format(
                        type, artifact.type, artifact.name
                    )
                )
            artifact._use_as = use_as or artifact_or_name
            if use_as:
                if (
                    use_as in self._used_artifact_slots.keys()
                    and self._used_artifact_slots[use_as] != artifact.id
                ):
                    raise ValueError(
                        "Cannot call use_artifact with the same use_as argument more than once"
                    )
                elif ":" in use_as or "/" in use_as:
                    raise ValueError(
                        "use_as cannot contain special characters ':' or '/'"
                    )
                self._used_artifact_slots[use_as] = artifact.id
            api.use_artifact(
                artifact.id,
                use_as=use_as or artifact_or_name,
            )
        else:
            artifact = artifact_or_name
            if aliases is None:
                aliases = []
            elif isinstance(aliases, str):
                aliases = [aliases]
            if isinstance(artifact_or_name, Artifact) and artifact.is_draft():
                if use_as is not None:
                    wandb.termwarn(
                        "Indicating use_as is not supported when using a draft artifact"
                    )
                self._log_artifact(
                    artifact,
                    aliases=aliases,
                    is_user_created=True,
                    use_after_commit=True,
                )
                artifact.wait()
                artifact._use_as = use_as or artifact.name
            elif isinstance(artifact, Artifact) and not artifact.is_draft():
                if (
                    self._launch_artifact_mapping
                    and artifact.name in self._launch_artifact_mapping.keys()
                ):
                    wandb.termwarn(
                        "Swapping artifacts is not supported when using a non-draft artifact. "
                        f"Using {artifact.name}."
                    )
                artifact._use_as = use_as or artifact.name
                api.use_artifact(
                    artifact.id, use_as=use_as or artifact._use_as or artifact.name
                )
            else:
                raise ValueError(
                    'You must pass an artifact name (e.g. "pedestrian-dataset:v1"), '
                    "an instance of `wandb.Artifact`, or `wandb.Api().artifact()` to `use_artifact`"
                )
        if self._backend and self._backend.interface:
            self._backend.interface.publish_use_artifact(artifact)
        return artifact

    @_run_decorator._noop_on_finish()
    @_run_decorator._attach
    def log_artifact(
        self,
        artifact_or_path: Union[Artifact, StrPath],
        name: Optional[str] = None,
        type: Optional[str] = None,
        aliases: Optional[List[str]] = None,
    ) -> Artifact:
        """Declare an artifact as an output of a run.

        Arguments:
            artifact_or_path: (str or Artifact) A path to the contents of this artifact,
                can be in the following forms:
                    - `/local/directory`
                    - `/local/directory/file.txt`
                    - `s3://bucket/path`
                You can also pass an Artifact object created by calling
                `wandb.Artifact`.
            name: (str, optional) An artifact name. May be prefixed with entity/project.
                Valid names can be in the following forms:
                    - name:version
                    - name:alias
                    - digest
                This will default to the basename of the path prepended with the current
                run id  if not specified.
            type: (str) The type of artifact to log, examples include `dataset`, `model`
            aliases: (list, optional) Aliases to apply to this artifact,
                defaults to `["latest"]`

        Returns:
            An `Artifact` object.
        """
        return self._log_artifact(
            artifact_or_path, name=name, type=type, aliases=aliases
        )

    @_run_decorator._noop_on_finish()
    @_run_decorator._attach
    def upsert_artifact(
        self,
        artifact_or_path: Union[Artifact, str],
        name: Optional[str] = None,
        type: Optional[str] = None,
        aliases: Optional[List[str]] = None,
        distributed_id: Optional[str] = None,
    ) -> Artifact:
        """Declare (or append to) a non-finalized artifact as output of a run.

        Note that you must call run.finish_artifact() to finalize the artifact.
        This is useful when distributed jobs need to all contribute to the same artifact.

        Arguments:
            artifact_or_path: (str or Artifact) A path to the contents of this artifact,
                can be in the following forms:
                    - `/local/directory`
                    - `/local/directory/file.txt`
                    - `s3://bucket/path`
                You can also pass an Artifact object created by calling
                `wandb.Artifact`.
            name: (str, optional) An artifact name. May be prefixed with entity/project.
                Valid names can be in the following forms:
                    - name:version
                    - name:alias
                    - digest
                This will default to the basename of the path prepended with the current
                run id  if not specified.
            type: (str) The type of artifact to log, examples include `dataset`, `model`
            aliases: (list, optional) Aliases to apply to this artifact,
                defaults to `["latest"]`
            distributed_id: (string, optional) Unique string that all distributed jobs share. If None,
                defaults to the run's group name.

        Returns:
            An `Artifact` object.
        """
        if self._get_group() == "" and distributed_id is None:
            raise TypeError(
                "Cannot upsert artifact unless run is in a group or distributed_id is provided"
            )
        if distributed_id is None:
            distributed_id = self._get_group()
        return self._log_artifact(
            artifact_or_path,
            name=name,
            type=type,
            aliases=aliases,
            distributed_id=distributed_id,
            finalize=False,
        )

    @_run_decorator._noop_on_finish()
    @_run_decorator._attach
    def finish_artifact(
        self,
        artifact_or_path: Union[Artifact, str],
        name: Optional[str] = None,
        type: Optional[str] = None,
        aliases: Optional[List[str]] = None,
        distributed_id: Optional[str] = None,
    ) -> Artifact:
        """Finishes a non-finalized artifact as output of a run.

        Subsequent "upserts" with the same distributed ID will result in a new version.

        Arguments:
            artifact_or_path: (str or Artifact) A path to the contents of this artifact,
                can be in the following forms:
                    - `/local/directory`
                    - `/local/directory/file.txt`
                    - `s3://bucket/path`
                You can also pass an Artifact object created by calling
                `wandb.Artifact`.
            name: (str, optional) An artifact name. May be prefixed with entity/project.
                Valid names can be in the following forms:
                    - name:version
                    - name:alias
                    - digest
                This will default to the basename of the path prepended with the current
                run id  if not specified.
            type: (str) The type of artifact to log, examples include `dataset`, `model`
            aliases: (list, optional) Aliases to apply to this artifact,
                defaults to `["latest"]`
            distributed_id: (string, optional) Unique string that all distributed jobs share. If None,
                defaults to the run's group name.

        Returns:
            An `Artifact` object.
        """
        if self._get_group() == "" and distributed_id is None:
            raise TypeError(
                "Cannot finish artifact unless run is in a group or distributed_id is provided"
            )
        if distributed_id is None:
            distributed_id = self._get_group()

        return self._log_artifact(
            artifact_or_path,
            name,
            type,
            aliases,
            distributed_id=distributed_id,
            finalize=True,
        )

    def _log_artifact(
        self,
        artifact_or_path: Union[Artifact, StrPath],
        name: Optional[str] = None,
        type: Optional[str] = None,
        aliases: Optional[List[str]] = None,
        distributed_id: Optional[str] = None,
        finalize: bool = True,
        is_user_created: bool = False,
        use_after_commit: bool = False,
    ) -> Artifact:
        api = internal.Api()
        if api.settings().get("anonymous") == "true":
            wandb.termwarn(
                "Artifacts logged anonymously cannot be claimed and expire after 7 days."
            )
        if not finalize and distributed_id is None:
            raise TypeError("Must provide distributed_id if artifact is not finalize")
        if aliases is not None:
            if any(invalid in alias for alias in aliases for invalid in ["/", ":"]):
                raise ValueError(
                    "Aliases must not contain any of the following characters: /, :"
                )
        artifact, aliases = self._prepare_artifact(
            artifact_or_path, name, type, aliases
        )
        artifact.distributed_id = distributed_id
        self._assert_can_log_artifact(artifact)
        if self._backend and self._backend.interface:
            if not self._settings._offline:
                future = self._backend.interface.communicate_artifact(
                    self,
                    artifact,
                    aliases,
                    self.step,
                    finalize=finalize,
                    is_user_created=is_user_created,
                    use_after_commit=use_after_commit,
                )
                artifact._set_save_future(future, self._public_api().client)
            else:
                self._backend.interface.publish_artifact(
                    self,
                    artifact,
                    aliases,
                    finalize=finalize,
                    is_user_created=is_user_created,
                    use_after_commit=use_after_commit,
                )
        elif self._internal_run_interface:
            self._internal_run_interface.publish_artifact(
                self,
                artifact,
                aliases,
                finalize=finalize,
                is_user_created=is_user_created,
                use_after_commit=use_after_commit,
            )
        return artifact

    def _public_api(self, overrides: Optional[Dict[str, str]] = None) -> PublicApi:
        overrides = {"run": self._run_id}
        if not (self._settings._offline or self._run_obj is None):
            overrides["entity"] = self._run_obj.entity
            overrides["project"] = self._run_obj.project
        return public.Api(overrides)

    # TODO(jhr): annotate this
    def _assert_can_log_artifact(self, artifact) -> None:  # type: ignore
        if self._settings._offline:
            return
        try:
            public_api = self._public_api()
            entity = public_api.settings["entity"]
            project = public_api.settings["project"]
            expected_type = Artifact._expected_type(
                entity, project, artifact.name, public_api.client
            )
        except requests.exceptions.RequestException:
            # Just return early if there is a network error. This is
            # ok, as this function is intended to help catch an invalid
            # type early, but not a hard requirement for valid operation.
            return
        if expected_type is not None and artifact.type != expected_type:
            raise ValueError(
                f"Artifact {artifact.name} already exists with type '{expected_type}'; "
                f"cannot create another with type {artifact.type}"
            )
        if entity and artifact._source_entity and entity != artifact._source_entity:
            raise ValueError(
                f"Artifact {artifact.name} is owned by entity '{entity}'; it can't be "
                f"moved to '{artifact._source_entity}'"
            )
        if project and artifact._source_project and project != artifact._source_project:
            raise ValueError(
                f"Artifact {artifact.name} exists in project '{project}'; it can't be "
                f"moved to '{artifact._source_project}'"
            )

    def _prepare_artifact(
        self,
        artifact_or_path: Union[Artifact, StrPath],
        name: Optional[str] = None,
        type: Optional[str] = None,
        aliases: Optional[List[str]] = None,
    ) -> Tuple[Artifact, List[str]]:
        if isinstance(artifact_or_path, (str, os.PathLike)):
            name = name or f"run-{self._run_id}-{os.path.basename(artifact_or_path)}"
            artifact = wandb.Artifact(name, type or "unspecified")
            if os.path.isfile(artifact_or_path):
                artifact.add_file(artifact_or_path)
            elif os.path.isdir(artifact_or_path):
                artifact.add_dir(artifact_or_path)
            elif "://" in str(artifact_or_path):
                artifact.add_reference(artifact_or_path)
            else:
                raise ValueError(
                    "path must be a file, directory or external"
                    "reference like s3://bucket/path"
                )
        else:
            artifact = artifact_or_path
        if not isinstance(artifact, wandb.Artifact):
            raise ValueError(
                "You must pass an instance of wandb.Artifact or a "
                "valid file path to log_artifact"
            )
        artifact.finalize()
        return artifact, _resolve_aliases(aliases)

    @_run_decorator._noop_on_finish()
    @_run_decorator._attach
    def alert(
        self,
        title: str,
        text: str,
        level: Optional[Union[str, "AlertLevel"]] = None,
        wait_duration: Union[int, float, timedelta, None] = None,
    ) -> None:
        """Launch an alert with the given title and text.

        Arguments:
            title: (str) The title of the alert, must be less than 64 characters long.
            text: (str) The text body of the alert.
            level: (str or wandb.AlertLevel, optional) The alert level to use, either: `INFO`, `WARN`, or `ERROR`.
            wait_duration: (int, float, or timedelta, optional) The time to wait (in seconds) before sending another
                alert with this title.
        """
        level = level or wandb.AlertLevel.INFO
        level_str: str = level.value if isinstance(level, wandb.AlertLevel) else level
        if level_str not in {lev.value for lev in wandb.AlertLevel}:
            raise ValueError("level must be one of 'INFO', 'WARN', or 'ERROR'")

        wait_duration = wait_duration or timedelta(minutes=1)
        if isinstance(wait_duration, int) or isinstance(wait_duration, float):
            wait_duration = timedelta(seconds=wait_duration)
        elif not callable(getattr(wait_duration, "total_seconds", None)):
            raise ValueError(
                "wait_duration must be an int, float, or datetime.timedelta"
            )
        wait_duration = int(wait_duration.total_seconds() * 1000)

        if self._backend and self._backend.interface:
            self._backend.interface.publish_alert(title, text, level_str, wait_duration)

    def __enter__(self) -> "Run":
        return self

    def __exit__(
        self,
        exc_type: Type[BaseException],
        exc_val: BaseException,
        exc_tb: TracebackType,
    ) -> bool:
        exit_code = 0 if exc_type is None else 1
        self._finish(exit_code)
        return exc_type is None

    @_run_decorator._noop_on_finish()
    @_run_decorator._attach
    def mark_preempting(self) -> None:
        """Mark this run as preempting.

        Also tells the internal process to immediately report this to server.
        """
        if self._backend and self._backend.interface:
            self._backend.interface.publish_preempting()

    # ------------------------------------------------------------------------------
    # HEADER
    # ------------------------------------------------------------------------------
    # Note: All the header methods are static methods since we want to share the printing logic
    # with the service execution path that doesn't have access to the run instance
    @staticmethod
    def _header(
        check_version: Optional["CheckVersionResponse"] = None,
        *,
        settings: "Settings",
        printer: Union["PrinterTerm", "PrinterJupyter"],
    ) -> None:
        Run._header_version_check_info(
            check_version, settings=settings, printer=printer
        )
        Run._header_wandb_version_info(settings=settings, printer=printer)
        Run._header_sync_info(settings=settings, printer=printer)
        Run._header_run_info(settings=settings, printer=printer)

    @staticmethod
    def _header_version_check_info(
        check_version: Optional["CheckVersionResponse"] = None,
        *,
        settings: "Settings",
        printer: Union["PrinterTerm", "PrinterJupyter"],
    ) -> None:
        if not check_version or settings._offline:
            return

        if check_version.delete_message:
            printer.display(check_version.delete_message, level="error")
        elif check_version.yank_message:
            printer.display(check_version.yank_message, level="warn")

        printer.display(
            check_version.upgrade_message, off=not check_version.upgrade_message
        )

    @staticmethod
    def _header_wandb_version_info(
        *,
        settings: "Settings",
        printer: Union["PrinterTerm", "PrinterJupyter"],
    ) -> None:
        if settings.quiet or settings.silent:
            return

        # TODO: add this to a higher verbosity level
        printer.display(
            f"Tracking run with wandb version {wandb.__version__}", off=False
        )

    @staticmethod
    def _header_sync_info(
        *,
        settings: "Settings",
        printer: Union["PrinterTerm", "PrinterJupyter"],
    ) -> None:
        if settings._offline:
            printer.display(
                [
                    f"W&B syncing is set to {printer.code('`offline`')} in this directory.  ",
                    f"Run {printer.code('`wandb online`')} or set {printer.code('WANDB_MODE=online')} "
                    "to enable cloud syncing.",
                ]
            )
        else:
            info = [f"Run data is saved locally in {printer.files(settings.sync_dir)}"]
            if not printer._html:
                info.append(
                    f"Run {printer.code('`wandb offline`')} to turn off syncing."
                )
            printer.display(info, off=settings.quiet or settings.silent)

    @staticmethod
    def _header_run_info(
        *,
        settings: "Settings",
        printer: Union["PrinterTerm", "PrinterJupyter"],
    ) -> None:
        if settings._offline or settings.silent:
            return

        run_url = settings.run_url
        project_url = settings.project_url
        sweep_url = settings.sweep_url

        run_state_str = "Resuming run" if settings.resumed else "Syncing run"
        run_name = settings.run_name
        if not run_name:
            return

        if printer._html:
            if not wandb.jupyter.maybe_display():
                run_line = f"<strong>{printer.link(run_url, run_name)}</strong>"
                project_line, sweep_line = "", ""

                # TODO(settings): make settings the source of truth
                if not wandb.jupyter.quiet():
                    doc_html = printer.link(wburls.get("doc_run"), "docs")

                    project_html = printer.link(project_url, "Weights & Biases")
                    project_line = f"to {project_html} ({doc_html})"

                    if sweep_url:
                        sweep_line = f"Sweep page: {printer.link(sweep_url, sweep_url)}"

                printer.display(
                    [f"{run_state_str} {run_line} {project_line}", sweep_line],
                )

        else:
            printer.display(
                f"{run_state_str} {printer.name(run_name)}", off=not run_name
            )

        if not settings.quiet:
            # TODO: add verbosity levels and add this to higher levels
            printer.display(
                f'{printer.emoji("star")} View project at {printer.link(project_url)}'
            )
            if sweep_url:
                printer.display(
                    f'{printer.emoji("broom")} View sweep at {printer.link(sweep_url)}'
                )
        printer.display(
            f'{printer.emoji("rocket")} View run at {printer.link(run_url)}',
        )

        # TODO(settings) use `wandb_settings` (if self.settings.anonymous == "true":)
        if Api().api.settings().get("anonymous") == "true":
            printer.display(
                "Do NOT share these links with anyone. They can be used to claim your runs.",
                level="warn",
                off=not run_name,
            )

    # ------------------------------------------------------------------------------
    # FOOTER
    # ------------------------------------------------------------------------------
    # Note: All the footer methods are static methods since we want to share the printing logic
    # with the service execution path that doesn't have acess to the run instance
    @staticmethod
    def _footer(
        sampled_history: Optional["SampledHistoryResponse"] = None,
        final_summary: Optional["GetSummaryResponse"] = None,
        poll_exit_response: Optional[PollExitResponse] = None,
        server_info_response: Optional[ServerInfoResponse] = None,
        check_version: Optional["CheckVersionResponse"] = None,
        job_info: Optional["JobInfoResponse"] = None,
        reporter: Optional[Reporter] = None,
        quiet: Optional[bool] = None,
        *,
        settings: "Settings",
        printer: Union["PrinterTerm", "PrinterJupyter"],
    ) -> None:
        Run._footer_history_summary_info(
            history=sampled_history,
            summary=final_summary,
            quiet=quiet,
            settings=settings,
            printer=printer,
        )

        Run._footer_sync_info(
            poll_exit_response=poll_exit_response,
            job_info=job_info,
            quiet=quiet,
            settings=settings,
            printer=printer,
        )
        Run._footer_log_dir_info(quiet=quiet, settings=settings, printer=printer)
        Run._footer_version_check_info(
            check_version=check_version, quiet=quiet, settings=settings, printer=printer
        )
        Run._footer_local_warn(
            server_info_response=server_info_response,
            quiet=quiet,
            settings=settings,
            printer=printer,
        )
        Run._footer_reporter_warn_err(
            reporter=reporter, quiet=quiet, settings=settings, printer=printer
        )
        Run._footer_server_messages(
            server_info_response=server_info_response,
            quiet=quiet,
            settings=settings,
            printer=printer,
        )

    @staticmethod
    def _footer_exit_status_info(
        exit_code: Optional[int],
        *,
        settings: "Settings",
        printer: Union["PrinterTerm", "PrinterJupyter"],
    ) -> None:
        if settings.silent:
            return

        status = "(success)." if not exit_code else f"(failed {exit_code})."
        info = [
            f"Waiting for W&B process to finish... {printer.status(status, bool(exit_code))}"
        ]

        if not settings._offline and exit_code:
            info.append(f"Press {printer.abort()} to abort syncing.")

        printer.display(f'{" ".join(info)}')

    # fixme: Temporary hack until we move to rich which allows multiple spinners
    @staticmethod
    def _footer_file_pusher_status_info(
        poll_exit_responses: Optional[
            Union[PollExitResponse, List[Optional[PollExitResponse]]]
        ] = None,
        *,
        printer: Union["PrinterTerm", "PrinterJupyter"],
    ) -> None:
        if not poll_exit_responses:
            return
        if isinstance(poll_exit_responses, PollExitResponse):
            Run._footer_single_run_file_pusher_status_info(
                poll_exit_responses, printer=printer
            )
        elif isinstance(poll_exit_responses, list):
            poll_exit_responses_list = poll_exit_responses
            assert all(
                response is None or isinstance(response, PollExitResponse)
                for response in poll_exit_responses_list
            )
            if len(poll_exit_responses_list) == 0:
                return
            elif len(poll_exit_responses_list) == 1:
                Run._footer_single_run_file_pusher_status_info(
                    poll_exit_responses_list[0], printer=printer
                )
            else:
                Run._footer_multiple_runs_file_pusher_status_info(
                    poll_exit_responses_list, printer=printer
                )
        else:
            raise ValueError(
                f"Got the type `{type(poll_exit_responses)}` for `poll_exit_responses`. "
                "Expected either None, PollExitResponse or a List[Union[PollExitResponse, None]]"
            )

    @staticmethod
    def _footer_single_run_file_pusher_status_info(
        poll_exit_response: Optional[PollExitResponse] = None,
        *,
        printer: Union["PrinterTerm", "PrinterJupyter"],
    ) -> None:
        # todo: is this same as settings._offline?
        if not poll_exit_response:
            return

        progress = poll_exit_response.pusher_stats
        done = poll_exit_response.done

        megabyte = wandb.util.POW_2_BYTES[2][1]
        line = (
            f"{progress.uploaded_bytes / megabyte :.3f} MB of {progress.total_bytes / megabyte:.3f} MB uploaded "
            f"({progress.deduped_bytes / megabyte:.3f} MB deduped)\r"
        )

        percent_done = (
            1.0
            if progress.total_bytes == 0
            else progress.uploaded_bytes / progress.total_bytes
        )

        printer.progress_update(line, percent_done)
        if done:
            printer.progress_close()

            dedupe_fraction = (
                progress.deduped_bytes / float(progress.total_bytes)
                if progress.total_bytes > 0
                else 0
            )
            if dedupe_fraction > 0.01:
                printer.display(
                    f"W&B sync reduced upload amount by {dedupe_fraction * 100:.1f}%             "
                )

    @staticmethod
    def _footer_multiple_runs_file_pusher_status_info(
        poll_exit_responses: List[Optional[PollExitResponse]],
        *,
        printer: Union["PrinterTerm", "PrinterJupyter"],
    ) -> None:
        # todo: is this same as settings._offline?
        if not all(poll_exit_responses):
            return

        megabyte = wandb.util.POW_2_BYTES[2][1]
        total_files: int = sum(
            sum(
                [
                    response.file_counts.wandb_count,
                    response.file_counts.media_count,
                    response.file_counts.artifact_count,
                    response.file_counts.other_count,
                ]
            )
            for response in poll_exit_responses
            if response is not None and response.file_counts is not None
        )
        uploaded = sum(
            response.pusher_stats.uploaded_bytes
            for response in poll_exit_responses
            if response is not None and response.pusher_stats is not None
        )
        total = sum(
            response.pusher_stats.total_bytes
            for response in poll_exit_responses
            if response is not None and response.pusher_stats is not None
        )

        line = (
            f"Processing {len(poll_exit_responses)} runs with {total_files} files "
            f"({uploaded/megabyte :.2f} MB/{total/megabyte :.2f} MB)\r"
        )
        # line = "{}{:<{max_len}}\r".format(line, " ", max_len=(80 - len(line)))
        printer.progress_update(line)  # type: ignore [call-arg]

        done = all(
            [
                poll_exit_response.done
                for poll_exit_response in poll_exit_responses
                if poll_exit_response
            ]
        )
        if done:
            printer.progress_close()

    @staticmethod
    def _footer_sync_info(
        poll_exit_response: Optional[PollExitResponse] = None,
        job_info: Optional["JobInfoResponse"] = None,
        quiet: Optional[bool] = None,
        *,
        settings: "Settings",
        printer: Union["PrinterTerm", "PrinterJupyter"],
    ) -> None:
        if settings.silent:
            return

        if settings._offline:
            printer.display(
                [
                    "You can sync this run to the cloud by running:",
                    printer.code(f"wandb sync {settings.sync_dir}"),
                ],
                off=(quiet or settings.quiet),
            )
        else:
            info = []
            if settings.run_name and settings.run_url:
                info = [
                    f"{printer.emoji('rocket')} View run {printer.name(settings.run_name)} at: {printer.link(settings.run_url)}"
                ]
            if job_info and job_info.version and job_info.sequenceId:
                link = f"{settings.project_url}/jobs/{job_info.sequenceId}/version_details/{job_info.version}"
                info.append(
                    f"{printer.emoji('lightning')} View job at {printer.link(link)}",
                )
            if poll_exit_response and poll_exit_response.file_counts:
                logger.info("logging synced files")
                file_counts = poll_exit_response.file_counts
                info.append(
                    f"Synced {file_counts.wandb_count} W&B file(s), {file_counts.media_count} media file(s), "
                    f"{file_counts.artifact_count} artifact file(s) and {file_counts.other_count} other file(s)",
                )
            printer.display(info)

    @staticmethod
    def _footer_log_dir_info(
        quiet: Optional[bool] = None,
        *,
        settings: "Settings",
        printer: Union["PrinterTerm", "PrinterJupyter"],
    ) -> None:
        if (quiet or settings.quiet) or settings.silent:
            return

        log_dir = settings.log_user or settings.log_internal
        if log_dir:
            log_dir = os.path.dirname(log_dir.replace(os.getcwd(), "."))
            printer.display(
                f"Find logs at: {printer.files(log_dir)}",
            )

    @staticmethod
    def _footer_history_summary_info(
        history: Optional["SampledHistoryResponse"] = None,
        summary: Optional["GetSummaryResponse"] = None,
        quiet: Optional[bool] = None,
        *,
        settings: "Settings",
        printer: Union["PrinterTerm", "PrinterJupyter"],
    ) -> None:
        if (quiet or settings.quiet) or settings.silent:
            return

        panel = []

        # Render history if available
        if history:
            logger.info("rendering history")

            sampled_history = {
                item.key: wandb.util.downsample(
                    item.values_float or item.values_int, 40
                )
                for item in history.item
                if not item.key.startswith("_")
            }

            history_rows = []
            for key, values in sorted(sampled_history.items()):
                if any(not isinstance(value, numbers.Number) for value in values):
                    continue
                sparkline = printer.sparklines(values)
                if sparkline:
                    history_rows.append([key, sparkline])
            if history_rows:
                history_grid = printer.grid(
                    history_rows,
                    "Run history:",
                )
                panel.append(history_grid)

        # Render summary if available
        if summary:
            final_summary = {
                item.key: json.loads(item.value_json)
                for item in summary.item
                if not item.key.startswith("_")
            }

            logger.info("rendering summary")
            summary_rows = []
            for key, value in sorted(final_summary.items()):
                # arrays etc. might be too large. for now, we just don't print them
                if isinstance(value, str):
                    value = value[:20] + "..." * (len(value) >= 20)
                    summary_rows.append([key, value])
                elif isinstance(value, numbers.Number):
                    value = round(value, 5) if isinstance(value, float) else value
                    summary_rows.append([key, str(value)])
                else:
                    continue

            if summary_rows:
                summary_grid = printer.grid(
                    summary_rows,
                    "Run summary:",
                )
                panel.append(summary_grid)

        if panel:
            printer.display(printer.panel(panel))

    @staticmethod
    def _footer_local_warn(
        server_info_response: Optional[ServerInfoResponse] = None,
        quiet: Optional[bool] = None,
        *,
        settings: "Settings",
        printer: Union["PrinterTerm", "PrinterJupyter"],
    ) -> None:
        if (quiet or settings.quiet) or settings.silent:
            return

        if settings._offline:
            return

        if not server_info_response or not server_info_response.local_info:
            return

        if settings.is_local:
            local_info = server_info_response.local_info
            latest_version, out_of_date = local_info.version, local_info.out_of_date
            if out_of_date:
                printer.display(
                    f"Upgrade to the {latest_version} version of W&B Server to get the latest features. "
                    f"Learn more: {printer.link(wburls.get('upgrade_server'))}",
                    level="warn",
                )

    @staticmethod
    def _footer_server_messages(
        server_info_response: Optional[ServerInfoResponse] = None,
        quiet: Optional[bool] = None,
        *,
        settings: "Settings",
        printer: Union["PrinterTerm", "PrinterJupyter"],
    ) -> None:
        if (quiet or settings.quiet) or settings.silent:
            return

        if settings.disable_hints:
            return

        if server_info_response and server_info_response.server_messages:
            for message in server_info_response.server_messages.item:
                printer.display(
                    message.html_text if printer._html else message.utf_text,
                    default_text=message.plain_text,
                    level=message.level,
                    off=message.type.lower() != "footer",
                )

    @staticmethod
    def _footer_version_check_info(
        check_version: Optional["CheckVersionResponse"] = None,
        quiet: Optional[bool] = None,
        *,
        settings: "Settings",
        printer: Union["PrinterTerm", "PrinterJupyter"],
    ) -> None:
        if not check_version:
            return

        if settings._offline:
            return

        if (quiet or settings.quiet) or settings.silent:
            return

        if check_version.delete_message:
            printer.display(check_version.delete_message, level="error")
        elif check_version.yank_message:
            printer.display(check_version.yank_message, level="warn")

        # only display upgrade message if packages are bad
        package_problem = check_version.delete_message or check_version.yank_message
        if package_problem and check_version.upgrade_message:
            printer.display(check_version.upgrade_message)

    @staticmethod
    def _footer_reporter_warn_err(
        reporter: Optional[Reporter] = None,
        quiet: Optional[bool] = None,
        *,
        settings: "Settings",
        printer: Union["PrinterTerm", "PrinterJupyter"],
    ) -> None:
        if (quiet or settings.quiet) or settings.silent:
            return

        if not reporter:
            return

        warning_lines = reporter.warning_lines
        if warning_lines:
            warnings = ["Warnings:"] + [f"{line}" for line in warning_lines]
            if len(warning_lines) < reporter.warning_count:
                warnings.append("More warnings...")
            printer.display(warnings)

        error_lines = reporter.error_lines
        if error_lines:
            errors = ["Errors:"] + [f"{line}" for line in error_lines]
            if len(error_lines) < reporter.error_count:
                errors.append("More errors...")
            printer.display(errors)


# We define this outside of the run context to support restoring before init
def restore(
    name: str,
    run_path: Optional[str] = None,
    replace: bool = False,
    root: Optional[str] = None,
) -> Union[None, TextIO]:
    """Download the specified file from cloud storage.

    File is placed into the current directory or run directory.
    By default, will only download the file if it doesn't already exist.

    Arguments:
        name: the name of the file
        run_path: optional path to a run to pull files from, i.e. `username/project_name/run_id`
            if wandb.init has not been called, this is required.
        replace: whether to download the file even if it already exists locally
        root: the directory to download the file to.  Defaults to the current
            directory or the run directory if wandb.init was called.

    Returns:
        None if it can't find the file, otherwise a file object open for reading

    Raises:
        wandb.CommError: if we can't connect to the wandb backend
        ValueError: if the file is not found or can't find run_path
    """
    is_disabled = wandb.run is not None and wandb.run.disabled
    run = None if is_disabled else wandb.run
    if run_path is None:
        if run is not None:
            run_path = run.path
        else:
            raise ValueError(
                "run_path required when calling wandb.restore before wandb.init"
            )
    if root is None:
        if run is not None:
            root = run.dir
    api = public.Api()
    api_run = api.run(run_path)
    if root is None:
        root = os.getcwd()
    path = os.path.join(root, name)
    if os.path.exists(path) and replace is False:
        return open(path)
    if is_disabled:
        return None
    files = api_run.files([name])
    if len(files) == 0:
        return None
    # if the file does not exist, the file has an md5 of 0
    if files[0].md5 == "0":
        raise ValueError(f"File {name} not found in {run_path or root}.")
    return files[0].download(root=root, replace=True)


# propagate our doc string to the runs restore method
try:
    Run.restore.__doc__ = restore.__doc__
except AttributeError:
    pass


def finish(exit_code: Optional[int] = None, quiet: Optional[bool] = None) -> None:
    """Mark a run as finished, and finish uploading all data.

    This is used when creating multiple runs in the same process.
    We automatically call this method when your script exits.

    Arguments:
        exit_code: Set to something other than 0 to mark a run as failed
        quiet: Set to true to minimize log output
    """
    if wandb.run:
        wandb.run.finish(exit_code=exit_code, quiet=quiet)<|MERGE_RESOLUTION|>--- conflicted
+++ resolved
@@ -1050,17 +1050,12 @@
         self,
         root: Optional[str] = ".",
         name: Optional[str] = None,
-<<<<<<< HEAD
-        include_fn: Callable[[str], bool] = _is_py_or_dockerfile,
-        exclude_fn: Callable[[str], bool] = filenames.exclude_wandb_fn,
-=======
         include_fn: Union[
             Callable[[str, str], bool], Callable[[str], bool]
-        ] = _is_py_path,
+        ] = _is_py_or_dockerfile,
         exclude_fn: Union[
             Callable[[str, str], bool], Callable[[str], bool]
         ] = filenames.exclude_wandb_fn,
->>>>>>> 95b6650f
     ) -> Optional[Artifact]:
         """Save the current state of your code to a W&B Artifact.
 
