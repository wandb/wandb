--- conflicted
+++ resolved
@@ -519,11 +519,7 @@
     tmp_dir: str
     username: str
     wandb_dir: str
-<<<<<<< HEAD
-    table_raise_on_max_row_limit_exceeded: bool
     async_upload_concurrency_limit: Optional[int]
-=======
->>>>>>> 5c63913f
 
     def _default_props(self) -> Dict[str, Dict[str, Any]]:
         """Initialize instance attributes (individual settings) as Property objects.
