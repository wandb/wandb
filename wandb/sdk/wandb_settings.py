import configparser
from datetime import datetime
from distutils.util import strtobool
import enum
from functools import reduce
import getpass
import json
import multiprocessing
import os
import platform
import re
import socket
import sys
import tempfile
import time
from typing import (
    Any,
    Callable,
    Dict,
    FrozenSet,
    ItemsView,
    Iterable,
    Mapping,
    no_type_check,
    Optional,
    Sequence,
    Set,
    Tuple,
    Union,
)
from urllib.parse import quote, urlencode, urlparse, urlsplit

import wandb
from wandb import util
from wandb.apis.internal import Api
from wandb.errors import UsageError
from wandb.sdk.wandb_config import Config
from wandb.sdk.wandb_setup import _EarlyLogger

from .lib import apikey
from .lib.git import GitRepo
from .lib.ipython import _get_python_type
from .lib.runid import generate_id

if sys.version_info >= (3, 8):
    from typing import get_args, get_origin, get_type_hints
elif sys.version_info >= (3, 7):
    from typing_extensions import get_args, get_origin, get_type_hints
else:

    def get_args(obj: Any) -> Optional[Any]:
        return obj.__args__ if hasattr(obj, "__args__") else None

    def get_origin(obj: Any) -> Optional[Any]:
        return obj.__origin__ if hasattr(obj, "__origin__") else None

    def get_type_hints(obj: Any) -> Dict[str, Any]:
        return dict(obj.__annotations__) if hasattr(obj, "__annotations__") else dict()


def _get_wandb_dir(root_dir: str) -> str:
    """
    Get the full path to the wandb directory.

    The setting exposed to users as `dir=` or `WANDB_DIR` is the `root_dir`.
    We add the `__stage_dir__` to it to get the full `wandb_dir`
    """
    # We use the hidden version if it already exists, otherwise non-hidden.
    if os.path.exists(os.path.join(root_dir, ".wandb")):
        __stage_dir__ = ".wandb" + os.sep
    else:
        __stage_dir__ = "wandb" + os.sep

    path = os.path.join(root_dir, __stage_dir__)
    if not os.access(root_dir or ".", os.W_OK):
        wandb.termwarn(
            f"Path {path} wasn't writable, using system temp directory.",
            repeat=False,
        )
        path = os.path.join(tempfile.gettempdir(), __stage_dir__ or ("wandb" + os.sep))

    return os.path.expanduser(path)


# todo: should either return bool or error out. fix once confident.
def _str_as_bool(val: Union[str, bool]) -> bool:
    """
    Parse a string as a bool.
    """
    if isinstance(val, bool):
        return val
    try:
        ret_val = bool(strtobool(str(val)))
        return ret_val
    except (AttributeError, ValueError):
        pass

    # todo: remove this and only raise error once we are confident.
    wandb.termwarn(
        f"Could not parse value {val} as a bool. ",
        repeat=False,
    )
    raise UsageError(f"Could not parse value {val} as a bool.")


def _redact_dict(
    d: Dict[str, Any],
    unsafe_keys: Union[Set[str], FrozenSet[str]] = frozenset({"api_key"}),
    redact_str: str = "***REDACTED***",
) -> Dict[str, Any]:
    """Redact a dict of unsafe values specified by their key."""
    if not d or unsafe_keys.isdisjoint(d):
        return d
    safe_dict = d.copy()
    safe_dict.update({k: redact_str for k in unsafe_keys.intersection(d)})
    return safe_dict


def _get_program() -> Optional[Any]:
    program = os.getenv(wandb.env.PROGRAM)
    if program is not None:
        return program
    try:
        import __main__  # type: ignore

        if __main__.__spec__ is None:
            return __main__.__file__
        # likely run as `python -m ...`
        return f"-m {__main__.__spec__.name}"
    except (ImportError, AttributeError):
        return None


def _get_program_relpath_from_gitrepo(
    program: str, _logger: Optional[_EarlyLogger] = None
) -> Optional[str]:
    repo = GitRepo()
    root = repo.root
    if not root:
        root = os.getcwd()
    full_path_to_program = os.path.join(
        root, os.path.relpath(os.getcwd(), root), program
    )
    if os.path.exists(full_path_to_program):
        relative_path = os.path.relpath(full_path_to_program, start=root)
        if "../" in relative_path:
            if _logger is not None:
                _logger.warning(f"Could not save program above cwd: {program}")
            return None
        return relative_path

    if _logger is not None:
        _logger.warning(f"Could not find program at {program}")
    return None


@enum.unique
class Source(enum.IntEnum):
    OVERRIDE: int = 0
    BASE: int = 1  # todo: audit this
    ORG: int = 2
    ENTITY: int = 3
    PROJECT: int = 4
    USER: int = 5
    SYSTEM: int = 6
    WORKSPACE: int = 7
    ENV: int = 8
    SETUP: int = 9
    LOGIN: int = 10
    INIT: int = 11
    SETTINGS: int = 12
    ARGS: int = 13
    RUN: int = 14


@enum.unique
class SettingsConsole(enum.IntEnum):
    OFF = 0
    WRAP = 1
    REDIRECT = 2


class Property:
    """
    A class to represent attributes (individual settings) of the Settings object.

        - Encapsulates the logic of how to preprocess and validate values of settings
          throughout the lifetime of a class instance.
        - Allows for runtime modification of settings with hooks, e.g. in the case when
          a setting depends on another setting.
        - The update() method is used to update the value of a setting.
        - The `is_policy` attribute determines the source priority when updating the property value.
          E.g. if `is_policy` is True, the smallest `Source` value takes precedence.
    """

    # todo: this is a temporary measure to bypass validation of the settings
    #  whose validation was not previously enforced to make sure we don't brake anything.
    __strict_validate_settings = {
        "project",
        "start_method",
        "mode",
        "console",
        "problem",
        "anonymous",
        "strict",
        "silent",
        "show_info",
        "show_warnings",
        "show_errors",
        "base_url",
        "login_timeout",
    }

    def __init__(  # pylint: disable=unused-argument
        self,
<<<<<<< HEAD
        base_url: str = None,
        api_key: str = None,
        anonymous=None,
        mode: str = None,
        entity: str = None,
        project: str = None,
        run_group: str = None,
        run_job_type: str = None,
        run_id: str = None,
        run_name: str = None,
        run_notes: str = None,
        resume: str = None,
        magic: Union[Dict, str, bool] = False,
        run_tags: Sequence = None,
        sweep_id=None,
        allow_val_change: bool = None,
        force: bool = None,
        relogin: bool = None,
        # compatibility / error handling
        # compat_version=None,  # set to "0.8" for safer defaults for older users
        # strict=None,  # set to "on" to enforce current best practices (also "warn")
        problem="fatal",
        # dynamic settings
        system_sample_seconds=2,
        system_samples=15,
        heartbeat_seconds=30,
        config_paths=None,
        _config_dict=None,
        # directories and files
        root_dir=None,
        settings_system_spec="~/.config/wandb/settings",
        settings_workspace_spec="{wandb_dir}/settings",
        sync_dir_spec="{wandb_dir}/{run_mode}-{timespec}-{run_id}",
        sync_file_spec="run-{run_id}.wandb",
        # sync_symlink_sync_spec="{wandb_dir}/sync",
        # sync_symlink_offline_spec="{wandb_dir}/offline",
        sync_symlink_latest_spec="{wandb_dir}/latest-run",
        log_dir_spec="{wandb_dir}/{run_mode}-{timespec}-{run_id}/logs",
        log_user_spec="debug.log",
        log_internal_spec="debug-internal.log",
        log_symlink_user_spec="{wandb_dir}/debug.log",
        log_symlink_internal_spec="{wandb_dir}/debug-internal.log",
        resume_fname_spec="{wandb_dir}/wandb-resume.json",
        files_dir_spec="{wandb_dir}/{run_mode}-{timespec}-{run_id}/files",
        symlink=None,  # probed
        # where files are temporary stored when saving
        # files_dir=None,
        # data_base_dir="wandb",
        # data_dir="",
        # data_spec="wandb-{timespec}-{pid}-data.bin",
        # run_base_dir="wandb",
        # run_dir_spec="run-{timespec}-{pid}",
        program=None,
        notebook_name=None,
        disable_code=None,
        ignore_globs=None,
        save_code=None,
        program_relpath=None,
        git_remote=None,
        dev_prod=None,  # in old settings files, TODO: support?
        host=None,
        username=None,
        email=None,
        docker=None,
        _start_time=None,
        _start_datetime=None,
        _cli_only_mode=None,  # avoid running any code specific for runs
        _disable_viewer=None,  # prevent early viewer query
        console=None,
        disabled=None,  # alias for mode=dryrun, not supported yet
        reinit=None,
        _save_requirements=True,
        # compute environment
        show_colors=None,
        show_emoji=None,
        silent=None,
        show_info=None,
        show_warnings=None,
        show_errors=None,
        summary_errors=None,
        summary_warnings=None,
        _internal_queue_timeout=2,
        _internal_check_process=8,
        _disable_meta=None,
        _disable_stats=None,
        _jupyter_path=None,
        _jupyter_name=None,
        _jupyter_root=None,
        _executable=None,
        _cuda=None,
        _args=None,
        _os=None,
        _python=None,
        _kaggle=None,
=======
        name: str,
        value: Optional[Any] = None,
        preprocessor: Union[Callable, Sequence[Callable], None] = None,
        # validators allow programming by contract
        validator: Union[Callable, Sequence[Callable], None] = None,
        # runtime converter (hook): properties can be e.g. tied to other properties
        hook: Union[Callable, Sequence[Callable], None] = None,
        # always apply hook even if value is None. can be used to replace @property's
        auto_hook: bool = False,
        is_policy: bool = False,
        frozen: bool = False,
        source: int = Source.BASE,
        **kwargs: Any,
>>>>>>> 306034f4
    ):
        self.name = name
        self._preprocessor = preprocessor
        self._validator = validator
        self._hook = hook
        self._auto_hook = auto_hook
        self._is_policy = is_policy
        self._source = source

        # todo: this is a temporary measure to collect stats on failed preprocessing and validation
        self.__failed_preprocessing: bool = False
        self.__failed_validation: bool = False

        # preprocess and validate value
        self._value = self._validate(self._preprocess(value))

        self.__frozen = frozen

    @property
    def value(self) -> Any:
        """Apply the runtime modifier(s) (if any) and return the value."""
        _value = self._value
        if (_value is not None or self._auto_hook) and self._hook is not None:
            _hook = [self._hook] if callable(self._hook) else self._hook
            for h in _hook:
                _value = h(_value)
        return _value

    @property
    def is_policy(self) -> bool:
        return self._is_policy

    @property
    def source(self) -> int:
        return self._source

    def _preprocess(self, value: Any) -> Any:
        if value is not None and self._preprocessor is not None:
            _preprocessor = (
                [self._preprocessor]
                if callable(self._preprocessor)
                else self._preprocessor
            )
            for p in _preprocessor:
                try:
                    value = p(value)
                except (UsageError, ValueError):
                    wandb.termwarn(
                        f"Unable to preprocess value for property {self.name}: {value}. "
                        "This will raise an error in the future.",
                        repeat=False,
                    )
                    self.__failed_preprocessing = True
                    break
        return value

    def _validate(self, value: Any) -> Any:
        self.__failed_validation = False  # todo: this is a temporary measure
        if value is not None and self._validator is not None:
            _validator = (
                [self._validator] if callable(self._validator) else self._validator
            )
            for v in _validator:
                if not v(value):
                    # todo: this is a temporary measure to bypass validation of certain settings.
                    #  remove this once we are confident
                    if self.name in self.__strict_validate_settings:
                        raise ValueError(
                            f"Invalid value for property {self.name}: {value}"
                        )
                    else:
                        wandb.termwarn(
                            f"Invalid value for property {self.name}: {value}. "
                            "This will raise an error in the future.",
                            repeat=False,
                        )
                        self.__failed_validation = True
                        break
        return value

    def update(self, value: Any, source: int = Source.OVERRIDE) -> None:
        """Update the value of the property."""
        if self.__frozen:
            raise TypeError("Property object is frozen")
        # - always update value if source == Source.OVERRIDE
        # - if not previously overridden:
        #   - update value if source is lower than or equal to current source and property is policy
        #   - update value if source is higher than or equal to current source and property is not policy
        if (
            (source == Source.OVERRIDE)
            or (
                self._is_policy
                and self._source != Source.OVERRIDE
                and source <= self._source
            )
            or (
                not self._is_policy
                and self._source != Source.OVERRIDE
                and source >= self._source
            )
        ):
            # self.__dict__["_value"] = self._validate(self._preprocess(value))
            self._value = self._validate(self._preprocess(value))
            self._source = source

    def __setattr__(self, key: str, value: Any) -> None:
        if "_Property__frozen" in self.__dict__ and self.__frozen:
            raise TypeError(f"Property object {self.name} is frozen")
        if key == "value":
            raise AttributeError("Use update() to update property value")
        self.__dict__[key] = value

    def __str__(self) -> str:
        return f"'{self.value}'" if isinstance(self.value, str) else f"{self.value}"

    def __repr__(self) -> str:
        return (
            f"<Property {self.name}: value={self.value} "
            f"_value={self._value} source={self._source} is_policy={self._is_policy}>"
        )
        # return f"<Property {self.name}: value={self.value}>"
        # return self.__dict__.__repr__()


class Settings:
    """
    Settings for the wandb client.
    """

    # settings are declared as class attributes for static type checking purposes
    # and to help with IDE autocomplete.
    _args: Sequence[str]
    _cli_only_mode: bool  # Avoid running any code specific for runs
    _colab: bool
    _config_dict: Config
    _console: SettingsConsole
    _cuda: str
    _disable_meta: bool
    _disable_stats: bool
    _disable_viewer: bool  # Prevent early viewer query
    _except_exit: bool
    _executable: str
    _internal_check_process: Union[int, float]
    _internal_queue_timeout: Union[int, float]
    _jupyter: bool
    _jupyter_name: str
    _jupyter_path: str
    _jupyter_root: str
    _kaggle: bool
    _live_policy_rate_limit: int
    _live_policy_wait_time: int
    _noop: bool
    _offline: bool
    _os: str
    _platform: str
    _python: str
    _require_service: str
    _runqueue_item_id: str
    _save_requirements: bool
    _service_transport: str
    _start_datetime: datetime
    _start_time: float
    _tmp_code_dir: str
    _tracelog: str
    _unsaved_keys: Sequence[str]
    _windows: bool
    allow_val_change: bool
    anonymous: str
    api_key: str
    base_url: str  # The base url for the wandb api
    code_dir: str
    config_paths: Sequence[str]
    console: str
    deployment: str
    disable_code: bool
    disable_git: bool
    disabled: bool  # Alias for mode=dryrun, not supported yet
    docker: str
    email: str
    entity: str
    files_dir: str
    force: bool
    git_remote: str
    heartbeat_seconds: int
    host: str
    ignore_globs: Tuple[str]
    init_timeout: int
    is_local: bool
    label_disable: bool
    launch: bool
    launch_config_path: str
    log_dir: str
    log_internal: str
    log_symlink_internal: str
    log_symlink_user: str
    log_user: str
    login_timeout: float
    magic: Union[str, bool, dict]
    mode: str
    notebook_name: str
    problem: str
    program: str
    program_relpath: str
    project: str
    project_url: str
    quiet: bool
    reinit: bool
    relogin: bool
    resume: Union[str, int, bool]
    resume_fname: str
    resumed: bool  # indication from the server about the state of the run (different from resume - user provided flag)
    root_dir: str
    run_group: str
    run_id: str
    run_job_type: str
    run_mode: str
    run_name: str
    run_notes: str
    run_tags: Tuple[str]
    run_url: str
    sagemaker_disable: bool
    save_code: bool
    settings_system: str
    settings_workspace: str
    show_colors: bool
    show_emoji: bool
    show_errors: bool
    show_info: bool
    show_warnings: bool
    silent: bool
    start_method: str
    strict: bool
    summary_errors: int
    summary_warnings: int
    sweep_id: str
    sweep_param_path: str
    sweep_url: str
    symlink: bool
    sync_dir: str
    sync_file: str
    sync_symlink_latest: str
    system_sample: int
    system_sample_seconds: int
    timespec: str
    tmp_dir: str
    username: str
    wandb_dir: str
    table_raise_on_max_row_limit_exceeded: bool

    def _default_props(self) -> Dict[str, Dict[str, Any]]:
        """
        Helper method that is used in `__init__` together with the class attributes
        to initialize instance attributes (individual settings) as Property objects.
        Note that key names must be the same as the class attribute names.
        """
        return dict(
            _disable_meta={"preprocessor": _str_as_bool},
            _disable_stats={"preprocessor": _str_as_bool},
            _disable_viewer={"preprocessor": _str_as_bool},
            _colab={
                "hook": lambda _: "google.colab" in sys.modules,
                "auto_hook": True,
            },
            _console={"hook": lambda _: self._convert_console(), "auto_hook": True},
            _internal_check_process={"value": 8},
            _internal_queue_timeout={"value": 2},
            _jupyter={
                "hook": lambda _: str(_get_python_type()) != "python",
                "auto_hook": True,
            },
            _kaggle={"hook": lambda _: util._is_likely_kaggle(), "auto_hook": True},
            _noop={"hook": lambda _: self.mode == "disabled", "auto_hook": True},
            _offline={
                "hook": (
                    lambda _: True
                    if self.disabled or (self.mode in ("dryrun", "offline"))
                    else False
                ),
                "auto_hook": True,
            },
            _platform={"value": util.get_platform_name()},
            _save_requirements={"value": True, "preprocessor": _str_as_bool},
            _tmp_code_dir={
                "value": "code",
                "hook": lambda x: self._path_convert(self.tmp_dir, x),
            },
            _windows={
                "hook": lambda _: platform.system() == "Windows",
                "auto_hook": True,
            },
            anonymous={"validator": self._validate_anonymous},
            api_key={"validator": self._validate_api_key},
            base_url={
                "value": "https://api.wandb.ai",
                "preprocessor": lambda x: str(x).strip().rstrip("/"),
                "validator": self._validate_base_url,
            },
            console={"value": "auto", "validator": self._validate_console},
            deployment={
                "hook": lambda _: "local" if self.is_local else "cloud",
                "auto_hook": True,
            },
            disable_code={"preprocessor": _str_as_bool},
            disable_git={"preprocessor": _str_as_bool},
            disabled={"value": False, "preprocessor": _str_as_bool},
            files_dir={
                "value": "files",
                "hook": lambda x: self._path_convert(
                    self.wandb_dir, f"{self.run_mode}-{self.timespec}-{self.run_id}", x
                ),
            },
            force={"preprocessor": _str_as_bool},
            git_remote={"value": "origin"},
            heartbeat_seconds={"value": 30},
            ignore_globs={
                "value": tuple(),
                "preprocessor": lambda x: tuple(x) if not isinstance(x, tuple) else x,
            },
            init_timeout={"value": 30, "preprocessor": lambda x: int(x)},
            is_local={
                "hook": (
                    lambda _: self.base_url != "https://api.wandb.ai"
                    if self.base_url is not None
                    else False
                ),
                "auto_hook": True,
            },
            label_disable={"preprocessor": _str_as_bool},
            launch={"preprocessor": _str_as_bool},
            log_dir={
                "value": "logs",
                "hook": lambda x: self._path_convert(
                    self.wandb_dir, f"{self.run_mode}-{self.timespec}-{self.run_id}", x
                ),
            },
            log_internal={
                "value": "debug-internal.log",
                "hook": lambda x: self._path_convert(self.log_dir, x),
            },
            log_symlink_internal={
                "value": "debug-internal.log",
                "hook": lambda x: self._path_convert(self.wandb_dir, x),
            },
            log_symlink_user={
                "value": "debug.log",
                "hook": lambda x: self._path_convert(self.wandb_dir, x),
            },
            log_user={
                "value": "debug.log",
                "hook": lambda x: self._path_convert(self.log_dir, x),
            },
            login_timeout={"preprocessor": lambda x: float(x)},
            mode={"value": "online", "validator": self._validate_mode},
            problem={"value": "fatal", "validator": self._validate_problem},
            project={"validator": self._validate_project},
            project_url={"hook": lambda _: self._project_url(), "auto_hook": True},
            quiet={"preprocessor": _str_as_bool},
            reinit={"preprocessor": _str_as_bool},
            relogin={"preprocessor": _str_as_bool},
            resume_fname={
                "value": "wandb-resume.json",
                "hook": lambda x: self._path_convert(self.wandb_dir, x),
            },
            resumed={"value": "False", "preprocessor": _str_as_bool},
            run_mode={
                "hook": lambda _: "offline-run" if self._offline else "run",
                "auto_hook": True,
            },
            run_tags={
                "preprocessor": lambda x: tuple(x) if not isinstance(x, tuple) else x,
            },
            run_url={"hook": lambda _: self._run_url(), "auto_hook": True},
            sagemaker_disable={"preprocessor": _str_as_bool},
            save_code={"preprocessor": _str_as_bool},
            settings_system={
                "value": os.path.join("~", ".config", "wandb", "settings"),
                "hook": lambda x: self._path_convert(x),
            },
            settings_workspace={
                "value": "settings",
                "hook": lambda x: self._path_convert(self.wandb_dir, x),
            },
            show_colors={"preprocessor": _str_as_bool},
            show_emoji={"preprocessor": _str_as_bool},
            show_errors={"value": "True", "preprocessor": _str_as_bool},
            show_info={"value": "True", "preprocessor": _str_as_bool},
            show_warnings={"value": "True", "preprocessor": _str_as_bool},
            silent={"value": "False", "preprocessor": _str_as_bool},
            start_method={"validator": self._validate_start_method},
            strict={"preprocessor": _str_as_bool},
            summary_warnings={
                "value": 5,
                "preprocessor": lambda x: int(x),
                "is_policy": True,
            },
            sweep_url={"hook": lambda _: self._sweep_url(), "auto_hook": True},
            symlink={"preprocessor": _str_as_bool},
            sync_dir={
                "hook": [
                    lambda _: self._path_convert(
                        self.wandb_dir, f"{self.run_mode}-{self.timespec}-{self.run_id}"
                    )
                ],
                "auto_hook": True,
            },
            sync_file={
                "hook": lambda _: self._path_convert(
                    self.sync_dir, f"run-{self.run_id}.wandb"
                ),
                "auto_hook": True,
            },
            sync_symlink_latest={
                "value": "latest-run",
                "hook": lambda x: self._path_convert(self.wandb_dir, x),
            },
            system_sample={"value": 15},
            system_sample_seconds={"value": 2},
            table_raise_on_max_row_limit_exceeded={
                "value": False,
                "preprocessor": _str_as_bool,
            },
            timespec={
                "hook": (
                    lambda _: (
                        datetime.strftime(self._start_datetime, "%Y%m%d_%H%M%S")
                        if self._start_datetime
                        else None
                    )
                ),
                "auto_hook": True,
            },
            tmp_dir={
                "value": "tmp",
                "hook": lambda x: (
                    self._path_convert(
                        self.wandb_dir,
                        f"{self.run_mode}-{self.timespec}-{self.run_id}",
                        x,
                    )
                    or tempfile.gettempdir()
                ),
            },
            wandb_dir={
                "hook": lambda _: _get_wandb_dir(self.root_dir or ""),
                "auto_hook": True,
            },
        )

    # helper methods for validating values
    @staticmethod
    def _validator_factory(hint: Any) -> Callable[[Any], bool]:
        """
        Factory for type validators, given a type hint:
        Convert the type hint of a setting into a function
        that checks if the argument is of the correct type
        """
        origin, args = get_origin(hint), get_args(hint)

        def helper(x: Any) -> bool:
            if origin is None:
                return isinstance(x, hint)
            elif origin is Union:
                return isinstance(x, args) if args is not None else True
            else:
                return (
                    isinstance(x, origin) and all(isinstance(y, args) for y in x)
                    if args is not None
                    else isinstance(x, origin)
                )

        return helper

    @staticmethod
    def _validate_mode(value: str) -> bool:
        choices: Set[str] = {"dryrun", "run", "offline", "online", "disabled"}
        if value not in choices:
            raise UsageError(f"Settings field `mode`: '{value}' not in {choices}")
        return True

    @staticmethod
    def _validate_project(value: Optional[str]) -> bool:
        invalid_chars_list = list("/\\#?%:")
        if value is not None:
            if len(value) > 128:
                raise UsageError(
                    f'Invalid project name "{value}": exceeded 128 characters'
                )
            invalid_chars = {char for char in invalid_chars_list if char in value}
            if invalid_chars:
                raise UsageError(
                    f'Invalid project name "{value}": '
                    f"cannot contain characters \"{','.join(invalid_chars_list)}\", "
                    f"found \"{','.join(invalid_chars)}\""
                )
        return True

    @staticmethod
    def _validate_start_method(value: str) -> bool:
        available_methods = ["thread"]
        if hasattr(multiprocessing, "get_all_start_methods"):
            available_methods += multiprocessing.get_all_start_methods()
        if value not in available_methods:
            raise UsageError(
                f"Settings field `start_method`: '{value}' not in {available_methods}"
            )
        return True

    @staticmethod
    def _validate_console(value: str) -> bool:
        # choices = {"auto", "redirect", "off", "file", "iowrap", "notebook"}
        choices: Set[str] = {"auto", "redirect", "off", "wrap"}
        if value not in choices:
            raise UsageError(f"Settings field `console`: '{value}' not in {choices}")
        return True

    @staticmethod
    def _validate_problem(value: str) -> bool:
        choices: Set[str] = {"fatal", "warn", "silent"}
        if value not in choices:
            raise UsageError(f"Settings field `problem`: '{value}' not in {choices}")
        return True

    @staticmethod
    def _validate_anonymous(value: str) -> bool:
        choices: Set[str] = {"allow", "must", "never", "false", "true"}
        if value not in choices:
            raise UsageError(f"Settings field `anonymous`: '{value}' not in {choices}")
        return True

    @staticmethod
    def _validate_api_key(value: str) -> bool:
        if len(value) > len(value.strip()):
            raise UsageError("API key cannot start or end with whitespace")

        # if value.startswith("local") and not self.is_local:
        #     raise UsageError(
        #         "Attempting to use a local API key to connect to https://api.wandb.ai"
        #     )
        # todo: move here the logic from sdk/lib/apikey.py

        return True

    @staticmethod
    def _validate_base_url(value: Optional[str]) -> bool:
        """
        Validate the base url of the wandb server.

        param value: URL to validate

        Based on the Django URLValidator, but with a few additional checks.

        Copyright (c) Django Software Foundation and individual contributors.
        All rights reserved.

        Redistribution and use in source and binary forms, with or without modification,
        are permitted provided that the following conditions are met:

            1. Redistributions of source code must retain the above copyright notice,
               this list of conditions and the following disclaimer.

            2. Redistributions in binary form must reproduce the above copyright
               notice, this list of conditions and the following disclaimer in the
               documentation and/or other materials provided with the distribution.

            3. Neither the name of Django nor the names of its contributors may be used
               to endorse or promote products derived from this software without
               specific prior written permission.

        THIS SOFTWARE IS PROVIDED BY THE COPYRIGHT HOLDERS AND CONTRIBUTORS "AS IS" AND
        ANY EXPRESS OR IMPLIED WARRANTIES, INCLUDING, BUT NOT LIMITED TO, THE IMPLIED
        WARRANTIES OF MERCHANTABILITY AND FITNESS FOR A PARTICULAR PURPOSE ARE
        DISCLAIMED. IN NO EVENT SHALL THE COPYRIGHT OWNER OR CONTRIBUTORS BE LIABLE FOR
        ANY DIRECT, INDIRECT, INCIDENTAL, SPECIAL, EXEMPLARY, OR CONSEQUENTIAL DAMAGES
        (INCLUDING, BUT NOT LIMITED TO, PROCUREMENT OF SUBSTITUTE GOODS OR SERVICES;
        LOSS OF USE, DATA, OR PROFITS; OR BUSINESS INTERRUPTION) HOWEVER CAUSED AND ON
        ANY THEORY OF LIABILITY, WHETHER IN CONTRACT, STRICT LIABILITY, OR TORT
        (INCLUDING NEGLIGENCE OR OTHERWISE) ARISING IN ANY WAY OUT OF THE USE OF THIS
        SOFTWARE, EVEN IF ADVISED OF THE POSSIBILITY OF SUCH DAMAGE.
        """
        if value is None:
            return True

        ul = "\u00a1-\uffff"  # Unicode letters range (must not be a raw string).

        # IP patterns
        ipv4_re = (
            r"(?:0|25[0-5]|2[0-4][0-9]|1[0-9]?[0-9]?|[1-9][0-9]?)"
            r"(?:\.(?:0|25[0-5]|2[0-4][0-9]|1[0-9]?[0-9]?|[1-9][0-9]?)){3}"
        )
        ipv6_re = r"\[[0-9a-f:.]+\]"  # (simple regex, validated later)

        # Host patterns
        hostname_re = (
            r"[a-z" + ul + r"0-9](?:[a-z" + ul + r"0-9-]{0,61}[a-z" + ul + r"0-9])?"
        )
        # Max length for domain name labels is 63 characters per RFC 1034 sec. 3.1
        domain_re = r"(?:\.(?!-)[a-z" + ul + r"0-9-]{1,63}(?<!-))*"
        tld_re = (
            r"\."  # dot
            r"(?!-)"  # can't start with a dash
            r"(?:[a-z" + ul + "-]{2,63}"  # domain label
            r"|xn--[a-z0-9]{1,59})"  # or punycode label
            r"(?<!-)"  # can't end with a dash
            r"\.?"  # may have a trailing dot
        )
        # host_re = "(" + hostname_re + domain_re + tld_re + "|localhost)"
        # todo?: allow hostname to be just a hostname (no tld)?
        host_re = "(" + hostname_re + domain_re + f"({tld_re})?" + "|localhost)"

        regex = re.compile(
            r"^(?:[a-z0-9.+-]*)://"  # scheme is validated separately
            r"(?:[^\s:@/]+(?::[^\s:@/]*)?@)?"  # user:pass authentication
            r"(?:" + ipv4_re + "|" + ipv6_re + "|" + host_re + ")"
            r"(?::[0-9]{1,5})?"  # port
            r"(?:[/?#][^\s]*)?"  # resource path
            r"\Z",
            re.IGNORECASE,
        )
        schemes = {"http", "https"}
        unsafe_chars = frozenset("\t\r\n")

        scheme = value.split("://")[0].lower()
        split_url = urlsplit(value)
        parsed_url = urlparse(value)

        if re.match(r".*wandb\.ai[^\.]*$", value) and "api." not in value:
            # user might guess app.wandb.ai or wandb.ai is the default cloud server
            raise UsageError(
                f"{value} is not a valid server address, did you mean https://api.wandb.ai?"
            )
        elif re.match(r".*wandb\.ai[^\.]*$", value) and scheme != "https":
            raise UsageError("http is not secure, please use https://api.wandb.ai")
        elif parsed_url.netloc == "":
            raise UsageError(f"Invalid URL: {value}")
        elif unsafe_chars.intersection(value):
            raise UsageError("URL cannot contain unsafe characters")
        elif scheme not in schemes:
            raise UsageError("URL must start with `http(s)://`")
        elif not regex.search(value):
            raise UsageError(f"{value} is not a valid server address")
        elif split_url.hostname is None or len(split_url.hostname) > 253:
            raise UsageError("hostname is invalid")

        return True

    # other helper methods
    @staticmethod
    def _path_convert(*args: str) -> str:
        """
        Join path and apply os.path.expanduser to it.
        """
        return os.path.expanduser(os.path.join(*args))

    def _convert_console(self) -> SettingsConsole:
        convert_dict: Dict[str, SettingsConsole] = dict(
            off=SettingsConsole.OFF,
            wrap=SettingsConsole.WRAP,
            redirect=SettingsConsole.REDIRECT,
        )
        console: str = str(self.console)
        if console == "auto":
            if (
                self._jupyter
                or (self.start_method == "thread")
                or self._require_service
                or self._windows
            ):
                console = "wrap"
            else:
                console = "redirect"
        convert: SettingsConsole = convert_dict[console]
        return convert

    def _get_url_query_string(self) -> str:
        # TODO(settings) use `wandb_setting` (if self.anonymous != "true":)
        if Api().settings().get("anonymous") != "true":
            return ""

        api_key = apikey.api_key(settings=self)

        return f"?{urlencode({'apiKey': api_key})}"

    def _project_url_base(self) -> str:
        if not all([self.entity, self.project]):
            return ""

        app_url = wandb.util.app_url(self.base_url)
        return f"{app_url}/{quote(self.entity)}/{quote(self.project)}"

    def _project_url(self) -> str:
        project_url = self._project_url_base()
        if not project_url:
            return ""

        query = self._get_url_query_string()

        return f"{project_url}{query}"

    def _run_url(self) -> str:
        """
        Return the run url.
        """
        project_url = self._project_url_base()
        if not all([project_url, self.run_id]):
            return ""

        query = self._get_url_query_string()
        return f"{project_url}/runs/{quote(self.run_id)}{query}"

    def _set_run_start_time(self, source: int = Source.BASE) -> None:
        """
        Set the time stamps for the settings.
        Called once the run is initialized.
        """
        time_stamp: float = time.time()
        datetime_now: datetime = datetime.fromtimestamp(time_stamp)
        object.__setattr__(self, "_Settings_start_datetime", datetime_now)
        object.__setattr__(self, "_Settings_start_time", time_stamp)
        self.update(
            _start_datetime=datetime_now,
            _start_time=time_stamp,
            source=source,
        )

    def _sweep_url(self) -> str:
        """
        Return the sweep url.
        """
        project_url = self._project_url_base()
        if not all([project_url, self.sweep_id]):
            return ""

        query = self._get_url_query_string()
        return f"{project_url}/sweeps/{quote(self.sweep_id)}{query}"

    def __init__(self, **kwargs: Any) -> None:
        self.__frozen: bool = False
        self.__initialized: bool = False

        # todo: this is collect telemetry on validation errors and unexpected args
        # values are stored as strings to avoid potential json serialization errors down the line
        self.__preprocessing_warnings: Dict[str, str] = dict()
        self.__validation_warnings: Dict[str, str] = dict()
        self.__unexpected_args: Set[str] = set()

        # Set default settings values
        # We start off with the class attributes and `default_props`' dicts
        # and then create Property objects.
        # Once initialized, attributes are to only be updated using the `update` method
        default_props = self._default_props()

        # Init instance attributes as Property objects.
        # Type hints of class attributes are used to generate a type validator function
        # for runtime checks for each attribute.
        # These are defaults, using Source.BASE for non-policy attributes and Source.RUN for policies.
        for prop, type_hint in get_type_hints(Settings).items():
            validators = [self._validator_factory(type_hint)]

            if prop in default_props:
                validator = default_props[prop].pop("validator", [])
                # Property validator could be either Callable or Sequence[Callable]
                if callable(validator):
                    validators.append(validator)
                elif isinstance(validator, Sequence):
                    validators.extend(list(validator))
                object.__setattr__(
                    self,
                    prop,
                    Property(
                        name=prop,
                        **default_props[prop],
                        validator=validators,
                        # todo: double-check this logic:
                        source=Source.RUN
                        if default_props[prop].get("is_policy", False)
                        else Source.BASE,
                    ),
                )
            else:
                object.__setattr__(
                    self,
                    prop,
                    Property(
                        name=prop,
                        validator=validators,
                        source=Source.BASE,
                    ),
                )

            # todo: this is to collect stats on preprocessing and validation errors
            if self.__dict__[prop].__dict__["_Property__failed_preprocessing"]:
                self.__preprocessing_warnings[prop] = str(self.__dict__[prop]._value)
            if self.__dict__[prop].__dict__["_Property__failed_validation"]:
                self.__validation_warnings[prop] = str(self.__dict__[prop]._value)

        # update overridden defaults from kwargs
        unexpected_arguments = [k for k in kwargs.keys() if k not in self.__dict__]
        # allow only explicitly defined arguments
        if unexpected_arguments:

            # todo: remove this and raise error instead once we are confident
            self.__unexpected_args.update(unexpected_arguments)
            wandb.termwarn(
                f"Ignoring unexpected arguments: {unexpected_arguments}. "
                "This will raise an error in the future."
            )
            for k in unexpected_arguments:
                kwargs.pop(k)

            # raise TypeError(f"Got unexpected arguments: {unexpected_arguments}")

        for k, v in kwargs.items():
            # todo: double-check this logic:
            source = Source.RUN if self.__dict__[k].is_policy else Source.BASE
            self.update({k: v}, source=source)

        # setup private attributes
        object.__setattr__(self, "_Settings_start_datetime", None)
        object.__setattr__(self, "_Settings_start_time", None)

        if os.environ.get(wandb.env.DIR) is None:
            # todo: double-check source, shouldn't it be Source.ENV?
            self.update({"root_dir": os.path.abspath(os.getcwd())}, source=Source.BASE)

        # done with init, use self.update() to update attributes from now on
        self.__initialized = True

        # todo? freeze settings to prevent accidental changes
        # self.freeze()

    def __str__(self) -> str:
        # get attributes that are instances of the Property class:
        representation = {
            k: v.value for k, v in self.__dict__.items() if isinstance(v, Property)
        }
        return f"<Settings {_redact_dict(representation)}>"

    def __repr__(self) -> str:
        # private attributes
        private = {k: v for k, v in self.__dict__.items() if k.startswith("_Settings")}
        # get attributes that are instances of the Property class:
        attributes = {
            k: f"<Property value={v.value} source={v.source}>"
            for k, v in self.__dict__.items()
            if isinstance(v, Property)
        }
        representation = {**private, **attributes}
        return f"<Settings {representation}>"

    def __copy__(self) -> "Settings":
        """
        Ensure that a copy of the settings object is a truly deep copy

        Note that the copied object will not be frozen  todo? why is this needed?
        """
        # get attributes that are instances of the Property class:
        attributes = {k: v for k, v in self.__dict__.items() if isinstance(v, Property)}
        new = Settings()
        for k, v in attributes.items():
            # make sure to use the raw property value (v._value),
            # not the potential result of runtime hooks applied to it (v.value)
            new.update({k: v._value}, source=v.source)
        new.unfreeze()

        return new

    def __deepcopy__(self, memo: dict) -> "Settings":
        return self.__copy__()

    # attribute access methods
    @no_type_check  # this is a hack to make mypy happy
    def __getattribute__(self, name: str) -> Any:
        """Expose attribute.value if attribute is a Property."""
        item = object.__getattribute__(self, name)
        if isinstance(item, Property):
            return item.value
        return item

    def __setattr__(self, key: str, value: Any) -> None:
        if "_Settings__initialized" in self.__dict__ and self.__initialized:
            raise TypeError(f"Please use update() to update attribute `{key}` value")
        object.__setattr__(self, key, value)

    def __iter__(self) -> Iterable:
        return iter(self.make_static())

    def copy(self) -> "Settings":
        return self.__copy__()

    # implement the Mapping interface
    def keys(self) -> Iterable[str]:
        return self.make_static().keys()

    @no_type_check  # this is a hack to make mypy happy
    def __getitem__(self, name: str) -> Any:
        """Expose attribute.value if attribute is a Property."""
        item = object.__getattribute__(self, name)
        if isinstance(item, Property):
            return item.value
        return item

    def update(
        self,
        settings: Optional[Union[Dict[str, Any], "Settings"]] = None,
        source: int = Source.OVERRIDE,
        **kwargs: Any,
    ) -> None:
        """Update individual settings using the Property.update() method."""
        if "_Settings__frozen" in self.__dict__ and self.__frozen:
            raise TypeError("Settings object is frozen")

        if isinstance(settings, Settings):
            # If a Settings object is passed, detect the settings that differ
            # from defaults, collect them into a dict, and apply them using `source`.
            # This comes up in `wandb.init(settings=wandb.Settings(...))` and
            # seems like the behavior that the user would expect when calling init that way.
            defaults = Settings()
            settings_dict = dict()
            for k, v in settings.__dict__.items():
                if isinstance(v, Property):
                    if v._value != defaults.__dict__[k]._value:
                        settings_dict[k] = v._value
            # todo: store warnings from the passed Settings object, if any,
            #  to collect telemetry on validation errors and unexpected args.
            #  remove this once strict checking is enforced.
            for attr in (
                "_Settings__unexpected_args",
                "_Settings__preprocessing_warnings",
                "_Settings__validation_warnings",
            ):
                getattr(self, attr).update(getattr(settings, attr))
            # replace with the generated dict
            settings = settings_dict

        # add kwargs to settings
        settings = settings or dict()
        # explicit kwargs take precedence over settings
        settings = {**settings, **kwargs}
        unknown_properties = []
        for key in settings.keys():
            # only allow updating known Properties
            if key not in self.__dict__ or not isinstance(self.__dict__[key], Property):
                unknown_properties.append(key)
        if unknown_properties:
            raise KeyError(f"Unknown settings: {unknown_properties}")
        # only if all keys are valid, update them
        for key, value in settings.items():
            self.__dict__[key].update(value, source)

            # todo: this is to collect stats on preprocessing and validation errors
            if self.__dict__[key].__dict__["_Property__failed_preprocessing"]:
                self.__preprocessing_warnings[key] = str(self.__dict__[key]._value)
            else:
                self.__preprocessing_warnings.pop(key, None)

            if self.__dict__[key].__dict__["_Property__failed_validation"]:
                self.__validation_warnings[key] = str(self.__dict__[key]._value)
            else:
                self.__validation_warnings.pop(key, None)

    def items(self) -> ItemsView[str, Any]:
        return self.make_static().items()

    def get(self, key: str, default: Any = None) -> Any:
        return self.make_static().get(key, default)

    def freeze(self) -> None:
        object.__setattr__(self, "_Settings__frozen", True)

    def unfreeze(self) -> None:
        object.__setattr__(self, "_Settings__frozen", False)

    def is_frozen(self) -> bool:
        return self.__frozen

    def make_static(self) -> Dict[str, Any]:
        """Generate a static, serializable version of the settings."""
        # get attributes that are instances of the Property class:
        attributes = {
            k: v.value for k, v in self.__dict__.items() if isinstance(v, Property)
        }
        return attributes

    # apply settings from different sources
    # TODO(dd): think about doing some|all of that at init
    def _apply_settings(
        self,
        settings: "Settings",
        _logger: Optional[_EarlyLogger] = None,
    ) -> None:
        """Apply settings from a Settings object."""
        if _logger is not None:
            _logger.info(f"Applying settings from {settings}")
        attributes = {
            k: v for k, v in settings.__dict__.items() if isinstance(v, Property)
        }
        for k, v in attributes.items():
            # note that only the same/higher priority settings are propagated
            self.update({k: v._value}, source=v.source)

        # todo: this is to pass on info on unexpected args in settings
        if settings.__dict__["_Settings__unexpected_args"]:
            self.__dict__["_Settings__unexpected_args"].update(
                settings.__dict__["_Settings__unexpected_args"]
            )

    @staticmethod
    def _load_config_file(file_name: str, section: str = "default") -> dict:
        parser = configparser.ConfigParser()
        parser.add_section(section)
        parser.read(file_name)
        config: Dict[str, Any] = dict()
        for k in parser[section]:
            config[k] = parser[section][k]
            # TODO (cvp): we didn't do this in the old cli, but it seems necessary
            if k == "ignore_globs":
                config[k] = config[k].split(",")
        return config

    def _apply_config_files(self, _logger: Optional[_EarlyLogger] = None) -> None:
        # TODO(jhr): permit setting of config in system and workspace
        if self.settings_system is not None:
            if _logger is not None:
                _logger.info(f"Loading settings from {self.settings_system}")
            self.update(
                self._load_config_file(self.settings_system),
                source=Source.SYSTEM,
            )
        if self.settings_workspace is not None:
            if _logger is not None:
                _logger.info(f"Loading settings from {self.settings_workspace}")
            self.update(
                self._load_config_file(self.settings_workspace),
                source=Source.WORKSPACE,
            )

    def _apply_env_vars(
        self,
        environ: Mapping[str, Any],
        _logger: Optional[_EarlyLogger] = None,
    ) -> None:
        env_prefix: str = "WANDB_"
        special_env_var_names = {
            "WANDB_TRACELOG": "_tracelog",
            "WANDB_REQUIRE_SERVICE": "_require_service",
            "WANDB_SERVICE_TRANSPORT": "_service_transport",
            "WANDB_DIR": "root_dir",
            "WANDB_NAME": "run_name",
            "WANDB_NOTES": "run_notes",
            "WANDB_TAGS": "run_tags",
            "WANDB_JOB_TYPE": "run_job_type",
        }
        env = dict()
        for setting, value in environ.items():
            if not setting.startswith(env_prefix):
                continue

            if setting in special_env_var_names:
                key = special_env_var_names[setting]
            else:
                # otherwise, strip the prefix and convert to lowercase
                key = setting[len(env_prefix) :].lower()

            if key in self.__dict__:
                if key in ("ignore_globs", "run_tags"):
                    value = value.split(",")
                env[key] = value
            elif _logger is not None:
                _logger.warning(f"Unknown environment variable: {setting}")

        if _logger is not None:
            _logger.info(
                f"Loading settings from environment variables: {_redact_dict(env)}"
            )
        self.update(env, source=Source.ENV)

    def _infer_settings_from_environment(
        self, _logger: Optional[_EarlyLogger] = None
    ) -> None:
        """Modify settings based on environment (for runs and cli)."""

        settings: Dict[str, Union[bool, str, Sequence]] = dict()
        # disable symlinks if on windows (requires admin or developer setup)
        settings["symlink"] = True
        if self._windows:
            settings["symlink"] = False

        # TODO(jhr): this needs to be moved last in setting up settings ?
        #  (dd): loading order does not matter as long as source is set correctly

        # For code saving, only allow env var override if value from server is true, or
        # if no preference was specified.
        if (self.save_code is True or self.save_code is None) and (
            os.getenv(wandb.env.SAVE_CODE) is not None
            or os.getenv(wandb.env.DISABLE_CODE) is not None
        ):
            settings["save_code"] = wandb.env.should_save_code()

        settings["disable_git"] = wandb.env.disable_git()

        # Attempt to get notebook information if not already set by the user
        if self._jupyter and (self.notebook_name is None or self.notebook_name == ""):
            meta = wandb.jupyter.notebook_metadata(self.silent)
            settings["_jupyter_path"] = meta.get("path")
            settings["_jupyter_name"] = meta.get("name")
            settings["_jupyter_root"] = meta.get("root")
        elif (
            self._jupyter
            and self.notebook_name is not None
            and os.path.exists(self.notebook_name)
        ):
            settings["_jupyter_path"] = self.notebook_name
            settings["_jupyter_name"] = self.notebook_name
            settings["_jupyter_root"] = os.getcwd()
        elif self._jupyter:
            wandb.termwarn(
                "WANDB_NOTEBOOK_NAME should be a path to a notebook file, "
                f"couldn't find {self.notebook_name}.",
            )

        # host and username are populated by apply_env_vars if corresponding env
        # vars exist -- but if they don't, we'll fill them in here
        if self.host is None:
            settings["host"] = socket.gethostname()  # type: ignore

        if self.username is None:
            try:  # type: ignore
                settings["username"] = getpass.getuser()
            except KeyError:
                # getuser() could raise KeyError in restricted environments like
                # chroot jails or docker containers. Return user id in these cases.
                settings["username"] = str(os.getuid())

        settings["_executable"] = sys.executable

        settings["docker"] = wandb.env.get_docker(wandb.util.image_id_from_k8s())

        # TODO: we should use the cuda library to collect this
        if os.path.exists("/usr/local/cuda/version.txt"):
            with open("/usr/local/cuda/version.txt") as f:
<<<<<<< HEAD
                u["_cuda"] = f.read().split(" ")[-1].strip()
        u["_args"] = sys.argv[1:]
        u["_os"] = platform.platform(aliased=True)
        u["_python"] = platform.python_version()
        self.update(u)
=======
                settings["_cuda"] = f.read().split(" ")[-1].strip()
        if not self._jupyter:
            settings["_args"] = sys.argv[1:]
        settings["_os"] = platform.platform(aliased=True)
        settings["_python"] = platform.python_version()
        # hack to make sure we don't hang on windows
        if self._windows and self._except_exit is None:
            settings["_except_exit"] = True  # type: ignore

        if _logger is not None:
            _logger.info(
                f"Inferring settings from compute environment: {_redact_dict(settings)}"
            )
>>>>>>> 306034f4

        self.update(settings, source=Source.ENV)

    def _infer_run_settings_from_environment(
        self,
        _logger: Optional[_EarlyLogger] = None,
    ) -> None:
        """Modify settings based on environment (for runs only)."""
        # If there's not already a program file, infer it now.
        settings: Dict[str, Union[bool, str, None]] = dict()
        program = self.program or _get_program()
        if program is not None:
            program_relpath = self.program_relpath or _get_program_relpath_from_gitrepo(
                program, _logger=_logger
            )
            settings["program_relpath"] = program_relpath
        else:
            program = "<python with no main file>"

        settings["program"] = program

        if _logger is not None:
            _logger.info(
                f"Inferring run settings from compute environment: {_redact_dict(settings)}"
            )

        self.update(settings, source=Source.ENV)

    def _apply_setup(
        self, setup_settings: Dict[str, Any], _logger: Optional[_EarlyLogger] = None
    ) -> None:
        if _logger:
            _logger.info(f"Applying setup settings: {_redact_dict(setup_settings)}")
        self.update(setup_settings, source=Source.SETUP)

    def _apply_user(
        self, user_settings: Dict[str, Any], _logger: Optional[_EarlyLogger] = None
    ) -> None:
        if _logger:
            _logger.info(f"Applying user settings: {_redact_dict(user_settings)}")
        self.update(user_settings, source=Source.USER)

    def _apply_init(self, init_settings: Dict[str, Union[str, int, None]]) -> None:
        # prevent setting project, entity if in sweep
        # TODO(jhr): these should be locked elements in the future
        if self.sweep_id:
            for key in ("project", "entity", "id"):
                val = init_settings.pop(key, None)
                if val:
                    wandb.termwarn(
                        f"Ignored wandb.init() arg {key} when running a sweep."
                    )
        if self.launch:
            for key in ("project", "entity", "id"):
                val = init_settings.pop(key, None)
                if val:
                    wandb.termwarn(
                        "Project, entity and id are ignored when running from wandb launch context. "
                        f"Ignored wandb.init() arg {key} when running running from launch.",
                    )

        # strip out items where value is None
        param_map = dict(
            name="run_name",
            id="run_id",
            tags="run_tags",
            group="run_group",
            job_type="run_job_type",
            notes="run_notes",
            dir="root_dir",
        )
        init_settings = {
            param_map.get(k, k): v for k, v in init_settings.items() if v is not None
        }
        # fun logic to convert the resume init arg
        if init_settings.get("resume"):
            if isinstance(init_settings["resume"], str):
                if init_settings["resume"] not in ("allow", "must", "never", "auto"):
                    if init_settings.get("run_id") is None:
                        #  TODO: deprecate or don't support
                        init_settings["run_id"] = init_settings["resume"]
                    init_settings["resume"] = "allow"
            elif init_settings["resume"] is True:
                init_settings["resume"] = "auto"

        # update settings
        self.update(init_settings, source=Source.INIT)

        # handle auto resume logic
        if self.resume == "auto":
            if os.path.exists(self.resume_fname):
                with open(self.resume_fname) as f:
                    resume_run_id = json.load(f)["run_id"]
                if self.run_id is None:
                    self.update({"run_id": resume_run_id}, source=Source.INIT)  # type: ignore
                elif self.run_id != resume_run_id:
                    wandb.termwarn(
                        "Tried to auto resume run with "
                        f"id {resume_run_id} but id {self.run_id} is set.",
                    )
        self.update({"run_id": self.run_id or generate_id()}, source=Source.INIT)
        # persist our run id in case of failure
        # check None for mypy
        if self.resume == "auto" and self.resume_fname is not None:
            wandb.util.mkdir_exists_ok(self.wandb_dir)
            with open(self.resume_fname, "w") as f:
                f.write(json.dumps({"run_id": self.run_id}))

    def _apply_login(
        self, login_settings: Dict[str, Any], _logger: Optional[_EarlyLogger] = None
    ) -> None:
        param_map = dict(key="api_key", host="base_url", timeout="login_timeout")
        login_settings = {
            param_map.get(k, k): v for k, v in login_settings.items() if v is not None
        }
        if login_settings:
            if _logger:
                _logger.info(f"Applying login settings: {_redact_dict(login_settings)}")
            self.update(login_settings, source=Source.LOGIN)

    def _apply_run_start(self, run_start_settings: Dict[str, Any]) -> None:
        # This dictionary maps from the "run message dict" to relevant fields in settings
        # Note: that config is missing
        param_map = {
            "run_id": "run_id",
            "entity": "entity",
            "project": "project",
            "run_group": "run_group",
            "job_type": "run_job_type",
            "display_name": "run_name",
            "notes": "run_notes",
            "tags": "run_tags",
            "sweep_id": "sweep_id",
            "host": "host",
            "resumed": "resumed",
            "git.remote_url": "git_remote",
        }
        run_settings = {
            name: reduce(lambda d, k: d.get(k, {}), attr.split("."), run_start_settings)
            for attr, name in param_map.items()
        }
        run_settings = {key: value for key, value in run_settings.items() if value}
        if run_settings:
            self.update(run_settings, source=Source.RUN)<|MERGE_RESOLUTION|>--- conflicted
+++ resolved
@@ -213,102 +213,6 @@
 
     def __init__(  # pylint: disable=unused-argument
         self,
-<<<<<<< HEAD
-        base_url: str = None,
-        api_key: str = None,
-        anonymous=None,
-        mode: str = None,
-        entity: str = None,
-        project: str = None,
-        run_group: str = None,
-        run_job_type: str = None,
-        run_id: str = None,
-        run_name: str = None,
-        run_notes: str = None,
-        resume: str = None,
-        magic: Union[Dict, str, bool] = False,
-        run_tags: Sequence = None,
-        sweep_id=None,
-        allow_val_change: bool = None,
-        force: bool = None,
-        relogin: bool = None,
-        # compatibility / error handling
-        # compat_version=None,  # set to "0.8" for safer defaults for older users
-        # strict=None,  # set to "on" to enforce current best practices (also "warn")
-        problem="fatal",
-        # dynamic settings
-        system_sample_seconds=2,
-        system_samples=15,
-        heartbeat_seconds=30,
-        config_paths=None,
-        _config_dict=None,
-        # directories and files
-        root_dir=None,
-        settings_system_spec="~/.config/wandb/settings",
-        settings_workspace_spec="{wandb_dir}/settings",
-        sync_dir_spec="{wandb_dir}/{run_mode}-{timespec}-{run_id}",
-        sync_file_spec="run-{run_id}.wandb",
-        # sync_symlink_sync_spec="{wandb_dir}/sync",
-        # sync_symlink_offline_spec="{wandb_dir}/offline",
-        sync_symlink_latest_spec="{wandb_dir}/latest-run",
-        log_dir_spec="{wandb_dir}/{run_mode}-{timespec}-{run_id}/logs",
-        log_user_spec="debug.log",
-        log_internal_spec="debug-internal.log",
-        log_symlink_user_spec="{wandb_dir}/debug.log",
-        log_symlink_internal_spec="{wandb_dir}/debug-internal.log",
-        resume_fname_spec="{wandb_dir}/wandb-resume.json",
-        files_dir_spec="{wandb_dir}/{run_mode}-{timespec}-{run_id}/files",
-        symlink=None,  # probed
-        # where files are temporary stored when saving
-        # files_dir=None,
-        # data_base_dir="wandb",
-        # data_dir="",
-        # data_spec="wandb-{timespec}-{pid}-data.bin",
-        # run_base_dir="wandb",
-        # run_dir_spec="run-{timespec}-{pid}",
-        program=None,
-        notebook_name=None,
-        disable_code=None,
-        ignore_globs=None,
-        save_code=None,
-        program_relpath=None,
-        git_remote=None,
-        dev_prod=None,  # in old settings files, TODO: support?
-        host=None,
-        username=None,
-        email=None,
-        docker=None,
-        _start_time=None,
-        _start_datetime=None,
-        _cli_only_mode=None,  # avoid running any code specific for runs
-        _disable_viewer=None,  # prevent early viewer query
-        console=None,
-        disabled=None,  # alias for mode=dryrun, not supported yet
-        reinit=None,
-        _save_requirements=True,
-        # compute environment
-        show_colors=None,
-        show_emoji=None,
-        silent=None,
-        show_info=None,
-        show_warnings=None,
-        show_errors=None,
-        summary_errors=None,
-        summary_warnings=None,
-        _internal_queue_timeout=2,
-        _internal_check_process=8,
-        _disable_meta=None,
-        _disable_stats=None,
-        _jupyter_path=None,
-        _jupyter_name=None,
-        _jupyter_root=None,
-        _executable=None,
-        _cuda=None,
-        _args=None,
-        _os=None,
-        _python=None,
-        _kaggle=None,
-=======
         name: str,
         value: Optional[Any] = None,
         preprocessor: Union[Callable, Sequence[Callable], None] = None,
@@ -322,7 +226,6 @@
         frozen: bool = False,
         source: int = Source.BASE,
         **kwargs: Any,
->>>>>>> 306034f4
     ):
         self.name = name
         self._preprocessor = preprocessor
@@ -1463,13 +1366,6 @@
         # TODO: we should use the cuda library to collect this
         if os.path.exists("/usr/local/cuda/version.txt"):
             with open("/usr/local/cuda/version.txt") as f:
-<<<<<<< HEAD
-                u["_cuda"] = f.read().split(" ")[-1].strip()
-        u["_args"] = sys.argv[1:]
-        u["_os"] = platform.platform(aliased=True)
-        u["_python"] = platform.python_version()
-        self.update(u)
-=======
                 settings["_cuda"] = f.read().split(" ")[-1].strip()
         if not self._jupyter:
             settings["_args"] = sys.argv[1:]
@@ -1483,7 +1379,6 @@
             _logger.info(
                 f"Inferring settings from compute environment: {_redact_dict(settings)}"
             )
->>>>>>> 306034f4
 
         self.update(settings, source=Source.ENV)
 
