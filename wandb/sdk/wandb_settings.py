--- conflicted
+++ resolved
@@ -388,11 +388,8 @@
     colab_url: str
     config_paths: Sequence[str]
     console: str
-<<<<<<< HEAD
+    console_multipart: bool  # whether to produce multipart console log files
     credentials_file: str  # file path to write access tokens
-=======
-    console_multipart: bool  # whether to produce multipart console log files
->>>>>>> 6492cd33
     deployment: str
     disable_code: bool
     disable_git: bool
@@ -786,14 +783,11 @@
                 "hook": lambda x: self._convert_console(x),
                 "auto_hook": True,
             },
-<<<<<<< HEAD
+            console_multipart={"value": False, "preprocessor": _str_as_bool},
             credentials_file={
                 "value": credentials.DEFAULT_WANDB_CREDENTIALS_FILE,
                 "preprocessor": str,
             },
-=======
-            console_multipart={"value": False, "preprocessor": _str_as_bool},
->>>>>>> 6492cd33
             deployment={
                 "hook": lambda _: "local" if self.is_local else "cloud",
                 "auto_hook": True,
