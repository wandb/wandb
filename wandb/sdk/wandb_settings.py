from __future__ import annotations

import configparser
import json
import logging
import multiprocessing
import os
import pathlib
import platform
import re
import shutil
import socket
import sys
from datetime import datetime

# Optional and Union are used for type hinting instead of | because
# the latter is not supported in pydantic<2.6 and Python<3.10.
# Dict, List, and Tuple are used for backwards compatibility
# with pydantic v1 and Python<3.9.
from typing import Any, Callable, Dict, List, Literal, Optional, Sequence, Tuple, Union
from urllib.parse import quote, unquote, urlencode

from google.protobuf.wrappers_pb2 import BoolValue, DoubleValue, Int32Value, StringValue
from pydantic import BaseModel, ConfigDict, Field
from typing_extensions import Self

import wandb
from wandb import env, termwarn, util
from wandb._pydantic import (
    IS_PYDANTIC_V2,
    AliasChoices,
    computed_field,
    field_validator,
    model_validator,
)
from wandb.errors import UsageError
from wandb.proto import wandb_settings_pb2

from .lib import apikey, credentials, ipython
from .lib.gitlib import GitRepo
from .lib.run_moment import RunMoment

validate_url: Callable[[str], None]

if IS_PYDANTIC_V2:
    from pydantic_core import SchemaValidator, core_schema

    def validate_url(url: str) -> None:
        """Validate a URL string."""
        url_validator = SchemaValidator(
            core_schema.url_schema(
                allowed_schemes=["http", "https"],
                strict=True,
            )
        )
        url_validator.validate_python(url)
else:
    from pydantic import root_validator

    def validate_url(url: str) -> None:
        """Validate the base url of the wandb server.

        param value: URL to validate

        Based on the Django URLValidator, but with a few additional checks.

        Copyright (c) Django Software Foundation and individual contributors.
        All rights reserved.

        Redistribution and use in source and binary forms, with or without modification,
        are permitted provided that the following conditions are met:

            1. Redistributions of source code must retain the above copyright notice,
               this list of conditions and the following disclaimer.

            2. Redistributions in binary form must reproduce the above copyright
               notice, this list of conditions and the following disclaimer in the
               documentation and/or other materials provided with the distribution.

            3. Neither the name of Django nor the names of its contributors may be used
               to endorse or promote products derived from this software without
               specific prior written permission.

        THIS SOFTWARE IS PROVIDED BY THE COPYRIGHT HOLDERS AND CONTRIBUTORS "AS IS" AND
        ANY EXPRESS OR IMPLIED WARRANTIES, INCLUDING, BUT NOT LIMITED TO, THE IMPLIED
        WARRANTIES OF MERCHANTABILITY AND FITNESS FOR A PARTICULAR PURPOSE ARE
        DISCLAIMED. IN NO EVENT SHALL THE COPYRIGHT OWNER OR CONTRIBUTORS BE LIABLE FOR
        ANY DIRECT, INDIRECT, INCIDENTAL, SPECIAL, EXEMPLARY, OR CONSEQUENTIAL DAMAGES
        (INCLUDING, BUT NOT LIMITED TO, PROCUREMENT OF SUBSTITUTE GOODS OR SERVICES;
        LOSS OF USE, DATA, OR PROFITS; OR BUSINESS INTERRUPTION) HOWEVER CAUSED AND ON
        ANY THEORY OF LIABILITY, WHETHER IN CONTRACT, STRICT LIABILITY, OR TORT
        (INCLUDING NEGLIGENCE OR OTHERWISE) ARISING IN ANY WAY OUT OF THE USE OF THIS
        SOFTWARE, EVEN IF ADVISED OF THE POSSIBILITY OF SUCH DAMAGE.
        """
        from urllib.parse import urlparse, urlsplit

        if url is None:
            return

        ul = "\u00a1-\uffff"  # Unicode letters range (must not be a raw string).

        # IP patterns
        ipv4_re = (
            r"(?:0|25[0-5]|2[0-4][0-9]|1[0-9]?[0-9]?|[1-9][0-9]?)"
            r"(?:\.(?:0|25[0-5]|2[0-4][0-9]|1[0-9]?[0-9]?|[1-9][0-9]?)){3}"
        )
        ipv6_re = r"\[[0-9a-f:.]+\]"  # (simple regex, validated later)

        # Host patterns
        hostname_re = (
            r"[a-z" + ul + r"0-9](?:[a-z" + ul + r"0-9-]{0,61}[a-z" + ul + r"0-9])?"
        )
        # Max length for domain name labels is 63 characters per RFC 1034 sec. 3.1
        domain_re = r"(?:\.(?!-)[a-z" + ul + r"0-9-]{1,63}(?<!-))*"
        tld_re = (
            r"\."  # dot
            r"(?!-)"  # can't start with a dash
            r"(?:[a-z" + ul + "-]{2,63}"  # domain label
            r"|xn--[a-z0-9]{1,59})"  # or punycode label
            r"(?<!-)"  # can't end with a dash
            r"\.?"  # may have a trailing dot
        )
        # host_re = "(" + hostname_re + domain_re + tld_re + "|localhost)"
        # todo?: allow hostname to be just a hostname (no tld)?
        host_re = "(" + hostname_re + domain_re + f"({tld_re})?" + "|localhost)"

        regex = re.compile(
            r"^(?:[a-z0-9.+-]*)://"  # scheme is validated separately
            r"(?:[^\s:@/]+(?::[^\s:@/]*)?@)?"  # user:pass authentication
            r"(?:" + ipv4_re + "|" + ipv6_re + "|" + host_re + ")"
            r"(?::[0-9]{1,5})?"  # port
            r"(?:[/?#][^\s]*)?"  # resource path
            r"\Z",
            re.IGNORECASE,
        )
        schemes = {"http", "https"}
        unsafe_chars = frozenset("\t\r\n")

        scheme = url.split("://")[0].lower()
        split_url = urlsplit(url)
        parsed_url = urlparse(url)

        if parsed_url.netloc == "":
            raise ValueError(f"Invalid URL: {url}")
        elif unsafe_chars.intersection(url):
            raise ValueError("URL cannot contain unsafe characters")
        elif scheme not in schemes:
            raise ValueError("URL must start with `http(s)://`")
        elif not regex.search(url):
            raise ValueError(f"{url} is not a valid server address")
        elif split_url.hostname is None or len(split_url.hostname) > 253:
            raise ValueError("hostname is invalid")


def _path_convert(*args: str) -> str:
    """Join path and apply os.path.expanduser to it."""
    return os.path.expanduser(os.path.join(*args))


class Settings(BaseModel, validate_assignment=True):
    """Settings for the W&B SDK.

    This class manages configuration settings for the W&B SDK,
    ensuring type safety and validation of all settings. Settings are accessible
    as attributes and can be initialized programmatically, through environment
    variables (WANDB_ prefix), and via configuration files.

    The settings are organized into three categories:
    1. Public settings: Core configuration options that users can safely modify to customize
       W&B's behavior for their specific needs.
    2. Internal settings: Settings prefixed with 'x_' that handle low-level SDK behavior.
       These settings are primarily for internal use and debugging. While they can be modified,
       they are not considered part of the public API and may change without notice in future
       versions.
    3. Computed settings: Read-only settings that are automatically derived from other settings or
       the environment.
    """

    # Pydantic Model configuration.
    model_config = ConfigDict(
        extra="forbid",  # throw an error if extra fields are provided
        validate_default=True,  # validate default values
        use_attribute_docstrings=True,  # for field descriptions
        revalidate_instances="always",
    )

    # Public settings.

    allow_offline_artifacts: bool = True
    """Flag to allow table artifacts to be synced in offline mode.

    To revert to the old behavior, set this to False.
    """

    allow_val_change: bool = False
    """Flag to allow modification of `Config` values after they've been set."""

    anonymous: Optional[Literal["allow", "must", "never"]] = None
    """Controls anonymous data logging.

    Possible values are:
    - "never": requires you to link your W&B account before
       tracking the run, so you don't accidentally create an anonymous
       run.
    - "allow": lets a logged-in user track runs with their account, but
       lets someone who is running the script without a W&B account see
       the charts in the UI.
    - "must": sends the run to an anonymous account instead of to a
       signed-up user account.
    """

    api_key: Optional[str] = None
    """The W&B API key."""

    azure_account_url_to_access_key: Optional[Dict[str, str]] = None
    """Mapping of Azure account URLs to their corresponding access keys for Azure integration."""

    base_url: str = "https://api.wandb.ai"
    """The URL of the W&B backend for data synchronization."""

    code_dir: Optional[str] = None
    """Directory containing the code to be tracked by W&B."""

    config_paths: Optional[Sequence[str]] = None
    """Paths to files to load configuration from into the `Config` object."""

    console: Literal["auto", "off", "wrap", "redirect", "wrap_raw", "wrap_emu"] = Field(
        default="auto",
        validate_default=True,
    )
    """The type of console capture to be applied.

    Possible values are:
     "auto" - Automatically selects the console capture method based on the
      system environment and settings.

      "off" - Disables console capture.

      "redirect" - Redirects low-level file descriptors for capturing output.

      "wrap" - Overrides the write methods of sys.stdout/sys.stderr. Will be
      mapped to either "wrap_raw" or "wrap_emu" based on the state of the system.

      "wrap_raw" - Same as "wrap" but captures raw output directly instead of
      through an emulator. Derived from the `wrap` setting and should not be set manually.

      "wrap_emu" - Same as "wrap" but captures output through an emulator.
      Derived from the `wrap` setting and should not be set manually.
      """

    console_multipart: bool = False
    """Whether to produce multipart console log files."""

    credentials_file: str = Field(
        default_factory=lambda: str(credentials.DEFAULT_WANDB_CREDENTIALS_FILE)
    )
    """Path to file for writing temporary access tokens."""

    disable_code: bool = False
    """Whether to disable capturing the code."""

    disable_git: bool = False
    """Whether to disable capturing the git state."""

    disable_job_creation: bool = True
    """Whether to disable the creation of a job artifact for W&B Launch."""

    docker: Optional[str] = None
    """The Docker image used to execute the script."""

    email: Optional[str] = None
    """The email address of the user."""

    entity: Optional[str] = None
    """The W&B entity, such as a user or a team."""

<<<<<<< HEAD
    organization: str | None = None
=======
    organization: Optional[str] = None
>>>>>>> 7a7e8711
    """The W&B organization."""

    force: bool = False
    """Whether to pass the `force` flag to `wandb.login()`."""

    fork_from: Optional[RunMoment] = None
    """Specifies a point in a previous execution of a run to fork from.

    The point is defined by the run ID, a metric, and its value.
    Currently, only the metric '_step' is supported.
    """

    git_commit: Optional[str] = None
    """The git commit hash to associate with the run."""

    git_remote: str = "origin"
    """The git remote to associate with the run."""

    git_remote_url: Optional[str] = None
    """The URL of the git remote repository."""

    git_root: Optional[str] = None
    """Root directory of the git repository."""

    heartbeat_seconds: int = 30
    """Interval in seconds between heartbeat signals sent to the W&B servers."""

    host: Optional[str] = None
    """Hostname of the machine running the script."""

    http_proxy: Optional[str] = None
    """Custom proxy servers for http requests to W&B."""

    https_proxy: Optional[str] = None
    """Custom proxy servers for https requests to W&B."""

    # Path to file containing an identity token (JWT) for authentication.
    identity_token_file: Optional[str] = None
    """Path to file containing an identity token (JWT) for authentication."""

    ignore_globs: Sequence[str] = ()
    """Unix glob patterns relative to `files_dir` specifying files to exclude from upload."""

    init_timeout: float = 90.0
    """Time in seconds to wait for the `wandb.init` call to complete before timing out."""

    insecure_disable_ssl: bool = False
    """Whether to insecurely disable SSL verification."""

    job_name: Optional[str] = None
    """Name of the Launch job running the script."""

    job_source: Optional[Literal["repo", "artifact", "image"]] = None
    """Source type for Launch."""

    label_disable: bool = False
    """Whether to disable automatic labeling features."""

    launch: bool = False
    """Flag to indicate if the run is being launched through W&B Launch."""

    launch_config_path: Optional[str] = None
    """Path to the launch configuration file."""

    login_timeout: Optional[float] = None
    """Time in seconds to wait for login operations before timing out."""

    mode: Literal["online", "offline", "dryrun", "disabled", "run", "shared"] = Field(
        default="online",
        validate_default=True,
    )
    """The operating mode for W&B logging and synchronization."""

    notebook_name: Optional[str] = None
    """Name of the notebook if running in a Jupyter-like environment."""

    program: Optional[str] = None
    """Path to the script that created the run, if available."""

    program_abspath: Optional[str] = None
    """The absolute path from the root repository directory to the script that
    created the run.

    Root repository directory is defined as the directory containing the
    .git directory, if it exists. Otherwise, it's the current working directory.
    """

    program_relpath: Optional[str] = None
    """The relative path to the script that created the run."""

    project: Optional[str] = None
    """The W&B project ID."""

    quiet: bool = False
    """Flag to suppress non-essential output."""

    reinit: Union[
        Literal[
            "default",
            "return_previous",
            "finish_previous",
        ],
        bool,
    ] = "default"
    """What to do when `wandb.init()` is called while a run is active.

    Options:
    - "default": Use "finish_previous" in notebooks and "return_previous"
        otherwise.
    - "return_previous": Return the active run.
    - "finish_previous": Finish the active run, then return a new one.

    Can also be a boolean, but this is deprecated. False is the same as
    "return_previous", and True is the same as "finish_previous".
    """

    relogin: bool = False
    """Flag to force a new login attempt."""

    resume: Optional[Literal["allow", "must", "never", "auto"]] = None
    """Specifies the resume behavior for the run.

    The available options are:

      "must": Resumes from an existing run with the same ID. If no such run exists,
      it will result in failure.

      "allow": Attempts to resume from an existing run with the same ID. If none is
      found, a new run will be created.

      "never": Always starts a new run. If a run with the same ID already exists,
      it will result in failure.

      "auto": Automatically resumes from the most recent failed run on the same
      machine.
    """

    resume_from: Optional[RunMoment] = None
    """Specifies a point in a previous execution of a run to resume from.

    The point is defined by the run ID, a metric, and its value.
    Currently, only the metric '_step' is supported.
    """

    resumed: bool = False
    """Indication from the server about the state of the run.

    This is different from resume, a user provided flag.
    """

    root_dir: str = Field(default_factory=lambda: os.path.abspath(os.getcwd()))
    """The root directory to use as the base for all run-related paths.

    In particular, this is used to derive the wandb directory and the run directory.
    """

    run_group: Optional[str] = None
    """Group identifier for related runs.

    Used for grouping runs in the UI.
    """

    run_id: Optional[str] = None
    """The ID of the run."""

    run_job_type: Optional[str] = None
    """Type of job being run (e.g., training, evaluation)."""

    run_name: Optional[str] = None
    """Human-readable name for the run."""

    run_notes: Optional[str] = None
    """Additional notes or description for the run."""

    run_tags: Optional[Tuple[str, ...]] = None
    """Tags to associate with the run for organization and filtering."""

    sagemaker_disable: bool = False
    """Flag to disable SageMaker-specific functionality."""

    save_code: Optional[bool] = None
    """Whether to save the code associated with the run."""

    settings_system: str = Field(
        default_factory=lambda: _path_convert(
            os.path.join("~", ".config", "wandb", "settings")
        )
    )
    """Path to the system-wide settings file."""

    show_colors: Optional[bool] = None
    """Whether to use colored output in the console."""

    show_emoji: Optional[bool] = None
    """Whether to show emoji in the console output."""

    show_errors: bool = True
    """Whether to display error messages."""

    show_info: bool = True
    """Whether to display informational messages."""

    show_warnings: bool = True
    """Whether to display warning messages."""

    silent: bool = False
    """Flag to suppress all output."""

    start_method: Optional[str] = None
    """Method to use for starting subprocesses."""

    strict: Optional[bool] = None
    """Whether to enable strict mode for validation and error checking."""

    summary_timeout: int = 60
    """Time in seconds to wait for summary operations before timing out."""

    summary_warnings: int = 5  # TODO: kill this with fire
    """Maximum number of summary warnings to display."""

    sweep_id: Optional[str] = None
    """Identifier of the sweep this run belongs to."""

    sweep_param_path: Optional[str] = None
    """Path to the sweep parameters configuration."""

    symlink: bool = Field(
        default_factory=lambda: False if platform.system() == "Windows" else True
    )
    """Whether to use symlinks (True by default except on Windows)."""

    sync_tensorboard: Optional[bool] = None
    """Whether to synchronize TensorBoard logs with W&B."""

    table_raise_on_max_row_limit_exceeded: bool = False
    """Whether to raise an exception when table row limits are exceeded."""

    username: Optional[str] = None
    """Username."""

    # Internal settings.
    #
    # These are typically not meant to be set by the user and should not be considered
    # a part of the public API as they may change or be removed in future versions.

    x_cli_only_mode: bool = False
    """Flag to indicate that the SDK is running in CLI-only mode."""

    x_disable_meta: bool = False
    """Flag to disable the collection of system metadata."""

    x_disable_service: bool = False
    """Flag to disable the W&B service.

    This is deprecated and will be removed in future versions."""

    x_disable_setproctitle: bool = False
    """Flag to disable using setproctitle for the internal process in the legacy service.

    This is deprecated and will be removed in future versions.
    """

    x_disable_stats: bool = False
    """Flag to disable the collection of system metrics."""

    x_disable_viewer: bool = False
    """Flag to disable the early viewer query."""

    x_disable_machine_info: bool = False
    """Flag to disable automatic machine info collection."""

    x_executable: Optional[str] = None
    """Path to the Python executable."""

    x_extra_http_headers: Optional[Dict[str, str]] = None
    """Additional headers to add to all outgoing HTTP requests."""

    x_file_stream_max_bytes: Optional[int] = None
    """An approximate maximum request size for the filestream API.

    Its purpose is to prevent HTTP requests from failing due to
    containing too much data. This number is approximate:
    requests will be slightly larger.
    """

    x_file_stream_max_line_bytes: Optional[int] = None
    """Maximum line length for filestream JSONL files."""

    x_file_stream_transmit_interval: Optional[float] = None
    """Interval in seconds between filestream transmissions."""

    # Filestream retry client configuration.

    x_file_stream_retry_max: Optional[int] = None
    """Max number of retries for filestream operations."""

    x_file_stream_retry_wait_min_seconds: Optional[float] = None
    """Minimum wait time between retries for filestream operations."""

    x_file_stream_retry_wait_max_seconds: Optional[float] = None
    """Maximum wait time between retries for filestream operations."""

    x_file_stream_timeout_seconds: Optional[float] = None
    """Timeout in seconds for individual filestream HTTP requests."""

    # file transfer retry client configuration

    x_file_transfer_retry_max: Optional[int] = None
    """Max number of retries for file transfer operations."""

    x_file_transfer_retry_wait_min_seconds: Optional[float] = None
    """Minimum wait time between retries for file transfer operations."""

    x_file_transfer_retry_wait_max_seconds: Optional[float] = None
    """Maximum wait time between retries for file transfer operations."""

    x_file_transfer_timeout_seconds: Optional[float] = None
    """Timeout in seconds for individual file transfer HTTP requests."""

    x_files_dir: Optional[str] = None
    """Override setting for the computed files_dir.."""

    x_flow_control_custom: Optional[bool] = None
    """Flag indicating custom flow control for filestream.

    TODO: Not implemented in wandb-core.
    """

    x_flow_control_disabled: Optional[bool] = None
    """Flag indicating flow control is disabled for filestream.

    TODO: Not implemented in wandb-core.
    """

    # graphql retry client configuration

    x_graphql_retry_max: Optional[int] = None
    """Max number of retries for GraphQL operations."""

    x_graphql_retry_wait_min_seconds: Optional[float] = None
    """Minimum wait time between retries for GraphQL operations."""

    x_graphql_retry_wait_max_seconds: Optional[float] = None
    """Maximum wait time between retries for GraphQL operations."""

    x_graphql_timeout_seconds: Optional[float] = None
    """Timeout in seconds for individual GraphQL requests."""

    x_internal_check_process: float = 8.0
    """Interval for internal process health checks in seconds."""

    x_jupyter_name: Optional[str] = None
    """Name of the Jupyter notebook."""

    x_jupyter_path: Optional[str] = None
    """Path to the Jupyter notebook."""

    x_jupyter_root: Optional[str] = None
    """Root directory of the Jupyter notebook."""

    x_label: Optional[str] = None
    """Label to assign to system metrics and console logs collected for the run.

    This is used to group data by on the frontend and can be used to distinguish data
    from different processes in a distributed training job.
    """

    x_live_policy_rate_limit: Optional[int] = None
    """Rate limit for live policy updates in seconds."""

    x_live_policy_wait_time: Optional[int] = None
    """Wait time between live policy updates in seconds."""

    x_log_level: int = logging.INFO
    """Logging level for internal operations."""

    x_network_buffer: Optional[int] = None
    """Size of the network buffer used in flow control.

    TODO: Not implemented in wandb-core.
    """

    x_primary: bool = Field(
        default=True, validation_alias=AliasChoices("x_primary", "x_primary_node")
    )
    """Determines whether to save internal wandb files and metadata.

    In a distributed setting, this is useful for avoiding file overwrites
    from secondary processes when only system metrics and logs are needed,
    as the primary process handles the main logging.
    """

    x_proxies: Optional[Dict[str, str]] = None
    """Custom proxy servers for requests to W&B.

    This is deprecated and will be removed in future versions.
    Please use `http_proxy` and `https_proxy` instead.
    """

    x_runqueue_item_id: Optional[str] = None
    """ID of the Launch run queue item being processed."""

    x_require_legacy_service: bool = False
    """Force the use of legacy wandb service."""

    x_save_requirements: bool = True
    """Flag to save the requirements file."""

    x_server_side_derived_summary: bool = False
    """Flag to delegate automatic computation of summary from history to the server.

    This does not disable user-provided summary updates.
    """

    x_service_transport: Optional[str] = None
    """Transport method for communication with the wandb service."""

    x_service_wait: float = 30.0
    """Time in seconds to wait for the wandb-core internal service to start."""

    x_start_time: Optional[float] = None
    """The start time of the run in seconds since the Unix epoch."""

    x_stats_pid: int = os.getpid()
    """PID of the process that started the wandb-core process to collect system stats for."""

    x_stats_sampling_interval: float = Field(default=15.0)
    """Sampling interval for the system monitor in seconds."""

    x_stats_neuron_monitor_config_path: Optional[str] = None
    """Path to the default config file for the neuron-monitor tool.

    This is used to monitor AWS Trainium devices.
    """

    x_stats_dcgm_exporter: Optional[str] = None
    """Endpoint to extract Nvidia DCGM metrics from.

    Two options are supported:
    - Extract DCGM-related metrics from a query to the Prometheus `/api/v1/query` endpoint.
      It is a common practice to aggregate metrics reported by the instances of the DCGM Exporter
      running on different nodes in a cluster using Prometheus.
    - TODO: Parse metrics directly from the `/metrics` endpoint of the DCGM Exporter.

    Examples:
    - `http://localhost:9400/api/v1/query?query=DCGM_FI_DEV_GPU_TEMP{node="l1337", cluster="globular"}`.
    - TODO: `http://192.168.0.1:9400/metrics`.
    """

    x_stats_open_metrics_endpoints: Optional[Dict[str, str]] = None
    """OpenMetrics `/metrics` endpoints to monitor for system metrics."""

    x_stats_open_metrics_filters: Union[
        Dict[str, Dict[str, str]], Sequence[str], None
    ] = None
    """Filter to apply to metrics collected from OpenMetrics `/metrics` endpoints.

    Supports two formats:
    - {"metric regex pattern, including endpoint name as prefix": {"label": "label value regex pattern"}}
    - ("metric regex pattern 1", "metric regex pattern 2", ...)
    """

    x_stats_open_metrics_http_headers: Optional[Dict[str, str]] = None
    """HTTP headers to add to OpenMetrics requests."""

    x_stats_disk_paths: Optional[Sequence[str]] = Field(
        default_factory=lambda: ("/", "/System/Volumes/Data")
        if platform.system() == "Darwin"
        else ("/",)
    )
    """System paths to monitor for disk usage."""

    x_stats_gpu_device_ids: Optional[Sequence[int]] = None
    """GPU device indices to monitor.

    If not set, captures metrics for all GPUs.
    Assumes 0-based indexing matching CUDA/ROCm device enumeration.
    """

    x_stats_buffer_size: int = 0
    """Number of system metric samples to buffer in memory in the wandb-core process.

    Can be accessed via run._system_metrics.
    """

    x_sync: bool = False
    """Flag to indicate whether we are syncing a run from the transaction log."""

    x_update_finish_state: bool = True
    """Flag to indicate whether this process can update the run's final state on the server.

    Set to False in distributed training when only the main process should determine the final state.
    """

    # Model validator to catch legacy settings.
    @model_validator(mode="before")
    @classmethod
    def catch_private_settings(cls, values):
        """Check if a private field is provided and assign to the corresponding public one.

        This is a compatibility layer to handle previous versions of the settings.
        """
        new_values = {}
        for key in values:
            # Internal settings are prefixed with "x_" instead of "_"
            # as Pydantic does not allow "_" in field names.
            if key.startswith("_"):
                new_values["x" + key] = values[key]
            else:
                new_values[key] = values[key]
        return new_values

    if IS_PYDANTIC_V2:

        @model_validator(mode="after")
        def validate_mutual_exclusion_of_branching_args(self) -> Self:
            if (
                sum(
                    o is not None
                    for o in [self.fork_from, self.resume, self.resume_from]
                )
                > 1
            ):
                raise ValueError(
                    "`fork_from`, `resume`, or `resume_from` are mutually exclusive. "
                    "Please specify only one of them."
                )
            return self
    else:

        @root_validator(pre=False)  # type: ignore [call-overload]
        @classmethod
        def validate_mutual_exclusion_of_branching_args(cls, values):
            if (
                sum(
                    values.get(o) is not None
                    for o in ["fork_from", "resume", "resume_from"]
                )
                > 1
            ):
                raise ValueError(
                    "`fork_from`, `resume`, or `resume_from` are mutually exclusive. "
                    "Please specify only one of them."
                )
            return values

    # Field validators.

    @field_validator("x_disable_service", mode="after")
    @classmethod
    def validate_disable_service(cls, value):
        if value:
            termwarn(
                "Disabling the wandb service is deprecated as of version 0.18.0 "
                "and will be removed in future versions. ",
                repeat=False,
            )
        return value

    @field_validator("api_key", mode="after")
    @classmethod
    def validate_api_key(cls, value):
        if value is not None and (len(value) > len(value.strip())):
            raise UsageError("API key cannot start or end with whitespace")
        return value

    @field_validator("base_url", mode="after")
    @classmethod
    def validate_base_url(cls, value):
        validate_url(value)
        # wandb.ai-specific checks
        if re.match(r".*wandb\.ai[^\.]*$", value) and "api." not in value:
            # user might guess app.wandb.ai or wandb.ai is the default cloud server
            raise ValueError(
                f"{value} is not a valid server address, did you mean https://api.wandb.ai?"
            )
        elif re.match(r".*wandb\.ai[^\.]*$", value) and not value.startswith("https"):
            raise ValueError("http is not secure, please use https://api.wandb.ai")
        return value.rstrip("/")

    @field_validator("code_dir", mode="before")
    @classmethod
    def validate_code_dir(cls, value):
        # TODO: add native support for pathlib.Path
        if isinstance(value, pathlib.Path):
            return str(value)
        return value

    @field_validator("console", mode="after")
    @classmethod
    def validate_console(cls, value, values):
        if value != "auto":
            return value

        if hasattr(values, "data"):
            # pydantic v2
            values = values.data
        else:
            # pydantic v1
            values = values

        if (
            ipython.in_jupyter()
            or (values.get("start_method") == "thread")
            or not values.get("x_disable_service")
            or platform.system() == "Windows"
        ):
            value = "wrap"
        else:
            value = "redirect"
        return value

    @field_validator("x_executable", mode="before")
    @classmethod
    def validate_x_executable(cls, value):
        # TODO: add native support for pathlib.Path
        if isinstance(value, pathlib.Path):
            return str(value)
        return value

    @field_validator("x_file_stream_max_line_bytes", mode="after")
    @classmethod
    def validate_file_stream_max_line_bytes(cls, value):
        if value is not None and value < 1:
            raise ValueError("File stream max line bytes must be greater than 0")
        return value

    @field_validator("x_files_dir", mode="before")
    @classmethod
    def validate_x_files_dir(cls, value):
        # TODO: add native support for pathlib.Path
        if isinstance(value, pathlib.Path):
            return str(value)
        return value

    @field_validator("fork_from", mode="before")
    @classmethod
    def validate_fork_from(cls, value, values) -> Optional[RunMoment]:
        run_moment = cls._runmoment_preprocessor(value)

        if hasattr(values, "data"):
            # pydantic v2
            values = values.data
        else:
            # pydantic v1
            values = values

        if (
            run_moment
            and values.get("run_id") is not None
            and values.get("run_id") == run_moment.run
        ):
            raise ValueError(
                "Provided `run_id` is the same as the run to `fork_from`. "
                "Please provide a different `run_id` or remove the `run_id` argument. "
                "If you want to rewind the current run, please use `resume_from` instead."
            )
        return run_moment

    @field_validator("http_proxy", mode="after")
    @classmethod
    def validate_http_proxy(cls, value):
        if value is None:
            return None
        validate_url(value)
        return value.rstrip("/")

    @field_validator("https_proxy", mode="after")
    @classmethod
    def validate_https_proxy(cls, value):
        if value is None:
            return None
        validate_url(value)
        return value.rstrip("/")

    @field_validator("ignore_globs", mode="after")
    @classmethod
    def validate_ignore_globs(cls, value):
        return tuple(value) if not isinstance(value, tuple) else value

    @field_validator("program", mode="before")
    @classmethod
    def validate_program(cls, value):
        # TODO: add native support for pathlib.Path
        if isinstance(value, pathlib.Path):
            return str(value)
        return value

    @field_validator("program_abspath", mode="before")
    @classmethod
    def validate_program_abspath(cls, value):
        # TODO: add native support for pathlib.Path
        if isinstance(value, pathlib.Path):
            return str(value)
        return value

    @field_validator("program_relpath", mode="before")
    @classmethod
    def validate_program_relpath(cls, value):
        # TODO: add native support for pathlib.Path
        if isinstance(value, pathlib.Path):
            return str(value)
        return value

    @field_validator("project", mode="after")
    @classmethod
    def validate_project(cls, value, values):
        if value is None:
            return None
        invalid_chars_list = list("/\\#?%:")
        if len(value) > 128:
            raise UsageError(f"Invalid project name {value!r}: exceeded 128 characters")
        invalid_chars = {char for char in invalid_chars_list if char in value}
        if invalid_chars:
            raise UsageError(
                f"Invalid project name {value!r}: "
                f"cannot contain characters {','.join(invalid_chars_list)!r}, "
                f"found {','.join(invalid_chars)!r}"
            )
        return value

    @field_validator("resume", mode="before")
    @classmethod
    def validate_resume(cls, value):
        if value is False:
            return None
        if value is True:
            return "auto"
        return value

    @field_validator("resume_from", mode="before")
    @classmethod
    def validate_resume_from(cls, value, values) -> Optional[RunMoment]:
        run_moment = cls._runmoment_preprocessor(value)

        if hasattr(values, "data"):
            # pydantic v2
            values = values.data
        else:
            # pydantic v1
            values = values

        if (
            run_moment
            and values.get("run_id") is not None
            and values.get("run_id") != run_moment.run
        ):
            raise ValueError(
                "Both `run_id` and `resume_from` have been specified with different ids."
            )
        return run_moment

    @field_validator("root_dir", mode="before")
    @classmethod
    def validate_root_dir(cls, value):
        # TODO: add native support for pathlib.Path
        if isinstance(value, pathlib.Path):
            return str(value)
        return value

    @field_validator("run_id", mode="after")
    @classmethod
    def validate_run_id(cls, value, values):
        if value is None:
            return None

        if len(value) == 0:
            raise UsageError("Run ID cannot be empty")
        if len(value) > len(value.strip()):
            raise UsageError("Run ID cannot start or end with whitespace")
        if not bool(value.strip()):
            raise UsageError("Run ID cannot contain only whitespace")
        return value

    @field_validator("settings_system", mode="after")
    @classmethod
    def validate_settings_system(cls, value):
        if isinstance(value, pathlib.Path):
            return str(_path_convert(value))
        return _path_convert(value)

    @field_validator("x_service_wait", mode="after")
    @classmethod
    def validate_service_wait(cls, value):
        if value < 0:
            raise UsageError("Service wait time cannot be negative")
        return value

    @field_validator("start_method", mode="after")
    @classmethod
    def validate_start_method(cls, value):
        if value is None:
            return value
        available_methods = ["thread"]
        if hasattr(multiprocessing, "get_all_start_methods"):
            available_methods += multiprocessing.get_all_start_methods()
        if value not in available_methods:
            raise UsageError(
                f"Settings field `start_method`: {value!r} not in {available_methods}"
            )
        return value

    @field_validator("x_stats_gpu_device_ids", mode="before")
    @classmethod
    def validate_x_stats_gpu_device_ids(cls, value):
        if isinstance(value, str):
            return json.loads(value)
        return value

    @field_validator("x_stats_neuron_monitor_config_path", mode="before")
    @classmethod
    def validate_x_stats_neuron_monitor_config_path(cls, value):
        # TODO: add native support for pathlib.Path
        if isinstance(value, pathlib.Path):
            return str(value)
        return value

    @field_validator("x_stats_open_metrics_endpoints", mode="before")
    @classmethod
    def validate_stats_open_metrics_endpoints(cls, value):
        if isinstance(value, str):
            return json.loads(value)
        return value

    @field_validator("x_stats_open_metrics_filters", mode="before")
    @classmethod
    def validate_stats_open_metrics_filters(cls, value):
        if isinstance(value, str):
            return json.loads(value)
        return value

    @field_validator("x_stats_open_metrics_http_headers", mode="before")
    @classmethod
    def validate_stats_open_metrics_http_headers(cls, value):
        if isinstance(value, str):
            return json.loads(value)
        return value

    @field_validator("x_stats_sampling_interval", mode="after")
    @classmethod
    def validate_stats_sampling_interval(cls, value):
        if value < 0.1:
            raise UsageError("Stats sampling interval cannot be less than 0.1 seconds")
        return value

    @field_validator("sweep_id", mode="after")
    @classmethod
    def validate_sweep_id(cls, value):
        if value is None:
            return None
        if len(value) == 0:
            raise UsageError("Sweep ID cannot be empty")
        if len(value) > len(value.strip()):
            raise UsageError("Sweep ID cannot start or end with whitespace")
        if not bool(value.strip()):
            raise UsageError("Sweep ID cannot contain only whitespace")
        return value

    @field_validator("sweep_param_path", mode="before")
    @classmethod
    def validate_sweep_param_path(cls, value):
        # TODO: add native support for pathlib.Path
        if isinstance(value, pathlib.Path):
            return str(value)
        return value

    # Computed fields.

    @computed_field  # type: ignore[prop-decorator]
    @property
    def _args(self) -> List[str]:
        if not self._jupyter:
            return sys.argv[1:]
        return []

    @computed_field  # type: ignore[prop-decorator]
    @property
    def _aws_lambda(self) -> bool:
        """Check if we are running in a lambda environment."""
        from sentry_sdk.integrations.aws_lambda import (  # type: ignore[import-not-found]
            get_lambda_bootstrap,
        )

        lambda_bootstrap = get_lambda_bootstrap()
        if not lambda_bootstrap or not hasattr(
            lambda_bootstrap, "handle_event_request"
        ):
            return False
        return True

    @computed_field  # type: ignore[prop-decorator]
    @property
    def _code_path_local(self) -> Optional[str]:
        """The relative path from the current working directory to the code path.

        For example, if the code path is /home/user/project/example.py, and the
        current working directory is /home/user/project, then the code path local
        is example.py.

        If couldn't find the relative path, this will be an empty string.
        """
        return self._get_program_relpath(self.program) if self.program else None

    @computed_field  # type: ignore[prop-decorator]
    @property
    def _colab(self) -> bool:
        return "google.colab" in sys.modules

    @computed_field  # type: ignore[prop-decorator]
    @property
    def _ipython(self) -> bool:
        return ipython.in_ipython()

    @computed_field  # type: ignore[prop-decorator]
    @property
    def _jupyter(self) -> bool:
        return ipython.in_jupyter()

    @computed_field  # type: ignore[prop-decorator]
    @property
    def _kaggle(self) -> bool:
        return util._is_likely_kaggle()

    @computed_field  # type: ignore[prop-decorator]
    @property
    def _noop(self) -> bool:
        return self.mode == "disabled"

    @computed_field  # type: ignore[prop-decorator]
    @property
    def _notebook(self) -> bool:
        return self._ipython or self._jupyter or self._colab or self._kaggle

    @computed_field  # type: ignore[prop-decorator]
    @property
    def _offline(self) -> bool:
        return self.mode in ("offline", "dryrun")

    @computed_field  # type: ignore[prop-decorator]
    @property
    def _os(self) -> str:
        """The operating system of the machine running the script."""
        return platform.platform(aliased=True)

    @computed_field  # type: ignore[prop-decorator]
    @property
    def _platform(self) -> str:
        return f"{platform.system()}-{platform.machine()}".lower()

    @computed_field  # type: ignore[prop-decorator]
    @property
    def _python(self) -> str:
        return f"{platform.python_implementation()} {platform.python_version()}"

    @computed_field  # type: ignore[prop-decorator]
    @property
    def _shared(self) -> bool:
        """Whether we are in shared mode.

        In "shared" mode, multiple processes can write to the same run,
        for example from different machines.
        """
        return self.mode == "shared"

    @computed_field  # type: ignore[prop-decorator]
    @property
    def _start_datetime(self) -> str:
        if self.x_start_time is None:
            return ""
        datetime_now = datetime.fromtimestamp(self.x_start_time)
        return datetime_now.strftime("%Y%m%d_%H%M%S")

    @computed_field  # type: ignore[prop-decorator]
    @property
    def _tmp_code_dir(self) -> str:
        return _path_convert(self.sync_dir, "tmp", "code")

    @computed_field  # type: ignore[prop-decorator]
    @property
    def _windows(self) -> bool:
        return platform.system() == "Windows"

    @computed_field  # type: ignore[prop-decorator]
    @property
    def colab_url(self) -> Optional[str]:
        """The URL to the Colab notebook, if running in Colab."""
        if not self._colab:
            return None
        if self.x_jupyter_path and self.x_jupyter_path.startswith("fileId="):
            unescaped = unquote(self.x_jupyter_path)
            return "https://colab.research.google.com/notebook#" + unescaped
        return None

    @computed_field  # type: ignore[prop-decorator]
    @property
    def deployment(self) -> Literal["local", "cloud"]:
        return "local" if self.is_local else "cloud"

    @computed_field  # type: ignore[prop-decorator]
    @property
    def files_dir(self) -> str:
        """Absolute path to the local directory where the run's files are stored."""
        return self.x_files_dir or _path_convert(self.sync_dir, "files")

    @computed_field  # type: ignore[prop-decorator]
    @property
    def is_local(self) -> bool:
        return str(self.base_url) != "https://api.wandb.ai"

    @computed_field  # type: ignore[prop-decorator]
    @property
    def log_dir(self) -> str:
        """The directory for storing log files."""
        return _path_convert(self.sync_dir, "logs")

    @computed_field  # type: ignore[prop-decorator]
    @property
    def log_internal(self) -> str:
        """The path to the file to use for internal logs."""
        return _path_convert(self.log_dir, "debug-internal.log")

    @computed_field  # type: ignore[prop-decorator]
    @property
    def log_symlink_internal(self) -> str:
        """The path to the symlink to the internal log file of the most recent run."""
        return _path_convert(self.wandb_dir, "debug-internal.log")

    @computed_field  # type: ignore[prop-decorator]
    @property
    def log_symlink_user(self) -> str:
        """The path to the symlink to the user-process log file of the most recent run."""
        return _path_convert(self.wandb_dir, "debug.log")

    @computed_field  # type: ignore[prop-decorator]
    @property
    def log_user(self) -> str:
        """The path to the file to use for user-process logs."""
        return _path_convert(self.log_dir, "debug.log")

    @computed_field  # type: ignore[prop-decorator]
    @property
    def project_url(self) -> str:
        """The W&B URL where the project can be viewed."""
        project_url = self._project_url_base()
        if not project_url:
            return ""

        query = self._get_url_query_string()

        return f"{project_url}{query}"

    @computed_field  # type: ignore[prop-decorator]
    @property
    def resume_fname(self) -> str:
        """The path to the resume file."""
        return _path_convert(self.wandb_dir, "wandb-resume.json")

    @computed_field  # type: ignore[prop-decorator]
    @property
    def run_mode(self) -> Literal["run", "offline-run"]:
        return "run" if not self._offline else "offline-run"

    @computed_field  # type: ignore[prop-decorator]
    @property
    def run_url(self) -> str:
        """The W&B URL where the run can be viewed."""
        project_url = self._project_url_base()
        if not all([project_url, self.run_id]):
            return ""

        query = self._get_url_query_string()
        return f"{project_url}/runs/{quote(self.run_id or '')}{query}"

    @computed_field  # type: ignore[prop-decorator]
    @property
    def settings_workspace(self) -> str:
        """The path to the workspace settings file."""
        return _path_convert(self.wandb_dir, "settings")

    @computed_field  # type: ignore[prop-decorator]
    @property
    def sweep_url(self) -> str:
        """The W&B URL where the sweep can be viewed."""
        project_url = self._project_url_base()
        if not all([project_url, self.sweep_id]):
            return ""

        query = self._get_url_query_string()
        return f"{project_url}/sweeps/{quote(self.sweep_id or '')}{query}"

    @computed_field  # type: ignore[prop-decorator]
    @property
    def sync_dir(self) -> str:
        return _path_convert(
            self.wandb_dir,
            f"{self.run_mode}-{self.timespec}-{self.run_id}",
        )

    @computed_field  # type: ignore[prop-decorator]
    @property
    def sync_file(self) -> str:
        """Path to the append-only binary transaction log file."""
        return _path_convert(self.sync_dir, f"run-{self.run_id}.wandb")

    @computed_field  # type: ignore[prop-decorator]
    @property
    def sync_symlink_latest(self) -> str:
        return _path_convert(self.wandb_dir, "latest-run")

    @computed_field  # type: ignore[prop-decorator]
    @property
    def timespec(self) -> str:
        return self._start_datetime

    @computed_field  # type: ignore[prop-decorator]
    @property
    def wandb_dir(self) -> str:
        """Full path to the wandb directory."""
        stage_dir = (
            ".wandb" + os.sep
            if os.path.exists(os.path.join(self.root_dir, ".wandb"))
            else "wandb" + os.sep
        )
        path = os.path.join(self.root_dir, stage_dir)
        return os.path.expanduser(path)

    # Methods to collect and update settings from different sources.
    #
    # The Settings class does not track the source of the settings,
    # so it is up to the developer to ensure that the settings are applied
    # in the correct order. Most of the updates are done in
    # wandb/sdk/wandb_setup.py::_WandbSetup._settings_setup.

    def update_from_system_config_file(self):
        """Update settings from the system config file."""
        if not self.settings_system or not os.path.exists(self.settings_system):
            return
        for key, value in self._load_config_file(self.settings_system).items():
            if value is not None:
                setattr(self, key, value)

    def update_from_workspace_config_file(self):
        """Update settings from the workspace config file."""
        if not self.settings_workspace or not os.path.exists(self.settings_workspace):
            return
        for key, value in self._load_config_file(self.settings_workspace).items():
            if value is not None:
                setattr(self, key, value)

    def update_from_env_vars(self, environ: Dict[str, Any]):
        """Update settings from environment variables."""
        env_prefix: str = "WANDB_"
        private_env_prefix: str = env_prefix + "_"
        special_env_var_names = {
            "WANDB_DISABLE_SERVICE": "x_disable_service",
            "WANDB_SERVICE_TRANSPORT": "x_service_transport",
            "WANDB_DIR": "root_dir",
            "WANDB_NAME": "run_name",
            "WANDB_NOTES": "run_notes",
            "WANDB_TAGS": "run_tags",
            "WANDB_JOB_TYPE": "run_job_type",
            "WANDB_HTTP_TIMEOUT": "x_graphql_timeout_seconds",
            "WANDB_FILE_PUSHER_TIMEOUT": "x_file_transfer_timeout_seconds",
            "WANDB_USER_EMAIL": "email",
        }
        env = dict()
        for setting, value in environ.items():
            if not setting.startswith(env_prefix):
                continue

            if setting in special_env_var_names:
                key = special_env_var_names[setting]
            elif setting.startswith(private_env_prefix):
                key = "x_" + setting[len(private_env_prefix) :].lower()
            else:
                # otherwise, strip the prefix and convert to lowercase
                key = setting[len(env_prefix) :].lower()

            if key in self.__dict__:
                if key in ("ignore_globs", "run_tags"):
                    value = value.split(",")
                env[key] = value

        for key, value in env.items():
            if value is not None:
                setattr(self, key, value)

    def update_from_system_environment(self):
        """Update settings from the system environment."""
        # For code saving, only allow env var override if value from server is true, or
        # if no preference was specified.
        if (self.save_code is True or self.save_code is None) and (
            os.getenv(env.SAVE_CODE) is not None
            or os.getenv(env.DISABLE_CODE) is not None
        ):
            self.save_code = env.should_save_code()

        if os.getenv(env.DISABLE_GIT) is not None:
            self.disable_git = env.disable_git()

        # Attempt to get notebook information if not already set by the user
        if self._jupyter and (self.notebook_name is None or self.notebook_name == ""):
            meta = wandb.jupyter.notebook_metadata(self.silent)  # type: ignore
            self.x_jupyter_path = meta.get("path")
            self.x_jupyter_name = meta.get("name")
            self.x_jupyter_root = meta.get("root")
        elif (
            self._jupyter
            and self.notebook_name is not None
            and os.path.exists(self.notebook_name)
        ):
            self.x_jupyter_path = self.notebook_name
            self.x_jupyter_name = self.notebook_name
            self.x_jupyter_root = os.getcwd()
        elif self._jupyter:
            wandb.termwarn(
                "WANDB_NOTEBOOK_NAME should be a path to a notebook file, "
                f"couldn't find {self.notebook_name}.",
            )

        # host is populated by update_from_env_vars if the corresponding env
        # vars exist -- but if they don't, we'll fill them in here.
        if self.host is None:
            self.host = socket.gethostname()  # type: ignore

        _executable = (
            self.x_executable
            or os.environ.get(env._EXECUTABLE)
            or sys.executable
            or shutil.which("python3")
            or "python3"
        )
        self.x_executable = _executable

        if self.docker is None:
            self.docker = env.get_docker(util.image_id_from_k8s())

        # proceed if not in CLI mode
        if self.x_cli_only_mode:
            return

        program = self.program or self._get_program()

        if program is not None:
            try:
                root = (
                    GitRepo().root or os.getcwd()
                    if not self.disable_git
                    else os.getcwd()
                )
            except Exception:
                # if the git command fails, fall back to the current working directory
                root = os.getcwd()

            self.program_relpath = self.program_relpath or self._get_program_relpath(
                program, root
            )
            program_abspath = os.path.abspath(
                os.path.join(root, os.path.relpath(os.getcwd(), root), program)
            )
            if os.path.exists(program_abspath):
                self.program_abspath = program_abspath
        else:
            program = "<python with no main file>"

        self.program = program

    def update_from_dict(self, settings: Dict[str, Any]) -> None:
        """Update settings from a dictionary."""
        for key, value in dict(settings).items():
            if value is not None:
                setattr(self, key, value)

    def update_from_settings(self, settings: Settings) -> None:
        """Update settings from another instance of `Settings`."""
        d = {field: getattr(settings, field) for field in settings.model_fields_set}
        if d:
            self.update_from_dict(d)

    # Helper methods.

    def to_proto(self) -> wandb_settings_pb2.Settings:
        """Generate a protobuf representation of the settings."""
        settings_proto = wandb_settings_pb2.Settings()
        for k, v in self.model_dump(exclude_none=True).items():
            # Client-only settings that don't exist on the protobuf.
            if k in ("reinit",):
                continue

            # Special case for x_stats_open_metrics_filters.
            if k == "x_stats_open_metrics_filters":
                if isinstance(v, (list, set, tuple)):
                    setting = getattr(settings_proto, k)
                    setting.sequence.value.extend(v)
                elif isinstance(v, dict):
                    setting = getattr(settings_proto, k)
                    for key, value in v.items():
                        for kk, vv in value.items():
                            setting.mapping.value[key].value[kk] = vv
                else:
                    raise TypeError(f"Unsupported type {type(v)} for setting {k}")
                continue

            # Special case for RunMoment fields.
            if k in ("fork_from", "resume_from"):
                run_moment = (
                    v
                    if isinstance(v, RunMoment)
                    else RunMoment(
                        run=v.get("run"),
                        value=v.get("value"),
                        metric=v.get("metric"),
                    )
                )
                getattr(settings_proto, k).CopyFrom(
                    wandb_settings_pb2.RunMoment(
                        run=run_moment.run,
                        value=run_moment.value,
                        metric=run_moment.metric,
                    )
                )
                continue

            if isinstance(v, bool):
                getattr(settings_proto, k).CopyFrom(BoolValue(value=v))
            elif isinstance(v, int):
                getattr(settings_proto, k).CopyFrom(Int32Value(value=v))
            elif isinstance(v, float):
                getattr(settings_proto, k).CopyFrom(DoubleValue(value=v))
            elif isinstance(v, str):
                getattr(settings_proto, k).CopyFrom(StringValue(value=v))
            elif isinstance(v, (list, set, tuple)):
                # we only support sequences of strings for now
                sequence = getattr(settings_proto, k)
                sequence.value.extend(v)
            elif isinstance(v, dict):
                mapping = getattr(settings_proto, k)
                for key, value in v.items():
                    # we only support dicts with string values for now
                    mapping.value[key] = value
            elif v is None:
                # None means that the setting value was not set.
                pass
            else:
                raise TypeError(f"Unsupported type {type(v)} for setting {k}")

        return settings_proto

    def _get_program(self) -> Optional[str]:
        """Get the program that started the current process."""
        if not self._jupyter:
            # If not in a notebook, try to get the program from the environment
            # or the __main__ module for scripts run as `python -m ...`.
            program = os.getenv(env.PROGRAM)
            if program is not None:
                return program
            try:
                import __main__

                if __main__.__spec__ is None:
                    return __main__.__file__
                return f"-m {__main__.__spec__.name}"
            except (ImportError, AttributeError):
                return None
        else:
            # If in a notebook, try to get the program from the notebook metadata.
            if self.notebook_name:
                return self.notebook_name

            if not self.x_jupyter_path:
                return self.program

            if self.x_jupyter_path.startswith("fileId="):
                return self.x_jupyter_name
            else:
                return self.x_jupyter_path

    @staticmethod
    def _get_program_relpath(program: str, root: Optional[str] = None) -> Optional[str]:
        """Get the relative path to the program from the root directory."""
        if not program:
            return None

        root = root or os.getcwd()
        if not root:
            return None

        # For windows if the root and program are on different drives,
        # os.path.relpath will raise a ValueError.
        if not util.are_paths_on_same_drive(root, program):
            return None

        full_path_to_program = os.path.join(
            root, os.path.relpath(os.getcwd(), root), program
        )
        if os.path.exists(full_path_to_program):
            relative_path = os.path.relpath(full_path_to_program, start=root)
            if "../" in relative_path:
                return None
            return relative_path

        return None

    @staticmethod
    def _load_config_file(file_name: str, section: str = "default") -> dict:
        """Load a config file and return the settings for a given section."""
        parser = configparser.ConfigParser()
        parser.add_section(section)
        parser.read(file_name)
        config: Dict[str, Any] = dict()
        for k in parser[section]:
            config[k] = parser[section][k]
            if k == "ignore_globs":
                config[k] = config[k].split(",")
        return config

    def _project_url_base(self) -> str:
        """Construct the base URL for the project."""
        if not all([self.entity, self.project]):
            return ""

        app_url = util.app_url(self.base_url)
        return f"{app_url}/{quote(self.entity or '')}/{quote(self.project or '')}"

    def _get_url_query_string(self) -> str:
        """Construct the query string for project, run, and sweep URLs."""
        # TODO: remove dependency on Api()
        if self.anonymous not in ["allow", "must"]:
            return ""

        api_key = apikey.api_key(settings=self)

        return f"?{urlencode({'apiKey': api_key})}"

    @staticmethod
    def _runmoment_preprocessor(
        val: Union[RunMoment, str, None],
    ) -> Optional[RunMoment]:
        """Preprocess the setting for forking or resuming a run."""
        if isinstance(val, RunMoment) or val is None:
            return val
        elif isinstance(val, str):
            return RunMoment.from_uri(val)

    if not IS_PYDANTIC_V2:

        def model_copy(self, *args, **kwargs):
            return self.copy(*args, **kwargs)

        def model_dump(self, **kwargs):
            """Compatibility method for Pydantic v1 to mimic v2's model_dump.

            In v1, this is equivalent to dict() but also includes computed properties.

            Args:
                **kwargs: Options passed to the dict method
                    - exclude_none: Whether to exclude fields with None values

            Returns:
                A dictionary of the model's fields and computed properties
            """
            # Handle exclude_none separately since it's named differently in v1
            exclude_none = kwargs.pop("exclude_none", False)

            # Start with regular fields from dict()
            result = self.dict(**kwargs)

            # Get all computed properties
            for name in dir(self.__class__):
                attr = getattr(self.__class__, name, None)
                if isinstance(attr, property):
                    try:
                        # Only include properties that don't raise errors
                        value = getattr(self, name)
                        result[name] = value
                    except (AttributeError, NotImplementedError, TypeError, ValueError):
                        # Skip properties that can't be accessed or raise errors
                        pass
                elif isinstance(attr, RunMoment):
                    value = getattr(self, name)
                    result[name] = value

            # Special Pydantic attributes that should always be excluded
            exclude_fields = {
                "model_config",
                "model_fields",
                "model_fields_set",
                "__fields__",
                "__model_fields_set",
                "__pydantic_self__",
                "__pydantic_initialised__",
            }

            # Remove special Pydantic attributes
            for field in exclude_fields:
                if field in result:
                    del result[field]

            if exclude_none:
                # Remove None values from the result
                return {k: v for k, v in result.items() if v is not None}

            return result

        @property
        def model_fields_set(self) -> set:
            """Return a set of fields that have been explicitly set.

            This is a compatibility property for Pydantic v1 to mimic v2's model_fields_set.
            """
            return getattr(self, "__fields_set__", set())<|MERGE_RESOLUTION|>--- conflicted
+++ resolved
@@ -274,11 +274,7 @@
     entity: Optional[str] = None
     """The W&B entity, such as a user or a team."""
 
-<<<<<<< HEAD
-    organization: str | None = None
-=======
     organization: Optional[str] = None
->>>>>>> 7a7e8711
     """The W&B organization."""
 
     force: bool = False
