from __future__ import annotations

import configparser
import json
import logging
import os
import pathlib
import platform
import re
import shutil
import socket
import sys
from datetime import datetime

# Optional and Union are used for type hinting instead of | because
# the latter is not supported in pydantic<2.6 and Python<3.10.
# Dict, List, and Tuple are used for backwards compatibility
# with pydantic v1 and Python<3.9.
from typing import Any, Callable, Dict, List, Literal, Optional, Sequence, Tuple, Union
from urllib.parse import quote, unquote, urlencode

from google.protobuf.wrappers_pb2 import BoolValue, DoubleValue, Int32Value, StringValue
from pydantic import BaseModel, ConfigDict, Field
from typing_extensions import Self

import wandb
from wandb import env, util
from wandb._pydantic import (
    IS_PYDANTIC_V2,
    AliasChoices,
    computed_field,
    field_validator,
    model_validator,
)
from wandb.errors import UsageError
from wandb.proto import wandb_settings_pb2

from .lib import apikey, credentials, ipython
from .lib.gitlib import GitRepo
from .lib.run_moment import RunMoment

validate_url: Callable[[str], None]

if IS_PYDANTIC_V2:
    from pydantic_core import SchemaValidator, core_schema

    def validate_url(url: str) -> None:
        """Validate a URL string."""
        url_validator = SchemaValidator(
            core_schema.url_schema(
                allowed_schemes=["http", "https"],
                strict=True,
            )
        )
        url_validator.validate_python(url)
else:
    from pydantic import root_validator

    def validate_url(url: str) -> None:
        """Validate the base url of the wandb server.

        param value: URL to validate

        Based on the Django URLValidator, but with a few additional checks.

        Copyright (c) Django Software Foundation and individual contributors.
        All rights reserved.

        Redistribution and use in source and binary forms, with or without modification,
        are permitted provided that the following conditions are met:

            1. Redistributions of source code must retain the above copyright notice,
               this list of conditions and the following disclaimer.

            2. Redistributions in binary form must reproduce the above copyright
               notice, this list of conditions and the following disclaimer in the
               documentation and/or other materials provided with the distribution.

            3. Neither the name of Django nor the names of its contributors may be used
               to endorse or promote products derived from this software without
               specific prior written permission.

        THIS SOFTWARE IS PROVIDED BY THE COPYRIGHT HOLDERS AND CONTRIBUTORS "AS IS" AND
        ANY EXPRESS OR IMPLIED WARRANTIES, INCLUDING, BUT NOT LIMITED TO, THE IMPLIED
        WARRANTIES OF MERCHANTABILITY AND FITNESS FOR A PARTICULAR PURPOSE ARE
        DISCLAIMED. IN NO EVENT SHALL THE COPYRIGHT OWNER OR CONTRIBUTORS BE LIABLE FOR
        ANY DIRECT, INDIRECT, INCIDENTAL, SPECIAL, EXEMPLARY, OR CONSEQUENTIAL DAMAGES
        (INCLUDING, BUT NOT LIMITED TO, PROCUREMENT OF SUBSTITUTE GOODS OR SERVICES;
        LOSS OF USE, DATA, OR PROFITS; OR BUSINESS INTERRUPTION) HOWEVER CAUSED AND ON
        ANY THEORY OF LIABILITY, WHETHER IN CONTRACT, STRICT LIABILITY, OR TORT
        (INCLUDING NEGLIGENCE OR OTHERWISE) ARISING IN ANY WAY OUT OF THE USE OF THIS
        SOFTWARE, EVEN IF ADVISED OF THE POSSIBILITY OF SUCH DAMAGE.
        """
        from urllib.parse import urlparse, urlsplit

        if url is None:
            return

        ul = "\u00a1-\uffff"  # Unicode letters range (must not be a raw string).

        # IP patterns
        ipv4_re = (
            r"(?:0|25[0-5]|2[0-4][0-9]|1[0-9]?[0-9]?|[1-9][0-9]?)"
            r"(?:\.(?:0|25[0-5]|2[0-4][0-9]|1[0-9]?[0-9]?|[1-9][0-9]?)){3}"
        )
        ipv6_re = r"\[[0-9a-f:.]+\]"  # (simple regex, validated later)

        # Host patterns
        hostname_re = (
            r"[a-z" + ul + r"0-9](?:[a-z" + ul + r"0-9-]{0,61}[a-z" + ul + r"0-9])?"
        )
        # Max length for domain name labels is 63 characters per RFC 1034 sec. 3.1
        domain_re = r"(?:\.(?!-)[a-z" + ul + r"0-9-]{1,63}(?<!-))*"
        tld_re = (
            r"\."  # dot
            r"(?!-)"  # can't start with a dash
            r"(?:[a-z" + ul + "-]{2,63}"  # domain label
            r"|xn--[a-z0-9]{1,59})"  # or punycode label
            r"(?<!-)"  # can't end with a dash
            r"\.?"  # may have a trailing dot
        )
        # host_re = "(" + hostname_re + domain_re + tld_re + "|localhost)"
        # todo?: allow hostname to be just a hostname (no tld)?
        host_re = "(" + hostname_re + domain_re + f"({tld_re})?" + "|localhost)"

        regex = re.compile(
            r"^(?:[a-z0-9.+-]*)://"  # scheme is validated separately
            r"(?:[^\s:@/]+(?::[^\s:@/]*)?@)?"  # user:pass authentication
            r"(?:" + ipv4_re + "|" + ipv6_re + "|" + host_re + ")"
            r"(?::[0-9]{1,5})?"  # port
            r"(?:[/?#][^\s]*)?"  # resource path
            r"\Z",
            re.IGNORECASE,
        )
        schemes = {"http", "https"}
        unsafe_chars = frozenset("\t\r\n")

        scheme = url.split("://")[0].lower()
        split_url = urlsplit(url)
        parsed_url = urlparse(url)

        if parsed_url.netloc == "":
            raise ValueError(f"Invalid URL: {url}")
        elif unsafe_chars.intersection(url):
            raise ValueError("URL cannot contain unsafe characters")
        elif scheme not in schemes:
            raise ValueError("URL must start with `http(s)://`")
        elif not regex.search(url):
            raise ValueError(f"{url} is not a valid server address")
        elif split_url.hostname is None or len(split_url.hostname) > 253:
            raise ValueError("hostname is invalid")


def _path_convert(*args: str) -> str:
    """Join path and apply os.path.expanduser to it."""
    return os.path.expanduser(os.path.join(*args))


class Settings(BaseModel, validate_assignment=True):
    """Settings for the W&B SDK.

    This class manages configuration settings for the W&B SDK,
    ensuring type safety and validation of all settings. Settings are accessible
    as attributes and can be initialized programmatically, through environment
    variables (WANDB_ prefix), and via configuration files.

    The settings are organized into three categories:
    1. Public settings: Core configuration options that users can safely modify to customize
       W&B's behavior for their specific needs.
    2. Internal settings: Settings prefixed with 'x_' that handle low-level SDK behavior.
       These settings are primarily for internal use and debugging. While they can be modified,
       they are not considered part of the public API and may change without notice in future
       versions.
    3. Computed settings: Read-only settings that are automatically derived from other settings or
       the environment.
    """

    # Pydantic Model configuration.
    model_config = ConfigDict(
        extra="forbid",  # throw an error if extra fields are provided
        validate_default=True,  # validate default values
        use_attribute_docstrings=True,  # for field descriptions
        revalidate_instances="always",
    )

    # Public settings.

    allow_offline_artifacts: bool = Field(
        default=True,
        description=(
            """Flag to allow table artifacts to be synced in offline mode.
    To revert to the old behavior, set this to False.
    """
        ),
    )

    allow_val_change: bool = Field(
        default=False,
        description="Flag to allow modification of `Config` values after they've been set.",
    )

    anonymous: Optional[Literal["allow", "must", "never"]] = Field(
        default=None,
        description="""Controls anonymous data logging.

    Possible values are:
    - "never": requires you to link your W&B account before
       tracking the run, so you don't accidentally create an anonymous
       run.
    - "allow": lets a logged-in user track runs with their account, but
       lets someone who is running the script without a W&B account see
       the charts in the UI.
    - "must": sends the run to an anonymous account instead of to a
       signed-up user account.
    """,
    )

    api_key: Optional[str] = Field(default=None, description="The W&B API key.")

    azure_account_url_to_access_key: Optional[Dict[str, str]] = Field(
        default=None,
        description="Mapping of Azure account URLs to their corresponding access keys for Azure integration.",
    )

    base_url: str = Field(
        default="https://api.wandb.ai",
        description="The URL of the W&B backend for data synchronization.",
    )

    code_dir: Optional[str] = Field(
        default=None, description="Directory containing the code to be tracked by W&B."
    )

    config_paths: Optional[Sequence[str]] = Field(
        default=None,
        description="Paths to files to load configuration from into the `Config` object.",
    )

    console: Literal["auto", "off", "wrap", "redirect", "wrap_raw", "wrap_emu"] = Field(
        default="auto",
        validate_default=True,
        description="""The type of console capture to be applied.

    Possible values are:
     "auto" - Automatically selects the console capture method based on the
      system environment and settings.

      "off" - Disables console capture.

      "redirect" - Redirects low-level file descriptors for capturing output.

      "wrap" - Overrides the write methods of sys.stdout/sys.stderr. Will be
      mapped to either "wrap_raw" or "wrap_emu" based on the state of the system.

      "wrap_raw" - Same as "wrap" but captures raw output directly instead of
      through an emulator. Derived from the `wrap` setting and should not be set manually.

      "wrap_emu" - Same as "wrap" but captures output through an emulator.
      Derived from the `wrap` setting and should not be set manually.
    """,
    )

    console_multipart: bool = Field(
        default=False, description="Whether to produce multipart console log files."
    )

    credentials_file: str = Field(
        default_factory=lambda: str(credentials.DEFAULT_WANDB_CREDENTIALS_FILE),
        description="Path to file for writing temporary access tokens.",
    )

    disable_code: bool = Field(
        default=False, description="Whether to disable capturing the code."
    )

    disable_git: bool = Field(
        default=False, description="Whether to disable capturing the git state."
    )

    disable_job_creation: bool = Field(
        default=True,
        description="Whether to disable the creation of a job artifact for W&B Launch.",
    )

    docker: Optional[str] = Field(
        default=None, description="The Docker image used to execute the script."
    )

    email: Optional[str] = Field(
        default=None, description="The email address of the user."
    )

    entity: Optional[str] = Field(
        default=None, description="The W&B entity, such as a user or a team."
    )

    organization: Optional[str] = Field(
        default=None, description="The W&B organization."
    )

    force: bool = Field(
        default=False,
        description="Whether to pass the `force` flag to `wandb.login()`.",
    )

    fork_from: Optional[RunMoment] = Field(
        default=None,
        description="""Specifies a point in a previous execution of a run to fork from.

    The point is defined by the run ID, a metric, and its value.
    Currently, only the metric '_step' is supported.
    """,
    )

    git_commit: Optional[str] = Field(
        default=None, description="The git commit hash to associate with the run."
    )

    git_remote: str = Field(
        default="origin", description="The git remote to associate with the run."
    )

    git_remote_url: Optional[str] = Field(
        default=None, description="The URL of the git remote repository."
    )

    git_root: Optional[str] = Field(
        default=None, description="Root directory of the git repository."
    )

    heartbeat_seconds: int = Field(
        default=30,
        description="Interval in seconds between heartbeat signals sent to the W&B servers.",
    )

    host: Optional[str] = Field(
        default=None, description="Hostname of the machine running the script."
    )

    http_proxy: Optional[str] = Field(
        default=None, description="Custom proxy servers for http requests to W&B."
    )

    https_proxy: Optional[str] = Field(
        default=None, description="Custom proxy servers for https requests to W&B."
    )

    identity_token_file: Optional[str] = Field(
        default=None,
        description="Path to file containing an identity token (JWT) for authentication.",
    )

    ignore_globs: Sequence[str] = Field(
        default=(),
        description="Unix glob patterns relative to `files_dir` specifying files to exclude from upload.",
    )

    init_timeout: float = Field(
        default=90.0,
        description="Time in seconds to wait for the `wandb.init` call to complete before timing out.",
    )

    insecure_disable_ssl: bool = Field(
        default=False, description="Whether to insecurely disable SSL verification."
    )

    job_name: Optional[str] = Field(
        default=None, description="Name of the Launch job running the script."
    )

    job_source: Optional[Literal["repo", "artifact", "image"]] = Field(
        default=None, description="Source type for Launch."
    )

    label_disable: bool = Field(
        default=False, description="Whether to disable automatic labeling features."
    )

    launch: bool = Field(
        default=False,
        description="Flag to indicate if the run is being launched through W&B Launch.",
    )

    launch_config_path: Optional[str] = Field(
        default=None, description="Path to the launch configuration file."
    )

    login_timeout: Optional[float] = Field(
        default=None,
        description="Time in seconds to wait for login operations before timing out.",
    )

    mode: Literal["online", "offline", "dryrun", "disabled", "run", "shared"] = Field(
        default="online",
        validate_default=True,
        description="The operating mode for W&B logging and synchronization.",
    )

    notebook_name: Optional[str] = Field(
        default=None,
        description="Name of the notebook if running in a Jupyter-like environment.",
    )

    program: Optional[str] = Field(
        default=None,
        description="Path to the script that created the run, if available.",
    )

    program_abspath: Optional[str] = Field(
        default=None,
        description="""The absolute path from the root repository directory to the script that
    created the run.

    Root repository directory is defined as the directory containing the
    .git directory, if it exists. Otherwise, it's the current working directory.
    """,
    )

    program_relpath: Optional[str] = Field(
        default=None,
        description="The relative path to the script that created the run.",
    )

    project: Optional[str] = Field(default=None, description="The W&B project ID.")

    quiet: bool = Field(
        default=False, description="Flag to suppress non-essential output."
    )

    reinit: Union[
        Literal[
            "default",
            "return_previous",
            "finish_previous",
            "create_new",
        ],
        bool,
    ] = Field(
        default="default",
        description="""What to do when `wandb.init()` is called while a run is active.

    Options:
    - "default": Use "finish_previous" in notebooks and "return_previous"
        otherwise.
    - "return_previous": Return the most recently created run
        that is not yet finished. This does not update `wandb.run`; see
        the "create_new" option.
    - "finish_previous": Finish all active runs, then return a new run.
    - "create_new": Create a new run without modifying other active runs.
        Does not update `wandb.run` and top-level functions like `wandb.log`.
        Because of this, some older integrations that rely on the global run
        will not work.

    Can also be a boolean, but this is deprecated. False is the same as
    "return_previous", and True is the same as "finish_previous".
    """,
    )

    relogin: bool = Field(
        default=False, description="Flag to force a new login attempt."
    )

    resume: Optional[Literal["allow", "must", "never", "auto"]] = Field(
        default=None,
        description="""Specifies the resume behavior for the run.

    The available options are:

      "must": Resumes from an existing run with the same ID. If no such run exists,
      it will result in failure.

      "allow": Attempts to resume from an existing run with the same ID. If none is
      found, a new run will be created.

      "never": Always starts a new run. If a run with the same ID already exists,
      it will result in failure.

      "auto": Automatically resumes from the most recent failed run on the same
      machine.
    """,
    )

    resume_from: Optional[RunMoment] = Field(
        default=None,
        description="""Specifies a point in a previous execution of a run to resume from.

    The point is defined by the run ID, a metric, and its value.
    Currently, only the metric '_step' is supported.
    """,
    )

    resumed: bool = Field(
        default=False,
        description="""Indication from the server about the state of the run.

    This is different from resume, a user provided flag.
    """,
    )

    root_dir: str = Field(
        default_factory=lambda: os.path.abspath(os.getcwd()),
        description="""The root directory to use as the base for all run-related paths.

    In particular, this is used to derive the wandb directory and the run directory.
    """,
    )

    run_group: Optional[str] = Field(
        default=None,
        description="""Group identifier for related runs.

    Used for grouping runs in the UI.
    """,
    )

    run_id: Optional[str] = Field(default=None, description="The ID of the run.")

    run_job_type: Optional[str] = Field(
        default=None, description="Type of job being run (e.g., training, evaluation)."
    )

    run_name: Optional[str] = Field(
        default=None, description="Human-readable name for the run."
    )

    run_notes: Optional[str] = Field(
        default=None, description="Additional notes or description for the run."
    )

    run_tags: Optional[Tuple[str, ...]] = Field(
        default=None,
        description="Tags to associate with the run for organization and filtering.",
    )

    sagemaker_disable: bool = Field(
        default=False, description="Flag to disable SageMaker-specific functionality."
    )

    save_code: Optional[bool] = Field(
        default=None, description="Whether to save the code associated with the run."
    )

    settings_system: Optional[str] = Field(
        default=None, description="Path to the system-wide settings file."
    )

    show_colors: Optional[bool] = Field(
        default=None, description="Whether to use colored output in the console."
    )

    show_emoji: Optional[bool] = Field(
        default=None, description="Whether to show emoji in the console output."
    )

    show_errors: bool = Field(
        default=True, description="Whether to display error messages."
    )

    show_info: bool = Field(
        default=True, description="Whether to display informational messages."
    )

    show_warnings: bool = Field(
        default=True, description="Whether to display warning messages."
    )

    silent: bool = Field(default=False, description="Flag to suppress all output.")

    start_method: Optional[str] = Field(
        default=None, description="Method to use for starting subprocesses."
    )

    strict: Optional[bool] = Field(
        default=None,
        description="Whether to enable strict mode for validation and error checking.",
    )

    summary_timeout: int = Field(
        default=60,
        description="Time in seconds to wait for summary operations before timing out.",
    )

    summary_warnings: int = Field(
        default=5, description="Maximum number of summary warnings to display."
    )

    sweep_id: Optional[str] = Field(
        default=None, description="Identifier of the sweep this run belongs to."
    )

    sweep_param_path: Optional[str] = Field(
        default=None, description="Path to the sweep parameters configuration."
    )

    symlink: bool = Field(
        default_factory=lambda: False if platform.system() == "Windows" else True,
        description="Whether to use symlinks (True by default except on Windows).",
    )

    sync_tensorboard: Optional[bool] = Field(
        default=None, description="Whether to synchronize TensorBoard logs with W&B."
    )

    table_raise_on_max_row_limit_exceeded: bool = Field(
        default=False,
        description="Whether to raise an exception when table row limits are exceeded.",
    )

    username: Optional[str] = Field(default=None, description="Username.")

    # Internal settings.
    #
    # These are typically not meant to be set by the user and should not be considered
    # a part of the public API as they may change or be removed in future versions.

    x_cli_only_mode: bool = Field(
        default=False,
        description="Flag to indicate that the SDK is running in CLI-only mode.",
    )

    x_disable_meta: bool = Field(
        default=False, description="Flag to disable the collection of system metadata."
    )

    x_disable_setproctitle: bool = Field(
        default=False,
        description="""Flag to disable using setproctitle for the internal process in the legacy service.

    This is deprecated and will be removed in future versions.
    """,
    )

    x_disable_stats: bool = Field(
        default=False, description="Flag to disable the collection of system metrics."
    )

    x_disable_viewer: bool = Field(
        default=False, description="Flag to disable the early viewer query."
    )

    x_disable_machine_info: bool = Field(
        default=False, description="Flag to disable automatic machine info collection."
    )

    x_executable: Optional[str] = Field(
        default=None, description="Path to the Python executable."
    )

    x_extra_http_headers: Optional[Dict[str, str]] = Field(
        default=None,
        description="Additional headers to add to all outgoing HTTP requests.",
    )

    x_file_stream_max_bytes: Optional[int] = Field(
        default=None,
        description="""An approximate maximum request size for the filestream API.

    Its purpose is to prevent HTTP requests from failing due to
    containing too much data. This number is approximate:
    requests will be slightly larger.
    """,
    )

    x_file_stream_max_line_bytes: Optional[int] = Field(
        default=None, description="Maximum line length for filestream JSONL files."
    )

    x_file_stream_transmit_interval: Optional[float] = Field(
        default=None,
        description="Interval in seconds between filestream transmissions.",
    )

    # Filestream retry client configuration.

    x_file_stream_retry_max: Optional[int] = Field(
        default=None, description="Max number of retries for filestream operations."
    )

    x_file_stream_retry_wait_min_seconds: Optional[float] = Field(
        default=None,
        description="Minimum wait time between retries for filestream operations.",
    )

    x_file_stream_retry_wait_max_seconds: Optional[float] = Field(
        default=None,
        description="Maximum wait time between retries for filestream operations.",
    )

    x_file_stream_timeout_seconds: Optional[float] = Field(
        default=None,
        description="Timeout in seconds for individual filestream HTTP requests.",
    )

    # file transfer retry client configuration

    x_file_transfer_retry_max: Optional[int] = Field(
        default=None, description="Max number of retries for file transfer operations."
    )

    x_file_transfer_retry_wait_min_seconds: Optional[float] = Field(
        default=None,
        description="Minimum wait time between retries for file transfer operations.",
    )

    x_file_transfer_retry_wait_max_seconds: Optional[float] = Field(
        default=None,
        description="Maximum wait time between retries for file transfer operations.",
    )

    x_file_transfer_timeout_seconds: Optional[float] = Field(
        default=None,
        description="Timeout in seconds for individual file transfer HTTP requests.",
    )

    x_files_dir: Optional[str] = Field(
        default=None, description="Override setting for the computed files_dir.."
    )

    x_flow_control_custom: Optional[bool] = Field(
        default=None,
        description="""Flag indicating custom flow control for filestream.

    TODO: Not implemented in wandb-core.
    """,
    )

    x_flow_control_disabled: Optional[bool] = Field(
        default=None,
        description="""Flag indicating flow control is disabled for filestream.

    TODO: Not implemented in wandb-core.
    """,
    )

    # graphql retry client configuration

    x_graphql_retry_max: Optional[int] = Field(
        default=None, description="Max number of retries for GraphQL operations."
    )

    x_graphql_retry_wait_min_seconds: Optional[float] = Field(
        default=None,
        description="Minimum wait time between retries for GraphQL operations.",
    )

    x_graphql_retry_wait_max_seconds: Optional[float] = Field(
        default=None,
        description="Maximum wait time between retries for GraphQL operations.",
    )

    x_graphql_timeout_seconds: Optional[float] = Field(
        default=None, description="Timeout in seconds for individual GraphQL requests."
    )

    x_internal_check_process: float = Field(
        default=8.0,
        description="Interval for internal process health checks in seconds.",
    )

    x_jupyter_name: Optional[str] = Field(
        default=None, description="Name of the Jupyter notebook."
    )

    x_jupyter_path: Optional[str] = Field(
        default=None, description="Path to the Jupyter notebook."
    )

    x_jupyter_root: Optional[str] = Field(
        default=None, description="Root directory of the Jupyter notebook."
    )

    x_label: Optional[str] = Field(
        default=None,
        description="""Label to assign to system metrics and console logs collected for the run.

    This is used to group data by on the frontend and can be used to distinguish data
    from different processes in a distributed training job.
    """,
    )

    x_live_policy_rate_limit: Optional[int] = Field(
        default=None, description="Rate limit for live policy updates in seconds."
    )

    x_live_policy_wait_time: Optional[int] = Field(
        default=None, description="Wait time between live policy updates in seconds."
    )

    x_log_level: int = Field(
        default=logging.INFO, description="Logging level for internal operations."
    )

    x_network_buffer: Optional[int] = Field(
        default=None,
        description="""Size of the network buffer used in flow control.

    TODO: Not implemented in wandb-core.
    """,
    )

    x_primary: bool = Field(
        default=True,
        validation_alias=AliasChoices("x_primary", "x_primary_node"),
        description="""Determines whether to save internal wandb files and metadata.

    In a distributed setting, this is useful for avoiding file overwrites
    from secondary processes when only system metrics and logs are needed,
    as the primary process handles the main logging.
    """,
    )

    x_proxies: Optional[Dict[str, str]] = Field(
        default=None,
        description="""Custom proxy servers for requests to W&B.

    This is deprecated and will be removed in future versions.
    Please use `http_proxy` and `https_proxy` instead.
    """,
    )

    x_runqueue_item_id: Optional[str] = Field(
        default=None, description="ID of the Launch run queue item being processed."
    )

    x_require_legacy_service: bool = Field(
        default=False, description="Force the use of legacy wandb service."
    )

    x_save_requirements: bool = Field(
        default=True, description="Flag to save the requirements file."
    )

    x_server_side_derived_summary: bool = Field(
        default=False,
        description="""Flag to delegate automatic computation of summary from history to the server.

    This does not disable user-provided summary updates.
    """,
    )

<<<<<<< HEAD
    x_server_side_expand_glob_metrics: bool = Field(
        default=False,
        description="""Flag to delegate glob matching of metrics in define_metric to the server.
=======
    x_server_side_expand_glob_metrics: bool = True
    """Flag to delegate glob matching of metrics in define_metric to the server.
>>>>>>> a28b8830

    If the server does not support this, the client will perform the glob matching.
    """,
    )

    x_service_transport: Optional[str] = Field(
        default=None,
        description="Transport method for communication with the wandb service.",
    )

    x_service_wait: float = Field(
        default=30.0,
        description="Time in seconds to wait for the wandb-core internal service to start.",
    )

    x_skip_transaction_log: bool = Field(
        default=False,
        description="""Whether to skip saving the run events to the transaction log.

    This is only relevant for online runs. Can be used to reduce the amount of
    data written to disk.

    Should be used with caution, as it removes the gurantees about
    recoverability.""",
    )

    x_start_time: Optional[float] = Field(
        default=None,
        description="The start time of the run in seconds since the Unix epoch.",
    )

    x_stats_pid: int = Field(
        default=os.getpid(),
        description="PID of the process that started the wandb-core process to collect system stats for.",
    )

    x_stats_sampling_interval: float = Field(
        default=15.0, description="Sampling interval for the system monitor in seconds."
    )

    x_stats_neuron_monitor_config_path: Optional[str] = Field(
        default=None,
        description="""Path to the default config file for the neuron-monitor tool.

    This is used to monitor AWS Trainium devices.
    """,
    )

    x_stats_dcgm_exporter: Optional[str] = Field(
        default=None,
        description="""Endpoint to extract Nvidia DCGM metrics from.

    Two options are supported:
    - Extract DCGM-related metrics from a query to the Prometheus `/api/v1/query` endpoint.
      It is a common practice to aggregate metrics reported by the instances of the DCGM Exporter
      running on different nodes in a cluster using Prometheus.
    - TODO: Parse metrics directly from the `/metrics` endpoint of the DCGM Exporter.

    Examples:
    - `http://localhost:9400/api/v1/query?query=DCGM_FI_DEV_GPU_TEMP{node="l1337", cluster="globular"}`.
    - TODO: `http://192.168.0.1:9400/metrics`.
    """,
    )

    x_stats_open_metrics_endpoints: Optional[Dict[str, str]] = Field(
        default=None,
        description="OpenMetrics `/metrics` endpoints to monitor for system metrics.",
    )

    x_stats_open_metrics_filters: Union[
        Dict[str, Dict[str, str]], Sequence[str], None
    ] = Field(
        default=None,
        description="""Filter to apply to metrics collected from OpenMetrics `/metrics` endpoints.

    Supports two formats:
    - {"metric regex pattern, including endpoint name as prefix": {"label": "label value regex pattern"}}
    - ("metric regex pattern 1", "metric regex pattern 2", ...)
    """,
    )

    x_stats_open_metrics_http_headers: Optional[Dict[str, str]] = Field(
        default=None, description="HTTP headers to add to OpenMetrics requests."
    )

<<<<<<< HEAD
    x_stats_disk_paths: Optional[Sequence[str]] = Field(
        default_factory=lambda: ("/", "/System/Volumes/Data")
        if platform.system() == "Darwin"
        else ("/",),
        description="System paths to monitor for disk usage.",
    )
=======
    x_stats_disk_paths: Optional[Sequence[str]] = ("/",)
    """System paths to monitor for disk usage."""
>>>>>>> a28b8830

    x_stats_cpu_count: Optional[int] = None
    """System CPU count.

    If set, overrides the auto-detected value in the run metadata.
    """

    x_stats_cpu_logical_count: Optional[int] = None
    """Logical CPU count.

    If set, overrides the auto-detected value in the run metadata.
    """

    x_stats_gpu_count: Optional[int] = None
    """GPU device count.

    If set, overrides the auto-detected value in the run metadata.
    """

    x_stats_gpu_type: Optional[str] = None
    """GPU device type.

    If set, overrides the auto-detected value in the run metadata.
    """

    x_stats_gpu_device_ids: Optional[Sequence[int]] = None
    """GPU device indices to monitor.

    If not set, the system monitor captures metrics for all GPUs.
    Assumes 0-based indexing matching CUDA/ROCm device enumeration.
    """,

    x_stats_buffer_size: int = Field(
        default=0,
        description="""Number of system metric samples to buffer in memory in the wandb-core process.

    Can be accessed via run._system_metrics.
    """,
    )

    x_stats_coreweave_metadata_base_url: str = Field(
        default="http://169.254.169.254",
        description="""The scheme and hostname for contacting the CoreWeave metadata server.

    Only accessible from within a CoreWeave cluster.
    """,
    )

    x_stats_coreweave_metadata_endpoint: str = Field(
        default="/api/v2/cloud-init/meta-data",
        description="""The relative path on the CoreWeave metadata server to which to make requests.

    This must not include the schema and hostname prefix.
    Only accessible from within a CoreWeave cluster.
    """,
    )

<<<<<<< HEAD
    x_sync: bool = Field(
        default=False,
        description="Flag to indicate whether we are syncing a run from the transaction log.",
    )
=======
    x_stats_track_process_tree: bool = False
    """Monitor the entire process tree for resource usage, starting from `x_stats_pid`.

    When `True`, the system monitor aggregates the RSS, CPU%, and thread count
    from the process with PID `x_stats_pid` and all of its descendants.
    This can have a performance overhead and is disabled by default.
    """

    x_sync: bool = False
    """Flag to indicate whether we are syncing a run from the transaction log."""
>>>>>>> a28b8830

    x_update_finish_state: bool = Field(
        default=True,
        description="""Flag to indicate whether this process can update the run's final state on the server.

    Set to False in distributed training when only the main process should determine the final state.
    """,
    )

    # Model validator to catch legacy settings.
    @model_validator(mode="before")
    @classmethod
    def catch_private_settings(cls, values):
        """Check if a private field is provided and assign to the corresponding public one.

        This is a compatibility layer to handle previous versions of the settings.
        """
        new_values = {}
        for key in values:
            # Internal settings are prefixed with "x_" instead of "_"
            # as Pydantic does not allow "_" in field names.
            if key.startswith("_"):
                new_values["x" + key] = values[key]
            else:
                new_values[key] = values[key]
        return new_values

    if IS_PYDANTIC_V2:

        @model_validator(mode="after")
        def validate_mutual_exclusion_of_branching_args(self) -> Self:
            if (
                sum(
                    o is not None
                    for o in [self.fork_from, self.resume, self.resume_from]
                )
                > 1
            ):
                raise ValueError(
                    "`fork_from`, `resume`, or `resume_from` are mutually exclusive. "
                    "Please specify only one of them."
                )
            return self

        @model_validator(mode="after")
        def validate_skip_transaction_log(self):
            if self._offline and self.x_skip_transaction_log:
                raise ValueError("Cannot skip transaction log in offline mode")
            return self
    else:

        @root_validator(pre=False)  # type: ignore [call-overload]
        @classmethod
        def validate_mutual_exclusion_of_branching_args(cls, values):
            if (
                sum(
                    values.get(o) is not None
                    for o in ["fork_from", "resume", "resume_from"]
                )
                > 1
            ):
                raise ValueError(
                    "`fork_from`, `resume`, or `resume_from` are mutually exclusive. "
                    "Please specify only one of them."
                )
            return values

        @root_validator(pre=False)  # type: ignore [call-overload]
        @classmethod
        def validate_skip_transaction_log(cls, values):
            if values.get("_offline") and values.get("x_skip_transaction_log"):
                raise ValueError("Cannot skip transaction log in offline mode")
            return values

    # Field validators.
    @field_validator("api_key", mode="after")
    @classmethod
    def validate_api_key(cls, value):
        if value is not None and (len(value) > len(value.strip())):
            raise UsageError("API key cannot start or end with whitespace")
        return value

    @field_validator("base_url", mode="after")
    @classmethod
    def validate_base_url(cls, value):
        validate_url(value)
        # wandb.ai-specific checks
        if re.match(r".*wandb\.ai[^\.]*$", value) and "api." not in value:
            # user might guess app.wandb.ai or wandb.ai is the default cloud server
            raise ValueError(
                f"{value} is not a valid server address, did you mean https://api.wandb.ai?"
            )
        elif re.match(r".*wandb\.ai[^\.]*$", value) and not value.startswith("https"):
            raise ValueError("http is not secure, please use https://api.wandb.ai")
        return value.rstrip("/")

    @field_validator("code_dir", mode="before")
    @classmethod
    def validate_code_dir(cls, value):
        # TODO: add native support for pathlib.Path
        if isinstance(value, pathlib.Path):
            return str(value)
        return value

    @field_validator("console", mode="after")
    @classmethod
    def validate_console(cls, value, values):
        if value != "auto":
            return value

        return "wrap"

    @field_validator("x_executable", mode="before")
    @classmethod
    def validate_x_executable(cls, value):
        # TODO: add native support for pathlib.Path
        if isinstance(value, pathlib.Path):
            return str(value)
        return value

    @field_validator("x_file_stream_max_line_bytes", mode="after")
    @classmethod
    def validate_file_stream_max_line_bytes(cls, value):
        if value is not None and value < 1:
            raise ValueError("File stream max line bytes must be greater than 0")
        return value

    @field_validator("x_files_dir", mode="before")
    @classmethod
    def validate_x_files_dir(cls, value):
        # TODO: add native support for pathlib.Path
        if isinstance(value, pathlib.Path):
            return str(value)
        return value

    @field_validator("fork_from", mode="before")
    @classmethod
    def validate_fork_from(cls, value, values) -> Optional[RunMoment]:
        run_moment = cls._runmoment_preprocessor(value)

        if hasattr(values, "data"):
            # pydantic v2
            values = values.data
        else:
            # pydantic v1
            values = values

        if (
            run_moment
            and values.get("run_id") is not None
            and values.get("run_id") == run_moment.run
        ):
            raise ValueError(
                "Provided `run_id` is the same as the run to `fork_from`. "
                "Please provide a different `run_id` or remove the `run_id` argument. "
                "If you want to rewind the current run, please use `resume_from` instead."
            )
        return run_moment

    @field_validator("http_proxy", mode="after")
    @classmethod
    def validate_http_proxy(cls, value):
        if value is None:
            return None
        validate_url(value)
        return value.rstrip("/")

    @field_validator("https_proxy", mode="after")
    @classmethod
    def validate_https_proxy(cls, value):
        if value is None:
            return None
        validate_url(value)
        return value.rstrip("/")

    @field_validator("ignore_globs", mode="after")
    @classmethod
    def validate_ignore_globs(cls, value):
        return tuple(value) if not isinstance(value, tuple) else value

    @field_validator("program", mode="before")
    @classmethod
    def validate_program(cls, value):
        # TODO: add native support for pathlib.Path
        if isinstance(value, pathlib.Path):
            return str(value)
        return value

    @field_validator("program_abspath", mode="before")
    @classmethod
    def validate_program_abspath(cls, value):
        # TODO: add native support for pathlib.Path
        if isinstance(value, pathlib.Path):
            return str(value)
        return value

    @field_validator("program_relpath", mode="before")
    @classmethod
    def validate_program_relpath(cls, value):
        # TODO: add native support for pathlib.Path
        if isinstance(value, pathlib.Path):
            return str(value)
        return value

    @field_validator("project", mode="after")
    @classmethod
    def validate_project(cls, value, values):
        if value is None:
            return None
        invalid_chars_list = list("/\\#?%:")
        if len(value) > 128:
            raise UsageError(f"Invalid project name {value!r}: exceeded 128 characters")
        invalid_chars = {char for char in invalid_chars_list if char in value}
        if invalid_chars:
            raise UsageError(
                f"Invalid project name {value!r}: "
                f"cannot contain characters {','.join(invalid_chars_list)!r}, "
                f"found {','.join(invalid_chars)!r}"
            )
        return value

    @field_validator("resume", mode="before")
    @classmethod
    def validate_resume(cls, value):
        if value is False:
            return None
        if value is True:
            return "auto"
        return value

    @field_validator("resume_from", mode="before")
    @classmethod
    def validate_resume_from(cls, value, values) -> Optional[RunMoment]:
        run_moment = cls._runmoment_preprocessor(value)

        if hasattr(values, "data"):
            # pydantic v2
            values = values.data
        else:
            # pydantic v1
            values = values

        if (
            run_moment
            and values.get("run_id") is not None
            and values.get("run_id") != run_moment.run
        ):
            raise ValueError(
                "Both `run_id` and `resume_from` have been specified with different ids."
            )
        return run_moment

    @field_validator("root_dir", mode="before")
    @classmethod
    def validate_root_dir(cls, value):
        # TODO: add native support for pathlib.Path
        if isinstance(value, pathlib.Path):
            return str(value)
        return value

    @field_validator("run_id", mode="after")
    @classmethod
    def validate_run_id(cls, value, values):
        if value is None:
            return None

        if len(value) == 0:
            raise UsageError("Run ID cannot be empty")
        if len(value) > len(value.strip()):
            raise UsageError("Run ID cannot start or end with whitespace")
        if not bool(value.strip()):
            raise UsageError("Run ID cannot contain only whitespace")

        # check if the run id contains any reserved characters
        reserved_chars = ":;,#?/'"
        if any(char in reserved_chars for char in value):
            raise UsageError(f"Run ID cannot contain the characters: {reserved_chars}")
        return value

    @field_validator("settings_system", mode="after")
    @classmethod
    def validate_settings_system(cls, value):
        if value is None:
            return None
        elif isinstance(value, pathlib.Path):
            return str(_path_convert(value))
        else:
            return _path_convert(value)

    @field_validator("x_service_wait", mode="after")
    @classmethod
    def validate_service_wait(cls, value):
        if value < 0:
            raise UsageError("Service wait time cannot be negative")
        return value

    @field_validator("start_method", mode="after")
    @classmethod
    def validate_start_method(cls, value):
        if value is None:
            return value
        wandb.termwarn(
            "`start_method` is deprecated and will be removed in a future version "
            "of wandb. This setting is currently non-functional and safely ignored.",
            repeat=False,
        )
        return value

    @field_validator("x_stats_coreweave_metadata_base_url", mode="after")
    @classmethod
    def validate_x_stats_coreweave_metadata_base_url(cls, value):
        validate_url(value)
        return value.rstrip("/")

    @field_validator("x_stats_gpu_device_ids", mode="before")
    @classmethod
    def validate_x_stats_gpu_device_ids(cls, value):
        if isinstance(value, str):
            return json.loads(value)
        return value

    @field_validator("x_stats_neuron_monitor_config_path", mode="before")
    @classmethod
    def validate_x_stats_neuron_monitor_config_path(cls, value):
        # TODO: add native support for pathlib.Path
        if isinstance(value, pathlib.Path):
            return str(value)
        return value

    @field_validator("x_stats_open_metrics_endpoints", mode="before")
    @classmethod
    def validate_stats_open_metrics_endpoints(cls, value):
        if isinstance(value, str):
            return json.loads(value)
        return value

    @field_validator("x_stats_open_metrics_filters", mode="before")
    @classmethod
    def validate_stats_open_metrics_filters(cls, value):
        if isinstance(value, str):
            return json.loads(value)
        return value

    @field_validator("x_stats_open_metrics_http_headers", mode="before")
    @classmethod
    def validate_stats_open_metrics_http_headers(cls, value):
        if isinstance(value, str):
            return json.loads(value)
        return value

    @field_validator("x_stats_sampling_interval", mode="after")
    @classmethod
    def validate_stats_sampling_interval(cls, value):
        if value < 0.1:
            raise UsageError("Stats sampling interval cannot be less than 0.1 seconds")
        return value

    @field_validator("sweep_id", mode="after")
    @classmethod
    def validate_sweep_id(cls, value):
        if value is None:
            return None
        if len(value) == 0:
            raise UsageError("Sweep ID cannot be empty")
        if len(value) > len(value.strip()):
            raise UsageError("Sweep ID cannot start or end with whitespace")
        if not bool(value.strip()):
            raise UsageError("Sweep ID cannot contain only whitespace")
        return value

    @field_validator("sweep_param_path", mode="before")
    @classmethod
    def validate_sweep_param_path(cls, value):
        # TODO: add native support for pathlib.Path
        if isinstance(value, pathlib.Path):
            return str(value)
        return value

    # Computed fields.

    @computed_field  # type: ignore[prop-decorator]
    @property
    def _args(self) -> List[str]:
        if not self._jupyter:
            return sys.argv[1:]
        return []

    @computed_field  # type: ignore[prop-decorator]
    @property
    def _aws_lambda(self) -> bool:
        """Check if we are running in a lambda environment."""
        from sentry_sdk.integrations.aws_lambda import (  # type: ignore[import-not-found]
            get_lambda_bootstrap,
        )

        lambda_bootstrap = get_lambda_bootstrap()
        if not lambda_bootstrap or not hasattr(
            lambda_bootstrap, "handle_event_request"
        ):
            return False
        return True

    @computed_field  # type: ignore[prop-decorator]
    @property
    def _code_path_local(self) -> Optional[str]:
        """The relative path from the current working directory to the code path.

        For example, if the code path is /home/user/project/example.py, and the
        current working directory is /home/user/project, then the code path local
        is example.py.

        If couldn't find the relative path, this will be an empty string.
        """
        return self._get_program_relpath(self.program) if self.program else None

    @computed_field  # type: ignore[prop-decorator]
    @property
    def _colab(self) -> bool:
        return "google.colab" in sys.modules

    @computed_field  # type: ignore[prop-decorator]
    @property
    def _ipython(self) -> bool:
        return ipython.in_ipython()

    @computed_field  # type: ignore[prop-decorator]
    @property
    def _jupyter(self) -> bool:
        return ipython.in_jupyter()

    @computed_field  # type: ignore[prop-decorator]
    @property
    def _kaggle(self) -> bool:
        return util._is_likely_kaggle()

    @computed_field  # type: ignore[prop-decorator]
    @property
    def _noop(self) -> bool:
        return self.mode == "disabled"

    @computed_field  # type: ignore[prop-decorator]
    @property
    def _notebook(self) -> bool:
        return self._ipython or self._jupyter or self._colab or self._kaggle

    @computed_field  # type: ignore[prop-decorator]
    @property
    def _offline(self) -> bool:
        return self.mode in ("offline", "dryrun")

    @computed_field  # type: ignore[prop-decorator]
    @property
    def _os(self) -> str:
        """The operating system of the machine running the script."""
        return platform.platform(aliased=True)

    @computed_field  # type: ignore[prop-decorator]
    @property
    def _platform(self) -> str:
        return f"{platform.system()}-{platform.machine()}".lower()

    @computed_field  # type: ignore[prop-decorator]
    @property
    def _python(self) -> str:
        return f"{platform.python_implementation()} {platform.python_version()}"

    @computed_field  # type: ignore[prop-decorator]
    @property
    def _shared(self) -> bool:
        """Whether we are in shared mode.

        In "shared" mode, multiple processes can write to the same run,
        for example from different machines.
        """
        return self.mode == "shared"

    @computed_field  # type: ignore[prop-decorator]
    @property
    def _start_datetime(self) -> str:
        if self.x_start_time is None:
            return ""
        datetime_now = datetime.fromtimestamp(self.x_start_time)
        return datetime_now.strftime("%Y%m%d_%H%M%S")

    @computed_field  # type: ignore[prop-decorator]
    @property
    def _tmp_code_dir(self) -> str:
        return _path_convert(self.sync_dir, "tmp", "code")

    @computed_field  # type: ignore[prop-decorator]
    @property
    def _windows(self) -> bool:
        return platform.system() == "Windows"

    @computed_field  # type: ignore[prop-decorator]
    @property
    def colab_url(self) -> Optional[str]:
        """The URL to the Colab notebook, if running in Colab."""
        if not self._colab:
            return None
        if self.x_jupyter_path and self.x_jupyter_path.startswith("fileId="):
            unescaped = unquote(self.x_jupyter_path)
            return "https://colab.research.google.com/notebook#" + unescaped
        return None

    @computed_field  # type: ignore[prop-decorator]
    @property
    def deployment(self) -> Literal["local", "cloud"]:
        return "local" if self.is_local else "cloud"

    @computed_field  # type: ignore[prop-decorator]
    @property
    def files_dir(self) -> str:
        """Absolute path to the local directory where the run's files are stored."""
        return self.x_files_dir or _path_convert(self.sync_dir, "files")

    @computed_field  # type: ignore[prop-decorator]
    @property
    def is_local(self) -> bool:
        return str(self.base_url) != "https://api.wandb.ai"

    @computed_field  # type: ignore[prop-decorator]
    @property
    def log_dir(self) -> str:
        """The directory for storing log files."""
        return _path_convert(self.sync_dir, "logs")

    @computed_field  # type: ignore[prop-decorator]
    @property
    def log_internal(self) -> str:
        """The path to the file to use for internal logs."""
        return _path_convert(self.log_dir, "debug-internal.log")

    @computed_field  # type: ignore[prop-decorator]
    @property
    def log_symlink_internal(self) -> str:
        """The path to the symlink to the internal log file of the most recent run."""
        return _path_convert(self.wandb_dir, "debug-internal.log")

    @computed_field  # type: ignore[prop-decorator]
    @property
    def log_symlink_user(self) -> str:
        """The path to the symlink to the user-process log file of the most recent run."""
        return _path_convert(self.wandb_dir, "debug.log")

    @computed_field  # type: ignore[prop-decorator]
    @property
    def log_user(self) -> str:
        """The path to the file to use for user-process logs."""
        return _path_convert(self.log_dir, "debug.log")

    @computed_field  # type: ignore[prop-decorator]
    @property
    def project_url(self) -> str:
        """The W&B URL where the project can be viewed."""
        project_url = self._project_url_base()
        if not project_url:
            return ""

        query = self._get_url_query_string()

        return f"{project_url}{query}"

    @computed_field  # type: ignore[prop-decorator]
    @property
    def resume_fname(self) -> str:
        """The path to the resume file."""
        return _path_convert(self.wandb_dir, "wandb-resume.json")

    @computed_field  # type: ignore[prop-decorator]
    @property
    def run_mode(self) -> Literal["run", "offline-run"]:
        return "run" if not self._offline else "offline-run"

    @computed_field  # type: ignore[prop-decorator]
    @property
    def run_url(self) -> str:
        """The W&B URL where the run can be viewed."""
        project_url = self._project_url_base()
        if not all([project_url, self.run_id]):
            return ""

        query = self._get_url_query_string()
        # Exclude specific safe characters from URL encoding to prevent 404 errors
        safe_chars = "=+&$@"
        return f"{project_url}/runs/{quote(self.run_id or '', safe=safe_chars)}{query}"

    @computed_field  # type: ignore[prop-decorator]
    @property
    def settings_workspace(self) -> str:
        """The path to the workspace settings file."""
        return _path_convert(self.wandb_dir, "settings")

    @computed_field  # type: ignore[prop-decorator]
    @property
    def sweep_url(self) -> str:
        """The W&B URL where the sweep can be viewed."""
        project_url = self._project_url_base()
        if not all([project_url, self.sweep_id]):
            return ""

        query = self._get_url_query_string()
        return f"{project_url}/sweeps/{quote(self.sweep_id or '')}{query}"

    @computed_field  # type: ignore[prop-decorator]
    @property
    def sync_dir(self) -> str:
        return _path_convert(
            self.wandb_dir,
            f"{self.run_mode}-{self.timespec}-{self.run_id}",
        )

    @computed_field  # type: ignore[prop-decorator]
    @property
    def sync_file(self) -> str:
        """Path to the append-only binary transaction log file."""
        return _path_convert(self.sync_dir, f"run-{self.run_id}.wandb")

    @computed_field  # type: ignore[prop-decorator]
    @property
    def sync_symlink_latest(self) -> str:
        return _path_convert(self.wandb_dir, "latest-run")

    @computed_field  # type: ignore[prop-decorator]
    @property
    def timespec(self) -> str:
        return self._start_datetime

    @computed_field  # type: ignore[prop-decorator]
    @property
    def wandb_dir(self) -> str:
        """Full path to the wandb directory."""
        stage_dir = (
            ".wandb" + os.sep
            if os.path.exists(os.path.join(self.root_dir, ".wandb"))
            else "wandb" + os.sep
        )
        path = os.path.join(self.root_dir, stage_dir)
        return os.path.expanduser(path)

    # Methods to collect and update settings from different sources.
    #
    # The Settings class does not track the source of the settings,
    # so it is up to the developer to ensure that the settings are applied
    # in the correct order. Most of the updates are done in
    # wandb/sdk/wandb_setup.py::_WandbSetup._settings_setup.

    def update_from_system_config_file(self):
        """Update settings from the system config file."""
        if not self.settings_system or not os.path.exists(self.settings_system):
            return
        for key, value in self._load_config_file(self.settings_system).items():
            if value is not None:
                setattr(self, key, value)

    def update_from_workspace_config_file(self):
        """Update settings from the workspace config file."""
        if not self.settings_workspace or not os.path.exists(self.settings_workspace):
            return
        for key, value in self._load_config_file(self.settings_workspace).items():
            if value is not None:
                setattr(self, key, value)

    def update_from_env_vars(self, environ: Dict[str, Any]):
        """Update settings from environment variables."""
        env_prefix: str = "WANDB_"
        private_env_prefix: str = env_prefix + "_"
        special_env_var_names = {
            "WANDB_SERVICE_TRANSPORT": "x_service_transport",
            "WANDB_DIR": "root_dir",
            "WANDB_NAME": "run_name",
            "WANDB_NOTES": "run_notes",
            "WANDB_TAGS": "run_tags",
            "WANDB_JOB_TYPE": "run_job_type",
            "WANDB_HTTP_TIMEOUT": "x_graphql_timeout_seconds",
            "WANDB_FILE_PUSHER_TIMEOUT": "x_file_transfer_timeout_seconds",
            "WANDB_USER_EMAIL": "email",
        }
        env = dict()
        for setting, value in environ.items():
            if not setting.startswith(env_prefix):
                continue

            if setting in special_env_var_names:
                key = special_env_var_names[setting]
            elif setting.startswith(private_env_prefix):
                key = "x_" + setting[len(private_env_prefix) :].lower()
            else:
                # otherwise, strip the prefix and convert to lowercase
                key = setting[len(env_prefix) :].lower()

            if key in self.__dict__:
                if key in ("ignore_globs", "run_tags"):
                    value = value.split(",")
                env[key] = value

        for key, value in env.items():
            if value is not None:
                setattr(self, key, value)

    def update_from_system_environment(self):
        """Update settings from the system environment."""
        # For code saving, only allow env var override if value from server is true, or
        # if no preference was specified.
        if (self.save_code is True or self.save_code is None) and (
            os.getenv(env.SAVE_CODE) is not None
            or os.getenv(env.DISABLE_CODE) is not None
        ):
            self.save_code = env.should_save_code()

        if os.getenv(env.DISABLE_GIT) is not None:
            self.disable_git = env.disable_git()

        # Attempt to get notebook information if not already set by the user
        if self._jupyter and (self.notebook_name is None or self.notebook_name == ""):
            meta = wandb.jupyter.notebook_metadata(self.silent)  # type: ignore
            self.x_jupyter_path = meta.get("path")
            self.x_jupyter_name = meta.get("name")
            self.x_jupyter_root = meta.get("root")
        elif (
            self._jupyter
            and self.notebook_name is not None
            and os.path.exists(self.notebook_name)
        ):
            self.x_jupyter_path = self.notebook_name
            self.x_jupyter_name = self.notebook_name
            self.x_jupyter_root = os.getcwd()
        elif self._jupyter:
            wandb.termwarn(
                "WANDB_NOTEBOOK_NAME should be a path to a notebook file, "
                f"couldn't find {self.notebook_name}.",
            )

        # host is populated by update_from_env_vars if the corresponding env
        # vars exist -- but if they don't, we'll fill them in here.
        if self.host is None:
            self.host = socket.gethostname()  # type: ignore

        _executable = (
            self.x_executable
            or os.environ.get(env._EXECUTABLE)
            or sys.executable
            or shutil.which("python3")
            or "python3"
        )
        self.x_executable = _executable

        if self.docker is None:
            self.docker = env.get_docker(util.image_id_from_k8s())

        # proceed if not in CLI mode
        if self.x_cli_only_mode:
            return

        program = self.program or self._get_program()

        if program is not None:
            try:
                root = (
                    GitRepo().root or os.getcwd()
                    if not self.disable_git
                    else os.getcwd()
                )
            except Exception:
                # if the git command fails, fall back to the current working directory
                root = os.getcwd()

            self.program_relpath = self.program_relpath or self._get_program_relpath(
                program, root
            )
            program_abspath = os.path.abspath(
                os.path.join(root, os.path.relpath(os.getcwd(), root), program)
            )
            if os.path.exists(program_abspath):
                self.program_abspath = program_abspath
        else:
            program = "<python with no main file>"

        self.program = program

    def update_from_dict(self, settings: Dict[str, Any]) -> None:
        """Update settings from a dictionary."""
        for key, value in dict(settings).items():
            if value is not None:
                setattr(self, key, value)

    def update_from_settings(self, settings: Settings) -> None:
        """Update settings from another instance of `Settings`."""
        d = {field: getattr(settings, field) for field in settings.model_fields_set}
        if d:
            self.update_from_dict(d)

    # Helper methods.

    def to_proto(self) -> wandb_settings_pb2.Settings:
        """Generate a protobuf representation of the settings."""
        settings_proto = wandb_settings_pb2.Settings()
        for k, v in self.model_dump(exclude_none=True).items():
            # Client-only settings that don't exist on the protobuf.
            if k in ("reinit",):
                continue

            # Special case for x_stats_open_metrics_filters.
            if k == "x_stats_open_metrics_filters":
                if isinstance(v, (list, set, tuple)):
                    setting = getattr(settings_proto, k)
                    setting.sequence.value.extend(v)
                elif isinstance(v, dict):
                    setting = getattr(settings_proto, k)
                    for key, value in v.items():
                        for kk, vv in value.items():
                            setting.mapping.value[key].value[kk] = vv
                else:
                    raise TypeError(f"Unsupported type {type(v)} for setting {k}")
                continue

            # Special case for RunMoment fields.
            if k in ("fork_from", "resume_from"):
                run_moment = (
                    v
                    if isinstance(v, RunMoment)
                    else RunMoment(
                        run=v.get("run"),
                        value=v.get("value"),
                        metric=v.get("metric"),
                    )
                )
                getattr(settings_proto, k).CopyFrom(
                    wandb_settings_pb2.RunMoment(
                        run=run_moment.run,
                        value=run_moment.value,
                        metric=run_moment.metric,
                    )
                )
                continue

            if isinstance(v, bool):
                getattr(settings_proto, k).CopyFrom(BoolValue(value=v))
            elif isinstance(v, int):
                getattr(settings_proto, k).CopyFrom(Int32Value(value=v))
            elif isinstance(v, float):
                getattr(settings_proto, k).CopyFrom(DoubleValue(value=v))
            elif isinstance(v, str):
                getattr(settings_proto, k).CopyFrom(StringValue(value=v))
            elif isinstance(v, (list, set, tuple)):
                # we only support sequences of strings for now
                sequence = getattr(settings_proto, k)
                sequence.value.extend(v)
            elif isinstance(v, dict):
                mapping = getattr(settings_proto, k)
                for key, value in v.items():
                    # we only support dicts with string values for now
                    mapping.value[key] = value
            elif v is None:
                # None means that the setting value was not set.
                pass
            else:
                raise TypeError(f"Unsupported type {type(v)} for setting {k}")

        return settings_proto

    def _get_program(self) -> Optional[str]:
        """Get the program that started the current process."""
        if self._jupyter:
            # If in a notebook, try to get the program from the notebook metadata.
            if self.notebook_name:
                return self.notebook_name

            if not self.x_jupyter_path:
                return self.program

            if self.x_jupyter_path.startswith("fileId="):
                return self.x_jupyter_name

            return self.x_jupyter_path

        # If not in a notebook, try to get the program from the environment
        # or the __main__ module for scripts run as `python -m ...`.
        program = os.getenv(env.PROGRAM)
        if program is not None:
            return program

        try:
            import __main__
        except ImportError:
            return None

        try:
            if __main__.__spec__ is None:
                python_args = __main__.__file__
            else:
                python_args = f"-m {__main__.__spec__.name}"
        except AttributeError:
            return None

        return python_args

    @staticmethod
    def _get_program_relpath(program: str, root: Optional[str] = None) -> Optional[str]:
        """Get the relative path to the program from the root directory."""
        if not program:
            return None

        root = root or os.getcwd()
        if not root:
            return None

        # For windows if the root and program are on different drives,
        # os.path.relpath will raise a ValueError.
        if not util.are_paths_on_same_drive(root, program):
            return None

        full_path_to_program = os.path.join(
            root, os.path.relpath(os.getcwd(), root), program
        )
        if os.path.exists(full_path_to_program):
            relative_path = os.path.relpath(full_path_to_program, start=root)
            if "../" in relative_path:
                return None
            return relative_path

        return None

    @staticmethod
    def _load_config_file(file_name: str, section: str = "default") -> dict:
        """Load a config file and return the settings for a given section."""
        parser = configparser.ConfigParser()
        parser.add_section(section)
        parser.read(file_name)
        config: Dict[str, Any] = dict()
        for k in parser[section]:
            config[k] = parser[section][k]
            if k == "ignore_globs":
                config[k] = config[k].split(",")
        return config

    def _project_url_base(self) -> str:
        """Construct the base URL for the project."""
        if not all([self.entity, self.project]):
            return ""

        app_url = util.app_url(self.base_url)
        return f"{app_url}/{quote(self.entity or '')}/{quote(self.project or '')}"

    def _get_url_query_string(self) -> str:
        """Construct the query string for project, run, and sweep URLs."""
        # TODO: remove dependency on Api()
        if self.anonymous not in ["allow", "must"]:
            return ""

        api_key = apikey.api_key(settings=self)

        return f"?{urlencode({'apiKey': api_key})}"

    @staticmethod
    def _runmoment_preprocessor(
        val: Union[RunMoment, str, None],
    ) -> Optional[RunMoment]:
        """Preprocess the setting for forking or resuming a run."""
        if isinstance(val, RunMoment) or val is None:
            return val
        elif isinstance(val, str):
            return RunMoment.from_uri(val)

    if not IS_PYDANTIC_V2:

        def model_copy(self, *args, **kwargs):
            return self.copy(*args, **kwargs)

        def model_dump(self, **kwargs):
            """Compatibility method for Pydantic v1 to mimic v2's model_dump.

            In v1, this is equivalent to dict() but also includes computed properties.

            Args:
                **kwargs: Options passed to the dict method
                    - exclude_none: Whether to exclude fields with None values

            Returns:
                A dictionary of the model's fields and computed properties
            """
            # Handle exclude_none separately since it's named differently in v1
            exclude_none = kwargs.pop("exclude_none", False)

            # Start with regular fields from dict()
            result = self.dict(**kwargs)

            # Get all computed properties
            for name in dir(self.__class__):
                attr = getattr(self.__class__, name, None)
                if isinstance(attr, property):
                    try:
                        # Only include properties that don't raise errors
                        value = getattr(self, name)
                        result[name] = value
                    except (AttributeError, NotImplementedError, TypeError, ValueError):
                        # Skip properties that can't be accessed or raise errors
                        pass
                elif isinstance(attr, RunMoment):
                    value = getattr(self, name)
                    result[name] = value

            # Special Pydantic attributes that should always be excluded
            exclude_fields = {
                "model_config",
                "model_fields",
                "model_fields_set",
                "__fields__",
                "__model_fields_set",
                "__pydantic_self__",
                "__pydantic_initialised__",
            }

            # Remove special Pydantic attributes
            for field in exclude_fields:
                if field in result:
                    del result[field]

            if exclude_none:
                # Remove None values from the result
                return {k: v for k, v in result.items() if v is not None}

            return result

        @property
        def model_fields_set(self) -> set:
            """Return a set of fields that have been explicitly set.

            This is a compatibility property for Pydantic v1 to mimic v2's model_fields_set.
            """
            return getattr(self, "__fields_set__", set())<|MERGE_RESOLUTION|>--- conflicted
+++ resolved
@@ -838,14 +838,8 @@
     """,
     )
 
-<<<<<<< HEAD
-    x_server_side_expand_glob_metrics: bool = Field(
-        default=False,
-        description="""Flag to delegate glob matching of metrics in define_metric to the server.
-=======
     x_server_side_expand_glob_metrics: bool = True
     """Flag to delegate glob matching of metrics in define_metric to the server.
->>>>>>> a28b8830
 
     If the server does not support this, the client will perform the glob matching.
     """,
@@ -931,17 +925,8 @@
         default=None, description="HTTP headers to add to OpenMetrics requests."
     )
 
-<<<<<<< HEAD
-    x_stats_disk_paths: Optional[Sequence[str]] = Field(
-        default_factory=lambda: ("/", "/System/Volumes/Data")
-        if platform.system() == "Darwin"
-        else ("/",),
-        description="System paths to monitor for disk usage.",
-    )
-=======
     x_stats_disk_paths: Optional[Sequence[str]] = ("/",)
     """System paths to monitor for disk usage."""
->>>>>>> a28b8830
 
     x_stats_cpu_count: Optional[int] = None
     """System CPU count.
@@ -999,12 +984,6 @@
     """,
     )
 
-<<<<<<< HEAD
-    x_sync: bool = Field(
-        default=False,
-        description="Flag to indicate whether we are syncing a run from the transaction log.",
-    )
-=======
     x_stats_track_process_tree: bool = False
     """Monitor the entire process tree for resource usage, starting from `x_stats_pid`.
 
@@ -1015,7 +994,6 @@
 
     x_sync: bool = False
     """Flag to indicate whether we are syncing a run from the transaction log."""
->>>>>>> a28b8830
 
     x_update_finish_state: bool = Field(
         default=True,
