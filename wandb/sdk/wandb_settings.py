import configparser
import enum
import getpass
import json
import multiprocessing
import os
import platform
import re
import shutil
import socket
import sys
import tempfile
import time
from datetime import datetime
from distutils.util import strtobool
from functools import reduce
from typing import (
    Any,
    Callable,
    Dict,
    FrozenSet,
    ItemsView,
    Iterable,
    Mapping,
    Optional,
    Sequence,
    Set,
    Tuple,
    Union,
    no_type_check,
)
from urllib.parse import quote, urlencode, urlparse, urlsplit

import wandb
import wandb.env
from wandb import util
from wandb.apis.internal import Api
from wandb.errors import UsageError
from wandb.sdk.lib import filesystem
from wandb.sdk.wandb_config import Config
from wandb.sdk.wandb_setup import _EarlyLogger

from .lib import apikey
from .lib.git import GitRepo
from .lib.ipython import _get_python_type
from .lib.runid import generate_id

if sys.version_info >= (3, 8):
    from typing import get_args, get_origin, get_type_hints
elif sys.version_info >= (3, 7):
    from typing_extensions import get_args, get_origin, get_type_hints
else:

    def get_args(obj: Any) -> Optional[Any]:
        return obj.__args__ if hasattr(obj, "__args__") else None

    def get_origin(obj: Any) -> Optional[Any]:
        return obj.__origin__ if hasattr(obj, "__origin__") else None

    def get_type_hints(obj: Any) -> Dict[str, Any]:
        return dict(obj.__annotations__) if hasattr(obj, "__annotations__") else dict()


def _get_wandb_dir(root_dir: str) -> str:
    """Get the full path to the wandb directory.

    The setting exposed to users as `dir=` or `WANDB_DIR` is the `root_dir`.
    We add the `__stage_dir__` to it to get the full `wandb_dir`
    """
    # We use the hidden version if it already exists, otherwise non-hidden.
    if os.path.exists(os.path.join(root_dir, ".wandb")):
        __stage_dir__ = ".wandb" + os.sep
    else:
        __stage_dir__ = "wandb" + os.sep

    path = os.path.join(root_dir, __stage_dir__)
    if not os.access(root_dir or ".", os.W_OK):
        wandb.termwarn(
            f"Path {path} wasn't writable, using system temp directory.",
            repeat=False,
        )
        path = os.path.join(tempfile.gettempdir(), __stage_dir__ or ("wandb" + os.sep))

    return os.path.expanduser(path)


# todo: should either return bool or error out. fix once confident.
def _str_as_bool(val: Union[str, bool]) -> bool:
    """Parse a string as a bool."""
    if isinstance(val, bool):
        return val
    try:
        ret_val = bool(strtobool(str(val)))
        return ret_val
    except (AttributeError, ValueError):
        pass

    # todo: remove this and only raise error once we are confident.
    wandb.termwarn(
        f"Could not parse value {val} as a bool. ",
        repeat=False,
    )
    raise UsageError(f"Could not parse value {val} as a bool.")


<<<<<<< HEAD
def _str_as_dict(val: Union[str, Dict[str, Any]]) -> Dict[str, Any]:
    """
    Parse a string as a dict.
    """
    if isinstance(val, dict):
        return val
    try:
        return dict(json.loads(val))
    except (AttributeError, ValueError):
        pass

    # todo: remove this and only raise error once we are confident.
    wandb.termwarn(
        f"Could not parse value {val} as a dict. ",
        repeat=False,
    )
    raise UsageError(f"Could not parse value {val} as a dict.")
=======
def _str_as_tuple(val: Union[str, Sequence[str]]) -> Tuple[str, ...]:
    """
    Parse a (potentially comma-separated) string as a tuple.
    """
    if isinstance(val, str):
        return tuple(val.split(","))
    return tuple(val)
>>>>>>> e5e6fac5


def _redact_dict(
    d: Dict[str, Any],
    unsafe_keys: Union[Set[str], FrozenSet[str]] = frozenset({"api_key"}),
    redact_str: str = "***REDACTED***",
) -> Dict[str, Any]:
    """Redact a dict of unsafe values specified by their key."""
    if not d or unsafe_keys.isdisjoint(d):
        return d
    safe_dict = d.copy()
    safe_dict.update({k: redact_str for k in unsafe_keys.intersection(d)})
    return safe_dict


def _get_program() -> Optional[str]:
    program = os.getenv(wandb.env.PROGRAM)
    if program is not None:
        return program
    try:
        import __main__

        if __main__.__spec__ is None:
            return __main__.__file__
        # likely run as `python -m ...`
        return f"-m {__main__.__spec__.name}"
    except (ImportError, AttributeError):
        return None


def _get_program_relpath_from_gitrepo(
    program: str, _logger: Optional[_EarlyLogger] = None
) -> Optional[str]:
    repo = GitRepo()
    root = repo.root
    if not root:
        root = os.getcwd()
    full_path_to_program = os.path.join(
        root, os.path.relpath(os.getcwd(), root), program
    )
    if os.path.exists(full_path_to_program):
        relative_path = os.path.relpath(full_path_to_program, start=root)
        if "../" in relative_path:
            if _logger is not None:
                _logger.warning(f"Could not save program above cwd: {program}")
            return None
        return relative_path

    if _logger is not None:
        _logger.warning(f"Could not find program at {program}")
    return None


@enum.unique
class Source(enum.IntEnum):
    OVERRIDE: int = 0
    BASE: int = 1  # todo: audit this
    ORG: int = 2
    ENTITY: int = 3
    PROJECT: int = 4
    USER: int = 5
    SYSTEM: int = 6
    WORKSPACE: int = 7
    ENV: int = 8
    SETUP: int = 9
    LOGIN: int = 10
    INIT: int = 11
    SETTINGS: int = 12
    ARGS: int = 13
    RUN: int = 14


@enum.unique
class SettingsConsole(enum.IntEnum):
    OFF = 0
    WRAP = 1
    REDIRECT = 2
    WRAP_RAW = 3
    WRAP_EMU = 4


class Property:
    """A class to represent attributes (individual settings) of the Settings object.

    - Encapsulates the logic of how to preprocess and validate values of settings
    throughout the lifetime of a class instance.
    - Allows for runtime modification of settings with hooks, e.g. in the case when
    a setting depends on another setting.
    - The update() method is used to update the value of a setting.
    - The `is_policy` attribute determines the source priority when updating the property value.
    E.g. if `is_policy` is True, the smallest `Source` value takes precedence.
    """

    # todo: this is a temporary measure to bypass validation of the settings
    #  whose validation was not previously enforced to make sure we don't brake anything.
    __strict_validate_settings = {
        "project",
        "start_method",
        "mode",
        "console",
        "problem",
        "anonymous",
        "strict",
        "silent",
        "show_info",
        "show_warnings",
        "show_errors",
        "base_url",
        "login_timeout",
    }

    def __init__(  # pylint: disable=unused-argument
        self,
        name: str,
        value: Optional[Any] = None,
        preprocessor: Union[Callable, Sequence[Callable], None] = None,
        # validators allow programming by contract
        validator: Union[Callable, Sequence[Callable], None] = None,
        # runtime converter (hook): properties can be e.g. tied to other properties
        hook: Union[Callable, Sequence[Callable], None] = None,
        # always apply hook even if value is None. can be used to replace @property's
        auto_hook: bool = False,
        is_policy: bool = False,
        frozen: bool = False,
        source: int = Source.BASE,
        **kwargs: Any,
    ):
        self.name = name
        self._preprocessor = preprocessor
        self._validator = validator
        self._hook = hook
        self._auto_hook = auto_hook
        self._is_policy = is_policy
        self._source = source

        # todo: this is a temporary measure to collect stats on failed preprocessing and validation
        self.__failed_preprocessing: bool = False
        self.__failed_validation: bool = False

        # preprocess and validate value
        self._value = self._validate(self._preprocess(value))

        self.__frozen = frozen

    @property
    def value(self) -> Any:
        """Apply the runtime modifier(s) (if any) and return the value."""
        _value = self._value
        if (_value is not None or self._auto_hook) and self._hook is not None:
            _hook = [self._hook] if callable(self._hook) else self._hook
            for h in _hook:
                _value = h(_value)
        return _value

    @property
    def is_policy(self) -> bool:
        return self._is_policy

    @property
    def source(self) -> int:
        return self._source

    def _preprocess(self, value: Any) -> Any:
        if value is not None and self._preprocessor is not None:
            _preprocessor = (
                [self._preprocessor]
                if callable(self._preprocessor)
                else self._preprocessor
            )
            for p in _preprocessor:
                try:
                    value = p(value)
                except (UsageError, ValueError):
                    wandb.termwarn(
                        f"Unable to preprocess value for property {self.name}: {value}. "
                        "This will raise an error in the future.",
                        repeat=False,
                    )
                    self.__failed_preprocessing = True
                    break
        return value

    def _validate(self, value: Any) -> Any:
        self.__failed_validation = False  # todo: this is a temporary measure
        if value is not None and self._validator is not None:
            _validator = (
                [self._validator] if callable(self._validator) else self._validator
            )
            for v in _validator:
                if not v(value):
                    # todo: this is a temporary measure to bypass validation of certain settings.
                    #  remove this once we are confident
                    if self.name in self.__strict_validate_settings:
                        raise ValueError(
                            f"Invalid value for property {self.name}: {value}"
                        )
                    else:
                        wandb.termwarn(
                            f"Invalid value for property {self.name}: {value}. "
                            "This will raise an error in the future.",
                            repeat=False,
                        )
                        self.__failed_validation = True
                        break
        return value

    def update(self, value: Any, source: int = Source.OVERRIDE) -> None:
        """Update the value of the property."""
        if self.__frozen:
            raise TypeError("Property object is frozen")
        # - always update value if source == Source.OVERRIDE
        # - if not previously overridden:
        #   - update value if source is lower than or equal to current source and property is policy
        #   - update value if source is higher than or equal to current source and property is not policy
        if (
            (source == Source.OVERRIDE)
            or (
                self._is_policy
                and self._source != Source.OVERRIDE
                and source <= self._source
            )
            or (
                not self._is_policy
                and self._source != Source.OVERRIDE
                and source >= self._source
            )
        ):
            # self.__dict__["_value"] = self._validate(self._preprocess(value))
            self._value = self._validate(self._preprocess(value))
            self._source = source

    def __setattr__(self, key: str, value: Any) -> None:
        if "_Property__frozen" in self.__dict__ and self.__frozen:
            raise TypeError(f"Property object {self.name} is frozen")
        if key == "value":
            raise AttributeError("Use update() to update property value")
        self.__dict__[key] = value

    def __str__(self) -> str:
        return f"{self.value!r}" if isinstance(self.value, str) else f"{self.value}"

    def __repr__(self) -> str:
        return (
            f"<Property {self.name}: value={self.value} "
            f"_value={self._value} source={self._source} is_policy={self._is_policy}>"
        )
        # return f"<Property {self.name}: value={self.value}>"
        # return self.__dict__.__repr__()


class Settings:
    """Settings for the wandb client."""

    # settings are declared as class attributes for static type checking purposes
    # and to help with IDE autocomplete.
    _args: Sequence[str]
    _cli_only_mode: bool  # Avoid running any code specific for runs
    _colab: bool
    _config_dict: Config
    _console: SettingsConsole
    _cuda: str
    _disable_meta: bool
    _disable_service: bool
    _disable_stats: bool
    _disable_viewer: bool  # Prevent early viewer query
    _except_exit: bool
    _executable: str
    _flow_control_custom: bool
    _flow_control_disabled: bool
    _internal_check_process: Union[int, float]
    _internal_queue_timeout: Union[int, float]
    _jupyter: bool
    _jupyter_name: str
    _jupyter_path: str
    _jupyter_root: str
    _kaggle: bool
    _live_policy_rate_limit: int
    _live_policy_wait_time: int
    _log_level: int
    _network_buffer: int
    _noop: bool
    _offline: bool
    _sync: bool
    _os: str
    _platform: str
    _python: str
    _runqueue_item_id: str
    _save_requirements: bool
    _service_transport: str
    _service_wait: float
    _start_datetime: datetime
    _start_time: float
    _stats_pid: int  # (internal) base pid for system stats
    _stats_sample_rate_seconds: float
    _stats_samples_to_average: int
    _stats_join_assets: bool  # join metrics from different assets before sending to backend
    _stats_neuron_monitor_config_path: str  # path to place config file for neuron-monitor (AWS Trainium)
    _stats_open_metrics_endpoints: Mapping[str, str]  # open metrics endpoint names/urls
    _tmp_code_dir: str
    _tracelog: str
    _unsaved_keys: Sequence[str]
    _windows: bool
    allow_val_change: bool
    anonymous: str
    api_key: str
    base_url: str  # The base url for the wandb api
    code_dir: str
    config_paths: Sequence[str]
    console: str
    deployment: str
    disable_code: bool
    disable_git: bool
    disable_hints: bool
    disable_job_creation: bool
    disabled: bool  # Alias for mode=dryrun, not supported yet
    docker: str
    email: str
    entity: str
    files_dir: str
    force: bool
    git_commit: str
    git_remote: str
    git_remote_url: str
    git_root: str
    heartbeat_seconds: int
    host: str
    ignore_globs: Tuple[str]
    init_timeout: float
    is_local: bool
    label_disable: bool
    launch: bool
    launch_config_path: str
    log_dir: str
    log_internal: str
    log_symlink_internal: str
    log_symlink_user: str
    log_user: str
    login_timeout: float
    magic: Union[str, bool, dict]
    mode: str
    notebook_name: str
    problem: str
    program: str
    program_relpath: str
    project: str
    project_url: str
    quiet: bool
    reinit: bool
    relogin: bool
    resume: Union[str, int, bool]
    resume_fname: str
    resumed: bool  # indication from the server about the state of the run (different from resume - user provided flag)
    root_dir: str
    run_group: str
    run_id: str
    run_job_type: str
    run_mode: str
    run_name: str
    run_notes: str
    run_tags: Tuple[str]
    run_url: str
    sagemaker_disable: bool
    save_code: bool
    settings_system: str
    settings_workspace: str
    show_colors: bool
    show_emoji: bool
    show_errors: bool
    show_info: bool
    show_warnings: bool
    silent: bool
    start_method: str
    strict: bool
    summary_errors: int
    summary_timeout: int
    summary_warnings: int
    sweep_id: str
    sweep_param_path: str
    sweep_url: str
    symlink: bool
    sync_dir: str
    sync_file: str
    sync_symlink_latest: str
    system_sample: int
    system_sample_seconds: int
    timespec: str
    tmp_dir: str
    username: str
    wandb_dir: str
    table_raise_on_max_row_limit_exceeded: bool

    def _default_props(self) -> Dict[str, Dict[str, Any]]:
        """Initialize instance attributes (individual settings) as Property objects.

        Helper method that is used in `__init__` together with the class attributes.
        Note that key names must be the same as the class attribute names.
        """
        return dict(
            _disable_meta={"preprocessor": _str_as_bool},
            _disable_service={
                "value": False,
                "preprocessor": _str_as_bool,
                "is_policy": True,
            },
            _disable_stats={"preprocessor": _str_as_bool},
            _disable_viewer={"preprocessor": _str_as_bool},
            _network_buffer={"preprocessor": int},
            _colab={
                "hook": lambda _: "google.colab" in sys.modules,
                "auto_hook": True,
            },
            _console={"hook": lambda _: self._convert_console(), "auto_hook": True},
            _internal_check_process={"value": 8},
            _internal_queue_timeout={"value": 2},
            _jupyter={
                "hook": lambda _: str(_get_python_type()) != "python",
                "auto_hook": True,
            },
            _kaggle={"hook": lambda _: util._is_likely_kaggle(), "auto_hook": True},
            _noop={"hook": lambda _: self.mode == "disabled", "auto_hook": True},
            _offline={
                "hook": (
                    lambda _: True
                    if self.disabled or (self.mode in ("dryrun", "offline"))
                    else False
                ),
                "auto_hook": True,
            },
            _flow_control_disabled={
                "hook": lambda _: self._network_buffer == 0,
                "auto_hook": True,
            },
            _flow_control_custom={
                "hook": lambda _: bool(self._network_buffer),
                "auto_hook": True,
            },
            _sync={"value": False},
            _platform={"value": util.get_platform_name()},
            _save_requirements={"value": True, "preprocessor": _str_as_bool},
            _service_wait={
                "value": 30,
                "preprocessor": float,
                "validator": self._validate__service_wait,
            },
            _stats_sample_rate_seconds={
                "value": 2.0,
                "preprocessor": float,
                "validator": self._validate__stats_sample_rate_seconds,
            },
            _stats_samples_to_average={
                "value": 15,
                "preprocessor": int,
                "validator": self._validate__stats_samples_to_average,
            },
            _stats_join_assets={"value": True, "preprocessor": _str_as_bool},
            _stats_neuron_monitor_config_path={
                "hook": lambda x: self._path_convert(x),
            },
            _stats_open_metrics_endpoints={
                # todo: opt-in to this feature
                # "value": {
                #     "DCGM": "http://localhost:9400/metrics",  # NVIDIA DCGM Exporter
                # },
                "preprocessor": _str_as_dict,
            },
            _tmp_code_dir={
                "value": "code",
                "hook": lambda x: self._path_convert(self.tmp_dir, x),
            },
            _windows={
                "hook": lambda _: platform.system() == "Windows",
                "auto_hook": True,
            },
            anonymous={"validator": self._validate_anonymous},
            api_key={"validator": self._validate_api_key},
            base_url={
                "value": "https://api.wandb.ai",
                "preprocessor": lambda x: str(x).strip().rstrip("/"),
                "validator": self._validate_base_url,
            },
            config_paths={"prepocessor": _str_as_tuple},
            console={"value": "auto", "validator": self._validate_console},
            deployment={
                "hook": lambda _: "local" if self.is_local else "cloud",
                "auto_hook": True,
            },
            disable_code={"preprocessor": _str_as_bool},
            disable_hints={"preprocessor": _str_as_bool},
            disable_git={"preprocessor": _str_as_bool},
            disable_job_creation={"value": False, "preprocessor": _str_as_bool},
            disabled={"value": False, "preprocessor": _str_as_bool},
            files_dir={
                "value": "files",
                "hook": lambda x: self._path_convert(
                    self.wandb_dir, f"{self.run_mode}-{self.timespec}-{self.run_id}", x
                ),
            },
            force={"preprocessor": _str_as_bool},
            git_remote={"value": "origin"},
            heartbeat_seconds={"value": 30},
            ignore_globs={
                "value": tuple(),
                "preprocessor": lambda x: tuple(x) if not isinstance(x, tuple) else x,
            },
            init_timeout={"value": 60, "preprocessor": lambda x: float(x)},
            is_local={
                "hook": (
                    lambda _: self.base_url != "https://api.wandb.ai"
                    if self.base_url is not None
                    else False
                ),
                "auto_hook": True,
            },
            label_disable={"preprocessor": _str_as_bool},
            launch={"preprocessor": _str_as_bool},
            log_dir={
                "value": "logs",
                "hook": lambda x: self._path_convert(
                    self.wandb_dir, f"{self.run_mode}-{self.timespec}-{self.run_id}", x
                ),
            },
            log_internal={
                "value": "debug-internal.log",
                "hook": lambda x: self._path_convert(self.log_dir, x),
            },
            log_symlink_internal={
                "value": "debug-internal.log",
                "hook": lambda x: self._path_convert(self.wandb_dir, x),
            },
            log_symlink_user={
                "value": "debug.log",
                "hook": lambda x: self._path_convert(self.wandb_dir, x),
            },
            log_user={
                "value": "debug.log",
                "hook": lambda x: self._path_convert(self.log_dir, x),
            },
            login_timeout={"preprocessor": lambda x: float(x)},
            mode={"value": "online", "validator": self._validate_mode},
            problem={"value": "fatal", "validator": self._validate_problem},
            project={"validator": self._validate_project},
            project_url={"hook": lambda _: self._project_url(), "auto_hook": True},
            quiet={"preprocessor": _str_as_bool},
            reinit={"preprocessor": _str_as_bool},
            relogin={"preprocessor": _str_as_bool},
            resume_fname={
                "value": "wandb-resume.json",
                "hook": lambda x: self._path_convert(self.wandb_dir, x),
            },
            resumed={"value": "False", "preprocessor": _str_as_bool},
            root_dir={
                "preprocessor": lambda x: str(x),
                "value": os.path.abspath(os.getcwd()),
            },
            run_mode={
                "hook": lambda _: "offline-run" if self._offline else "run",
                "auto_hook": True,
            },
            run_tags={
                "preprocessor": lambda x: tuple(x) if not isinstance(x, tuple) else x,
            },
            run_url={"hook": lambda _: self._run_url(), "auto_hook": True},
            sagemaker_disable={"preprocessor": _str_as_bool},
            save_code={"preprocessor": _str_as_bool},
            settings_system={
                "value": os.path.join("~", ".config", "wandb", "settings"),
                "hook": lambda x: self._path_convert(x),
            },
            settings_workspace={
                "value": "settings",
                "hook": lambda x: self._path_convert(self.wandb_dir, x),
            },
            show_colors={"preprocessor": _str_as_bool},
            show_emoji={"preprocessor": _str_as_bool},
            show_errors={"value": "True", "preprocessor": _str_as_bool},
            show_info={"value": "True", "preprocessor": _str_as_bool},
            show_warnings={"value": "True", "preprocessor": _str_as_bool},
            silent={"value": "False", "preprocessor": _str_as_bool},
            start_method={"validator": self._validate_start_method},
            strict={"preprocessor": _str_as_bool},
            summary_timeout={"value": 60, "preprocessor": lambda x: int(x)},
            summary_warnings={
                "value": 5,
                "preprocessor": lambda x: int(x),
                "is_policy": True,
            },
            sweep_url={"hook": lambda _: self._sweep_url(), "auto_hook": True},
            symlink={"preprocessor": _str_as_bool},
            sync_dir={
                "hook": [
                    lambda _: self._path_convert(
                        self.wandb_dir, f"{self.run_mode}-{self.timespec}-{self.run_id}"
                    )
                ],
                "auto_hook": True,
            },
            sync_file={
                "hook": lambda _: self._path_convert(
                    self.sync_dir, f"run-{self.run_id}.wandb"
                ),
                "auto_hook": True,
            },
            sync_symlink_latest={
                "value": "latest-run",
                "hook": lambda x: self._path_convert(self.wandb_dir, x),
            },
            system_sample={"value": 15},
            system_sample_seconds={"value": 2},
            table_raise_on_max_row_limit_exceeded={
                "value": False,
                "preprocessor": _str_as_bool,
            },
            timespec={
                "hook": (
                    lambda _: (
                        datetime.strftime(self._start_datetime, "%Y%m%d_%H%M%S")
                        if self._start_datetime
                        else None
                    )
                ),
                "auto_hook": True,
            },
            tmp_dir={
                "value": "tmp",
                "hook": lambda x: (
                    self._path_convert(
                        self.wandb_dir,
                        f"{self.run_mode}-{self.timespec}-{self.run_id}",
                        x,
                    )
                    or tempfile.gettempdir()
                ),
            },
            wandb_dir={
                "hook": lambda _: _get_wandb_dir(self.root_dir or ""),
                "auto_hook": True,
            },
        )

    # helper methods for validating values
    @staticmethod
    def _validator_factory(hint: Any) -> Callable[[Any], bool]:
        """Return a factory for type validators.

        Given a type hint for a setting into a function that type checks the argument.
        """
        origin, args = get_origin(hint), get_args(hint)

        def helper(x: Any) -> bool:
            if origin is None:
                return isinstance(x, hint)
            elif origin is Union:
                return isinstance(x, args) if args is not None else True
            else:
                return (
                    isinstance(x, origin) and all(isinstance(y, args) for y in x)
                    if args is not None
                    else isinstance(x, origin)
                )

        return helper

    @staticmethod
    def _validate_mode(value: str) -> bool:
        choices: Set[str] = {"dryrun", "run", "offline", "online", "disabled"}
        if value not in choices:
            raise UsageError(f"Settings field `mode`: {value!r} not in {choices}")
        return True

    @staticmethod
    def _validate_project(value: Optional[str]) -> bool:
        invalid_chars_list = list("/\\#?%:")
        if value is not None:
            if len(value) > 128:
                raise UsageError(
                    f"Invalid project name {value!r}: exceeded 128 characters"
                )
            invalid_chars = {char for char in invalid_chars_list if char in value}
            if invalid_chars:
                raise UsageError(
                    f"Invalid project name {value!r}: "
                    f"cannot contain characters {','.join(invalid_chars_list)!r}, "
                    f"found {','.join(invalid_chars)!r}"
                )
        return True

    @staticmethod
    def _validate_start_method(value: str) -> bool:
        available_methods = ["thread"]
        if hasattr(multiprocessing, "get_all_start_methods"):
            available_methods += multiprocessing.get_all_start_methods()
        if value not in available_methods:
            raise UsageError(
                f"Settings field `start_method`: {value!r} not in {available_methods}"
            )
        return True

    @staticmethod
    def _validate_console(value: str) -> bool:
        # choices = {"auto", "redirect", "off", "file", "iowrap", "notebook"}
        choices: Set[str] = {
            "auto",
            "redirect",
            "off",
            "wrap",
            # internal console states
            "wrap_emu",
            "wrap_raw",
        }
        if value not in choices:
            # do not advertise internal console states
            choices -= {"wrap_emu", "wrap_raw"}
            raise UsageError(f"Settings field `console`: {value!r} not in {choices}")
        return True

    @staticmethod
    def _validate_problem(value: str) -> bool:
        choices: Set[str] = {"fatal", "warn", "silent"}
        if value not in choices:
            raise UsageError(f"Settings field `problem`: {value!r} not in {choices}")
        return True

    @staticmethod
    def _validate_anonymous(value: str) -> bool:
        choices: Set[str] = {"allow", "must", "never", "false", "true"}
        if value not in choices:
            raise UsageError(f"Settings field `anonymous`: {value!r} not in {choices}")
        return True

    @staticmethod
    def _validate_api_key(value: str) -> bool:
        if len(value) > len(value.strip()):
            raise UsageError("API key cannot start or end with whitespace")

        # if value.startswith("local") and not self.is_local:
        #     raise UsageError(
        #         "Attempting to use a local API key to connect to https://api.wandb.ai"
        #     )
        # todo: move here the logic from sdk/lib/apikey.py

        return True

    @staticmethod
    def _validate_base_url(value: Optional[str]) -> bool:
        """Validate the base url of the wandb server.

        param value: URL to validate

        Based on the Django URLValidator, but with a few additional checks.

        Copyright (c) Django Software Foundation and individual contributors.
        All rights reserved.

        Redistribution and use in source and binary forms, with or without modification,
        are permitted provided that the following conditions are met:

            1. Redistributions of source code must retain the above copyright notice,
               this list of conditions and the following disclaimer.

            2. Redistributions in binary form must reproduce the above copyright
               notice, this list of conditions and the following disclaimer in the
               documentation and/or other materials provided with the distribution.

            3. Neither the name of Django nor the names of its contributors may be used
               to endorse or promote products derived from this software without
               specific prior written permission.

        THIS SOFTWARE IS PROVIDED BY THE COPYRIGHT HOLDERS AND CONTRIBUTORS "AS IS" AND
        ANY EXPRESS OR IMPLIED WARRANTIES, INCLUDING, BUT NOT LIMITED TO, THE IMPLIED
        WARRANTIES OF MERCHANTABILITY AND FITNESS FOR A PARTICULAR PURPOSE ARE
        DISCLAIMED. IN NO EVENT SHALL THE COPYRIGHT OWNER OR CONTRIBUTORS BE LIABLE FOR
        ANY DIRECT, INDIRECT, INCIDENTAL, SPECIAL, EXEMPLARY, OR CONSEQUENTIAL DAMAGES
        (INCLUDING, BUT NOT LIMITED TO, PROCUREMENT OF SUBSTITUTE GOODS OR SERVICES;
        LOSS OF USE, DATA, OR PROFITS; OR BUSINESS INTERRUPTION) HOWEVER CAUSED AND ON
        ANY THEORY OF LIABILITY, WHETHER IN CONTRACT, STRICT LIABILITY, OR TORT
        (INCLUDING NEGLIGENCE OR OTHERWISE) ARISING IN ANY WAY OUT OF THE USE OF THIS
        SOFTWARE, EVEN IF ADVISED OF THE POSSIBILITY OF SUCH DAMAGE.
        """
        if value is None:
            return True

        ul = "\u00a1-\uffff"  # Unicode letters range (must not be a raw string).

        # IP patterns
        ipv4_re = (
            r"(?:0|25[0-5]|2[0-4][0-9]|1[0-9]?[0-9]?|[1-9][0-9]?)"
            r"(?:\.(?:0|25[0-5]|2[0-4][0-9]|1[0-9]?[0-9]?|[1-9][0-9]?)){3}"
        )
        ipv6_re = r"\[[0-9a-f:.]+\]"  # (simple regex, validated later)

        # Host patterns
        hostname_re = (
            r"[a-z" + ul + r"0-9](?:[a-z" + ul + r"0-9-]{0,61}[a-z" + ul + r"0-9])?"
        )
        # Max length for domain name labels is 63 characters per RFC 1034 sec. 3.1
        domain_re = r"(?:\.(?!-)[a-z" + ul + r"0-9-]{1,63}(?<!-))*"
        tld_re = (
            r"\."  # dot
            r"(?!-)"  # can't start with a dash
            r"(?:[a-z" + ul + "-]{2,63}"  # domain label
            r"|xn--[a-z0-9]{1,59})"  # or punycode label
            r"(?<!-)"  # can't end with a dash
            r"\.?"  # may have a trailing dot
        )
        # host_re = "(" + hostname_re + domain_re + tld_re + "|localhost)"
        # todo?: allow hostname to be just a hostname (no tld)?
        host_re = "(" + hostname_re + domain_re + f"({tld_re})?" + "|localhost)"

        regex = re.compile(
            r"^(?:[a-z0-9.+-]*)://"  # scheme is validated separately
            r"(?:[^\s:@/]+(?::[^\s:@/]*)?@)?"  # user:pass authentication
            r"(?:" + ipv4_re + "|" + ipv6_re + "|" + host_re + ")"
            r"(?::[0-9]{1,5})?"  # port
            r"(?:[/?#][^\s]*)?"  # resource path
            r"\Z",
            re.IGNORECASE,
        )
        schemes = {"http", "https"}
        unsafe_chars = frozenset("\t\r\n")

        scheme = value.split("://")[0].lower()
        split_url = urlsplit(value)
        parsed_url = urlparse(value)

        if re.match(r".*wandb\.ai[^\.]*$", value) and "api." not in value:
            # user might guess app.wandb.ai or wandb.ai is the default cloud server
            raise UsageError(
                f"{value} is not a valid server address, did you mean https://api.wandb.ai?"
            )
        elif re.match(r".*wandb\.ai[^\.]*$", value) and scheme != "https":
            raise UsageError("http is not secure, please use https://api.wandb.ai")
        elif parsed_url.netloc == "":
            raise UsageError(f"Invalid URL: {value}")
        elif unsafe_chars.intersection(value):
            raise UsageError("URL cannot contain unsafe characters")
        elif scheme not in schemes:
            raise UsageError("URL must start with `http(s)://`")
        elif not regex.search(value):
            raise UsageError(f"{value} is not a valid server address")
        elif split_url.hostname is None or len(split_url.hostname) > 253:
            raise UsageError("hostname is invalid")

        return True

    @staticmethod
    def _validate__service_wait(value: float) -> bool:
        if value <= 0:
            raise UsageError("_service_wait must be a positive number")
        return True

    @staticmethod
    def _validate__stats_sample_rate_seconds(value: float) -> bool:
        if value < 0.1:
            raise UsageError("_stats_sample_rate_seconds must be >= 0.1")
        return True

    @staticmethod
    def _validate__stats_samples_to_average(value: int) -> bool:
        if value < 1 or value > 30:
            raise UsageError("_stats_samples_to_average must be between 1 and 30")
        return True

    # other helper methods
    @staticmethod
    def _path_convert(*args: str) -> str:
        """Join path and apply os.path.expanduser to it."""
        return os.path.expanduser(os.path.join(*args))

    def _convert_console(self) -> SettingsConsole:
        convert_dict: Dict[str, SettingsConsole] = dict(
            off=SettingsConsole.OFF,
            wrap=SettingsConsole.WRAP,
            wrap_raw=SettingsConsole.WRAP_RAW,
            wrap_emu=SettingsConsole.WRAP_EMU,
            redirect=SettingsConsole.REDIRECT,
        )
        console: str = str(self.console)
        if console == "auto":
            if (
                self._jupyter
                or (self.start_method == "thread")
                or not self._disable_service
                or self._windows
            ):
                console = "wrap"
            else:
                console = "redirect"
        convert: SettingsConsole = convert_dict[console]
        return convert

    def _get_url_query_string(self) -> str:
        # TODO(settings) use `wandb_setting` (if self.anonymous != "true":)
        if Api().settings().get("anonymous") != "true":
            return ""

        api_key = apikey.api_key(settings=self)

        return f"?{urlencode({'apiKey': api_key})}"

    def _project_url_base(self) -> str:
        if not all([self.entity, self.project]):
            return ""

        app_url = wandb.util.app_url(self.base_url)
        return f"{app_url}/{quote(self.entity)}/{quote(self.project)}"

    def _project_url(self) -> str:
        project_url = self._project_url_base()
        if not project_url:
            return ""

        query = self._get_url_query_string()

        return f"{project_url}{query}"

    def _run_url(self) -> str:
        """Return the run url."""
        project_url = self._project_url_base()
        if not all([project_url, self.run_id]):
            return ""

        query = self._get_url_query_string()
        return f"{project_url}/runs/{quote(self.run_id)}{query}"

    def _set_run_start_time(self, source: int = Source.BASE) -> None:
        """Set the time stamps for the settings.

        Called once the run is initialized.
        """
        time_stamp: float = time.time()
        datetime_now: datetime = datetime.fromtimestamp(time_stamp)
        object.__setattr__(self, "_Settings_start_datetime", datetime_now)
        object.__setattr__(self, "_Settings_start_time", time_stamp)
        self.update(
            _start_datetime=datetime_now,
            _start_time=time_stamp,
            source=source,
        )

    def _sweep_url(self) -> str:
        """Return the sweep url."""
        project_url = self._project_url_base()
        if not all([project_url, self.sweep_id]):
            return ""

        query = self._get_url_query_string()
        return f"{project_url}/sweeps/{quote(self.sweep_id)}{query}"

    def __init__(self, **kwargs: Any) -> None:
        self.__frozen: bool = False
        self.__initialized: bool = False

        # todo: this is collect telemetry on validation errors and unexpected args
        # values are stored as strings to avoid potential json serialization errors down the line
        self.__preprocessing_warnings: Dict[str, str] = dict()
        self.__validation_warnings: Dict[str, str] = dict()
        self.__unexpected_args: Set[str] = set()

        # Set default settings values
        # We start off with the class attributes and `default_props` dicts
        # and then create Property objects.
        # Once initialized, attributes are to only be updated using the `update` method
        default_props = self._default_props()

        # Init instance attributes as Property objects.
        # Type hints of class attributes are used to generate a type validator function
        # for runtime checks for each attribute.
        # These are defaults, using Source.BASE for non-policy attributes and Source.RUN for policies.
        for prop, type_hint in get_type_hints(Settings).items():
            validators = [self._validator_factory(type_hint)]

            if prop in default_props:
                validator = default_props[prop].pop("validator", [])
                # Property validator could be either Callable or Sequence[Callable]
                if callable(validator):
                    validators.append(validator)
                elif isinstance(validator, Sequence):
                    validators.extend(list(validator))
                object.__setattr__(
                    self,
                    prop,
                    Property(
                        name=prop,
                        **default_props[prop],
                        validator=validators,
                        # todo: double-check this logic:
                        source=Source.RUN
                        if default_props[prop].get("is_policy", False)
                        else Source.BASE,
                    ),
                )
            else:
                object.__setattr__(
                    self,
                    prop,
                    Property(
                        name=prop,
                        validator=validators,
                        source=Source.BASE,
                    ),
                )

            # todo: this is to collect stats on preprocessing and validation errors
            if self.__dict__[prop].__dict__["_Property__failed_preprocessing"]:
                self.__preprocessing_warnings[prop] = str(self.__dict__[prop]._value)
            if self.__dict__[prop].__dict__["_Property__failed_validation"]:
                self.__validation_warnings[prop] = str(self.__dict__[prop]._value)

        # update overridden defaults from kwargs
        unexpected_arguments = [k for k in kwargs.keys() if k not in self.__dict__]
        # allow only explicitly defined arguments
        if unexpected_arguments:
            # todo: remove this and raise error instead once we are confident
            self.__unexpected_args.update(unexpected_arguments)
            wandb.termwarn(
                f"Ignoring unexpected arguments: {unexpected_arguments}. "
                "This will raise an error in the future."
            )
            for k in unexpected_arguments:
                kwargs.pop(k)

            # raise TypeError(f"Got unexpected arguments: {unexpected_arguments}")

        for k, v in kwargs.items():
            # todo: double-check this logic:
            source = Source.RUN if self.__dict__[k].is_policy else Source.BASE
            self.update({k: v}, source=source)

        # setup private attributes
        object.__setattr__(self, "_Settings_start_datetime", None)
        object.__setattr__(self, "_Settings_start_time", None)

        # done with init, use self.update() to update attributes from now on
        self.__initialized = True

        # todo? freeze settings to prevent accidental changes
        # self.freeze()

    def __str__(self) -> str:
        # get attributes that are instances of the Property class:
        representation = {
            k: v.value for k, v in self.__dict__.items() if isinstance(v, Property)
        }
        return f"<Settings {_redact_dict(representation)}>"

    def __repr__(self) -> str:
        # private attributes
        private = {k: v for k, v in self.__dict__.items() if k.startswith("_Settings")}
        # get attributes that are instances of the Property class:
        attributes = {
            k: f"<Property value={v.value} source={v.source}>"
            for k, v in self.__dict__.items()
            if isinstance(v, Property)
        }
        representation = {**private, **attributes}
        return f"<Settings {representation}>"

    def __copy__(self) -> "Settings":
        """Ensure that a copy of the settings object is a truly deep copy.

        Note that the copied object will not be frozen  todo? why is this needed?
        """
        # get attributes that are instances of the Property class:
        attributes = {k: v for k, v in self.__dict__.items() if isinstance(v, Property)}
        new = Settings()
        for k, v in attributes.items():
            # make sure to use the raw property value (v._value),
            # not the potential result of runtime hooks applied to it (v.value)
            new.update({k: v._value}, source=v.source)
        new.unfreeze()

        return new

    def __deepcopy__(self, memo: dict) -> "Settings":
        return self.__copy__()

    # attribute access methods
    @no_type_check  # this is a hack to make mypy happy
    def __getattribute__(self, name: str) -> Any:
        """Expose attribute.value if attribute is a Property."""
        item = object.__getattribute__(self, name)
        if isinstance(item, Property):
            return item.value
        return item

    def __setattr__(self, key: str, value: Any) -> None:
        if "_Settings__initialized" in self.__dict__ and self.__initialized:
            raise TypeError(f"Please use update() to update attribute `{key}` value")
        object.__setattr__(self, key, value)

    def __iter__(self) -> Iterable:
        return iter(self.make_static())

    def copy(self) -> "Settings":
        return self.__copy__()

    # implement the Mapping interface
    def keys(self) -> Iterable[str]:
        return self.make_static().keys()

    @no_type_check  # this is a hack to make mypy happy
    def __getitem__(self, name: str) -> Any:
        """Expose attribute.value if attribute is a Property."""
        item = object.__getattribute__(self, name)
        if isinstance(item, Property):
            return item.value
        return item

    def update(
        self,
        settings: Optional[Union[Dict[str, Any], "Settings"]] = None,
        source: int = Source.OVERRIDE,
        **kwargs: Any,
    ) -> None:
        """Update individual settings."""
        if "_Settings__frozen" in self.__dict__ and self.__frozen:
            raise TypeError("Settings object is frozen")

        if isinstance(settings, Settings):
            # If a Settings object is passed, detect the settings that differ
            # from defaults, collect them into a dict, and apply them using `source`.
            # This comes up in `wandb.init(settings=wandb.Settings(...))` and
            # seems like the behavior that the user would expect when calling init that way.
            defaults = Settings()
            settings_dict = dict()
            for k, v in settings.__dict__.items():
                if isinstance(v, Property):
                    if v._value != defaults.__dict__[k]._value:
                        settings_dict[k] = v._value
            # todo: store warnings from the passed Settings object, if any,
            #  to collect telemetry on validation errors and unexpected args.
            #  remove this once strict checking is enforced.
            for attr in (
                "_Settings__unexpected_args",
                "_Settings__preprocessing_warnings",
                "_Settings__validation_warnings",
            ):
                getattr(self, attr).update(getattr(settings, attr))
            # replace with the generated dict
            settings = settings_dict

        # add kwargs to settings
        settings = settings or dict()
        # explicit kwargs take precedence over settings
        settings = {**settings, **kwargs}
        unknown_properties = []
        for key in settings.keys():
            # only allow updating known Properties
            if key not in self.__dict__ or not isinstance(self.__dict__[key], Property):
                unknown_properties.append(key)
        if unknown_properties:
            raise KeyError(f"Unknown settings: {unknown_properties}")
        # only if all keys are valid, update them
        for key, value in settings.items():
            self.__dict__[key].update(value, source)

            # todo: this is to collect stats on preprocessing and validation errors
            if self.__dict__[key].__dict__["_Property__failed_preprocessing"]:
                self.__preprocessing_warnings[key] = str(self.__dict__[key]._value)
            else:
                self.__preprocessing_warnings.pop(key, None)

            if self.__dict__[key].__dict__["_Property__failed_validation"]:
                self.__validation_warnings[key] = str(self.__dict__[key]._value)
            else:
                self.__validation_warnings.pop(key, None)

    def items(self) -> ItemsView[str, Any]:
        return self.make_static().items()

    def get(self, key: str, default: Optional[Any] = None) -> Any:
        return self.make_static().get(key, default)

    def freeze(self) -> None:
        object.__setattr__(self, "_Settings__frozen", True)

    def unfreeze(self) -> None:
        object.__setattr__(self, "_Settings__frozen", False)

    def is_frozen(self) -> bool:
        return self.__frozen

    def make_static(self) -> Dict[str, Any]:
        """Generate a static, serializable version of the settings."""
        # get attributes that are instances of the Property class:
        attributes = {
            k: v.value for k, v in self.__dict__.items() if isinstance(v, Property)
        }
        return attributes

    # apply settings from different sources
    # TODO(dd): think about doing some|all of that at init
    def _apply_settings(
        self,
        settings: "Settings",
        _logger: Optional[_EarlyLogger] = None,
    ) -> None:
        """Apply settings from a Settings object."""
        if _logger is not None:
            _logger.info(f"Applying settings from {settings}")
        attributes = {
            k: v for k, v in settings.__dict__.items() if isinstance(v, Property)
        }
        for k, v in attributes.items():
            # note that only the same/higher priority settings are propagated
            self.update({k: v._value}, source=v.source)

        # todo: this is to pass on info on unexpected args in settings
        if settings.__dict__["_Settings__unexpected_args"]:
            self.__dict__["_Settings__unexpected_args"].update(
                settings.__dict__["_Settings__unexpected_args"]
            )

    @staticmethod
    def _load_config_file(file_name: str, section: str = "default") -> dict:
        parser = configparser.ConfigParser()
        parser.add_section(section)
        parser.read(file_name)
        config: Dict[str, Any] = dict()
        for k in parser[section]:
            config[k] = parser[section][k]
            # TODO (cvp): we didn't do this in the old cli, but it seems necessary
            if k == "ignore_globs":
                config[k] = config[k].split(",")
        return config

    def _apply_base(self, pid: int, _logger: Optional[_EarlyLogger] = None) -> None:
        if _logger is not None:
            _logger.info(f"Configure stats pid to {pid}")
        self.update({"_stats_pid": pid}, source=Source.SETUP)

    def _apply_config_files(self, _logger: Optional[_EarlyLogger] = None) -> None:
        # TODO(jhr): permit setting of config in system and workspace
        if self.settings_system is not None:
            if _logger is not None:
                _logger.info(f"Loading settings from {self.settings_system}")
            self.update(
                self._load_config_file(self.settings_system),
                source=Source.SYSTEM,
            )
        if self.settings_workspace is not None:
            if _logger is not None:
                _logger.info(f"Loading settings from {self.settings_workspace}")
            self.update(
                self._load_config_file(self.settings_workspace),
                source=Source.WORKSPACE,
            )

    def _apply_env_vars(
        self,
        environ: Mapping[str, Any],
        _logger: Optional[_EarlyLogger] = None,
    ) -> None:
        env_prefix: str = "WANDB_"
        special_env_var_names = {
            "WANDB_TRACELOG": "_tracelog",
            "WANDB_DISABLE_SERVICE": "_disable_service",
            "WANDB_SERVICE_TRANSPORT": "_service_transport",
            "WANDB_DIR": "root_dir",
            "WANDB_NAME": "run_name",
            "WANDB_NOTES": "run_notes",
            "WANDB_TAGS": "run_tags",
            "WANDB_JOB_TYPE": "run_job_type",
        }
        env = dict()
        for setting, value in environ.items():
            if not setting.startswith(env_prefix):
                continue

            if setting in special_env_var_names:
                key = special_env_var_names[setting]
            else:
                # otherwise, strip the prefix and convert to lowercase
                key = setting[len(env_prefix) :].lower()

            if key in self.__dict__:
                if key in ("ignore_globs", "run_tags"):
                    value = value.split(",")
                env[key] = value
            elif _logger is not None:
                _logger.warning(f"Unknown environment variable: {setting}")

        if _logger is not None:
            _logger.info(
                f"Loading settings from environment variables: {_redact_dict(env)}"
            )
        self.update(env, source=Source.ENV)

    def _infer_settings_from_environment(
        self, _logger: Optional[_EarlyLogger] = None
    ) -> None:
        """Modify settings based on environment (for runs and cli)."""
        settings: Dict[str, Union[bool, str, Sequence, None]] = dict()
        # disable symlinks if on windows (requires admin or developer setup)
        settings["symlink"] = True
        if self._windows:
            settings["symlink"] = False

        # TODO(jhr): this needs to be moved last in setting up settings ?
        #  (dd): loading order does not matter as long as source is set correctly

        # For code saving, only allow env var override if value from server is true, or
        # if no preference was specified.
        if (self.save_code is True or self.save_code is None) and (
            os.getenv(wandb.env.SAVE_CODE) is not None
            or os.getenv(wandb.env.DISABLE_CODE) is not None
        ):
            settings["save_code"] = wandb.env.should_save_code()

        settings["disable_git"] = wandb.env.disable_git()

        # Attempt to get notebook information if not already set by the user
        if self._jupyter and (self.notebook_name is None or self.notebook_name == ""):
            meta = wandb.jupyter.notebook_metadata(self.silent)
            settings["_jupyter_path"] = meta.get("path")
            settings["_jupyter_name"] = meta.get("name")
            settings["_jupyter_root"] = meta.get("root")
        elif (
            self._jupyter
            and self.notebook_name is not None
            and os.path.exists(self.notebook_name)
        ):
            settings["_jupyter_path"] = self.notebook_name
            settings["_jupyter_name"] = self.notebook_name
            settings["_jupyter_root"] = os.getcwd()
        elif self._jupyter:
            wandb.termwarn(
                "WANDB_NOTEBOOK_NAME should be a path to a notebook file, "
                f"couldn't find {self.notebook_name}.",
            )

        # host and username are populated by apply_env_vars if corresponding env
        # vars exist -- but if they don't, we'll fill them in here
        if self.host is None:
            settings["host"] = socket.gethostname()  # type: ignore

        if self.username is None:
            try:  # type: ignore
                settings["username"] = getpass.getuser()
            except KeyError:
                # getuser() could raise KeyError in restricted environments like
                # chroot jails or docker containers. Return user id in these cases.
                settings["username"] = str(os.getuid())

        _executable = (
            self._executable
            or os.environ.get(wandb.env._EXECUTABLE)
            or sys.executable
            or shutil.which("python3")
            or "python3"
        )
        settings["_executable"] = _executable

        settings["docker"] = wandb.env.get_docker(wandb.util.image_id_from_k8s())

        # TODO: we should use the cuda library to collect this
        if os.path.exists("/usr/local/cuda/version.txt"):
            with open("/usr/local/cuda/version.txt") as f:
                settings["_cuda"] = f.read().split(" ")[-1].strip()
        if not self._jupyter:
            settings["_args"] = sys.argv[1:]
        settings["_os"] = platform.platform(aliased=True)
        settings["_python"] = platform.python_version()
        # hack to make sure we don't hang on windows
        if self._windows and self._except_exit is None:
            settings["_except_exit"] = True  # type: ignore

        if _logger is not None:
            _logger.info(
                f"Inferring settings from compute environment: {_redact_dict(settings)}"
            )

        self.update(settings, source=Source.ENV)

    def _infer_run_settings_from_environment(
        self,
        _logger: Optional[_EarlyLogger] = None,
    ) -> None:
        """Modify settings based on environment (for runs only)."""
        # If there's not already a program file, infer it now.
        settings: Dict[str, Union[bool, str, None]] = dict()
        program = self.program or _get_program()
        if program is not None:
            program_relpath = self.program_relpath or _get_program_relpath_from_gitrepo(
                program, _logger=_logger
            )
            settings["program_relpath"] = program_relpath
        else:
            program = "<python with no main file>"

        settings["program"] = program

        if _logger is not None:
            _logger.info(
                f"Inferring run settings from compute environment: {_redact_dict(settings)}"
            )

        self.update(settings, source=Source.ENV)

    def _apply_setup(
        self, setup_settings: Dict[str, Any], _logger: Optional[_EarlyLogger] = None
    ) -> None:
        if _logger:
            _logger.info(f"Applying setup settings: {_redact_dict(setup_settings)}")
        self.update(setup_settings, source=Source.SETUP)

    def _apply_user(
        self, user_settings: Dict[str, Any], _logger: Optional[_EarlyLogger] = None
    ) -> None:
        if _logger:
            _logger.info(f"Applying user settings: {_redact_dict(user_settings)}")
        self.update(user_settings, source=Source.USER)

    def _apply_init(self, init_settings: Dict[str, Union[str, int, None]]) -> None:
        # prevent setting project, entity if in sweep
        # TODO(jhr): these should be locked elements in the future
        if self.sweep_id:
            for key in ("project", "entity", "id"):
                val = init_settings.pop(key, None)
                if val:
                    wandb.termwarn(
                        f"Ignored wandb.init() arg {key} when running a sweep."
                    )
        if self.launch:
            for key in ("project", "entity", "id"):
                val = init_settings.pop(key, None)
                if val:
                    wandb.termwarn(
                        "Project, entity and id are ignored when running from wandb launch context. "
                        f"Ignored wandb.init() arg {key} when running running from launch.",
                    )

        # strip out items where value is None
        param_map = dict(
            name="run_name",
            id="run_id",
            tags="run_tags",
            group="run_group",
            job_type="run_job_type",
            notes="run_notes",
            dir="root_dir",
        )
        init_settings = {
            param_map.get(k, k): v for k, v in init_settings.items() if v is not None
        }
        # fun logic to convert the resume init arg
        if init_settings.get("resume"):
            if isinstance(init_settings["resume"], str):
                if init_settings["resume"] not in ("allow", "must", "never", "auto"):
                    if init_settings.get("run_id") is None:
                        #  TODO: deprecate or don't support
                        init_settings["run_id"] = init_settings["resume"]
                    init_settings["resume"] = "allow"
            elif init_settings["resume"] is True:
                # todo: add deprecation warning, switch to literal strings for resume
                init_settings["resume"] = "auto"

        # update settings
        self.update(init_settings, source=Source.INIT)

        # handle auto resume logic
        if self.resume == "auto":
            if os.path.exists(self.resume_fname):
                with open(self.resume_fname) as f:
                    resume_run_id = json.load(f)["run_id"]
                if self.run_id is None:
                    self.update({"run_id": resume_run_id}, source=Source.INIT)  # type: ignore
                elif self.run_id != resume_run_id:
                    wandb.termwarn(
                        "Tried to auto resume run with "
                        f"id {resume_run_id} but id {self.run_id} is set.",
                    )
        self.update({"run_id": self.run_id or generate_id()}, source=Source.INIT)
        # persist our run id in case of failure
        # check None for mypy
        if self.resume == "auto" and self.resume_fname is not None:
            filesystem.mkdir_exists_ok(self.wandb_dir)
            with open(self.resume_fname, "w") as f:
                f.write(json.dumps({"run_id": self.run_id}))

    def _apply_login(
        self, login_settings: Dict[str, Any], _logger: Optional[_EarlyLogger] = None
    ) -> None:
        param_map = dict(key="api_key", host="base_url", timeout="login_timeout")
        login_settings = {
            param_map.get(k, k): v for k, v in login_settings.items() if v is not None
        }
        if login_settings:
            if _logger:
                _logger.info(f"Applying login settings: {_redact_dict(login_settings)}")
            self.update(login_settings, source=Source.LOGIN)

    def _apply_run_start(self, run_start_settings: Dict[str, Any]) -> None:
        # This dictionary maps from the "run message dict" to relevant fields in settings
        # Note: that config is missing
        param_map = {
            "run_id": "run_id",
            "entity": "entity",
            "project": "project",
            "run_group": "run_group",
            "job_type": "run_job_type",
            "display_name": "run_name",
            "notes": "run_notes",
            "tags": "run_tags",
            "sweep_id": "sweep_id",
            "host": "host",
            "resumed": "resumed",
            "git.remote_url": "git_remote_url",
            "git.commit": "git_commit",
        }
        run_settings = {
            name: reduce(lambda d, k: d.get(k, {}), attr.split("."), run_start_settings)
            for attr, name in param_map.items()
        }
        run_settings = {key: value for key, value in run_settings.items() if value}
        if run_settings:
            self.update(run_settings, source=Source.RUN)<|MERGE_RESOLUTION|>--- conflicted
+++ resolved
@@ -103,11 +103,8 @@
     raise UsageError(f"Could not parse value {val} as a bool.")
 
 
-<<<<<<< HEAD
 def _str_as_dict(val: Union[str, Dict[str, Any]]) -> Dict[str, Any]:
-    """
-    Parse a string as a dict.
-    """
+    """Parse a string as a dict."""
     if isinstance(val, dict):
         return val
     try:
@@ -121,15 +118,13 @@
         repeat=False,
     )
     raise UsageError(f"Could not parse value {val} as a dict.")
-=======
+
+
 def _str_as_tuple(val: Union[str, Sequence[str]]) -> Tuple[str, ...]:
-    """
-    Parse a (potentially comma-separated) string as a tuple.
-    """
+    """Parse a (potentially comma-separated) string as a tuple."""
     if isinstance(val, str):
         return tuple(val.split(","))
     return tuple(val)
->>>>>>> e5e6fac5
 
 
 def _redact_dict(
