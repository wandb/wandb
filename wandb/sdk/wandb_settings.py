import configparser
import enum
import getpass
import json
import multiprocessing
import os
import platform
import re
import shutil
import socket
import sys
import tempfile
import time
from datetime import datetime
from distutils.util import strtobool
from functools import reduce
from typing import (
    Any,
    Callable,
    Dict,
    FrozenSet,
    ItemsView,
    Iterable,
    Mapping,
    Optional,
    Sequence,
    Set,
    Tuple,
    Union,
    no_type_check,
)
from urllib.parse import quote, urlencode, urlparse, urlsplit

import wandb
import wandb.env
from wandb import util
from wandb.apis.internal import Api
from wandb.errors import UsageError
from wandb.sdk.internal.system.env_probe_helpers import is_aws_lambda
from wandb.sdk.lib import filesystem
from wandb.sdk.lib._settings_toposort_generated import SETTINGS_TOPOLOGICALLY_SORTED
from wandb.sdk.wandb_config import Config
from wandb.sdk.wandb_setup import _EarlyLogger

from .lib import apikey
from .lib.git import GitRepo
from .lib.ipython import _get_python_type
from .lib.runid import generate_id

if sys.version_info >= (3, 8):
    from typing import get_args, get_origin, get_type_hints
elif sys.version_info >= (3, 7):
    from typing_extensions import get_args, get_origin, get_type_hints
else:

    def get_args(obj: Any) -> Optional[Any]:
        return obj.__args__ if hasattr(obj, "__args__") else None

    def get_origin(obj: Any) -> Optional[Any]:
        return obj.__origin__ if hasattr(obj, "__origin__") else None

    def get_type_hints(obj: Any) -> Dict[str, Any]:
        return dict(obj.__annotations__) if hasattr(obj, "__annotations__") else dict()


def _get_wandb_dir(root_dir: str) -> str:
    """Get the full path to the wandb directory.

    The setting exposed to users as `dir=` or `WANDB_DIR` is the `root_dir`.
    We add the `__stage_dir__` to it to get the full `wandb_dir`
    """
    # We use the hidden version if it already exists, otherwise non-hidden.
    if os.path.exists(os.path.join(root_dir, ".wandb")):
        __stage_dir__ = ".wandb" + os.sep
    else:
        __stage_dir__ = "wandb" + os.sep

    path = os.path.join(root_dir, __stage_dir__)
    if not os.access(root_dir or ".", os.W_OK):
        wandb.termwarn(
            f"Path {path} wasn't writable, using system temp directory.",
            repeat=False,
        )
        path = os.path.join(tempfile.gettempdir(), __stage_dir__ or ("wandb" + os.sep))

    return os.path.expanduser(path)


# todo: should either return bool or error out. fix once confident.
def _str_as_bool(val: Union[str, bool]) -> bool:
    """Parse a string as a bool."""
    if isinstance(val, bool):
        return val
    try:
        ret_val = bool(strtobool(str(val)))
        return ret_val
    except (AttributeError, ValueError):
        pass

    # todo: remove this and only raise error once we are confident.
    wandb.termwarn(
        f"Could not parse value {val} as a bool. ",
        repeat=False,
    )
    raise UsageError(f"Could not parse value {val} as a bool.")


def _str_as_dict(val: Union[str, Dict[str, Any]]) -> Dict[str, Any]:
    """Parse a string as a dict."""
    if isinstance(val, dict):
        return val
    try:
        return dict(json.loads(val))
    except (AttributeError, ValueError):
        pass

    # todo: remove this and only raise error once we are confident.
    wandb.termwarn(
        f"Could not parse value {val} as a dict. ",
        repeat=False,
    )
    raise UsageError(f"Could not parse value {val} as a dict.")


def _str_as_tuple(val: Union[str, Sequence[str]]) -> Tuple[str, ...]:
    """Parse a (potentially comma-separated) string as a tuple."""
    if isinstance(val, str):
        return tuple(val.split(","))
    return tuple(val)


def _redact_dict(
    d: Dict[str, Any],
    unsafe_keys: Union[Set[str], FrozenSet[str]] = frozenset({"api_key"}),
    redact_str: str = "***REDACTED***",
) -> Dict[str, Any]:
    """Redact a dict of unsafe values specified by their key."""
    if not d or unsafe_keys.isdisjoint(d):
        return d
    safe_dict = d.copy()
    safe_dict.update({k: redact_str for k in unsafe_keys.intersection(d)})
    return safe_dict


def _get_program() -> Optional[str]:
    program = os.getenv(wandb.env.PROGRAM)
    if program is not None:
        return program
    try:
        import __main__

        if __main__.__spec__ is None:
            return __main__.__file__
        # likely run as `python -m ...`
        return f"-m {__main__.__spec__.name}"
    except (ImportError, AttributeError):
        return None


def _get_program_relpath_from_gitrepo(
    program: str, _logger: Optional[_EarlyLogger] = None
) -> Optional[str]:
    repo = GitRepo()
    root = repo.root
    if not root:
        root = os.getcwd()
    full_path_to_program = os.path.join(
        root, os.path.relpath(os.getcwd(), root), program
    )
    if os.path.exists(full_path_to_program):
        relative_path = os.path.relpath(full_path_to_program, start=root)
        if "../" in relative_path:
            if _logger is not None:
                _logger.warning(f"Could not save program above cwd: {program}")
            return None
        return relative_path

    if _logger is not None:
        _logger.warning(f"Could not find program at {program}")
    return None


@enum.unique
class Source(enum.IntEnum):
    OVERRIDE: int = 0
    BASE: int = 1  # todo: audit this
    ORG: int = 2
    ENTITY: int = 3
    PROJECT: int = 4
    USER: int = 5
    SYSTEM: int = 6
    WORKSPACE: int = 7
    ENV: int = 8
    SETUP: int = 9
    LOGIN: int = 10
    INIT: int = 11
    SETTINGS: int = 12
    ARGS: int = 13
    RUN: int = 14


@enum.unique
class SettingsConsole(enum.IntEnum):
    OFF = 0
    WRAP = 1
    REDIRECT = 2
    WRAP_RAW = 3
    WRAP_EMU = 4


class Property:
    """A class to represent attributes (individual settings) of the Settings object.

    - Encapsulates the logic of how to preprocess and validate values of settings
    throughout the lifetime of a class instance.
    - Allows for runtime modification of settings with hooks, e.g. in the case when
    a setting depends on another setting.
    - The update() method is used to update the value of a setting.
    - The `is_policy` attribute determines the source priority when updating the property value.
    E.g. if `is_policy` is True, the smallest `Source` value takes precedence.
    """

    # todo: this is a temporary measure to bypass validation of the settings
    #  whose validation was not previously enforced to make sure we don't brake anything.
    __strict_validate_settings = {
        "project",
        "start_method",
        "mode",
        "console",
        "problem",
        "anonymous",
        "strict",
        "silent",
        "show_info",
        "show_warnings",
        "show_errors",
        "base_url",
        "login_timeout",
        "_async_upload_concurrency_limit",
    }

    def __init__(  # pylint: disable=unused-argument
        self,
        name: str,
        value: Optional[Any] = None,
        preprocessor: Union[Callable, Sequence[Callable], None] = None,
        # validators allow programming by contract
        validator: Union[Callable, Sequence[Callable], None] = None,
        # runtime converter (hook): properties can be e.g. tied to other properties
        hook: Union[Callable, Sequence[Callable], None] = None,
        # always apply hook even if value is None. can be used to replace @property's
        auto_hook: bool = False,
        is_policy: bool = False,
        frozen: bool = False,
        source: int = Source.BASE,
        **kwargs: Any,
    ):
        self.name = name
        self._preprocessor = preprocessor
        self._validator = validator
        self._hook = hook
        self._auto_hook = auto_hook
        self._is_policy = is_policy
        self._source = source

        # todo: this is a temporary measure to collect stats on failed preprocessing and validation
        self.__failed_preprocessing: bool = False
        self.__failed_validation: bool = False

        # preprocess and validate value
        self._value = self._validate(self._preprocess(value))

        self.__frozen = frozen

    @property
    def value(self) -> Any:
        """Apply the runtime modifier(s) (if any) and return the value."""
        _value = self._value
        if (_value is not None or self._auto_hook) and self._hook is not None:
            _hook = [self._hook] if callable(self._hook) else self._hook
            for h in _hook:
                _value = h(_value)
        return _value

    @property
    def is_policy(self) -> bool:
        return self._is_policy

    @property
    def source(self) -> int:
        return self._source

    def _preprocess(self, value: Any) -> Any:
        if value is not None and self._preprocessor is not None:
            _preprocessor = (
                [self._preprocessor]
                if callable(self._preprocessor)
                else self._preprocessor
            )
            for p in _preprocessor:
                try:
                    value = p(value)
                except (UsageError, ValueError):
                    wandb.termwarn(
                        f"Unable to preprocess value for property {self.name}: {value}. "
                        "This will raise an error in the future.",
                        repeat=False,
                    )
                    self.__failed_preprocessing = True
                    break
        return value

    def _validate(self, value: Any) -> Any:
        self.__failed_validation = False  # todo: this is a temporary measure
        if value is not None and self._validator is not None:
            _validator = (
                [self._validator] if callable(self._validator) else self._validator
            )
            for v in _validator:
                if not v(value):
                    # todo: this is a temporary measure to bypass validation of certain settings.
                    #  remove this once we are confident
                    if self.name in self.__strict_validate_settings:
                        raise ValueError(
                            f"Invalid value for property {self.name}: {value}"
                        )
                    else:
                        wandb.termwarn(
                            f"Invalid value for property {self.name}: {value}. "
                            "This will raise an error in the future.",
                            repeat=False,
                        )
                        self.__failed_validation = True
                        break
        return value

    def update(self, value: Any, source: int = Source.OVERRIDE) -> None:
        """Update the value of the property."""
        if self.__frozen:
            raise TypeError("Property object is frozen")
        # - always update value if source == Source.OVERRIDE
        # - if not previously overridden:
        #   - update value if source is lower than or equal to current source and property is policy
        #   - update value if source is higher than or equal to current source and property is not policy
        if (
            (source == Source.OVERRIDE)
            or (
                self._is_policy
                and self._source != Source.OVERRIDE
                and source <= self._source
            )
            or (
                not self._is_policy
                and self._source != Source.OVERRIDE
                and source >= self._source
            )
        ):
            # self.__dict__["_value"] = self._validate(self._preprocess(value))
            self._value = self._validate(self._preprocess(value))
            self._source = source

    def __setattr__(self, key: str, value: Any) -> None:
        if "_Property__frozen" in self.__dict__ and self.__frozen:
            raise TypeError(f"Property object {self.name} is frozen")
        if key == "value":
            raise AttributeError("Use update() to update property value")
        self.__dict__[key] = value

    def __str__(self) -> str:
        return f"{self.value!r}" if isinstance(self.value, str) else f"{self.value}"

    def __repr__(self) -> str:
        return (
            f"<Property {self.name}: value={self.value} "
            f"_value={self._value} source={self._source} is_policy={self._is_policy}>"
        )
        # return f"<Property {self.name}: value={self.value}>"
        # return self.__dict__.__repr__()


class Settings:
    """Settings for the wandb client."""

    # settings are declared as class attributes for static type checking purposes
    # and to help with IDE autocomplete.
    _args: Sequence[str]
<<<<<<< HEAD
    _aws_lambda: bool
=======
    _async_upload_concurrency_limit: int
>>>>>>> cd19b480
    _cli_only_mode: bool  # Avoid running any code specific for runs
    _colab: bool
    _config_dict: Config
    _console: SettingsConsole
    _cuda: str
    _disable_meta: bool
    _disable_service: bool
    _disable_stats: bool
    _disable_viewer: bool  # Prevent early viewer query
    _except_exit: bool
    _executable: str
    _flow_control_custom: bool
    _flow_control_disabled: bool
    _internal_check_process: Union[int, float]
    _internal_queue_timeout: Union[int, float]
    _jupyter: bool
    _jupyter_name: str
    _jupyter_path: str
    _jupyter_root: str
    _kaggle: bool
    _live_policy_rate_limit: int
    _live_policy_wait_time: int
    _log_level: int
    _network_buffer: int
    _noop: bool
    _offline: bool
    _sync: bool
    _os: str
    _platform: str
    _python: str
    _runqueue_item_id: str
    _save_requirements: bool
    _service_transport: str
    _service_wait: float
    _start_datetime: datetime
    _start_time: float
    _stats_pid: int  # (internal) base pid for system stats
    _stats_sample_rate_seconds: float
    _stats_samples_to_average: int
    _stats_join_assets: bool  # join metrics from different assets before sending to backend
    _stats_neuron_monitor_config_path: str  # path to place config file for neuron-monitor (AWS Trainium)
    _stats_open_metrics_endpoints: Mapping[str, str]  # open metrics endpoint names/urls
    # open metrics filters {"metric regex pattern": {"label": "label value regex pattern"}}
    _stats_open_metrics_filters: Mapping[str, Mapping[str, str]]
    _tmp_code_dir: str
    _tracelog: str
    _unsaved_keys: Sequence[str]
    _windows: bool
    allow_val_change: bool
    anonymous: str
    api_key: str
    base_url: str  # The base url for the wandb api
    code_dir: str
    config_paths: Sequence[str]
    console: str
    deployment: str
    disable_code: bool
    disable_git: bool
    disable_hints: bool
    disable_job_creation: bool
    disabled: bool  # Alias for mode=dryrun, not supported yet
    docker: str
    email: str
    entity: str
    files_dir: str
    force: bool
    git_commit: str
    git_remote: str
    git_remote_url: str
    git_root: str
    heartbeat_seconds: int
    host: str
    ignore_globs: Tuple[str]
    init_timeout: float
    is_local: bool
    label_disable: bool
    launch: bool
    launch_config_path: str
    log_dir: str
    log_internal: str
    log_symlink_internal: str
    log_symlink_user: str
    log_user: str
    login_timeout: float
    magic: Union[str, bool, dict]
    mode: str
    notebook_name: str
    problem: str
    program: str
    program_relpath: str
    project: str
    project_url: str
    quiet: bool
    reinit: bool
    relogin: bool
    resume: Union[str, int, bool]
    resume_fname: str
    resumed: bool  # indication from the server about the state of the run (different from resume - user provided flag)
    root_dir: str
    run_group: str
    run_id: str
    run_job_type: str
    run_mode: str
    run_name: str
    run_notes: str
    run_tags: Tuple[str]
    run_url: str
    sagemaker_disable: bool
    save_code: bool
    settings_system: str
    settings_workspace: str
    show_colors: bool
    show_emoji: bool
    show_errors: bool
    show_info: bool
    show_warnings: bool
    silent: bool
    start_method: str
    strict: bool
    summary_errors: int
    summary_timeout: int
    summary_warnings: int
    sweep_id: str
    sweep_param_path: str
    sweep_url: str
    symlink: bool
    sync_dir: str
    sync_file: str
    sync_symlink_latest: str
    system_sample: int
    system_sample_seconds: int
    table_raise_on_max_row_limit_exceeded: bool
    timespec: str
    tmp_dir: str
    username: str
    wandb_dir: str

    def _default_props(self) -> Dict[str, Dict[str, Any]]:
        """Initialize instance attributes (individual settings) as Property objects.

        Helper method that is used in `__init__` together with the class attributes.
        Note that key names must be the same as the class attribute names.
        """
        props: Dict[str, Dict[str, Any]] = dict(
<<<<<<< HEAD
            _aws_lambda={
                "hook": lambda _: is_aws_lambda(),
                "auto_hook": True,
=======
            _async_upload_concurrency_limit={
                "preprocessor": int,
                "validator": self._validate__async_upload_concurrency_limit,
>>>>>>> cd19b480
            },
            _disable_meta={"preprocessor": _str_as_bool},
            _disable_service={
                "value": False,
                "preprocessor": _str_as_bool,
                "is_policy": True,
            },
            _disable_stats={"preprocessor": _str_as_bool},
            _disable_viewer={"preprocessor": _str_as_bool},
            _network_buffer={"preprocessor": int},
            _colab={
                "hook": lambda _: "google.colab" in sys.modules,
                "auto_hook": True,
            },
            _console={"hook": lambda _: self._convert_console(), "auto_hook": True},
            _internal_check_process={"value": 8},
            _internal_queue_timeout={"value": 2},
            _jupyter={
                "hook": lambda _: str(_get_python_type()) != "python",
                "auto_hook": True,
            },
            _kaggle={"hook": lambda _: util._is_likely_kaggle(), "auto_hook": True},
            _noop={"hook": lambda _: self.mode == "disabled", "auto_hook": True},
            _offline={
                "hook": (
                    lambda _: True
                    if self.disabled or (self.mode in ("dryrun", "offline"))
                    else False
                ),
                "auto_hook": True,
            },
            _flow_control_disabled={
                "hook": lambda _: self._network_buffer == 0,
                "auto_hook": True,
            },
            _flow_control_custom={
                "hook": lambda _: bool(self._network_buffer),
                "auto_hook": True,
            },
            _sync={"value": False},
            _platform={"value": util.get_platform_name()},
            _save_requirements={"value": True, "preprocessor": _str_as_bool},
            _service_wait={
                "value": 30,
                "preprocessor": float,
                "validator": self._validate__service_wait,
            },
            _stats_sample_rate_seconds={
                "value": 2.0,
                "preprocessor": float,
                "validator": self._validate__stats_sample_rate_seconds,
            },
            _stats_samples_to_average={
                "value": 15,
                "preprocessor": int,
                "validator": self._validate__stats_samples_to_average,
            },
            _stats_join_assets={"value": True, "preprocessor": _str_as_bool},
            _stats_neuron_monitor_config_path={
                "hook": lambda x: self._path_convert(x),
            },
            _stats_open_metrics_endpoints={
                # todo: opt-in to this feature
                # "value": {
                #     "DCGM": "http://localhost:9400/metrics",  # NVIDIA DCGM Exporter
                # },
                "preprocessor": _str_as_dict,
            },
            _stats_open_metrics_filters={
                # capture all metrics by default
                "value": {
                    ".*": {},
                },
                "preprocessor": _str_as_dict,
            },
            _tmp_code_dir={
                "value": "code",
                "hook": lambda x: self._path_convert(self.tmp_dir, x),
            },
            _windows={
                "hook": lambda _: platform.system() == "Windows",
                "auto_hook": True,
            },
            anonymous={"validator": self._validate_anonymous},
            api_key={"validator": self._validate_api_key},
            base_url={
                "value": "https://api.wandb.ai",
                "preprocessor": lambda x: str(x).strip().rstrip("/"),
                "validator": self._validate_base_url,
            },
            config_paths={"prepocessor": _str_as_tuple},
            console={"value": "auto", "validator": self._validate_console},
            deployment={
                "hook": lambda _: "local" if self.is_local else "cloud",
                "auto_hook": True,
            },
            disable_code={"preprocessor": _str_as_bool},
            disable_hints={"preprocessor": _str_as_bool},
            disable_git={"preprocessor": _str_as_bool},
            disable_job_creation={"value": False, "preprocessor": _str_as_bool},
            disabled={"value": False, "preprocessor": _str_as_bool},
            files_dir={
                "value": "files",
                "hook": lambda x: self._path_convert(
                    self.wandb_dir, f"{self.run_mode}-{self.timespec}-{self.run_id}", x
                ),
            },
            force={"preprocessor": _str_as_bool},
            git_remote={"value": "origin"},
            heartbeat_seconds={"value": 30},
            ignore_globs={
                "value": tuple(),
                "preprocessor": lambda x: tuple(x) if not isinstance(x, tuple) else x,
            },
            init_timeout={"value": 60, "preprocessor": lambda x: float(x)},
            is_local={
                "hook": (
                    lambda _: self.base_url != "https://api.wandb.ai"
                    if self.base_url is not None
                    else False
                ),
                "auto_hook": True,
            },
            label_disable={"preprocessor": _str_as_bool},
            launch={"preprocessor": _str_as_bool},
            log_dir={
                "value": "logs",
                "hook": lambda x: self._path_convert(
                    self.wandb_dir, f"{self.run_mode}-{self.timespec}-{self.run_id}", x
                ),
            },
            log_internal={
                "value": "debug-internal.log",
                "hook": lambda x: self._path_convert(self.log_dir, x),
            },
            log_symlink_internal={
                "value": "debug-internal.log",
                "hook": lambda x: self._path_convert(self.wandb_dir, x),
            },
            log_symlink_user={
                "value": "debug.log",
                "hook": lambda x: self._path_convert(self.wandb_dir, x),
            },
            log_user={
                "value": "debug.log",
                "hook": lambda x: self._path_convert(self.log_dir, x),
            },
            login_timeout={"preprocessor": lambda x: float(x)},
            mode={"value": "online", "validator": self._validate_mode},
            problem={"value": "fatal", "validator": self._validate_problem},
            project={"validator": self._validate_project},
            project_url={"hook": lambda _: self._project_url(), "auto_hook": True},
            quiet={"preprocessor": _str_as_bool},
            reinit={"preprocessor": _str_as_bool},
            relogin={"preprocessor": _str_as_bool},
            resume_fname={
                "value": "wandb-resume.json",
                "hook": lambda x: self._path_convert(self.wandb_dir, x),
            },
            resumed={"value": "False", "preprocessor": _str_as_bool},
            root_dir={
                "preprocessor": lambda x: str(x),
                "value": os.path.abspath(os.getcwd()),
            },
            run_id={
                "validator": self._validate_run_id,
            },
            run_mode={
                "hook": lambda _: "offline-run" if self._offline else "run",
                "auto_hook": True,
            },
            run_tags={
                "preprocessor": lambda x: tuple(x) if not isinstance(x, tuple) else x,
            },
            run_url={"hook": lambda _: self._run_url(), "auto_hook": True},
            sagemaker_disable={"preprocessor": _str_as_bool},
            save_code={"preprocessor": _str_as_bool},
            settings_system={
                "value": os.path.join("~", ".config", "wandb", "settings"),
                "hook": lambda x: self._path_convert(x),
            },
            settings_workspace={
                "value": "settings",
                "hook": lambda x: self._path_convert(self.wandb_dir, x),
            },
            show_colors={"preprocessor": _str_as_bool},
            show_emoji={"preprocessor": _str_as_bool},
            show_errors={"value": "True", "preprocessor": _str_as_bool},
            show_info={"value": "True", "preprocessor": _str_as_bool},
            show_warnings={"value": "True", "preprocessor": _str_as_bool},
            silent={"value": "False", "preprocessor": _str_as_bool},
            start_method={"validator": self._validate_start_method},
            strict={"preprocessor": _str_as_bool},
            summary_timeout={"value": 60, "preprocessor": lambda x: int(x)},
            summary_warnings={
                "value": 5,
                "preprocessor": lambda x: int(x),
                "is_policy": True,
            },
            sweep_url={"hook": lambda _: self._sweep_url(), "auto_hook": True},
            symlink={"preprocessor": _str_as_bool},
            sync_dir={
                "hook": [
                    lambda _: self._path_convert(
                        self.wandb_dir, f"{self.run_mode}-{self.timespec}-{self.run_id}"
                    )
                ],
                "auto_hook": True,
            },
            sync_file={
                "hook": lambda _: self._path_convert(
                    self.sync_dir, f"run-{self.run_id}.wandb"
                ),
                "auto_hook": True,
            },
            sync_symlink_latest={
                "value": "latest-run",
                "hook": lambda x: self._path_convert(self.wandb_dir, x),
            },
            system_sample={"value": 15},
            system_sample_seconds={"value": 2},
            table_raise_on_max_row_limit_exceeded={
                "value": False,
                "preprocessor": _str_as_bool,
            },
            timespec={
                "hook": (
                    lambda _: (
                        datetime.strftime(self._start_datetime, "%Y%m%d_%H%M%S")
                        if self._start_datetime
                        else None
                    )
                ),
                "auto_hook": True,
            },
            tmp_dir={
                "value": "tmp",
                "hook": lambda x: (
                    self._path_convert(
                        self.wandb_dir,
                        f"{self.run_mode}-{self.timespec}-{self.run_id}",
                        x,
                    )
                    or tempfile.gettempdir()
                ),
            },
            wandb_dir={
                "hook": lambda _: _get_wandb_dir(self.root_dir or ""),
                "auto_hook": True,
            },
        )
        return props

    # helper methods for validating values
    @staticmethod
    def _validator_factory(hint: Any) -> Callable[[Any], bool]:
        """Return a factory for type validators.

        Given a type hint for a setting into a function that type checks the argument.
        """
        origin, args = get_origin(hint), get_args(hint)

        def helper(x: Any) -> bool:
            if origin is None:
                return isinstance(x, hint)
            elif origin is Union:
                return isinstance(x, args) if args is not None else True
            else:
                return (
                    isinstance(x, origin) and all(isinstance(y, args) for y in x)
                    if args is not None
                    else isinstance(x, origin)
                )

        return helper

    @staticmethod
    def _validate_mode(value: str) -> bool:
        choices: Set[str] = {"dryrun", "run", "offline", "online", "disabled"}
        if value not in choices:
            raise UsageError(f"Settings field `mode`: {value!r} not in {choices}")
        return True

    @staticmethod
    def _validate_project(value: Optional[str]) -> bool:
        invalid_chars_list = list("/\\#?%:")
        if value is not None:
            if len(value) > 128:
                raise UsageError(
                    f"Invalid project name {value!r}: exceeded 128 characters"
                )
            invalid_chars = {char for char in invalid_chars_list if char in value}
            if invalid_chars:
                raise UsageError(
                    f"Invalid project name {value!r}: "
                    f"cannot contain characters {','.join(invalid_chars_list)!r}, "
                    f"found {','.join(invalid_chars)!r}"
                )
        return True

    @staticmethod
    def _validate_start_method(value: str) -> bool:
        available_methods = ["thread"]
        if hasattr(multiprocessing, "get_all_start_methods"):
            available_methods += multiprocessing.get_all_start_methods()
        if value not in available_methods:
            raise UsageError(
                f"Settings field `start_method`: {value!r} not in {available_methods}"
            )
        return True

    @staticmethod
    def _validate_console(value: str) -> bool:
        # choices = {"auto", "redirect", "off", "file", "iowrap", "notebook"}
        choices: Set[str] = {
            "auto",
            "redirect",
            "off",
            "wrap",
            # internal console states
            "wrap_emu",
            "wrap_raw",
        }
        if value not in choices:
            # do not advertise internal console states
            choices -= {"wrap_emu", "wrap_raw"}
            raise UsageError(f"Settings field `console`: {value!r} not in {choices}")
        return True

    @staticmethod
    def _validate_problem(value: str) -> bool:
        choices: Set[str] = {"fatal", "warn", "silent"}
        if value not in choices:
            raise UsageError(f"Settings field `problem`: {value!r} not in {choices}")
        return True

    @staticmethod
    def _validate_anonymous(value: str) -> bool:
        choices: Set[str] = {"allow", "must", "never", "false", "true"}
        if value not in choices:
            raise UsageError(f"Settings field `anonymous`: {value!r} not in {choices}")
        return True

    @staticmethod
    def _validate_run_id(value: str) -> bool:
        # if len(value) > len(value.strip()):
        #     raise UsageError("Run ID cannot start or end with whitespace")
        return bool(value.strip())

    @staticmethod
    def _validate_api_key(value: str) -> bool:
        if len(value) > len(value.strip()):
            raise UsageError("API key cannot start or end with whitespace")

        # todo: move this check to the post-init validation step
        # if value.startswith("local") and not self.is_local:
        #     raise UsageError(
        #         "Attempting to use a local API key to connect to https://api.wandb.ai"
        #     )
        # todo: move here the logic from sdk/lib/apikey.py

        return True

    @staticmethod
    def _validate_base_url(value: Optional[str]) -> bool:
        """Validate the base url of the wandb server.

        param value: URL to validate

        Based on the Django URLValidator, but with a few additional checks.

        Copyright (c) Django Software Foundation and individual contributors.
        All rights reserved.

        Redistribution and use in source and binary forms, with or without modification,
        are permitted provided that the following conditions are met:

            1. Redistributions of source code must retain the above copyright notice,
               this list of conditions and the following disclaimer.

            2. Redistributions in binary form must reproduce the above copyright
               notice, this list of conditions and the following disclaimer in the
               documentation and/or other materials provided with the distribution.

            3. Neither the name of Django nor the names of its contributors may be used
               to endorse or promote products derived from this software without
               specific prior written permission.

        THIS SOFTWARE IS PROVIDED BY THE COPYRIGHT HOLDERS AND CONTRIBUTORS "AS IS" AND
        ANY EXPRESS OR IMPLIED WARRANTIES, INCLUDING, BUT NOT LIMITED TO, THE IMPLIED
        WARRANTIES OF MERCHANTABILITY AND FITNESS FOR A PARTICULAR PURPOSE ARE
        DISCLAIMED. IN NO EVENT SHALL THE COPYRIGHT OWNER OR CONTRIBUTORS BE LIABLE FOR
        ANY DIRECT, INDIRECT, INCIDENTAL, SPECIAL, EXEMPLARY, OR CONSEQUENTIAL DAMAGES
        (INCLUDING, BUT NOT LIMITED TO, PROCUREMENT OF SUBSTITUTE GOODS OR SERVICES;
        LOSS OF USE, DATA, OR PROFITS; OR BUSINESS INTERRUPTION) HOWEVER CAUSED AND ON
        ANY THEORY OF LIABILITY, WHETHER IN CONTRACT, STRICT LIABILITY, OR TORT
        (INCLUDING NEGLIGENCE OR OTHERWISE) ARISING IN ANY WAY OUT OF THE USE OF THIS
        SOFTWARE, EVEN IF ADVISED OF THE POSSIBILITY OF SUCH DAMAGE.
        """
        if value is None:
            return True

        ul = "\u00a1-\uffff"  # Unicode letters range (must not be a raw string).

        # IP patterns
        ipv4_re = (
            r"(?:0|25[0-5]|2[0-4][0-9]|1[0-9]?[0-9]?|[1-9][0-9]?)"
            r"(?:\.(?:0|25[0-5]|2[0-4][0-9]|1[0-9]?[0-9]?|[1-9][0-9]?)){3}"
        )
        ipv6_re = r"\[[0-9a-f:.]+\]"  # (simple regex, validated later)

        # Host patterns
        hostname_re = (
            r"[a-z" + ul + r"0-9](?:[a-z" + ul + r"0-9-]{0,61}[a-z" + ul + r"0-9])?"
        )
        # Max length for domain name labels is 63 characters per RFC 1034 sec. 3.1
        domain_re = r"(?:\.(?!-)[a-z" + ul + r"0-9-]{1,63}(?<!-))*"
        tld_re = (
            r"\."  # dot
            r"(?!-)"  # can't start with a dash
            r"(?:[a-z" + ul + "-]{2,63}"  # domain label
            r"|xn--[a-z0-9]{1,59})"  # or punycode label
            r"(?<!-)"  # can't end with a dash
            r"\.?"  # may have a trailing dot
        )
        # host_re = "(" + hostname_re + domain_re + tld_re + "|localhost)"
        # todo?: allow hostname to be just a hostname (no tld)?
        host_re = "(" + hostname_re + domain_re + f"({tld_re})?" + "|localhost)"

        regex = re.compile(
            r"^(?:[a-z0-9.+-]*)://"  # scheme is validated separately
            r"(?:[^\s:@/]+(?::[^\s:@/]*)?@)?"  # user:pass authentication
            r"(?:" + ipv4_re + "|" + ipv6_re + "|" + host_re + ")"
            r"(?::[0-9]{1,5})?"  # port
            r"(?:[/?#][^\s]*)?"  # resource path
            r"\Z",
            re.IGNORECASE,
        )
        schemes = {"http", "https"}
        unsafe_chars = frozenset("\t\r\n")

        scheme = value.split("://")[0].lower()
        split_url = urlsplit(value)
        parsed_url = urlparse(value)

        if re.match(r".*wandb\.ai[^\.]*$", value) and "api." not in value:
            # user might guess app.wandb.ai or wandb.ai is the default cloud server
            raise UsageError(
                f"{value} is not a valid server address, did you mean https://api.wandb.ai?"
            )
        elif re.match(r".*wandb\.ai[^\.]*$", value) and scheme != "https":
            raise UsageError("http is not secure, please use https://api.wandb.ai")
        elif parsed_url.netloc == "":
            raise UsageError(f"Invalid URL: {value}")
        elif unsafe_chars.intersection(value):
            raise UsageError("URL cannot contain unsafe characters")
        elif scheme not in schemes:
            raise UsageError("URL must start with `http(s)://`")
        elif not regex.search(value):
            raise UsageError(f"{value} is not a valid server address")
        elif split_url.hostname is None or len(split_url.hostname) > 253:
            raise UsageError("hostname is invalid")

        return True

    @staticmethod
    def _validate__service_wait(value: float) -> bool:
        if value <= 0:
            raise UsageError("_service_wait must be a positive number")
        return True

    @staticmethod
    def _validate__stats_sample_rate_seconds(value: float) -> bool:
        if value < 0.1:
            raise UsageError("_stats_sample_rate_seconds must be >= 0.1")
        return True

    @staticmethod
    def _validate__stats_samples_to_average(value: int) -> bool:
        if value < 1 or value > 30:
            raise UsageError("_stats_samples_to_average must be between 1 and 30")
        return True

    @staticmethod
    def _validate__async_upload_concurrency_limit(value: int) -> bool:
        if value <= 0:
            raise UsageError("_async_upload_concurrency_limit must be positive")

        try:
            import resource  # not always available on Windows

            file_limit = resource.getrlimit(resource.RLIMIT_NOFILE)[0]
        except Exception:
            # Couldn't get the open-file-limit for some reason,
            # probably very platform-specific. Not a problem,
            # we just won't use it to cap the concurrency.
            pass
        else:
            if value > file_limit:
                wandb.termwarn(
                    (
                        "_async_upload_concurrency_limit setting of"
                        f" {value} exceeds this process's limit"
                        f" on open files ({file_limit}); may cause file-upload failures."
                        " Try decreasing _async_upload_concurrency_limit,"
                        " or increasing your file limit with `ulimit -n`."
                    ),
                    repeat=False,
                )

        return True

    # other helper methods
    @staticmethod
    def _path_convert(*args: str) -> str:
        """Join path and apply os.path.expanduser to it."""
        return os.path.expanduser(os.path.join(*args))

    def _convert_console(self) -> SettingsConsole:
        convert_dict: Dict[str, SettingsConsole] = dict(
            off=SettingsConsole.OFF,
            wrap=SettingsConsole.WRAP,
            wrap_raw=SettingsConsole.WRAP_RAW,
            wrap_emu=SettingsConsole.WRAP_EMU,
            redirect=SettingsConsole.REDIRECT,
        )
        console: str = str(self.console)
        if console == "auto":
            if (
                self._jupyter
                or (self.start_method == "thread")
                or not self._disable_service
                or self._windows
            ):
                console = "wrap"
            else:
                console = "redirect"
        convert: SettingsConsole = convert_dict[console]
        return convert

    def _get_url_query_string(self) -> str:
        # TODO(settings) use `wandb_setting` (if self.anonymous != "true":)
        if Api().settings().get("anonymous") != "true":
            return ""

        api_key = apikey.api_key(settings=self)

        return f"?{urlencode({'apiKey': api_key})}"

    def _project_url_base(self) -> str:
        if not all([self.entity, self.project]):
            return ""

        app_url = wandb.util.app_url(self.base_url)
        return f"{app_url}/{quote(self.entity)}/{quote(self.project)}"

    def _project_url(self) -> str:
        project_url = self._project_url_base()
        if not project_url:
            return ""

        query = self._get_url_query_string()

        return f"{project_url}{query}"

    def _run_url(self) -> str:
        """Return the run url."""
        project_url = self._project_url_base()
        if not all([project_url, self.run_id]):
            return ""

        query = self._get_url_query_string()
        return f"{project_url}/runs/{quote(self.run_id)}{query}"

    def _set_run_start_time(self, source: int = Source.BASE) -> None:
        """Set the time stamps for the settings.

        Called once the run is initialized.
        """
        time_stamp: float = time.time()
        datetime_now: datetime = datetime.fromtimestamp(time_stamp)
        object.__setattr__(self, "_Settings_start_datetime", datetime_now)
        object.__setattr__(self, "_Settings_start_time", time_stamp)
        self.update(
            _start_datetime=datetime_now,
            _start_time=time_stamp,
            source=source,
        )

    def _sweep_url(self) -> str:
        """Return the sweep url."""
        project_url = self._project_url_base()
        if not all([project_url, self.sweep_id]):
            return ""

        query = self._get_url_query_string()
        return f"{project_url}/sweeps/{quote(self.sweep_id)}{query}"

    def __init__(self, **kwargs: Any) -> None:
        self.__frozen: bool = False
        self.__initialized: bool = False

        self.__modification_order = SETTINGS_TOPOLOGICALLY_SORTED

        # todo: this is collect telemetry on validation errors and unexpected args
        # values are stored as strings to avoid potential json serialization errors down the line
        self.__preprocessing_warnings: Dict[str, str] = dict()
        self.__validation_warnings: Dict[str, str] = dict()
        self.__unexpected_args: Set[str] = set()

        # Set default settings values
        # We start off with the class attributes and `default_props` dicts
        # and then create Property objects.
        # Once initialized, attributes are to only be updated using the `update` method
        default_props = self._default_props()

        # Init instance attributes as Property objects.
        # Type hints of class attributes are used to generate a type validator function
        # for runtime checks for each attribute.
        # These are defaults, using Source.BASE for non-policy attributes and Source.RUN for policies.
        for prop, type_hint in get_type_hints(Settings).items():
            validators = [self._validator_factory(type_hint)]

            if prop in default_props:
                validator = default_props[prop].pop("validator", [])
                # Property validator could be either Callable or Sequence[Callable]
                if callable(validator):
                    validators.append(validator)
                elif isinstance(validator, Sequence):
                    validators.extend(list(validator))
                object.__setattr__(
                    self,
                    prop,
                    Property(
                        name=prop,
                        **default_props[prop],
                        validator=validators,
                        # todo: double-check this logic:
                        source=Source.RUN
                        if default_props[prop].get("is_policy", False)
                        else Source.BASE,
                    ),
                )
            else:
                object.__setattr__(
                    self,
                    prop,
                    Property(
                        name=prop,
                        validator=validators,
                        source=Source.BASE,
                    ),
                )

            # todo: this is to collect stats on preprocessing and validation errors
            if self.__dict__[prop].__dict__["_Property__failed_preprocessing"]:
                self.__preprocessing_warnings[prop] = str(self.__dict__[prop]._value)
            if self.__dict__[prop].__dict__["_Property__failed_validation"]:
                self.__validation_warnings[prop] = str(self.__dict__[prop]._value)

        # update overridden defaults from kwargs
        unexpected_arguments = [k for k in kwargs.keys() if k not in self.__dict__]
        # allow only explicitly defined arguments
        if unexpected_arguments:
            # todo: remove this and raise error instead once we are confident
            self.__unexpected_args.update(unexpected_arguments)
            wandb.termwarn(
                f"Ignoring unexpected arguments: {unexpected_arguments}. "
                "This will raise an error in the future."
            )
            for k in unexpected_arguments:
                kwargs.pop(k)

            # raise TypeError(f"Got unexpected arguments: {unexpected_arguments}")

        # automatically inspect setting validators and runtime hooks and topologically sort them
        # so that we can safely update them. throw error if there are cycles.
        for prop in self.__modification_order:
            if prop in kwargs:
                source = Source.RUN if self.__dict__[prop].is_policy else Source.BASE
                self.update({prop: kwargs[prop]}, source=source)
                kwargs.pop(prop)

        for k, v in kwargs.items():
            # todo: double-check this logic:
            source = Source.RUN if self.__dict__[k].is_policy else Source.BASE
            self.update({k: v}, source=source)

        # setup private attributes
        object.__setattr__(self, "_Settings_start_datetime", None)
        object.__setattr__(self, "_Settings_start_time", None)

        # done with init, use self.update() to update attributes from now on
        self.__initialized = True

        # todo? freeze settings to prevent accidental changes
        # self.freeze()

    def __str__(self) -> str:
        # get attributes that are instances of the Property class:
        representation = {
            k: v.value for k, v in self.__dict__.items() if isinstance(v, Property)
        }
        return f"<Settings {_redact_dict(representation)}>"

    def __repr__(self) -> str:
        # private attributes
        private = {k: v for k, v in self.__dict__.items() if k.startswith("_Settings")}
        # get attributes that are instances of the Property class:
        attributes = {
            k: f"<Property value={v.value} source={v.source}>"
            for k, v in self.__dict__.items()
            if isinstance(v, Property)
        }
        representation = {**private, **attributes}
        return f"<Settings {representation}>"

    def __copy__(self) -> "Settings":
        """Ensure that a copy of the settings object is a truly deep copy.

        Note that the copied object will not be frozen  todo? why is this needed?
        """
        # get attributes that are instances of the Property class:
        attributes = {k: v for k, v in self.__dict__.items() if isinstance(v, Property)}
        new = Settings()
        # update properties that have deps or are dependent on in the topologically-sorted order
        for prop in self.__modification_order:
            new.update({prop: attributes[prop]._value}, source=attributes[prop].source)
            attributes.pop(prop)

        # update the remaining attributes
        for k, v in attributes.items():
            # make sure to use the raw property value (v._value),
            # not the potential result of runtime hooks applied to it (v.value)
            new.update({k: v._value}, source=v.source)
        new.unfreeze()

        return new

    def __deepcopy__(self, memo: dict) -> "Settings":
        return self.__copy__()

    # attribute access methods
    @no_type_check  # this is a hack to make mypy happy
    def __getattribute__(self, name: str) -> Any:
        """Expose `attribute.value` if `attribute` is a Property."""
        item = object.__getattribute__(self, name)
        if isinstance(item, Property):
            return item.value
        return item

    def __setattr__(self, key: str, value: Any) -> None:
        if "_Settings__initialized" in self.__dict__ and self.__initialized:
            raise TypeError(f"Please use update() to update attribute `{key}` value")
        object.__setattr__(self, key, value)

    def __iter__(self) -> Iterable:
        return iter(self.make_static())

    def copy(self) -> "Settings":
        return self.__copy__()

    # implement the Mapping interface
    def keys(self) -> Iterable[str]:
        return self.make_static().keys()

    @no_type_check  # this is a hack to make mypy happy
    def __getitem__(self, name: str) -> Any:
        """Expose attribute.value if attribute is a Property."""
        item = object.__getattribute__(self, name)
        if isinstance(item, Property):
            return item.value
        return item

    def update(
        self,
        settings: Optional[Union[Dict[str, Any], "Settings"]] = None,
        source: int = Source.OVERRIDE,
        **kwargs: Any,
    ) -> None:
        """Update individual settings."""
        if "_Settings__frozen" in self.__dict__ and self.__frozen:
            raise TypeError("Settings object is frozen")

        if isinstance(settings, Settings):
            # If a Settings object is passed, detect the settings that differ
            # from defaults, collect them into a dict, and apply them using `source`.
            # This comes up in `wandb.init(settings=wandb.Settings(...))` and
            # seems like the behavior that the user would expect when calling init that way.
            defaults = Settings()
            settings_dict = dict()
            for k, v in settings.__dict__.items():
                if isinstance(v, Property):
                    if v._value != defaults.__dict__[k]._value:
                        settings_dict[k] = v._value
            # todo: store warnings from the passed Settings object, if any,
            #  to collect telemetry on validation errors and unexpected args.
            #  remove this once strict checking is enforced.
            for attr in (
                "_Settings__unexpected_args",
                "_Settings__preprocessing_warnings",
                "_Settings__validation_warnings",
            ):
                getattr(self, attr).update(getattr(settings, attr))
            # replace with the generated dict
            settings = settings_dict

        # add kwargs to settings
        settings = settings or dict()
        # explicit kwargs take precedence over settings
        settings = {**settings, **kwargs}
        unknown_properties = []
        for key in settings.keys():
            # only allow updating known Properties
            if key not in self.__dict__ or not isinstance(self.__dict__[key], Property):
                unknown_properties.append(key)
        if unknown_properties:
            raise KeyError(f"Unknown settings: {unknown_properties}")
        # only if all keys are valid, update them

        # store settings to be updated in a dict to preserve stats on preprocessing and validation errors
        updated_settings = settings.copy()

        # update properties that have deps or are dependent on in the topologically-sorted order
        for key in self.__modification_order:
            if key in settings:
                self.__dict__[key].update(settings.pop(key), source=source)

        # update the remaining properties
        for key, value in settings.items():
            self.__dict__[key].update(value, source)

        for key in updated_settings.keys():
            # todo: this is to collect stats on preprocessing and validation errors
            if self.__dict__[key].__dict__["_Property__failed_preprocessing"]:
                self.__preprocessing_warnings[key] = str(self.__dict__[key]._value)
            else:
                self.__preprocessing_warnings.pop(key, None)

            if self.__dict__[key].__dict__["_Property__failed_validation"]:
                self.__validation_warnings[key] = str(self.__dict__[key]._value)
            else:
                self.__validation_warnings.pop(key, None)

    def items(self) -> ItemsView[str, Any]:
        return self.make_static().items()

    def get(self, key: str, default: Optional[Any] = None) -> Any:
        return self.make_static().get(key, default)

    def freeze(self) -> None:
        object.__setattr__(self, "_Settings__frozen", True)

    def unfreeze(self) -> None:
        object.__setattr__(self, "_Settings__frozen", False)

    def is_frozen(self) -> bool:
        return self.__frozen

    def make_static(self) -> Dict[str, Any]:
        """Generate a static, serializable version of the settings."""
        # get attributes that are instances of the Property class:
        attributes = {
            k: v.value for k, v in self.__dict__.items() if isinstance(v, Property)
        }
        return attributes

    # apply settings from different sources
    # TODO(dd): think about doing some|all of that at init
    def _apply_settings(
        self,
        settings: "Settings",
        _logger: Optional[_EarlyLogger] = None,
    ) -> None:
        """Apply settings from a Settings object."""
        if _logger is not None:
            _logger.info(f"Applying settings from {settings}")
        attributes = {
            k: v for k, v in settings.__dict__.items() if isinstance(v, Property)
        }
        # update properties that have deps or are dependent on in the topologically-sorted order
        for prop in self.__modification_order:
            self.update({prop: attributes[prop]._value}, source=attributes[prop].source)
            attributes.pop(prop)
        # update the remaining properties
        for k, v in attributes.items():
            # note that only the same/higher priority settings are propagated
            self.update({k: v._value}, source=v.source)

        # todo: this is to pass on info on unexpected args in settings
        if settings.__dict__["_Settings__unexpected_args"]:
            self.__dict__["_Settings__unexpected_args"].update(
                settings.__dict__["_Settings__unexpected_args"]
            )

    @staticmethod
    def _load_config_file(file_name: str, section: str = "default") -> dict:
        parser = configparser.ConfigParser()
        parser.add_section(section)
        parser.read(file_name)
        config: Dict[str, Any] = dict()
        for k in parser[section]:
            config[k] = parser[section][k]
            # TODO (cvp): we didn't do this in the old cli, but it seems necessary
            if k == "ignore_globs":
                config[k] = config[k].split(",")
        return config

    def _apply_base(self, pid: int, _logger: Optional[_EarlyLogger] = None) -> None:
        if _logger is not None:
            _logger.info(f"Configure stats pid to {pid}")
        self.update({"_stats_pid": pid}, source=Source.SETUP)

    def _apply_config_files(self, _logger: Optional[_EarlyLogger] = None) -> None:
        # TODO(jhr): permit setting of config in system and workspace
        if self.settings_system is not None:
            if _logger is not None:
                _logger.info(f"Loading settings from {self.settings_system}")
            self.update(
                self._load_config_file(self.settings_system),
                source=Source.SYSTEM,
            )
        if self.settings_workspace is not None:
            if _logger is not None:
                _logger.info(f"Loading settings from {self.settings_workspace}")
            self.update(
                self._load_config_file(self.settings_workspace),
                source=Source.WORKSPACE,
            )

    def _apply_env_vars(
        self,
        environ: Mapping[str, Any],
        _logger: Optional[_EarlyLogger] = None,
    ) -> None:
        env_prefix: str = "WANDB_"
        special_env_var_names = {
            "WANDB_TRACELOG": "_tracelog",
            "WANDB_DISABLE_SERVICE": "_disable_service",
            "WANDB_SERVICE_TRANSPORT": "_service_transport",
            "WANDB_DIR": "root_dir",
            "WANDB_NAME": "run_name",
            "WANDB_NOTES": "run_notes",
            "WANDB_TAGS": "run_tags",
            "WANDB_JOB_TYPE": "run_job_type",
        }
        env = dict()
        for setting, value in environ.items():
            if not setting.startswith(env_prefix):
                continue

            if setting in special_env_var_names:
                key = special_env_var_names[setting]
            else:
                # otherwise, strip the prefix and convert to lowercase
                key = setting[len(env_prefix) :].lower()

            if key in self.__dict__:
                if key in ("ignore_globs", "run_tags"):
                    value = value.split(",")
                env[key] = value
            elif _logger is not None:
                _logger.warning(f"Unknown environment variable: {setting}")

        if _logger is not None:
            _logger.info(
                f"Loading settings from environment variables: {_redact_dict(env)}"
            )
        self.update(env, source=Source.ENV)

    def _infer_settings_from_environment(
        self, _logger: Optional[_EarlyLogger] = None
    ) -> None:
        """Modify settings based on environment (for runs and cli)."""
        settings: Dict[str, Union[bool, str, Sequence, None]] = dict()
        # disable symlinks if on windows (requires admin or developer setup)
        settings["symlink"] = True
        if self._windows:
            settings["symlink"] = False

        # TODO(jhr): this needs to be moved last in setting up settings ?
        #  (dd): loading order does not matter as long as source is set correctly

        # For code saving, only allow env var override if value from server is true, or
        # if no preference was specified.
        if (self.save_code is True or self.save_code is None) and (
            os.getenv(wandb.env.SAVE_CODE) is not None
            or os.getenv(wandb.env.DISABLE_CODE) is not None
        ):
            settings["save_code"] = wandb.env.should_save_code()

        settings["disable_git"] = wandb.env.disable_git()

        # Attempt to get notebook information if not already set by the user
        if self._jupyter and (self.notebook_name is None or self.notebook_name == ""):
            meta = wandb.jupyter.notebook_metadata(self.silent)
            settings["_jupyter_path"] = meta.get("path")
            settings["_jupyter_name"] = meta.get("name")
            settings["_jupyter_root"] = meta.get("root")
        elif (
            self._jupyter
            and self.notebook_name is not None
            and os.path.exists(self.notebook_name)
        ):
            settings["_jupyter_path"] = self.notebook_name
            settings["_jupyter_name"] = self.notebook_name
            settings["_jupyter_root"] = os.getcwd()
        elif self._jupyter:
            wandb.termwarn(
                "WANDB_NOTEBOOK_NAME should be a path to a notebook file, "
                f"couldn't find {self.notebook_name}.",
            )

        # host and username are populated by apply_env_vars if corresponding env
        # vars exist -- but if they don't, we'll fill them in here
        if self.host is None:
            settings["host"] = socket.gethostname()  # type: ignore

        if self.username is None:
            try:  # type: ignore
                settings["username"] = getpass.getuser()
            except KeyError:
                # getuser() could raise KeyError in restricted environments like
                # chroot jails or docker containers. Return user id in these cases.
                settings["username"] = str(os.getuid())

        _executable = (
            self._executable
            or os.environ.get(wandb.env._EXECUTABLE)
            or sys.executable
            or shutil.which("python3")
            or "python3"
        )
        settings["_executable"] = _executable

        settings["docker"] = wandb.env.get_docker(wandb.util.image_id_from_k8s())

        # TODO: we should use the cuda library to collect this
        if os.path.exists("/usr/local/cuda/version.txt"):
            with open("/usr/local/cuda/version.txt") as f:
                settings["_cuda"] = f.read().split(" ")[-1].strip()
        if not self._jupyter:
            settings["_args"] = sys.argv[1:]
        settings["_os"] = platform.platform(aliased=True)
        settings["_python"] = platform.python_version()
        # hack to make sure we don't hang on windows
        if self._windows and self._except_exit is None:
            settings["_except_exit"] = True  # type: ignore

        if _logger is not None:
            _logger.info(
                f"Inferring settings from compute environment: {_redact_dict(settings)}"
            )

        self.update(settings, source=Source.ENV)

    def _infer_run_settings_from_environment(
        self,
        _logger: Optional[_EarlyLogger] = None,
    ) -> None:
        """Modify settings based on environment (for runs only)."""
        # If there's not already a program file, infer it now.
        settings: Dict[str, Union[bool, str, None]] = dict()
        program = self.program or _get_program()
        if program is not None:
            program_relpath = self.program_relpath or _get_program_relpath_from_gitrepo(
                program, _logger=_logger
            )
            settings["program_relpath"] = program_relpath
        else:
            program = "<python with no main file>"

        settings["program"] = program

        if _logger is not None:
            _logger.info(
                f"Inferring run settings from compute environment: {_redact_dict(settings)}"
            )

        self.update(settings, source=Source.ENV)

    def _apply_setup(
        self, setup_settings: Dict[str, Any], _logger: Optional[_EarlyLogger] = None
    ) -> None:
        if _logger:
            _logger.info(f"Applying setup settings: {_redact_dict(setup_settings)}")
        self.update(setup_settings, source=Source.SETUP)

    def _apply_user(
        self, user_settings: Dict[str, Any], _logger: Optional[_EarlyLogger] = None
    ) -> None:
        if _logger:
            _logger.info(f"Applying user settings: {_redact_dict(user_settings)}")
        self.update(user_settings, source=Source.USER)

    def _apply_init(self, init_settings: Dict[str, Union[str, int, None]]) -> None:
        # prevent setting project, entity if in sweep
        # TODO(jhr): these should be locked elements in the future
        if self.sweep_id:
            for key in ("project", "entity", "id"):
                val = init_settings.pop(key, None)
                if val:
                    wandb.termwarn(
                        f"Ignored wandb.init() arg {key} when running a sweep."
                    )
        if self.launch:
            for key in ("project", "entity", "id"):
                val = init_settings.pop(key, None)
                if val:
                    wandb.termwarn(
                        "Project, entity and id are ignored when running from wandb launch context. "
                        f"Ignored wandb.init() arg {key} when running running from launch.",
                    )

        # strip out items where value is None
        param_map = dict(
            name="run_name",
            id="run_id",
            tags="run_tags",
            group="run_group",
            job_type="run_job_type",
            notes="run_notes",
            dir="root_dir",
        )
        init_settings = {
            param_map.get(k, k): v for k, v in init_settings.items() if v is not None
        }
        # fun logic to convert the resume init arg
        if init_settings.get("resume"):
            if isinstance(init_settings["resume"], str):
                if init_settings["resume"] not in ("allow", "must", "never", "auto"):
                    if init_settings.get("run_id") is None:
                        #  TODO: deprecate or don't support
                        init_settings["run_id"] = init_settings["resume"]
                    init_settings["resume"] = "allow"
            elif init_settings["resume"] is True:
                # todo: add deprecation warning, switch to literal strings for resume
                init_settings["resume"] = "auto"

        # update settings
        self.update(init_settings, source=Source.INIT)

        # handle auto resume logic
        if self.resume == "auto":
            if os.path.exists(self.resume_fname):
                with open(self.resume_fname) as f:
                    resume_run_id = json.load(f)["run_id"]
                if self.run_id is None:
                    self.update({"run_id": resume_run_id}, source=Source.INIT)  # type: ignore
                elif self.run_id != resume_run_id:
                    wandb.termwarn(
                        "Tried to auto resume run with "
                        f"id {resume_run_id} but id {self.run_id} is set.",
                    )
        self.update({"run_id": self.run_id or generate_id()}, source=Source.INIT)
        # persist our run id in case of failure
        # check None for mypy
        if self.resume == "auto" and self.resume_fname is not None:
            filesystem.mkdir_exists_ok(self.wandb_dir)
            with open(self.resume_fname, "w") as f:
                f.write(json.dumps({"run_id": self.run_id}))

    def _apply_login(
        self, login_settings: Dict[str, Any], _logger: Optional[_EarlyLogger] = None
    ) -> None:
        param_map = dict(key="api_key", host="base_url", timeout="login_timeout")
        login_settings = {
            param_map.get(k, k): v for k, v in login_settings.items() if v is not None
        }
        if login_settings:
            if _logger:
                _logger.info(f"Applying login settings: {_redact_dict(login_settings)}")
            self.update(login_settings, source=Source.LOGIN)

    def _apply_run_start(self, run_start_settings: Dict[str, Any]) -> None:
        # This dictionary maps from the "run message dict" to relevant fields in settings
        # Note: that config is missing
        param_map = {
            "run_id": "run_id",
            "entity": "entity",
            "project": "project",
            "run_group": "run_group",
            "job_type": "run_job_type",
            "display_name": "run_name",
            "notes": "run_notes",
            "tags": "run_tags",
            "sweep_id": "sweep_id",
            "host": "host",
            "resumed": "resumed",
            "git.remote_url": "git_remote_url",
            "git.commit": "git_commit",
        }
        run_settings = {
            name: reduce(lambda d, k: d.get(k, {}), attr.split("."), run_start_settings)
            for attr, name in param_map.items()
        }
        run_settings = {key: value for key, value in run_settings.items() if value}
        if run_settings:
            self.update(run_settings, source=Source.RUN)<|MERGE_RESOLUTION|>--- conflicted
+++ resolved
@@ -384,11 +384,8 @@
     # settings are declared as class attributes for static type checking purposes
     # and to help with IDE autocomplete.
     _args: Sequence[str]
-<<<<<<< HEAD
     _aws_lambda: bool
-=======
     _async_upload_concurrency_limit: int
->>>>>>> cd19b480
     _cli_only_mode: bool  # Avoid running any code specific for runs
     _colab: bool
     _config_dict: Config
@@ -533,15 +530,13 @@
         Note that key names must be the same as the class attribute names.
         """
         props: Dict[str, Dict[str, Any]] = dict(
-<<<<<<< HEAD
             _aws_lambda={
                 "hook": lambda _: is_aws_lambda(),
                 "auto_hook": True,
-=======
+            },
             _async_upload_concurrency_limit={
                 "preprocessor": int,
                 "validator": self._validate__async_upload_concurrency_limit,
->>>>>>> cd19b480
             },
             _disable_meta={"preprocessor": _str_as_bool},
             _disable_service={
