import configparser
from datetime import datetime
from distutils.util import strtobool
import enum
from functools import reduce
import getpass
import json
import multiprocessing
import os
import platform
import re
import socket
import sys
import tempfile
import time
from typing import (
    Any,
    Callable,
    Dict,
    FrozenSet,
    ItemsView,
    Iterable,
    Mapping,
    no_type_check,
    Optional,
    Sequence,
    Set,
    Tuple,
    Union,
)
from urllib.parse import quote, urlencode, urlparse, urlsplit

import wandb
from wandb import util
from wandb.apis.internal import Api
import wandb.env
from wandb.errors import UsageError
from wandb.sdk.wandb_config import Config
from wandb.sdk.wandb_setup import _EarlyLogger

from .lib import apikey
from .lib.git import GitRepo
from .lib.ipython import _get_python_type
from .lib.runid import generate_id

if sys.version_info >= (3, 8):
    from typing import get_args, get_origin, get_type_hints
elif sys.version_info >= (3, 7):
    from typing_extensions import get_args, get_origin, get_type_hints
else:

    def get_args(obj: Any) -> Optional[Any]:
        return obj.__args__ if hasattr(obj, "__args__") else None

    def get_origin(obj: Any) -> Optional[Any]:
        return obj.__origin__ if hasattr(obj, "__origin__") else None

    def get_type_hints(obj: Any) -> Dict[str, Any]:
        return dict(obj.__annotations__) if hasattr(obj, "__annotations__") else dict()


def _get_wandb_dir(root_dir: str) -> str:
    """
    Get the full path to the wandb directory.

    The setting exposed to users as `dir=` or `WANDB_DIR` is the `root_dir`.
    We add the `__stage_dir__` to it to get the full `wandb_dir`
    """
    # We use the hidden version if it already exists, otherwise non-hidden.
    if os.path.exists(os.path.join(root_dir, ".wandb")):
        __stage_dir__ = ".wandb" + os.sep
    else:
        __stage_dir__ = "wandb" + os.sep

    path = os.path.join(root_dir, __stage_dir__)
    if not os.access(root_dir or ".", os.W_OK):
        wandb.termwarn(
            f"Path {path} wasn't writable, using system temp directory.",
            repeat=False,
        )
        path = os.path.join(tempfile.gettempdir(), __stage_dir__ or ("wandb" + os.sep))

    return os.path.expanduser(path)


# todo: should either return bool or error out. fix once confident.
def _str_as_bool(val: Union[str, bool]) -> bool:
    """
    Parse a string as a bool.
    """
    if isinstance(val, bool):
        return val
    try:
        ret_val = bool(strtobool(str(val)))
        return ret_val
    except (AttributeError, ValueError):
        pass

    # todo: remove this and only raise error once we are confident.
    wandb.termwarn(
        f"Could not parse value {val} as a bool. ",
        repeat=False,
    )
    raise UsageError(f"Could not parse value {val} as a bool.")


def _redact_dict(
    d: Dict[str, Any],
    unsafe_keys: Union[Set[str], FrozenSet[str]] = frozenset({"api_key"}),
    redact_str: str = "***REDACTED***",
) -> Dict[str, Any]:
    """Redact a dict of unsafe values specified by their key."""
    if not d or unsafe_keys.isdisjoint(d):
        return d
    safe_dict = d.copy()
    safe_dict.update({k: redact_str for k in unsafe_keys.intersection(d)})
    return safe_dict


def _get_program() -> Optional[Any]:
    program = os.getenv(wandb.env.PROGRAM)
    if program is not None:
        return program
    try:
        import __main__  # type: ignore

        if __main__.__spec__ is None:
            return __main__.__file__
        # likely run as `python -m ...`
        return f"-m {__main__.__spec__.name}"
    except (ImportError, AttributeError):
        return None


def _get_program_relpath_from_gitrepo(
    program: str, _logger: Optional[_EarlyLogger] = None
) -> Optional[str]:
    repo = GitRepo()
    root = repo.root
    if not root:
        root = os.getcwd()
    full_path_to_program = os.path.join(
        root, os.path.relpath(os.getcwd(), root), program
    )
    if os.path.exists(full_path_to_program):
        relative_path = os.path.relpath(full_path_to_program, start=root)
        if "../" in relative_path:
            if _logger is not None:
                _logger.warning(f"Could not save program above cwd: {program}")
            return None
        return relative_path

    if _logger is not None:
        _logger.warning(f"Could not find program at {program}")
    return None


@enum.unique
class Source(enum.IntEnum):
    OVERRIDE: int = 0
    BASE: int = 1  # todo: audit this
    ORG: int = 2
    ENTITY: int = 3
    PROJECT: int = 4
    USER: int = 5
    SYSTEM: int = 6
    WORKSPACE: int = 7
    ENV: int = 8
    SETUP: int = 9
    LOGIN: int = 10
    INIT: int = 11
    SETTINGS: int = 12
    ARGS: int = 13
    RUN: int = 14


@enum.unique
class SettingsConsole(enum.IntEnum):
    OFF = 0
    WRAP = 1
    REDIRECT = 2
    WRAP_RAW = 3
    WRAP_EMU = 4


class Property:
    """
    A class to represent attributes (individual settings) of the Settings object.

        - Encapsulates the logic of how to preprocess and validate values of settings
          throughout the lifetime of a class instance.
        - Allows for runtime modification of settings with hooks, e.g. in the case when
          a setting depends on another setting.
        - The update() method is used to update the value of a setting.
        - The `is_policy` attribute determines the source priority when updating the property value.
          E.g. if `is_policy` is True, the smallest `Source` value takes precedence.
    """

    # todo: this is a temporary measure to bypass validation of the settings
    #  whose validation was not previously enforced to make sure we don't brake anything.
    __strict_validate_settings = {
        "project",
        "start_method",
        "mode",
        "console",
        "problem",
        "anonymous",
        "strict",
        "silent",
        "show_info",
        "show_warnings",
        "show_errors",
        "base_url",
        "login_timeout",
    }

    def __init__(  # pylint: disable=unused-argument
        self,
        name: str,
        value: Optional[Any] = None,
        preprocessor: Union[Callable, Sequence[Callable], None] = None,
        # validators allow programming by contract
        validator: Union[Callable, Sequence[Callable], None] = None,
        # runtime converter (hook): properties can be e.g. tied to other properties
        hook: Union[Callable, Sequence[Callable], None] = None,
        # always apply hook even if value is None. can be used to replace @property's
        auto_hook: bool = False,
        is_policy: bool = False,
        frozen: bool = False,
        source: int = Source.BASE,
        **kwargs: Any,
    ):
        self.name = name
        self._preprocessor = preprocessor
        self._validator = validator
        self._hook = hook
        self._auto_hook = auto_hook
        self._is_policy = is_policy
        self._source = source

        # todo: this is a temporary measure to collect stats on failed preprocessing and validation
        self.__failed_preprocessing: bool = False
        self.__failed_validation: bool = False

        # preprocess and validate value
        self._value = self._validate(self._preprocess(value))

        self.__frozen = frozen

    @property
    def value(self) -> Any:
        """Apply the runtime modifier(s) (if any) and return the value."""
        _value = self._value
        if (_value is not None or self._auto_hook) and self._hook is not None:
            _hook = [self._hook] if callable(self._hook) else self._hook
            for h in _hook:
                _value = h(_value)
        return _value

    @property
    def is_policy(self) -> bool:
        return self._is_policy

    @property
    def source(self) -> int:
        return self._source

    def _preprocess(self, value: Any) -> Any:
        if value is not None and self._preprocessor is not None:
            _preprocessor = (
                [self._preprocessor]
                if callable(self._preprocessor)
                else self._preprocessor
            )
            for p in _preprocessor:
                try:
                    value = p(value)
                except (UsageError, ValueError):
                    wandb.termwarn(
                        f"Unable to preprocess value for property {self.name}: {value}. "
                        "This will raise an error in the future.",
                        repeat=False,
                    )
                    self.__failed_preprocessing = True
                    break
        return value

    def _validate(self, value: Any) -> Any:
        self.__failed_validation = False  # todo: this is a temporary measure
        if value is not None and self._validator is not None:
            _validator = (
                [self._validator] if callable(self._validator) else self._validator
            )
            for v in _validator:
                if not v(value):
                    # todo: this is a temporary measure to bypass validation of certain settings.
                    #  remove this once we are confident
                    if self.name in self.__strict_validate_settings:
                        raise ValueError(
                            f"Invalid value for property {self.name}: {value}"
                        )
                    else:
                        wandb.termwarn(
                            f"Invalid value for property {self.name}: {value}. "
                            "This will raise an error in the future.",
                            repeat=False,
                        )
                        self.__failed_validation = True
                        break
        return value

    def update(self, value: Any, source: int = Source.OVERRIDE) -> None:
        """Update the value of the property."""
        if self.__frozen:
            raise TypeError("Property object is frozen")
        # - always update value if source == Source.OVERRIDE
        # - if not previously overridden:
        #   - update value if source is lower than or equal to current source and property is policy
        #   - update value if source is higher than or equal to current source and property is not policy
        if (
            (source == Source.OVERRIDE)
            or (
                self._is_policy
                and self._source != Source.OVERRIDE
                and source <= self._source
            )
            or (
                not self._is_policy
                and self._source != Source.OVERRIDE
                and source >= self._source
            )
        ):
            # self.__dict__["_value"] = self._validate(self._preprocess(value))
            self._value = self._validate(self._preprocess(value))
            self._source = source

    def __setattr__(self, key: str, value: Any) -> None:
        if "_Property__frozen" in self.__dict__ and self.__frozen:
            raise TypeError(f"Property object {self.name} is frozen")
        if key == "value":
            raise AttributeError("Use update() to update property value")
        self.__dict__[key] = value

    def __str__(self) -> str:
        return f"'{self.value}'" if isinstance(self.value, str) else f"{self.value}"

    def __repr__(self) -> str:
        return (
            f"<Property {self.name}: value={self.value} "
            f"_value={self._value} source={self._source} is_policy={self._is_policy}>"
        )
        # return f"<Property {self.name}: value={self.value}>"
        # return self.__dict__.__repr__()


class Settings:
    """
    Settings for the wandb client.
    """

    # settings are declared as class attributes for static type checking purposes
    # and to help with IDE autocomplete.
    _args: Sequence[str]
    _cli_only_mode: bool  # Avoid running any code specific for runs
    _colab: bool
    _config_dict: Config
    _console: SettingsConsole
    _cuda: str
    _disable_meta: bool
    _disable_stats: bool
    _disable_viewer: bool  # Prevent early viewer query
    _except_exit: bool
    _executable: str
    _internal_check_process: Union[int, float]
    _internal_queue_timeout: Union[int, float]
    _jupyter: bool
    _jupyter_name: str
    _jupyter_path: str
    _jupyter_root: str
    _kaggle: bool
    _live_policy_rate_limit: int
    _live_policy_wait_time: int
    _noop: bool
    _offline: bool
    _os: str
    _platform: str
    _python: str
    _require_service: str
    _runqueue_item_id: str
    _save_requirements: bool
    _service_transport: str
    _start_datetime: datetime
    _start_time: float
    _stats_pid: int  # (internal) base pid for system stats
    _stats_sample_rate_seconds: float
    _stats_samples_to_average: int
    _tmp_code_dir: str
    _tracelog: str
    _unsaved_keys: Sequence[str]
    _windows: bool
    allow_val_change: bool
    anonymous: str
    api_key: str
    base_url: str  # The base url for the wandb api
    code_dir: str
    config_paths: Sequence[str]
    console: str
    deployment: str
    disable_code: bool
    disable_git: bool
    disable_hints: bool
    disabled: bool  # Alias for mode=dryrun, not supported yet
    docker: str
    email: str
    enable_job_creation: bool
    entity: str
    files_dir: str
    force: bool
    git_remote: str
<<<<<<< HEAD
    git_remote_url: str
    git_commit: str
=======
    git_root: str
>>>>>>> 3cee613b
    heartbeat_seconds: int
    host: str
    ignore_globs: Tuple[str]
    init_timeout: int
    is_local: bool
    label_disable: bool
    launch: bool
    launch_config_path: str
    log_dir: str
    log_internal: str
    log_symlink_internal: str
    log_symlink_user: str
    log_user: str
    login_timeout: float
    magic: Union[str, bool, dict]
    mode: str
    notebook_name: str
    problem: str
    program: str
    program_relpath: str
    project: str
    project_url: str
    quiet: bool
    reinit: bool
    relogin: bool
    resume: Union[str, int, bool]
    resume_fname: str
    resumed: bool  # indication from the server about the state of the run (different from resume - user provided flag)
    root_dir: str
    run_group: str
    run_id: str
    run_job_type: str
    run_mode: str
    run_name: str
    run_notes: str
    run_tags: Tuple[str]
    run_url: str
    sagemaker_disable: bool
    save_code: bool
    settings_system: str
    settings_workspace: str
    show_colors: bool
    show_emoji: bool
    show_errors: bool
    show_info: bool
    show_warnings: bool
    silent: bool
    start_method: str
    strict: bool
    summary_errors: int
    summary_warnings: int
    sweep_id: str
    sweep_param_path: str
    sweep_url: str
    symlink: bool
    sync_dir: str
    sync_file: str
    sync_symlink_latest: str
    system_sample: int
    system_sample_seconds: int
    timespec: str
    tmp_dir: str
    username: str
    wandb_dir: str
    table_raise_on_max_row_limit_exceeded: bool

    def _default_props(self) -> Dict[str, Dict[str, Any]]:
        """
        Helper method that is used in `__init__` together with the class attributes
        to initialize instance attributes (individual settings) as Property objects.
        Note that key names must be the same as the class attribute names.
        """
        return dict(
            _disable_meta={"preprocessor": _str_as_bool},
            _disable_stats={"preprocessor": _str_as_bool},
            _disable_viewer={"preprocessor": _str_as_bool},
            _colab={
                "hook": lambda _: "google.colab" in sys.modules,
                "auto_hook": True,
            },
            _console={"hook": lambda _: self._convert_console(), "auto_hook": True},
            _internal_check_process={"value": 8},
            _internal_queue_timeout={"value": 2},
            _jupyter={
                "hook": lambda _: str(_get_python_type()) != "python",
                "auto_hook": True,
            },
            _kaggle={"hook": lambda _: util._is_likely_kaggle(), "auto_hook": True},
            _noop={"hook": lambda _: self.mode == "disabled", "auto_hook": True},
            _offline={
                "hook": (
                    lambda _: True
                    if self.disabled or (self.mode in ("dryrun", "offline"))
                    else False
                ),
                "auto_hook": True,
            },
            _platform={"value": util.get_platform_name()},
            _save_requirements={"value": True, "preprocessor": _str_as_bool},
            _stats_sample_rate_seconds={"value": 2.0},
            _stats_samples_to_average={"value": 15},
            _tmp_code_dir={
                "value": "code",
                "hook": lambda x: self._path_convert(self.tmp_dir, x),
            },
            _windows={
                "hook": lambda _: platform.system() == "Windows",
                "auto_hook": True,
            },
            anonymous={"validator": self._validate_anonymous},
            api_key={"validator": self._validate_api_key},
            base_url={
                "value": "https://api.wandb.ai",
                "preprocessor": lambda x: str(x).strip().rstrip("/"),
                "validator": self._validate_base_url,
            },
            console={"value": "auto", "validator": self._validate_console},
            deployment={
                "hook": lambda _: "local" if self.is_local else "cloud",
                "auto_hook": True,
            },
            disable_code={"preprocessor": _str_as_bool},
            disable_hints={"preprocessor": _str_as_bool},
            disable_git={"preprocessor": _str_as_bool},
            disabled={"value": False, "preprocessor": _str_as_bool},
            enable_job_creation={"preprocessor": _str_as_bool},
            files_dir={
                "value": "files",
                "hook": lambda x: self._path_convert(
                    self.wandb_dir, f"{self.run_mode}-{self.timespec}-{self.run_id}", x
                ),
            },
            force={"preprocessor": _str_as_bool},
            git_remote={"value": "origin"},
            heartbeat_seconds={"value": 30},
            ignore_globs={
                "value": tuple(),
                "preprocessor": lambda x: tuple(x) if not isinstance(x, tuple) else x,
            },
            init_timeout={"value": 30, "preprocessor": lambda x: int(x)},
            is_local={
                "hook": (
                    lambda _: self.base_url != "https://api.wandb.ai"
                    if self.base_url is not None
                    else False
                ),
                "auto_hook": True,
            },
            label_disable={"preprocessor": _str_as_bool},
            launch={"preprocessor": _str_as_bool},
            log_dir={
                "value": "logs",
                "hook": lambda x: self._path_convert(
                    self.wandb_dir, f"{self.run_mode}-{self.timespec}-{self.run_id}", x
                ),
            },
            log_internal={
                "value": "debug-internal.log",
                "hook": lambda x: self._path_convert(self.log_dir, x),
            },
            log_symlink_internal={
                "value": "debug-internal.log",
                "hook": lambda x: self._path_convert(self.wandb_dir, x),
            },
            log_symlink_user={
                "value": "debug.log",
                "hook": lambda x: self._path_convert(self.wandb_dir, x),
            },
            log_user={
                "value": "debug.log",
                "hook": lambda x: self._path_convert(self.log_dir, x),
            },
            login_timeout={"preprocessor": lambda x: float(x)},
            mode={"value": "online", "validator": self._validate_mode},
            problem={"value": "fatal", "validator": self._validate_problem},
            project={"validator": self._validate_project},
            project_url={"hook": lambda _: self._project_url(), "auto_hook": True},
            quiet={"preprocessor": _str_as_bool},
            reinit={"preprocessor": _str_as_bool},
            relogin={"preprocessor": _str_as_bool},
            resume_fname={
                "value": "wandb-resume.json",
                "hook": lambda x: self._path_convert(self.wandb_dir, x),
            },
            resumed={"value": "False", "preprocessor": _str_as_bool},
            run_mode={
                "hook": lambda _: "offline-run" if self._offline else "run",
                "auto_hook": True,
            },
            run_tags={
                "preprocessor": lambda x: tuple(x) if not isinstance(x, tuple) else x,
            },
            run_url={"hook": lambda _: self._run_url(), "auto_hook": True},
            sagemaker_disable={"preprocessor": _str_as_bool},
            save_code={"preprocessor": _str_as_bool},
            settings_system={
                "value": os.path.join("~", ".config", "wandb", "settings"),
                "hook": lambda x: self._path_convert(x),
            },
            settings_workspace={
                "value": "settings",
                "hook": lambda x: self._path_convert(self.wandb_dir, x),
            },
            show_colors={"preprocessor": _str_as_bool},
            show_emoji={"preprocessor": _str_as_bool},
            show_errors={"value": "True", "preprocessor": _str_as_bool},
            show_info={"value": "True", "preprocessor": _str_as_bool},
            show_warnings={"value": "True", "preprocessor": _str_as_bool},
            silent={"value": "False", "preprocessor": _str_as_bool},
            start_method={"validator": self._validate_start_method},
            strict={"preprocessor": _str_as_bool},
            summary_warnings={
                "value": 5,
                "preprocessor": lambda x: int(x),
                "is_policy": True,
            },
            sweep_url={"hook": lambda _: self._sweep_url(), "auto_hook": True},
            symlink={"preprocessor": _str_as_bool},
            sync_dir={
                "hook": [
                    lambda _: self._path_convert(
                        self.wandb_dir, f"{self.run_mode}-{self.timespec}-{self.run_id}"
                    )
                ],
                "auto_hook": True,
            },
            sync_file={
                "hook": lambda _: self._path_convert(
                    self.sync_dir, f"run-{self.run_id}.wandb"
                ),
                "auto_hook": True,
            },
            sync_symlink_latest={
                "value": "latest-run",
                "hook": lambda x: self._path_convert(self.wandb_dir, x),
            },
            system_sample={"value": 15},
            system_sample_seconds={"value": 2},
            table_raise_on_max_row_limit_exceeded={
                "value": False,
                "preprocessor": _str_as_bool,
            },
            timespec={
                "hook": (
                    lambda _: (
                        datetime.strftime(self._start_datetime, "%Y%m%d_%H%M%S")
                        if self._start_datetime
                        else None
                    )
                ),
                "auto_hook": True,
            },
            tmp_dir={
                "value": "tmp",
                "hook": lambda x: (
                    self._path_convert(
                        self.wandb_dir,
                        f"{self.run_mode}-{self.timespec}-{self.run_id}",
                        x,
                    )
                    or tempfile.gettempdir()
                ),
            },
            wandb_dir={
                "hook": lambda _: _get_wandb_dir(self.root_dir or ""),
                "auto_hook": True,
            },
        )

    # helper methods for validating values
    @staticmethod
    def _validator_factory(hint: Any) -> Callable[[Any], bool]:
        """
        Factory for type validators, given a type hint:
        Convert the type hint of a setting into a function
        that checks if the argument is of the correct type
        """
        origin, args = get_origin(hint), get_args(hint)

        def helper(x: Any) -> bool:
            if origin is None:
                return isinstance(x, hint)
            elif origin is Union:
                return isinstance(x, args) if args is not None else True
            else:
                return (
                    isinstance(x, origin) and all(isinstance(y, args) for y in x)
                    if args is not None
                    else isinstance(x, origin)
                )

        return helper

    @staticmethod
    def _validate_mode(value: str) -> bool:
        choices: Set[str] = {"dryrun", "run", "offline", "online", "disabled"}
        if value not in choices:
            raise UsageError(f"Settings field `mode`: '{value}' not in {choices}")
        return True

    @staticmethod
    def _validate_project(value: Optional[str]) -> bool:
        invalid_chars_list = list("/\\#?%:")
        if value is not None:
            if len(value) > 128:
                raise UsageError(
                    f'Invalid project name "{value}": exceeded 128 characters'
                )
            invalid_chars = {char for char in invalid_chars_list if char in value}
            if invalid_chars:
                raise UsageError(
                    f'Invalid project name "{value}": '
                    f"cannot contain characters \"{','.join(invalid_chars_list)}\", "
                    f"found \"{','.join(invalid_chars)}\""
                )
        return True

    @staticmethod
    def _validate_start_method(value: str) -> bool:
        available_methods = ["thread"]
        if hasattr(multiprocessing, "get_all_start_methods"):
            available_methods += multiprocessing.get_all_start_methods()
        if value not in available_methods:
            raise UsageError(
                f"Settings field `start_method`: '{value}' not in {available_methods}"
            )
        return True

    @staticmethod
    def _validate_console(value: str) -> bool:
        # choices = {"auto", "redirect", "off", "file", "iowrap", "notebook"}
        choices: Set[str] = {
            "auto",
            "redirect",
            "off",
            "wrap",
            # internal console states
            "wrap_emu",
            "wrap_raw",
        }
        if value not in choices:
            # do not advertise internal console states
            choices -= {"wrap_emu", "wrap_raw"}
            raise UsageError(f"Settings field `console`: '{value}' not in {choices}")
        return True

    @staticmethod
    def _validate_problem(value: str) -> bool:
        choices: Set[str] = {"fatal", "warn", "silent"}
        if value not in choices:
            raise UsageError(f"Settings field `problem`: '{value}' not in {choices}")
        return True

    @staticmethod
    def _validate_anonymous(value: str) -> bool:
        choices: Set[str] = {"allow", "must", "never", "false", "true"}
        if value not in choices:
            raise UsageError(f"Settings field `anonymous`: '{value}' not in {choices}")
        return True

    @staticmethod
    def _validate_api_key(value: str) -> bool:
        if len(value) > len(value.strip()):
            raise UsageError("API key cannot start or end with whitespace")

        # if value.startswith("local") and not self.is_local:
        #     raise UsageError(
        #         "Attempting to use a local API key to connect to https://api.wandb.ai"
        #     )
        # todo: move here the logic from sdk/lib/apikey.py

        return True

    @staticmethod
    def _validate_base_url(value: Optional[str]) -> bool:
        """
        Validate the base url of the wandb server.

        param value: URL to validate

        Based on the Django URLValidator, but with a few additional checks.

        Copyright (c) Django Software Foundation and individual contributors.
        All rights reserved.

        Redistribution and use in source and binary forms, with or without modification,
        are permitted provided that the following conditions are met:

            1. Redistributions of source code must retain the above copyright notice,
               this list of conditions and the following disclaimer.

            2. Redistributions in binary form must reproduce the above copyright
               notice, this list of conditions and the following disclaimer in the
               documentation and/or other materials provided with the distribution.

            3. Neither the name of Django nor the names of its contributors may be used
               to endorse or promote products derived from this software without
               specific prior written permission.

        THIS SOFTWARE IS PROVIDED BY THE COPYRIGHT HOLDERS AND CONTRIBUTORS "AS IS" AND
        ANY EXPRESS OR IMPLIED WARRANTIES, INCLUDING, BUT NOT LIMITED TO, THE IMPLIED
        WARRANTIES OF MERCHANTABILITY AND FITNESS FOR A PARTICULAR PURPOSE ARE
        DISCLAIMED. IN NO EVENT SHALL THE COPYRIGHT OWNER OR CONTRIBUTORS BE LIABLE FOR
        ANY DIRECT, INDIRECT, INCIDENTAL, SPECIAL, EXEMPLARY, OR CONSEQUENTIAL DAMAGES
        (INCLUDING, BUT NOT LIMITED TO, PROCUREMENT OF SUBSTITUTE GOODS OR SERVICES;
        LOSS OF USE, DATA, OR PROFITS; OR BUSINESS INTERRUPTION) HOWEVER CAUSED AND ON
        ANY THEORY OF LIABILITY, WHETHER IN CONTRACT, STRICT LIABILITY, OR TORT
        (INCLUDING NEGLIGENCE OR OTHERWISE) ARISING IN ANY WAY OUT OF THE USE OF THIS
        SOFTWARE, EVEN IF ADVISED OF THE POSSIBILITY OF SUCH DAMAGE.
        """
        if value is None:
            return True

        ul = "\u00a1-\uffff"  # Unicode letters range (must not be a raw string).

        # IP patterns
        ipv4_re = (
            r"(?:0|25[0-5]|2[0-4][0-9]|1[0-9]?[0-9]?|[1-9][0-9]?)"
            r"(?:\.(?:0|25[0-5]|2[0-4][0-9]|1[0-9]?[0-9]?|[1-9][0-9]?)){3}"
        )
        ipv6_re = r"\[[0-9a-f:.]+\]"  # (simple regex, validated later)

        # Host patterns
        hostname_re = (
            r"[a-z" + ul + r"0-9](?:[a-z" + ul + r"0-9-]{0,61}[a-z" + ul + r"0-9])?"
        )
        # Max length for domain name labels is 63 characters per RFC 1034 sec. 3.1
        domain_re = r"(?:\.(?!-)[a-z" + ul + r"0-9-]{1,63}(?<!-))*"
        tld_re = (
            r"\."  # dot
            r"(?!-)"  # can't start with a dash
            r"(?:[a-z" + ul + "-]{2,63}"  # domain label
            r"|xn--[a-z0-9]{1,59})"  # or punycode label
            r"(?<!-)"  # can't end with a dash
            r"\.?"  # may have a trailing dot
        )
        # host_re = "(" + hostname_re + domain_re + tld_re + "|localhost)"
        # todo?: allow hostname to be just a hostname (no tld)?
        host_re = "(" + hostname_re + domain_re + f"({tld_re})?" + "|localhost)"

        regex = re.compile(
            r"^(?:[a-z0-9.+-]*)://"  # scheme is validated separately
            r"(?:[^\s:@/]+(?::[^\s:@/]*)?@)?"  # user:pass authentication
            r"(?:" + ipv4_re + "|" + ipv6_re + "|" + host_re + ")"
            r"(?::[0-9]{1,5})?"  # port
            r"(?:[/?#][^\s]*)?"  # resource path
            r"\Z",
            re.IGNORECASE,
        )
        schemes = {"http", "https"}
        unsafe_chars = frozenset("\t\r\n")

        scheme = value.split("://")[0].lower()
        split_url = urlsplit(value)
        parsed_url = urlparse(value)

        if re.match(r".*wandb\.ai[^\.]*$", value) and "api." not in value:
            # user might guess app.wandb.ai or wandb.ai is the default cloud server
            raise UsageError(
                f"{value} is not a valid server address, did you mean https://api.wandb.ai?"
            )
        elif re.match(r".*wandb\.ai[^\.]*$", value) and scheme != "https":
            raise UsageError("http is not secure, please use https://api.wandb.ai")
        elif parsed_url.netloc == "":
            raise UsageError(f"Invalid URL: {value}")
        elif unsafe_chars.intersection(value):
            raise UsageError("URL cannot contain unsafe characters")
        elif scheme not in schemes:
            raise UsageError("URL must start with `http(s)://`")
        elif not regex.search(value):
            raise UsageError(f"{value} is not a valid server address")
        elif split_url.hostname is None or len(split_url.hostname) > 253:
            raise UsageError("hostname is invalid")

        return True

    # other helper methods
    @staticmethod
    def _path_convert(*args: str) -> str:
        """
        Join path and apply os.path.expanduser to it.
        """
        return os.path.expanduser(os.path.join(*args))

    def _convert_console(self) -> SettingsConsole:
        convert_dict: Dict[str, SettingsConsole] = dict(
            off=SettingsConsole.OFF,
            wrap=SettingsConsole.WRAP,
            wrap_raw=SettingsConsole.WRAP_RAW,
            wrap_emu=SettingsConsole.WRAP_EMU,
            redirect=SettingsConsole.REDIRECT,
        )
        console: str = str(self.console)
        if console == "auto":
            if (
                self._jupyter
                or (self.start_method == "thread")
                or self._require_service
                or self._windows
            ):
                console = "wrap"
            else:
                console = "redirect"
        convert: SettingsConsole = convert_dict[console]
        return convert

    def _get_url_query_string(self) -> str:
        # TODO(settings) use `wandb_setting` (if self.anonymous != "true":)
        if Api().settings().get("anonymous") != "true":
            return ""

        api_key = apikey.api_key(settings=self)

        return f"?{urlencode({'apiKey': api_key})}"

    def _project_url_base(self) -> str:
        if not all([self.entity, self.project]):
            return ""

        app_url = wandb.util.app_url(self.base_url)
        return f"{app_url}/{quote(self.entity)}/{quote(self.project)}"

    def _project_url(self) -> str:
        project_url = self._project_url_base()
        if not project_url:
            return ""

        query = self._get_url_query_string()

        return f"{project_url}{query}"

    def _run_url(self) -> str:
        """
        Return the run url.
        """
        project_url = self._project_url_base()
        if not all([project_url, self.run_id]):
            return ""

        query = self._get_url_query_string()
        return f"{project_url}/runs/{quote(self.run_id)}{query}"

    def _set_run_start_time(self, source: int = Source.BASE) -> None:
        """
        Set the time stamps for the settings.
        Called once the run is initialized.
        """
        time_stamp: float = time.time()
        datetime_now: datetime = datetime.fromtimestamp(time_stamp)
        object.__setattr__(self, "_Settings_start_datetime", datetime_now)
        object.__setattr__(self, "_Settings_start_time", time_stamp)
        self.update(
            _start_datetime=datetime_now,
            _start_time=time_stamp,
            source=source,
        )

    def _sweep_url(self) -> str:
        """
        Return the sweep url.
        """
        project_url = self._project_url_base()
        if not all([project_url, self.sweep_id]):
            return ""

        query = self._get_url_query_string()
        return f"{project_url}/sweeps/{quote(self.sweep_id)}{query}"

    def __init__(self, **kwargs: Any) -> None:
        self.__frozen: bool = False
        self.__initialized: bool = False

        # todo: this is collect telemetry on validation errors and unexpected args
        # values are stored as strings to avoid potential json serialization errors down the line
        self.__preprocessing_warnings: Dict[str, str] = dict()
        self.__validation_warnings: Dict[str, str] = dict()
        self.__unexpected_args: Set[str] = set()

        # Set default settings values
        # We start off with the class attributes and `default_props`' dicts
        # and then create Property objects.
        # Once initialized, attributes are to only be updated using the `update` method
        default_props = self._default_props()

        # Init instance attributes as Property objects.
        # Type hints of class attributes are used to generate a type validator function
        # for runtime checks for each attribute.
        # These are defaults, using Source.BASE for non-policy attributes and Source.RUN for policies.
        for prop, type_hint in get_type_hints(Settings).items():
            validators = [self._validator_factory(type_hint)]

            if prop in default_props:
                validator = default_props[prop].pop("validator", [])
                # Property validator could be either Callable or Sequence[Callable]
                if callable(validator):
                    validators.append(validator)
                elif isinstance(validator, Sequence):
                    validators.extend(list(validator))
                object.__setattr__(
                    self,
                    prop,
                    Property(
                        name=prop,
                        **default_props[prop],
                        validator=validators,
                        # todo: double-check this logic:
                        source=Source.RUN
                        if default_props[prop].get("is_policy", False)
                        else Source.BASE,
                    ),
                )
            else:
                object.__setattr__(
                    self,
                    prop,
                    Property(
                        name=prop,
                        validator=validators,
                        source=Source.BASE,
                    ),
                )

            # todo: this is to collect stats on preprocessing and validation errors
            if self.__dict__[prop].__dict__["_Property__failed_preprocessing"]:
                self.__preprocessing_warnings[prop] = str(self.__dict__[prop]._value)
            if self.__dict__[prop].__dict__["_Property__failed_validation"]:
                self.__validation_warnings[prop] = str(self.__dict__[prop]._value)

        # update overridden defaults from kwargs
        unexpected_arguments = [k for k in kwargs.keys() if k not in self.__dict__]
        # allow only explicitly defined arguments
        if unexpected_arguments:

            # todo: remove this and raise error instead once we are confident
            self.__unexpected_args.update(unexpected_arguments)
            wandb.termwarn(
                f"Ignoring unexpected arguments: {unexpected_arguments}. "
                "This will raise an error in the future."
            )
            for k in unexpected_arguments:
                kwargs.pop(k)

            # raise TypeError(f"Got unexpected arguments: {unexpected_arguments}")

        for k, v in kwargs.items():
            # todo: double-check this logic:
            source = Source.RUN if self.__dict__[k].is_policy else Source.BASE
            self.update({k: v}, source=source)

        # setup private attributes
        object.__setattr__(self, "_Settings_start_datetime", None)
        object.__setattr__(self, "_Settings_start_time", None)

        if os.environ.get(wandb.env.DIR) is None:
            # todo: double-check source, shouldn't it be Source.ENV?
            self.update({"root_dir": os.path.abspath(os.getcwd())}, source=Source.BASE)

        # done with init, use self.update() to update attributes from now on
        self.__initialized = True

        # todo? freeze settings to prevent accidental changes
        # self.freeze()

    def __str__(self) -> str:
        # get attributes that are instances of the Property class:
        representation = {
            k: v.value for k, v in self.__dict__.items() if isinstance(v, Property)
        }
        return f"<Settings {_redact_dict(representation)}>"

    def __repr__(self) -> str:
        # private attributes
        private = {k: v for k, v in self.__dict__.items() if k.startswith("_Settings")}
        # get attributes that are instances of the Property class:
        attributes = {
            k: f"<Property value={v.value} source={v.source}>"
            for k, v in self.__dict__.items()
            if isinstance(v, Property)
        }
        representation = {**private, **attributes}
        return f"<Settings {representation}>"

    def __copy__(self) -> "Settings":
        """
        Ensure that a copy of the settings object is a truly deep copy

        Note that the copied object will not be frozen  todo? why is this needed?
        """
        # get attributes that are instances of the Property class:
        attributes = {k: v for k, v in self.__dict__.items() if isinstance(v, Property)}
        new = Settings()
        for k, v in attributes.items():
            # make sure to use the raw property value (v._value),
            # not the potential result of runtime hooks applied to it (v.value)
            new.update({k: v._value}, source=v.source)
        new.unfreeze()

        return new

    def __deepcopy__(self, memo: dict) -> "Settings":
        return self.__copy__()

    # attribute access methods
    @no_type_check  # this is a hack to make mypy happy
    def __getattribute__(self, name: str) -> Any:
        """Expose attribute.value if attribute is a Property."""
        item = object.__getattribute__(self, name)
        if isinstance(item, Property):
            return item.value
        return item

    def __setattr__(self, key: str, value: Any) -> None:
        if "_Settings__initialized" in self.__dict__ and self.__initialized:
            raise TypeError(f"Please use update() to update attribute `{key}` value")
        object.__setattr__(self, key, value)

    def __iter__(self) -> Iterable:
        return iter(self.make_static())

    def copy(self) -> "Settings":
        return self.__copy__()

    # implement the Mapping interface
    def keys(self) -> Iterable[str]:
        return self.make_static().keys()

    @no_type_check  # this is a hack to make mypy happy
    def __getitem__(self, name: str) -> Any:
        """Expose attribute.value if attribute is a Property."""
        item = object.__getattribute__(self, name)
        if isinstance(item, Property):
            return item.value
        return item

    def update(
        self,
        settings: Optional[Union[Dict[str, Any], "Settings"]] = None,
        source: int = Source.OVERRIDE,
        **kwargs: Any,
    ) -> None:
        """Update individual settings using the Property.update() method."""
        if "_Settings__frozen" in self.__dict__ and self.__frozen:
            raise TypeError("Settings object is frozen")

        if isinstance(settings, Settings):
            # If a Settings object is passed, detect the settings that differ
            # from defaults, collect them into a dict, and apply them using `source`.
            # This comes up in `wandb.init(settings=wandb.Settings(...))` and
            # seems like the behavior that the user would expect when calling init that way.
            defaults = Settings()
            settings_dict = dict()
            for k, v in settings.__dict__.items():
                if isinstance(v, Property):
                    if v._value != defaults.__dict__[k]._value:
                        settings_dict[k] = v._value
            # todo: store warnings from the passed Settings object, if any,
            #  to collect telemetry on validation errors and unexpected args.
            #  remove this once strict checking is enforced.
            for attr in (
                "_Settings__unexpected_args",
                "_Settings__preprocessing_warnings",
                "_Settings__validation_warnings",
            ):
                getattr(self, attr).update(getattr(settings, attr))
            # replace with the generated dict
            settings = settings_dict

        # add kwargs to settings
        settings = settings or dict()
        # explicit kwargs take precedence over settings
        settings = {**settings, **kwargs}
        unknown_properties = []
        for key in settings.keys():
            # only allow updating known Properties
            if key not in self.__dict__ or not isinstance(self.__dict__[key], Property):
                unknown_properties.append(key)
        if unknown_properties:
            raise KeyError(f"Unknown settings: {unknown_properties}")
        # only if all keys are valid, update them
        for key, value in settings.items():
            self.__dict__[key].update(value, source)

            # todo: this is to collect stats on preprocessing and validation errors
            if self.__dict__[key].__dict__["_Property__failed_preprocessing"]:
                self.__preprocessing_warnings[key] = str(self.__dict__[key]._value)
            else:
                self.__preprocessing_warnings.pop(key, None)

            if self.__dict__[key].__dict__["_Property__failed_validation"]:
                self.__validation_warnings[key] = str(self.__dict__[key]._value)
            else:
                self.__validation_warnings.pop(key, None)

    def items(self) -> ItemsView[str, Any]:
        return self.make_static().items()

    def get(self, key: str, default: Any = None) -> Any:
        return self.make_static().get(key, default)

    def freeze(self) -> None:
        object.__setattr__(self, "_Settings__frozen", True)

    def unfreeze(self) -> None:
        object.__setattr__(self, "_Settings__frozen", False)

    def is_frozen(self) -> bool:
        return self.__frozen

    def make_static(self) -> Dict[str, Any]:
        """Generate a static, serializable version of the settings."""
        # get attributes that are instances of the Property class:
        attributes = {
            k: v.value for k, v in self.__dict__.items() if isinstance(v, Property)
        }
        return attributes

    # apply settings from different sources
    # TODO(dd): think about doing some|all of that at init
    def _apply_settings(
        self,
        settings: "Settings",
        _logger: Optional[_EarlyLogger] = None,
    ) -> None:
        """Apply settings from a Settings object."""
        if _logger is not None:
            _logger.info(f"Applying settings from {settings}")
        attributes = {
            k: v for k, v in settings.__dict__.items() if isinstance(v, Property)
        }
        for k, v in attributes.items():
            # note that only the same/higher priority settings are propagated
            self.update({k: v._value}, source=v.source)

        # todo: this is to pass on info on unexpected args in settings
        if settings.__dict__["_Settings__unexpected_args"]:
            self.__dict__["_Settings__unexpected_args"].update(
                settings.__dict__["_Settings__unexpected_args"]
            )

    @staticmethod
    def _load_config_file(file_name: str, section: str = "default") -> dict:
        parser = configparser.ConfigParser()
        parser.add_section(section)
        parser.read(file_name)
        config: Dict[str, Any] = dict()
        for k in parser[section]:
            config[k] = parser[section][k]
            # TODO (cvp): we didn't do this in the old cli, but it seems necessary
            if k == "ignore_globs":
                config[k] = config[k].split(",")
        return config

    def _apply_base(self, pid: int, _logger: Optional[_EarlyLogger] = None) -> None:
        if _logger is not None:
            _logger.info(f"Configure stats pid to {pid}")
        self.update({"_stats_pid": pid}, source=Source.SETUP)

    def _apply_config_files(self, _logger: Optional[_EarlyLogger] = None) -> None:
        # TODO(jhr): permit setting of config in system and workspace
        if self.settings_system is not None:
            if _logger is not None:
                _logger.info(f"Loading settings from {self.settings_system}")
            self.update(
                self._load_config_file(self.settings_system),
                source=Source.SYSTEM,
            )
        if self.settings_workspace is not None:
            if _logger is not None:
                _logger.info(f"Loading settings from {self.settings_workspace}")
            self.update(
                self._load_config_file(self.settings_workspace),
                source=Source.WORKSPACE,
            )

    def _apply_env_vars(
        self,
        environ: Mapping[str, Any],
        _logger: Optional[_EarlyLogger] = None,
    ) -> None:
        env_prefix: str = "WANDB_"
        special_env_var_names = {
            "WANDB_TRACELOG": "_tracelog",
            "WANDB_REQUIRE_SERVICE": "_require_service",
            "WANDB_SERVICE_TRANSPORT": "_service_transport",
            "WANDB_DIR": "root_dir",
            "WANDB_NAME": "run_name",
            "WANDB_NOTES": "run_notes",
            "WANDB_TAGS": "run_tags",
            "WANDB_JOB_TYPE": "run_job_type",
        }
        env = dict()
        for setting, value in environ.items():
            if not setting.startswith(env_prefix):
                continue

            if setting in special_env_var_names:
                key = special_env_var_names[setting]
            else:
                # otherwise, strip the prefix and convert to lowercase
                key = setting[len(env_prefix) :].lower()

            if key in self.__dict__:
                if key in ("ignore_globs", "run_tags"):
                    value = value.split(",")
                env[key] = value
            elif _logger is not None:
                _logger.warning(f"Unknown environment variable: {setting}")

        if _logger is not None:
            _logger.info(
                f"Loading settings from environment variables: {_redact_dict(env)}"
            )
        self.update(env, source=Source.ENV)

    def _infer_settings_from_environment(
        self, _logger: Optional[_EarlyLogger] = None
    ) -> None:
        """Modify settings based on environment (for runs and cli)."""

        settings: Dict[str, Union[bool, str, Sequence, None]] = dict()
        # disable symlinks if on windows (requires admin or developer setup)
        settings["symlink"] = True
        if self._windows:
            settings["symlink"] = False

        # TODO(jhr): this needs to be moved last in setting up settings ?
        #  (dd): loading order does not matter as long as source is set correctly

        # For code saving, only allow env var override if value from server is true, or
        # if no preference was specified.
        if (self.save_code is True or self.save_code is None) and (
            os.getenv(wandb.env.SAVE_CODE) is not None
            or os.getenv(wandb.env.DISABLE_CODE) is not None
        ):
            settings["save_code"] = wandb.env.should_save_code()

        settings["disable_git"] = wandb.env.disable_git()

        # Attempt to get notebook information if not already set by the user
        if self._jupyter and (self.notebook_name is None or self.notebook_name == ""):
            meta = wandb.jupyter.notebook_metadata(self.silent)
            settings["_jupyter_path"] = meta.get("path")
            settings["_jupyter_name"] = meta.get("name")
            settings["_jupyter_root"] = meta.get("root")
        elif (
            self._jupyter
            and self.notebook_name is not None
            and os.path.exists(self.notebook_name)
        ):
            settings["_jupyter_path"] = self.notebook_name
            settings["_jupyter_name"] = self.notebook_name
            settings["_jupyter_root"] = os.getcwd()
        elif self._jupyter:
            wandb.termwarn(
                "WANDB_NOTEBOOK_NAME should be a path to a notebook file, "
                f"couldn't find {self.notebook_name}.",
            )

        # host and username are populated by apply_env_vars if corresponding env
        # vars exist -- but if they don't, we'll fill them in here
        if self.host is None:
            settings["host"] = socket.gethostname()  # type: ignore

        if self.username is None:
            try:  # type: ignore
                settings["username"] = getpass.getuser()
            except KeyError:
                # getuser() could raise KeyError in restricted environments like
                # chroot jails or docker containers. Return user id in these cases.
                settings["username"] = str(os.getuid())

        settings["_executable"] = sys.executable

        settings["docker"] = wandb.env.get_docker(wandb.util.image_id_from_k8s())

        # TODO: we should use the cuda library to collect this
        if os.path.exists("/usr/local/cuda/version.txt"):
            with open("/usr/local/cuda/version.txt") as f:
                settings["_cuda"] = f.read().split(" ")[-1].strip()
        if not self._jupyter:
            settings["_args"] = sys.argv[1:]
        settings["_os"] = platform.platform(aliased=True)
        settings["_python"] = platform.python_version()
        # hack to make sure we don't hang on windows
        if self._windows and self._except_exit is None:
            settings["_except_exit"] = True  # type: ignore

        if _logger is not None:
            _logger.info(
                f"Inferring settings from compute environment: {_redact_dict(settings)}"
            )

        self.update(settings, source=Source.ENV)

    def _infer_run_settings_from_environment(
        self,
        _logger: Optional[_EarlyLogger] = None,
    ) -> None:
        """Modify settings based on environment (for runs only)."""
        # If there's not already a program file, infer it now.
        settings: Dict[str, Union[bool, str, None]] = dict()
        program = self.program or _get_program()
        if program is not None:
            program_relpath = self.program_relpath or _get_program_relpath_from_gitrepo(
                program, _logger=_logger
            )
            settings["program_relpath"] = program_relpath
        else:
            program = "<python with no main file>"

        settings["program"] = program

        if _logger is not None:
            _logger.info(
                f"Inferring run settings from compute environment: {_redact_dict(settings)}"
            )

        self.update(settings, source=Source.ENV)

    def _apply_setup(
        self, setup_settings: Dict[str, Any], _logger: Optional[_EarlyLogger] = None
    ) -> None:
        if _logger:
            _logger.info(f"Applying setup settings: {_redact_dict(setup_settings)}")
        self.update(setup_settings, source=Source.SETUP)

    def _apply_user(
        self, user_settings: Dict[str, Any], _logger: Optional[_EarlyLogger] = None
    ) -> None:
        if _logger:
            _logger.info(f"Applying user settings: {_redact_dict(user_settings)}")
        self.update(user_settings, source=Source.USER)

    def _apply_init(self, init_settings: Dict[str, Union[str, int, None]]) -> None:
        # prevent setting project, entity if in sweep
        # TODO(jhr): these should be locked elements in the future
        if self.sweep_id:
            for key in ("project", "entity", "id"):
                val = init_settings.pop(key, None)
                if val:
                    wandb.termwarn(
                        f"Ignored wandb.init() arg {key} when running a sweep."
                    )
        if self.launch:
            for key in ("project", "entity", "id"):
                val = init_settings.pop(key, None)
                if val:
                    wandb.termwarn(
                        "Project, entity and id are ignored when running from wandb launch context. "
                        f"Ignored wandb.init() arg {key} when running running from launch.",
                    )

        # strip out items where value is None
        param_map = dict(
            name="run_name",
            id="run_id",
            tags="run_tags",
            group="run_group",
            job_type="run_job_type",
            notes="run_notes",
            dir="root_dir",
        )
        init_settings = {
            param_map.get(k, k): v for k, v in init_settings.items() if v is not None
        }
        # fun logic to convert the resume init arg
        if init_settings.get("resume"):
            if isinstance(init_settings["resume"], str):
                if init_settings["resume"] not in ("allow", "must", "never", "auto"):
                    if init_settings.get("run_id") is None:
                        #  TODO: deprecate or don't support
                        init_settings["run_id"] = init_settings["resume"]
                    init_settings["resume"] = "allow"
            elif init_settings["resume"] is True:
                init_settings["resume"] = "auto"

        # update settings
        self.update(init_settings, source=Source.INIT)

        # handle auto resume logic
        if self.resume == "auto":
            if os.path.exists(self.resume_fname):
                with open(self.resume_fname) as f:
                    resume_run_id = json.load(f)["run_id"]
                if self.run_id is None:
                    self.update({"run_id": resume_run_id}, source=Source.INIT)  # type: ignore
                elif self.run_id != resume_run_id:
                    wandb.termwarn(
                        "Tried to auto resume run with "
                        f"id {resume_run_id} but id {self.run_id} is set.",
                    )
        self.update({"run_id": self.run_id or generate_id()}, source=Source.INIT)
        # persist our run id in case of failure
        # check None for mypy
        if self.resume == "auto" and self.resume_fname is not None:
            wandb.util.mkdir_exists_ok(self.wandb_dir)
            with open(self.resume_fname, "w") as f:
                f.write(json.dumps({"run_id": self.run_id}))

    def _apply_login(
        self, login_settings: Dict[str, Any], _logger: Optional[_EarlyLogger] = None
    ) -> None:
        param_map = dict(key="api_key", host="base_url", timeout="login_timeout")
        login_settings = {
            param_map.get(k, k): v for k, v in login_settings.items() if v is not None
        }
        if login_settings:
            if _logger:
                _logger.info(f"Applying login settings: {_redact_dict(login_settings)}")
            self.update(login_settings, source=Source.LOGIN)

    def _apply_run_start(self, run_start_settings: Dict[str, Any]) -> None:
        # This dictionary maps from the "run message dict" to relevant fields in settings
        # Note: that config is missing
        param_map = {
            "run_id": "run_id",
            "entity": "entity",
            "project": "project",
            "run_group": "run_group",
            "job_type": "run_job_type",
            "display_name": "run_name",
            "notes": "run_notes",
            "tags": "run_tags",
            "sweep_id": "sweep_id",
            "host": "host",
            "resumed": "resumed",
            "git.remote_url": "git_remote_url",
            "git.commit": "git_commit",
        }
        run_settings = {
            name: reduce(lambda d, k: d.get(k, {}), attr.split("."), run_start_settings)
            for attr, name in param_map.items()
        }
        run_settings = {key: value for key, value in run_settings.items() if value}
        if run_settings:
            self.update(run_settings, source=Source.RUN)<|MERGE_RESOLUTION|>--- conflicted
+++ resolved
@@ -1,3 +1,4 @@
+
 import configparser
 from datetime import datetime
 from distutils.util import strtobool
@@ -416,13 +417,10 @@
     entity: str
     files_dir: str
     force: bool
+    git_commit: str
     git_remote: str
-<<<<<<< HEAD
     git_remote_url: str
-    git_commit: str
-=======
     git_root: str
->>>>>>> 3cee613b
     heartbeat_seconds: int
     host: str
     ignore_globs: Tuple[str]
