--- conflicted
+++ resolved
@@ -411,12 +411,9 @@
     git_root: str
     heartbeat_seconds: int
     host: str
-<<<<<<< HEAD
-    identity_token_file: str  # file path to supply a jwt for authentication
-=======
     http_proxy: str  # proxy server for the http requests to W&B
     https_proxy: str  # proxy server for the https requests to W&B
->>>>>>> c8361a87
+    identity_token_file: str  # file path to supply a jwt for authentication
     ignore_globs: Tuple[str]
     init_timeout: float
     is_local: bool
@@ -830,9 +827,6 @@
             },
             git_remote={"value": "origin"},
             heartbeat_seconds={"value": 30},
-<<<<<<< HEAD
-            identity_token_file={"value": None, "preprocessor": str},
-=======
             http_proxy={
                 "hook": lambda x: self._proxies and self._proxies.get("http") or x,
                 "auto_hook": True,
@@ -841,7 +835,7 @@
                 "hook": lambda x: self._proxies and self._proxies.get("https") or x,
                 "auto_hook": True,
             },
->>>>>>> c8361a87
+            identity_token_file={"value": None, "preprocessor": str},
             ignore_globs={
                 "value": tuple(),
                 "preprocessor": lambda x: tuple(x) if not isinstance(x, tuple) else x,
