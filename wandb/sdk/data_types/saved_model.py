--- conflicted
+++ resolved
@@ -16,12 +16,8 @@
 
 import wandb
 from wandb import util
-<<<<<<< HEAD
-from wandb.sdk.interface.artifacts import b64_string_to_hex, md5_files_b64
 from wandb.sdk.lib import runid
-=======
 from wandb.sdk.lib.hashutil import md5_file_hex
->>>>>>> 8da62bbf
 
 from ._private import MEDIA_TMP
 from .base_types.wb_value import WBValue
