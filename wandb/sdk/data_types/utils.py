--- conflicted
+++ resolved
@@ -72,8 +72,6 @@
         raise ValueError(
             "val_to_json must be called with a namespace(a step number, or 'summary') argument"
         )
-
-    from wandb.sdk.artifacts._internal_artifact import InternalArtifact
 
     converted = val
 
@@ -151,15 +149,7 @@
                 "partitioned-table",
                 "joined-table",
             ]:
-<<<<<<< HEAD
                 _log_table_artifact(val, key, run)
-=======
-                # Sanitize the key to meet the constraints of artifact names.
-                sanitized_key = re.sub(r"[^a-zA-Z0-9_\-.]+", "", key)
-                art = InternalArtifact(f"run-{run.id}-{sanitized_key}", "run_table")
-                art.add(val, key)
-                run.log_artifact(art)
->>>>>>> c8187bb6
 
             # Partitioned tables and joined tables do not support being bound to runs.
             if not (
@@ -192,6 +182,9 @@
         key: The key used to log val.
         run: The LocalRun used to log val.
     """
+
+    from wandb.sdk.artifacts._internal_artifact import InternalArtifact
+
     # Sanitize the key to meet the constraints of artifact names.
     sanitized_key = re.sub(r"[^a-zA-Z0-9_\-.]+", "", key)
 
@@ -199,9 +192,7 @@
         art = incremental_table_util.init_artifact(run, sanitized_key)
         entry_name = incremental_table_util.get_entry_name(run, val, key)
     else:
-        art_type = "run_table"
-        art_name = f"run-{run.id}-{sanitized_key}"
-        art = wandb.Artifact(art_name, art_type)
+        art = InternalArtifact(f"run-{run.id}-{sanitized_key}", "run_table")
         entry_name = key
 
     art.add(val, entry_name)
