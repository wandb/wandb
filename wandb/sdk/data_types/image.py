import hashlib
import logging
import os
import pathlib
from io import BytesIO
from typing import TYPE_CHECKING, Any, Dict, List, Optional, Sequence, Type, Union, cast
from urllib import parse

from packaging.version import parse as parse_version

import wandb
from wandb import util
from wandb.sdk.lib import hashutil, runid
from wandb.sdk.lib.paths import LogicalPath

from . import _dtypes
from ._private import MEDIA_TMP
from .base_types.media import BatchableMedia, Media
from .helper_types.bounding_boxes_2d import BoundingBoxes2D
from .helper_types.classes import Classes
from .helper_types.image_mask import ImageMask

if TYPE_CHECKING:  # pragma: no cover
    import matplotlib  # type: ignore
    import numpy as np
    import torch  # type: ignore
    from PIL.Image import Image as PILImage

    from wandb.sdk.artifacts.artifact import Artifact

    from ..wandb_run import Run as LocalRun

    ImageDataType = Union[
        "matplotlib.artist.Artist", "PILImage", "TorchTensorType", "np.ndarray"
    ]
    ImageDataOrPathType = Union[str, pathlib.Path, "Image", ImageDataType]
    TorchTensorType = Union["torch.Tensor", "torch.Variable"]


def _warn_on_invalid_data_range(
    data: "np.ndarray",
    normalize: bool = True,
) -> None:
    if not normalize:
        return

    np = util.get_module(
        "numpy",
        required="wandb.Image requires numpy if not supplying PIL Images: pip install numpy",
    )

    if np.min(data) < 0 or np.max(data) > 255:
        wandb.termwarn(
            "Data passed to `wandb.Image` should consist of values in the range [0, 255], "
            "image data will be normalized to this range, "
            "but behavior will be removed in a future version of wandb.",
            repeat=False,
        )


def _normalize(data: "np.ndarray") -> "np.ndarray":
    """Normalizes and converts image pixel values to uint8 in the range [0, 255]."""
    np = util.get_module(
        "numpy",
        required="wandb.Image requires numpy if not supplying PIL Images: pip install numpy",
    )

    # if an image has negative values, set all values to be in the range [0, 1]
    # This can lead to inconsistent behavior when an image has only a single negative value
    if np.min(data) < 0:
        data = data - np.min(data)

    if np.ptp(data) != 0:
        data = data / np.ptp(data)

    if np.max(data) <= 1.0:
        data = (255 * data).astype(np.int32)

    return data.clip(0, 255)


def _convert_to_uint8(data: "np.ndarray") -> "np.ndarray":
    np = util.get_module(
        "numpy",
        required="wandb.Image requires numpy if not supplying PIL Images: pip install numpy",
    )
    return data.astype(np.uint8)


def _server_accepts_image_filenames(run: "LocalRun") -> bool:
    if run.offline:
        return True

    # Newer versions of wandb accept large image filenames arrays
    # but older versions would have issues with this.
    max_cli_version = util._get_max_cli_version()
    if max_cli_version is None:
        return False

    accepts_image_filenames: bool = parse_version(max_cli_version) >= parse_version(
        "0.12.10"
    )
    return accepts_image_filenames


def _server_accepts_artifact_path(run: "LocalRun") -> bool:
    if run.offline:
        return False

    max_cli_version = util._get_max_cli_version()
    if max_cli_version is None:
        return False

    return parse_version(max_cli_version) >= parse_version("0.12.14")


class Image(BatchableMedia):
<<<<<<< HEAD
    """Format images for logging to W&B.

    See https://pillow.readthedocs.io/en/stable/handbook/concepts.html#modes
    for more information on modes.

    Args:
        data_or_path: Accepts numpy array of image data, or a PIL image.
            The class attempts to infer the data format and converts it.
        mode: The PIL mode for an image. Most common are "L", "RGB", "RGBA".
        caption: Label for display of image.

    When logging a `torch.Tensor` as a `wandb.Image`, images are normalized.
    If you do not want to normalize your images, convert your tensors
    to a PIL Image.

    Examples:
    ```python
    # Create a wandb.Image from a numpy array
    import numpy as np
    import wandb

    with wandb.init() as run:
        examples = []
        for i in range(3):
            pixels = np.random.randint(low=0, high=256, size=(100, 100, 3))
            image = wandb.Image(pixels, caption=f"random field {i}")
            examples.append(image)
        run.log({"examples": examples})
    ```

    ```python
    # Create a wandb.Image from a PILImage
    import numpy as np
    from PIL import Image as PILImage
    import wandb

    with wandb.init() as run:
        examples = []
        for i in range(3):
            pixels = np.random.randint(
                low=0, high=256, size=(100, 100, 3), dtype=np.uint8
            )
            pil_image = PILImage.fromarray(pixels, mode="RGB")
            image = wandb.Image(pil_image, caption=f"random field {i}")
            examples.append(image)
        run.log({"examples": examples})
    ```

    ```python
    # log .jpg rather than .png (default)
    import numpy as np
    import wandb

    with wandb.init() as run:
        examples = []
        for i in range(3):
            pixels = np.random.randint(low=0, high=256, size=(100, 100, 3))
            image = wandb.Image(pixels, caption=f"random field {i}", file_type="jpg")
            examples.append(image)
        run.log({"examples": examples})
    ```
    """
=======
    """A class for logging images to W&B."""
>>>>>>> c9f6b02d

    MAX_ITEMS = 108

    # PIL limit
    MAX_DIMENSION = 65500

    _log_type = "image-file"

    format: Optional[str]
    _grouping: Optional[int]
    _caption: Optional[str]
    _width: Optional[int]
    _height: Optional[int]
    _image: Optional["PILImage"]
    _classes: Optional["Classes"]
    _boxes: Optional[Dict[str, "BoundingBoxes2D"]]
    _masks: Optional[Dict[str, "ImageMask"]]
    _file_type: Optional[str]

    def __init__(
        self,
        data_or_path: "ImageDataOrPathType",
        mode: Optional[str] = None,
        caption: Optional[str] = None,
        grouping: Optional[int] = None,
        classes: Optional[Union["Classes", Sequence[dict]]] = None,
        boxes: Optional[Union[Dict[str, "BoundingBoxes2D"], Dict[str, dict]]] = None,
        masks: Optional[Union[Dict[str, "ImageMask"], Dict[str, dict]]] = None,
        file_type: Optional[str] = None,
        normalize: bool = True,
    ) -> None:
        """Initialize a wandb.Image object.

        Args:
            data_or_path: Accepts numpy array/pytorch tensor of image data,
                a PIL image object, or a path to an image file.

                If a numpy array or pytorch tensor is provided,
                the image data will be saved to the given file type.
                If the values are not in the range [0, 255] or all values are in the range [0, 1],
                the image pixel values will be normalized to the range [0, 255]
                unless `normalize` is set to False.
                - pytorch tensor should be in the format (channel, height, width)
                - numpy array should be in the format (height, width, channel)
            mode: The PIL mode for an image. Most common are "L", "RGB",
                "RGBA". Full explanation at https://pillow.readthedocs.io/en/stable/handbook/concepts.html#modes
            caption: Label for display of image.
            grouping: The grouping number for the image.
            classes: A list of class information for the image,
                used for labeling bounding boxes, and image masks.
            boxes: A dictionary containing bounding box information for the image.
                see: https://docs.wandb.ai/ref/python/data-types/boundingboxes2d/
            masks: A dictionary containing mask information for the image.
                see: https://docs.wandb.ai/ref/python/data-types/imagemask/
            file_type: The file type to save the image as.
                This parameter has no effect if data_or_path is a path to an image file.
            normalize: If True, normalize the image pixel values to fall within the range of [0, 255].
                Normalize is only applied if data_or_path is a numpy array or pytorch tensor.

        Examples:
            ### Create a wandb.Image from a numpy array
            ```python
            import numpy as np
            import wandb

            with wandb.init() as run:
                examples = []
                for i in range(3):
                    pixels = np.random.randint(low=0, high=256, size=(100, 100, 3))
                    image = wandb.Image(pixels, caption=f"random field {i}")
                    examples.append(image)
                run.log({"examples": examples})
            ```

            ### Create a wandb.Image from a PILImage
            ```python
            import numpy as np
            from PIL import Image as PILImage
            import wandb

            with wandb.init() as run:
                examples = []
                for i in range(3):
                    pixels = np.random.randint(
                        low=0, high=256, size=(100, 100, 3), dtype=np.uint8
                    )
                    pil_image = PILImage.fromarray(pixels, mode="RGB")
                    image = wandb.Image(pil_image, caption=f"random field {i}")
                    examples.append(image)
                run.log({"examples": examples})
            ```

            ### log .jpg rather than .png (default)
            ```python
            import numpy as np
            import wandb

            with wandb.init() as run:
                examples = []
                for i in range(3):
                    pixels = np.random.randint(low=0, high=256, size=(100, 100, 3))
                    image = wandb.Image(
                        pixels, caption=f"random field {i}", file_type="jpg"
                    )
                    examples.append(image)
                run.log({"examples": examples})
            ```
        """
        super().__init__(caption=caption)
        # TODO: We should remove grouping, it's a terrible name and I don't
        # think anyone uses it.

        self._grouping = None
        self._width = None
        self._height = None
        self._image = None
        self._classes = None
        self._boxes = None
        self._masks = None
        self._file_type = None

        # Allows the user to pass an Image object as the first parameter and have a perfect copy,
        # only overriding additional metadata passed in. If this pattern is compelling, we can generalize.
        if isinstance(data_or_path, Image):
            self._initialize_from_wbimage(data_or_path)
        elif isinstance(data_or_path, (str, pathlib.Path)):
            data_or_path = str(data_or_path)

            if self.path_is_reference(data_or_path):
                self._initialize_from_reference(data_or_path)
            else:
                self._initialize_from_path(data_or_path)
        else:
            self._initialize_from_data(data_or_path, mode, file_type, normalize)
        self._set_initialization_meta(
            grouping, caption, classes, boxes, masks, file_type
        )

    def _set_initialization_meta(
        self,
        grouping: Optional[int] = None,
        caption: Optional[str] = None,
        classes: Optional[Union["Classes", Sequence[dict]]] = None,
        boxes: Optional[Union[Dict[str, "BoundingBoxes2D"], Dict[str, dict]]] = None,
        masks: Optional[Union[Dict[str, "ImageMask"], Dict[str, dict]]] = None,
        file_type: Optional[str] = None,
    ) -> None:
        if grouping is not None:
            self._grouping = grouping

        total_classes = {}

        if boxes:
            if not isinstance(boxes, dict):
                raise ValueError('Images "boxes" argument must be a dictionary')
            boxes_final: Dict[str, BoundingBoxes2D] = {}
            for key in boxes:
                box_item = boxes[key]
                if isinstance(box_item, BoundingBoxes2D):
                    boxes_final[key] = box_item
                elif isinstance(box_item, dict):
                    # TODO: Consider injecting top-level classes if user-provided is empty
                    boxes_final[key] = BoundingBoxes2D(box_item, key)
                total_classes.update(boxes_final[key]._class_labels)
            self._boxes = boxes_final

        if masks:
            if not isinstance(masks, dict):
                raise ValueError('Images "masks" argument must be a dictionary')
            masks_final: Dict[str, ImageMask] = {}
            for key in masks:
                mask_item = masks[key]
                if isinstance(mask_item, ImageMask):
                    masks_final[key] = mask_item
                elif isinstance(mask_item, dict):
                    # TODO: Consider injecting top-level classes if user-provided is empty
                    masks_final[key] = ImageMask(mask_item, key)
                if hasattr(masks_final[key], "_val"):
                    total_classes.update(masks_final[key]._val["class_labels"])
            self._masks = masks_final

        if classes is not None:
            if isinstance(classes, Classes):
                total_classes.update(
                    {val["id"]: val["name"] for val in classes._class_set}
                )
            else:
                total_classes.update({val["id"]: val["name"] for val in classes})

        if len(total_classes.keys()) > 0:
            self._classes = Classes(
                [
                    {"id": key, "name": total_classes[key]}
                    for key in total_classes.keys()
                ]
            )
        if self.image is not None:
            self._width, self._height = self.image.size
        self._free_ram()

    def _initialize_from_wbimage(self, wbimage: "Image") -> None:
        self._grouping = wbimage._grouping
        self._caption = wbimage._caption
        self._width = wbimage._width
        self._height = wbimage._height
        self._image = wbimage._image
        self._classes = wbimage._classes
        self._path = wbimage._path
        self._is_tmp = wbimage._is_tmp
        self._extension = wbimage._extension
        self._sha256 = wbimage._sha256
        self._size = wbimage._size
        self.format = wbimage.format
        self._file_type = wbimage._file_type
        self._artifact_source = wbimage._artifact_source
        self._artifact_target = wbimage._artifact_target

        # We do not want to implicitly copy boxes or masks, just the image-related data.
        # self._boxes = wbimage._boxes
        # self._masks = wbimage._masks

    def _initialize_from_path(self, path: str) -> None:
        pil_image = util.get_module(
            "PIL.Image",
            required='wandb.Image needs the PIL package. To get it, run "pip install pillow".',
        )
        self._set_file(path, is_tmp=False)
        self._image = pil_image.open(path)
        assert self._image is not None
        self._image.load()
        ext = os.path.splitext(path)[1][1:]
        self.format = ext

    def _initialize_from_reference(self, path: str) -> None:
        self._path = path
        self._is_tmp = False
        self._sha256 = hashlib.sha256(path.encode("utf-8")).hexdigest()
        path = parse.urlparse(path).path
        ext = path.split("/")[-1].split(".")[-1]
        self.format = ext

    def _initialize_from_data(
        self,
        data: "ImageDataType",
        mode: Optional[str] = None,
        file_type: Optional[str] = None,
        normalize: bool = True,
    ) -> None:
        pil_image = util.get_module(
            "PIL.Image",
            required='wandb.Image needs the PIL package. To get it, run "pip install pillow".',
        )

        accepted_formats = ["png", "jpg", "jpeg", "bmp"]
        self.format = file_type or "png"

        if self.format not in accepted_formats:
            raise ValueError(f"file_type must be one of {accepted_formats}")

        tmp_path = os.path.join(MEDIA_TMP.name, runid.generate_id() + "." + self.format)

        if util.is_matplotlib_typename(util.get_full_typename(data)):
            buf = BytesIO()
            util.ensure_matplotlib_figure(data).savefig(buf, format=self.format)
            self._image = pil_image.open(buf)
        elif isinstance(data, pil_image.Image):
            self._image = data
        elif util.is_pytorch_tensor_typename(util.get_full_typename(data)):
            if hasattr(data, "requires_grad") and data.requires_grad:
                data = data.detach()  # type: ignore
            if hasattr(data, "dtype") and str(data.dtype) == "torch.uint8":
                data = data.to(float)
            mode = mode or self.guess_mode(data, file_type)
            data = data.permute(1, 2, 0).cpu().numpy()

            _warn_on_invalid_data_range(data, normalize)

            data = _normalize(data) if normalize else data
            data = _convert_to_uint8(data)

            if data.ndim > 2:
                data = data.squeeze()

            self._image = pil_image.fromarray(
                data,
                mode=mode,
            )
        else:
            if hasattr(data, "numpy"):  # TF data eager tensors
                data = data.numpy()
            if data.ndim > 2:
                data = data.squeeze()  # get rid of trivial dimensions as a convenience

            _warn_on_invalid_data_range(data, normalize)

            mode = mode or self.guess_mode(data, file_type)
            data = _normalize(data) if normalize else data
            data = _convert_to_uint8(data)
            self._image = pil_image.fromarray(
                data,
                mode=mode,
            )

        assert self._image is not None
        self._image.save(tmp_path, transparency=None)
        self._set_file(tmp_path, is_tmp=True)

    @classmethod
    def from_json(
        cls: Type["Image"], json_obj: dict, source_artifact: "Artifact"
    ) -> "Image":
        """Factory method to create an Audio object from a JSON object.

        <!-- lazydoc-ignore: internal -->
        """
        classes: Optional[Classes] = None
        if json_obj.get("classes") is not None:
            value = source_artifact.get(json_obj["classes"]["path"])
            assert isinstance(value, (type(None), Classes))
            classes = value

        masks = json_obj.get("masks")
        _masks: Optional[Dict[str, ImageMask]] = None
        if masks:
            _masks = {}
            for key in masks:
                _masks[key] = ImageMask.from_json(masks[key], source_artifact)
                _masks[key]._set_artifact_source(source_artifact)
                _masks[key]._key = key

        boxes = json_obj.get("boxes")
        _boxes: Optional[Dict[str, BoundingBoxes2D]] = None
        if boxes:
            _boxes = {}
            for key in boxes:
                _boxes[key] = BoundingBoxes2D.from_json(boxes[key], source_artifact)
                _boxes[key]._key = key

        return cls(
            source_artifact.get_entry(json_obj["path"]).download(),
            caption=json_obj.get("caption"),
            grouping=json_obj.get("grouping"),
            classes=classes,
            boxes=_boxes,
            masks=_masks,
        )

    @classmethod
    def get_media_subdir(cls: Type["Image"]) -> str:
        """Get media subdirectory.

        <!-- lazydoc-ignore: internal -->
        """
        return os.path.join("media", "images")

    def bind_to_run(
        self,
        run: "LocalRun",
        key: Union[int, str],
        step: Union[int, str],
        id_: Optional[Union[int, str]] = None,
        ignore_copy_err: Optional[bool] = None,
    ) -> None:
        """Bind this object to a run.

        <!-- lazydoc-ignore: internal -->
        """
        # For Images, we are going to avoid copying the image file to the run.
        # We should make this common functionality for all media types, but that
        # requires a broader UI refactor. This model can easily be moved to the
        # higher level Media class, but that will require every UI surface area
        # that depends on the `path` to be able to instead consume
        # `artifact_path`. I (Tim) think the media panel makes up most of this
        # space, but there are also custom charts, and maybe others. Let's
        # commit to getting all that fixed up before moving this to  the top
        # level Media class.
        if self.path_is_reference(self._path):
            raise ValueError(
                "Image media created by a reference to external storage cannot currently be added to a run"
            )

        if (
            not _server_accepts_artifact_path(run)
            or self._get_artifact_entry_ref_url() is None
        ):
            super().bind_to_run(run, key, step, id_, ignore_copy_err=ignore_copy_err)
        if self._boxes is not None:
            for i, k in enumerate(self._boxes):
                id_ = f"{id_}{i}" if id_ is not None else None
                self._boxes[k].bind_to_run(
                    run, key, step, id_, ignore_copy_err=ignore_copy_err
                )

        if self._masks is not None:
            for i, k in enumerate(self._masks):
                id_ = f"{id_}{i}" if id_ is not None else None
                self._masks[k].bind_to_run(
                    run, key, step, id_, ignore_copy_err=ignore_copy_err
                )

    def to_json(self, run_or_artifact: Union["LocalRun", "Artifact"]) -> dict:
        """Returns the JSON representation expected by the backend.

        <!-- lazydoc-ignore: internal -->
        """
        from wandb.sdk.wandb_run import Run

        json_dict = super().to_json(run_or_artifact)
        json_dict["_type"] = Image._log_type
        json_dict["format"] = self.format

        if self._width is not None:
            json_dict["width"] = self._width
        if self._height is not None:
            json_dict["height"] = self._height
        if self._grouping:
            json_dict["grouping"] = self._grouping

        if isinstance(run_or_artifact, wandb.Artifact):
            artifact = run_or_artifact
            if (
                self._masks is not None or self._boxes is not None
            ) and self._classes is None:
                raise ValueError(
                    "classes must be passed to wandb.Image which have masks or bounding boxes when adding to artifacts"
                )

            if self._classes is not None:
                class_id = hashutil._md5(
                    str(self._classes._class_set).encode("utf-8")
                ).hexdigest()
                class_name = os.path.join(
                    "media",
                    "classes",
                    class_id + "_cls",
                )
                classes_entry = artifact.add(self._classes, class_name)
                json_dict["classes"] = {
                    "type": "classes-file",
                    "path": classes_entry.path,
                    "digest": classes_entry.digest,
                }

        elif not isinstance(run_or_artifact, Run):
            raise TypeError("to_json accepts wandb_run.Run or wandb_artifact.Artifact")

        if self._boxes:
            json_dict["boxes"] = {
                k: box.to_json(run_or_artifact) for (k, box) in self._boxes.items()
            }
        if self._masks:
            json_dict["masks"] = {
                k: mask.to_json(run_or_artifact) for (k, mask) in self._masks.items()
            }
        return json_dict

    def guess_mode(
        self,
        data: Union["np.ndarray", "torch.Tensor"],
        file_type: Optional[str] = None,
    ) -> str:
        """Guess what type of image the np.array is representing."""
        # TODO: do we want to support dimensions being at the beginning of the array?
        ndims = data.ndim
        if util.is_pytorch_tensor_typename(util.get_full_typename(data)):
            # Torch tenors typically have the channels dimension first
            num_channels = data.shape[0]
        else:
            num_channels = data.shape[-1]

        if ndims == 2 or num_channels == 1:
            return "L"
        elif num_channels == 3:
            return "RGB"
        elif num_channels == 4:
            if file_type in ["jpg", "jpeg"]:
                wandb.termwarn(
                    "JPEG format does not support transparency. "
                    "Ignoring alpha channel.",
                    repeat=False,
                )
                return "RGB"
            else:
                return "RGBA"
        else:
            raise ValueError(
                f"Un-supported shape for image conversion {list(data.shape)}"
            )

    @classmethod
<<<<<<< HEAD
    def to_uint8(cls, data: "np.ndarray") -> "np.ndarray":
        """Convert image data to uint8.

        Convert floating point image on the range [0,1] and integer images on the range
        [0,255] to uint8, clipping if necessary.

        <!-- lazydoc-ignore: internal -->
        """
        np = util.get_module(
            "numpy",
            required="wandb.Image requires numpy if not supplying PIL Images: pip install numpy",
        )

        # I think it's better to check the image range vs the data type, since many
        # image libraries will return floats between 0 and 255

        # some images have range -1...1 or 0-1
        dmin = np.min(data)
        if dmin < 0:
            data = (data - np.min(data)) / np.ptp(data)
        if np.max(data) <= 1.0:
            data = (data * 255).astype(np.int32)

        # assert issubclass(data.dtype.type, np.integer), 'Illegal image format.'
        return data.clip(0, 255).astype(np.uint8)

    @classmethod
=======
>>>>>>> c9f6b02d
    def seq_to_json(
        cls: Type["Image"],
        seq: Sequence["BatchableMedia"],
        run: "LocalRun",
        key: str,
        step: Union[int, str],
    ) -> dict:
        """Convert a sequence of Image objects to a JSON representation.

        <!-- lazydoc-ignore: internal -->
        """
        if TYPE_CHECKING:
            seq = cast(Sequence["Image"], seq)

        jsons = [obj.to_json(run) for obj in seq]

        media_dir = cls.get_media_subdir()

        for obj in jsons:
            expected = LogicalPath(media_dir)
            if "path" in obj and not obj["path"].startswith(expected):
                raise ValueError(
                    "Files in an array of Image's must be in the {} directory, not {}".format(
                        cls.get_media_subdir(), obj["path"]
                    )
                )

        num_images_to_log = len(seq)
        width, height = seq[0].image.size  # type: ignore
        format = jsons[0]["format"]

        def size_equals_image(image: "Image") -> bool:
            img_width, img_height = image.image.size  # type: ignore
            return img_width == width and img_height == height

        sizes_match = all(size_equals_image(img) for img in seq)
        if not sizes_match:
            logging.warning(
                "Images sizes do not match. This will causes images to be display incorrectly in the UI."
            )

        meta = {
            "_type": "images/separated",
            "width": width,
            "height": height,
            "format": format,
            "count": num_images_to_log,
        }
        if _server_accepts_image_filenames(run):
            meta["filenames"] = [
                obj.get("path", obj.get("artifact_path")) for obj in jsons
            ]
        else:
            wandb.termwarn(
                "Unable to log image array filenames. In some cases, this can prevent images from being "
                "viewed in the UI. Please upgrade your wandb server",
                repeat=False,
            )

        captions = Image.all_captions(seq)

        if captions:
            meta["captions"] = captions

        all_masks = Image.all_masks(seq, run, key, step)

        if all_masks:
            meta["all_masks"] = all_masks

        all_boxes = Image.all_boxes(seq, run, key, step)

        if all_boxes:
            meta["all_boxes"] = all_boxes

        return meta

    @classmethod
    def all_masks(
        cls: Type["Image"],
        images: Sequence["Image"],
        run: "LocalRun",
        run_key: str,
        step: Union[int, str],
    ) -> Union[List[Optional[dict]], bool]:
        """Collect all masks from a list of images.

        <!-- lazydoc-ignore: internal -->
        """
        all_mask_groups: List[Optional[dict]] = []
        for image in images:
            if image._masks:
                mask_group = {}
                for k in image._masks:
                    mask = image._masks[k]
                    mask_group[k] = mask.to_json(run)
                all_mask_groups.append(mask_group)
            else:
                all_mask_groups.append(None)
        if all_mask_groups and not all(x is None for x in all_mask_groups):
            return all_mask_groups
        else:
            return False

    @classmethod
    def all_boxes(
        cls: Type["Image"],
        images: Sequence["Image"],
        run: "LocalRun",
        run_key: str,
        step: Union[int, str],
    ) -> Union[List[Optional[dict]], bool]:
        """Collect all boxes from a list of images.

        <!-- lazydoc-ignore: internal -->
        """
        all_box_groups: List[Optional[dict]] = []
        for image in images:
            if image._boxes:
                box_group = {}
                for k in image._boxes:
                    box = image._boxes[k]
                    box_group[k] = box.to_json(run)
                all_box_groups.append(box_group)
            else:
                all_box_groups.append(None)
        if all_box_groups and not all(x is None for x in all_box_groups):
            return all_box_groups
        else:
            return False

    @classmethod
    def all_captions(
        cls: Type["Image"], images: Sequence["Media"]
    ) -> Union[bool, Sequence[Optional[str]]]:
        """Get captions from a list of images.

        <!-- lazydoc-ignore: internal -->
        """
        return cls.captions(images)

    def __ne__(self, other: object) -> bool:
        return not self.__eq__(other)

    def __eq__(self, other: object) -> bool:
        if not isinstance(other, Image):
            return False
        else:
            if self.path_is_reference(self._path) and self.path_is_reference(
                other._path
            ):
                return self._path == other._path
            self_image = self.image
            other_image = other.image
            if self_image is not None:
                self_image = list(self_image.getdata())  # type: ignore
            if other_image is not None:
                other_image = list(other_image.getdata())  # type: ignore

            return (
                self._grouping == other._grouping
                and self._caption == other._caption
                and self._width == other._width
                and self._height == other._height
                and self_image == other_image
                and self._classes == other._classes
            )

    def to_data_array(self) -> List[Any]:
        """Convert to data array.

        <!-- lazydoc-ignore: internal -->
        """
        res = []
        if self.image is not None:
            data = list(self.image.getdata())
            for i in range(self.image.height):
                res.append(data[i * self.image.width : (i + 1) * self.image.width])
        self._free_ram()
        return res

    def _free_ram(self) -> None:
        if self._path is not None:
            self._image = None

    @property
    def image(self) -> Optional["PILImage"]:
        if self._image is None:
            if self._path is not None and not self.path_is_reference(self._path):
                pil_image = util.get_module(
                    "PIL.Image",
                    required='wandb.Image needs the PIL package. To get it, run "pip install pillow".',
                )
                self._image = pil_image.open(self._path)
                self._image.load()
        return self._image


# Custom dtypes for typing system
class _ImageFileType(_dtypes.Type):
    name = "image-file"
    legacy_names = ["wandb.Image"]
    types = [Image]

    def __init__(
        self,
        box_layers=None,
        box_score_keys=None,
        mask_layers=None,
        class_map=None,
        **kwargs,
    ):
        box_layers = box_layers or {}
        box_score_keys = box_score_keys or []
        mask_layers = mask_layers or {}
        class_map = class_map or {}

        if isinstance(box_layers, _dtypes.ConstType):
            box_layers = box_layers._params["val"]
        if not isinstance(box_layers, dict):
            raise TypeError("box_layers must be a dict")
        else:
            box_layers = _dtypes.ConstType(
                {layer_key: set(box_layers[layer_key]) for layer_key in box_layers}
            )

        if isinstance(mask_layers, _dtypes.ConstType):
            mask_layers = mask_layers._params["val"]
        if not isinstance(mask_layers, dict):
            raise TypeError("mask_layers must be a dict")
        else:
            mask_layers = _dtypes.ConstType(
                {layer_key: set(mask_layers[layer_key]) for layer_key in mask_layers}
            )

        if isinstance(box_score_keys, _dtypes.ConstType):
            box_score_keys = box_score_keys._params["val"]
        if not isinstance(box_score_keys, list) and not isinstance(box_score_keys, set):
            raise TypeError("box_score_keys must be a list or a set")
        else:
            box_score_keys = _dtypes.ConstType(set(box_score_keys))

        if isinstance(class_map, _dtypes.ConstType):
            class_map = class_map._params["val"]
        if not isinstance(class_map, dict):
            raise TypeError("class_map must be a dict")
        else:
            class_map = _dtypes.ConstType(class_map)

        self.params.update(
            {
                "box_layers": box_layers,
                "box_score_keys": box_score_keys,
                "mask_layers": mask_layers,
                "class_map": class_map,
            }
        )

    def assign_type(self, wb_type=None):
        if isinstance(wb_type, _ImageFileType):
            box_layers_self = self.params["box_layers"].params["val"] or {}
            box_score_keys_self = self.params["box_score_keys"].params["val"] or []
            mask_layers_self = self.params["mask_layers"].params["val"] or {}
            class_map_self = self.params["class_map"].params["val"] or {}

            box_layers_other = wb_type.params["box_layers"].params["val"] or {}
            box_score_keys_other = wb_type.params["box_score_keys"].params["val"] or []
            mask_layers_other = wb_type.params["mask_layers"].params["val"] or {}
            class_map_other = wb_type.params["class_map"].params["val"] or {}

            # Merge the class_ids from each set of box_layers
            box_layers = {
                str(key): set(
                    list(box_layers_self.get(key, []))
                    + list(box_layers_other.get(key, []))
                )
                for key in set(
                    list(box_layers_self.keys()) + list(box_layers_other.keys())
                )
            }

            # Merge the class_ids from each set of mask_layers
            mask_layers = {
                str(key): set(
                    list(mask_layers_self.get(key, []))
                    + list(mask_layers_other.get(key, []))
                )
                for key in set(
                    list(mask_layers_self.keys()) + list(mask_layers_other.keys())
                )
            }

            # Merge the box score keys
            box_score_keys = set(list(box_score_keys_self) + list(box_score_keys_other))

            # Merge the class_map
            class_map = {
                str(key): class_map_self.get(key, class_map_other.get(key, None))
                for key in set(
                    list(class_map_self.keys()) + list(class_map_other.keys())
                )
            }

            return _ImageFileType(box_layers, box_score_keys, mask_layers, class_map)

        return _dtypes.InvalidType()

    @classmethod
    def from_obj(cls, py_obj):
        if not isinstance(py_obj, Image):
            raise TypeError("py_obj must be a wandb.Image")
        else:
            if hasattr(py_obj, "_boxes") and py_obj._boxes:
                box_layers = {
                    str(key): set(py_obj._boxes[key]._class_labels.keys())
                    for key in py_obj._boxes.keys()
                }
                box_score_keys = {
                    key
                    for val in py_obj._boxes.values()
                    for box in val._val
                    for key in box.get("scores", {}).keys()
                }

            else:
                box_layers = {}
                box_score_keys = set()

            if hasattr(py_obj, "_masks") and py_obj._masks:
                mask_layers = {
                    str(key): set(
                        py_obj._masks[key]._val["class_labels"].keys()
                        if hasattr(py_obj._masks[key], "_val")
                        else []
                    )
                    for key in py_obj._masks.keys()
                }
            else:
                mask_layers = {}

            if hasattr(py_obj, "_classes") and py_obj._classes:
                class_set = {
                    str(item["id"]): item["name"] for item in py_obj._classes._class_set
                }
            else:
                class_set = {}

            return cls(box_layers, box_score_keys, mask_layers, class_set)


_dtypes.TypeRegistry.add(_ImageFileType)<|MERGE_RESOLUTION|>--- conflicted
+++ resolved
@@ -115,8 +115,7 @@
 
 
 class Image(BatchableMedia):
-<<<<<<< HEAD
-    """Format images for logging to W&B.
+    """A class for logging images to W&B.
 
     See https://pillow.readthedocs.io/en/stable/handbook/concepts.html#modes
     for more information on modes.
@@ -178,9 +177,6 @@
         run.log({"examples": examples})
     ```
     """
-=======
-    """A class for logging images to W&B."""
->>>>>>> c9f6b02d
 
     MAX_ITEMS = 108
 
@@ -671,36 +667,6 @@
             )
 
     @classmethod
-<<<<<<< HEAD
-    def to_uint8(cls, data: "np.ndarray") -> "np.ndarray":
-        """Convert image data to uint8.
-
-        Convert floating point image on the range [0,1] and integer images on the range
-        [0,255] to uint8, clipping if necessary.
-
-        <!-- lazydoc-ignore: internal -->
-        """
-        np = util.get_module(
-            "numpy",
-            required="wandb.Image requires numpy if not supplying PIL Images: pip install numpy",
-        )
-
-        # I think it's better to check the image range vs the data type, since many
-        # image libraries will return floats between 0 and 255
-
-        # some images have range -1...1 or 0-1
-        dmin = np.min(data)
-        if dmin < 0:
-            data = (data - np.min(data)) / np.ptp(data)
-        if np.max(data) <= 1.0:
-            data = (data * 255).astype(np.int32)
-
-        # assert issubclass(data.dtype.type, np.integer), 'Illegal image format.'
-        return data.clip(0, 255).astype(np.uint8)
-
-    @classmethod
-=======
->>>>>>> c9f6b02d
     def seq_to_json(
         cls: Type["Image"],
         seq: Sequence["BatchableMedia"],
