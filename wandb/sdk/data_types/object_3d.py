--- conflicted
+++ resolved
@@ -11,23 +11,13 @@
     Set,
     Tuple,
     Type,
-<<<<<<< HEAD
-=======
-    TypedDict,
->>>>>>> 67241465
     Union,
 )
 
 if sys.version_info >= (3, 8):
-<<<<<<< HEAD
     from typing import get_args, Literal, TypedDict
 else:
     from typing_extensions import get_args, Literal, TypedDict
-=======
-    from typing import get_args, Literal
-else:
-    from typing_extensions import get_args, Literal
->>>>>>> 67241465
 
 import wandb
 from wandb import util
@@ -71,14 +61,9 @@
             Point3D,
             Point3D,
         ]
-<<<<<<< HEAD
-        label: str
-        color: RGBColor
-=======
         label: Optional[str]
         color: RGBColor
         score: Optional[numeric]
->>>>>>> 67241465
 
     class Vector3D(TypedDict):
         start: Sequence[Point3D]
@@ -234,17 +219,11 @@
             raise ValueError("data must be a numpy array, dict or a file object")
 
     @classmethod
-<<<<<<< HEAD
-    def from_file(cls, data_or_path: Union[io.StringIO, FileFormat3D]) -> "Object3D":
-
-        return cls(data_or_path)
-=======
     def from_file(
         cls, data_or_path: Union[io.StringIO, str], file_type: "FileFormat3D" = None
     ) -> "Object3D":
 
         return cls(data_or_path, file_type=file_type)
->>>>>>> 67241465
 
     @classmethod
     def from_numpy(cls, data: "np.ndarray") -> "Object3D":
@@ -264,17 +243,10 @@
     @classmethod
     def from_point_cloud(
         cls,
-<<<<<<< HEAD
-        points: Sequence[Point],
-        boxes: Sequence[Box3D],
-        vectors: Optional[Sequence[Vector3D]] = None,
-        point_cloud_type: PointCloudType = "lidar/beta",
-=======
         points: Sequence["Point"],
         boxes: Sequence["Box3D"],
         vectors: Optional[Sequence["Vector3D"]] = None,
         point_cloud_type: "PointCloudType" = "lidar/beta",
->>>>>>> 67241465
         # camera: Optional[Camera] = None,
     ) -> "Object3D":
         if point_cloud_type not in get_args(PointCloudType):
