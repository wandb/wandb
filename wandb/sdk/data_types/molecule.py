import io
import os
import pathlib
from typing import TYPE_CHECKING, Optional, Sequence, Type, Union

from wandb import util
from wandb.sdk.lib import runid
from wandb.sdk.lib.paths import LogicalPath

from ._private import MEDIA_TMP
from .base_types.media import BatchableMedia, Media

if TYPE_CHECKING:  # pragma: no cover
    from typing import TextIO

    import rdkit.Chem  # type: ignore

    from wandb.sdk.artifacts.artifact import Artifact

    from ..wandb_run import Run as LocalRun

    RDKitDataType = Union[str, "rdkit.Chem.rdchem.Mol"]


class Molecule(BatchableMedia):
    """W&B class for 3D Molecular data.

    Args:
<<<<<<< HEAD
        data_or_path: Molecule can be initialized from a file name or
            an io object.
        caption: Caption associated with the molecule for display.
=======
        data_or_path: (pathlib.Path, string, io)
            Molecule can be initialized from a file name or an io object.
        caption: (string)
            Caption associated with the molecule for display.
>>>>>>> c9f6b02d
    """

    SUPPORTED_TYPES = {
        "pdb",
        "pqr",
        "mmcif",
        "mcif",
        "cif",
        "sdf",
        "sd",
        "gro",
        "mol2",
        "mmtf",
    }
    SUPPORTED_RDKIT_TYPES = {"mol", "sdf"}
    _log_type = "molecule-file"

    def __init__(
        self,
        data_or_path: Union[str, pathlib.Path, "TextIO"],
        caption: Optional[str] = None,
        **kwargs: str,
    ) -> None:
        super().__init__(caption=caption)

        if hasattr(data_or_path, "name"):
            # if the file has a path, we just detect the type and copy it from there
            data_or_path = data_or_path.name

        if hasattr(data_or_path, "read"):
            if hasattr(data_or_path, "seek"):
                data_or_path.seek(0)
            molecule = data_or_path.read()

            extension = kwargs.pop("file_type", None)
            if extension is None:
                raise ValueError(
                    "Must pass file_type keyword argument when using io objects."
                )
            if extension not in Molecule.SUPPORTED_TYPES:
                raise ValueError(
                    "Molecule 3D only supports files of the type: "
                    + ", ".join(Molecule.SUPPORTED_TYPES)
                )

            tmp_path = os.path.join(
                MEDIA_TMP.name, runid.generate_id() + "." + extension
            )
            with open(tmp_path, "w") as f:
                f.write(molecule)

            self._set_file(tmp_path, is_tmp=True)
        elif isinstance(data_or_path, (str, pathlib.Path)):
            data_or_path = str(data_or_path)

            extension = os.path.splitext(data_or_path)[1][1:]
            if extension not in Molecule.SUPPORTED_TYPES:
                raise ValueError(
                    "Molecule only supports files of the type: "
                    + ", ".join(Molecule.SUPPORTED_TYPES)
                )

            self._set_file(data_or_path, is_tmp=False)
        else:
            raise ValueError("Data must be file name or a file object")

    @classmethod
    def from_rdkit(
        cls,
        data_or_path: "RDKitDataType",
        caption: Optional[str] = None,
        convert_to_3d_and_optimize: bool = True,
        mmff_optimize_molecule_max_iterations: int = 200,
    ) -> "Molecule":
        """Convert RDKit-supported file/object types to wandb.Molecule.

        Args:
            data_or_path: (string, rdkit.Chem.rdchem.Mol)
                Molecule can be initialized from a file name or an rdkit.Chem.rdchem.Mol object.
            caption: (string)
                Caption associated with the molecule for display.
            convert_to_3d_and_optimize: (bool)
                Convert to rdkit.Chem.rdchem.Mol with 3D coordinates.
                This is an expensive operation that may take a long time for complicated molecules.
            mmff_optimize_molecule_max_iterations: (int)
                Number of iterations to use in rdkit.Chem.AllChem.MMFFOptimizeMolecule

        <!-- lazydoc-ignore: internal -->
        """
        rdkit_chem = util.get_module(
            "rdkit.Chem",
            required='wandb.Molecule needs the rdkit-pypi package. To get it, run "pip install rdkit-pypi".',
        )
        rdkit_chem_all_chem = util.get_module(
            "rdkit.Chem.AllChem",
            required='wandb.Molecule needs the rdkit-pypi package. To get it, run "pip install rdkit-pypi".',
        )

        if isinstance(data_or_path, str):
            # path to a file?
            path = pathlib.Path(data_or_path)
            extension = path.suffix.split(".")[-1]
            if extension not in Molecule.SUPPORTED_RDKIT_TYPES:
                raise ValueError(
                    "Molecule.from_rdkit only supports files of the type: "
                    + ", ".join(Molecule.SUPPORTED_RDKIT_TYPES)
                )
            # use the appropriate method
            if extension == "sdf":
                with rdkit_chem.SDMolSupplier(data_or_path) as supplier:
                    molecule = next(supplier)  # get only the first molecule
            else:
                molecule = getattr(rdkit_chem, f"MolFrom{extension.capitalize()}File")(
                    data_or_path
                )
        elif isinstance(data_or_path, rdkit_chem.rdchem.Mol):
            molecule = data_or_path
        else:
            raise TypeError("Data must be file name or an rdkit.Chem.rdchem.Mol object")

        if convert_to_3d_and_optimize:
            molecule = rdkit_chem.AddHs(molecule)
            rdkit_chem_all_chem.EmbedMolecule(molecule)
            rdkit_chem_all_chem.MMFFOptimizeMolecule(
                molecule,
                maxIters=mmff_optimize_molecule_max_iterations,
            )
        # convert to the pdb format supported by Molecule
        pdb_block = rdkit_chem.rdmolfiles.MolToPDBBlock(molecule)

        return cls(io.StringIO(pdb_block), caption=caption, file_type="pdb")

    @classmethod
    def from_smiles(
        cls,
        data: str,
        caption: Optional[str] = None,
        sanitize: bool = True,
        convert_to_3d_and_optimize: bool = True,
        mmff_optimize_molecule_max_iterations: int = 200,
    ) -> "Molecule":
        """Convert SMILES string to wandb.Molecule.

        Args:
            data: SMILES string.
            caption: Caption associated with the molecule for display.
            sanitize: Check if the molecule is chemically reasonable by
                the RDKit's definition.
            convert_to_3d_and_optimize: Convert to rdkit.Chem.rdchem.Mol
                with 3D coordinates. This is a computationally intensive
                operation that may take a long time for complicated molecules.
            mmff_optimize_molecule_max_iterations: Number of iterations to
                use in rdkit.Chem.AllChem.MMFFOptimizeMolecule.

        <!-- lazydoc-ignore: internal -->
        """
        rdkit_chem = util.get_module(
            "rdkit.Chem",
            required='wandb.Molecule needs the rdkit-pypi package. To get it, run "pip install rdkit-pypi".',
        )
        molecule = rdkit_chem.MolFromSmiles(data, sanitize=sanitize)
        if molecule is None:
            raise ValueError("Unable to parse the SMILES string.")

        return cls.from_rdkit(
            data_or_path=molecule,
            caption=caption,
            convert_to_3d_and_optimize=convert_to_3d_and_optimize,
            mmff_optimize_molecule_max_iterations=mmff_optimize_molecule_max_iterations,
        )

    @classmethod
    def get_media_subdir(cls: Type["Molecule"]) -> str:
        """Get media subdirectory.

        <!-- lazydoc-ignore: internal -->
        """
        return os.path.join("media", "molecule")

    def to_json(self, run_or_artifact: Union["LocalRun", "Artifact"]) -> dict:
        """Returns the JSON representation expected by the backend.

        <!-- lazydoc-ignore: internal -->
        """
        json_dict = super().to_json(run_or_artifact)
        json_dict["_type"] = self._log_type
        return json_dict

    @classmethod
    def seq_to_json(
        cls: Type["Molecule"],
        seq: Sequence["BatchableMedia"],
        run: "LocalRun",
        key: str,
        step: Union[int, str],
    ) -> dict:
        """Convert a sequence of Molecule objects to a JSON representation.

        <!-- lazydoc-ignore: internal -->
        """
        seq = list(seq)

        jsons = [obj.to_json(run) for obj in seq]

        for obj in jsons:
            expected = LogicalPath(cls.get_media_subdir())
            if not obj["path"].startswith(expected):
                raise ValueError(
                    "Files in an array of Molecule's must be in the {} directory, not {}".format(
                        cls.get_media_subdir(), obj["path"]
                    )
                )

        return {
            "_type": "molecule",
            "filenames": [obj["path"] for obj in jsons],
            "count": len(jsons),
            "captions": Media.captions(seq),
        }<|MERGE_RESOLUTION|>--- conflicted
+++ resolved
@@ -26,16 +26,10 @@
     """W&B class for 3D Molecular data.
 
     Args:
-<<<<<<< HEAD
-        data_or_path: Molecule can be initialized from a file name or
-            an io object.
-        caption: Caption associated with the molecule for display.
-=======
         data_or_path: (pathlib.Path, string, io)
             Molecule can be initialized from a file name or an io object.
         caption: (string)
             Caption associated with the molecule for display.
->>>>>>> c9f6b02d
     """
 
     SUPPORTED_TYPES = {
