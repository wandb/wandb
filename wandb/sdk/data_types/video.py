import logging
import os
from io import BytesIO
from typing import TYPE_CHECKING, Any, Dict, Optional, Sequence, Type, Union

import wandb
from wandb import util
from wandb.sdk.lib import filesystem, runid

from . import _dtypes
from ._private import MEDIA_TMP
from .base_types.media import BatchableMedia

if TYPE_CHECKING:  # pragma: no cover
    from typing import TextIO

    import numpy as np

    from wandb.sdk.artifacts.artifact import Artifact

    from ..wandb_run import Run as LocalRun


# This helper function is a workaround for the issue discussed here:
# https://github.com/wandb/wandb/issues/3472
#
# Essentially, the issue is that moviepy's write_gif function fails to close
# the open write / file descriptor returned from `imageio.save`. The following
# function is a simplified copy of the function in the moviepy source code.
# See https://github.com/Zulko/moviepy/blob/7e3e8bb1b739eb6d1c0784b0cb2594b587b93b39/moviepy/video/io/gif_writers.py#L428
#
# Except, we close the writer!
def write_gif_with_image_io(
    clip: Any, filename: str, fps: Optional[int] = None
) -> None:
    imageio = util.get_module(
        "imageio",
        required='wandb.Video requires imageio when passing raw data. Install with "pip install wandb[media]"',
    )

    writer = imageio.save(filename, fps=clip.fps, quantizer=0, palettesize=256, loop=0)

    for frame in clip.iter_frames(fps=fps, dtype="uint8"):
        writer.append_data(frame)

    writer.close()


class Video(BatchableMedia):
    """Format a video for logging to W&B.

    Args:
        data_or_path (numpy array, str, io): Video can be initialized
            with a path to a file or an io object.
            The format must be "gif", "mp4", "webm" or "ogg".
            The format must be specified with the format argument.
            Video can be initialized with a numpy tensor.
            The numpy tensor must be either 4 dimensional or 5 dimensional.
            Channels should be (time, channel, height, width) or
            (batch, time, channel, height width)
        caption (Optional[str]):  caption associated with the video for display
        fps (int): The frame rate to use when encoding raw video frames.
            Default value is 4. This parameter has no effect when
            data_or_path is a string, or bytes.
        format (Optional[str]): format of video, necessary if initializing
            with path or io object.

    Examples:
    Log a numpy array as a video

    ```python
    import numpy as np
    import wandb

    wandb.init()
    # axes are (time, channel, height, width)
    frames = np.random.randint(low=0, high=256, size=(10, 3, 100, 100), dtype=np.uint8)
    wandb.log({"video": wandb.Video(frames, fps=4)})
    ```
    """

    _log_type = "video-file"
    EXTS = ("gif", "mp4", "webm", "ogg")
    _width: Optional[int]
    _height: Optional[int]

    def __init__(
        self,
        data_or_path: Union["np.ndarray", str, "TextIO", "BytesIO"],
        caption: Optional[str] = None,
        fps: Optional[int] = None,
        format: Optional[str] = None,
    ):
        super().__init__()

        self._format = format or "gif"
        self._width = None
        self._height = None
        self._channels = None
        self._caption = caption
        if self._format not in Video.EXTS:
            raise ValueError(
                "wandb.Video accepts {} formats".format(", ".join(Video.EXTS))
            )

        if isinstance(data_or_path, (BytesIO, str)) and fps:
            msg = (
                "`fps` argument does not affect the frame rate of the video "
                "when providing a file path or raw bytes."
            )
            wandb.termwarn(msg)

        if isinstance(data_or_path, BytesIO):
            filename = os.path.join(
                MEDIA_TMP.name, runid.generate_id() + "." + self._format
            )
            with open(filename, "wb") as f:
                f.write(data_or_path.read())
            self._set_file(filename, is_tmp=True)
        elif isinstance(data_or_path, str):
            _, ext = os.path.splitext(data_or_path)
            ext = ext[1:].lower()
            if ext not in Video.EXTS:
                raise ValueError(
                    "wandb.Video accepts {} formats".format(", ".join(Video.EXTS))
                )
            self._set_file(data_or_path, is_tmp=False)
            # ffprobe -v error -select_streams v:0 -show_entries stream=width,height -of csv=p=0 data_or_path
        else:
            if hasattr(data_or_path, "numpy"):  # TF data eager tensors
                self.data = data_or_path.numpy()
            elif util.is_numpy_array(data_or_path):
                self.data = data_or_path
            else:
                raise ValueError(
                    "wandb.Video accepts a file path or numpy like data as input"
                )
            fps = fps or 4
            self._encode(fps=fps)

<<<<<<< HEAD
    def _encode(self, fps: int = 4) -> None:
        # Try to import ImageSequenceClip from the appropriate MoviePy module
        mpy = None
        try:
            # Attempt to load moviepy.editor for MoviePy < 2.0
            mpy = util.get_module(
                "moviepy.editor",
                required='wandb.Video requires moviepy when passing raw data. Install with "pip install wandb[media]"',
            )
        except wandb.Error:
            # Fallback to moviepy for MoviePy >= 2.0
            mpy = util.get_module(
                "moviepy",
                required='wandb.Video requires moviepy when passing raw data. Install with "pip install wandb[media]"',
            )
=======
    def encode(self, fps: int = 4) -> None:
        # import ImageSequenceClip from the appropriate MoviePy module
        mpy = util.get_module(
            "moviepy.video.io.ImageSequenceClip",
            required='wandb.Video requires moviepy when passing raw data. Install with "pip install wandb[media]"',
        )
>>>>>>> b8accd4f

        tensor = self._prepare_video(self.data)
        _, self._height, self._width, self._channels = tensor.shape  # type: ignore

        # encode sequence of images into gif string
        clip = mpy.ImageSequenceClip(list(tensor), fps=fps)

        filename = os.path.join(
            MEDIA_TMP.name, runid.generate_id() + "." + self._format
        )
        if TYPE_CHECKING:
            kwargs: Dict[str, Optional[bool]] = {}
        try:  # older versions of moviepy do not support logger argument
            kwargs = {"logger": None}
            if self._format == "gif":
                write_gif_with_image_io(clip, filename)
            else:
                clip.write_videofile(filename, **kwargs)
        except TypeError:
            try:  # even older versions of moviepy do not support progress_bar argument
                kwargs = {"verbose": False, "progress_bar": False}
                if self._format == "gif":
                    clip.write_gif(filename, **kwargs)
                else:
                    clip.write_videofile(filename, **kwargs)
            except TypeError:
                kwargs = {
                    "verbose": False,
                }
                if self._format == "gif":
                    clip.write_gif(filename, **kwargs)
                else:
                    clip.write_videofile(filename, **kwargs)
        self._set_file(filename, is_tmp=True)

    @classmethod
    def _get_media_subdir(cls: Type["Video"]) -> str:
        return os.path.join("media", "videos")

    def _to_json(self, run_or_artifact: Union["LocalRun", "Artifact"]) -> dict:
        json_dict = super()._to_json(run_or_artifact)
        json_dict["_type"] = self._log_type

        if self._width is not None:
            json_dict["width"] = self._width
        if self._height is not None:
            json_dict["height"] = self._height
        if self._caption:
            json_dict["caption"] = self._caption

        return json_dict

    def _prepare_video(self, video: "np.ndarray") -> "np.ndarray":
        """This logic was mostly taken from tensorboardX."""
        np = util.get_module(
            "numpy",
            required='wandb.Video requires numpy when passing raw data. To get it, run "pip install numpy".',
        )
        if video.ndim < 4:
            raise ValueError(
                "Video must be at least 4 dimensions: time, channels, height, width"
            )
        if video.ndim == 4:
            video = video.reshape(1, *video.shape)
        b, t, c, h, w = video.shape

        if video.dtype != np.uint8:
            logging.warning("Converting video data to uint8")
            video = video.astype(np.uint8)

        def is_power2(num: int) -> bool:
            return num != 0 and ((num & (num - 1)) == 0)

        # pad to nearest power of 2, all at once
        if not is_power2(video.shape[0]):
            len_addition = int(2 ** video.shape[0].bit_length() - video.shape[0])
            video = np.concatenate(
                (video, np.zeros(shape=(len_addition, t, c, h, w))), axis=0
            )

        n_rows = 2 ** ((b.bit_length() - 1) // 2)
        n_cols = video.shape[0] // n_rows

        video = video.reshape(n_rows, n_cols, t, c, h, w)
        video = np.transpose(video, axes=(2, 0, 4, 1, 5, 3))
        video = video.reshape(t, n_rows * h, n_cols * w, c)
        return video

    @classmethod
    def _seq_to_json(
        cls: Type["Video"],
        seq: Sequence["BatchableMedia"],
        run: "LocalRun",
        key: str,
        step: Union[int, str],
    ) -> dict:
        base_path = os.path.join(run.dir, cls._get_media_subdir())
        filesystem.mkdir_exists_ok(base_path)

        meta = {
            "_type": "videos",
            "count": len(seq),
            "videos": [v._to_json(run) for v in seq],
            "captions": Video.captions(seq),
        }
        return meta


class _VideoFileType(_dtypes.Type):
    name = "video-file"
    types = [Video]


_dtypes.TypeRegistry.add(_VideoFileType)<|MERGE_RESOLUTION|>--- conflicted
+++ resolved
@@ -138,30 +138,12 @@
             fps = fps or 4
             self._encode(fps=fps)
 
-<<<<<<< HEAD
-    def _encode(self, fps: int = 4) -> None:
-        # Try to import ImageSequenceClip from the appropriate MoviePy module
-        mpy = None
-        try:
-            # Attempt to load moviepy.editor for MoviePy < 2.0
-            mpy = util.get_module(
-                "moviepy.editor",
-                required='wandb.Video requires moviepy when passing raw data. Install with "pip install wandb[media]"',
-            )
-        except wandb.Error:
-            # Fallback to moviepy for MoviePy >= 2.0
-            mpy = util.get_module(
-                "moviepy",
-                required='wandb.Video requires moviepy when passing raw data. Install with "pip install wandb[media]"',
-            )
-=======
     def encode(self, fps: int = 4) -> None:
         # import ImageSequenceClip from the appropriate MoviePy module
         mpy = util.get_module(
             "moviepy.video.io.ImageSequenceClip",
             required='wandb.Video requires moviepy when passing raw data. Install with "pip install wandb[media]"',
         )
->>>>>>> b8accd4f
 
         tensor = self._prepare_video(self.data)
         _, self._height, self._width, self._channels = tensor.shape  # type: ignore
