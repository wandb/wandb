import base64
import binascii
import codecs
import datetime
import json
import logging
import os
<<<<<<< HEAD
from typing import TYPE_CHECKING, Any, Dict, List, Literal, Optional, Set, Tuple
=======
from typing import Literal, Optional
>>>>>>> 12e9d2bb

import wandb
from wandb import util
from wandb.sdk.lib import runid

from . import _dtypes
from ._private import MEDIA_TMP
from .base_types.media import Media, _numpy_arrays_to_lists
from .base_types.wb_value import WBValue
from .table_decorators import (
    allow_incremental_logging_after_append,
    allow_relogging_after_mutation,
    ensure_not_incremental,
)
from .utils import _json_helper

if TYPE_CHECKING:
    from wandb.sdk.artifacts import artifact


class _TableLinkMixin:
    def set_table(self, table):
        self._table = table


class _TableKey(str, _TableLinkMixin):
    def set_table(self, table, col_name):
        assert col_name in table.columns
        self._table = table
        self._col_name = col_name


class _TableIndex(int, _TableLinkMixin):
    def get_row(self):
        row = {}
        if self._table:
            row = {
                c: self._table.data[self][i] for i, c in enumerate(self._table.columns)
            }

        return row


class _PrimaryKeyType(_dtypes.Type):
    name = "primaryKey"
    legacy_names = ["wandb.TablePrimaryKey"]

    def assign_type(self, wb_type=None):
        if isinstance(wb_type, _dtypes.StringType) or isinstance(
            wb_type, _PrimaryKeyType
        ):
            return self
        return _dtypes.InvalidType()

    @classmethod
    def from_obj(cls, py_obj):
        if not isinstance(py_obj, _TableKey):
            raise TypeError("py_obj must be a wandb.Table")
        else:
            return cls()


class _ForeignKeyType(_dtypes.Type):
    name = "foreignKey"
    legacy_names = ["wandb.TableForeignKey"]
    types = [_TableKey]

    def __init__(self, table, col_name):
        assert isinstance(table, Table)
        assert isinstance(col_name, str)
        assert col_name in table.columns
        self.params.update({"table": table, "col_name": col_name})

    def assign_type(self, wb_type=None):
        if isinstance(wb_type, _dtypes.StringType):
            return self
        elif (
            isinstance(wb_type, _ForeignKeyType)
            and id(self.params["table"]) == id(wb_type.params["table"])
            and self.params["col_name"] == wb_type.params["col_name"]
        ):
            return self

        return _dtypes.InvalidType()

    @classmethod
    def from_obj(cls, py_obj):
        if not isinstance(py_obj, _TableKey):
            raise TypeError("py_obj must be a _TableKey")
        else:
            return cls(py_obj._table, py_obj._col_name)

    def to_json(self, artifact=None):
        res = super().to_json(artifact)
        if artifact is not None:
            table_name = f"media/tables/t_{runid.generate_id()}"
            entry = artifact.add(self.params["table"], table_name)
            res["params"]["table"] = entry.path
        else:
            raise AssertionError(
                "_ForeignKeyType does not support serialization without an artifact"
            )
        return res

    @classmethod
    def from_json(
        cls,
        json_dict,
        artifact,
    ):
        table = None
        col_name = None
        if artifact is None:
            raise AssertionError(
                "_ForeignKeyType does not support deserialization without an artifact"
            )
        else:
            table = artifact.get(json_dict["params"]["table"])
            col_name = json_dict["params"]["col_name"]

        if table is None:
            raise AssertionError("Unable to deserialize referenced table")

        return cls(table, col_name)


class _ForeignIndexType(_dtypes.Type):
    name = "foreignIndex"
    legacy_names = ["wandb.TableForeignIndex"]
    types = [_TableIndex]

    def __init__(self, table):
        assert isinstance(table, Table)
        self.params.update({"table": table})

    def assign_type(self, wb_type=None):
        if isinstance(wb_type, _dtypes.NumberType):
            return self
        elif isinstance(wb_type, _ForeignIndexType) and id(self.params["table"]) == id(
            wb_type.params["table"]
        ):
            return self

        return _dtypes.InvalidType()

    @classmethod
    def from_obj(cls, py_obj):
        if not isinstance(py_obj, _TableIndex):
            raise TypeError("py_obj must be a _TableIndex")
        else:
            return cls(py_obj._table)

    def to_json(self, artifact=None):
        res = super().to_json(artifact)
        if artifact is not None:
            table_name = f"media/tables/t_{runid.generate_id()}"
            entry = artifact.add(self.params["table"], table_name)
            res["params"]["table"] = entry.path
        else:
            raise AssertionError(
                "_ForeignIndexType does not support serialization without an artifact"
            )
        return res

    @classmethod
    def from_json(
        cls,
        json_dict,
        artifact,
    ):
        table = None
        if artifact is None:
            raise AssertionError(
                "_ForeignIndexType does not support deserialization without an artifact"
            )
        else:
            table = artifact.get(json_dict["params"]["table"])

        if table is None:
            raise AssertionError("Unable to deserialize referenced table")

        return cls(table)


def allow_relogging_after_mutation(method):
    def wrapper(self, *args, **kwargs):
        res = method(self, *args, **kwargs)

        has_been_logged = self._run is not None or self._artifact_target is not None

        if self.log_mode == "MUTABLE":
            self._run = None
            self._artifact_target = None
        elif self.log_mode == "IMMUTABLE" and has_been_logged:
            logging.warning(
                "You are mutating a Table with log_mode='IMMUTABLE' that has been"
                "logged already. Subsequent log() calls will have no effect."
                "Set log_mode='MUTABLE' to enable re-logging after mutations"
            )

        return res

    return wrapper


supported_logging_modes = ["IMMUTABLE", "MUTABLE"]


class Table(Media):
    """The Table class used to display and analyze tabular data.

    Unlike traditional spreadsheets, Tables support numerous types of data:
    scalar values, strings, numpy arrays, and most subclasses of `wandb.data_types.Media`.
    This means you can embed `Images`, `Video`, `Audio`, and other sorts of rich, annotated media
    directly in Tables, alongside other traditional scalar values.

    This class is the primary class used to generate the Table Visualizer
    in the UI: https://docs.wandb.ai/guides/data-vis/tables.
    """

    MAX_ROWS = 10000
    MAX_ARTIFACT_ROWS = 200000
    _MAX_EMBEDDING_DIMENSIONS = 150
    _log_type = "table"
    supported_logging_modes = ["IMMUTABLE", "MUTABLE", "INCREMENTAL"]

    def __init__(
        self,
        columns=None,
        data=None,
        rows=None,
        dataframe=None,
        dtype=None,
        optional=True,
        allow_mixed_types=False,
<<<<<<< HEAD
        log_mode: Optional[
            Literal["IMMUTABLE", "MUTABLE", "INCREMENTAL"]
        ] = "IMMUTABLE",
=======
        log_mode: Optional[Literal["IMMUTABLE", "MUTABLE"]] = "IMMUTABLE",
>>>>>>> 12e9d2bb
    ):
        """Initializes a Table object.

        The rows is available for legacy reasons and should not be used.
        The Table class uses data to mimic the Pandas API.

        Args:
            columns: (List[str]) Names of the columns in the table.
                Defaults to ["Input", "Output", "Expected"].
            data: (List[List[any]]) 2D row-oriented array of values.
            dataframe: (pandas.DataFrame) DataFrame object used to create the table.
                When set, `data` and `columns` arguments are ignored.
            optional: (Union[bool,List[bool]]) Determines if `None` values are allowed. Default to True
                - If a singular bool value, then the optionality is enforced for all
                columns specified at construction time
                - If a list of bool values, then the optionality is applied to each
                column - should be the same length as `columns`
                applies to all columns. A list of bool values applies to each respective column.
            allow_mixed_types: (bool) Determines if columns are allowed to have mixed types
                (disables type validation). Defaults to False
<<<<<<< HEAD
            log_mode: Optional[str] Controls how the Table is logged when mutations occur.
=======
            log_mode: (Optional[Literal["IMMUTABLE", "MUTABLE"]]) Controls how the Table is logged when mutations occur.
>>>>>>> 12e9d2bb
                Options:
                - "IMMUTABLE" (default): Table can only be logged once; subsequent
                logging attempts after the table has been mutated will be no-ops.
                - "MUTABLE": Table can be re-logged after mutations, creating
                a new artifact version each time it's logged.
        """
        super().__init__()
        self._validate_log_mode(log_mode)
        self.log_mode = log_mode
<<<<<<< HEAD
        if self.log_mode == "INCREMENTAL":
            wandb.termwarn(
                "INCREMENTAL log mode is not ready for use yet. Please use IMMUTABLE or MUTABLE mode instead."
            )
            self._increment_num = 0
            self._last_logged_idx: int | None = None
            self._previous_increments_paths: list[str] = []
=======
>>>>>>> 12e9d2bb
        self._pk_col = None
        self._fk_cols: set[str] = set()
        if allow_mixed_types:
            dtype = _dtypes.AnyType

        # This is kept for legacy reasons (tss: personally, I think we should remove this)
        if columns is None:
            columns = ["Input", "Output", "Expected"]

        # Explicit dataframe option
        if dataframe is not None:
            self._init_from_dataframe(dataframe, columns, optional, dtype)
        else:
            # Expected pattern
            if data is not None:
                if util.is_numpy_array(data):
                    self._init_from_ndarray(data, columns, optional, dtype)
                elif util.is_pandas_data_frame(data):
                    self._init_from_dataframe(data, columns, optional, dtype)
                else:
                    self._init_from_list(data, columns, optional, dtype)

            # legacy
            elif rows is not None:
                self._init_from_list(rows, columns, optional, dtype)

            # Default empty case
            else:
                self._init_from_list([], columns, optional, dtype)

    def _validate_log_mode(self, log_mode):
        assert (
<<<<<<< HEAD
            log_mode in Table.supported_logging_modes
        ), f"Invalid log_mode: {log_mode}. Must be one of {Table.supported_logging_modes}"
=======
            log_mode in supported_logging_modes
        ), f"Invalid log_mode: {log_mode}. Must be one of {supported_logging_modes}"
>>>>>>> 12e9d2bb

    @staticmethod
    def _assert_valid_columns(columns):
        valid_col_types = [str, int]
        assert isinstance(columns, list), "columns argument expects a `list` object"
        assert len(columns) == 0 or all(
            [type(col) in valid_col_types for col in columns]
        ), "columns argument expects list of strings or ints"

    def _init_from_list(self, data, columns, optional=True, dtype=None):
        assert isinstance(data, list), "data argument expects a `list` object"
        self.data = []
        self._assert_valid_columns(columns)
        self.columns = columns
        self._make_column_types(dtype, optional)
        for row in data:
            self.add_data(*row)

    def _init_from_ndarray(self, ndarray, columns, optional=True, dtype=None):
        assert util.is_numpy_array(
            ndarray
        ), "ndarray argument expects a `numpy.ndarray` object"
        self.data = []
        self._assert_valid_columns(columns)
        self.columns = columns
        self._make_column_types(dtype, optional)
        for row in ndarray:
            self.add_data(*row)

    def _init_from_dataframe(self, dataframe, columns, optional=True, dtype=None):
        assert util.is_pandas_data_frame(
            dataframe
        ), "dataframe argument expects a `pandas.core.frame.DataFrame` object"
        self.data = []
        columns = list(dataframe.columns)
        self._assert_valid_columns(columns)
        self.columns = columns
        self._make_column_types(dtype, optional)
        for row in range(len(dataframe)):
            self.add_data(*tuple(dataframe[col].values[row] for col in self.columns))

    def _make_column_types(self, dtype=None, optional=True):
        if dtype is None:
            dtype = _dtypes.UnknownType()

        if optional.__class__ is not list:
            optional = [optional for _ in range(len(self.columns))]

        if dtype.__class__ is not list:
            dtype = [dtype for _ in range(len(self.columns))]

        self._column_types = _dtypes.TypedDictType({})
        for col_name, opt, dt in zip(self.columns, optional, dtype):
            self.cast(col_name, dt, opt)

    @allow_relogging_after_mutation
    def cast(self, col_name, dtype, optional=False):
        """Casts a column to a specific data type.

        This can be one of the normal python classes, an internal W&B type, or an
        example object, like an instance of wandb.Image or wandb.Classes.

        Args:
            col_name: (str) - The name of the column to cast.
            dtype: (class, wandb.wandb_sdk.interface._dtypes.Type, any) - The target dtype.
            optional: (bool) - If the column should allow Nones.
        """
        assert col_name in self.columns

        wbtype = _dtypes.TypeRegistry.type_from_dtype(dtype)

        if optional:
            wbtype = _dtypes.OptionalType(wbtype)

        # Cast each value in the row, raising an error if there are invalid entries.
        col_ndx = self.columns.index(col_name)
        for row in self.data:
            result_type = wbtype.assign(row[col_ndx])
            if isinstance(result_type, _dtypes.InvalidType):
                raise TypeError(
                    f"Existing data {row[col_ndx]}, of type {_dtypes.TypeRegistry.type_of(row[col_ndx])} cannot be cast to {wbtype}"
                )
            wbtype = result_type

        # Assert valid options
        is_pk = isinstance(wbtype, _PrimaryKeyType)
        is_fk = isinstance(wbtype, _ForeignKeyType)
        is_fi = isinstance(wbtype, _ForeignIndexType)
        if is_pk or is_fk or is_fi:
            assert (
                not optional
            ), "Primary keys, foreign keys, and foreign indexes cannot be optional."

        if (is_fk or is_fk) and id(wbtype.params["table"]) == id(self):
            raise AssertionError("Cannot set a foreign table reference to same table.")

        if is_pk:
            assert (
                self._pk_col is None
            ), f"Cannot have multiple primary keys - {self._pk_col} is already set as the primary key."

        # Update the column type
        self._column_types.params["type_map"][col_name] = wbtype

        # Wrap the data if needed
        self._update_keys()
        return wbtype

    def __ne__(self, other):
        return not self.__eq__(other)

    def _eq_debug(self, other, should_assert=False):
        eq = isinstance(other, Table)
        assert (
            not should_assert or eq
        ), f"Found type {other.__class__}, expected {Table}"
        eq = eq and len(self.data) == len(other.data)
        assert (
            not should_assert or eq
        ), f"Found {len(other.data)} rows, expected {len(self.data)}"
        eq = eq and self.columns == other.columns
        assert (
            not should_assert or eq
        ), f"Found columns {other.columns}, expected {self.columns}"
        eq = eq and self._column_types == other._column_types
        assert (
            not should_assert or eq
        ), f"Found column type {other._column_types}, expected column type {self._column_types}"
        if eq:
            for row_ndx in range(len(self.data)):
                for col_ndx in range(len(self.data[row_ndx])):
                    _eq = self.data[row_ndx][col_ndx] == other.data[row_ndx][col_ndx]
                    # equal if all are equal
                    if util.is_numpy_array(_eq):
                        _eq = ((_eq * -1) + 1).sum() == 0
                    eq = eq and _eq
                    assert (
                        not should_assert or eq
                    ), f"Unequal data at row_ndx {row_ndx} col_ndx {col_ndx}: found {other.data[row_ndx][col_ndx]}, expected {self.data[row_ndx][col_ndx]}"
                    if not eq:
                        return eq
        return eq

    def __eq__(self, other):
        return self._eq_debug(other)

    @allow_relogging_after_mutation
    def add_row(self, *row):
        """Deprecated; use add_data instead."""
        logging.warning("add_row is deprecated, use add_data")
        self.add_data(*row)

    @allow_relogging_after_mutation
<<<<<<< HEAD
    @allow_incremental_logging_after_append
=======
>>>>>>> 12e9d2bb
    def add_data(self, *data):
        """Adds a new row of data to the table. The maximum amount of rows in a table is determined by `wandb.Table.MAX_ARTIFACT_ROWS`.

        The length of the data should match the length of the table column.
        """
        if len(data) != len(self.columns):
            raise ValueError(
                f"This table expects {len(self.columns)} columns: {self.columns}, found {len(data)}"
            )

        # Special case to pre-emptively cast a column as a key.
        # Needed as String.assign(Key) is invalid
        for ndx, item in enumerate(data):
            if isinstance(item, _TableLinkMixin):
                self.cast(
                    self.columns[ndx],
                    _dtypes.TypeRegistry.type_of(item),
                    optional=False,
                )

        # Update the table's column types
        result_type = self._get_updated_result_type(data)
        self._column_types = result_type

        # rows need to be mutable
        if isinstance(data, tuple):
            data = list(data)
        # Add the new data
        self.data.append(data)

        # Update the wrapper values if needed
        self._update_keys(force_last=True)

    def _get_updated_result_type(self, row):
        """Returns the updated result type based on the inputted row.

        Raises:
            TypeError: if the assignment is invalid.
        """
        incoming_row_dict = {
            col_key: row[ndx] for ndx, col_key in enumerate(self.columns)
        }
        current_type = self._column_types
        result_type = current_type.assign(incoming_row_dict)
        if isinstance(result_type, _dtypes.InvalidType):
            raise TypeError(
                f"Data row contained incompatible types:\n{current_type.explain(incoming_row_dict)}"
            )
        return result_type

    def _to_table_json(self, max_rows=None, warn=True):
        # separate this method for easier testing
        if max_rows is None:
            max_rows = Table.MAX_ROWS
        n_rows = len(self.data)
        if n_rows > max_rows and warn:
            # NOTE: Never raises for reinit="create_new" runs.
            #   Since this is called by bind_to_run(), this can be fixed by
            #   propagating the run. It cannot be fixed for to_json() calls
            #   that are given an artifact, other than by deferring to singleton
            #   settings.
            if wandb.run and (
                wandb.run.settings.table_raise_on_max_row_limit_exceeded
                or wandb.run.settings.strict
            ):
                raise ValueError(
                    f"Table row limit exceeded: table has {n_rows} rows, limit is {max_rows}. "
                    f"To increase the maximum number of allowed rows in a wandb.Table, override "
                    f"the limit with `wandb.Table.MAX_ARTIFACT_ROWS = X` and try again. Note: "
                    f"this may cause slower queries in the W&B UI."
                )
            logging.warning(f"Truncating wandb.Table object to {max_rows} rows.")

        if self.log_mode == "INCREMENTAL" and self._last_logged_idx is not None:
            return {
                "columns": self.columns,
                "data": self.data[
                    self._last_logged_idx + 1 : self._last_logged_idx + 1 + max_rows
                ],
            }
        else:
            return {"columns": self.columns, "data": self.data[:max_rows]}

    def bind_to_run(self, *args, **kwargs):
        # We set `warn=False` since Tables will now always be logged to both
        # files and artifacts. The file limit will never practically matter and
        # this code path will be ultimately removed. The 10k limit warning confuses
        # users given that we publicly say 200k is the limit.
        data = self._to_table_json(warn=False)
        tmp_path = os.path.join(MEDIA_TMP.name, runid.generate_id() + ".table.json")
        data = _numpy_arrays_to_lists(data)
        with codecs.open(tmp_path, "w", encoding="utf-8") as fp:
            util.json_dump_safer(data, fp)
        self._set_file(tmp_path, is_tmp=True, extension=".table.json")
        super().bind_to_run(*args, **kwargs)

    @classmethod
    def get_media_subdir(cls):
        return os.path.join("media", "table")

    @classmethod
    def from_json(cls, json_obj, source_artifact: "artifact.Artifact"):
        data = []
        column_types = None
        np_deserialized_columns = {}
        timestamp_column_indices = set()
        log_mode = json_obj.get("log_mode", "IMMUTABLE")
        if json_obj.get("column_types") is not None:
            column_types = _dtypes.TypeRegistry.type_from_dict(
                json_obj["column_types"], source_artifact
            )
            for col_name in column_types.params["type_map"]:
                col_type = column_types.params["type_map"][col_name]
                ndarray_type = None
                if isinstance(col_type, _dtypes.NDArrayType):
                    ndarray_type = col_type
                elif isinstance(col_type, _dtypes.UnionType):
                    for t in col_type.params["allowed_types"]:
                        if isinstance(t, _dtypes.NDArrayType):
                            ndarray_type = t
                        elif isinstance(t, _dtypes.TimestampType):
                            timestamp_column_indices.add(
                                json_obj["columns"].index(col_name)
                            )

                elif isinstance(col_type, _dtypes.TimestampType):
                    timestamp_column_indices.add(json_obj["columns"].index(col_name))

                if (
                    ndarray_type is not None
                    and ndarray_type._get_serialization_path() is not None
                ):
                    serialization_path = ndarray_type._get_serialization_path()

                    if serialization_path is None:
                        continue

                    np = util.get_module(
                        "numpy",
                        required="Deserializing NumPy columns requires NumPy to be installed.",
                    )
                    deserialized = np.load(
                        source_artifact.get_entry(serialization_path["path"]).download()
                    )
                    np_deserialized_columns[json_obj["columns"].index(col_name)] = (
                        deserialized[serialization_path["key"]]
                    )
                    ndarray_type._clear_serialization_path()

        if log_mode == "INCREMENTAL":
            unprocessed_table_data = _get_data_from_increments(
                json_obj, source_artifact
            )
        else:
            unprocessed_table_data = json_obj["data"]

        for r_ndx, row in enumerate(unprocessed_table_data):
            processed_row = _process_table_row(
                row,
                timestamp_column_indices,
                np_deserialized_columns,
                source_artifact,
                r_ndx,
            )
            data.append(processed_row)

        # construct Table with dtypes for each column if type information exists
        dtypes = None
        if column_types is not None:
            dtypes = [
                column_types.params["type_map"][str(col)] for col in json_obj["columns"]
            ]

        new_obj = cls(
            columns=json_obj["columns"], data=data, dtype=dtypes, log_mode=log_mode
        )

        if column_types is not None:
            new_obj._column_types = column_types

        new_obj._update_keys()
        return new_obj

    def to_json(self, run_or_artifact):
        json_dict = super().to_json(run_or_artifact)

        if self.log_mode == "INCREMENTAL":
            json_dict.update(
                {
                    "increment_num": self._increment_num,
                    "previous_increments_paths": self._previous_increments_paths,
                }
            )

        if isinstance(run_or_artifact, wandb.wandb_sdk.wandb_run.Run):
            if self.log_mode == "INCREMENTAL":
                wbvalue_type = "incremental-table-file"
            else:
                wbvalue_type = "table-file"

            json_dict.update(
                {
                    "_type": wbvalue_type,
                    "ncols": len(self.columns),
                    "nrows": len(self.data),
                    "log_mode": self.log_mode,
                }
            )

        elif isinstance(run_or_artifact, wandb.Artifact):
            artifact = run_or_artifact
            mapped_data = []
            data = self._to_table_json(Table.MAX_ARTIFACT_ROWS)["data"]

            ndarray_col_ndxs = set()
            for col_ndx, col_name in enumerate(self.columns):
                col_type = self._column_types.params["type_map"][col_name]
                ndarray_type = None
                if isinstance(col_type, _dtypes.NDArrayType):
                    ndarray_type = col_type
                elif isinstance(col_type, _dtypes.UnionType):
                    for t in col_type.params["allowed_types"]:
                        if isinstance(t, _dtypes.NDArrayType):
                            ndarray_type = t

                # Do not serialize 1d arrays - these are likely embeddings and
                # will not have the same cost as higher dimensional arrays
                is_1d_array = (
                    ndarray_type is not None
                    and "shape" in ndarray_type._params
                    and isinstance(ndarray_type._params["shape"], list)
                    and len(ndarray_type._params["shape"]) == 1
                    and ndarray_type._params["shape"][0]
                    <= self._MAX_EMBEDDING_DIMENSIONS
                )
                if is_1d_array:
                    self._column_types.params["type_map"][col_name] = _dtypes.ListType(
                        _dtypes.NumberType, ndarray_type._params["shape"][0]
                    )
                elif ndarray_type is not None:
                    np = util.get_module(
                        "numpy",
                        required="Serializing NumPy requires NumPy to be installed.",
                    )
                    file_name = f"{str(col_name)}_{runid.generate_id()}.npz"
                    npz_file_name = os.path.join(MEDIA_TMP.name, file_name)
                    np.savez_compressed(
                        npz_file_name,
                        **{
                            str(col_name): self.get_column(col_name, convert_to="numpy")
                        },
                    )
                    entry = artifact.add_file(
                        npz_file_name, "media/serialized_data/" + file_name, is_tmp=True
                    )
                    ndarray_type._set_serialization_path(entry.path, str(col_name))
                    ndarray_col_ndxs.add(col_ndx)

            for row in data:
                mapped_row = []
                for ndx, v in enumerate(row):
                    if ndx in ndarray_col_ndxs:
                        mapped_row.append(None)
                    else:
                        mapped_row.append(_json_helper(v, artifact))
                mapped_data.append(mapped_row)

            json_dict.update(
                {
                    "_type": Table._log_type,
                    "columns": self.columns,
                    "data": mapped_data,
                    "ncols": len(self.columns),
                    "nrows": len(mapped_data),
                    "column_types": self._column_types.to_json(artifact),
                    "log_mode": self.log_mode,
                }
            )
        else:
            raise ValueError("to_json accepts wandb_run.Run or wandb_artifact.Artifact")

        return json_dict

    def iterrows(self):
        """Returns the table data by row, showing the index of the row and the relevant data.

        Yields:
        ------
        index : int
            The index of the row. Using this value in other W&B tables
            will automatically build a relationship between the tables
        row : List[any]
            The data of the row.
        """
        for ndx in range(len(self.data)):
            index = _TableIndex(ndx)
            index.set_table(self)
            yield index, self.data[ndx]

    @allow_relogging_after_mutation
    def set_pk(self, col_name):
        # TODO: Docs
        assert col_name in self.columns
        self.cast(col_name, _PrimaryKeyType())

    @allow_relogging_after_mutation
    def set_fk(self, col_name, table, table_col):
        # TODO: Docs
        assert col_name in self.columns
        assert col_name != self._pk_col
        self.cast(col_name, _ForeignKeyType(table, table_col))

    def _update_keys(self, force_last=False):
        """Updates the known key-like columns based on current column types.

        If the state has been updated since the last update, wraps the data
        appropriately in the Key classes.

        Args:
            force_last: (bool) Wraps the last column of data even if there
                are no key updates.
        """
        _pk_col = None
        _fk_cols = set()

        # Buildup the known keys from column types
        c_types = self._column_types.params["type_map"]
        for t in c_types:
            if isinstance(c_types[t], _PrimaryKeyType):
                _pk_col = t
            elif isinstance(c_types[t], _ForeignKeyType) or isinstance(
                c_types[t], _ForeignIndexType
            ):
                _fk_cols.add(t)

        # If there are updates to perform, safely update them
        has_update = _pk_col != self._pk_col or _fk_cols != self._fk_cols
        if has_update:
            # If we removed the PK
            if _pk_col is None and self._pk_col is not None:
                raise AssertionError(
                    f"Cannot unset primary key (column {self._pk_col})"
                )
            # If there is a removed FK
            if len(self._fk_cols - _fk_cols) > 0:
                raise AssertionError(
                    f"Cannot unset foreign key. Attempted to unset ({self._fk_cols - _fk_cols})"
                )

            self._pk_col = _pk_col
            self._fk_cols = _fk_cols

        # Apply updates to data only if there are update or the caller
        # requested the final row to be updated
        if has_update or force_last:
            self._apply_key_updates(not has_update)

    def _apply_key_updates(self, only_last=False):
        """Appropriately wraps the underlying data in special Key classes.

        Args:
            only_last: only apply the updates to the last row (used for performance when
            the caller knows that the only new data is the last row and no updates were
            applied to the column types)
        """
        c_types = self._column_types.params["type_map"]

        # Define a helper function which will wrap the data of a single row
        # in the appropriate class wrapper.
        def update_row(row_ndx):
            for fk_col in self._fk_cols:
                col_ndx = self.columns.index(fk_col)

                # Wrap the Foreign Keys
                if isinstance(c_types[fk_col], _ForeignKeyType) and not isinstance(
                    self.data[row_ndx][col_ndx], _TableKey
                ):
                    self.data[row_ndx][col_ndx] = _TableKey(self.data[row_ndx][col_ndx])
                    self.data[row_ndx][col_ndx].set_table(
                        c_types[fk_col].params["table"],
                        c_types[fk_col].params["col_name"],
                    )

                # Wrap the Foreign Indexes
                elif isinstance(c_types[fk_col], _ForeignIndexType) and not isinstance(
                    self.data[row_ndx][col_ndx], _TableIndex
                ):
                    self.data[row_ndx][col_ndx] = _TableIndex(
                        self.data[row_ndx][col_ndx]
                    )
                    self.data[row_ndx][col_ndx].set_table(
                        c_types[fk_col].params["table"]
                    )

            # Wrap the Primary Key
            if self._pk_col is not None:
                col_ndx = self.columns.index(self._pk_col)
                self.data[row_ndx][col_ndx] = _TableKey(self.data[row_ndx][col_ndx])
                self.data[row_ndx][col_ndx].set_table(self, self._pk_col)

        if only_last:
            update_row(len(self.data) - 1)
        else:
            for row_ndx in range(len(self.data)):
                update_row(row_ndx)

<<<<<<< HEAD
    @ensure_not_incremental
=======
>>>>>>> 12e9d2bb
    @allow_relogging_after_mutation
    def add_column(self, name, data, optional=False):
        """Adds a column of data to the table.

        Args:
            name: (str) - the unique name of the column
            data: (list | np.array) - a column of homogeneous data
            optional: (bool) - if null-like values are permitted
        """
        assert isinstance(name, str) and name not in self.columns
        is_np = util.is_numpy_array(data)
        assert isinstance(data, list) or is_np
        assert isinstance(optional, bool)
        is_first_col = len(self.columns) == 0
        assert is_first_col or len(data) == len(
            self.data
        ), f"Expected length {len(self.data)}, found {len(data)}"

        # Add the new data
        for ndx in range(max(len(data), len(self.data))):
            if is_first_col:
                self.data.append([])
            if is_np:
                self.data[ndx].append(data[ndx])
            else:
                self.data[ndx].append(data[ndx])
        # add the column
        self.columns.append(name)

        try:
            self.cast(name, _dtypes.UnknownType(), optional=optional)
        except TypeError as err:
            # Undo the changes
            if is_first_col:
                self.data = []
                self.columns = []
            else:
                for ndx in range(len(self.data)):
                    self.data[ndx] = self.data[ndx][:-1]
                self.columns = self.columns[:-1]
            raise err

    def get_column(self, name, convert_to=None):
        """Retrieves a column from the table and optionally converts it to a NumPy object.

        Args:
            name: (str) - the name of the column
            convert_to: (str, optional)
                - "numpy": will convert the underlying data to numpy object
        """
        assert name in self.columns
        assert convert_to is None or convert_to == "numpy"
        if convert_to == "numpy":
            np = util.get_module(
                "numpy", required="Converting to NumPy requires installing NumPy"
            )
        col = []
        col_ndx = self.columns.index(name)
        for row in self.data:
            item = row[col_ndx]
            if convert_to is not None and isinstance(item, WBValue):
                item = item.to_data_array()
            col.append(item)
        if convert_to == "numpy":
            col = np.array(col)
        return col

    def get_index(self):
        """Returns an array of row indexes for use in other tables to create links."""
        ndxs = []
        for ndx in range(len(self.data)):
            index = _TableIndex(ndx)
            index.set_table(self)
            ndxs.append(index)
        return ndxs

    def get_dataframe(self):
        """Returns a `pandas.DataFrame` of the table."""
        pd = util.get_module(
            "pandas",
            required="Converting to pandas.DataFrame requires installing pandas",
        )
        return pd.DataFrame.from_records(self.data, columns=self.columns)

    def index_ref(self, index):
        """Gets a reference of the index of a row in the table."""
        assert index < len(self.data)
        _index = _TableIndex(index)
        _index.set_table(self)
        return _index

<<<<<<< HEAD
    @ensure_not_incremental
=======
>>>>>>> 12e9d2bb
    @allow_relogging_after_mutation
    def add_computed_columns(self, fn):
        """Adds one or more computed columns based on existing data.

        Args:
            fn: A function which accepts one or two parameters, ndx (int) and row (dict),
                which is expected to return a dict representing new columns for that row, keyed
                by the new column names.

                `ndx` is an integer representing the index of the row. Only included if `include_ndx`
                      is set to `True`.

                `row` is a dictionary keyed by existing columns
        """
        new_columns = {}
        for ndx, row in self.iterrows():
            row_dict = {self.columns[i]: row[i] for i in range(len(self.columns))}
            new_row_dict = fn(ndx, row_dict)
            assert isinstance(new_row_dict, dict)
            for key in new_row_dict:
                new_columns[key] = new_columns.get(key, [])
                new_columns[key].append(new_row_dict[key])
        for new_col_name in new_columns:
            self.add_column(new_col_name, new_columns[new_col_name])


class _PartitionTablePartEntry:
    """Helper class for PartitionTable to track its parts."""

    def __init__(self, entry, source_artifact):
        self.entry = entry
        self.source_artifact = source_artifact
        self._part = None

    def get_part(self):
        if self._part is None:
            self._part = self.source_artifact.get(self.entry.path)
        return self._part

    def free(self):
        self._part = None


class PartitionedTable(Media):
    """A table which is composed of multiple sub-tables.

    Currently, PartitionedTable is designed to point to a directory within an artifact.
    """

    _log_type = "partitioned-table"

    def __init__(self, parts_path):
        """Initialize a PartitionedTable.

        Args:
            parts_path (str): path to a directory of tables in the artifact.
        """
        super().__init__()
        self.parts_path = parts_path
        self._loaded_part_entries = {}

    def to_json(self, artifact_or_run):
        json_obj = {
            "_type": PartitionedTable._log_type,
        }
        if isinstance(artifact_or_run, wandb.wandb_sdk.wandb_run.Run):
            artifact_entry_url = self._get_artifact_entry_ref_url()
            if artifact_entry_url is None:
                raise ValueError(
                    "PartitionedTables must first be added to an Artifact before logging to a Run"
                )
            json_obj["artifact_path"] = artifact_entry_url
        else:
            json_obj["parts_path"] = self.parts_path
        return json_obj

    @classmethod
    def from_json(cls, json_obj, source_artifact):
        instance = cls(json_obj["parts_path"])
        entries = source_artifact.manifest.get_entries_in_directory(
            json_obj["parts_path"]
        )
        for entry in entries:
            instance._add_part_entry(entry, source_artifact)
        return instance

    def iterrows(self):
        """Iterate over rows as (ndx, row).

        Yields:
        ------
        index : int
            The index of the row.
        row : List[any]
            The data of the row.
        """
        columns = None
        ndx = 0
        for entry_path in self._loaded_part_entries:
            part = self._loaded_part_entries[entry_path].get_part()
            if columns is None:
                columns = part.columns
            elif columns != part.columns:
                raise ValueError(
                    f"Table parts have non-matching columns. {columns} != {part.columns}"
                )
            for _, row in part.iterrows():
                yield ndx, row
                ndx += 1

            self._loaded_part_entries[entry_path].free()

    def _add_part_entry(self, entry, source_artifact):
        self._loaded_part_entries[entry.path] = _PartitionTablePartEntry(
            entry, source_artifact
        )

    def __ne__(self, other):
        return not self.__eq__(other)

    def __eq__(self, other):
        return isinstance(other, self.__class__) and self.parts_path == other.parts_path

    def bind_to_run(self, *args, **kwargs):
        raise ValueError("PartitionedTables cannot be bound to runs")


class JoinedTable(Media):
    """Join two tables for visualization in the Artifact UI.

    Args:
        table1 (str, wandb.Table, ArtifactManifestEntry):
            the path to a wandb.Table in an artifact, the table object, or ArtifactManifestEntry
        table2 (str, wandb.Table):
            the path to a wandb.Table in an artifact, the table object, or ArtifactManifestEntry
        join_key (str, [str, str]):
            key or keys to perform the join
    """

    _log_type = "joined-table"

    def __init__(self, table1, table2, join_key):
        super().__init__()

        if not isinstance(join_key, str) and (
            not isinstance(join_key, list) or len(join_key) != 2
        ):
            raise ValueError(
                "JoinedTable join_key should be a string or a list of two strings"
            )

        if not self._validate_table_input(table1):
            raise ValueError(
                "JoinedTable table1 should be an artifact path to a table or wandb.Table object"
            )

        if not self._validate_table_input(table2):
            raise ValueError(
                "JoinedTable table2 should be an artifact path to a table or wandb.Table object"
            )

        self._table1 = table1
        self._table2 = table2
        self._join_key = join_key

    @classmethod
    def from_json(cls, json_obj, source_artifact):
        t1 = source_artifact.get(json_obj["table1"])
        if t1 is None:
            t1 = json_obj["table1"]

        t2 = source_artifact.get(json_obj["table2"])
        if t2 is None:
            t2 = json_obj["table2"]

        return cls(
            t1,
            t2,
            json_obj["join_key"],
        )

    @staticmethod
    def _validate_table_input(table):
        """Helper method to validate that the table input is one of the 3 supported types."""
        return (
            (isinstance(table, str) and table.endswith(".table.json"))
            or isinstance(table, Table)
            or isinstance(table, PartitionedTable)
            or (hasattr(table, "ref_url") and table.ref_url().endswith(".table.json"))
        )

    def _ensure_table_in_artifact(self, table, artifact, table_ndx):
        """Helper method to add the table to the incoming artifact. Returns the path."""
        if isinstance(table, Table) or isinstance(table, PartitionedTable):
            table_name = f"t{table_ndx}_{str(id(self))}"
            if (
                table._artifact_source is not None
                and table._artifact_source.name is not None
            ):
                table_name = os.path.basename(table._artifact_source.name)
            entry = artifact.add(table, table_name)
            table = entry.path
        # Check if this is an ArtifactManifestEntry
        elif hasattr(table, "ref_url"):
            # Give the new object a unique, yet deterministic name
            name = binascii.hexlify(base64.standard_b64decode(table.digest)).decode(
                "ascii"
            )[:20]
            entry = artifact.add_reference(
                table.ref_url(), "{}.{}.json".format(name, table.name.split(".")[-2])
            )[0]
            table = entry.path

        err_str = "JoinedTable table:{} not found in artifact. Add a table to the artifact using Artifact#add(<table>, {}) before adding this JoinedTable"
        if table not in artifact._manifest.entries:
            raise ValueError(err_str.format(table, table))

        return table

    def to_json(self, artifact_or_run):
        json_obj = {
            "_type": JoinedTable._log_type,
        }
        if isinstance(artifact_or_run, wandb.wandb_sdk.wandb_run.Run):
            artifact_entry_url = self._get_artifact_entry_ref_url()
            if artifact_entry_url is None:
                raise ValueError(
                    "JoinedTables must first be added to an Artifact before logging to a Run"
                )
            json_obj["artifact_path"] = artifact_entry_url
        else:
            table1 = self._ensure_table_in_artifact(self._table1, artifact_or_run, 1)
            table2 = self._ensure_table_in_artifact(self._table2, artifact_or_run, 2)
            json_obj.update(
                {
                    "table1": table1,
                    "table2": table2,
                    "join_key": self._join_key,
                }
            )
        return json_obj

    def __ne__(self, other):
        return not self.__eq__(other)

    def _eq_debug(self, other, should_assert=False):
        eq = isinstance(other, JoinedTable)
        assert (
            not should_assert or eq
        ), f"Found type {other.__class__}, expected {JoinedTable}"
        eq = eq and self._join_key == other._join_key
        assert (
            not should_assert or eq
        ), f"Found {other._join_key} join key, expected {self._join_key}"
        eq = eq and self._table1._eq_debug(other._table1, should_assert)
        eq = eq and self._table2._eq_debug(other._table2, should_assert)
        return eq

    def __eq__(self, other):
        return self._eq_debug(other, False)

    def bind_to_run(self, *args, **kwargs):
        raise ValueError("JoinedTables cannot be bound to runs")


class _TableType(_dtypes.Type):
    name = "table"
    legacy_names = ["wandb.Table"]
    types = [Table]

    def __init__(self, column_types=None):
        if column_types is None:
            column_types = _dtypes.UnknownType()
        if isinstance(column_types, dict):
            column_types = _dtypes.TypedDictType(column_types)
        elif not (
            isinstance(column_types, _dtypes.TypedDictType)
            or isinstance(column_types, _dtypes.UnknownType)
        ):
            raise TypeError("column_types must be a dict or TypedDictType")

        self.params.update({"column_types": column_types})

    def assign_type(self, wb_type=None):
        if isinstance(wb_type, _TableType):
            column_types = self.params["column_types"].assign_type(
                wb_type.params["column_types"]
            )
            if not isinstance(column_types, _dtypes.InvalidType):
                return _TableType(column_types)

        return _dtypes.InvalidType()

    @classmethod
    def from_obj(cls, py_obj):
        if not isinstance(py_obj, Table):
            raise TypeError("py_obj must be a wandb.Table")
        else:
            return cls(py_obj._column_types)


class _JoinedTableType(_dtypes.Type):
    name = "joined-table"
    types = [JoinedTable]


class _PartitionedTableType(_dtypes.Type):
    name = "partitioned-table"
    types = [PartitionedTable]


_dtypes.TypeRegistry.add(_TableType)
_dtypes.TypeRegistry.add(_JoinedTableType)
_dtypes.TypeRegistry.add(_PartitionedTableType)
_dtypes.TypeRegistry.add(_ForeignKeyType)
_dtypes.TypeRegistry.add(_PrimaryKeyType)
_dtypes.TypeRegistry.add(_ForeignIndexType)


def _get_data_from_increments(
    json_obj: Dict[str, Any], source_artifact: "artifact.Artifact"
) -> List[Any]:
    """Get data from incremental table artifacts.

    Args:
        json_obj: The JSON object containing table metadata.
        source_artifact: The source artifact containing the table data.

    Returns:
        List of table rows from all increments.
    """
    if "latest" not in source_artifact.aliases:
        wandb.termwarn(
            (
                "It is recommended to use the latest version of the "
                "incremental table artifact for ordering guarantees."
            ),
            repeat=False,
        )
    data: List[Any] = []
    increment_num = json_obj.get("increment_num", None)
    if increment_num is None:
        return data

    # Sort by increment number first, then by timestamp if present
    # Format of name is: "{incr_num}-{timestamp_ms}.{key}.table.json"
    def get_sort_key(key: str) -> Tuple[int, int]:
        try:
            parts = key.split(".")
            increment_parts = parts[0].split("-")
            increment_num = int(increment_parts[0])
            # If there's a timestamp part, use it for secondary sorting
            timestamp = int(increment_parts[1]) if len(increment_parts) > 1 else 0
            return (increment_num, timestamp)
        except (ValueError, IndexError):
            wandb.termwarn(
                (
                    f"Could not parse artifact entry for increment {key}."
                    " The entry name does not follow the naming convention"
                    " <increment_number>-<timestamp>.<key>.table.json"
                    " The data in the table will be out of order."
                ),
                repeat=False,
            )
            return (0, 0)

    sorted_increment_keys = []
    for entry_key in source_artifact.manifest.entries:
        if entry_key.endswith(".table.json"):
            sorted_increment_keys.append(entry_key)

    sorted_increment_keys.sort(key=get_sort_key)

    for entry_key in sorted_increment_keys:
        try:
            with open(source_artifact.manifest.entries[entry_key].download()) as f:
                table_data = json.load(f)
            data.extend(table_data["data"])
        except (json.JSONDecodeError, KeyError) as e:
            raise wandb.Error(f"Invalid table file {entry_key}") from e
    return data


def _process_table_row(
    row: List[Any],
    timestamp_column_indices: Set[_dtypes.TimestampType],
    np_deserialized_columns: Dict[int, Any],
    source_artifact: "artifact.Artifact",
    row_idx: int,
) -> List[Any]:
    """Convert special columns in a table row to Python types.

    Processes a single row of table data by converting timestamp values to
    datetime objects, replacing np typed cells with numpy array data,
    and initializing media objects from their json value.


    Args:
        row: The row data to process.
        timestamp_column_indices: Set of column indices containing timestamps.
        np_deserialized_columns: Dictionary mapping column indices to numpy arrays.
        source_artifact: The source artifact containing the table data.
        row_idx: The index of the current row.

    Returns:
        Processed row data.
    """
    row_data = []
    for c_ndx, item in enumerate(row):
        cell: Any
        if c_ndx in timestamp_column_indices and isinstance(item, (int, float)):
            cell = datetime.datetime.fromtimestamp(
                item / 1000, tz=datetime.timezone.utc
            )
        elif c_ndx in np_deserialized_columns:
            cell = np_deserialized_columns[c_ndx][row_idx]
        elif (
            isinstance(item, dict)
            and "_type" in item
            and (obj := WBValue.init_from_json(item, source_artifact))
        ):
            cell = obj
        else:
            cell = item
        row_data.append(cell)
    return row_data<|MERGE_RESOLUTION|>--- conflicted
+++ resolved
@@ -5,11 +5,7 @@
 import json
 import logging
 import os
-<<<<<<< HEAD
 from typing import TYPE_CHECKING, Any, Dict, List, Literal, Optional, Set, Tuple
-=======
-from typing import Literal, Optional
->>>>>>> 12e9d2bb
 
 import wandb
 from wandb import util
@@ -245,13 +241,9 @@
         dtype=None,
         optional=True,
         allow_mixed_types=False,
-<<<<<<< HEAD
         log_mode: Optional[
             Literal["IMMUTABLE", "MUTABLE", "INCREMENTAL"]
         ] = "IMMUTABLE",
-=======
-        log_mode: Optional[Literal["IMMUTABLE", "MUTABLE"]] = "IMMUTABLE",
->>>>>>> 12e9d2bb
     ):
         """Initializes a Table object.
 
@@ -272,11 +264,7 @@
                 applies to all columns. A list of bool values applies to each respective column.
             allow_mixed_types: (bool) Determines if columns are allowed to have mixed types
                 (disables type validation). Defaults to False
-<<<<<<< HEAD
             log_mode: Optional[str] Controls how the Table is logged when mutations occur.
-=======
-            log_mode: (Optional[Literal["IMMUTABLE", "MUTABLE"]]) Controls how the Table is logged when mutations occur.
->>>>>>> 12e9d2bb
                 Options:
                 - "IMMUTABLE" (default): Table can only be logged once; subsequent
                 logging attempts after the table has been mutated will be no-ops.
@@ -286,7 +274,6 @@
         super().__init__()
         self._validate_log_mode(log_mode)
         self.log_mode = log_mode
-<<<<<<< HEAD
         if self.log_mode == "INCREMENTAL":
             wandb.termwarn(
                 "INCREMENTAL log mode is not ready for use yet. Please use IMMUTABLE or MUTABLE mode instead."
@@ -294,8 +281,6 @@
             self._increment_num = 0
             self._last_logged_idx: int | None = None
             self._previous_increments_paths: list[str] = []
-=======
->>>>>>> 12e9d2bb
         self._pk_col = None
         self._fk_cols: set[str] = set()
         if allow_mixed_types:
@@ -328,13 +313,8 @@
 
     def _validate_log_mode(self, log_mode):
         assert (
-<<<<<<< HEAD
             log_mode in Table.supported_logging_modes
         ), f"Invalid log_mode: {log_mode}. Must be one of {Table.supported_logging_modes}"
-=======
-            log_mode in supported_logging_modes
-        ), f"Invalid log_mode: {log_mode}. Must be one of {supported_logging_modes}"
->>>>>>> 12e9d2bb
 
     @staticmethod
     def _assert_valid_columns(columns):
@@ -488,10 +468,7 @@
         self.add_data(*row)
 
     @allow_relogging_after_mutation
-<<<<<<< HEAD
     @allow_incremental_logging_after_append
-=======
->>>>>>> 12e9d2bb
     def add_data(self, *data):
         """Adds a new row of data to the table. The maximum amount of rows in a table is determined by `wandb.Table.MAX_ARTIFACT_ROWS`.
 
@@ -898,10 +875,7 @@
             for row_ndx in range(len(self.data)):
                 update_row(row_ndx)
 
-<<<<<<< HEAD
     @ensure_not_incremental
-=======
->>>>>>> 12e9d2bb
     @allow_relogging_after_mutation
     def add_column(self, name, data, optional=False):
         """Adds a column of data to the table.
@@ -993,10 +967,7 @@
         _index.set_table(self)
         return _index
 
-<<<<<<< HEAD
     @ensure_not_incremental
-=======
->>>>>>> 12e9d2bb
     @allow_relogging_after_mutation
     def add_computed_columns(self, fn):
         """Adds one or more computed columns based on existing data.
