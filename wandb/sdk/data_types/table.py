import base64
import binascii
import codecs
import datetime
import json
import logging
import os
from typing import TYPE_CHECKING, Any, Dict, List, Literal, Optional, Set, Tuple

import wandb
from wandb import util
from wandb.sdk.lib import runid

from . import _dtypes
from ._private import MEDIA_TMP
from .base_types.media import Media, _numpy_arrays_to_lists
from .base_types.wb_value import WBValue
from .table_decorators import (
    allow_incremental_logging_after_append,
    allow_relogging_after_mutation,
    ensure_not_incremental,
)
from .utils import _json_helper

if TYPE_CHECKING:
    from wandb.sdk.artifacts import artifact

<<<<<<< HEAD
    from ...wandb_run import Run as LocalRun

=======
>>>>>>> b47b5664

class _TableLinkMixin:
    def set_table(self, table):
        self._table = table


class _TableKey(str, _TableLinkMixin):
    def set_table(self, table, col_name):
        assert col_name in table.columns
        self._table = table
        self._col_name = col_name


class _TableIndex(int, _TableLinkMixin):
    def get_row(self):
        row = {}
        if self._table:
            row = {
                c: self._table.data[self][i] for i, c in enumerate(self._table.columns)
            }

        return row


class _PrimaryKeyType(_dtypes.Type):
    name = "primaryKey"
    legacy_names = ["wandb.TablePrimaryKey"]

    def assign_type(self, wb_type=None):
        if isinstance(wb_type, _dtypes.StringType) or isinstance(
            wb_type, _PrimaryKeyType
        ):
            return self
        return _dtypes.InvalidType()

    @classmethod
    def from_obj(cls, py_obj):
        if not isinstance(py_obj, _TableKey):
            raise TypeError("py_obj must be a wandb.Table")
        else:
            return cls()


class _ForeignKeyType(_dtypes.Type):
    name = "foreignKey"
    legacy_names = ["wandb.TableForeignKey"]
    types = [_TableKey]

    def __init__(self, table, col_name):
        assert isinstance(table, Table)
        assert isinstance(col_name, str)
        assert col_name in table.columns
        self.params.update({"table": table, "col_name": col_name})

    def assign_type(self, wb_type=None):
        if isinstance(wb_type, _dtypes.StringType):
            return self
        elif (
            isinstance(wb_type, _ForeignKeyType)
            and id(self.params["table"]) == id(wb_type.params["table"])
            and self.params["col_name"] == wb_type.params["col_name"]
        ):
            return self

        return _dtypes.InvalidType()

    @classmethod
    def from_obj(cls, py_obj):
        if not isinstance(py_obj, _TableKey):
            raise TypeError("py_obj must be a _TableKey")
        else:
            return cls(py_obj._table, py_obj._col_name)

    def to_json(self, artifact=None):
        res = super().to_json(artifact)
        if artifact is not None:
            table_name = f"media/tables/t_{runid.generate_id()}"
            entry = artifact.add(self.params["table"], table_name)
            res["params"]["table"] = entry.path
        else:
            raise AssertionError(
                "_ForeignKeyType does not support serialization without an artifact"
            )
        return res

    @classmethod
    def from_json(
        cls,
        json_dict,
        artifact,
    ):
        table = None
        col_name = None
        if artifact is None:
            raise AssertionError(
                "_ForeignKeyType does not support deserialization without an artifact"
            )
        else:
            table = artifact.get(json_dict["params"]["table"])
            col_name = json_dict["params"]["col_name"]

        if table is None:
            raise AssertionError("Unable to deserialize referenced table")

        return cls(table, col_name)


class _ForeignIndexType(_dtypes.Type):
    name = "foreignIndex"
    legacy_names = ["wandb.TableForeignIndex"]
    types = [_TableIndex]

    def __init__(self, table):
        assert isinstance(table, Table)
        self.params.update({"table": table})

    def assign_type(self, wb_type=None):
        if isinstance(wb_type, _dtypes.NumberType):
            return self
        elif isinstance(wb_type, _ForeignIndexType) and id(self.params["table"]) == id(
            wb_type.params["table"]
        ):
            return self

        return _dtypes.InvalidType()

    @classmethod
    def from_obj(cls, py_obj):
        if not isinstance(py_obj, _TableIndex):
            raise TypeError("py_obj must be a _TableIndex")
        else:
            return cls(py_obj._table)

    def to_json(self, artifact=None):
        res = super().to_json(artifact)
        if artifact is not None:
            table_name = f"media/tables/t_{runid.generate_id()}"
            entry = artifact.add(self.params["table"], table_name)
            res["params"]["table"] = entry.path
        else:
            raise AssertionError(
                "_ForeignIndexType does not support serialization without an artifact"
            )
        return res

    @classmethod
    def from_json(
        cls,
        json_dict,
        artifact,
    ):
        table = None
        if artifact is None:
            raise AssertionError(
                "_ForeignIndexType does not support deserialization without an artifact"
            )
        else:
            table = artifact.get(json_dict["params"]["table"])

        if table is None:
            raise AssertionError("Unable to deserialize referenced table")

        return cls(table)


_SUPPORTED_LOGGING_MODES = ["IMMUTABLE", "MUTABLE", "INCREMENTAL"]


class Table(Media):
    """The Table class used to display and analyze tabular data.

    Unlike traditional spreadsheets, Tables support numerous types of data:
    scalar values, strings, numpy arrays, and most subclasses of `wandb.data_types.Media`.
    This means you can embed `Images`, `Video`, `Audio`, and other sorts of rich, annotated media
    directly in Tables, alongside other traditional scalar values.

    This class is the primary class used to generate the Table Visualizer
    in the UI: https://docs.wandb.ai/guides/data-vis/tables.
    """

    MAX_ROWS = 10000
    MAX_ARTIFACT_ROWS = 200000
    _MAX_EMBEDDING_DIMENSIONS = 150
    _log_type = "table"

    def __init__(
        self,
        columns=None,
        data=None,
        rows=None,
        dataframe=None,
        dtype=None,
        optional=True,
        allow_mixed_types=False,
        log_mode: Optional[
            Literal["IMMUTABLE", "MUTABLE", "INCREMENTAL"]
        ] = "IMMUTABLE",
    ):
        """Initializes a Table object.

        The rows is available for legacy reasons and should not be used.
        The Table class uses data to mimic the Pandas API.

        Args:
            columns: (List[str]) Names of the columns in the table.
                Defaults to ["Input", "Output", "Expected"].
            data: (List[List[any]]) 2D row-oriented array of values.
            dataframe: (pandas.DataFrame) DataFrame object used to create the table.
                When set, `data` and `columns` arguments are ignored.
            optional: (Union[bool,List[bool]]) Determines if `None` values are allowed. Default to True
                - If a singular bool value, then the optionality is enforced for all
                columns specified at construction time
                - If a list of bool values, then the optionality is applied to each
                column - should be the same length as `columns`
                applies to all columns. A list of bool values applies to each respective column.
            allow_mixed_types: (bool) Determines if columns are allowed to have mixed types
                (disables type validation). Defaults to False
            log_mode: Optional[str] Controls how the Table is logged when mutations occur.
                Options:
                - "IMMUTABLE" (default): Table can only be logged once; subsequent
                logging attempts after the table has been mutated will be no-ops.
                - "MUTABLE": Table can be re-logged after mutations, creating
                a new artifact version each time it's logged.
                - "INCREMENTAL": Table data is logged incrementally, with each log creating
                a new artifact entry containing the new data since the last log.
        """
        super().__init__()
        self._validate_log_mode(log_mode)
        self.log_mode = log_mode
        if self.log_mode == "INCREMENTAL":
<<<<<<< HEAD
            self._increment_num: int | None = None
            self._last_logged_idx: int | None = None
            self._previous_increments_paths: list[str] | None = None
            self._run_target_for_increments: LocalRun | None = None
=======
            wandb.termwarn(
                "INCREMENTAL log mode is not ready for use yet."
                " Please use IMMUTABLE or MUTABLE mode instead."
            )
            self._increment_num = 0
            self._last_logged_idx: int | None = None
            self._previous_increments_paths: list[str] = []
>>>>>>> b47b5664
        self._pk_col = None
        self._fk_cols: set[str] = set()
        if allow_mixed_types:
            dtype = _dtypes.AnyType

        # This is kept for legacy reasons (tss: personally, I think we should remove this)
        if columns is None:
            columns = ["Input", "Output", "Expected"]

        # Explicit dataframe option
        if dataframe is not None:
            self._init_from_dataframe(dataframe, columns, optional, dtype)
        else:
            # Expected pattern
            if data is not None:
                if util.is_numpy_array(data):
                    self._init_from_ndarray(data, columns, optional, dtype)
                elif util.is_pandas_data_frame(data):
                    self._init_from_dataframe(data, columns, optional, dtype)
                else:
                    self._init_from_list(data, columns, optional, dtype)

            # legacy
            elif rows is not None:
                self._init_from_list(rows, columns, optional, dtype)

            # Default empty case
            else:
                self._init_from_list([], columns, optional, dtype)

    def _validate_log_mode(self, log_mode):
        assert (
            log_mode in _SUPPORTED_LOGGING_MODES
        ), f"Invalid log_mode: {log_mode}. Must be one of {_SUPPORTED_LOGGING_MODES}"

    @staticmethod
    def _assert_valid_columns(columns):
        valid_col_types = [str, int]
        assert isinstance(columns, list), "columns argument expects a `list` object"
        assert len(columns) == 0 or all(
            [type(col) in valid_col_types for col in columns]
        ), "columns argument expects list of strings or ints"

    def _init_from_list(self, data, columns, optional=True, dtype=None):
        assert isinstance(data, list), "data argument expects a `list` object"
        self.data = []
        self._assert_valid_columns(columns)
        self.columns = columns
        self._make_column_types(dtype, optional)
        for row in data:
            self.add_data(*row)

    def _init_from_ndarray(self, ndarray, columns, optional=True, dtype=None):
        assert util.is_numpy_array(
            ndarray
        ), "ndarray argument expects a `numpy.ndarray` object"
        self.data = []
        self._assert_valid_columns(columns)
        self.columns = columns
        self._make_column_types(dtype, optional)
        for row in ndarray:
            self.add_data(*row)

    def _init_from_dataframe(self, dataframe, columns, optional=True, dtype=None):
        assert util.is_pandas_data_frame(
            dataframe
        ), "dataframe argument expects a `pandas.core.frame.DataFrame` object"
        self.data = []
        columns = list(dataframe.columns)
        self._assert_valid_columns(columns)
        self.columns = columns
        self._make_column_types(dtype, optional)
        for row in range(len(dataframe)):
            self.add_data(*tuple(dataframe[col].values[row] for col in self.columns))

    def _make_column_types(self, dtype=None, optional=True):
        if dtype is None:
            dtype = _dtypes.UnknownType()

        if optional.__class__ is not list:
            optional = [optional for _ in range(len(self.columns))]

        if dtype.__class__ is not list:
            dtype = [dtype for _ in range(len(self.columns))]

        self._column_types = _dtypes.TypedDictType({})
        for col_name, opt, dt in zip(self.columns, optional, dtype):
            self.cast(col_name, dt, opt)

    def _load_incremental_table_state_from_resumed_run(self, run: "LocalRun", key: str):
        """Handle updating incremental table state for resumed runs.

        This method is called when a run is resumed and there are previous
        increments of this table that need to be preserved. It updates the
        table's internal state to track previous increments and the current
        increment number.
        """
        if (
            self._previous_increments_paths is not None
            or self._increment_num is not None
        ):
            raise AssertionError(
                "The table has been initialized for a resumed run already"
            )

        self._set_incremental_table_run_target(run)

        summary_from_key = run.summary.get(key)

        if (
            summary_from_key is None
            or not isinstance(summary_from_key, dict)
            or summary_from_key.get("_type") != "incremental-table-file"
        ):
            return

        previous_increments_paths = summary_from_key.get(
            "previous_increments_paths", []
        )

        # add the artifact path of the last logged increment
        last_artifact_path = summary_from_key.get("artifact_path")

        if last_artifact_path:
            previous_increments_paths.append(last_artifact_path)

        # add 1 because a new increment is being logged
        last_increment_num = summary_from_key.get("increment_num", 0)

        self._increment_num = last_increment_num + 1
        self._previous_increments_paths = previous_increments_paths

    def _set_incremental_table_run_target(self, run: "LocalRun") -> None:
        """Associate a Run object with this incremental Table.

        A Table object in incremental mode can only be logged to a single Run.
        Raises an error if the table is already associated to a different run.
        """
        if self._run_target_for_increments is None:
            self._run_target_for_increments = run
        elif self._run_target_for_increments is not run:
            raise AssertionError("An incremental Table can only be logged to one Run.")

    @allow_relogging_after_mutation
    def cast(self, col_name, dtype, optional=False):
        """Casts a column to a specific data type.

        This can be one of the normal python classes, an internal W&B type, or an
        example object, like an instance of wandb.Image or wandb.Classes.

        Args:
            col_name: (str) - The name of the column to cast.
            dtype: (class, wandb.wandb_sdk.interface._dtypes.Type, any) - The target dtype.
            optional: (bool) - If the column should allow Nones.
        """
        assert col_name in self.columns

        wbtype = _dtypes.TypeRegistry.type_from_dtype(dtype)

        if optional:
            wbtype = _dtypes.OptionalType(wbtype)

        # Cast each value in the row, raising an error if there are invalid entries.
        col_ndx = self.columns.index(col_name)
        for row in self.data:
            result_type = wbtype.assign(row[col_ndx])
            if isinstance(result_type, _dtypes.InvalidType):
                raise TypeError(
                    f"Existing data {row[col_ndx]}, of type {_dtypes.TypeRegistry.type_of(row[col_ndx])} cannot be cast to {wbtype}"
                )
            wbtype = result_type

        # Assert valid options
        is_pk = isinstance(wbtype, _PrimaryKeyType)
        is_fk = isinstance(wbtype, _ForeignKeyType)
        is_fi = isinstance(wbtype, _ForeignIndexType)
        if is_pk or is_fk or is_fi:
            assert (
                not optional
            ), "Primary keys, foreign keys, and foreign indexes cannot be optional."

        if (is_fk or is_fk) and id(wbtype.params["table"]) == id(self):
            raise AssertionError("Cannot set a foreign table reference to same table.")

        if is_pk:
            assert (
                self._pk_col is None
            ), f"Cannot have multiple primary keys - {self._pk_col} is already set as the primary key."

        # Update the column type
        self._column_types.params["type_map"][col_name] = wbtype

        # Wrap the data if needed
        self._update_keys()
        return wbtype

    def __ne__(self, other):
        return not self.__eq__(other)

    def _eq_debug(self, other, should_assert=False):
        eq = isinstance(other, Table)
        assert (
            not should_assert or eq
        ), f"Found type {other.__class__}, expected {Table}"
        eq = eq and len(self.data) == len(other.data)
        assert (
            not should_assert or eq
        ), f"Found {len(other.data)} rows, expected {len(self.data)}"
        eq = eq and self.columns == other.columns
        assert (
            not should_assert or eq
        ), f"Found columns {other.columns}, expected {self.columns}"
        eq = eq and self._column_types == other._column_types
        assert (
            not should_assert or eq
        ), f"Found column type {other._column_types}, expected column type {self._column_types}"
        if eq:
            for row_ndx in range(len(self.data)):
                for col_ndx in range(len(self.data[row_ndx])):
                    _eq = self.data[row_ndx][col_ndx] == other.data[row_ndx][col_ndx]
                    # equal if all are equal
                    if util.is_numpy_array(_eq):
                        _eq = ((_eq * -1) + 1).sum() == 0
                    eq = eq and _eq
                    assert (
                        not should_assert or eq
                    ), f"Unequal data at row_ndx {row_ndx} col_ndx {col_ndx}: found {other.data[row_ndx][col_ndx]}, expected {self.data[row_ndx][col_ndx]}"
                    if not eq:
                        return eq
        return eq

    def __eq__(self, other):
        return self._eq_debug(other)

    @allow_relogging_after_mutation
    def add_row(self, *row):
        """Deprecated; use add_data instead."""
        logging.warning("add_row is deprecated, use add_data")
        self.add_data(*row)

    @allow_relogging_after_mutation
    @allow_incremental_logging_after_append
    def add_data(self, *data):
        """Adds a new row of data to the table. The maximum amount of rows in a table is determined by `wandb.Table.MAX_ARTIFACT_ROWS`.

        The length of the data should match the length of the table column.
        """
        if len(data) != len(self.columns):
            raise ValueError(
                f"This table expects {len(self.columns)} columns: {self.columns}, found {len(data)}"
            )

        # Special case to pre-emptively cast a column as a key.
        # Needed as String.assign(Key) is invalid
        for ndx, item in enumerate(data):
            if isinstance(item, _TableLinkMixin):
                self.cast(
                    self.columns[ndx],
                    _dtypes.TypeRegistry.type_of(item),
                    optional=False,
                )

        # Update the table's column types
        result_type = self._get_updated_result_type(data)
        self._column_types = result_type

        # rows need to be mutable
        if isinstance(data, tuple):
            data = list(data)
        # Add the new data
        self.data.append(data)

        # Update the wrapper values if needed
        self._update_keys(force_last=True)

    def _get_updated_result_type(self, row):
        """Returns the updated result type based on the inputted row.

        Raises:
            TypeError: if the assignment is invalid.
        """
        incoming_row_dict = {
            col_key: row[ndx] for ndx, col_key in enumerate(self.columns)
        }
        current_type = self._column_types
        result_type = current_type.assign(incoming_row_dict)
        if isinstance(result_type, _dtypes.InvalidType):
            raise TypeError(
                f"Data row contained incompatible types:\n{current_type.explain(incoming_row_dict)}"
            )
        return result_type

    def _to_table_json(self, max_rows=None, warn=True):
        # separate this method for easier testing
        if max_rows is None:
            max_rows = Table.MAX_ROWS
        n_rows = len(self.data)
        if n_rows > max_rows and warn:
            # NOTE: Never raises for reinit="create_new" runs.
            #   Since this is called by bind_to_run(), this can be fixed by
            #   propagating the run. It cannot be fixed for to_json() calls
            #   that are given an artifact, other than by deferring to singleton
            #   settings.
            if wandb.run and (
                wandb.run.settings.table_raise_on_max_row_limit_exceeded
                or wandb.run.settings.strict
            ):
                raise ValueError(
                    f"Table row limit exceeded: table has {n_rows} rows, limit is {max_rows}. "
                    f"To increase the maximum number of allowed rows in a wandb.Table, override "
                    f"the limit with `wandb.Table.MAX_ARTIFACT_ROWS = X` and try again. Note: "
                    f"this may cause slower queries in the W&B UI."
                )
            logging.warning(f"Truncating wandb.Table object to {max_rows} rows.")

        if self.log_mode == "INCREMENTAL" and self._last_logged_idx is not None:
            return {
                "columns": self.columns,
                "data": self.data[
                    self._last_logged_idx + 1 : self._last_logged_idx + 1 + max_rows
                ],
            }
        else:
            return {"columns": self.columns, "data": self.data[:max_rows]}

    def bind_to_run(self, *args, **kwargs):
        # We set `warn=False` since Tables will now always be logged to both
        # files and artifacts. The file limit will never practically matter and
        # this code path will be ultimately removed. The 10k limit warning confuses
        # users given that we publicly say 200k is the limit.
        data = self._to_table_json(warn=False)
        tmp_path = os.path.join(MEDIA_TMP.name, runid.generate_id() + ".table.json")
        data = _numpy_arrays_to_lists(data)
        with codecs.open(tmp_path, "w", encoding="utf-8") as fp:
            util.json_dump_safer(data, fp)
        self._set_file(tmp_path, is_tmp=True, extension=".table.json")
        super().bind_to_run(*args, **kwargs)

    @classmethod
    def get_media_subdir(cls):
        return os.path.join("media", "table")

    @classmethod
    def from_json(cls, json_obj, source_artifact: "artifact.Artifact"):
        data = []
        column_types = None
        np_deserialized_columns = {}
        timestamp_column_indices = set()
        log_mode = json_obj.get("log_mode", "IMMUTABLE")
        if json_obj.get("column_types") is not None:
            column_types = _dtypes.TypeRegistry.type_from_dict(
                json_obj["column_types"], source_artifact
            )
            for col_name in column_types.params["type_map"]:
                col_type = column_types.params["type_map"][col_name]
                ndarray_type = None
                if isinstance(col_type, _dtypes.NDArrayType):
                    ndarray_type = col_type
                elif isinstance(col_type, _dtypes.UnionType):
                    for t in col_type.params["allowed_types"]:
                        if isinstance(t, _dtypes.NDArrayType):
                            ndarray_type = t
                        elif isinstance(t, _dtypes.TimestampType):
                            timestamp_column_indices.add(
                                json_obj["columns"].index(col_name)
                            )

                elif isinstance(col_type, _dtypes.TimestampType):
                    timestamp_column_indices.add(json_obj["columns"].index(col_name))

                if (
                    ndarray_type is not None
                    and ndarray_type._get_serialization_path() is not None
                ):
                    serialization_path = ndarray_type._get_serialization_path()

                    if serialization_path is None:
                        continue

                    np = util.get_module(
                        "numpy",
                        required="Deserializing NumPy columns requires NumPy to be installed.",
                    )
                    deserialized = np.load(
                        source_artifact.get_entry(serialization_path["path"]).download()
                    )
                    np_deserialized_columns[json_obj["columns"].index(col_name)] = (
                        deserialized[serialization_path["key"]]
                    )
                    ndarray_type._clear_serialization_path()

        if log_mode == "INCREMENTAL":
            unprocessed_table_data = _get_data_from_increments(
                json_obj, source_artifact
            )
        else:
            unprocessed_table_data = json_obj["data"]

        for r_ndx, row in enumerate(unprocessed_table_data):
            data.append(
                _process_table_row(
                    row,
                    timestamp_column_indices,
                    np_deserialized_columns,
                    source_artifact,
                    r_ndx,
                )
            )

        # construct Table with dtypes for each column if type information exists
        dtypes = None
        if column_types is not None:
            dtypes = [
                column_types.params["type_map"][str(col)] for col in json_obj["columns"]
            ]

        new_obj = cls(
            columns=json_obj["columns"], data=data, dtype=dtypes, log_mode=log_mode
        )

        if column_types is not None:
            new_obj._column_types = column_types

        new_obj._update_keys()
        return new_obj

    def to_json(self, run_or_artifact):
        json_dict = super().to_json(run_or_artifact)

        if self.log_mode == "INCREMENTAL":
<<<<<<< HEAD
            if self._previous_increments_paths is None:
                self._previous_increments_paths = []
            if self._increment_num is None:
                self._increment_num = 0

=======
>>>>>>> b47b5664
            json_dict.update(
                {
                    "increment_num": self._increment_num,
                    "previous_increments_paths": self._previous_increments_paths,
                }
            )

        if isinstance(run_or_artifact, wandb.wandb_sdk.wandb_run.Run):
            if self.log_mode == "INCREMENTAL":
                wbvalue_type = "incremental-table-file"
            else:
                wbvalue_type = "table-file"

            json_dict.update(
                {
                    "_type": wbvalue_type,
                    "ncols": len(self.columns),
                    "nrows": len(self.data),
                    "log_mode": self.log_mode,
                }
            )

        elif isinstance(run_or_artifact, wandb.Artifact):
            artifact = run_or_artifact
            mapped_data = []
            data = self._to_table_json(Table.MAX_ARTIFACT_ROWS)["data"]

            ndarray_col_ndxs = set()
            for col_ndx, col_name in enumerate(self.columns):
                col_type = self._column_types.params["type_map"][col_name]
                ndarray_type = None
                if isinstance(col_type, _dtypes.NDArrayType):
                    ndarray_type = col_type
                elif isinstance(col_type, _dtypes.UnionType):
                    for t in col_type.params["allowed_types"]:
                        if isinstance(t, _dtypes.NDArrayType):
                            ndarray_type = t

                # Do not serialize 1d arrays - these are likely embeddings and
                # will not have the same cost as higher dimensional arrays
                is_1d_array = (
                    ndarray_type is not None
                    and "shape" in ndarray_type._params
                    and isinstance(ndarray_type._params["shape"], list)
                    and len(ndarray_type._params["shape"]) == 1
                    and ndarray_type._params["shape"][0]
                    <= self._MAX_EMBEDDING_DIMENSIONS
                )
                if is_1d_array:
                    self._column_types.params["type_map"][col_name] = _dtypes.ListType(
                        _dtypes.NumberType, ndarray_type._params["shape"][0]
                    )
                elif ndarray_type is not None:
                    np = util.get_module(
                        "numpy",
                        required="Serializing NumPy requires NumPy to be installed.",
                    )
                    file_name = f"{str(col_name)}_{runid.generate_id()}.npz"
                    npz_file_name = os.path.join(MEDIA_TMP.name, file_name)
                    np.savez_compressed(
                        npz_file_name,
                        **{
                            str(col_name): self.get_column(col_name, convert_to="numpy")
                        },
                    )
                    entry = artifact.add_file(
                        npz_file_name, "media/serialized_data/" + file_name, is_tmp=True
                    )
                    ndarray_type._set_serialization_path(entry.path, str(col_name))
                    ndarray_col_ndxs.add(col_ndx)

            for row in data:
                mapped_row = []
                for ndx, v in enumerate(row):
                    if ndx in ndarray_col_ndxs:
                        mapped_row.append(None)
                    else:
                        mapped_row.append(_json_helper(v, artifact))
                mapped_data.append(mapped_row)

            json_dict.update(
                {
                    "_type": Table._log_type,
                    "columns": self.columns,
                    "data": mapped_data,
                    "ncols": len(self.columns),
                    "nrows": len(mapped_data),
                    "column_types": self._column_types.to_json(artifact),
                    "log_mode": self.log_mode,
                }
            )
        else:
            raise TypeError("to_json accepts wandb_run.Run or wandb_artifact.Artifact")

        return json_dict

    def iterrows(self):
        """Returns the table data by row, showing the index of the row and the relevant data.

        Yields:
        ------
        index : int
            The index of the row. Using this value in other W&B tables
            will automatically build a relationship between the tables
        row : List[any]
            The data of the row.
        """
        for ndx in range(len(self.data)):
            index = _TableIndex(ndx)
            index.set_table(self)
            yield index, self.data[ndx]

    @allow_relogging_after_mutation
    def set_pk(self, col_name):
        # TODO: Docs
        assert col_name in self.columns
        self.cast(col_name, _PrimaryKeyType())

    @allow_relogging_after_mutation
    def set_fk(self, col_name, table, table_col):
        # TODO: Docs
        assert col_name in self.columns
        assert col_name != self._pk_col
        self.cast(col_name, _ForeignKeyType(table, table_col))

    def _update_keys(self, force_last=False):
        """Updates the known key-like columns based on current column types.

        If the state has been updated since the last update, wraps the data
        appropriately in the Key classes.

        Args:
            force_last: (bool) Wraps the last column of data even if there
                are no key updates.
        """
        _pk_col = None
        _fk_cols = set()

        # Buildup the known keys from column types
        c_types = self._column_types.params["type_map"]
        for t in c_types:
            if isinstance(c_types[t], _PrimaryKeyType):
                _pk_col = t
            elif isinstance(c_types[t], _ForeignKeyType) or isinstance(
                c_types[t], _ForeignIndexType
            ):
                _fk_cols.add(t)

        # If there are updates to perform, safely update them
        has_update = _pk_col != self._pk_col or _fk_cols != self._fk_cols
        if has_update:
            # If we removed the PK
            if _pk_col is None and self._pk_col is not None:
                raise AssertionError(
                    f"Cannot unset primary key (column {self._pk_col})"
                )
            # If there is a removed FK
            if len(self._fk_cols - _fk_cols) > 0:
                raise AssertionError(
                    f"Cannot unset foreign key. Attempted to unset ({self._fk_cols - _fk_cols})"
                )

            self._pk_col = _pk_col
            self._fk_cols = _fk_cols

        # Apply updates to data only if there are update or the caller
        # requested the final row to be updated
        if has_update or force_last:
            self._apply_key_updates(not has_update)

    def _apply_key_updates(self, only_last=False):
        """Appropriately wraps the underlying data in special Key classes.

        Args:
            only_last: only apply the updates to the last row (used for performance when
            the caller knows that the only new data is the last row and no updates were
            applied to the column types)
        """
        c_types = self._column_types.params["type_map"]

        # Define a helper function which will wrap the data of a single row
        # in the appropriate class wrapper.
        def update_row(row_ndx):
            for fk_col in self._fk_cols:
                col_ndx = self.columns.index(fk_col)

                # Wrap the Foreign Keys
                if isinstance(c_types[fk_col], _ForeignKeyType) and not isinstance(
                    self.data[row_ndx][col_ndx], _TableKey
                ):
                    self.data[row_ndx][col_ndx] = _TableKey(self.data[row_ndx][col_ndx])
                    self.data[row_ndx][col_ndx].set_table(
                        c_types[fk_col].params["table"],
                        c_types[fk_col].params["col_name"],
                    )

                # Wrap the Foreign Indexes
                elif isinstance(c_types[fk_col], _ForeignIndexType) and not isinstance(
                    self.data[row_ndx][col_ndx], _TableIndex
                ):
                    self.data[row_ndx][col_ndx] = _TableIndex(
                        self.data[row_ndx][col_ndx]
                    )
                    self.data[row_ndx][col_ndx].set_table(
                        c_types[fk_col].params["table"]
                    )

            # Wrap the Primary Key
            if self._pk_col is not None:
                col_ndx = self.columns.index(self._pk_col)
                self.data[row_ndx][col_ndx] = _TableKey(self.data[row_ndx][col_ndx])
                self.data[row_ndx][col_ndx].set_table(self, self._pk_col)

        if only_last:
            update_row(len(self.data) - 1)
        else:
            for row_ndx in range(len(self.data)):
                update_row(row_ndx)

    @ensure_not_incremental
    @allow_relogging_after_mutation
    def add_column(self, name, data, optional=False):
        """Adds a column of data to the table.

        Args:
            name: (str) - the unique name of the column
            data: (list | np.array) - a column of homogeneous data
            optional: (bool) - if null-like values are permitted
        """
        assert isinstance(name, str) and name not in self.columns
        is_np = util.is_numpy_array(data)
        assert isinstance(data, list) or is_np
        assert isinstance(optional, bool)
        is_first_col = len(self.columns) == 0
        assert is_first_col or len(data) == len(
            self.data
        ), f"Expected length {len(self.data)}, found {len(data)}"

        # Add the new data
        for ndx in range(max(len(data), len(self.data))):
            if is_first_col:
                self.data.append([])
            if is_np:
                self.data[ndx].append(data[ndx])
            else:
                self.data[ndx].append(data[ndx])
        # add the column
        self.columns.append(name)

        try:
            self.cast(name, _dtypes.UnknownType(), optional=optional)
        except TypeError as err:
            # Undo the changes
            if is_first_col:
                self.data = []
                self.columns = []
            else:
                for ndx in range(len(self.data)):
                    self.data[ndx] = self.data[ndx][:-1]
                self.columns = self.columns[:-1]
            raise err

    def get_column(self, name, convert_to=None):
        """Retrieves a column from the table and optionally converts it to a NumPy object.

        Args:
            name: (str) - the name of the column
            convert_to: (str, optional)
                - "numpy": will convert the underlying data to numpy object
        """
        assert name in self.columns
        assert convert_to is None or convert_to == "numpy"
        if convert_to == "numpy":
            np = util.get_module(
                "numpy", required="Converting to NumPy requires installing NumPy"
            )
        col = []
        col_ndx = self.columns.index(name)
        for row in self.data:
            item = row[col_ndx]
            if convert_to is not None and isinstance(item, WBValue):
                item = item.to_data_array()
            col.append(item)
        if convert_to == "numpy":
            col = np.array(col)
        return col

    def get_index(self):
        """Returns an array of row indexes for use in other tables to create links."""
        ndxs = []
        for ndx in range(len(self.data)):
            index = _TableIndex(ndx)
            index.set_table(self)
            ndxs.append(index)
        return ndxs

    def get_dataframe(self):
        """Returns a `pandas.DataFrame` of the table."""
        pd = util.get_module(
            "pandas",
            required="Converting to pandas.DataFrame requires installing pandas",
        )
        return pd.DataFrame.from_records(self.data, columns=self.columns)

    def index_ref(self, index):
        """Gets a reference of the index of a row in the table."""
        assert index < len(self.data)
        _index = _TableIndex(index)
        _index.set_table(self)
        return _index

    @ensure_not_incremental
    @allow_relogging_after_mutation
    def add_computed_columns(self, fn):
        """Adds one or more computed columns based on existing data.

        Args:
            fn: A function which accepts one or two parameters, ndx (int) and row (dict),
                which is expected to return a dict representing new columns for that row, keyed
                by the new column names.

                `ndx` is an integer representing the index of the row. Only included if `include_ndx`
                      is set to `True`.

                `row` is a dictionary keyed by existing columns
        """
        new_columns = {}
        for ndx, row in self.iterrows():
            row_dict = {self.columns[i]: row[i] for i in range(len(self.columns))}
            new_row_dict = fn(ndx, row_dict)
            assert isinstance(new_row_dict, dict)
            for key in new_row_dict:
                new_columns[key] = new_columns.get(key, [])
                new_columns[key].append(new_row_dict[key])
        for new_col_name in new_columns:
            self.add_column(new_col_name, new_columns[new_col_name])


class _PartitionTablePartEntry:
    """Helper class for PartitionTable to track its parts."""

    def __init__(self, entry, source_artifact):
        self.entry = entry
        self.source_artifact = source_artifact
        self._part = None

    def get_part(self):
        if self._part is None:
            self._part = self.source_artifact.get(self.entry.path)
        return self._part

    def free(self):
        self._part = None


class PartitionedTable(Media):
    """A table which is composed of multiple sub-tables.

    Currently, PartitionedTable is designed to point to a directory within an artifact.
    """

    _log_type = "partitioned-table"

    def __init__(self, parts_path):
        """Initialize a PartitionedTable.

        Args:
            parts_path (str): path to a directory of tables in the artifact.
        """
        super().__init__()
        self.parts_path = parts_path
        self._loaded_part_entries = {}

    def to_json(self, artifact_or_run):
        json_obj = {
            "_type": PartitionedTable._log_type,
        }
        if isinstance(artifact_or_run, wandb.wandb_sdk.wandb_run.Run):
            artifact_entry_url = self._get_artifact_entry_ref_url()
            if artifact_entry_url is None:
                raise ValueError(
                    "PartitionedTables must first be added to an Artifact before logging to a Run"
                )
            json_obj["artifact_path"] = artifact_entry_url
        else:
            json_obj["parts_path"] = self.parts_path
        return json_obj

    @classmethod
    def from_json(cls, json_obj, source_artifact):
        instance = cls(json_obj["parts_path"])
        entries = source_artifact.manifest.get_entries_in_directory(
            json_obj["parts_path"]
        )
        for entry in entries:
            instance._add_part_entry(entry, source_artifact)
        return instance

    def iterrows(self):
        """Iterate over rows as (ndx, row).

        Yields:
        ------
        index : int
            The index of the row.
        row : List[any]
            The data of the row.
        """
        columns = None
        ndx = 0
        for entry_path in self._loaded_part_entries:
            part = self._loaded_part_entries[entry_path].get_part()
            if columns is None:
                columns = part.columns
            elif columns != part.columns:
                raise ValueError(
                    f"Table parts have non-matching columns. {columns} != {part.columns}"
                )
            for _, row in part.iterrows():
                yield ndx, row
                ndx += 1

            self._loaded_part_entries[entry_path].free()

    def _add_part_entry(self, entry, source_artifact):
        self._loaded_part_entries[entry.path] = _PartitionTablePartEntry(
            entry, source_artifact
        )

    def __ne__(self, other):
        return not self.__eq__(other)

    def __eq__(self, other):
        return isinstance(other, self.__class__) and self.parts_path == other.parts_path

    def bind_to_run(self, *args, **kwargs):
        raise ValueError("PartitionedTables cannot be bound to runs")


class JoinedTable(Media):
    """Join two tables for visualization in the Artifact UI.

    Args:
        table1 (str, wandb.Table, ArtifactManifestEntry):
            the path to a wandb.Table in an artifact, the table object, or ArtifactManifestEntry
        table2 (str, wandb.Table):
            the path to a wandb.Table in an artifact, the table object, or ArtifactManifestEntry
        join_key (str, [str, str]):
            key or keys to perform the join
    """

    _log_type = "joined-table"

    def __init__(self, table1, table2, join_key):
        super().__init__()

        if not isinstance(join_key, str) and (
            not isinstance(join_key, list) or len(join_key) != 2
        ):
            raise ValueError(
                "JoinedTable join_key should be a string or a list of two strings"
            )

        if not self._validate_table_input(table1):
            raise ValueError(
                "JoinedTable table1 should be an artifact path to a table or wandb.Table object"
            )

        if not self._validate_table_input(table2):
            raise ValueError(
                "JoinedTable table2 should be an artifact path to a table or wandb.Table object"
            )

        self._table1 = table1
        self._table2 = table2
        self._join_key = join_key

    @classmethod
    def from_json(cls, json_obj, source_artifact):
        t1 = source_artifact.get(json_obj["table1"])
        if t1 is None:
            t1 = json_obj["table1"]

        t2 = source_artifact.get(json_obj["table2"])
        if t2 is None:
            t2 = json_obj["table2"]

        return cls(
            t1,
            t2,
            json_obj["join_key"],
        )

    @staticmethod
    def _validate_table_input(table):
        """Helper method to validate that the table input is one of the 3 supported types."""
        return (
            (isinstance(table, str) and table.endswith(".table.json"))
            or isinstance(table, Table)
            or isinstance(table, PartitionedTable)
            or (hasattr(table, "ref_url") and table.ref_url().endswith(".table.json"))
        )

    def _ensure_table_in_artifact(self, table, artifact, table_ndx):
        """Helper method to add the table to the incoming artifact. Returns the path."""
        if isinstance(table, Table) or isinstance(table, PartitionedTable):
            table_name = f"t{table_ndx}_{str(id(self))}"
            if (
                table._artifact_source is not None
                and table._artifact_source.name is not None
            ):
                table_name = os.path.basename(table._artifact_source.name)
            entry = artifact.add(table, table_name)
            table = entry.path
        # Check if this is an ArtifactManifestEntry
        elif hasattr(table, "ref_url"):
            # Give the new object a unique, yet deterministic name
            name = binascii.hexlify(base64.standard_b64decode(table.digest)).decode(
                "ascii"
            )[:20]
            entry = artifact.add_reference(
                table.ref_url(), "{}.{}.json".format(name, table.name.split(".")[-2])
            )[0]
            table = entry.path

        err_str = "JoinedTable table:{} not found in artifact. Add a table to the artifact using Artifact#add(<table>, {}) before adding this JoinedTable"
        if table not in artifact._manifest.entries:
            raise ValueError(err_str.format(table, table))

        return table

    def to_json(self, artifact_or_run):
        json_obj = {
            "_type": JoinedTable._log_type,
        }
        if isinstance(artifact_or_run, wandb.wandb_sdk.wandb_run.Run):
            artifact_entry_url = self._get_artifact_entry_ref_url()
            if artifact_entry_url is None:
                raise ValueError(
                    "JoinedTables must first be added to an Artifact before logging to a Run"
                )
            json_obj["artifact_path"] = artifact_entry_url
        else:
            table1 = self._ensure_table_in_artifact(self._table1, artifact_or_run, 1)
            table2 = self._ensure_table_in_artifact(self._table2, artifact_or_run, 2)
            json_obj.update(
                {
                    "table1": table1,
                    "table2": table2,
                    "join_key": self._join_key,
                }
            )
        return json_obj

    def __ne__(self, other):
        return not self.__eq__(other)

    def _eq_debug(self, other, should_assert=False):
        eq = isinstance(other, JoinedTable)
        assert (
            not should_assert or eq
        ), f"Found type {other.__class__}, expected {JoinedTable}"
        eq = eq and self._join_key == other._join_key
        assert (
            not should_assert or eq
        ), f"Found {other._join_key} join key, expected {self._join_key}"
        eq = eq and self._table1._eq_debug(other._table1, should_assert)
        eq = eq and self._table2._eq_debug(other._table2, should_assert)
        return eq

    def __eq__(self, other):
        return self._eq_debug(other, False)

    def bind_to_run(self, *args, **kwargs):
        raise ValueError("JoinedTables cannot be bound to runs")


class _TableType(_dtypes.Type):
    name = "table"
    legacy_names = ["wandb.Table"]
    types = [Table]

    def __init__(self, column_types=None):
        if column_types is None:
            column_types = _dtypes.UnknownType()
        if isinstance(column_types, dict):
            column_types = _dtypes.TypedDictType(column_types)
        elif not (
            isinstance(column_types, _dtypes.TypedDictType)
            or isinstance(column_types, _dtypes.UnknownType)
        ):
            raise TypeError("column_types must be a dict or TypedDictType")

        self.params.update({"column_types": column_types})

    def assign_type(self, wb_type=None):
        if isinstance(wb_type, _TableType):
            column_types = self.params["column_types"].assign_type(
                wb_type.params["column_types"]
            )
            if not isinstance(column_types, _dtypes.InvalidType):
                return _TableType(column_types)

        return _dtypes.InvalidType()

    @classmethod
    def from_obj(cls, py_obj):
        if not isinstance(py_obj, Table):
            raise TypeError("py_obj must be a wandb.Table")
        else:
            return cls(py_obj._column_types)


class _JoinedTableType(_dtypes.Type):
    name = "joined-table"
    types = [JoinedTable]


class _PartitionedTableType(_dtypes.Type):
    name = "partitioned-table"
    types = [PartitionedTable]


_dtypes.TypeRegistry.add(_TableType)
_dtypes.TypeRegistry.add(_JoinedTableType)
_dtypes.TypeRegistry.add(_PartitionedTableType)
_dtypes.TypeRegistry.add(_ForeignKeyType)
_dtypes.TypeRegistry.add(_PrimaryKeyType)
_dtypes.TypeRegistry.add(_ForeignIndexType)


def _get_data_from_increments(
    json_obj: Dict[str, Any], source_artifact: "artifact.Artifact"
) -> List[Any]:
    """Get data from incremental table artifacts.

    Args:
        json_obj: The JSON object containing table metadata.
        source_artifact: The source artifact containing the table data.

    Returns:
        List of table rows from all increments.
    """
    if "latest" not in source_artifact.aliases:
        wandb.termwarn(
            (
                "It is recommended to use the latest version of the "
                "incremental table artifact for ordering guarantees."
            ),
            repeat=False,
        )
    data: List[Any] = []
    increment_num = json_obj.get("increment_num", None)
    if increment_num is None:
        return data

    # Sort by increment number first, then by timestamp if present
    # Format of name is: "{incr_num}-{timestamp_ms}.{key}.table.json"
    def get_sort_key(key: str) -> Tuple[int, int]:
        try:
            parts = key.split(".")
            increment_parts = parts[0].split("-")
            increment_num = int(increment_parts[0])
            # If there's a timestamp part, use it for secondary sorting
            timestamp = int(increment_parts[1]) if len(increment_parts) > 1 else 0
            return (increment_num, timestamp)
        except (ValueError, IndexError):
            wandb.termwarn(
                (
                    f"Could not parse artifact entry for increment {key}."
                    " The entry name does not follow the naming convention"
                    " <increment_number>-<timestamp>.<key>.table.json"
                    " The data in the table will be out of order."
                ),
                repeat=False,
            )
            return (0, 0)

    sorted_increment_keys = []
    for entry_key in source_artifact.manifest.entries:
        if entry_key.endswith(".table.json"):
            sorted_increment_keys.append(entry_key)

    sorted_increment_keys.sort(key=get_sort_key)

    for entry_key in sorted_increment_keys:
        try:
            with open(source_artifact.manifest.entries[entry_key].download()) as f:
                table_data = json.load(f)
            data.extend(table_data["data"])
        except (json.JSONDecodeError, KeyError) as e:
            raise wandb.Error(f"Invalid table file {entry_key}") from e
    return data


def _process_table_row(
    row: List[Any],
    timestamp_column_indices: Set[_dtypes.TimestampType],
    np_deserialized_columns: Dict[int, Any],
    source_artifact: "artifact.Artifact",
    row_idx: int,
) -> List[Any]:
    """Convert special columns in a table row to Python types.

    Processes a single row of table data by converting timestamp values to
    datetime objects, replacing np typed cells with numpy array data,
    and initializing media objects from their json value.


    Args:
        row: The row data to process.
        timestamp_column_indices: Set of column indices containing timestamps.
        np_deserialized_columns: Dictionary mapping column indices to numpy arrays.
        source_artifact: The source artifact containing the table data.
        row_idx: The index of the current row.

    Returns:
        Processed row data.
    """
    row_data = []
    for c_ndx, item in enumerate(row):
        cell: Any
        if c_ndx in timestamp_column_indices and isinstance(item, (int, float)):
            cell = datetime.datetime.fromtimestamp(
                item / 1000, tz=datetime.timezone.utc
            )
        elif c_ndx in np_deserialized_columns:
            cell = np_deserialized_columns[c_ndx][row_idx]
        elif (
            isinstance(item, dict)
            and "_type" in item
            and (obj := WBValue.init_from_json(item, source_artifact))
        ):
            cell = obj
        else:
            cell = item
        row_data.append(cell)
    return row_data<|MERGE_RESOLUTION|>--- conflicted
+++ resolved
@@ -24,12 +24,7 @@
 
 if TYPE_CHECKING:
     from wandb.sdk.artifacts import artifact
-
-<<<<<<< HEAD
     from ...wandb_run import Run as LocalRun
-
-=======
->>>>>>> b47b5664
 
 class _TableLinkMixin:
     def set_table(self, table):
@@ -260,20 +255,10 @@
         self._validate_log_mode(log_mode)
         self.log_mode = log_mode
         if self.log_mode == "INCREMENTAL":
-<<<<<<< HEAD
             self._increment_num: int | None = None
             self._last_logged_idx: int | None = None
             self._previous_increments_paths: list[str] | None = None
             self._run_target_for_increments: LocalRun | None = None
-=======
-            wandb.termwarn(
-                "INCREMENTAL log mode is not ready for use yet."
-                " Please use IMMUTABLE or MUTABLE mode instead."
-            )
-            self._increment_num = 0
-            self._last_logged_idx: int | None = None
-            self._previous_increments_paths: list[str] = []
->>>>>>> b47b5664
         self._pk_col = None
         self._fk_cols: set[str] = set()
         if allow_mixed_types:
@@ -704,14 +689,11 @@
         json_dict = super().to_json(run_or_artifact)
 
         if self.log_mode == "INCREMENTAL":
-<<<<<<< HEAD
             if self._previous_increments_paths is None:
                 self._previous_increments_paths = []
             if self._increment_num is None:
                 self._increment_num = 0
 
-=======
->>>>>>> b47b5664
             json_dict.update(
                 {
                     "increment_num": self._increment_num,
