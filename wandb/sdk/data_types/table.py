--- conflicted
+++ resolved
@@ -203,9 +203,8 @@
     This means you can embed `Images`, `Video`, `Audio`, and other sorts of rich, annotated media
     directly in Tables, alongside other traditional scalar values.
 
-<<<<<<< HEAD
-    This class is the primary class used to generate the Table Visualizer
-    in the UI: https://docs.wandb.ai/guides/data-vis/tables.
+    This class is the primary class used to generate W&B Tables
+    https://docs.wandb.ai/guides/models/tables/.
 
     Attributes:
         columns (List[str]): Names of the columns in the table.
@@ -223,10 +222,6 @@
             respective column.
         allow_mixed_types (bool): Determines if columns are allowed to have
             mixed types (disables type validation). Defaults to False.
-=======
-    This class is the primary class used to generate the W&B Tables
-    https://docs.wandb.ai/guides/models/tables/.
->>>>>>> c34586e7
     """
 
     MAX_ROWS = 10000
