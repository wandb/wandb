import codecs
import hashlib
import json
import logging
import numbers
import os
import re
import shutil
import sys

import six
from six.moves.collections_abc import Sequence as SixSequence
import wandb
from wandb import util
from wandb._globals import _datatypes_callback
from wandb.compat import tempfile
from wandb.util import has_num

from .interface import _dtypes

if wandb.TYPE_CHECKING:
    from typing import (
        TYPE_CHECKING,
        ClassVar,
        Dict,
        Optional,
        Type,
        Union,
        Sequence,
        Tuple,
        Set,
        Any,
        List,
        cast,
    )

    if TYPE_CHECKING:  # pragma: no cover
        from .wandb_artifacts import Artifact as LocalArtifact
        from .wandb_run import Run as LocalRun
        from wandb.apis.public import Artifact as PublicArtifact
        import numpy as np  # type: ignore
        import pandas as pd  # type: ignore
        import matplotlib  # type: ignore
        import plotly  # type: ignore
        import PIL  # type: ignore
        import torch  # type: ignore
        from typing import TextIO

        TypeMappingType = Dict[str, Type["WBValue"]]
        NumpyHistogram = Tuple[np.ndarray, np.ndarray]
        ValToJsonType = Union[
            dict,
            "WBValue",
            Sequence["WBValue"],
            "plotly.Figure",
            "matplotlib.artist.Artist",
            "pd.DataFrame",
            object,
        ]
        ImageDataType = Union[
            "matplotlib.artist.Artist", "PIL.Image", "TorchTensorType", "np.ndarray"
        ]
        ImageDataOrPathType = Union[str, "Image", ImageDataType]
        TorchTensorType = Union["torch.Tensor", "torch.Variable"]

_MEDIA_TMP = tempfile.TemporaryDirectory("wandb-media")
_DATA_FRAMES_SUBDIR = os.path.join("media", "data_frames")


def _is_offline() -> bool:
    return (
        wandb.run is not None and wandb.run._settings.mode == "offline"  # type: ignore
    ) or str(wandb.setup().settings.mode) == "offline"


def _server_accepts_client_ids() -> bool:
    # First, if we are offline, assume the backend server cannot
    # accept client IDs. Unfortunately, this is the best we can do
<<<<<<< HEAD
    # until we are sure that all local versions support client ids.
=======
    # until we are sure that all local versions are > "0.11.0" max_cli_version.
>>>>>>> 8539a7ae
    # The practical implication is that tables logged in offline mode
    # will not show up in the workspace (but will still show up in artifacts). This
    # means we never lose data, and we can still view using weave. If we decided
    # to use client ids in offline mode, then the manifests and artifact data
    # would never be resolvable and would lead to failed uploads. Our position
    # is to never lose data - and instead take the tradeoff in the UI.
    if _is_offline():
        return False

    # If the script is online, request the max_cli_version and ensure the server
    # is of a high enough version.
<<<<<<< HEAD
    return bool(util._server_supports_client_ids())
=======
    max_cli_version = _get_max_cli_version()
    if max_cli_version is None:
        return False
    return parse_version("0.11.0") <= parse_version(max_cli_version)
>>>>>>> 8539a7ae


class _WBValueArtifactSource(object):
    artifact: "PublicArtifact"
    name: Optional[str]

    def __init__(self, artifact: "PublicArtifact", name: Optional[str] = None) -> None:
        self.artifact = artifact
        self.name = name


class _WBValueArtifactTarget(object):
    artifact: "LocalArtifact"
    name: Optional[str]

    def __init__(self, artifact: "LocalArtifact", name: Optional[str] = None) -> None:
        self.artifact = artifact
        self.name = name


class WBValue(object):
    """
    Abstract parent class for things that can be logged by `wandb.log()` and
    visualized by wandb.

    The objects will be serialized as JSON and always have a _type attribute
    that indicates how to interpret the other fields.
    """

    # Class Attributes
    _type_mapping: ClassVar[Optional["TypeMappingType"]] = None
    # override _log_type to indicate the type which the subclass deserializes
    _log_type: ClassVar[Optional[str]] = None

    # Instance Attributes
    _artifact_source: Optional[_WBValueArtifactSource]
    _artifact_target: Optional[_WBValueArtifactTarget]

    def __init__(self) -> None:
        self._artifact_source = None
        self._artifact_target = None

    def to_json(self, run_or_artifact: Union["LocalRun", "LocalArtifact"]) -> dict:
        """Serializes the object into a JSON blob, using a run or artifact to store additional data.

        Args:
            run_or_artifact (wandb.Run | wandb.Artifact): the Run or Artifact for which this object should be generating
            JSON for - this is useful to to store additional data if needed.

        Returns:
            dict: JSON representation
        """
        raise NotImplementedError

    @classmethod
    def from_json(
        cls: Type["WBValue"], json_obj: dict, source_artifact: "PublicArtifact"
    ) -> "WBValue":
        """Deserialize a `json_obj` into it's class representation. If additional resources were stored in the
        `run_or_artifact` artifact during the `to_json` call, then those resources are expected to be in
        the `source_artifact`.

        Args:
            json_obj (dict): A JSON dictionary to deserialize
            source_artifact (wandb.Artifact): An artifact which will hold any additional resources which were stored
            during the `to_json` function.
        """
        raise NotImplementedError

    @classmethod
    def with_suffix(cls: Type["WBValue"], name: str, filetype: str = "json") -> str:
        """Helper function to return the name with suffix added if not already

        Args:
            name (str): the name of the file
            filetype (str, optional): the filetype to use. Defaults to "json".

        Returns:
            str: a filename which is suffixed with it's `_log_type` followed by the filetype
        """
        if cls._log_type is not None:
            suffix = cls._log_type + "." + filetype
        else:
            suffix = filetype
        if not name.endswith(suffix):
            return name + "." + suffix
        return name

    @staticmethod
    def init_from_json(
        json_obj: dict, source_artifact: "PublicArtifact"
    ) -> "Optional[WBValue]":
        """Looks through all subclasses and tries to match the json obj with the class which created it. It will then
        call that subclass' `from_json` method. Importantly, this function will set the return object's `source_artifact`
        attribute to the passed in source artifact. This is critical for artifact bookkeeping. If you choose to create
        a wandb.Value via it's `from_json` method, make sure to properly set this `artifact_source` to avoid data duplication.

        Args:
            json_obj (dict): A JSON dictionary to deserialize. It must contain a `_type` key. The value of
            this key is used to lookup the correct subclass to use.
            source_artifact (wandb.Artifact): An artifact which will hold any additional resources which were stored
            during the `to_json` function.

        Returns:
            wandb.Value: a newly created instance of a subclass of wandb.Value
        """
        class_option = WBValue.type_mapping().get(json_obj["_type"])
        if class_option is not None:
            obj = class_option.from_json(json_obj, source_artifact)
            obj._set_artifact_source(source_artifact)
            return obj

        return None

    @staticmethod
    def type_mapping() -> "TypeMappingType":
        """Returns a map from `_log_type` to subclass. Used to lookup correct types for deserialization.

        Returns:
            dict: dictionary of str:class
        """
        if WBValue._type_mapping is None:
            WBValue._type_mapping = {}
            frontier = [WBValue]
            explored = set([])
            while len(frontier) > 0:
                class_option = frontier.pop()
                explored.add(class_option)
                if class_option._log_type is not None:
                    WBValue._type_mapping[class_option._log_type] = class_option
                for subclass in class_option.__subclasses__():
                    if subclass not in explored:
                        frontier.append(subclass)
        return WBValue._type_mapping

    def __eq__(self, other: object) -> bool:
        return id(self) == id(other)

    def __ne__(self, other: object) -> bool:
        return not self.__eq__(other)

    def to_data_array(self) -> List[Any]:
        """Converts the object to a list of primitives representing the underlying data"""
        raise NotImplementedError

    def _set_artifact_source(
        self, artifact: "PublicArtifact", name: Optional[str] = None
    ) -> None:
        assert (
            self._artifact_source is None
        ), "Cannot update artifact_source. Existing source: {}/{}".format(
            self._artifact_source.artifact, self._artifact_source.name
        )
        self._artifact_source = _WBValueArtifactSource(artifact, name)

    def _set_artifact_target(
        self, artifact: "LocalArtifact", name: Optional[str] = None
    ) -> None:
        assert (
            self._artifact_target is None
        ), "Cannot update artifact_target. Existing target: {}/{}".format(
            self._artifact_target.artifact, self._artifact_target.name
        )
        self._artifact_target = _WBValueArtifactTarget(artifact, name)

    def _get_artifact_entry_ref_url(self) -> Optional[str]:
        # If the object is coming from another artifact
        if self._artifact_source and self._artifact_source.name:
            ref_entry = self._artifact_source.artifact.get_path(
                type(self).with_suffix(self._artifact_source.name)
            )
            return str(ref_entry.ref_url())
        # Else, if the object is destined for another artifact and we support client IDs
        elif (
            self._artifact_target
            and self._artifact_target.name
            and self._artifact_target.artifact._client_id is not None
            and self._artifact_target.artifact._final
            and _server_accepts_client_ids()
        ):
            return "wandb-client-artifact://{}/{}".format(
                self._artifact_target.artifact._client_id,
                type(self).with_suffix(self._artifact_target.name),
            )
        # Else if we do not support client IDs, but online, then block on upload
        # Note: this is old behavior just to stay backwards compatible
        # with older server versions. This code path should be removed
        # once those versions are no longer supported. This path uses a .wait
        # which blocks the user process on artifact upload.
        elif (
            self._artifact_target
            and self._artifact_target.name
            and self._artifact_target.artifact._logged_artifact is not None
            and not _is_offline()
            and not _server_accepts_client_ids()
        ):
            self._artifact_target.artifact.wait()
            ref_entry = self._artifact_target.artifact.get_path(
                type(self).with_suffix(self._artifact_target.name)
            )
            return str(ref_entry.ref_url())
        return None

    def _get_artifact_entry_latest_ref_url(self) -> Optional[str]:
        if (
            self._artifact_target
            and self._artifact_target.name
            and self._artifact_target.artifact._client_id is not None
            and self._artifact_target.artifact._final
            and _server_accepts_client_ids()
        ):
            return "wandb-client-artifact://{}:latest/{}".format(
                self._artifact_target.artifact._sequence_client_id,
                type(self).with_suffix(self._artifact_target.name),
            )
        # Else if we do not support client IDs, then block on upload
        # Note: this is old behavior just to stay backwards compatible
        # with older server versions. This code path should be removed
        # once those versions are no longer supported. This path uses a .wait
        # which blocks the user process on artifact upload.
        elif (
            self._artifact_target
            and self._artifact_target.name
            and self._artifact_target.artifact._logged_artifact is not None
            and not _is_offline()
            and not _server_accepts_client_ids()
        ):
            self._artifact_target.artifact.wait()
            ref_entry = self._artifact_target.artifact.get_path(
                type(self).with_suffix(self._artifact_target.name)
            )
            return str(ref_entry.ref_url())
        return None


class Histogram(WBValue):
    """wandb class for histograms.

    This object works just like numpy's histogram function
    https://docs.scipy.org/doc/numpy/reference/generated/numpy.histogram.html

    Examples:
        Generate histogram from a sequence
        ```python
        wandb.Histogram([1,2,3])
        ```

        Efficiently initialize from np.histogram.
        ```python
        hist = np.histogram(data)
        wandb.Histogram(np_histogram=hist)
        ```

    Arguments:
        sequence: (array_like) input data for histogram
        np_histogram: (numpy histogram) alternative input of a precoomputed histogram
        num_bins: (int) Number of bins for the histogram.  The default number of bins
            is 64.  The maximum number of bins is 512

    Attributes:
        bins: ([float]) edges of bins
        histogram: ([int]) number of elements falling in each bin
    """

    MAX_LENGTH: int = 512
    _log_type = "histogram"

    def __init__(
        self,
        sequence: Optional[Sequence] = None,
        np_histogram: Optional["NumpyHistogram"] = None,
        num_bins: int = 64,
    ) -> None:

        if np_histogram:
            if len(np_histogram) == 2:
                self.histogram = (
                    np_histogram[0].tolist()
                    if hasattr(np_histogram[0], "tolist")
                    else np_histogram[0]
                )
                self.bins = (
                    np_histogram[1].tolist()
                    if hasattr(np_histogram[1], "tolist")
                    else np_histogram[1]
                )
            else:
                raise ValueError(
                    "Expected np_histogram to be a tuple of (values, bin_edges) or sequence to be specified"
                )
        else:
            np = util.get_module(
                "numpy", required="Auto creation of histograms requires numpy"
            )

            self.histogram, self.bins = np.histogram(sequence, bins=num_bins)
            self.histogram = self.histogram.tolist()
            self.bins = self.bins.tolist()
        if len(self.histogram) > self.MAX_LENGTH:
            raise ValueError(
                "The maximum length of a histogram is %i" % self.MAX_LENGTH
            )
        if len(self.histogram) + 1 != len(self.bins):
            raise ValueError("len(bins) must be len(histogram) + 1")

    def to_json(self, run: Union["LocalRun", "LocalArtifact"] = None) -> dict:
        return {"_type": self._log_type, "values": self.histogram, "bins": self.bins}

    def __sizeof__(self) -> int:
        """This returns an estimated size in bytes, currently the factor of 1.7
        is used to account for the JSON encoding.  We use this in tb_watcher.TBHistory
        """
        return int((sys.getsizeof(self.histogram) + sys.getsizeof(self.bins)) * 1.7)


class Media(WBValue):
    """A WBValue that we store as a file outside JSON and show in a media panel
    on the front end.

    If necessary, we move or copy the file into the Run's media directory so that it gets
    uploaded.
    """

    _path: Optional[str]
    _run: Optional["LocalRun"]
    _caption: Optional[str]
    _is_tmp: Optional[bool]
    _extension: Optional[str]
    _sha256: Optional[str]
    _size: Optional[int]

    def __init__(self, caption: Optional[str] = None) -> None:
        super(Media, self).__init__()
        self._path = None
        # The run under which this object is bound, if any.
        self._run = None
        self._caption = caption

    def _set_file(
        self, path: str, is_tmp: bool = False, extension: Optional[str] = None
    ) -> None:
        self._path = path
        self._is_tmp = is_tmp
        self._extension = extension
        if extension is not None and not path.endswith(extension):
            raise ValueError(
                'Media file extension "{}" must occur at the end of path "{}".'.format(
                    extension, path
                )
            )

        with open(self._path, "rb") as f:
            self._sha256 = hashlib.sha256(f.read()).hexdigest()
        self._size = os.path.getsize(self._path)

    @classmethod
    def get_media_subdir(cls: Type["Media"]) -> str:
        raise NotImplementedError

    @staticmethod
    def captions(
        media_items: Sequence["Media"],
    ) -> Union[bool, Sequence[Optional[str]]]:
        if media_items[0]._caption is not None:
            return [m._caption for m in media_items]
        else:
            return False

    def is_bound(self) -> bool:
        return self._run is not None

    def file_is_set(self) -> bool:
        return self._path is not None and self._sha256 is not None

    def bind_to_run(
        self,
        run: "LocalRun",
        key: Union[int, str],
        step: Union[int, str],
        id_: Optional[Union[int, str]] = None,
    ) -> None:
        """Bind this object to a particular Run.

        Calling this function is necessary so that we have somewhere specific to
        put the file associated with this object, from which other Runs can
        refer to it.
        """
        if not self.file_is_set():
            raise AssertionError("bind_to_run called before _set_file")

        # The following two assertions are guaranteed to pass
        # by definition file_is_set, but are needed for
        # mypy to understand that these are strings below.
        assert isinstance(self._path, six.string_types)
        assert isinstance(self._sha256, six.string_types)

        if run is None:
            raise TypeError('Argument "run" must not be None.')
        self._run = run

        # Following assertion required for mypy
        assert self._run is not None

        if self._extension is None:
            _, extension = os.path.splitext(os.path.basename(self._path))
        else:
            extension = self._extension

        if id_ is None:
            id_ = self._sha256[:20]

        file_path = _wb_filename(key, step, id_, extension)
        media_path = os.path.join(self.get_media_subdir(), file_path)
        new_path = os.path.join(self._run.dir, media_path)
        util.mkdir_exists_ok(os.path.dirname(new_path))

        if self._is_tmp:
            shutil.move(self._path, new_path)
            self._path = new_path
            self._is_tmp = False
            _datatypes_callback(media_path)
        else:
            shutil.copy(self._path, new_path)
            self._path = new_path
            _datatypes_callback(media_path)

    def to_json(self, run: Union["LocalRun", "LocalArtifact"]) -> dict:
        """Serializes the object into a JSON blob, using a run or artifact to store additional data. If `run_or_artifact`
        is a wandb.Run then `self.bind_to_run()` must have been previously been called.

        Args:
            run_or_artifact (wandb.Run | wandb.Artifact): the Run or Artifact for which this object should be generating
            JSON for - this is useful to to store additional data if needed.

        Returns:
            dict: JSON representation
        """
        # NOTE: uses of Audio in this class are a temporary hack -- when Ref support moves up
        # into Media itself we should get rid of them
        from wandb.data_types import Audio

        json_obj = {}
        if isinstance(run, wandb.wandb_sdk.wandb_run.Run):
            if not self.is_bound():
                raise RuntimeError(
                    "Value of type {} must be bound to a run with bind_to_run() before being serialized to JSON.".format(
                        type(self).__name__
                    )
                )

            assert (
                self._run is run
            ), "We don't support referring to media files across runs."

            # The following two assertions are guaranteed to pass
            # by definition is_bound, but are needed for
            # mypy to understand that these are strings below.
            assert isinstance(self._path, six.string_types)

            json_obj.update(
                {
                    "_type": "file",  # TODO(adrian): This isn't (yet) a real media type we support on the frontend.
                    "path": util.to_forward_slash_path(
                        os.path.relpath(self._path, self._run.dir)
                    ),
                    "sha256": self._sha256,
                    "size": self._size,
                }
            )
            artifact_entry_url = self._get_artifact_entry_ref_url()
            if artifact_entry_url is not None:
                json_obj["artifact_path"] = artifact_entry_url
            artifact_entry_latest_url = self._get_artifact_entry_latest_ref_url()
            if artifact_entry_latest_url is not None:
                json_obj["_latest_artifact_path"] = artifact_entry_latest_url
        elif isinstance(run, wandb.wandb_sdk.wandb_artifacts.Artifact):
            if self.file_is_set():
                # The following two assertions are guaranteed to pass
                # by definition of the call above, but are needed for
                # mypy to understand that these are strings below.
                assert isinstance(self._path, six.string_types)
                assert isinstance(self._sha256, six.string_types)
                artifact = run  # Checks if the concrete image has already been added to this artifact
                name = artifact.get_added_local_path_name(self._path)
                if name is None:
                    if self._is_tmp:
                        name = os.path.join(
                            self.get_media_subdir(), os.path.basename(self._path)
                        )
                    else:
                        # If the files is not temporary, include the first 8 characters of the file's SHA256 to
                        # avoid name collisions. This way, if there are two images `dir1/img.png` and `dir2/img.png`
                        # we end up with a unique path for each.
                        name = os.path.join(
                            self.get_media_subdir(),
                            self._sha256[:20],
                            os.path.basename(self._path),
                        )

                    # if not, check to see if there is a source artifact for this object
                    if (
                        self._artifact_source
                        is not None
                        # and self._artifact_source.artifact != artifact
                    ):
                        default_root = self._artifact_source.artifact._default_root()
                        # if there is, get the name of the entry (this might make sense to move to a helper off artifact)
                        if self._path.startswith(default_root):
                            name = self._path[len(default_root) :]
                            name = name.lstrip(os.sep)

                        # Add this image as a reference
                        path = self._artifact_source.artifact.get_path(name)
                        artifact.add_reference(path.ref_url(), name=name)
                    elif isinstance(self, Audio) and Audio.path_is_reference(
                        self._path
                    ):
                        artifact.add_reference(self._path, name=name)
                    else:
                        entry = artifact.add_file(
                            self._path, name=name, is_tmp=self._is_tmp
                        )
                        name = entry.path

                json_obj["path"] = name
                json_obj["sha256"] = self._sha256
            json_obj["_type"] = self._log_type
        return json_obj

    @classmethod
    def from_json(
        cls: Type["Media"], json_obj: dict, source_artifact: "PublicArtifact"
    ) -> "Media":
        """Likely will need to override for any more complicated media objects"""
        return cls(source_artifact.get_path(json_obj["path"]).download())

    def __eq__(self, other: object) -> bool:
        """Likely will need to override for any more complicated media objects"""
        return (
            isinstance(other, self.__class__)
            and hasattr(self, "_sha256")
            and hasattr(other, "_sha256")
            and self._sha256 == other._sha256
        )


class BatchableMedia(Media):
    """Parent class for Media we treat specially in batches, like images and
    thumbnails.

    Apart from images, we just use these batches to help organize files by name
    in the media directory.
    """

    def __init__(self) -> None:
        super(BatchableMedia, self).__init__()

    @classmethod
    def seq_to_json(
        cls: Type["BatchableMedia"],
        seq: Sequence["BatchableMedia"],
        run: "LocalRun",
        key: str,
        step: Union[int, str],
    ) -> dict:
        raise NotImplementedError


class Object3D(BatchableMedia):
    """
    Wandb class for 3D point clouds.

    Arguments:
        data_or_path: (numpy array, string, io)
            Object3D can be initialized from a file or a numpy array.

            The file types supported are obj, gltf, babylon, stl.  You can pass a path to
                a file or an io object and a file_type which must be one of `'obj', 'gltf', 'babylon', 'stl'`.

    The shape of the numpy array must be one of either:
    ```python
    [[x y z],       ...] nx3
    [x y z c],     ...] nx4 where c is a category with supported range [1, 14]
    [x y z r g b], ...] nx4 where is rgb is color
    ```
    """

    SUPPORTED_TYPES: ClassVar[Set[str]] = set(
        ["obj", "gltf", "glb", "babylon", "stl", "pts.json"]
    )
    _log_type: ClassVar[str] = "object3D-file"

    def __init__(
        self, data_or_path: Union["np.ndarray", str, "TextIO"], **kwargs: str
    ) -> None:
        super(Object3D, self).__init__()

        if hasattr(data_or_path, "name"):
            # if the file has a path, we just detect the type and copy it from there
            data_or_path = data_or_path.name  # type: ignore

        if hasattr(data_or_path, "read"):
            if hasattr(data_or_path, "seek"):
                data_or_path.seek(0)  # type: ignore
            object_3d = data_or_path.read()  # type: ignore

            extension = kwargs.pop("file_type", None)
            if extension is None:
                raise ValueError(
                    "Must pass file type keyword argument when using io objects."
                )
            if extension not in Object3D.SUPPORTED_TYPES:
                raise ValueError(
                    "Object 3D only supports numpy arrays or files of the type: "
                    + ", ".join(Object3D.SUPPORTED_TYPES)
                )

            tmp_path = os.path.join(
                _MEDIA_TMP.name, util.generate_id() + "." + extension
            )
            with open(tmp_path, "w") as f:
                f.write(object_3d)

            self._set_file(tmp_path, is_tmp=True)
        elif isinstance(data_or_path, six.string_types):
            path = data_or_path
            extension = None
            for supported_type in Object3D.SUPPORTED_TYPES:
                if path.endswith(supported_type):
                    extension = supported_type
                    break

            if not extension:
                raise ValueError(
                    "File '"
                    + path
                    + "' is not compatible with Object3D: supported types are: "
                    + ", ".join(Object3D.SUPPORTED_TYPES)
                )

            self._set_file(data_or_path, is_tmp=False)
        # Supported different types and scene for 3D scenes
        elif isinstance(data_or_path, dict) and "type" in data_or_path:
            if data_or_path["type"] == "lidar/beta":
                data = {
                    "type": data_or_path["type"],
                    "vectors": data_or_path["vectors"].tolist()
                    if "vectors" in data_or_path
                    else [],
                    "points": data_or_path["points"].tolist()
                    if "points" in data_or_path
                    else [],
                    "boxes": data_or_path["boxes"].tolist()
                    if "boxes" in data_or_path
                    else [],
                }
            else:
                raise ValueError(
                    "Type not supported, only 'lidar/beta' is currently supported"
                )

            tmp_path = os.path.join(_MEDIA_TMP.name, util.generate_id() + ".pts.json")
            json.dump(
                data,
                codecs.open(tmp_path, "w", encoding="utf-8"),
                separators=(",", ":"),
                sort_keys=True,
                indent=4,
            )
            self._set_file(tmp_path, is_tmp=True, extension=".pts.json")
        elif _is_numpy_array(data_or_path):
            np_data = data_or_path

            # The following assertion is required for numpy to trust that
            # np_data is numpy array. The reason it is behind a False
            # guard is to ensure that this line does not run at runtime,
            # which would cause a runtime error if the user's machine did
            # not have numpy installed.

            if wandb.TYPE_CHECKING and TYPE_CHECKING:
                assert isinstance(np_data, np.ndarray)

            if len(np_data.shape) != 2 or np_data.shape[1] not in {3, 4, 6}:
                raise ValueError(
                    """The shape of the numpy array must be one of either
                                    [[x y z],       ...] nx3
                                     [x y z c],     ...] nx4 where c is a category with supported range [1, 14]
                                     [x y z r g b], ...] nx4 where is rgb is color"""
                )

            list_data = np_data.tolist()
            tmp_path = os.path.join(_MEDIA_TMP.name, util.generate_id() + ".pts.json")
            json.dump(
                list_data,
                codecs.open(tmp_path, "w", encoding="utf-8"),
                separators=(",", ":"),
                sort_keys=True,
                indent=4,
            )
            self._set_file(tmp_path, is_tmp=True, extension=".pts.json")
        else:
            raise ValueError("data must be a numpy array, dict or a file object")

    @classmethod
    def get_media_subdir(cls: Type["Object3D"]) -> str:
        return os.path.join("media", "object3D")

    def to_json(self, run_or_artifact: Union["LocalRun", "LocalArtifact"]) -> dict:
        json_dict = super(Object3D, self).to_json(run_or_artifact)
        json_dict["_type"] = Object3D._log_type

        if isinstance(run_or_artifact, wandb.wandb_sdk.wandb_artifacts.Artifact):
            if self._path is None or not self._path.endswith(".pts.json"):
                raise ValueError(
                    "Non-point cloud 3D objects are not yet supported with Artifacts"
                )

        return json_dict

    @classmethod
    def seq_to_json(
        cls: Type["Object3D"],
        seq: Sequence["BatchableMedia"],
        run: "LocalRun",
        key: str,
        step: Union[int, str],
    ) -> dict:
        seq = list(seq)

        jsons = [obj.to_json(run) for obj in seq]

        for obj in jsons:
            expected = util.to_forward_slash_path(cls.get_media_subdir())
            if not obj["path"].startswith(expected):
                raise ValueError(
                    "Files in an array of Object3D's must be in the {} directory, not {}".format(
                        expected, obj["path"]
                    )
                )

        return {
            "_type": "object3D",
            "filenames": [
                os.path.relpath(j["path"], cls.get_media_subdir()) for j in jsons
            ],
            "count": len(jsons),
            "objects": jsons,
        }


class Molecule(BatchableMedia):
    """
    Wandb class for Molecular data

    Arguments:
        data_or_path: (string, io)
            Molecule can be initialized from a file name or an io object.
    """

    SUPPORTED_TYPES = set(
        ["pdb", "pqr", "mmcif", "mcif", "cif", "sdf", "sd", "gro", "mol2", "mmtf"]
    )
    _log_type = "molecule-file"

    def __init__(self, data_or_path: Union[str, "TextIO"], **kwargs: str) -> None:
        super(Molecule, self).__init__()

        if hasattr(data_or_path, "name"):
            # if the file has a path, we just detect the type and copy it from there
            data_or_path = data_or_path.name  # type: ignore

        if hasattr(data_or_path, "read"):
            if hasattr(data_or_path, "seek"):
                data_or_path.seek(0)  # type: ignore
            molecule = data_or_path.read()  # type: ignore

            extension = kwargs.pop("file_type", None)
            if extension is None:
                raise ValueError(
                    "Must pass file type keyword argument when using io objects."
                )
            if extension not in Molecule.SUPPORTED_TYPES:
                raise ValueError(
                    "Molecule 3D only supports files of the type: "
                    + ", ".join(Molecule.SUPPORTED_TYPES)
                )

            tmp_path = os.path.join(
                _MEDIA_TMP.name, util.generate_id() + "." + extension
            )
            with open(tmp_path, "w") as f:
                f.write(molecule)

            self._set_file(tmp_path, is_tmp=True)
        elif isinstance(data_or_path, six.string_types):
            extension = os.path.splitext(data_or_path)[1][1:]
            if extension not in Molecule.SUPPORTED_TYPES:
                raise ValueError(
                    "Molecule only supports files of the type: "
                    + ", ".join(Molecule.SUPPORTED_TYPES)
                )

            self._set_file(data_or_path, is_tmp=False)
        else:
            raise ValueError("Data must be file name or a file object")

    @classmethod
    def get_media_subdir(cls: Type["Molecule"]) -> str:
        return os.path.join("media", "molecule")

    def to_json(self, run_or_artifact: Union["LocalRun", "LocalArtifact"]) -> dict:
        json_dict = super(Molecule, self).to_json(run_or_artifact)
        json_dict["_type"] = self._log_type
        if self._caption:
            json_dict["caption"] = self._caption
        return json_dict

    @classmethod
    def seq_to_json(
        cls: Type["Molecule"],
        seq: Sequence["BatchableMedia"],
        run: "LocalRun",
        key: str,
        step: Union[int, str],
    ) -> dict:
        seq = list(seq)

        jsons = [obj.to_json(run) for obj in seq]

        for obj in jsons:
            expected = util.to_forward_slash_path(cls.get_media_subdir())
            if not obj["path"].startswith(expected):
                raise ValueError(
                    "Files in an array of Molecule's must be in the {} directory, not {}".format(
                        cls.get_media_subdir(), obj["path"]
                    )
                )

        return {
            "_type": "molecule",
            "filenames": [obj["path"] for obj in jsons],
            "count": len(jsons),
            "captions": Media.captions(seq),
        }


class Html(BatchableMedia):
    """
    Wandb class for arbitrary html

    Arguments:
        data: (string or io object) HTML to display in wandb
        inject: (boolean) Add a stylesheet to the HTML object.  If set
            to False the HTML will pass through unchanged.
    """

    _log_type = "html-file"

    def __init__(self, data: Union[str, "TextIO"], inject: bool = True) -> None:
        super(Html, self).__init__()
        data_is_path = isinstance(data, six.string_types) and os.path.exists(data)
        data_path = ""
        if data_is_path:
            assert isinstance(data, six.string_types)
            data_path = data
            with open(data_path, "r") as file:
                self.html = file.read()
        elif isinstance(data, six.string_types):
            self.html = data
        elif hasattr(data, "read"):
            if hasattr(data, "seek"):
                data.seek(0)
            self.html = data.read()
        else:
            raise ValueError("data must be a string or an io object")

        if inject:
            self.inject_head()

        if inject or not data_is_path:
            tmp_path = os.path.join(_MEDIA_TMP.name, util.generate_id() + ".html")
            with open(tmp_path, "w") as out:
                out.write(self.html)

            self._set_file(tmp_path, is_tmp=True)
        else:
            self._set_file(data_path, is_tmp=False)

    def inject_head(self) -> None:
        join = ""
        if "<head>" in self.html:
            parts = self.html.split("<head>", 1)
            parts[0] = parts[0] + "<head>"
        elif "<html>" in self.html:
            parts = self.html.split("<html>", 1)
            parts[0] = parts[0] + "<html><head>"
            parts[1] = "</head>" + parts[1]
        else:
            parts = ["", self.html]
        parts.insert(
            1,
            '<base target="_blank"><link rel="stylesheet" type="text/css" href="https://app.wandb.ai/normalize.css" />',
        )
        self.html = join.join(parts).strip()

    @classmethod
    def get_media_subdir(cls: Type["Html"]) -> str:
        return os.path.join("media", "html")

    def to_json(self, run_or_artifact: Union["LocalRun", "LocalArtifact"]) -> dict:
        json_dict = super(Html, self).to_json(run_or_artifact)
        json_dict["_type"] = self._log_type
        return json_dict

    @classmethod
    def from_json(
        cls: Type["Html"], json_obj: dict, source_artifact: "PublicArtifact"
    ) -> "Html":
        return cls(source_artifact.get_path(json_obj["path"]).download(), inject=False)

    @classmethod
    def seq_to_json(
        cls: Type["Html"],
        seq: Sequence["BatchableMedia"],
        run: "LocalRun",
        key: str,
        step: Union[int, str],
    ) -> dict:
        base_path = os.path.join(run.dir, cls.get_media_subdir())
        util.mkdir_exists_ok(base_path)

        meta = {
            "_type": "html",
            "count": len(seq),
            "html": [h.to_json(run) for h in seq],
        }
        return meta


class Video(BatchableMedia):

    """
    Wandb representation of video.

    Arguments:
        data_or_path: (numpy array, string, io)
            Video can be initialized with a path to a file or an io object.
            The format must be "gif", "mp4", "webm" or "ogg".
            The format must be specified with the format argument.
            Video can be initialized with a numpy tensor.
            The numpy tensor must be either 4 dimensional or 5 dimensional.
            Channels should be (time, channel, height, width) or
            (batch, time, channel, height width)
        caption: (string) caption associated with the video for display
        fps: (int) frames per second for video. Default is 4.
        format: (string) format of video, necessary if initializing with path or io object.
    """

    _log_type = "video-file"
    EXTS = ("gif", "mp4", "webm", "ogg")
    _width: Optional[int]
    _height: Optional[int]

    def __init__(
        self,
        data_or_path: Union["np.ndarray", str, "TextIO"],
        caption: Optional[str] = None,
        fps: int = 4,
        format: Optional[str] = None,
    ):
        super(Video, self).__init__()

        self._fps = fps
        self._format = format or "gif"
        self._width = None
        self._height = None
        self._channels = None
        self._caption = caption
        if self._format not in Video.EXTS:
            raise ValueError("wandb.Video accepts %s formats" % ", ".join(Video.EXTS))

        if isinstance(data_or_path, six.BytesIO):
            filename = os.path.join(
                _MEDIA_TMP.name, util.generate_id() + "." + self._format
            )
            with open(filename, "wb") as f:
                f.write(data_or_path.read())
            self._set_file(filename, is_tmp=True)
        elif isinstance(data_or_path, six.string_types):
            _, ext = os.path.splitext(data_or_path)
            ext = ext[1:].lower()
            if ext not in Video.EXTS:
                raise ValueError(
                    "wandb.Video accepts %s formats" % ", ".join(Video.EXTS)
                )
            self._set_file(data_or_path, is_tmp=False)
            # ffprobe -v error -select_streams v:0 -show_entries stream=width,height -of csv=p=0 data_or_path
        else:
            if hasattr(data_or_path, "numpy"):  # TF data eager tensors
                self.data = data_or_path.numpy()  # type: ignore
            elif _is_numpy_array(data_or_path):
                self.data = data_or_path
            else:
                raise ValueError(
                    "wandb.Video accepts a file path or numpy like data as input"
                )
            self.encode()

    def encode(self) -> None:
        mpy = util.get_module(
            "moviepy.editor",
            required='wandb.Video requires moviepy and imageio when passing raw data.  Install with "pip install moviepy imageio"',
        )
        tensor = self._prepare_video(self.data)
        _, self._height, self._width, self._channels = tensor.shape

        # encode sequence of images into gif string
        clip = mpy.ImageSequenceClip(list(tensor), fps=self._fps)

        filename = os.path.join(
            _MEDIA_TMP.name, util.generate_id() + "." + self._format
        )
        if wandb.TYPE_CHECKING and TYPE_CHECKING:
            kwargs: Dict[str, Optional[bool]] = {}
        try:  # older versions of moviepy do not support logger argument
            kwargs = {"logger": None}
            if self._format == "gif":
                clip.write_gif(filename, **kwargs)
            else:
                clip.write_videofile(filename, **kwargs)
        except TypeError:
            try:  # even older versions of moviepy do not support progress_bar argument
                kwargs = {"verbose": False, "progress_bar": False}
                if self._format == "gif":
                    clip.write_gif(filename, **kwargs)
                else:
                    clip.write_videofile(filename, **kwargs)
            except TypeError:
                kwargs = {
                    "verbose": False,
                }
                if self._format == "gif":
                    clip.write_gif(filename, **kwargs)
                else:
                    clip.write_videofile(filename, **kwargs)
        self._set_file(filename, is_tmp=True)

    @classmethod
    def get_media_subdir(cls: Type["Video"]) -> str:
        return os.path.join("media", "videos")

    def to_json(self, run_or_artifact: Union["LocalRun", "LocalArtifact"]) -> dict:
        json_dict = super(Video, self).to_json(run_or_artifact)
        json_dict["_type"] = self._log_type

        if self._width is not None:
            json_dict["width"] = self._width
        if self._height is not None:
            json_dict["height"] = self._height
        if self._caption:
            json_dict["caption"] = self._caption

        return json_dict

    def _prepare_video(self, video: "np.ndarray") -> "np.ndarray":
        """This logic was mostly taken from tensorboardX"""
        np = util.get_module(
            "numpy",
            required='wandb.Video requires numpy when passing raw data. To get it, run "pip install numpy".',
        )
        if video.ndim < 4:
            raise ValueError(
                "Video must be atleast 4 dimensions: time, channels, height, width"
            )
        if video.ndim == 4:
            video = video.reshape(1, *video.shape)
        b, t, c, h, w = video.shape

        if video.dtype != np.uint8:
            logging.warning("Converting video data to uint8")
            video = video.astype(np.uint8)

        def is_power2(num: int) -> bool:
            return num != 0 and ((num & (num - 1)) == 0)

        # pad to nearest power of 2, all at once
        if not is_power2(video.shape[0]):
            len_addition = int(2 ** video.shape[0].bit_length() - video.shape[0])
            video = np.concatenate(
                (video, np.zeros(shape=(len_addition, t, c, h, w))), axis=0
            )

        n_rows = 2 ** ((b.bit_length() - 1) // 2)
        n_cols = video.shape[0] // n_rows

        video = np.reshape(video, newshape=(n_rows, n_cols, t, c, h, w))
        video = np.transpose(video, axes=(2, 0, 4, 1, 5, 3))
        video = np.reshape(video, newshape=(t, n_rows * h, n_cols * w, c))
        return video

    @classmethod
    def seq_to_json(
        cls: Type["Video"],
        seq: Sequence["BatchableMedia"],
        run: "LocalRun",
        key: str,
        step: Union[int, str],
    ) -> dict:
        base_path = os.path.join(run.dir, cls.get_media_subdir())
        util.mkdir_exists_ok(base_path)

        meta = {
            "_type": "videos",
            "count": len(seq),
            "videos": [v.to_json(run) for v in seq],
            "captions": Video.captions(seq),
        }
        return meta


# Allows encoding of arbitrary JSON structures
# as a file
#
# This class should be used as an abstract class
# extended to have validation methods


class JSONMetadata(Media):
    """
    JSONMetadata is a type for encoding arbitrary metadata as files.
    """

    def __init__(self, val: dict) -> None:
        super(JSONMetadata, self).__init__()

        self.validate(val)
        self._val = val

        ext = "." + self.type_name() + ".json"
        tmp_path = os.path.join(_MEDIA_TMP.name, util.generate_id() + ext)
        util.json_dump_uncompressed(
            self._val, codecs.open(tmp_path, "w", encoding="utf-8")
        )
        self._set_file(tmp_path, is_tmp=True, extension=ext)

    @classmethod
    def get_media_subdir(cls: Type["JSONMetadata"]) -> str:
        return os.path.join("media", "metadata", cls.type_name())

    def to_json(self, run_or_artifact: Union["LocalRun", "LocalArtifact"]) -> dict:
        json_dict = super(JSONMetadata, self).to_json(run_or_artifact)
        json_dict["_type"] = self.type_name()

        return json_dict

    # These methods should be overridden in the child class
    @classmethod
    def type_name(cls) -> str:
        return "metadata"

    def validate(self, val: dict) -> bool:
        return True


class ImageMask(Media):
    """
    Wandb class for image masks or overlays, useful for tasks like semantic segmentation.

    Arguments:
        val: (dictionary)
            One of these two keys to represent the image:
                mask_data : (2D numpy array) The mask containing an integer class label
                    for each pixel in the image
                path : (string) The path to a saved image file of the mask
            class_labels : (dictionary of integers to strings, optional) A mapping of the
                integer class labels in the mask to readable class names. These will default
                to class_0, class_1, class_2, etc.

        key: (string)
            The readable name or id for this mask type (e.g. predictions, ground_truth)

    Examples:
        Log a mask overlay for a given image
        ```python
        predicted_mask = np.array([[1, 2, 2, ... , 3, 2, 1], ...])
        ground_truth_mask = np.array([[1, 1, 1, ... , 2, 3, 1], ...])

        class_labels = {
            0: "person",
            1: "tree",
            2: "car",
            3: "road"
        }

        masked_image = wandb.Image(image, masks={
            "predictions": {
                "mask_data": predicted_mask,
                "class_labels": class_labels
            },
            "ground_truth": {
                "mask_data": ground_truth_mask,
                "class_labels": class_labels
            }
        }
        wandb.log({"img_with_masks" : masked_image})
        ```

        Prepare an image mask to be added to a wandb.Table
        ```python
        raw_image_path = "sample_image.png"
        predicted_mask_path = "predicted_mask.png"
        class_set = wandb.Classes([
            {"name" : "person", "id" : 0},
            {"name" : "tree", "id" : 1},
            {"name" : "car", "id" : 2},
            {"name" : "road", "id" : 3}
        ])
        masked_image = wandb.Image(raw_image_path, classes=class_set,
            masks={"prediction" : {"path" : predicted_mask_path}})
        ```
    """

    _log_type = "mask"

    def __init__(self, val: dict, key: str) -> None:
        """
        Arguments:
            val: (dictionary)
                One of these two keys to represent the image:
                    mask_data : (2D numpy array) The mask containing an integer class label
                        for each pixel in the image
                    path : (string) The path to a saved image file of the mask
                class_labels : (dictionary of integers to strings, optional) A mapping of the
                    integer class labels in the mask to readable class names. These will default
                    to class_0, class_1, class_2, etc.

            key: (string)
                The readable name or id for this mask type (e.g. predictions, ground_truth)
        """
        super(ImageMask, self).__init__()

        if "path" in val:
            self._set_file(val["path"])
        else:
            np = util.get_module("numpy", required="Image mask support requires numpy")
            # Add default class mapping
            if "class_labels" not in val:
                classes = np.unique(val["mask_data"]).astype(np.int32).tolist()
                class_labels = dict((c, "class_" + str(c)) for c in classes)
                val["class_labels"] = class_labels

            self.validate(val)
            self._val = val
            self._key = key

            ext = "." + self.type_name() + ".png"
            tmp_path = os.path.join(_MEDIA_TMP.name, util.generate_id() + ext)

            pil_image = util.get_module(
                "PIL.Image",
                required='wandb.Image needs the PIL package. To get it, run "pip install pillow".',
            )
            image = pil_image.fromarray(val["mask_data"].astype(np.int8), mode="L")

            image.save(tmp_path, transparency=None)
            self._set_file(tmp_path, is_tmp=True, extension=ext)

    def bind_to_run(
        self,
        run: "LocalRun",
        key: Union[int, str],
        step: Union[int, str],
        id_: Optional[Union[int, str]] = None,
    ) -> None:
        # bind_to_run key argument is the Image parent key
        # the self._key value is the mask's sub key
        super(ImageMask, self).bind_to_run(run, key, step, id_=id_)
        class_labels = self._val["class_labels"]

        run._add_singleton(
            "mask/class_labels",
            str(key) + "_wandb_delimeter_" + self._key,
            class_labels,
        )

    @classmethod
    def get_media_subdir(cls: Type["ImageMask"]) -> str:
        return os.path.join("media", "images", cls.type_name())

    @classmethod
    def from_json(
        cls: Type["ImageMask"], json_obj: dict, source_artifact: "PublicArtifact"
    ) -> "ImageMask":
        return cls(
            {"path": source_artifact.get_path(json_obj["path"]).download()}, key="",
        )

    def to_json(self, run_or_artifact: Union["LocalRun", "LocalArtifact"]) -> dict:
        json_dict = super(ImageMask, self).to_json(run_or_artifact)

        if isinstance(run_or_artifact, wandb.wandb_sdk.wandb_run.Run):
            json_dict["_type"] = self.type_name()
            return json_dict
        elif isinstance(run_or_artifact, wandb.wandb_sdk.wandb_artifacts.Artifact):
            # Nothing special to add (used to add "digest", but no longer used.)
            return json_dict
        else:
            raise ValueError("to_json accepts wandb_run.Run or wandb_artifact.Artifact")

    @classmethod
    def type_name(cls: Type["ImageMask"]) -> str:
        return cls._log_type

    def validate(self, val: dict) -> bool:
        np = util.get_module("numpy", required="Image mask support requires numpy")
        # 2D Make this work with all tensor(like) types
        if "mask_data" not in val:
            raise TypeError(
                'Missing key "mask_data": An image mask requires mask data: a 2D array representing the predictions'
            )
        else:
            error_str = "mask_data must be a 2D array"
            shape = val["mask_data"].shape
            if len(shape) != 2:
                raise TypeError(error_str)
            if not (
                (val["mask_data"] >= 0).all() and (val["mask_data"] <= 255).all()
            ) and issubclass(val["mask_data"].dtype.type, np.integer):
                raise TypeError("Mask data must be integers between 0 and 255")

        # Optional argument
        if "class_labels" in val:
            for k, v in list(val["class_labels"].items()):
                if (not isinstance(k, numbers.Number)) or (
                    not isinstance(v, six.string_types)
                ):
                    raise TypeError(
                        "Class labels must be a dictionary of numbers to strings"
                    )
        return True


class BoundingBoxes2D(JSONMetadata):
    """
    Wandb class for logging 2D bounding boxes on images, useful for tasks like object detection

    Arguments:
        val: (dictionary) A dictionary of the following form:
            box_data: (list of dictionaries) One dictionary for each bounding box, containing:
                position: (dictionary) the position and size of the bounding box, in one of two formats
                    Note that boxes need not all use the same format.
                    {"minX", "minY", "maxX", "maxY"}: (dictionary) A set of coordinates defining
                        the upper and lower bounds of the box (the bottom left and top right corners)
                    {"middle", "width", "height"}: (dictionary) A set of coordinates defining the
                        center and dimensions of the box, with "middle" as a list [x, y] for the
                        center point and "width" and "height" as numbers
                domain: (string) One of two options for the bounding box coordinate domain
                    null: By default, or if no argument is passed, the coordinate domain
                        is assumed to be relative to the original image, expressing this box as a fraction
                        or percentage of the original image. This means all coordinates and dimensions
                        passed into the "position" argument are floating point numbers between 0 and 1.
                    "pixel": (string literal) The coordinate domain is set to the pixel space. This means all
                        coordinates and dimensions passed into "position" are integers within the bounds
                        of the image dimensions.
                class_id: (integer) The class label id for this box
                scores: (dictionary of string to number, optional) A mapping of named fields
                        to numerical values (float or int), can be used for filtering boxes in the UI
                        based on a range of values for the corresponding field
                box_caption: (string, optional) A string to be displayed as the label text above this
                        box in the UI, often composed of the class label, class name, and/or scores

            class_labels: (dictionary, optional) A map of integer class labels to their readable class names

        key: (string)
            The readable name or id for this set of bounding boxes (e.g. predictions, ground_truth)

    Examples:
        Log a set of predicted and ground truth bounding boxes for a given image
        ```python
        class_labels = {
            0: "person",
            1: "car",
            2: "road",
            3: "building"
        }
        img = wandb.Image(image, boxes={
            "predictions": {
                "box_data": [
                    {
                        # one box expressed in the default relative/fractional domain
                        "position": {
                            "minX": 0.1,
                            "maxX": 0.2,
                            "minY": 0.3,
                            "maxY": 0.4
                        },
                        "class_id" : 1,
                        "box_caption": class_labels[1],
                        "scores" : {
                            "acc": 0.2,
                            "loss": 1.2
                        }
                    },
                    {
                        # another box expressed in the pixel domain
                        "position": {
                            "middle": [150, 20],
                            "width": 68,
                            "height": 112
                        },
                        "domain" : "pixel",
                        "class_id" : 3,
                        "box_caption": "a building",
                        "scores" : {
                            "acc": 0.5,
                            "loss": 0.7
                        }
                    },
                    ...
                    # Log as many boxes an as needed
                ],
                "class_labels": class_labels
            },
            # Log each meaningful group of boxes with a unique key name
            "ground_truth": {
            ...
            }
        })

        wandb.log({"driving_scene": img})
        ```

        Prepare an image with bounding boxes to be added to a wandb.Table
        ```python
        raw_image_path = "sample_image.png"

        class_set = wandb.Classes([
            {"name" : "person", "id" : 0},
            {"name" : "car", "id" : 1},
            {"name" : "road", "id" : 2},
            {"name" : "building", "id" : 3}
        ])

        image_with_boxes = wandb.Image(raw_image_path, classes=class_set,
            boxes=[...identical to previous example...])
        ```
    """

    _log_type = "bounding-boxes"
    # TODO: when the change is made to have this produce a dict with a _type, define
    # it here as _log_type, associate it in to_json

    def __init__(self, val: dict, key: str) -> None:
        """
        Arguments:
            val: (dictionary) A dictionary of the following form:
                box_data: (list of dictionaries) One dictionary for each bounding box, containing:
                    position: (dictionary) the position and size of the bounding box, in one of two formats
                        Note that boxes need not all use the same format.
                        {"minX", "minY", "maxX", "maxY"}: (dictionary) A set of coordinates defining
                            the upper and lower bounds of the box (the bottom left and top right corners)
                        {"middle", "width", "height"}: (dictionary) A set of coordinates defining the
                            center and dimensions of the box, with "middle" as a list [x, y] for the
                            center point and "width" and "height" as numbers
                    domain: (string) One of two options for the bounding box coordinate domain
                        null: By default, or if no argument is passed, the coordinate domain
                            is assumed to be relative to the original image, expressing this box as a fraction
                            or percentage of the original image. This means all coordinates and dimensions
                            passed into the "position" argument are floating point numbers between 0 and 1.
                        "pixel": (string literal) The coordinate domain is set to the pixel space. This means all
                            coordinates and dimensions passed into "position" are integers within the bounds
                            of the image dimensions.
                    class_id: (integer) The class label id for this box
                    scores: (dictionary of string to number, optional) A mapping of named fields
                            to numerical values (float or int), can be used for filtering boxes in the UI
                            based on a range of values for the corresponding field
                    box_caption: (string, optional) A string to be displayed as the label text above this
                            box in the UI, often composed of the class label, class name, and/or scores

                class_labels: (dictionary, optional) A map of integer class labels to their readable class names

            key: (string)
                The readable name or id for this set of bounding boxes (e.g. predictions, ground_truth)
        """
        super(BoundingBoxes2D, self).__init__(val)
        self._val = val["box_data"]
        self._key = key
        # Add default class mapping
        if "class_labels" not in val:
            np = util.get_module(
                "numpy", required="Bounding box support requires numpy"
            )
            classes = (
                np.unique(list([box["class_id"] for box in val["box_data"]]))
                .astype(np.int32)
                .tolist()
            )
            class_labels = dict((c, "class_" + str(c)) for c in classes)
            self._class_labels = class_labels
        else:
            self._class_labels = val["class_labels"]

    def bind_to_run(
        self,
        run: "LocalRun",
        key: Union[int, str],
        step: Union[int, str],
        id_: Optional[Union[int, str]] = None,
    ) -> None:
        # bind_to_run key argument is the Image parent key
        # the self._key value is the mask's sub key
        super(BoundingBoxes2D, self).bind_to_run(run, key, step, id_=id_)
        run._add_singleton(
            "bounding_box/class_labels",
            str(key) + "_wandb_delimeter_" + self._key,
            self._class_labels,
        )

    @classmethod
    def type_name(cls) -> str:
        return "boxes2D"

    def validate(self, val: dict) -> bool:
        # Optional argument
        if "class_labels" in val:
            for k, v in list(val["class_labels"].items()):
                if (not isinstance(k, numbers.Number)) or (
                    not isinstance(v, six.string_types)
                ):
                    raise TypeError(
                        "Class labels must be a dictionary of numbers to string"
                    )

        boxes = val["box_data"]
        if not isinstance(boxes, list):
            raise TypeError("Boxes must be a list")

        for box in boxes:
            # Required arguments
            error_str = "Each box must contain a position with: middle, width, and height or \
                    \nminX, maxX, minY, maxY."
            if "position" not in box:
                raise TypeError(error_str)
            else:
                valid = False
                if (
                    "middle" in box["position"]
                    and len(box["position"]["middle"]) == 2
                    and has_num(box["position"], "width")
                    and has_num(box["position"], "height")
                ):
                    valid = True
                elif (
                    has_num(box["position"], "minX")
                    and has_num(box["position"], "maxX")
                    and has_num(box["position"], "minY")
                    and has_num(box["position"], "maxY")
                ):
                    valid = True

                if not valid:
                    raise TypeError(error_str)

            # Optional arguments
            if ("scores" in box) and not isinstance(box["scores"], dict):
                raise TypeError("Box scores must be a dictionary")
            elif "scores" in box:
                for k, v in list(box["scores"].items()):
                    if not isinstance(k, six.string_types):
                        raise TypeError("A score key must be a string")
                    if not isinstance(v, numbers.Number):
                        raise TypeError("A score value must be a number")

            if ("class_id" in box) and not isinstance(
                box["class_id"], six.integer_types
            ):
                raise TypeError("A box's class_id must be an integer")

            # Optional
            if ("box_caption" in box) and not isinstance(
                box["box_caption"], six.string_types
            ):
                raise TypeError("A box's caption must be a string")
        return True

    def to_json(self, run_or_artifact: Union["LocalRun", "LocalArtifact"]) -> dict:

        if isinstance(run_or_artifact, wandb.wandb_sdk.wandb_run.Run):
            return super(BoundingBoxes2D, self).to_json(run_or_artifact)
        elif isinstance(run_or_artifact, wandb.wandb_sdk.wandb_artifacts.Artifact):
            # TODO (tim): I would like to log out a proper dictionary representing this object, but don't
            # want to mess with the visualizations that are currently available in the UI. This really should output
            # an object with a _type key. Will need to push this change to the UI first to ensure backwards compat
            return self._val
        else:
            raise ValueError("to_json accepts wandb_run.Run or wandb_artifact.Artifact")

    @classmethod
    def from_json(
        cls: Type["BoundingBoxes2D"], json_obj: dict, source_artifact: "PublicArtifact"
    ) -> "BoundingBoxes2D":
        return cls({"box_data": json_obj}, "")


class Classes(Media):
    _log_type = "classes"

    _class_set: Sequence[dict]

    def __init__(self, class_set: Sequence[dict]) -> None:
        """Classes is holds class metadata intended to be used in concert with other objects when visualizing artifacts

        Args:
            class_set (list): list of dicts in the form of {"id":int|str, "name":str}
        """
        super(Classes, self).__init__()
        for class_obj in class_set:
            assert "id" in class_obj and "name" in class_obj
        self._class_set = class_set

    @classmethod
    def from_json(
        cls: Type["Classes"],
        json_obj: dict,
        source_artifact: Optional["PublicArtifact"],
    ) -> "Classes":
        return cls(json_obj.get("class_set"))  # type: ignore

    def to_json(
        self, run_or_artifact: Optional[Union["LocalRun", "LocalArtifact"]]
    ) -> dict:
        json_obj = {}
        # This is a bit of a hack to allow _ClassesIdType to
        # be able to operate fully without an artifact in play.
        # In all other cases, artifact should be a true artifact.
        if run_or_artifact is not None:
            json_obj = super(Classes, self).to_json(run_or_artifact)
        json_obj["_type"] = Classes._log_type
        json_obj["class_set"] = self._class_set
        return json_obj

    def get_type(self) -> "_ClassesIdType":
        return _ClassesIdType(self)

    def __ne__(self, other: object) -> bool:
        return not self.__eq__(other)

    def __eq__(self, other: object) -> bool:
        if isinstance(other, Classes):
            return self._class_set == other._class_set
        else:
            return False


class Image(BatchableMedia):
    """
    Wandb class for images.

    Arguments:
        data_or_path: (numpy array, string, io) Accepts numpy array of
            image data, or a PIL image. The class attempts to infer
            the data format and converts it.
        mode: (string) The PIL mode for an image. Most common are "L", "RGB",
            "RGBA". Full explanation at https://pillow.readthedocs.io/en/4.2.x/handbook/concepts.html#concept-modes.
        caption: (string) Label for display of image.
    """

    MAX_ITEMS = 108

    # PIL limit
    MAX_DIMENSION = 65500

    _log_type = "image-file"

    format: Optional[str]
    _grouping: Optional[str]
    _caption: Optional[str]
    _width: Optional[int]
    _height: Optional[int]
    _image: Optional["PIL.Image"]
    _classes: Optional["Classes"]
    _boxes: Optional[Dict[str, "BoundingBoxes2D"]]
    _masks: Optional[Dict[str, "ImageMask"]]

    def __init__(
        self,
        data_or_path: "ImageDataOrPathType",
        mode: Optional[str] = None,
        caption: Optional[str] = None,
        grouping: Optional[str] = None,
        classes: Optional[Union["Classes", Sequence[dict]]] = None,
        boxes: Optional[Union[Dict[str, "BoundingBoxes2D"], Dict[str, dict]]] = None,
        masks: Optional[Union[Dict[str, "ImageMask"], Dict[str, dict]]] = None,
    ) -> None:
        super(Image, self).__init__()
        # TODO: We should remove grouping, it's a terrible name and I don't
        # think anyone uses it.

        self._grouping = None
        self._caption = None
        self._width = None
        self._height = None
        self._image = None
        self._classes = None
        self._boxes = None
        self._masks = None

        # Allows the user to pass an Image object as the first parameter and have a perfect copy,
        # only overriding additional metdata passed in. If this pattern is compelling, we can generalize.
        if isinstance(data_or_path, Image):
            self._initialize_from_wbimage(data_or_path)
        elif isinstance(data_or_path, six.string_types):
            self._initialize_from_path(data_or_path)
        else:
            self._initialize_from_data(data_or_path, mode)

        self._set_initialization_meta(grouping, caption, classes, boxes, masks)

    def _set_initialization_meta(
        self,
        grouping: Optional[str] = None,
        caption: Optional[str] = None,
        classes: Optional[Union["Classes", Sequence[dict]]] = None,
        boxes: Optional[Union[Dict[str, "BoundingBoxes2D"], Dict[str, dict]]] = None,
        masks: Optional[Union[Dict[str, "ImageMask"], Dict[str, dict]]] = None,
    ) -> None:
        if grouping is not None:
            self._grouping = grouping

        if caption is not None:
            self._caption = caption

        if classes is not None:
            if not isinstance(classes, Classes):
                self._classes = Classes(classes)
            else:
                self._classes = classes

        if boxes:
            if not isinstance(boxes, dict):
                raise ValueError('Images "boxes" argument must be a dictionary')
            boxes_final: Dict[str, BoundingBoxes2D] = {}
            for key in boxes:
                box_item = boxes[key]
                if isinstance(box_item, BoundingBoxes2D):
                    boxes_final[key] = box_item
                elif isinstance(box_item, dict):
                    boxes_final[key] = BoundingBoxes2D(box_item, key)
            self._boxes = boxes_final

        if masks:
            if not isinstance(masks, dict):
                raise ValueError('Images "masks" argument must be a dictionary')
            masks_final: Dict[str, ImageMask] = {}
            for key in masks:
                mask_item = masks[key]
                if isinstance(mask_item, ImageMask):
                    masks_final[key] = mask_item
                elif isinstance(mask_item, dict):
                    masks_final[key] = ImageMask(mask_item, key)
            self._masks = masks_final

        self._width, self._height = self.image.size  # type: ignore
        self._free_ram()

    def _initialize_from_wbimage(self, wbimage: "Image") -> None:
        self._grouping = wbimage._grouping
        self._caption = wbimage._caption
        self._width = wbimage._width
        self._height = wbimage._height
        self._image = wbimage._image
        self._classes = wbimage._classes
        self._path = wbimage._path
        self._is_tmp = wbimage._is_tmp
        self._extension = wbimage._extension
        self._sha256 = wbimage._sha256
        self._size = wbimage._size
        self.format = wbimage.format
        self._artifact_source = wbimage._artifact_source
        self._artifact_target = wbimage._artifact_target

        # We do not want to implicitly copy boxes or masks, just the image-related data.
        # self._boxes = wbimage._boxes
        # self._masks = wbimage._masks

    def _initialize_from_path(self, path: str) -> None:
        pil_image = util.get_module(
            "PIL.Image",
            required='wandb.Image needs the PIL package. To get it, run "pip install pillow".',
        )
        self._set_file(path, is_tmp=False)
        self._image = pil_image.open(path)
        self._image.load()
        ext = os.path.splitext(path)[1][1:]
        self.format = ext

    def _initialize_from_data(self, data: "ImageDataType", mode: str = None,) -> None:
        pil_image = util.get_module(
            "PIL.Image",
            required='wandb.Image needs the PIL package. To get it, run "pip install pillow".',
        )
        if util.is_matplotlib_typename(util.get_full_typename(data)):
            buf = six.BytesIO()
            util.ensure_matplotlib_figure(data).savefig(buf)
            self._image = pil_image.open(buf)
        elif isinstance(data, pil_image.Image):
            self._image = data
        elif util.is_pytorch_tensor_typename(util.get_full_typename(data)):
            vis_util = util.get_module(
                "torchvision.utils", "torchvision is required to render images"
            )
            if hasattr(data, "requires_grad") and data.requires_grad:
                data = data.detach()
            data = vis_util.make_grid(data, normalize=True)
            self._image = pil_image.fromarray(
                data.mul(255).clamp(0, 255).byte().permute(1, 2, 0).cpu().numpy()
            )
        else:
            if hasattr(data, "numpy"):  # TF data eager tensors
                data = data.numpy()
            if data.ndim > 2:
                data = data.squeeze()  # get rid of trivial dimensions as a convenience
            self._image = pil_image.fromarray(
                self.to_uint8(data), mode=mode or self.guess_mode(data)
            )

        tmp_path = os.path.join(_MEDIA_TMP.name, util.generate_id() + ".png")
        self.format = "png"
        self._image.save(tmp_path, transparency=None)
        self._set_file(tmp_path, is_tmp=True)

    @classmethod
    def from_json(
        cls: Type["Image"], json_obj: dict, source_artifact: "PublicArtifact"
    ) -> "Image":
        classes = None
        if json_obj.get("classes") is not None:
            classes = source_artifact.get(json_obj["classes"]["path"])

        masks = json_obj.get("masks")
        _masks: Optional[Dict[str, ImageMask]] = None
        if masks:
            _masks = {}
            for key in masks:
                _masks[key] = ImageMask.from_json(masks[key], source_artifact)
                _masks[key]._set_artifact_source(source_artifact)
                _masks[key]._key = key

        boxes = json_obj.get("boxes")
        _boxes: Optional[Dict[str, BoundingBoxes2D]] = None
        if boxes:
            _boxes = {}
            for key in boxes:
                _boxes[key] = BoundingBoxes2D.from_json(boxes[key], source_artifact)
                _boxes[key]._key = key

        return cls(
            source_artifact.get_path(json_obj["path"]).download(),
            caption=json_obj.get("caption"),
            grouping=json_obj.get("grouping"),
            classes=classes,
            boxes=_boxes,
            masks=_masks,
        )

    @classmethod
    def get_media_subdir(cls: Type["Image"]) -> str:
        return os.path.join("media", "images")

    def bind_to_run(
        self,
        run: "LocalRun",
        key: Union[int, str],
        step: Union[int, str],
        id_: Optional[Union[int, str]] = None,
    ) -> None:
        super(Image, self).bind_to_run(run, key, step, id_)
        if self._boxes is not None:
            for i, k in enumerate(self._boxes):
                id_ = "{}{}".format(id_, i) if id_ is not None else None
                self._boxes[k].bind_to_run(run, key, step, id_)

        if self._masks is not None:
            for i, k in enumerate(self._masks):
                id_ = "{}{}".format(id_, i) if id_ is not None else None
                self._masks[k].bind_to_run(run, key, step, id_)

    def to_json(self, run_or_artifact: Union["LocalRun", "LocalArtifact"]) -> dict:
        json_dict = super(Image, self).to_json(run_or_artifact)
        json_dict["_type"] = Image._log_type
        json_dict["format"] = self.format

        if self._width is not None:
            json_dict["width"] = self._width
        if self._height is not None:
            json_dict["height"] = self._height
        if self._grouping:
            json_dict["grouping"] = self._grouping
        if self._caption:
            json_dict["caption"] = self._caption

        if isinstance(run_or_artifact, wandb.wandb_sdk.wandb_artifacts.Artifact):
            artifact = run_or_artifact
            if (
                self._masks is not None or self._boxes is not None
            ) and self._classes is None:
                raise ValueError(
                    "classes must be passed to wandb.Image which have masks or bounding boxes when adding to artifacts"
                )

            if self._classes is not None:
                # Here, rather than give each class definition it's own name (and entry), we
                # purposely are giving a non-unique class name of /media/cls.classes.json.
                # This may create user confusion if if multiple different class definitions
                # are expected in a single artifact. However, we want to catch this user pattern
                # if it exists and dive deeper. The alternative code is provided below.
                #
                class_name = os.path.join("media", "cls")
                #
                # class_name = os.path.join(
                #     "media", "classes", os.path.basename(self._path) + "_cls"
                # )
                #
                classes_entry = artifact.add(self._classes, class_name)
                json_dict["classes"] = {
                    "type": "classes-file",
                    "path": classes_entry.path,
                    "digest": classes_entry.digest,
                }

        elif not isinstance(run_or_artifact, wandb.wandb_sdk.wandb_run.Run):
            raise ValueError("to_json accepts wandb_run.Run or wandb_artifact.Artifact")

        if self._boxes:
            json_dict["boxes"] = {
                k: box.to_json(run_or_artifact) for (k, box) in self._boxes.items()
            }
        if self._masks:
            json_dict["masks"] = {
                k: mask.to_json(run_or_artifact) for (k, mask) in self._masks.items()
            }
        return json_dict

    def guess_mode(self, data: "np.ndarray") -> str:
        """
        Guess what type of image the np.array is representing
        """
        # TODO: do we want to support dimensions being at the beginning of the array?
        if data.ndim == 2:
            return "L"
        elif data.shape[-1] == 3:
            return "RGB"
        elif data.shape[-1] == 4:
            return "RGBA"
        else:
            raise ValueError(
                "Un-supported shape for image conversion %s" % list(data.shape)
            )

    @classmethod
    def to_uint8(cls, data: "np.ndarray") -> "np.ndarray":
        """
        Converts floating point image on the range [0,1] and integer images
        on the range [0,255] to uint8, clipping if necessary.
        """
        np = util.get_module(
            "numpy",
            required="wandb.Image requires numpy if not supplying PIL Images: pip install numpy",
        )

        # I think it's better to check the image range vs the data type, since many
        # image libraries will return floats between 0 and 255

        # some images have range -1...1 or 0-1
        dmin = np.min(data)
        if dmin < 0:
            data = (data - np.min(data)) / np.ptp(data)
        if np.max(data) <= 1.0:
            data = (data * 255).astype(np.int32)

        # assert issubclass(data.dtype.type, np.integer), 'Illegal image format.'
        return data.clip(0, 255).astype(np.uint8)

    @classmethod
    def seq_to_json(
        cls: Type["Image"],
        seq: Sequence["BatchableMedia"],
        run: "LocalRun",
        key: str,
        step: Union[int, str],
    ) -> dict:
        """
        Combines a list of images into a meta dictionary object describing the child images.
        """
        if wandb.TYPE_CHECKING and TYPE_CHECKING:
            seq = cast(Sequence["Image"], seq)

        jsons = [obj.to_json(run) for obj in seq]

        media_dir = cls.get_media_subdir()

        for obj in jsons:
            expected = util.to_forward_slash_path(media_dir)
            if not obj["path"].startswith(expected):
                raise ValueError(
                    "Files in an array of Image's must be in the {} directory, not {}".format(
                        cls.get_media_subdir(), obj["path"]
                    )
                )

        num_images_to_log = len(seq)
        width, height = seq[0].image.size  # type: ignore
        format = jsons[0]["format"]

        def size_equals_image(image: "Image") -> bool:
            img_width, img_height = image.image.size  # type: ignore
            return img_width == width and img_height == height  # type: ignore

        sizes_match = all(size_equals_image(img) for img in seq)
        if not sizes_match:
            logging.warning(
                "Images sizes do not match. This will causes images to be display incorrectly in the UI."
            )

        meta = {
            "_type": "images/separated",
            "width": width,
            "height": height,
            "format": format,
            "count": num_images_to_log,
        }

        captions = Image.all_captions(seq)

        if captions:
            meta["captions"] = captions

        all_masks = Image.all_masks(seq, run, key, step)

        if all_masks:
            meta["all_masks"] = all_masks

        all_boxes = Image.all_boxes(seq, run, key, step)

        if all_boxes:
            meta["all_boxes"] = all_boxes

        return meta

    @classmethod
    def all_masks(
        cls: Type["Image"],
        images: Sequence["Image"],
        run: "LocalRun",
        run_key: str,
        step: Union[int, str],
    ) -> Union[List[Optional[dict]], bool]:
        all_mask_groups: List[Optional[dict]] = []
        for image in images:
            if image._masks:
                mask_group = {}
                for k in image._masks:
                    mask = image._masks[k]
                    mask_group[k] = mask.to_json(run)
                all_mask_groups.append(mask_group)
            else:
                all_mask_groups.append(None)
        if all_mask_groups and not all(x is None for x in all_mask_groups):
            return all_mask_groups
        else:
            return False

    @classmethod
    def all_boxes(
        cls: Type["Image"],
        images: Sequence["Image"],
        run: "LocalRun",
        run_key: str,
        step: Union[int, str],
    ) -> Union[List[Optional[dict]], bool]:
        all_box_groups: List[Optional[dict]] = []
        for image in images:
            if image._boxes:
                box_group = {}
                for k in image._boxes:
                    box = image._boxes[k]
                    box_group[k] = box.to_json(run)
                all_box_groups.append(box_group)
            else:
                all_box_groups.append(None)
        if all_box_groups and not all(x is None for x in all_box_groups):
            return all_box_groups
        else:
            return False

    @classmethod
    def all_captions(
        cls: Type["Image"], images: Sequence["Media"]
    ) -> Union[bool, Sequence[Optional[str]]]:
        return cls.captions(images)

    def __ne__(self, other: object) -> bool:
        return not self.__eq__(other)

    def __eq__(self, other: object) -> bool:
        if not isinstance(other, Image):
            return False
        else:
            self_image = self.image
            other_image = other.image
            if self_image is not None:
                self_image = list(self_image.getdata())
            if other_image is not None:
                other_image = list(other_image.getdata())

            return (
                self._grouping == other._grouping
                and self._caption == other._caption
                and self._width == other._width
                and self._height == other._height
                and self_image == other_image
                and self._classes == other._classes
            )

    def to_data_array(self) -> List[Any]:
        res = []
        if self.image is not None:
            data = list(self.image.getdata())
            for i in range(self.image.height):
                res.append(data[i * self.image.width : (i + 1) * self.image.width])
        self._free_ram()
        return res

    def _free_ram(self) -> None:
        if self._path is not None:
            self._image = None

    @property
    def image(self) -> Optional["PIL.Image"]:
        if self._image is None:
            if self._path is not None:
                pil_image = util.get_module(
                    "PIL.Image",
                    required='wandb.Image needs the PIL package. To get it, run "pip install pillow".',
                )
                self._image = pil_image.open(self._path)
                self._image.load()
        return self._image


class Plotly(Media):
    """
    Wandb class for plotly plots.

    Arguments:
        val: matplotlib or plotly figure
    """

    _log_type = "plotly-file"

    @classmethod
    def make_plot_media(
        cls: Type["Plotly"], val: Union["plotly.Figure", "matplotlib.artist.Artist"]
    ) -> Union[Image, "Plotly"]:
        if util.is_matplotlib_typename(util.get_full_typename(val)):
            if util.matplotlib_contains_images(val):
                return Image(val)
            val = util.matplotlib_to_plotly(val)
        return cls(val)

    def __init__(self, val: Union["plotly.Figure", "matplotlib.artist.Artist"]):
        super(Plotly, self).__init__()
        # First, check to see if the incoming `val` object is a plotfly figure
        if not util.is_plotly_figure_typename(util.get_full_typename(val)):
            # If it is not, but it is a matplotlib figure, then attempt to convert it to plotly
            if util.is_matplotlib_typename(util.get_full_typename(val)):
                if util.matplotlib_contains_images(val):
                    raise ValueError(
                        "Plotly does not currently support converting matplotlib figures containing images. \
                            You can convert the plot to a static image with `wandb.Image(plt)` "
                    )
                val = util.matplotlib_to_plotly(val)
            else:
                raise ValueError(
                    "Logged plots must be plotly figures, or matplotlib plots convertible to plotly via mpl_to_plotly"
                )

        tmp_path = os.path.join(_MEDIA_TMP.name, util.generate_id() + ".plotly.json")
        val = _numpy_arrays_to_lists(val.to_plotly_json())
        util.json_dump_safer(val, codecs.open(tmp_path, "w", encoding="utf-8"))
        self._set_file(tmp_path, is_tmp=True, extension=".plotly.json")

    @classmethod
    def get_media_subdir(cls: Type["Plotly"]) -> str:
        return os.path.join("media", "plotly")

    def to_json(self, run_or_artifact: Union["LocalRun", "LocalArtifact"]) -> dict:
        json_dict = super(Plotly, self).to_json(run_or_artifact)
        json_dict["_type"] = self._log_type
        return json_dict


def history_dict_to_json(
    run: "Optional[LocalRun]", payload: dict, step: Optional[int] = None
) -> dict:
    # Converts a History row dict's elements so they're friendly for JSON serialization.

    if step is None:
        # We should be at the top level of the History row; assume this key is set.
        step = payload["_step"]

    # We use list here because we were still seeing cases of RuntimeError dict changed size
    for key in list(payload):
        val = payload[key]
        if isinstance(val, dict):
            payload[key] = history_dict_to_json(run, val, step=step)
        else:
            payload[key] = val_to_json(run, key, val, namespace=step)

    return payload


# TODO: refine this
def val_to_json(
    run: "Optional[LocalRun]",
    key: str,
    val: "ValToJsonType",
    namespace: Optional[Union[str, int]] = None,
) -> Union[Sequence, dict]:
    # Converts a wandb datatype to its JSON representation.
    if namespace is None:
        raise ValueError(
            "val_to_json must be called with a namespace(a step number, or 'summary') argument"
        )

    converted = val
    typename = util.get_full_typename(val)

    if util.is_pandas_data_frame(val):
        val = wandb.Table(dataframe=val)

    elif util.is_matplotlib_typename(typename) or util.is_plotly_typename(typename):
        val = Plotly.make_plot_media(val)
    elif isinstance(val, SixSequence) and all(isinstance(v, WBValue) for v in val):
        assert run
        # This check will break down if Image/Audio/... have child classes.
        if (
            len(val)
            and isinstance(val[0], BatchableMedia)
            and all(isinstance(v, type(val[0])) for v in val)
        ):

            if wandb.TYPE_CHECKING and TYPE_CHECKING:
                val = cast(Sequence["BatchableMedia"], val)

            items = _prune_max_seq(val)

            for i, item in enumerate(items):
                item.bind_to_run(run, key, namespace, id_=i)

            return items[0].seq_to_json(items, run, key, namespace)
        else:
            # TODO(adrian): Good idea to pass on the same key here? Maybe include
            # the array index?
            # There is a bug here: if this array contains two arrays of the same type of
            # anonymous media objects, their eventual names will collide.
            # This used to happen. The frontend doesn't handle heterogenous arrays
            # raise ValueError(
            #    "Mixed media types in the same list aren't supported")
            return [val_to_json(run, key, v, namespace=namespace) for v in val]

    if isinstance(val, WBValue):
        assert run
        if isinstance(val, Media) and not val.is_bound():
            if hasattr(val, "_log_type") and val._log_type in [
                "table",
                "partitioned-table",
                "joined-table",
            ]:

                # Special conditional to log tables as artifact entries as well.
                # I suspect we will generalize this as we transition to storing all
                # files in an artifact
                # we sanitize the key to meet the constraints defined in wandb_artifacts.py
                # in this case, leaving only alpha numerics or underscores.
                sanitized_key = re.sub(r"[^a-zA-Z0-9_]+", "", key)
                art = wandb.wandb_sdk.wandb_artifacts.Artifact(
                    "run-{}-{}".format(run.id, sanitized_key), "run_table"
                )
                art.add(val, key)
                run.log_artifact(art)

            # Partitioned tables and joined tables do not support being bound to runs.
            if not (
                hasattr(val, "_log_type")
                and val._log_type in ["partitioned-table", "joined-table"]
            ):
                val.bind_to_run(run, key, namespace)

        return val.to_json(run)

    return converted  # type: ignore


def _is_numpy_array(data: object) -> bool:
    np = util.get_module(
        "numpy", required="Logging raw point cloud data requires numpy"
    )
    return isinstance(data, np.ndarray)


def _wb_filename(
    key: Union[str, int], step: Union[str, int], id: Union[str, int], extension: str
) -> str:
    return "{}_{}_{}{}".format(str(key), str(step), str(id), extension)


def _numpy_arrays_to_lists(
    payload: Union[dict, Sequence, "np.ndarray"]
) -> Union[Sequence, dict, str, int, float, bool]:
    # Casts all numpy arrays to lists so we don't convert them to histograms, primarily for Plotly

    if isinstance(payload, dict):
        res = {}
        for key, val in six.iteritems(payload):
            res[key] = _numpy_arrays_to_lists(val)
        return res
    elif isinstance(payload, SixSequence) and not isinstance(payload, six.string_types):
        return [_numpy_arrays_to_lists(v) for v in payload]
    elif util.is_numpy_array(payload):
        if wandb.TYPE_CHECKING and TYPE_CHECKING:
            payload = cast("np.ndarray", payload)
        return [_numpy_arrays_to_lists(v) for v in payload.tolist()]
    # Protects against logging non serializable objects
    elif isinstance(payload, Media):
        return str(payload.__class__.__name__)
    return payload


def _prune_max_seq(seq: Sequence["BatchableMedia"]) -> Sequence["BatchableMedia"]:
    # If media type has a max respect it
    items = seq
    if hasattr(seq[0], "MAX_ITEMS") and seq[0].MAX_ITEMS < len(seq):  # type: ignore
        logging.warning(
            "Only %i %s will be uploaded."
            % (seq[0].MAX_ITEMS, seq[0].__class__.__name__)  # type: ignore
        )
        items = seq[: seq[0].MAX_ITEMS]  # type: ignore
    return items


def _data_frame_to_json(
    df: "pd.DataFraome", run: "LocalRun", key: str, step: Union[int, str]
) -> dict:
    """!NODOC Encode a Pandas DataFrame into the JSON/backend format.

    Writes the data to a file and returns a dictionary that we use to represent
    it in `Summary`'s.

    Arguments:
        df (pandas.DataFrame): The DataFrame. Must not have columns named
            "wandb_run_id" or "wandb_data_frame_id". They will be added to the
            DataFrame here.
        run (wandb_run.Run): The Run the DataFrame is associated with. We need
            this because the information we store on the DataFrame is derived
            from the Run it's in.
        key (str): Name of the DataFrame, ie. the summary key path in which it's
            stored. This is for convenience, so people exploring the
            directory tree can have some idea of what is in the Parquet files.
        step: History step or "summary".

    Returns:
        A dict representing the DataFrame that we can store in summaries or
        histories. This is the format:
        {
            '_type': 'data-frame',
                # Magic field that indicates that this object is a data frame as
                # opposed to a normal dictionary or anything else.
            'id': 'asdf',
                # ID for the data frame that is unique to this Run.
            'format': 'parquet',
                # The file format in which the data frame is stored. Currently can
                # only be Parquet.
            'project': 'wfeas',
                # (Current) name of the project that this Run is in. It'd be
                # better to store the project's ID because we know it'll never
                # change but we don't have that here. We store this just in
                # case because we use the project name in identifiers on the
                # back end.
            'path': 'media/data_frames/sdlk.parquet',
                # Path to the Parquet file in the Run directory.
        }
    """
    pandas = util.get_module("pandas")
    fastparquet = util.get_module("fastparquet")
    missing_reqs = []
    if not pandas:
        missing_reqs.append("pandas")
    if not fastparquet:
        missing_reqs.append("fastparquet")
    if len(missing_reqs) > 0:
        raise wandb.Error(
            "Failed to save data frame. Please run 'pip install %s'"
            % " ".join(missing_reqs)
        )

    data_frame_id = util.generate_id()

    df = df.copy()  # we don't want to modify the user's DataFrame instance.

    for _, series in df.items():
        for i, val in enumerate(series):
            if isinstance(val, WBValue):
                series.iat[i] = six.text_type(
                    json.dumps(val_to_json(run, key, val, namespace=step))
                )

    # We have to call this wandb_run_id because that name is treated specially by
    # our filtering code
    df["wandb_run_id"] = pandas.Series(
        [six.text_type(run.id)] * len(df.index), index=df.index
    )

    df["wandb_data_frame_id"] = pandas.Series(
        [six.text_type(data_frame_id)] * len(df.index), index=df.index
    )
    frames_dir = os.path.join(run.dir, _DATA_FRAMES_SUBDIR)
    util.mkdir_exists_ok(frames_dir)
    path = os.path.join(frames_dir, "{}-{}.parquet".format(key, data_frame_id))
    fastparquet.write(path, df)

    return {
        "id": data_frame_id,
        "_type": "data-frame",
        "format": "parquet",
        "project": run.project_name(),  # we don't have the project ID here
        "entity": run.entity,
        "run": run.id,
        "path": path,
    }


class _ClassesIdType(_dtypes.Type):
    name = "classesId"
    legacy_names = ["wandb.Classes_id"]
    types = [Classes]

    def __init__(
        self,
        classes_obj: Optional[Classes] = None,
        valid_ids: Optional["_dtypes.UnionType"] = None,
    ):
        if valid_ids is None:
            valid_ids = _dtypes.UnionType()
        elif isinstance(valid_ids, list):
            valid_ids = _dtypes.UnionType(
                [_dtypes.ConstType(item) for item in valid_ids]
            )
        elif isinstance(valid_ids, _dtypes.UnionType):
            valid_ids = valid_ids
        else:
            raise TypeError("valid_ids must be None, list, or UnionType")

        if classes_obj is None:
            classes_obj = Classes(
                [
                    {"id": _id.params["val"], "name": str(_id.params["val"])}
                    for _id in valid_ids.params["allowed_types"]
                ]
            )
        elif not isinstance(classes_obj, Classes):
            raise TypeError("valid_ids must be None, or instance of Classes")
        else:
            valid_ids = _dtypes.UnionType(
                [
                    _dtypes.ConstType(class_obj["id"])
                    for class_obj in classes_obj._class_set
                ]
            )

        self.wb_classes_obj_ref = classes_obj
        self.params.update({"valid_ids": valid_ids})

    def assign(self, py_obj: Optional[Any] = None) -> "_dtypes.Type":
        return self.assign_type(_dtypes.ConstType(py_obj))

    def assign_type(self, wb_type: "_dtypes.Type") -> "_dtypes.Type":
        valid_ids = self.params["valid_ids"].assign_type(wb_type)
        if not isinstance(valid_ids, _dtypes.InvalidType):
            return self

        return _dtypes.InvalidType()

    @classmethod
    def from_obj(cls, py_obj: Optional[Any] = None) -> "_dtypes.Type":
        return cls(py_obj)

    def to_json(self, artifact: Optional["LocalArtifact"] = None) -> Dict[str, Any]:
        cl_dict = super(_ClassesIdType, self).to_json(artifact)
        # TODO (tss): Refactor this block with the similar one in wandb.Image.
        # This is a bit of a smell that the classes object does not follow
        # the same file-pattern as other media types.
        if artifact is not None:
            class_name = os.path.join("media", "cls")
            classes_entry = artifact.add(self.wb_classes_obj_ref, class_name)
            cl_dict["params"]["classes_obj"] = {
                "type": "classes-file",
                "path": classes_entry.path,
                "digest": classes_entry.digest,  # is this needed really?
            }
        else:
            cl_dict["params"]["classes_obj"] = self.wb_classes_obj_ref.to_json(artifact)
        return cl_dict

    @classmethod
    def from_json(
        cls, json_dict: Dict[str, Any], artifact: Optional["PublicArtifact"] = None,
    ) -> "_dtypes.Type":
        classes_obj = None
        if (
            json_dict.get("params", {}).get("classes_obj", {}).get("type")
            == "classes-file"
        ):
            if artifact is not None:
                classes_obj = artifact.get(
                    json_dict.get("params", {}).get("classes_obj", {}).get("path")
                )
            else:
                raise RuntimeError("Expected artifact to be non-null.")
        else:
            classes_obj = Classes.from_json(
                json_dict["params"]["classes_obj"], artifact
            )

        return cls(classes_obj)


class _VideoFileType(_dtypes.Type):
    name = "video-file"
    types = [Video]


class _HtmlFileType(_dtypes.Type):
    name = "html-file"
    types = [Html]


class _Object3DFileType(_dtypes.Type):
    name = "object3D-file"
    types = [Object3D]


_dtypes.TypeRegistry.add(_ClassesIdType)
_dtypes.TypeRegistry.add(_VideoFileType)
_dtypes.TypeRegistry.add(_HtmlFileType)
_dtypes.TypeRegistry.add(_Object3DFileType)

__all__ = [
    "Histogram",
    "Object3D",
    "Molecule",
    "Html",
    "Video",
    "ImageMask",
    "BoundingBoxes2D",
    "Classes",
    "Image",
    "Plotly",
    "history_dict_to_json",
    "val_to_json",
]<|MERGE_RESOLUTION|>--- conflicted
+++ resolved
@@ -76,11 +76,7 @@
 def _server_accepts_client_ids() -> bool:
     # First, if we are offline, assume the backend server cannot
     # accept client IDs. Unfortunately, this is the best we can do
-<<<<<<< HEAD
     # until we are sure that all local versions support client ids.
-=======
-    # until we are sure that all local versions are > "0.11.0" max_cli_version.
->>>>>>> 8539a7ae
     # The practical implication is that tables logged in offline mode
     # will not show up in the workspace (but will still show up in artifacts). This
     # means we never lose data, and we can still view using weave. If we decided
@@ -92,14 +88,7 @@
 
     # If the script is online, request the max_cli_version and ensure the server
     # is of a high enough version.
-<<<<<<< HEAD
     return bool(util._server_supports_client_ids())
-=======
-    max_cli_version = _get_max_cli_version()
-    if max_cli_version is None:
-        return False
-    return parse_version("0.11.0") <= parse_version(max_cli_version)
->>>>>>> 8539a7ae
 
 
 class _WBValueArtifactSource(object):
