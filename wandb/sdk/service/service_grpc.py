"""grpc service.

Implement ServiceInterface for grpc transport.
"""

from typing import Optional
from typing import TYPE_CHECKING

import grpc
from wandb.proto import wandb_server_pb2 as spb
from wandb.proto import wandb_server_pb2_grpc as pbgrpc

from .service_base import _pbmap_apply_dict
from .service_base import ServiceInterface

if TYPE_CHECKING:
    from wandb.sdk.wandb_settings import Settings


class ServiceGrpcInterface(ServiceInterface):
    _stub: Optional[pbgrpc.InternalServiceStub]

    def __init__(self) -> None:
        self._stub = None

    def get_transport(self) -> str:
        return "grpc"

    def _svc_connect(self, port: int) -> None:
        channel = grpc.insecure_channel("localhost:{}".format(port))
        stub = pbgrpc.InternalServiceStub(channel)
        self._stub = stub
        # TODO: make sure service is up

    def _get_stub(self) -> pbgrpc.InternalServiceStub:
        assert self._stub
        return self._stub

    def _svc_inform_init(self, settings: "Settings", run_id: str) -> None:
        inform_init = spb.ServerInformInitRequest()
<<<<<<< HEAD
        settings_dict = settings.make_static()
=======
        settings_dict = settings.make_static(include_properties=True)
>>>>>>> 06ff196c
        _pbmap_apply_dict(inform_init._settings_map, settings_dict)
        inform_init._info.stream_id = run_id

        assert self._stub
        _ = self._stub.ServerInformInit(inform_init)

    def _svc_inform_start(self, settings: "Settings", run_id: str) -> None:
        inform_start = spb.ServerInformStartRequest()
<<<<<<< HEAD
        settings_dict = settings.make_static(include_properties=False)
=======
        settings_dict = settings.make_static(include_properties=True)
>>>>>>> 06ff196c
        _pbmap_apply_dict(inform_start._settings_map, settings_dict)
        inform_start._info.stream_id = run_id

        assert self._stub
        _ = self._stub.ServerInformStart(inform_start)

    def _svc_inform_finish(self, run_id: str = None) -> None:
        assert run_id
        inform_fin = spb.ServerInformFinishRequest()
        inform_fin._info.stream_id = run_id

        assert self._stub
        _ = self._stub.ServerInformFinish(inform_fin)

    def _svc_inform_attach(self, attach_id: str) -> None:
        assert self._stub

        inform_attach = spb.ServerInformAttachRequest()
        inform_attach._info.stream_id = attach_id
        _ = self._stub.ServerInformAttach(inform_attach)

    def _svc_inform_teardown(self, exit_code: int) -> None:
        inform_teardown = spb.ServerInformTeardownRequest(exit_code=exit_code)

        assert self._stub
        _ = self._stub.ServerInformTeardown(inform_teardown)<|MERGE_RESOLUTION|>--- conflicted
+++ resolved
@@ -38,11 +38,7 @@
 
     def _svc_inform_init(self, settings: "Settings", run_id: str) -> None:
         inform_init = spb.ServerInformInitRequest()
-<<<<<<< HEAD
-        settings_dict = settings.make_static()
-=======
         settings_dict = settings.make_static(include_properties=True)
->>>>>>> 06ff196c
         _pbmap_apply_dict(inform_init._settings_map, settings_dict)
         inform_init._info.stream_id = run_id
 
@@ -51,11 +47,7 @@
 
     def _svc_inform_start(self, settings: "Settings", run_id: str) -> None:
         inform_start = spb.ServerInformStartRequest()
-<<<<<<< HEAD
-        settings_dict = settings.make_static(include_properties=False)
-=======
         settings_dict = settings.make_static(include_properties=True)
->>>>>>> 06ff196c
         _pbmap_apply_dict(inform_start._settings_map, settings_dict)
         inform_start._info.stream_id = run_id
 
