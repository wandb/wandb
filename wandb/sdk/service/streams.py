"""streams: class that manages internal threads for each run.

StreamThread: Thread that runs internal.wandb_internal()
StreamRecord: All the external state for the internal thread (queues, etc)
StreamAction: Lightweight record for stream ops for thread safety
StreamMux: Container for dictionary of stream threads per runid
"""
import functools
import multiprocessing
import queue
import threading
import time
from threading import Event
from typing import Any, Callable, Dict, List, Optional

import psutil

import wandb
import wandb.util
from wandb.proto import wandb_internal_pb2 as pb
from wandb.sdk.internal.settings_static import SettingsStatic
from wandb.sdk.lib.mailbox import (
    Mailbox,
    MailboxProbe,
    MailboxProgress,
    MailboxProgressAll,
)
from wandb.sdk.lib.printer import get_printer
from wandb.sdk.wandb_run import Run

from ..interface.interface_relay import InterfaceRelay

# from wandb.sdk.wandb_settings import Settings


class StreamThread(threading.Thread):
    """Class to running internal process as a thread."""

    def __init__(self, target: Callable, kwargs: Dict[str, Any]) -> None:
        threading.Thread.__init__(self)
        self.name = "StreamThr"
        self._target = target
        self._kwargs = kwargs
        self.daemon = True

    def run(self) -> None:
        # TODO: catch exceptions and report errors to scheduler
        self._target(**self._kwargs)


class StreamRecord:
    _record_q: "queue.Queue[pb.Record]"
    _result_q: "queue.Queue[pb.Result]"
    _relay_q: "queue.Queue[pb.Result]"
    _iface: InterfaceRelay
    _thread: StreamThread
    _settings: SettingsStatic
    _started: bool

    def __init__(self, settings: SettingsStatic, mailbox: Mailbox) -> None:
        self._started = False
        self._mailbox = mailbox
        self._record_q = queue.Queue()
        self._result_q = queue.Queue()
        self._relay_q = queue.Queue()
        process = multiprocessing.current_process()
        self._iface = InterfaceRelay(
            record_q=self._record_q,
            result_q=self._result_q,
            relay_q=self._relay_q,
            process=process,
            process_check=False,
            mailbox=self._mailbox,
        )
        self._settings = settings

    def start_thread(self, thread: StreamThread) -> None:
        self._thread = thread
        thread.start()
        self._wait_thread_active()

    def _wait_thread_active(self) -> None:
        result = self._iface.communicate_status()
        # TODO: using the default communicate timeout, is that enough? retries?
        assert result

    def join(self) -> None:
        self._iface.join()
        if self._thread:
            self._thread.join()

    def drop(self) -> None:
        self._iface._drop = True

    @property
    def interface(self) -> InterfaceRelay:
        return self._iface

    def mark_started(self) -> None:
        self._started = True

    def update(self, settings: SettingsStatic) -> None:
        # Note: Currently just overriding the _settings attribute
        # once we use Settings Class we might want to properly update it
        self._settings = settings


class StreamAction:
    _action: str
    _stream_id: str
    _processed: Event
    _data: Any

    def __init__(self, action: str, stream_id: str, data: Optional[Any] = None):
        self._action = action
        self._stream_id = stream_id
        self._data = data
        self._processed = Event()

    def __repr__(self) -> str:
        return f"StreamAction({self._action},{self._stream_id})"

    def wait_handled(self) -> None:
        self._processed.wait()

    def set_handled(self) -> None:
        self._processed.set()

    @property
    def stream_id(self) -> str:
        return self._stream_id


class StreamMux:
    _streams_lock: threading.Lock
    _streams: Dict[str, StreamRecord]
    _port: Optional[int]
    _pid: Optional[int]
    _action_q: "queue.Queue[StreamAction]"
    _stopped: Event
    _pid_checked_ts: Optional[float]
    _mailbox: Mailbox

    def __init__(self) -> None:
        self._streams_lock = threading.Lock()
        self._streams = dict()
        self._port = None
        self._pid = None
        self._stopped = Event()
        self._action_q = queue.Queue()
        self._pid_checked_ts = None
        self._mailbox = Mailbox()
        self._mailbox.enable_keepalive()

    def _get_stopped_event(self) -> "Event":
        # TODO: clean this up, there should be a better way to abstract this
        return self._stopped

    def set_port(self, port: int) -> None:
        self._port = port

    def set_pid(self, pid: int) -> None:
        self._pid = pid

    def add_stream(self, stream_id: str, settings: SettingsStatic) -> None:
        action = StreamAction(action="add", stream_id=stream_id, data=settings)
        self._action_q.put(action)
        action.wait_handled()

    def start_stream(self, stream_id: str) -> None:
        action = StreamAction(action="start", stream_id=stream_id)
        self._action_q.put(action)
        action.wait_handled()

    def update_stream(self, stream_id: str, settings: SettingsStatic) -> None:
        action = StreamAction(action="update", stream_id=stream_id, data=settings)
        self._action_q.put(action)
        action.wait_handled()

    def del_stream(self, stream_id: str) -> None:
        action = StreamAction(action="del", stream_id=stream_id)
        self._action_q.put(action)
        action.wait_handled()

    def drop_stream(self, stream_id: str) -> None:
        action = StreamAction(action="drop", stream_id=stream_id)
        self._action_q.put(action)
        action.wait_handled()

    def teardown(self, exit_code: int) -> None:
        action = StreamAction(action="teardown", stream_id="na", data=exit_code)
        self._action_q.put(action)
        action.wait_handled()

    def stream_names(self) -> List[str]:
        with self._streams_lock:
            names = list(self._streams.keys())
            return names

    def has_stream(self, stream_id: str) -> bool:
        with self._streams_lock:
            return stream_id in self._streams

    def get_stream(self, stream_id: str) -> StreamRecord:
        with self._streams_lock:
            stream = self._streams[stream_id]
            return stream

    def _process_add(self, action: StreamAction) -> None:
        stream = StreamRecord(action._data, mailbox=self._mailbox)
        # run_id = action.stream_id  # will want to fix if a streamid != runid
        settings = action._data
        thread = StreamThread(
            target=wandb.wandb_sdk.internal.internal.wandb_internal,
            kwargs=dict(
                settings=settings,
                record_q=stream._record_q,
                result_q=stream._result_q,
                port=self._port,
                user_pid=self._pid,
            ),
        )
        stream.start_thread(thread)
        with self._streams_lock:
            self._streams[action._stream_id] = stream

    def _process_start(self, action: StreamAction) -> None:
        with self._streams_lock:
            self._streams[action._stream_id].mark_started()

    def _process_update(self, action: StreamAction) -> None:
        with self._streams_lock:
            self._streams[action._stream_id].update(action._data)

    def _process_del(self, action: StreamAction) -> None:
        with self._streams_lock:
            stream = self._streams.pop(action._stream_id)
            stream.join()
        # TODO: we assume stream has already been shutdown.  should we verify?

    def _process_drop(self, action: StreamAction) -> None:
        with self._streams_lock:
            if action._stream_id in self._streams:
                stream = self._streams.pop(action._stream_id)
                stream.drop()
                stream.join()

    def _on_probe_exit(self, probe_handle: MailboxProbe, stream: StreamRecord) -> None:
        handle = probe_handle.get_mailbox_handle()
        if handle:
            result = handle.wait(timeout=0)
            if not result:
                return
            probe_handle.set_probe_result(result)
        handle = stream.interface.deliver_poll_exit()
        probe_handle.set_mailbox_handle(handle)

    def _on_progress_exit(self, progress_handle: MailboxProgress) -> None:
        pass

    def _on_progress_exit_all(self, progress_all_handle: MailboxProgressAll) -> None:
        probe_handles = []
        progress_handles = progress_all_handle.get_progress_handles()
        for progress_handle in progress_handles:
            probe_handles.extend(progress_handle.get_probe_handles())

        assert probe_handles

        if self._check_orphaned():
            self._stopped.set()

        poll_exit_responses: List[Optional[pb.PollExitResponse]] = []
        for probe_handle in probe_handles:
            result = probe_handle.get_probe_result()
            if result:
                poll_exit_responses.append(result.response.poll_exit_response)

        Run._footer_file_pusher_status_info(poll_exit_responses, printer=self._printer)

    def _finish_all(self, streams: Dict[str, StreamRecord], exit_code: int) -> None:
        if not streams:
            return

        printer = get_printer(
            all(stream._settings._jupyter for stream in streams.values())
        )
        self._printer = printer

        # fixme: for now we have a single printer for all streams,
        # and jupyter is disabled if at least single stream's setting set `_jupyter` to false
        exit_handles = []

        # only finish started streams, non started streams failed early
        started_streams: Dict[str, StreamRecord] = {}
        not_started_streams: Dict[str, StreamRecord] = {}
        for stream_id, stream in streams.items():
            d = started_streams if stream._started else not_started_streams
            d[stream_id] = stream

        for stream in started_streams.values():
            handle = stream.interface.deliver_exit(exit_code)
            handle.add_progress(self._on_progress_exit)
            handle.add_probe(functools.partial(self._on_probe_exit, stream=stream))
            exit_handles.append(handle)

            Run._footer_exit_status_info(
                exit_code, settings=stream._settings, printer=printer  # type: ignore
            )

        # todo: should we wait for the max timeout (?) of all exit handles or just wait forever?
        # timeout = max(stream._settings._exit_timeout for stream in streams.values())
        got_result = self._mailbox.wait_all(
            handles=exit_handles, timeout=-1, on_progress_all=self._on_progress_exit_all
        )
        assert got_result

        # These could be done in parallel in the future
        for _sid, stream in started_streams.items():
            # dispatch all our final requests
            poll_exit_handle = stream.interface.deliver_poll_exit()
            server_info_handle = stream.interface.deliver_request_server_info()
            final_summary_handle = stream.interface.deliver_get_summary()
            sampled_history_handle = stream.interface.deliver_request_sampled_history()
<<<<<<< HEAD
            internal_messages_handle = stream.interface.deliver_internal_messages()

            result = internal_messages_handle.wait(timeout=-1)
            assert result
            internal_messages_response = result.response.internal_messages_response
=======
            job_info_handle = stream.interface.deliver_request_job_info()
>>>>>>> cee7fdf3

            # wait for them, it's ok to do this serially but this can be improved
            result = poll_exit_handle.wait(timeout=-1)
            assert result
            poll_exit_response = result.response.poll_exit_response

            result = server_info_handle.wait(timeout=-1)
            assert result
            server_info_response = result.response.server_info_response

            result = sampled_history_handle.wait(timeout=-1)
            assert result
            sampled_history = result.response.sampled_history_response

            result = final_summary_handle.wait(timeout=-1)
            assert result
            final_summary = result.response.get_summary_response

            result = job_info_handle.wait(timeout=-1)
            assert result
            job_info = result.response.job_info_response

            Run._footer(
                sampled_history,
                final_summary,
                poll_exit_response,
                server_info_response,
<<<<<<< HEAD
                internal_messages_response=internal_messages_response,
=======
                job_info=job_info,
>>>>>>> cee7fdf3
                settings=stream._settings,  # type: ignore
                printer=printer,
            )
            stream.join()

        # not started streams need to be cleaned up
        for stream in not_started_streams.values():
            stream.join()

    def _process_teardown(self, action: StreamAction) -> None:
        exit_code: int = action._data
        with self._streams_lock:
            # TODO: mark streams to prevent new modifications?
            streams_copy = self._streams.copy()
        self._finish_all(streams_copy, exit_code)
        with self._streams_lock:
            self._streams = dict()
        self._stopped.set()

    def _process_action(self, action: StreamAction) -> None:
        if action._action == "add":
            self._process_add(action)
            return
        if action._action == "update":
            self._process_update(action)
            return
        if action._action == "start":
            self._process_start(action)
            return
        if action._action == "del":
            self._process_del(action)
            return
        if action._action == "drop":
            self._process_drop(action)
            return
        if action._action == "teardown":
            self._process_teardown(action)
            return
        raise AssertionError(f"Unsupported action: {action._action}")

    def _check_orphaned(self) -> bool:
        if not self._pid:
            return False
        time_now = time.time()
        # if we have checked already and it was less than 2 seconds ago
        if self._pid_checked_ts and time_now < self._pid_checked_ts + 2:
            return False
        self._pid_checked_ts = time_now
        return not psutil.pid_exists(self._pid)

    def _loop(self) -> None:
        while not self._stopped.is_set():
            if self._check_orphaned():
                # parent process is gone, let other threads know we need to shut down
                self._stopped.set()
            try:
                action = self._action_q.get(timeout=1)
            except queue.Empty:
                continue
            self._process_action(action)
            action.set_handled()
            self._action_q.task_done()
        self._action_q.join()

    def loop(self) -> None:
        try:
            self._loop()
        except Exception as e:
            raise e

    def cleanup(self) -> None:
        pass<|MERGE_RESOLUTION|>--- conflicted
+++ resolved
@@ -321,15 +321,12 @@
             server_info_handle = stream.interface.deliver_request_server_info()
             final_summary_handle = stream.interface.deliver_get_summary()
             sampled_history_handle = stream.interface.deliver_request_sampled_history()
-<<<<<<< HEAD
             internal_messages_handle = stream.interface.deliver_internal_messages()
 
             result = internal_messages_handle.wait(timeout=-1)
             assert result
             internal_messages_response = result.response.internal_messages_response
-=======
             job_info_handle = stream.interface.deliver_request_job_info()
->>>>>>> cee7fdf3
 
             # wait for them, it's ok to do this serially but this can be improved
             result = poll_exit_handle.wait(timeout=-1)
@@ -357,11 +354,8 @@
                 final_summary,
                 poll_exit_response,
                 server_info_response,
-<<<<<<< HEAD
                 internal_messages_response=internal_messages_response,
-=======
                 job_info=job_info,
->>>>>>> cee7fdf3
                 settings=stream._settings,  # type: ignore
                 printer=printer,
             )
