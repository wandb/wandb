"""Reliably launch and connect to backend server process (wandb service).

Backend server process can be connected to using tcp sockets or grpc transport.
"""
import datetime
import os
import pathlib
import platform
import shutil
import subprocess
import sys
import tempfile
import time
from typing import TYPE_CHECKING, Any, Dict, Optional

from wandb import _sentry
from wandb.errors import Error
<<<<<<< HEAD
=======
from wandb.util import get_module, sentry_reraise, sentry_set_scope
>>>>>>> a95333c1

from . import _startup_debug, port_file
from .service_base import ServiceInterface
from .service_sock import ServiceSockInterface

if TYPE_CHECKING:
    from wandb.sdk.wandb_settings import Settings


class ServiceStartProcessError(Error):
    """Raised when a known error occurs when launching wandb service."""

    pass


class ServiceStartTimeoutError(Error):
    """Raised when service start times out."""

    pass


class ServiceStartPortError(Error):
    """Raised when service start fails to find a port."""

    pass


class _Service:
    _settings: "Settings"
    _grpc_port: Optional[int]
    _sock_port: Optional[int]
    _service_interface: ServiceInterface
    _internal_proc: Optional[subprocess.Popen]
    _use_grpc: bool
    _startup_debug_enabled: bool

    def __init__(
        self,
        settings: "Settings",
    ) -> None:
        self._settings = settings
        self._stub = None
        self._grpc_port = None
        self._sock_port = None
        self._internal_proc = None
        self._startup_debug_enabled = _startup_debug.is_enabled()

        _sentry.configure_scope(process_context="service")

        # Temporary setting to allow use of grpc so that we can keep
        # that code from rotting during the transition
        self._use_grpc = self._settings._service_transport == "grpc"

        # current code only supports grpc or socket server implementation, in the
        # future we might be able to support both
        if self._use_grpc:
            from .service_grpc import ServiceGrpcInterface

            self._service_interface = ServiceGrpcInterface()
        else:
            self._service_interface = ServiceSockInterface()

    def _startup_debug_print(self, message: str) -> None:
        if not self._startup_debug_enabled:
            return
        _startup_debug.print_message(message)

    def _wait_for_ports(
        self, fname: str, proc: Optional[subprocess.Popen] = None
    ) -> None:
        """Wait for the service to write the port file and then read it.

        Args:
            fname: The path to the port file.
            proc: The process to wait for.

        Raises:
            ServiceStartTimeoutError: If the service takes too long to start.
            ServiceStartPortError: If the service writes an invalid port file or unable to read it.
            ServiceStartProcessError: If the service process exits unexpectedly.

        """
        time_max = time.monotonic() + self._settings._service_wait
        while time.monotonic() < time_max:
            if proc and proc.poll():
                # process finished
                # define these variables for sentry context grab:
                # command = proc.args
                # sys_executable = sys.executable
                # which_python = shutil.which("python3")
                # proc_out = proc.stdout.read()
                # proc_err = proc.stderr.read()
                context = dict(
                    command=proc.args,
                    sys_executable=sys.executable,
                    which_python=shutil.which("python3"),
                    proc_out=proc.stdout.read() if proc.stdout else "",
                    proc_err=proc.stderr.read() if proc.stderr else "",
                )
                raise ServiceStartProcessError(
                    f"The wandb service process exited with {proc.returncode}. "
                    "Ensure that `sys.executable` is a valid python interpreter. "
                    "You can override it with the `_executable` setting "
                    "or with the `WANDB__EXECUTABLE` environment variable.",
                    context=context,
                )
            if not os.path.isfile(fname):
                time.sleep(0.2)
                continue
            try:
                pf = port_file.PortFile()
                pf.read(fname)
                if not pf.is_valid:
                    time.sleep(0.2)
                    continue
                self._grpc_port = pf.grpc_port
                self._sock_port = pf.sock_port
            except Exception as e:
                # todo: point at the docs. this could be due to a number of reasons,
                #  for example, being unable to write to the port file etc.
                raise ServiceStartPortError(
                    f"Failed to allocate port for wandb service: {e}."
                )
            return
        raise ServiceStartTimeoutError(
            "Timed out waiting for wandb service to start after "
            f"{self._settings._service_wait} seconds. "
            "Try increasing the timeout with the `_service_wait` setting."
        )

    def _launch_server(self) -> None:
        """Launch server and set ports."""
        # References for starting processes
        # - https://github.com/wandb/wandb/blob/archive/old-cli/wandb/__init__.py
        # - https://stackoverflow.com/questions/1196074/how-to-start-a-background-process-in-python
        self._startup_debug_print("launch")

        kwargs: Dict[str, Any] = dict(close_fds=True)
        # flags to handle keyboard interrupt signal that is causing a hang
        if platform.system() == "Windows":
            kwargs.update(creationflags=subprocess.CREATE_NEW_PROCESS_GROUP)  # type: ignore [attr-defined]
        else:
            kwargs.update(start_new_session=True)

        pid = str(os.getpid())

        with tempfile.TemporaryDirectory() as tmpdir:
            fname = os.path.join(tmpdir, f"port-{pid}.txt")

            executable = self._settings._executable
            exec_cmd_list = [executable, "-m"]
            # Add coverage collection if needed
            if os.environ.get("YEA_RUN_COVERAGE") and os.environ.get("COVERAGE_RCFILE"):
                exec_cmd_list += ["coverage", "run", "-m"]
            service_args = [
                "wandb",
                "service",
                "--port-filename",
                fname,
                "--pid",
                pid,
                "--debug",
            ]
            if self._use_grpc:
                service_args.append("--serve-grpc")
            else:
                service_args.append("--serve-sock")

            if os.environ.get("WANDB_SERVICE_PROFILE") == "memray":
                # enable memory profiling with memray
                import wandb

                _ = get_module(
                    "memray",
                    required=(
                        "wandb service memory profiling requires memray, "
                        "install with `pip install memray`"
                    ),
                )
                time_tag = datetime.datetime.now().strftime("%Y%m%d%H%M%S")
                output_file = f"wandb_service.memray.{time_tag}.bin"
                cli_executable = (
                    pathlib.Path(__file__).parent.parent.parent.parent
                    / "tools"
                    / "cli.py"
                )
                exec_cmd_list = [
                    executable,
                    "-m",
                    "memray",
                    "run",
                    "-o",
                    output_file,
                ]
                service_args[0] = str(cli_executable)
                wandb.termlog(
                    f"wandb service memory profiling enabled, output file: {output_file}"
                )
                wandb.termlog(
                    f"Convert to flamegraph with: `python -m memray flamegraph {output_file}`"
                )

            internal_proc = subprocess.Popen(
                exec_cmd_list + service_args,
                env=os.environ,
                **kwargs,
            )
            self._startup_debug_print("wait_ports")
            try:
                self._wait_for_ports(fname, proc=internal_proc)
            except Exception as e:
                _sentry.reraise(e)
            self._startup_debug_print("wait_ports_done")
            self._internal_proc = internal_proc
        self._startup_debug_print("launch_done")

    def start(self) -> None:
        self._launch_server()

    @property
    def grpc_port(self) -> Optional[int]:
        return self._grpc_port

    @property
    def sock_port(self) -> Optional[int]:
        return self._sock_port

    @property
    def service_interface(self) -> ServiceInterface:
        return self._service_interface

    def join(self) -> int:
        ret = 0
        if self._internal_proc:
            ret = self._internal_proc.wait()
        return ret<|MERGE_RESOLUTION|>--- conflicted
+++ resolved
@@ -15,10 +15,7 @@
 
 from wandb import _sentry
 from wandb.errors import Error
-<<<<<<< HEAD
-=======
 from wandb.util import get_module, sentry_reraise, sentry_set_scope
->>>>>>> a95333c1
 
 from . import _startup_debug, port_file
 from .service_base import ServiceInterface
