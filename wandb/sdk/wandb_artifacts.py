import base64
import contextlib
import hashlib
import json
import math
import os
import re
import shutil
import tempfile
import time
from pathlib import PurePosixPath
from types import ModuleType
from typing import (
    IO,
    TYPE_CHECKING,
    Any,
    Dict,
    Generator,
    List,
    Mapping,
    Optional,
    Sequence,
    Tuple,
    Union,
    cast,
)
from urllib.parse import parse_qsl, quote, urlparse

import requests
import urllib3

import wandb
import wandb.data_types as data_types
from wandb import env, util
from wandb.apis import InternalApi, PublicApi
from wandb.apis.public import Artifact as PublicArtifact
from wandb.errors import CommError
from wandb.errors.term import termlog, termwarn
from wandb.sdk import lib as wandb_lib
from wandb.sdk.data_types._dtypes import Type, TypeRegistry
from wandb.sdk.interface.artifacts import Artifact as ArtifactInterface
from wandb.sdk.interface.artifacts import (
    ArtifactFinalizedError,
    ArtifactManifest,
    ArtifactManifestEntry,
    ArtifactNotLoggedError,
    ArtifactsCache,
    StorageHandler,
    StorageLayout,
    StoragePolicy,
    get_artifacts_cache,
)
from wandb.sdk.internal import progress
from wandb.sdk.internal.artifact_saver import get_staging_dir
from wandb.sdk.lib import filesystem, runid
from wandb.sdk.lib.hashutil import (
    B64MD5,
    ETag,
    HexMD5,
    _md5,
    b64_to_hex_id,
    hex_to_b64_id,
    md5_file_b64,
    md5_string,
)
from wandb.sdk.lib.paths import FilePathStr, LogicalPath, StrPath, URIStr

if TYPE_CHECKING:
    from urllib.parse import ParseResult

    import azure.storage.blob  # type: ignore

    # We could probably use https://pypi.org/project/boto3-stubs/ or something
    # instead of `type:ignore`ing these boto imports, but it's nontrivial:
    # for some reason, despite being actively maintained as of 2022-09-30,
    # the latest release of boto3-stubs doesn't include all the features we use.
    import boto3  # type: ignore
    import boto3.resources.base  # type: ignore
    import boto3.s3  # type: ignore
    import boto3.session  # type: ignore
    import google.cloud.storage as gcs_module  # type: ignore

    import wandb.apis.public
    from wandb.filesync.step_prepare import StepPrepare

# This makes the first sleep 1s, and then doubles it up to total times,
# which makes for ~18 hours.
_REQUEST_RETRY_STRATEGY = urllib3.util.retry.Retry(
    backoff_factor=1,
    total=16,
    status_forcelist=(308, 408, 409, 429, 500, 502, 503, 504),
)

_REQUEST_POOL_CONNECTIONS = 64

_REQUEST_POOL_MAXSIZE = 64

ARTIFACT_TMP = tempfile.TemporaryDirectory("wandb-artifacts")

# AWS S3 max upload parts without having to make additional requests for extra parts
S3_MAX_PART_NUMBERS = 1000
S3_MIN_MULTI_UPLOAD_SIZE = 2 * 1024**3
S3_MAX_MULTI_UPLOAD_SIZE = 5 * 1024**4


class _AddedObj:
    def __init__(self, entry: ArtifactManifestEntry, obj: data_types.WBValue):
        self.entry = entry
        self.obj = obj


def _normalize_metadata(metadata: Optional[Dict[str, Any]]) -> Dict[str, Any]:
    if metadata is None:
        return {}
    if not isinstance(metadata, dict):
        raise TypeError(f"metadata must be dict, not {type(metadata)}")
    return cast(
        Dict[str, Any], json.loads(json.dumps(util.json_friendly_val(metadata)))
    )


class Artifact(ArtifactInterface):
    """Flexible and lightweight building block for dataset and model versioning.

    Constructs an empty artifact whose contents can be populated using its
    `add` family of functions. Once the artifact has all the desired files,
    you can call `wandb.log_artifact()` to log it.

    Arguments:
        name: (str) A human-readable name for this artifact, which is how you
            can identify this artifact in the UI or reference it in `use_artifact`
            calls. Names can contain letters, numbers, underscores, hyphens, and
            dots. The name must be unique across a project.
        type: (str) The type of the artifact, which is used to organize and differentiate
            artifacts. Common types include `dataset` or `model`, but you can use any string
            containing letters, numbers, underscores, hyphens, and dots.
        description: (str, optional) Free text that offers a description of the artifact. The
            description is markdown rendered in the UI, so this is a good place to place tables,
            links, etc.
        metadata: (dict, optional) Structured data associated with the artifact,
            for example class distribution of a dataset. This will eventually be queryable
            and plottable in the UI. There is a hard limit of 100 total keys.

    Examples:
        Basic usage
        ```
        wandb.init()

        artifact = wandb.Artifact('mnist', type='dataset')
        artifact.add_dir('mnist/')
        wandb.log_artifact(artifact)
        ```

    Returns:
        An `Artifact` object.
    """

    _added_objs: Dict[int, _AddedObj]
    _added_local_paths: Dict[str, ArtifactManifestEntry]
    _distributed_id: Optional[str]
    _metadata: dict
    _logged_artifact: Optional[ArtifactInterface]
    _incremental: bool
    _client_id: str

    def __init__(
        self,
        name: str,
        type: str,
        description: Optional[str] = None,
        metadata: Optional[dict] = None,
        incremental: Optional[bool] = None,
        use_as: Optional[str] = None,
    ) -> None:
        if not re.match(r"^[a-zA-Z0-9_\-.]+$", name):
            raise ValueError(
                "Artifact name may only contain alphanumeric characters, dashes, underscores, and dots. "
                'Invalid name: "%s"' % name
            )
        if type == "job" or type.startswith("wandb-"):
            raise ValueError(
                "Artifact types 'job' and 'wandb-*' are reserved for internal use. "
                "Please use a different type."
            )

        metadata = _normalize_metadata(metadata)
        # TODO: this shouldn't be a property of the artifact. It's a more like an
        # argument to log_artifact.
        storage_layout = StorageLayout.V2
        if env.get_use_v1_artifacts():
            storage_layout = StorageLayout.V1

        self._storage_policy = WandbStoragePolicy(
            config={
                "storageLayout": storage_layout,
                #  TODO: storage region
            }
        )
        self._final = False
        self._digest = ""
        self._file_entries = None
        self._manifest = ArtifactManifestV1(self._storage_policy)
        self._cache = get_artifacts_cache()
        self._added_objs = {}
        self._added_local_paths = {}
        # You can write into this directory when creating artifact files
        self._artifact_dir = tempfile.TemporaryDirectory()
        self._type = type
        self._name = name
        self._description = description
        self._metadata = metadata
        self._distributed_id = None
        self._logged_artifact = None
        self._incremental = False
        self._client_id = runid.generate_id(128)
        self._sequence_client_id = runid.generate_id(128)
        self._cache.store_client_artifact(self)
        self._use_as = use_as

        if incremental:
            self._incremental = incremental
            wandb.termwarn("Using experimental arg `incremental`")

    @property
    def id(self) -> Optional[str]:
        if self._logged_artifact:
            return self._logged_artifact.id

        # The artifact hasn't been saved so an ID doesn't exist yet.
        return None

    @property
    def source_version(self) -> Optional[str]:
        if self._logged_artifact:
            return self._logged_artifact.source_version

        return None

    @property
    def version(self) -> str:
        if self._logged_artifact:
            return self._logged_artifact.version

        raise ArtifactNotLoggedError(self, "version")

    @property
    def entity(self) -> str:
        if self._logged_artifact:
            return self._logged_artifact.entity
        raise ArtifactNotLoggedError(self, "entity")

    @property
    def project(self) -> str:
        if self._logged_artifact:
            return self._logged_artifact.project
        raise ArtifactNotLoggedError(self, "project")

    @property
    def manifest(self) -> ArtifactManifest:
        if self._logged_artifact:
            return self._logged_artifact.manifest

        self.finalize()
        return self._manifest

    @property
    def digest(self) -> str:
        if self._logged_artifact:
            return self._logged_artifact.digest

        self.finalize()
        # Digest will be none if the artifact hasn't been saved yet.
        return self._digest

    @property
    def type(self) -> str:
        if self._logged_artifact:
            return self._logged_artifact.type

        return self._type

    @property
    def name(self) -> str:
        if self._logged_artifact:
            return self._logged_artifact.name

        return self._name

    @property
    def qualified_name(self) -> str:
        if self._logged_artifact:
            return self._logged_artifact.qualified_name

        return super().qualified_name

    @property
    def state(self) -> str:
        if self._logged_artifact:
            return self._logged_artifact.state

        return "PENDING"

    @property
    def size(self) -> int:
        if self._logged_artifact:
            return self._logged_artifact.size
        sizes: List[int]
        sizes = []
        for entry in self._manifest.entries:
            e_size = self._manifest.entries[entry].size
            if e_size is not None:
                sizes.append(e_size)
        return sum(sizes)

    @property
    def commit_hash(self) -> str:
        if self._logged_artifact:
            return self._logged_artifact.commit_hash

        raise ArtifactNotLoggedError(self, "commit_hash")

    @property
    def description(self) -> Optional[str]:
        if self._logged_artifact:
            return self._logged_artifact.description

        return self._description

    @description.setter
    def description(self, desc: Optional[str]) -> None:
        if self._logged_artifact:
            self._logged_artifact.description = desc
            return

        self._description = desc

    @property
    def metadata(self) -> dict:
        if self._logged_artifact:
            return self._logged_artifact.metadata

        return self._metadata

    @metadata.setter
    def metadata(self, metadata: dict) -> None:
        metadata = _normalize_metadata(metadata)
        if self._logged_artifact:
            self._logged_artifact.metadata = metadata
            return

        self._metadata = metadata

    @property
    def aliases(self) -> List[str]:
        if self._logged_artifact:
            return self._logged_artifact.aliases

        raise ArtifactNotLoggedError(self, "aliases")

    @aliases.setter
    def aliases(self, aliases: List[str]) -> None:
        """Set artifact aliases.

        Arguments:
            aliases: (list) The list of aliases associated with this artifact.
        """
        if self._logged_artifact:
            self._logged_artifact.aliases = aliases
            return

        raise ArtifactNotLoggedError(self, "aliases")

    @property
    def use_as(self) -> Optional[str]:
        return self._use_as

    @property
    def distributed_id(self) -> Optional[str]:
        return self._distributed_id

    @distributed_id.setter
    def distributed_id(self, distributed_id: Optional[str]) -> None:
        self._distributed_id = distributed_id

    @property
    def incremental(self) -> bool:
        return self._incremental

    def used_by(self) -> List["wandb.apis.public.Run"]:
        if self._logged_artifact:
            return self._logged_artifact.used_by()

        raise ArtifactNotLoggedError(self, "used_by")

    def logged_by(self) -> "wandb.apis.public.Run":
        if self._logged_artifact:
            return self._logged_artifact.logged_by()

        raise ArtifactNotLoggedError(self, "logged_by")

    @contextlib.contextmanager
    def new_file(
        self, name: str, mode: str = "w", encoding: Optional[str] = None
    ) -> Generator[IO, None, None]:
        self._ensure_can_add()
        path = os.path.join(self._artifact_dir.name, name.lstrip("/"))
        if os.path.exists(path):
            raise ValueError(f"File with name {name!r} already exists at {path!r}")

        filesystem.mkdir_exists_ok(os.path.dirname(path))
        try:
            with util.fsync_open(path, mode, encoding) as f:
                yield f
        except UnicodeEncodeError as e:
            wandb.termerror(
                f"Failed to open the provided file (UnicodeEncodeError: {e}). Please provide the proper encoding."
            )
            raise e
        self.add_file(path, name=name)

    def add_file(
        self,
        local_path: str,
        name: Optional[str] = None,
        is_tmp: Optional[bool] = False,
    ) -> ArtifactManifestEntry:
        self._ensure_can_add()
        if not os.path.isfile(local_path):
            raise ValueError("Path is not a file: %s" % local_path)

        name = LogicalPath(name or os.path.basename(local_path))
        digest = md5_file_b64(local_path)

        if is_tmp:
            file_path, file_name = os.path.split(name)
            file_name_parts = file_name.split(".")
            file_name_parts[0] = b64_to_hex_id(digest)[:20]
            name = os.path.join(file_path, ".".join(file_name_parts))

        return self._add_local_file(name, local_path, digest=digest)

    def add_dir(self, local_path: str, name: Optional[str] = None) -> None:
        self._ensure_can_add()
        if not os.path.isdir(local_path):
            raise ValueError("Path is not a directory: %s" % local_path)

        termlog(
            "Adding directory to artifact (%s)... "
            % os.path.join(".", os.path.normpath(local_path)),
            newline=False,
        )
        start_time = time.time()

        paths = []
        for dirpath, _, filenames in os.walk(local_path, followlinks=True):
            for fname in filenames:
                physical_path = os.path.join(dirpath, fname)
                logical_path = os.path.relpath(physical_path, start=local_path)
                if name is not None:
                    logical_path = os.path.join(name, logical_path)
                paths.append((logical_path, physical_path))

        def add_manifest_file(log_phy_path: Tuple[str, str]) -> None:
            logical_path, physical_path = log_phy_path
            self._add_local_file(logical_path, physical_path)

        import multiprocessing.dummy  # this uses threads

        num_threads = 8
        pool = multiprocessing.dummy.Pool(num_threads)
        pool.map(add_manifest_file, paths)
        pool.close()
        pool.join()

        termlog("Done. %.1fs" % (time.time() - start_time), prefix=False)

    def add_reference(
        self,
        uri: Union[ArtifactManifestEntry, str],
        name: Optional[StrPath] = None,
        checksum: bool = True,
        max_objects: Optional[int] = None,
    ) -> Sequence[ArtifactManifestEntry]:
        self._ensure_can_add()
        if name is not None:
            name = LogicalPath(name)

        # This is a bit of a hack, we want to check if the uri is a of the type
        # ArtifactManifestEntry which is a private class returned by Artifact.get_path in
        # wandb/apis/public.py. If so, then recover the reference URL.
        if isinstance(uri, ArtifactManifestEntry) and uri.parent_artifact() != self:
            ref_url_fn = uri.ref_url
            uri_str = ref_url_fn()
        elif isinstance(uri, str):
            uri_str = uri
        url = urlparse(str(uri_str))
        if not url.scheme:
            raise ValueError(
                "References must be URIs. To reference a local file, use file://"
            )

        manifest_entries = self._storage_policy.store_reference(
            self,
            URIStr(uri_str),
            name=name,
            checksum=checksum,
            max_objects=max_objects,
        )
        for entry in manifest_entries:
            self._manifest.add_entry(entry)

        return manifest_entries

    def add(self, obj: data_types.WBValue, name: StrPath) -> ArtifactManifestEntry:
        self._ensure_can_add()
        name = LogicalPath(name)

        # This is a "hack" to automatically rename tables added to
        # the wandb /media/tables directory to their sha-based name.
        # TODO: figure out a more appropriate convention.
        is_tmp_name = name.startswith("media/tables")

        # Validate that the object is one of the correct wandb.Media types
        # TODO: move this to checking subclass of wandb.Media once all are
        # generally supported
        allowed_types = [
            data_types.Bokeh,
            data_types.JoinedTable,
            data_types.PartitionedTable,
            data_types.Table,
            data_types.Classes,
            data_types.ImageMask,
            data_types.BoundingBoxes2D,
            data_types.Audio,
            data_types.Image,
            data_types.Video,
            data_types.Html,
            data_types.Object3D,
            data_types.Molecule,
            data_types._SavedModel,
        ]

        if not any(isinstance(obj, t) for t in allowed_types):
            raise ValueError(
                "Found object of type {}, expected one of {}.".format(
                    obj.__class__, allowed_types
                )
            )

        obj_id = id(obj)
        if obj_id in self._added_objs:
            return self._added_objs[obj_id].entry

        # If the object is coming from another artifact, save it as a reference
        ref_path = obj._get_artifact_entry_ref_url()
        if ref_path is not None:
            return self.add_reference(ref_path, type(obj).with_suffix(name))[0]

        val = obj.to_json(self)
        name = obj.with_suffix(name)
        entry = self._manifest.get_entry_by_path(name)
        if entry is not None:
            return entry

        def do_write(f: IO) -> None:
            import json

            # TODO: Do we need to open with utf-8 codec?
            f.write(json.dumps(val, sort_keys=True))

        if is_tmp_name:
            file_path = os.path.join(ARTIFACT_TMP.name, str(id(self)), name)
            folder_path, _ = os.path.split(file_path)
            if not os.path.exists(folder_path):
                os.makedirs(folder_path)
            with open(file_path, "w") as tmp_f:
                do_write(tmp_f)
        else:
            with self.new_file(name) as f:
                file_path = f.name
                do_write(f)

        # Note, we add the file from our temp directory.
        # It will be added again later on finalize, but succeed since
        # the checksum should match
        entry = self.add_file(file_path, name, is_tmp_name)
        self._added_objs[obj_id] = _AddedObj(entry, obj)
        if obj._artifact_target is None:
            obj._set_artifact_target(self, entry.path)

        if is_tmp_name:
            if os.path.exists(file_path):
                os.remove(file_path)

        return entry

<<<<<<< HEAD
    def remove(self, item: Union[str, "os.PathLike", "ArtifactManifestEntry"]) -> None:
        if self._logged_artifact:
            raise ArtifactFinalizedError(self, "remove")

        if isinstance(item, ArtifactManifestEntry):
            self._manifest.remove_entry(item)
            return

        path = str(PurePosixPath(item))
        entry = self._manifest.get_entry_by_path(path)
        if entry:
            self._manifest.remove_entry(entry)
            return

        entries = self._manifest.get_entries_in_directory(path)
        if not entries:
            raise FileNotFoundError(f"No such file or directory: {path}")
        for entry in entries:
            self._manifest.remove_entry(entry)

    def get_path(self, name: str) -> ArtifactManifestEntry:
=======
    def get_path(self, name: StrPath) -> ArtifactManifestEntry:
>>>>>>> 88283f98
        if self._logged_artifact:
            return self._logged_artifact.get_path(name)

        raise ArtifactNotLoggedError(self, "get_path")

    def get(self, name: str) -> data_types.WBValue:
        if self._logged_artifact:
            return self._logged_artifact.get(name)

        raise ArtifactNotLoggedError(self, "get")

    def download(
        self, root: Optional[str] = None, recursive: bool = False
    ) -> FilePathStr:
        if self._logged_artifact:
            return self._logged_artifact.download(root=root, recursive=recursive)

        raise ArtifactNotLoggedError(self, "download")

    def checkout(self, root: Optional[str] = None) -> str:
        if self._logged_artifact:
            return self._logged_artifact.checkout(root=root)

        raise ArtifactNotLoggedError(self, "checkout")

    def verify(self, root: Optional[str] = None) -> bool:
        if self._logged_artifact:
            return self._logged_artifact.verify(root=root)

        raise ArtifactNotLoggedError(self, "verify")

    def save(
        self,
        project: Optional[str] = None,
        settings: Optional["wandb.wandb_sdk.wandb_settings.Settings"] = None,
    ) -> None:
        """Persist any changes made to the artifact.

        If currently in a run, that run will log this artifact. If not currently in a
        run, a run of type "auto" will be created to track this artifact.

        Arguments:
            project: (str, optional) A project to use for the artifact in the case that
            a run is not already in context settings: (wandb.Settings, optional) A
            settings object to use when initializing an automatic run. Most commonly
            used in testing harness.

        Returns:
            None
        """
        if self._incremental:
            with wandb_lib.telemetry.context() as tel:
                tel.feature.artifact_incremental = True

        if self._logged_artifact:
            return self._logged_artifact.save()
        else:
            if wandb.run is None:
                if settings is None:
                    settings = wandb.Settings(silent="true")
                with wandb.init(
                    project=project, job_type="auto", settings=settings
                ) as run:
                    # redoing this here because in this branch we know we didn't
                    # have the run at the beginning of the method
                    if self._incremental:
                        with wandb_lib.telemetry.context(run=run) as tel:
                            tel.feature.artifact_incremental = True
                    run.log_artifact(self)
            else:
                wandb.run.log_artifact(self)

    def delete(self) -> None:
        if self._logged_artifact:
            return self._logged_artifact.delete()

        raise ArtifactNotLoggedError(self, "delete")

    def wait(self, timeout: Optional[int] = None) -> ArtifactInterface:
        """Wait for an artifact to finish logging.

        Arguments:
            timeout: (int, optional) Wait up to this long.
        """
        if self._logged_artifact:
            return self._logged_artifact.wait(timeout)  # type: ignore [call-arg]

        raise ArtifactNotLoggedError(self, "wait")

    def get_added_local_path_name(self, local_path: str) -> Optional[str]:
        """Get the artifact relative name of a file added by a local filesystem path.

        Arguments:
            local_path: (str) The local path to resolve into an artifact relative name.

        Returns:
            str: The artifact relative name.

        Examples:
            Basic usage
            ```
            artifact = wandb.Artifact('my_dataset', type='dataset')
            artifact.add_file('path/to/file.txt', name='artifact/path/file.txt')

            # Returns `artifact/path/file.txt`:
            name = artifact.get_added_local_path_name('path/to/file.txt')
            ```
        """
        entry = self._added_local_paths.get(local_path, None)
        if entry is None:
            return None
        return entry.path

    def finalize(self) -> None:
        """Mark this artifact as final, disallowing further modifications.

        This happens automatically when calling `log_artifact`.

        Returns:
            None
        """
        if self._final:
            return self._file_entries

        # mark final after all files are added
        self._final = True
        self._digest = self._manifest.digest()

    def json_encode(self) -> Dict[str, Any]:
        if not self._logged_artifact:
            raise ArtifactNotLoggedError(self, "json_encode")
        return util.artifact_to_json(self)

    def _ensure_can_add(self) -> None:
        if self._final:
            raise ArtifactFinalizedError(artifact=self)

    def _add_local_file(
        self, name: StrPath, path: StrPath, digest: Optional[B64MD5] = None
    ) -> ArtifactManifestEntry:
        with tempfile.NamedTemporaryFile(dir=get_staging_dir(), delete=False) as f:
            staging_path = f.name
            shutil.copyfile(path, staging_path)
            os.chmod(staging_path, 0o400)

        entry = ArtifactManifestEntry(
            path=name,
            digest=digest or md5_file_b64(staging_path),
            local_path=staging_path,
        )

        self._manifest.add_entry(entry)
        self._added_local_paths[os.fspath(path)] = entry
        return entry


class ArtifactManifestV1(ArtifactManifest):
    @classmethod
    def version(cls) -> int:
        return 1

    @classmethod
    def from_manifest_json(cls, manifest_json: Dict) -> "ArtifactManifestV1":
        if manifest_json["version"] != cls.version():
            raise ValueError(
                "Expected manifest version 1, got %s" % manifest_json["version"]
            )

        storage_policy_name = manifest_json["storagePolicy"]
        storage_policy_config = manifest_json.get("storagePolicyConfig", {})
        storage_policy_cls = StoragePolicy.lookup_by_name(storage_policy_name)
        if storage_policy_cls is None:
            raise ValueError('Failed to find storage policy "%s"' % storage_policy_name)
        if not issubclass(storage_policy_cls, WandbStoragePolicy):
            raise ValueError(
                "No handler found for storage handler of type '%s'"
                % storage_policy_name
            )

        entries: Mapping[str, ArtifactManifestEntry]
        entries = {
            name: ArtifactManifestEntry(
                path=name,
                digest=val["digest"],
                birth_artifact_id=val.get("birthArtifactID"),
                ref=val.get("ref"),
                size=val.get("size"),
                extra=val.get("extra"),
                local_path=val.get("local_path"),
            )
            for name, val in manifest_json["contents"].items()
        }

        return cls(storage_policy_cls.from_config(storage_policy_config), entries)

    def __init__(
        self,
        storage_policy: "WandbStoragePolicy",
        entries: Optional[Mapping[str, ArtifactManifestEntry]] = None,
    ) -> None:
        super().__init__(storage_policy, entries=entries)

    def to_manifest_json(self) -> Dict:
        """This is the JSON that's stored in wandb_manifest.json.

        If include_local is True we also include the local paths to files. This is
        used to represent an artifact that's waiting to be saved on the current
        system. We don't need to include the local paths in the artifact manifest
        contents.
        """
        contents = {}
        for entry in sorted(self.entries.values(), key=lambda k: k.path):
            json_entry: Dict[str, Any] = {
                "digest": entry.digest,
            }
            if entry.birth_artifact_id:
                json_entry["birthArtifactID"] = entry.birth_artifact_id
            if entry.ref:
                json_entry["ref"] = entry.ref
            if entry.extra:
                json_entry["extra"] = entry.extra
            if entry.size is not None:
                json_entry["size"] = entry.size
            contents[entry.path] = json_entry
        return {
            "version": self.__class__.version(),
            "storagePolicy": self.storage_policy.name(),
            "storagePolicyConfig": self.storage_policy.config() or {},
            "contents": contents,
        }

    def digest(self) -> HexMD5:
        hasher = _md5()
        hasher.update(b"wandb-artifact-manifest-v1\n")
        for name, entry in sorted(self.entries.items(), key=lambda kv: kv[0]):
            hasher.update(f"{name}:{entry.digest}\n".encode())
        return HexMD5(hasher.hexdigest())


class WandbStoragePolicy(StoragePolicy):
    @classmethod
    def name(cls) -> str:
        return "wandb-storage-policy-v1"

    @classmethod
    def from_config(cls, config: Dict) -> "WandbStoragePolicy":
        return cls(config=config)

    def __init__(
        self,
        config: Optional[Dict] = None,
        cache: Optional[ArtifactsCache] = None,
        api: Optional[InternalApi] = None,
    ) -> None:
        self._cache = cache or get_artifacts_cache()
        self._config = config or {}
        self._session = requests.Session()
        adapter = requests.adapters.HTTPAdapter(
            max_retries=_REQUEST_RETRY_STRATEGY,
            pool_connections=_REQUEST_POOL_CONNECTIONS,
            pool_maxsize=_REQUEST_POOL_MAXSIZE,
        )
        self._session.mount("http://", adapter)
        self._session.mount("https://", adapter)

        s3 = S3Handler()
        gcs = GCSHandler()
        azure = AzureHandler()
        http = HTTPHandler(self._session)
        https = HTTPHandler(self._session, scheme="https")
        artifact = WBArtifactHandler()
        local_artifact = WBLocalArtifactHandler()
        file_handler = LocalFileHandler()

        self._api = api or InternalApi()
        self._handler = MultiHandler(
            handlers=[
                s3,
                gcs,
                azure,
                http,
                https,
                artifact,
                local_artifact,
                file_handler,
            ],
            default_handler=TrackingHandler(),
        )

    def config(self) -> Dict:
        return self._config

    def load_file(
        self,
        artifact: ArtifactInterface,
        manifest_entry: ArtifactManifestEntry,
    ) -> str:
        path, hit, cache_open = self._cache.check_md5_obj_path(
            B64MD5(manifest_entry.digest),  # TODO(spencerpearson): unsafe cast
            manifest_entry.size if manifest_entry.size is not None else 0,
        )
        if hit:
            return path

        response = self._session.get(
            self._file_url(self._api, artifact.entity, manifest_entry),
            auth=("api", self._api.api_key),
            stream=True,
        )
        response.raise_for_status()

        with cache_open(mode="wb") as file:
            for data in response.iter_content(chunk_size=16 * 1024):
                file.write(data)
        return path

    def store_reference(
        self,
        artifact: ArtifactInterface,
        path: Union[URIStr, FilePathStr],
        name: Optional[str] = None,
        checksum: bool = True,
        max_objects: Optional[int] = None,
    ) -> Sequence[ArtifactManifestEntry]:
        return self._handler.store_path(
            artifact, path, name=name, checksum=checksum, max_objects=max_objects
        )

    def load_reference(
        self,
        manifest_entry: ArtifactManifestEntry,
        local: bool = False,
    ) -> str:
        return self._handler.load_path(manifest_entry, local)

    def _file_url(
        self, api: InternalApi, entity_name: str, manifest_entry: ArtifactManifestEntry
    ) -> str:
        storage_layout = self._config.get("storageLayout", StorageLayout.V1)
        storage_region = self._config.get("storageRegion", "default")
        md5_hex = b64_to_hex_id(B64MD5(manifest_entry.digest))

        if storage_layout == StorageLayout.V1:
            return "{}/artifacts/{}/{}".format(
                api.settings("base_url"), entity_name, md5_hex
            )
        elif storage_layout == StorageLayout.V2:
            return "{}/artifactsV2/{}/{}/{}/{}".format(
                api.settings("base_url"),
                storage_region,
                entity_name,
                quote(
                    manifest_entry.birth_artifact_id
                    if manifest_entry.birth_artifact_id is not None
                    else ""
                ),
                md5_hex,
            )
        else:
            raise Exception(f"unrecognized storage layout: {storage_layout}")

    def s3_multipart_file_upload(
        self,
        file_path: str,
        chunk_size: int,
        hex_digests: Dict[int, str],
        multipart_urls: Dict[int, str],
        extra_headers: Dict[str, str],
    ) -> List[Dict[str, Any]]:
        etags = []
        part_number = 1

        with open(file_path, "rb") as f:
            while True:
                data = f.read(chunk_size)
                if not data:
                    break
                md5_b64_str = str(hex_to_b64_id(hex_digests[part_number]))
                upload_resp = self._api.upload_multipart_file_chunk_retry(
                    multipart_urls[part_number],
                    data,
                    extra_headers={
                        "content-md5": md5_b64_str,
                        "content-length": str(len(data)),
                        "content-type": extra_headers.get("Content-Type"),
                    },
                )
                etags.append(
                    {"partNumber": part_number, "hexMD5": upload_resp.headers["ETag"]}
                )
                part_number += 1
        return etags

    def default_file_upload(
        self,
        upload_url: str,
        file_path: str,
        extra_headers: Dict[str, Any],
        progress_callback: Optional["progress.ProgressFn"] = None,
    ) -> None:
        """Upload a file to the artifact store and write to cache."""
        with open(file_path, "rb") as file:
            # This fails if we don't send the first byte before the signed URL expires.
            self._api.upload_file_retry(
                upload_url,
                file,
                progress_callback,
                extra_headers=extra_headers,
            )

    def calc_chunk_size(self, file_size: int) -> int:
        # Default to chunk size of 100MiB. S3 has cap of 10,000 upload parts.
        # If file size exceeds the default chunk size, recalculate chunk size.
        default_chunk_size = 100 * 1024**2
        if default_chunk_size * S3_MAX_PART_NUMBERS < file_size:
            return math.ceil(file_size / S3_MAX_PART_NUMBERS)
        return default_chunk_size

    def store_file_sync(
        self,
        artifact_id: str,
        artifact_manifest_id: str,
        entry: ArtifactManifestEntry,
        preparer: "StepPrepare",
        progress_callback: Optional["progress.ProgressFn"] = None,
    ) -> bool:
        """Upload a file to the artifact store.

        Returns:
            True if the file was a duplicate (did not need to be uploaded),
            False if it needed to be uploaded or was a reference (nothing to dedupe).
        """
        file_size = entry.size if entry.size is not None else 0
        chunk_size = self.calc_chunk_size(file_size)
        upload_parts = []
        hex_digests = {}
        file_path = entry.local_path if entry.local_path is not None else ""
        # Logic for AWS s3 multipart upload.
        # Only chunk files if larger than 2 GiB. Currently can only support up to 5TiB.
        if (
            file_size >= S3_MIN_MULTI_UPLOAD_SIZE
            and file_size <= S3_MAX_MULTI_UPLOAD_SIZE
        ):
            part_number = 1
            with open(file_path, "rb") as f:
                while True:
                    data = f.read(chunk_size)
                    if not data:
                        break
                    hex_digest = hashlib.md5(data).hexdigest()
                    upload_parts.append(
                        {"hexMD5": hex_digest, "partNumber": part_number}
                    )
                    hex_digests[part_number] = hex_digest
                    part_number += 1

        resp = preparer.prepare_sync(
            {
                "artifactID": artifact_id,
                "artifactManifestID": artifact_manifest_id,
                "name": entry.path,
                "md5": entry.digest,
                "uploadPartsInput": upload_parts,
            }
        ).get()

        entry.birth_artifact_id = resp.birth_artifact_id

        multipart_urls = resp.multipart_upload_urls
        if resp.upload_url is None:
            return True
        if entry.local_path is None:
            return False

        extra_headers = {
            header.split(":", 1)[0]: header.split(":", 1)[1]
            for header in (resp.upload_headers or {})
        }

        # This multipart upload isn't available, do a regular single url upload
        if multipart_urls is None and resp.upload_url:
            self.default_file_upload(
                resp.upload_url, file_path, extra_headers, progress_callback
            )
        else:
            if multipart_urls is None:
                raise ValueError(f"No multipart urls to upload for file: {file_path}")
            # Upload files using s3 multipart upload urls
            etags = self.s3_multipart_file_upload(
                file_path,
                chunk_size,
                hex_digests,
                multipart_urls,
                extra_headers,
            )
            self._api.complete_multipart_upload_artifact(
                artifact_id, resp.storage_path, etags, resp.upload_id
            )
        self._write_cache(entry)

        return False

    async def store_file_async(
        self,
        artifact_id: str,
        artifact_manifest_id: str,
        entry: ArtifactManifestEntry,
        preparer: "StepPrepare",
        progress_callback: Optional["progress.ProgressFn"] = None,
    ) -> bool:
        """Async equivalent to `store_file_sync`."""
        resp = await preparer.prepare_async(
            {
                "artifactID": artifact_id,
                "artifactManifestID": artifact_manifest_id,
                "name": entry.path,
                "md5": entry.digest,
            }
        )

        entry.birth_artifact_id = resp.birth_artifact_id
        if resp.upload_url is None:
            return True
        if entry.local_path is None:
            return False

        with open(entry.local_path, "rb") as file:
            # This fails if we don't send the first byte before the signed URL expires.
            await self._api.upload_file_retry_async(
                resp.upload_url,
                file,
                progress_callback,
                extra_headers={
                    header.split(":", 1)[0]: header.split(":", 1)[1]
                    for header in (resp.upload_headers or {})
                },
            )

        self._write_cache(entry)

        return False

    def _write_cache(self, entry: ArtifactManifestEntry) -> None:
        if entry.local_path is None:
            return

        # Cache upon successful upload.
        _, hit, cache_open = self._cache.check_md5_obj_path(
            B64MD5(entry.digest),
            entry.size if entry.size is not None else 0,
        )
        if not hit:
            with cache_open() as f:
                shutil.copyfile(entry.local_path, f.name)


# Don't use this yet!
class __S3BucketPolicy(StoragePolicy):  # noqa: N801
    @classmethod
    def name(cls) -> str:
        return "wandb-s3-bucket-policy-v1"

    @classmethod
    def from_config(cls, config: Dict[str, str]) -> "__S3BucketPolicy":
        if "bucket" not in config:
            raise ValueError("Bucket name not found in config")
        return cls(config["bucket"])

    def __init__(self, bucket: str) -> None:
        self._bucket = bucket
        s3 = S3Handler(bucket)
        local = LocalFileHandler()

        self._handler = MultiHandler(
            handlers=[
                s3,
                local,
            ],
            default_handler=TrackingHandler(),
        )

    def config(self) -> Dict[str, str]:
        return {"bucket": self._bucket}

    def load_path(
        self,
        manifest_entry: ArtifactManifestEntry,
        local: bool = False,
    ) -> Union[URIStr, FilePathStr]:
        return self._handler.load_path(manifest_entry, local=local)

    def store_path(
        self,
        artifact: ArtifactInterface,
        path: Union[URIStr, FilePathStr],
        name: Optional[str] = None,
        checksum: bool = True,
        max_objects: Optional[int] = None,
    ) -> Sequence[ArtifactManifestEntry]:
        return self._handler.store_path(
            artifact, path, name=name, checksum=checksum, max_objects=max_objects
        )


class MultiHandler(StorageHandler):
    _handlers: List[StorageHandler]

    def __init__(
        self,
        handlers: Optional[List[StorageHandler]] = None,
        default_handler: Optional[StorageHandler] = None,
    ) -> None:
        self._handlers = handlers or []
        self._default_handler = default_handler

    def _get_handler(self, url: Union[FilePathStr, URIStr]) -> StorageHandler:
        parsed_url = urlparse(url)
        for handler in self._handlers:
            if handler.can_handle(parsed_url):
                return handler
        if self._default_handler is not None:
            return self._default_handler
        raise ValueError('No storage handler registered for url "%s"' % str(url))

    def load_path(
        self,
        manifest_entry: ArtifactManifestEntry,
        local: bool = False,
    ) -> Union[URIStr, FilePathStr]:
        assert manifest_entry.ref is not None
        handler = self._get_handler(manifest_entry.ref)
        return handler.load_path(manifest_entry, local=local)

    def store_path(
        self,
        artifact: ArtifactInterface,
        path: Union[URIStr, FilePathStr],
        name: Optional[str] = None,
        checksum: bool = True,
        max_objects: Optional[int] = None,
    ) -> Sequence[ArtifactManifestEntry]:
        handler = self._get_handler(path)
        return handler.store_path(
            artifact, path, name=name, checksum=checksum, max_objects=max_objects
        )


class TrackingHandler(StorageHandler):
    def __init__(self, scheme: Optional[str] = None) -> None:
        """Track paths with no modification or special processing.

        Useful when paths being tracked are on file systems mounted at a standardized
        location.

        For example, if the data to track is located on an NFS share mounted on
        `/data`, then it is sufficient to just track the paths.
        """
        self._scheme = scheme or ""

    def can_handle(self, parsed_url: "ParseResult") -> bool:
        return parsed_url.scheme == self._scheme

    def load_path(
        self,
        manifest_entry: ArtifactManifestEntry,
        local: bool = False,
    ) -> Union[URIStr, FilePathStr]:
        if local:
            # Likely a user error. The tracking handler is
            # oblivious to the underlying paths, so it has
            # no way of actually loading it.
            url = urlparse(manifest_entry.ref)
            raise ValueError(
                f"Cannot download file at path {str(manifest_entry.ref)}, scheme {str(url.scheme)} not recognized"
            )
        # TODO(spencerpearson): should this go through util.to_native_slash_path
        # instead of just getting typecast?
        return FilePathStr(manifest_entry.path)

    def store_path(
        self,
        artifact: ArtifactInterface,
        path: Union[URIStr, FilePathStr],
        name: Optional[StrPath] = None,
        checksum: bool = True,
        max_objects: Optional[int] = None,
    ) -> Sequence[ArtifactManifestEntry]:
        url = urlparse(path)
        if name is None:
            raise ValueError(
                'You must pass name="<entry_name>" when tracking references with unknown schemes. ref: %s'
                % path
            )
        termwarn(
            "Artifact references with unsupported schemes cannot be checksummed: %s"
            % path
        )
        name = name or url.path[1:]  # strip leading slash
        return [ArtifactManifestEntry(path=name, ref=path, digest=path)]


DEFAULT_MAX_OBJECTS = 10000


class LocalFileHandler(StorageHandler):
    """Handles file:// references."""

    def __init__(self, scheme: Optional[str] = None) -> None:
        """Track files or directories on a local filesystem.

        Expand directories to create an entry for each file contained.
        """
        self._scheme = scheme or "file"
        self._cache = get_artifacts_cache()

    def can_handle(self, parsed_url: "ParseResult") -> bool:
        return parsed_url.scheme == self._scheme

    def load_path(
        self,
        manifest_entry: ArtifactManifestEntry,
        local: bool = False,
    ) -> Union[URIStr, FilePathStr]:
        if manifest_entry.ref is None:
            raise ValueError(f"Cannot add path with no ref: {manifest_entry.path}")
        local_path = util.local_file_uri_to_path(str(manifest_entry.ref))
        if not os.path.exists(local_path):
            raise ValueError(
                "Local file reference: Failed to find file at path %s" % local_path
            )

        path, hit, cache_open = self._cache.check_md5_obj_path(
            B64MD5(manifest_entry.digest),  # TODO(spencerpearson): unsafe cast
            manifest_entry.size if manifest_entry.size is not None else 0,
        )
        if hit:
            return path

        md5 = md5_file_b64(local_path)
        if md5 != manifest_entry.digest:
            raise ValueError(
                f"Local file reference: Digest mismatch for path {local_path}: expected {manifest_entry.digest} but found {md5}"
            )

        filesystem.mkdir_exists_ok(os.path.dirname(path))

        with cache_open() as f:
            shutil.copy(local_path, f.name)
        return path

    def store_path(
        self,
        artifact: ArtifactInterface,
        path: Union[URIStr, FilePathStr],
        name: Optional[StrPath] = None,
        checksum: bool = True,
        max_objects: Optional[int] = None,
    ) -> Sequence[ArtifactManifestEntry]:
        local_path = util.local_file_uri_to_path(path)
        max_objects = max_objects or DEFAULT_MAX_OBJECTS
        # We have a single file or directory
        # Note, we follow symlinks for files contained within the directory
        entries = []

        def md5(path: str) -> B64MD5:
            return (
                md5_file_b64(path)
                if checksum
                else md5_string(str(os.stat(path).st_size))
            )

        if os.path.isdir(local_path):
            i = 0
            start_time = time.time()
            if checksum:
                termlog(
                    'Generating checksum for up to %i files in "%s"...\n'
                    % (max_objects, local_path),
                    newline=False,
                )
            for root, _, files in os.walk(local_path):
                for sub_path in files:
                    i += 1
                    if i > max_objects:
                        raise ValueError(
                            "Exceeded %i objects tracked, pass max_objects to add_reference"
                            % max_objects
                        )
                    physical_path = os.path.join(root, sub_path)
                    # TODO(spencerpearson): this is not a "logical path" in the sense that
                    # `LogicalPath` returns a "logical path"; it's a relative path
                    # **on the local filesystem**.
                    logical_path = os.path.relpath(physical_path, start=local_path)
                    if name is not None:
                        logical_path = os.path.join(name, logical_path)

                    entry = ArtifactManifestEntry(
                        path=logical_path,
                        ref=FilePathStr(os.path.join(path, logical_path)),
                        size=os.path.getsize(physical_path),
                        digest=md5(physical_path),
                    )
                    entries.append(entry)
            if checksum:
                termlog("Done. %.1fs" % (time.time() - start_time), prefix=False)
        elif os.path.isfile(local_path):
            name = name or os.path.basename(local_path)
            entry = ArtifactManifestEntry(
                path=name,
                ref=path,
                size=os.path.getsize(local_path),
                digest=md5(local_path),
            )
            entries.append(entry)
        else:
            # TODO: update error message if we don't allow directories.
            raise ValueError('Path "%s" must be a valid file or directory path' % path)
        return entries


class S3Handler(StorageHandler):
    _s3: Optional["boto3.resources.base.ServiceResource"]
    _scheme: str
    _versioning_enabled: Optional[bool]

    def __init__(self, scheme: Optional[str] = None) -> None:
        self._scheme = scheme or "s3"
        self._s3 = None
        self._versioning_enabled = None
        self._cache = get_artifacts_cache()

    def can_handle(self, parsed_url: "ParseResult") -> bool:
        return parsed_url.scheme == self._scheme

    def init_boto(self) -> "boto3.resources.base.ServiceResource":
        if self._s3 is not None:
            return self._s3
        boto: "boto3" = util.get_module(
            "boto3",
            required="s3:// references requires the boto3 library, run pip install wandb[aws]",
            lazy=False,
        )
        self._s3 = boto.session.Session().resource(
            "s3",
            endpoint_url=os.getenv("AWS_S3_ENDPOINT_URL"),
            region_name=os.getenv("AWS_REGION"),
        )
        self._botocore = util.get_module("botocore")
        return self._s3

    def _parse_uri(self, uri: str) -> Tuple[str, str, Optional[str]]:
        url = urlparse(uri)
        query = dict(parse_qsl(url.query))

        bucket = url.netloc
        key = url.path[1:]  # strip leading slash
        version = query.get("versionId")

        return bucket, key, version

    def versioning_enabled(self, bucket: str) -> bool:
        self.init_boto()
        assert self._s3 is not None  # mypy: unwraps optionality
        if self._versioning_enabled is not None:
            return self._versioning_enabled
        res = self._s3.BucketVersioning(bucket)
        self._versioning_enabled = res.status == "Enabled"
        return self._versioning_enabled

    def load_path(
        self,
        manifest_entry: ArtifactManifestEntry,
        local: bool = False,
    ) -> Union[URIStr, FilePathStr]:
        if not local:
            assert manifest_entry.ref is not None
            return manifest_entry.ref

        assert manifest_entry.ref is not None

        path, hit, cache_open = self._cache.check_etag_obj_path(
            URIStr(manifest_entry.ref),
            ETag(manifest_entry.digest),  # TODO(spencerpearson): unsafe cast
            manifest_entry.size if manifest_entry.size is not None else 0,
        )
        if hit:
            return path

        self.init_boto()
        assert self._s3 is not None  # mypy: unwraps optionality
        bucket, key, _ = self._parse_uri(manifest_entry.ref)
        version = manifest_entry.extra.get("versionID")

        extra_args = {}
        if version is None:
            # We don't have version information so just get the latest version
            # and fallback to listing all versions if we don't have a match.
            obj = self._s3.Object(bucket, key)
            etag = self._etag_from_obj(obj)
            if etag != manifest_entry.digest:
                if self.versioning_enabled(bucket):
                    # Fallback to listing versions
                    obj = None
                    object_versions = self._s3.Bucket(bucket).object_versions.filter(
                        Prefix=key
                    )
                    for object_version in object_versions:
                        if (
                            manifest_entry.extra.get("etag")
                            == object_version.e_tag[1:-1]
                        ):
                            obj = object_version.Object()
                            extra_args["VersionId"] = object_version.version_id
                            break
                    if obj is None:
                        raise ValueError(
                            "Couldn't find object version for {}/{} matching etag {}".format(
                                bucket, key, manifest_entry.extra.get("etag")
                            )
                        )
                else:
                    raise ValueError(
                        f"Digest mismatch for object {manifest_entry.ref}: expected {manifest_entry.digest} but found {etag}"
                    )
        else:
            obj = self._s3.ObjectVersion(bucket, key, version).Object()
            extra_args["VersionId"] = version

        with cache_open(mode="wb") as f:
            obj.download_fileobj(f, ExtraArgs=extra_args)
        return path

    def store_path(
        self,
        artifact: ArtifactInterface,
        path: Union[URIStr, FilePathStr],
        name: Optional[StrPath] = None,
        checksum: bool = True,
        max_objects: Optional[int] = None,
    ) -> Sequence[ArtifactManifestEntry]:
        self.init_boto()
        assert self._s3 is not None  # mypy: unwraps optionality

        # The passed in path might have query string parameters.
        # We only need to care about a subset, like version, when
        # parsing. Once we have that, we can store the rest of the
        # metadata in the artifact entry itself.
        bucket, key, version = self._parse_uri(path)
        path = URIStr(f"{self._scheme}://{bucket}/{key}")
        if not self.versioning_enabled(bucket) and version:
            raise ValueError(
                f"Specifying a versionId is not valid for s3://{bucket} as it does not have versioning enabled."
            )

        max_objects = max_objects or DEFAULT_MAX_OBJECTS
        if not checksum:
            return [ArtifactManifestEntry(path=name or key, ref=path, digest=path)]

        # If an explicit version is specified, use that. Otherwise, use the head version.
        objs = (
            [self._s3.ObjectVersion(bucket, key, version).Object()]
            if version
            else [self._s3.Object(bucket, key)]
        )
        start_time = None
        multi = False
        try:
            objs[0].load()
            # S3 doesn't have real folders, however there are cases where the folder key has a valid file which will not
            # trigger a recursive upload.
            # we should check the object's metadata says it is a directory and do a multi file upload if it is
            if "x-directory" in objs[0].content_type:
                multi = True
        except self._botocore.exceptions.ClientError as e:
            if e.response["Error"]["Code"] == "404":
                multi = True
            else:
                raise CommError(
                    "Unable to connect to S3 ({}): {}".format(
                        e.response["Error"]["Code"], e.response["Error"]["Message"]
                    )
                )
        if multi:
            start_time = time.time()
            termlog(
                'Generating checksum for up to %i objects with prefix "%s"... '
                % (max_objects, key),
                newline=False,
            )
            objs = self._s3.Bucket(bucket).objects.filter(Prefix=key).limit(max_objects)
        # Weird iterator scoping makes us assign this to a local function
        size = self._size_from_obj
        entries = [
            self._entry_from_obj(obj, path, name, prefix=key, multi=multi)
            for obj in objs
            if size(obj) > 0
        ]
        if start_time is not None:
            termlog("Done. %.1fs" % (time.time() - start_time), prefix=False)
        if len(entries) > max_objects:
            raise ValueError(
                "Exceeded %i objects tracked, pass max_objects to add_reference"
                % max_objects
            )
        return entries

    def _size_from_obj(self, obj: "boto3.s3.Object") -> int:
        # ObjectSummary has size, Object has content_length
        size: int
        if hasattr(obj, "size"):
            size = obj.size
        else:
            size = obj.content_length
        return size

    def _entry_from_obj(
        self,
        obj: "boto3.s3.Object",
        path: str,
        name: Optional[StrPath] = None,
        prefix: str = "",
        multi: bool = False,
    ) -> ArtifactManifestEntry:
        """Create an ArtifactManifestEntry from an S3 object.

        Arguments:
            obj: The S3 object
            path: The S3-style path (e.g.: "s3://bucket/file.txt")
            name: The user assigned name, or None if not specified
            prefix: The prefix to add (will be the same as `path` for directories)
            multi: Whether or not this is a multi-object add.
        """
        bucket, key, _ = self._parse_uri(path)

        # Always use posix paths, since that's what S3 uses.
        posix_key = PurePosixPath(obj.key)  # the bucket key
<<<<<<< HEAD
        posix_path = PurePosixPath(bucket) / PurePosixPath(
            key
        )  # the path, with the scheme stripped
=======
        posix_path = PurePosixPath(bucket) / key  # the path, with the scheme stripped
>>>>>>> 88283f98
        posix_prefix = PurePosixPath(prefix)  # the prefix, if adding a prefix
        posix_name = PurePosixPath(name or "")
        posix_ref = posix_path

        if name is None:
            # We're adding a directory (prefix), so calculate a relative path.
            if str(posix_prefix) in str(posix_key) and posix_prefix != posix_key:
                posix_name = posix_key.relative_to(posix_prefix)
                posix_ref = posix_path / posix_name
            else:
                posix_name = PurePosixPath(posix_key.name)
                posix_ref = posix_path
        elif multi:
            # We're adding a directory with a name override.
            relpath = posix_key.relative_to(posix_prefix)
            posix_name = posix_name / relpath
            posix_ref = posix_path / relpath
        return ArtifactManifestEntry(
            path=posix_name,
            ref=URIStr(f"{self._scheme}://{str(posix_ref)}"),
            digest=ETag(self._etag_from_obj(obj)),
            size=self._size_from_obj(obj),
            extra=self._extra_from_obj(obj),
        )

    @staticmethod
    def _etag_from_obj(obj: "boto3.s3.Object") -> ETag:
        etag: ETag
        etag = obj.e_tag[1:-1]  # escape leading and trailing quote
        return etag

    @staticmethod
    def _extra_from_obj(obj: "boto3.s3.Object") -> Dict[str, str]:
        extra = {
            "etag": obj.e_tag[1:-1],  # escape leading and trailing quote
        }
        # ObjectSummary will never have version_id
        if hasattr(obj, "version_id") and obj.version_id != "null":
            extra["versionID"] = obj.version_id
        return extra

    @staticmethod
    def _content_addressed_path(md5: str) -> FilePathStr:
        # TODO: is this the structure we want? not at all human
        # readable, but that's probably OK. don't want people
        # poking around in the bucket
        return FilePathStr(
            "wandb/%s" % base64.b64encode(md5.encode("ascii")).decode("ascii")
        )


class GCSHandler(StorageHandler):
    _client: Optional["gcs_module.client.Client"]
    _versioning_enabled: Optional[bool]

    def __init__(self, scheme: Optional[str] = None) -> None:
        self._scheme = scheme or "gs"
        self._client = None
        self._versioning_enabled = None
        self._cache = get_artifacts_cache()

    def versioning_enabled(self, bucket_path: str) -> bool:
        if self._versioning_enabled is not None:
            return self._versioning_enabled
        self.init_gcs()
        assert self._client is not None  # mypy: unwraps optionality
        bucket = self._client.bucket(bucket_path)
        bucket.reload()
        self._versioning_enabled = bucket.versioning_enabled
        return self._versioning_enabled

    def can_handle(self, parsed_url: "ParseResult") -> bool:
        return parsed_url.scheme == self._scheme

    def init_gcs(self) -> "gcs_module.client.Client":
        if self._client is not None:
            return self._client
        storage = util.get_module(
            "google.cloud.storage",
            required="gs:// references requires the google-cloud-storage library, run pip install wandb[gcp]",
        )
        self._client = storage.Client()
        return self._client

    def _parse_uri(self, uri: str) -> Tuple[str, str, Optional[str]]:
        url = urlparse(uri)
        bucket = url.netloc
        key = url.path[1:]
        version = url.fragment if url.fragment else None
        return bucket, key, version

    def load_path(
        self,
        manifest_entry: ArtifactManifestEntry,
        local: bool = False,
    ) -> Union[URIStr, FilePathStr]:
        if not local:
            assert manifest_entry.ref is not None
            return manifest_entry.ref

        path, hit, cache_open = self._cache.check_md5_obj_path(
            B64MD5(manifest_entry.digest),  # TODO(spencerpearson): unsafe cast
            manifest_entry.size if manifest_entry.size is not None else 0,
        )
        if hit:
            return path

        self.init_gcs()
        assert self._client is not None  # mypy: unwraps optionality
        assert manifest_entry.ref is not None
        bucket, key, _ = self._parse_uri(manifest_entry.ref)
        version = manifest_entry.extra.get("versionID")

        obj = None
        # First attempt to get the generation specified, this will return None if versioning is not enabled
        if version is not None:
            obj = self._client.bucket(bucket).get_blob(key, generation=version)

        if obj is None:
            # Object versioning is disabled on the bucket, so just get
            # the latest version and make sure the MD5 matches.
            obj = self._client.bucket(bucket).get_blob(key)
            if obj is None:
                raise ValueError(
                    f"Unable to download object {manifest_entry.ref} with generation {version}"
                )
            md5 = obj.md5_hash
            if md5 != manifest_entry.digest:
                raise ValueError(
                    f"Digest mismatch for object {manifest_entry.ref}: expected {manifest_entry.digest} but found {md5}"
                )

        with cache_open(mode="wb") as f:
            obj.download_to_file(f)
        return path

    def store_path(
        self,
        artifact: ArtifactInterface,
        path: Union[URIStr, FilePathStr],
        name: Optional[StrPath] = None,
        checksum: bool = True,
        max_objects: Optional[int] = None,
    ) -> Sequence[ArtifactManifestEntry]:
        self.init_gcs()
        assert self._client is not None  # mypy: unwraps optionality

        # After parsing any query params / fragments for additional context,
        # such as version identifiers, pare down the path to just the bucket
        # and key.
        bucket, key, version = self._parse_uri(path)
        path = URIStr(f"{self._scheme}://{bucket}/{key}")
        max_objects = max_objects or DEFAULT_MAX_OBJECTS
        if not self.versioning_enabled(bucket) and version:
            raise ValueError(
                f"Specifying a versionId is not valid for s3://{bucket} as it does not have versioning enabled."
            )

        if not checksum:
            return [ArtifactManifestEntry(path=name or key, ref=path, digest=path)]

        start_time = None
        obj = self._client.bucket(bucket).get_blob(key, generation=version)
        multi = obj is None
        if multi:
            start_time = time.time()
            termlog(
                'Generating checksum for up to %i objects with prefix "%s"... '
                % (max_objects, key),
                newline=False,
            )
            objects = self._client.bucket(bucket).list_blobs(
                prefix=key, max_results=max_objects
            )
        else:
            objects = [obj]

        entries = [
            self._entry_from_obj(obj, path, name, prefix=key, multi=multi)
            for obj in objects
        ]
        if start_time is not None:
            termlog("Done. %.1fs" % (time.time() - start_time), prefix=False)
        if len(entries) > max_objects:
            raise ValueError(
                "Exceeded %i objects tracked, pass max_objects to add_reference"
                % max_objects
            )
        return entries

    def _entry_from_obj(
        self,
        obj: "gcs_module.blob.Blob",
        path: str,
        name: Optional[StrPath] = None,
        prefix: str = "",
        multi: bool = False,
    ) -> ArtifactManifestEntry:
        """Create an ArtifactManifestEntry from a GCS object.

        Arguments:
            obj: The GCS object
            path: The GCS-style path (e.g.: "gs://bucket/file.txt")
            name: The user assigned name, or None if not specified
            prefix: The prefix to add (will be the same as `path` for directories)
            multi: Whether or not this is a multi-object add.
        """
        bucket, key, _ = self._parse_uri(path)

        # Always use posix paths, since that's what S3 uses.
        posix_key = PurePosixPath(obj.name)  # the bucket key
        posix_path = PurePosixPath(bucket) / PurePosixPath(
            key
        )  # the path, with the scheme stripped
        posix_prefix = PurePosixPath(prefix)  # the prefix, if adding a prefix
        posix_name = PurePosixPath(name or "")
        posix_ref = posix_path

        if name is None:
            # We're adding a directory (prefix), so calculate a relative path.
            if str(posix_prefix) in str(posix_key) and posix_prefix != posix_key:
                posix_name = posix_key.relative_to(posix_prefix)
                posix_ref = posix_path / posix_name
            else:
                posix_name = PurePosixPath(posix_key.name)
                posix_ref = posix_path
        elif multi:
            # We're adding a directory with a name override.
            relpath = posix_key.relative_to(posix_prefix)
            posix_name = posix_name / relpath
            posix_ref = posix_path / relpath
        return ArtifactManifestEntry(
            path=posix_name,
            ref=URIStr(f"{self._scheme}://{str(posix_ref)}"),
            digest=obj.md5_hash,
            size=obj.size,
            extra=self._extra_from_obj(obj),
        )

    @staticmethod
    def _extra_from_obj(obj: "gcs_module.blob.Blob") -> Dict[str, str]:
        return {
            "etag": obj.etag,
            "versionID": obj.generation,
        }

    @staticmethod
    def _content_addressed_path(md5: str) -> FilePathStr:
        # TODO: is this the structure we want? not at all human
        # readable, but that's probably OK. don't want people
        # poking around in the bucket
        return FilePathStr(
            "wandb/%s" % base64.b64encode(md5.encode("ascii")).decode("ascii")
        )


class AzureHandler(StorageHandler):
    def can_handle(self, parsed_url: "ParseResult") -> bool:
        return parsed_url.scheme == "https" and parsed_url.netloc.endswith(
            ".blob.core.windows.net"
        )

    def load_path(
        self,
        manifest_entry: "ArtifactManifestEntry",
        local: bool = False,
    ) -> Union[URIStr, FilePathStr]:
        assert manifest_entry.ref is not None
        if not local:
            return manifest_entry.ref

        path, hit, cache_open = get_artifacts_cache().check_etag_obj_path(
            URIStr(manifest_entry.ref),
            ETag(manifest_entry.digest),
            manifest_entry.size or 0,
        )
        if hit:
            return path

        account_url, container_name, blob_name, query = self._parse_uri(
            manifest_entry.ref
        )
        version_id = manifest_entry.extra.get("versionID")
        blob_service_client = self._get_module("azure.storage.blob").BlobServiceClient(
            account_url,
            credential=self._get_module("azure.identity").DefaultAzureCredential(),
        )
        blob_client = blob_service_client.get_blob_client(
            container=container_name, blob=blob_name
        )
        if version_id is None:
            # Try current version, then all versions.
            try:
                downloader = blob_client.download_blob(
                    etag=manifest_entry.digest,
                    match_condition=self._get_module(
                        "azure.core"
                    ).MatchConditions.IfNotModified,
                )
            except self._get_module("azure.core.exceptions").ResourceModifiedError:
                container_client = blob_service_client.get_container_client(
                    container_name
                )
                for blob_properties in container_client.walk_blobs(
                    name_starts_with=blob_name, include=["versions"]
                ):
                    if (
                        blob_properties.name == blob_name
                        and blob_properties.etag == manifest_entry.digest
                        and blob_properties.version_id is not None
                    ):
                        downloader = blob_client.download_blob(
                            version_id=blob_properties.version_id
                        )
                        break
                else:  # didn't break
                    raise ValueError(
                        f"Couldn't find blob version for {manifest_entry.ref} matching "
                        f"etag {manifest_entry.digest}."
                    )
        else:
            downloader = blob_client.download_blob(version_id=version_id)
        with cache_open(mode="wb") as f:
            downloader.readinto(f)
        return path

    def store_path(
        self,
        artifact: ArtifactInterface,
        path: Union[URIStr, FilePathStr],
        name: Optional[StrPath] = None,
        checksum: bool = True,
        max_objects: Optional[int] = None,
    ) -> Sequence["ArtifactManifestEntry"]:
        account_url, container_name, blob_name, query = self._parse_uri(path)
        path = URIStr(f"{account_url}/{container_name}/{blob_name}")

        if not checksum:
            return [
                ArtifactManifestEntry(path=name or blob_name, digest=path, ref=path)
            ]

        blob_service_client = self._get_module("azure.storage.blob").BlobServiceClient(
            account_url,
            credential=self._get_module("azure.identity").DefaultAzureCredential(),
        )
        blob_client = blob_service_client.get_blob_client(
            container=container_name, blob=blob_name
        )
        if blob_client.exists(version_id=query.get("versionId")):
            blob_properties = blob_client.get_blob_properties(
                version_id=query.get("versionId")
            )
            return [
                self._create_entry(
                    blob_properties,
                    path=name or PurePosixPath(blob_name).name,
                    ref=URIStr(
                        f"{account_url}/{container_name}/{blob_properties.name}"
                    ),
                )
            ]

        entries = []
        container_client = blob_service_client.get_container_client(container_name)
        max_objects = max_objects or DEFAULT_MAX_OBJECTS
        for i, blob_properties in enumerate(
            container_client.list_blobs(name_starts_with=f"{blob_name}/")
        ):
            if i >= max_objects:
                raise ValueError(
                    f"Exceeded {max_objects} objects tracked, pass max_objects to "
                    f"add_reference"
                )
            suffix = PurePosixPath(blob_properties.name).relative_to(blob_name)
            entries.append(
                self._create_entry(
                    blob_properties,
                    path=LogicalPath(name) / suffix if name else suffix,
                    ref=URIStr(
                        f"{account_url}/{container_name}/{blob_properties.name}"
                    ),
                )
            )
        return entries

    def _get_module(self, name: str) -> ModuleType:
        module = util.get_module(
            name,
            lazy=False,
            required="Azure references require the azure library, run "
            "pip install wandb[azure]",
        )
        assert isinstance(module, ModuleType)
        return module

    def _parse_uri(self, uri: str) -> Tuple[str, str, str, Dict[str, str]]:
        parsed_url = urlparse(uri)
        query = dict(parse_qsl(parsed_url.query))
        account_url = f"{parsed_url.scheme}://{parsed_url.netloc}"
        _, container_name, blob_name = parsed_url.path.split("/", 2)
        return account_url, container_name, blob_name, query

    def _create_entry(
        self,
        blob_properties: "azure.storage.blob.BlobProperties",
        path: StrPath,
        ref: URIStr,
    ) -> ArtifactManifestEntry:
        extra = {"etag": blob_properties.etag.strip('"')}
        if blob_properties.version_id:
            extra["versionID"] = blob_properties.version_id
        return ArtifactManifestEntry(
            path=path,
            ref=ref,
            digest=blob_properties.etag.strip('"'),
            size=blob_properties.size,
            extra=extra,
        )


class HTTPHandler(StorageHandler):
    def __init__(self, session: requests.Session, scheme: Optional[str] = None) -> None:
        self._scheme = scheme or "http"
        self._cache = get_artifacts_cache()
        self._session = session

    def can_handle(self, parsed_url: "ParseResult") -> bool:
        return parsed_url.scheme == self._scheme

    def load_path(
        self,
        manifest_entry: ArtifactManifestEntry,
        local: bool = False,
    ) -> Union[URIStr, FilePathStr]:
        if not local:
            assert manifest_entry.ref is not None
            return manifest_entry.ref

        assert manifest_entry.ref is not None

        path, hit, cache_open = self._cache.check_etag_obj_path(
            URIStr(manifest_entry.ref),
            ETag(manifest_entry.digest),  # TODO(spencerpearson): unsafe cast
            manifest_entry.size if manifest_entry.size is not None else 0,
        )
        if hit:
            return path

        response = self._session.get(manifest_entry.ref, stream=True)
        response.raise_for_status()

        digest: Optional[Union[ETag, FilePathStr, URIStr]]
        digest, size, extra = self._entry_from_headers(response.headers)
        digest = digest or manifest_entry.ref
        if manifest_entry.digest != digest:
            raise ValueError(
                f"Digest mismatch for url {manifest_entry.ref}: expected {manifest_entry.digest} but found {digest}"
            )

        with cache_open(mode="wb") as file:
            for data in response.iter_content(chunk_size=16 * 1024):
                file.write(data)
        return path

    def store_path(
        self,
        artifact: ArtifactInterface,
        path: Union[URIStr, FilePathStr],
        name: Optional[StrPath] = None,
        checksum: bool = True,
        max_objects: Optional[int] = None,
    ) -> Sequence[ArtifactManifestEntry]:
        name = name or os.path.basename(path)
        if not checksum:
            return [ArtifactManifestEntry(path=name, ref=path, digest=path)]

        with self._session.get(path, stream=True) as response:
            response.raise_for_status()
            digest: Optional[Union[ETag, FilePathStr, URIStr]]
            digest, size, extra = self._entry_from_headers(response.headers)
            digest = digest or path
        return [
            ArtifactManifestEntry(
                path=name, ref=path, digest=digest, size=size, extra=extra
            )
        ]

    def _entry_from_headers(
        self, headers: requests.structures.CaseInsensitiveDict
    ) -> Tuple[Optional[ETag], Optional[int], Dict[str, str]]:
        response_headers = {k.lower(): v for k, v in headers.items()}
        size = None
        if response_headers.get("content-length", None):
            size = int(response_headers["content-length"])

        digest = response_headers.get("etag", None)
        extra = {}
        if digest:
            extra["etag"] = digest
        if digest and digest[:1] == '"' and digest[-1:] == '"':
            digest = digest[1:-1]  # trim leading and trailing quotes around etag
        return digest, size, extra


class WBArtifactHandler(StorageHandler):
    """Handles loading and storing Artifact reference-type files."""

    _client: Optional[PublicApi]

    def __init__(self) -> None:
        self._scheme = "wandb-artifact"
        self._cache = get_artifacts_cache()
        self._client = None

    def can_handle(self, parsed_url: "ParseResult") -> bool:
        return parsed_url.scheme == self._scheme

    @property
    def client(self) -> PublicApi:
        if self._client is None:
            self._client = PublicApi()
        return self._client

    def load_path(
        self,
        manifest_entry: ArtifactManifestEntry,
        local: bool = False,
    ) -> Union[URIStr, FilePathStr]:
        """Load the file in the specified artifact given its corresponding entry.

        Download the referenced artifact; create and return a new symlink to the caller.

        Arguments:
            manifest_entry (ArtifactManifestEntry): The index entry to load

        Returns:
            (os.PathLike): A path to the file represented by `index_entry`
        """
        # We don't check for cache hits here. Since we have 0 for size (since this
        # is a cross-artifact reference which and we've made the choice to store 0
        # in the size field), we can't confirm if the file is complete. So we just
        # rely on the dep_artifact entry's download() method to do its own cache
        # check.

        # Parse the reference path and download the artifact if needed
        artifact_id = util.host_from_path(manifest_entry.ref)
        artifact_file_path = util.uri_from_path(manifest_entry.ref)

        dep_artifact = PublicArtifact.from_id(hex_to_b64_id(artifact_id), self.client)
        link_target_path: FilePathStr
        if local:
            link_target_path = dep_artifact.get_path(artifact_file_path).download()
        else:
            link_target_path = dep_artifact.get_path(artifact_file_path).ref_target()

        return link_target_path

    def store_path(
        self,
        artifact: ArtifactInterface,
        path: Union[URIStr, FilePathStr],
        name: Optional[StrPath] = None,
        checksum: bool = True,
        max_objects: Optional[int] = None,
    ) -> Sequence[ArtifactManifestEntry]:
        """Store the file or directory at the given path into the specified artifact.

        Recursively resolves the reference until the result is a concrete asset.

        Arguments:
            artifact: The artifact doing the storing path (str): The path to store name
            (str): If specified, the logical name that should map to `path`

        Returns:
            (list[ArtifactManifestEntry]): A list of manifest entries to store within
            the artifact
        """
        # Recursively resolve the reference until a concrete asset is found
        # TODO: Consider resolving server-side for performance improvements.
        while path is not None and urlparse(path).scheme == self._scheme:
            artifact_id = util.host_from_path(path)
            artifact_file_path = util.uri_from_path(path)
            target_artifact = PublicArtifact.from_id(
                hex_to_b64_id(artifact_id), self.client
            )

            # this should only have an effect if the user added the reference by url
            # string directly (in other words they did not already load the artifact into ram.)
            target_artifact._load_manifest()

            entry = target_artifact._manifest.get_entry_by_path(artifact_file_path)
            path = entry.ref

        # Create the path reference
        path = URIStr(
            "{}://{}/{}".format(
                self._scheme,
                b64_to_hex_id(target_artifact.id),
                artifact_file_path,
            )
        )

        # Return the new entry
        return [
            ArtifactManifestEntry(
                path=name or os.path.basename(path),
                ref=path,
                size=0,
                digest=entry.digest,
            )
        ]


class WBLocalArtifactHandler(StorageHandler):
    """Handles loading and storing Artifact reference-type files."""

    _client: Optional[PublicApi]

    def __init__(self) -> None:
        self._scheme = "wandb-client-artifact"
        self._cache = get_artifacts_cache()

    def can_handle(self, parsed_url: "ParseResult") -> bool:
        return parsed_url.scheme == self._scheme

    def load_path(
        self,
        manifest_entry: ArtifactManifestEntry,
        local: bool = False,
    ) -> Union[URIStr, FilePathStr]:
        raise NotImplementedError(
            "Should not be loading a path for an artifact entry with unresolved client id."
        )

    def store_path(
        self,
        artifact: ArtifactInterface,
        path: Union[URIStr, FilePathStr],
        name: Optional[StrPath] = None,
        checksum: bool = True,
        max_objects: Optional[int] = None,
    ) -> Sequence[ArtifactManifestEntry]:
        """Store the file or directory at the given path within the specified artifact.

        Arguments:
            artifact: The artifact doing the storing
            path (str): The path to store
            name (str): If specified, the logical name that should map to `path`

        Returns:
            (list[ArtifactManifestEntry]): A list of manifest entries to store within the artifact
        """
        client_id = util.host_from_path(path)
        target_path = util.uri_from_path(path)
        target_artifact = self._cache.get_client_artifact(client_id)
        if not isinstance(target_artifact, Artifact):
            raise RuntimeError("Local Artifact not found - invalid reference")
        target_entry = target_artifact._manifest.entries[target_path]
        if target_entry is None:
            raise RuntimeError("Local entry not found - invalid reference")

        # Return the new entry
        return [
            ArtifactManifestEntry(
                path=name or os.path.basename(path),
                ref=path,
                size=0,
                digest=target_entry.digest,
            )
        ]


class _ArtifactVersionType(Type):
    name = "artifactVersion"
    types = [Artifact, PublicArtifact]


TypeRegistry.add(_ArtifactVersionType)<|MERGE_RESOLUTION|>--- conflicted
+++ resolved
@@ -594,8 +594,8 @@
 
         return entry
 
-<<<<<<< HEAD
-    def remove(self, item: Union[str, "os.PathLike", "ArtifactManifestEntry"]) -> None:
+
+    def remove(self, item: Union[StrPath, "ArtifactManifestEntry"]) -> None:
         if self._logged_artifact:
             raise ArtifactFinalizedError(self, "remove")
 
@@ -615,10 +615,8 @@
         for entry in entries:
             self._manifest.remove_entry(entry)
 
-    def get_path(self, name: str) -> ArtifactManifestEntry:
-=======
+
     def get_path(self, name: StrPath) -> ArtifactManifestEntry:
->>>>>>> 88283f98
         if self._logged_artifact:
             return self._logged_artifact.get_path(name)
 
@@ -1655,13 +1653,7 @@
 
         # Always use posix paths, since that's what S3 uses.
         posix_key = PurePosixPath(obj.key)  # the bucket key
-<<<<<<< HEAD
-        posix_path = PurePosixPath(bucket) / PurePosixPath(
-            key
-        )  # the path, with the scheme stripped
-=======
         posix_path = PurePosixPath(bucket) / key  # the path, with the scheme stripped
->>>>>>> 88283f98
         posix_prefix = PurePosixPath(prefix)  # the prefix, if adding a prefix
         posix_name = PurePosixPath(name or "")
         posix_ref = posix_path
