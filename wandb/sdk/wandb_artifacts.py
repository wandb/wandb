--- conflicted
+++ resolved
@@ -50,7 +50,7 @@
     get_artifacts_cache,
     get_new_staging_file,
 )
-from .lib import filesystem
+from .lib import filesystem, runid
 from .lib.hashutil import (
     B64MD5,
     ETag,
@@ -60,10 +60,6 @@
     md5_file_b64,
     md5_string,
 )
-<<<<<<< HEAD
-from .lib import filesystem, runid
-=======
->>>>>>> 8da62bbf
 
 if TYPE_CHECKING:
 
