--- conflicted
+++ resolved
@@ -450,8 +450,6 @@
             "Cannot call download on an artifact before it has been logged or in offline mode"
         )
 
-<<<<<<< HEAD
-=======
     def checkout(self, root: Optional[str] = None) -> str:
         if self._logged_artifact:
             return self._logged_artifact.checkout(root=root)
@@ -460,7 +458,6 @@
             "Cannot call checkout on an artifact before it has been logged or in offline mode"
         )
 
->>>>>>> 9238851e
     def verify(self, root: Optional[str] = None):
         if self._logged_artifact:
             return self._logged_artifact.verify(root=root)
