--- conflicted
+++ resolved
@@ -42,7 +42,6 @@
 from .interface.artifacts import (  # noqa: F401
     ArtifactEntry,
     ArtifactManifest,
-    ArtifactsCache,
     StorageHandler,
     StorageLayout,
     StoragePolicy,
@@ -56,14 +55,9 @@
     import boto3  # type: ignore
     import google.cloud.storage as gcs_module  # type: ignore
 
-<<<<<<< HEAD
-    import wandb.filesync.step_prepare.StepPrepare as StepPrepare  # type: ignore
-    import wandb.apis.public
-=======
     import wandb.apis.public
     from wandb.filesync.step_prepare import StepPrepare
     from wandb.sdk.internal import internal_api
->>>>>>> 5101482f
 
 # This makes the first sleep 1s, and then doubles it up to total times,
 # which makes for ~18 hours.
