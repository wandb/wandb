--- conflicted
+++ resolved
@@ -513,7 +513,6 @@
 }
 """
 
-<<<<<<< HEAD
 FETCH_LINKED_ARTIFACTS_GQL = """
 query FetchLinkedArtifacts($artifactID: ID!) {
   artifact(id: $artifactID) {
@@ -536,7 +535,8 @@
       }
     }
   }
-=======
+}
+"""
 ADD_ALIASES_GQL = """
 mutation AddAliases($artifactID: ID!, $aliases: [ArtifactCollectionAliasInput!]!) {
   addAliases(input: {artifactID: $artifactID, aliases: $aliases}) {
@@ -606,6 +606,5 @@
   fileCount
   createdAt
   updatedAt
->>>>>>> e9335ea4
 }
 """