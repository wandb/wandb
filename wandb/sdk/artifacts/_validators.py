"""Internal validation utilities that are specific to artifacts."""

from __future__ import annotations

import json
import re
from dataclasses import astuple, dataclass, field, replace
from functools import wraps
from typing import TYPE_CHECKING, Any, Callable, Dict, Literal, Optional, TypeVar, cast

from pydantic.dataclasses import dataclass as pydantic_dataclass
from typing_extensions import Self

from wandb._iterutils import always_list
from wandb._pydantic import gql_typename
from wandb.util import json_friendly_val

from ._generated import ArtifactPortfolioTypeFields, ArtifactSequenceTypeFields
from .exceptions import ArtifactFinalizedError, ArtifactNotLoggedError

if TYPE_CHECKING:
    from typing import Collection, Final

    from wandb.sdk.artifacts.artifact import Artifact

    ArtifactT = TypeVar("ArtifactT", bound=Artifact)
    T = TypeVar("T")


REGISTRY_PREFIX: Final[str] = "wandb-registry-"
MAX_ARTIFACT_METADATA_KEYS: Final[int] = 100

ARTIFACT_NAME_MAXLEN: Final[int] = 128
ARTIFACT_NAME_INVALID_CHARS: Final[frozenset[str]] = frozenset({"/"})

LINKED_ARTIFACT_COLLECTION_TYPE: Final[str] = gql_typename(ArtifactPortfolioTypeFields)
SOURCE_ARTIFACT_COLLECTION_TYPE: Final[str] = gql_typename(ArtifactSequenceTypeFields)


@dataclass
class _LinkArtifactFields:
    """Keep this list updated with fields where the linked artifact and the source artifact differ."""

    entity_name: str
    project_name: str
    name: str
    version: str
    aliases: list[str]

    # These fields shouldn't be set as they should always be
    # these values for a linked artifact
    # These fields shouldn't be set by the user as they should always be these values for a linked artifact
    _is_link: Literal[True] = field(init=False, default=True)
    _linked_artifacts: list[Artifact] = field(init=False, default_factory=list)

    @property
    def is_link(self) -> bool:
        return self._is_link

    @property
    def linked_artifacts(self) -> list[Artifact]:
        return self._linked_artifacts


def validate_artifact_name(name: str) -> str:
    """Validate the artifact name, returning it if successful.

    Raises:
        ValueError: If the artifact name is invalid.
    """
    if len(name) > ARTIFACT_NAME_MAXLEN:
        short_name = f"{name[:ARTIFACT_NAME_MAXLEN]} ..."
        raise ValueError(
            f"Artifact name is longer than {ARTIFACT_NAME_MAXLEN} characters: {short_name!r}"
        )

    if ARTIFACT_NAME_INVALID_CHARS.intersection(name):
        raise ValueError(
            "Artifact names must not contain any of the following characters: "
            f"{', '.join(sorted(ARTIFACT_NAME_INVALID_CHARS))}.  Got: {name!r}"
        )

    return name


INVALID_URL_CHARACTERS = ("/", "\\", "#", "?", "%", ":", "\r", "\n")


def validate_project_name(name: str) -> None:
    """Validates a project name according to W&B rules.

    Args:
        name: The project name string.

    Raises:
        ValueError: If the name is invalid (too long or contains invalid characters).
    """
    max_len = 128

    if len(name) == 0:
        raise ValueError("Project name cannot be empty")

    registry_name = ""
    if name.startswith(REGISTRY_PREFIX):
        registry_name = name[len(REGISTRY_PREFIX) :]
        if len(registry_name) == 0:
            raise ValueError("Registry name cannot be empty")

    if len(name) > max_len:
        if registry_name:
            raise ValueError(
                f"Invalid registry name {registry_name!r}, must be {max_len - len(REGISTRY_PREFIX)} characters or less"
            )
        else:
            raise ValueError(
                f"Invalid project name {name!r}, must be {max_len} characters or less"
            )

    # Find the first occurrence of any invalid character
    if invalid_chars := set(INVALID_URL_CHARACTERS).intersection(name):
        error_name = registry_name or name
        invalid_chars_repr = ", ".join(sorted(map(repr, invalid_chars)))
        raise ValueError(
            f"Invalid project/registry name {error_name!r}, cannot contain characters: {invalid_chars_repr!s}"
        )


def validate_aliases(aliases: Collection[str] | str) -> list[str]:
    """Validate the artifact aliases and return them as a list.

    Raises:
        ValueError: If any of the aliases contain invalid characters.
    """
    aliases_list = always_list(aliases)

    invalid_chars = ("/", ":")
    if any(char in alias for alias in aliases_list for char in invalid_chars):
        raise ValueError(
            f"Aliases must not contain any of the following characters: {', '.join(invalid_chars)}"
        )
    return aliases_list


def validate_artifact_types_list(artifact_types: list[str]) -> list[str]:
    """Return True if the artifact types list is valid, False otherwise."""
    artifact_types = always_list(artifact_types)
    invalid_chars = ("/", ":")
    if any(
        char in type or len(type) > 128
        for type in artifact_types
        for char in invalid_chars
    ):
        raise ValueError(
            f"""Artifact types must not contain any of the following characters: {", ".join(invalid_chars)}
              and must be less than equal to 128 characters"""
        )
    return artifact_types


_VALID_TAG_PATTERN: re.Pattern[str] = re.compile(r"^[-\w]+( +[-\w]+)*$")


def validate_tags(tags: Collection[str] | str) -> list[str]:
    """Validate the artifact tag names and return them as a deduped list.

    In the case of duplicates, only keep the first tag, and otherwise maintain the order of appearance.

    Raises:
        ValueError: If any of the tags contain invalid characters.
    """
    tags_list = always_list(tags)

    if any(not _VALID_TAG_PATTERN.match(tag) for tag in tags_list):
        raise ValueError(
            "Invalid tag(s).  "
            "Tags must only contain alphanumeric characters separated by hyphens, underscores, and/or spaces."
        )
    return list(dict.fromkeys(tags_list))


RESERVED_ARTIFACT_TYPE_PREFIX: Final[str] = "wandb-"
RESERVED_ARTIFACT_TYPES: Final[tuple[str, ...]] = ("job", "run_table", "code")
RESERVED_ARTIFACT_NAME_PREFIXES: Final[dict[str, str]] = {
    "run_table": "run-",
    "code": "source-",
}


def validate_artifact_type(typ: str, name: str) -> str:
    """Validate the artifact type and return it as a string."""
    if typ in RESERVED_ARTIFACT_TYPES:
        reserved_name_prefix = RESERVED_ARTIFACT_NAME_PREFIXES.get(typ)
        if not reserved_name_prefix or name.startswith(reserved_name_prefix):
            raise ValueError(
                f"Artifact type {typ!r} is reserved for internal use. "
                "Please use a different type."
            )
    elif typ.startswith(RESERVED_ARTIFACT_TYPE_PREFIX):
        raise ValueError(
            f"Artifact type {typ!r} is reserved for internal use. "
            "Please use a different type."
        )
    return typ


def validate_metadata(metadata: dict[str, Any] | None) -> dict[str, Any]:
    """Validate the artifact metadata and return it as a dict."""
    if metadata is None:
        return {}
    if not isinstance(metadata, dict):
        raise TypeError(f"metadata must be dict, not {type(metadata)}")
    return cast(Dict[str, Any], json.loads(json.dumps(json_friendly_val(metadata))))


def validate_ttl_duration_seconds(gql_ttl_duration_seconds: int | None) -> int | None:
    """Validate the `ttlDurationSeconds` value (if any) from a GraphQL response."""
    # If gql_ttl_duration_seconds is not positive, its indicating that TTL is DISABLED(-2)
    # gql_ttl_duration_seconds only returns None if the server is not compatible with setting Artifact TTLs
    if gql_ttl_duration_seconds and gql_ttl_duration_seconds > 0:
        return gql_ttl_duration_seconds
    return None


# ----------------------------------------------------------------------------
DecoratedF = TypeVar("DecoratedF", bound=Callable[..., Any])
"""Type hint for a decorated function that'll preserve its signature (e.g. for arg autocompletion in IDEs)."""


def ensure_logged(method: DecoratedF) -> DecoratedF:
    """Decorator to ensure that an Artifact method can only be called if the artifact has been logged.

    If the method is called on an artifact that's not logged, `ArtifactNotLoggedError` is raised.
    """
    # For clarity, use the qualified (full) name of the method
    method_fullname = method.__qualname__

    @wraps(method)
    def wrapper(self: ArtifactT, *args: Any, **kwargs: Any) -> Any:
        if self.is_draft():
            raise ArtifactNotLoggedError(fullname=method_fullname, obj=self)
        return method(self, *args, **kwargs)

    return cast(DecoratedF, wrapper)


def ensure_not_finalized(method: DecoratedF) -> DecoratedF:
    """Decorator to ensure that an `Artifact` method can only be called if the artifact isn't finalized.

    If the method is called on an artifact that's not logged, `ArtifactFinalizedError` is raised.
    """
    # For clarity, use the qualified (full) name of the method
    method_fullname = method.__qualname__

    @wraps(method)
    def wrapper(self: ArtifactT, *args: Any, **kwargs: Any) -> Any:
        if self._final:
            raise ArtifactFinalizedError(fullname=method_fullname, obj=self)
        return method(self, *args, **kwargs)

    return cast(DecoratedF, wrapper)


def is_artifact_registry_project(project: str) -> bool:
    return project.startswith(REGISTRY_PREFIX)


<<<<<<< HEAD
def remove_registry_prefix(project: str) -> str:
    if is_artifact_registry_project(project):
        return project[len(REGISTRY_PREFIX) :]
    raise ValueError(f"Project {project!r} is not a registry project")
=======
@pydantic_dataclass
class ArtifactPath:
    #: The collection name.
    name: str
    #: The project name, which can also be a registry name.
    project: Optional[str] = None  # noqa: UP045
    #: Prefix is often an org or entity name.
    prefix: Optional[str] = None  # noqa: UP045

    @classmethod
    def from_str(cls, path: str) -> Self:
        """Instantiate by parsing an artifact path."""
        if len(parts := path.split("/")) <= 3:
            return cls(*reversed(parts))
        raise ValueError(
            f"Expected a valid path like `name`, `project/name`, or `prefix/project/name`.  Got: {path!r}"
        )

    def to_str(self) -> str:
        """Returns the slash-separated string representation of the path."""
        return "/".join(filter(bool, reversed(astuple(self))))

    def with_defaults(
        self,
        prefix: str | None = None,
        project: str | None = None,
    ) -> Self:
        """Returns this path with missing values set to the given defaults."""
        return replace(
            self,
            prefix=self.prefix or prefix,
            project=self.project or project,
        )
>>>>>>> 876ef776
<|MERGE_RESOLUTION|>--- conflicted
+++ resolved
@@ -264,12 +264,10 @@
     return project.startswith(REGISTRY_PREFIX)
 
 
-<<<<<<< HEAD
 def remove_registry_prefix(project: str) -> str:
     if is_artifact_registry_project(project):
         return project[len(REGISTRY_PREFIX) :]
     raise ValueError(f"Project {project!r} is not a registry project")
-=======
 @pydantic_dataclass
 class ArtifactPath:
     #: The collection name.
@@ -302,5 +300,4 @@
             self,
             prefix=self.prefix or prefix,
             project=self.project or project,
-        )
->>>>>>> 876ef776
+        )