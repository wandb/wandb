"""Artifact cache."""
import contextlib
import errno
import hashlib
import os
import secrets
import shutil
from typing import IO, TYPE_CHECKING, ContextManager, Dict, Generator, Optional, Tuple

import wandb
from wandb import env, util
from wandb.errors import term
from wandb.sdk.artifacts.exceptions import ArtifactNotLoggedError
from wandb.sdk.lib.capped_dict import CappedDict
from wandb.sdk.lib.filesystem import mkdir_exists_ok
from wandb.sdk.lib.hashutil import B64MD5, ETag, b64_to_hex_id
from wandb.sdk.lib.paths import FilePathStr, StrPath, URIStr

if TYPE_CHECKING:
    import sys

    from wandb.sdk.artifacts.artifact import Artifact

    if sys.version_info >= (3, 8):
        from typing import Protocol
    else:
        from typing_extensions import Protocol

    class Opener(Protocol):
        def __call__(self, mode: str = ...) -> ContextManager[IO]:
            pass


class ArtifactsCache:
    _TMP_PREFIX = "tmp"

    def __init__(self, cache_dir: StrPath) -> None:
        self._cache_dir = cache_dir
        mkdir_exists_ok(self._cache_dir)
        self._md5_obj_dir = os.path.join(self._cache_dir, "obj", "md5")
        self._etag_obj_dir = os.path.join(self._cache_dir, "obj", "etag")
        self._artifacts_by_id: Dict[str, Artifact] = CappedDict()
        self._artifacts_by_client_id: Dict[str, Artifact] = CappedDict()

    def check_md5_obj_path(
        self, b64_md5: B64MD5, size: int
    ) -> Tuple[FilePathStr, bool, "Opener"]:
        hex_md5 = b64_to_hex_id(b64_md5)
        path = os.path.join(self._cache_dir, "obj", "md5", hex_md5[:2], hex_md5[2:])
        return self._check_or_create(path, size)

    # TODO(spencerpearson): this method at least needs its signature changed.
    # An ETag is not (necessarily) a checksum.
    def check_etag_obj_path(
        self,
        url: URIStr,
        etag: ETag,
        size: int,
    ) -> Tuple[FilePathStr, bool, "Opener"]:
        hexhash = hashlib.sha256(
            hashlib.sha256(url.encode("utf-8")).digest()
            + hashlib.sha256(etag.encode("utf-8")).digest()
        ).hexdigest()
        path = os.path.join(self._cache_dir, "obj", "etag", hexhash[:2], hexhash[2:])
        return self._check_or_create(path, size)

    def _check_or_create(
        self, path: StrPath, size: int
    ) -> Tuple[FilePathStr, bool, "Opener"]:
        opener = self._cache_opener(path, size)
        hit = os.path.isfile(path) and os.path.getsize(path) == size
        return FilePathStr(str(path)), hit, opener

    def get_artifact(self, artifact_id: str) -> Optional["Artifact"]:
        return self._artifacts_by_id.get(artifact_id)

    def store_artifact(self, artifact: "Artifact") -> None:
        if not artifact.id:
            raise ArtifactNotLoggedError(artifact, "store_artifact")
        self._artifacts_by_id[artifact.id] = artifact

    def get_client_artifact(self, client_id: str) -> Optional["Artifact"]:
        return self._artifacts_by_client_id.get(client_id)

    def store_client_artifact(self, artifact: "Artifact") -> None:
        self._artifacts_by_client_id[artifact._client_id] = artifact

    def cleanup(
        self,
        target_size: Optional[int] = None,
        target_fraction: Optional[float] = None,
        remove_temp: bool = False,
    ) -> int:
        """Clean up the cache, removing the least recently used files first.

        Args:
            target_size: The target size of the cache in bytes. If the cache is larger
                than this, we will remove the least recently used files until the cache
                is smaller than this size.
            target_fraction: The target fraction of the cache to reclaim. If the cache
                is larger than this, we will remove the least recently used files until
                the cache is smaller than this fraction of its current size. It is an
                error to specify both target_size and target_fraction.
            remove_temp: Whether to remove temporary files. Temporary files are files
                that are currently being written to the cache. If remove_temp is True,
                all temp files will be removed, regardless of the target_size or
                target_fraction.

        Returns:
            The number of bytes reclaimed.
        """
        if target_size is None and target_fraction is None:
            # Default to clearing the entire cache.
            target_size = 0
        if target_size is not None and target_fraction is not None:
            raise ValueError("Cannot specify both target_size and target_fraction")
        if target_size and target_size < 0:
            raise ValueError("target_size must be non-negative")
        if target_fraction and (target_fraction < 0 or target_fraction > 1):
            raise ValueError("target_fraction must be between 0 and 1")

        bytes_reclaimed = 0
        paths = {}
        total_size = 0
        temp_size = 0
        for root, _, files in os.walk(self._cache_dir):
            for file in files:
                try:
                    path = os.path.join(root, file)
                    stat = os.stat(path)

                    if file.startswith(ArtifactsCache._TMP_PREFIX):
                        if remove_temp:
                            os.remove(path)
                            bytes_reclaimed += stat.st_size
                        else:
                            temp_size += stat.st_size
                            total_size += stat.st_size
                        continue
                except OSError:
                    continue
                paths[path] = stat
                total_size += stat.st_size

        if target_fraction is not None:
            target_size = int(total_size * target_fraction)
        assert target_size is not None

        if temp_size:
            wandb.termwarn(
                f"Cache contains {util.to_human_size(temp_size)} of temporary files. "
                "Run `wandb artifact cleanup --remove-temp` to remove them."
            )

        sorted_paths = sorted(paths.items(), key=lambda x: x[1].st_atime)
        for path, stat in sorted_paths:
            if total_size < target_size:
                return bytes_reclaimed

            try:
                os.remove(path)
            except OSError:
                pass

            total_size -= stat.st_size
            bytes_reclaimed += stat.st_size

<<<<<<< HEAD
        if total_size >= target_size:
=======
        if total_size > target_size:
>>>>>>> 86368469
            wandb.termerror(
                f"Failed to reclaim enough space in {self._cache_dir}. Try running"
                " `wandb artifact cleanup --remove-temp` to remove temporary files."
            )

        return bytes_reclaimed

    def _reserve_space(self, path: StrPath, size: int) -> None:
        """If a `size` write would exceed disk space, remove cached items to make space.

        Raises:
            OSError: If there is not enough space to write `size` bytes, even after
                removing cached items.
        """
        # Get the most recent parent that exists.
        path = os.path.abspath(path)
        while not os.path.exists(os.path.dirname(path)):
            path = os.path.dirname(path)
        _, _, free = shutil.disk_usage(os.path.dirname(path))
        if free > size:
            return

        term.termwarn("Cache size exceeded. Attempting to reclaim space...")
        self.cleanup(target_fraction=0.5)
        _, _, free = shutil.disk_usage(os.path.dirname(path))
        if free > size:
            return

        self.cleanup(target_size=0)
        _, _, free = shutil.disk_usage(os.path.dirname(path))
        if free < size:
            raise OSError(errno.ENOSPC, f"Insufficient free space in {path}")

    def _cache_opener(self, path: StrPath, size: int) -> "Opener":
        @contextlib.contextmanager
        def helper(mode: str = "w") -> Generator[IO, None, None]:
            if "a" in mode:
                raise ValueError("Appending to cache files is not supported")

            self._reserve_space(path, size)
            dirname = os.path.dirname(path)
            mkdir_exists_ok(dirname)
            tmp_file = os.path.join(
                dirname, f"{ArtifactsCache._TMP_PREFIX}_{secrets.token_hex(8)}"
            )
            try:
                with util.fsync_open(tmp_file, mode=mode) as f:
                    yield f
            except Exception:
                # The write failed for whatever reason. Delete the temp file.
                try:
                    os.remove(tmp_file)
                except OSError:
                    pass
                raise

            try:
                # Use replace where we can, as it implements an atomic
                # move on most platforms. If it doesn't exist, we have
                # to use rename which isn't atomic in all cases but there
                # isn't a better option.
                #
                # The atomic replace is important in the event multiple processes
                # attempt to write to / read from the cache at the same time. Each
                # writer firsts stages its writes to a temporary file in the cache.
                # Once it is finished, we issue an atomic replace operation to update
                # the cache. Although this can result in redundant downloads, this
                # guarantees that readers can NEVER read incomplete files from the
                # cache.
                #
                # IMPORTANT: Replace is NOT atomic across different filesystems. This why
                # it is critical that the temporary files sit directly in the cache --
                # they need to be on the same filesystem!
                os.replace(tmp_file, path)
            except AttributeError:
                os.rename(tmp_file, path)

        return helper


_artifacts_cache = None


def get_artifacts_cache() -> ArtifactsCache:
    global _artifacts_cache
    if _artifacts_cache is None:
        cache_dir = os.path.join(env.get_cache_dir(), "artifacts")
        _artifacts_cache = ArtifactsCache(cache_dir)
    return _artifacts_cache<|MERGE_RESOLUTION|>--- conflicted
+++ resolved
@@ -165,11 +165,7 @@
             total_size -= stat.st_size
             bytes_reclaimed += stat.st_size
 
-<<<<<<< HEAD
-        if total_size >= target_size:
-=======
         if total_size > target_size:
->>>>>>> 86368469
             wandb.termerror(
                 f"Failed to reclaim enough space in {self._cache_dir}. Try running"
                 " `wandb artifact cleanup --remove-temp` to remove temporary files."
