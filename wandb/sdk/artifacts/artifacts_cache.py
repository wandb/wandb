"""Artifact cache."""
import contextlib
import errno
import hashlib
import os
import shutil
<<<<<<< HEAD
from typing import IO, TYPE_CHECKING, ContextManager, Generator, Optional, Tuple
=======
from pathlib import Path
from tempfile import NamedTemporaryFile
from typing import IO, TYPE_CHECKING, ContextManager, Dict, Generator, Optional, Tuple
>>>>>>> 9715ddfc

import wandb
from wandb import env, util
from wandb.errors import term
<<<<<<< HEAD
from wandb.sdk.lib.filesystem import mkdir_exists_ok
=======
from wandb.sdk.artifacts.exceptions import ArtifactNotLoggedError
from wandb.sdk.lib.capped_dict import CappedDict
from wandb.sdk.lib.filesystem import files_in
>>>>>>> 9715ddfc
from wandb.sdk.lib.hashutil import B64MD5, ETag, b64_to_hex_id
from wandb.sdk.lib.paths import FilePathStr, StrPath, URIStr

if TYPE_CHECKING:
    import sys

    if sys.version_info >= (3, 8):
        from typing import Protocol
    else:
        from typing_extensions import Protocol

    class Opener(Protocol):
        def __call__(self, mode: str = ...) -> ContextManager[IO]:
            pass


class ArtifactsCache:
    def __init__(self, cache_dir: StrPath) -> None:
<<<<<<< HEAD
        self._cache_dir = cache_dir
        self._md5_obj_dir = os.path.join(self._cache_dir, "obj", "md5")
        self._etag_obj_dir = os.path.join(self._cache_dir, "obj", "etag")
=======
        self._cache_dir = Path(cache_dir)
        self._temp_dir = self._cache_dir / "tmp"
        self._temp_dir.mkdir(parents=True, exist_ok=True)
        self._obj_dir = self._cache_dir / "obj"
        self._artifacts_by_id: Dict[str, Artifact] = CappedDict()
        self._artifacts_by_client_id: Dict[str, Artifact] = CappedDict()
>>>>>>> 9715ddfc

    def check_md5_obj_path(
        self, b64_md5: B64MD5, size: int
    ) -> Tuple[FilePathStr, bool, "Opener"]:
        hex_md5 = b64_to_hex_id(b64_md5)
        path = self._obj_dir / "md5" / hex_md5[:2] / hex_md5[2:]
        return self._check_or_create(path, size)

    # TODO(spencerpearson): this method at least needs its signature changed.
    # An ETag is not (necessarily) a checksum.
    def check_etag_obj_path(
        self,
        url: URIStr,
        etag: ETag,
        size: int,
    ) -> Tuple[FilePathStr, bool, "Opener"]:
        hexhash = hashlib.sha256(
            hashlib.sha256(url.encode("utf-8")).digest()
            + hashlib.sha256(etag.encode("utf-8")).digest()
        ).hexdigest()
        path = self._obj_dir / "etag" / hexhash[:2] / hexhash[2:]
        return self._check_or_create(path, size)

    def _check_or_create(
        self, path: Path, size: int
    ) -> Tuple[FilePathStr, bool, "Opener"]:
        opener = self._cache_opener(path, size)
        hit = path.is_file() and path.stat().st_size == size
        return FilePathStr(str(path)), hit, opener

    def cleanup(
        self,
        target_size: Optional[int] = None,
        target_fraction: Optional[float] = None,
        remove_temp: bool = False,
    ) -> int:
        """Clean up the cache, removing the least recently used files first.

        Args:
            target_size: The target size of the cache in bytes. If the cache is larger
                than this, we will remove the least recently used files until the cache
                is smaller than this size.
            target_fraction: The target fraction of the cache to reclaim. If the cache
                is larger than this, we will remove the least recently used files until
                the cache is smaller than this fraction of its current size. It is an
                error to specify both target_size and target_fraction.
            remove_temp: Whether to remove temporary files. Temporary files are files
                that are currently being written to the cache. If remove_temp is True,
                all temp files will be removed, regardless of the target_size or
                target_fraction.

        Returns:
            The number of bytes reclaimed.
        """
        if target_size is None and target_fraction is None:
            # Default to clearing the entire cache.
            target_size = 0
        if target_size is not None and target_fraction is not None:
            raise ValueError("Cannot specify both target_size and target_fraction")
        if target_size and target_size < 0:
            raise ValueError("target_size must be non-negative")
        if target_fraction and (target_fraction < 0 or target_fraction > 1):
            raise ValueError("target_fraction must be between 0 and 1")

        bytes_reclaimed = 0
        total_size = 0
        temp_size = 0

        # Remove all temporary files if requested. Otherwise sum their size.
        for entry in files_in(self._temp_dir):
            size = entry.stat().st_size
            total_size += size
            if remove_temp:
                try:
                    os.remove(entry.path)
                    bytes_reclaimed += size
                except OSError:
                    pass
            else:
                temp_size += size
        if temp_size:
            wandb.termwarn(
                f"Cache contains {util.to_human_size(temp_size)} of temporary files. "
                "Run `wandb artifact cleanup --remove-temp` to remove them."
            )

        entries = []
        for file_entry in files_in(self._obj_dir):
            total_size += file_entry.stat().st_size
            entries.append(file_entry)

        if target_fraction is not None:
            target_size = int(total_size * target_fraction)
        assert target_size is not None

        for entry in sorted(entries, key=lambda x: x.stat().st_atime):
            if total_size <= target_size:
                return bytes_reclaimed
            try:
                os.remove(entry.path)
            except OSError:
                pass
            total_size -= entry.stat().st_size
            bytes_reclaimed += entry.stat().st_size

        if total_size > target_size:
            wandb.termerror(
                f"Failed to reclaim enough space in {self._cache_dir}. Try running"
                " `wandb artifact cleanup --remove-temp` to remove temporary files."
            )

        return bytes_reclaimed

    def _free_space(self) -> int:
        """Return the number of bytes of free space in the cache directory."""
        return shutil.disk_usage(self._cache_dir)[2]

    def _reserve_space(self, size: int) -> None:
        """If a `size` write would exceed disk space, remove cached items to make space.

        Raises:
            OSError: If there is not enough space to write `size` bytes, even after
                removing cached items.
        """
        if size <= self._free_space():
            return

        term.termwarn("Cache size exceeded. Attempting to reclaim space...")
        self.cleanup(target_fraction=0.5)
        if size <= self._free_space():
            return

        self.cleanup(target_size=0)
        if size > self._free_space():
            raise OSError(errno.ENOSPC, f"Insufficient free space in {self._cache_dir}")

    def _cache_opener(self, path: Path, size: int) -> "Opener":
        @contextlib.contextmanager
        def helper(mode: str = "w") -> Generator[IO, None, None]:
            if "a" in mode:
                raise ValueError("Appending to cache files is not supported")

            self._reserve_space(size)
            with NamedTemporaryFile(dir=self._temp_dir, mode=mode) as f:
                yield f
                path.parent.mkdir(parents=True, exist_ok=True)
                try:
                    os.link(f.name, path)
                except FileExistsError:
                    os.remove(path)
                    os.link(f.name, path)

        return helper


_artifacts_cache = None


def get_artifacts_cache() -> ArtifactsCache:
    global _artifacts_cache
    if _artifacts_cache is None:
        _artifacts_cache = ArtifactsCache(env.get_cache_dir() / "artifacts")
    return _artifacts_cache<|MERGE_RESOLUTION|>--- conflicted
+++ resolved
@@ -4,24 +4,14 @@
 import hashlib
 import os
 import shutil
-<<<<<<< HEAD
-from typing import IO, TYPE_CHECKING, ContextManager, Generator, Optional, Tuple
-=======
 from pathlib import Path
 from tempfile import NamedTemporaryFile
-from typing import IO, TYPE_CHECKING, ContextManager, Dict, Generator, Optional, Tuple
->>>>>>> 9715ddfc
+from typing import IO, TYPE_CHECKING, ContextManager, Generator, Optional, Tuple
 
 import wandb
 from wandb import env, util
 from wandb.errors import term
-<<<<<<< HEAD
-from wandb.sdk.lib.filesystem import mkdir_exists_ok
-=======
-from wandb.sdk.artifacts.exceptions import ArtifactNotLoggedError
-from wandb.sdk.lib.capped_dict import CappedDict
 from wandb.sdk.lib.filesystem import files_in
->>>>>>> 9715ddfc
 from wandb.sdk.lib.hashutil import B64MD5, ETag, b64_to_hex_id
 from wandb.sdk.lib.paths import FilePathStr, StrPath, URIStr
 
@@ -40,18 +30,10 @@
 
 class ArtifactsCache:
     def __init__(self, cache_dir: StrPath) -> None:
-<<<<<<< HEAD
-        self._cache_dir = cache_dir
-        self._md5_obj_dir = os.path.join(self._cache_dir, "obj", "md5")
-        self._etag_obj_dir = os.path.join(self._cache_dir, "obj", "etag")
-=======
         self._cache_dir = Path(cache_dir)
+        self._obj_dir = self._cache_dir / "obj"
         self._temp_dir = self._cache_dir / "tmp"
         self._temp_dir.mkdir(parents=True, exist_ok=True)
-        self._obj_dir = self._cache_dir / "obj"
-        self._artifacts_by_id: Dict[str, Artifact] = CappedDict()
-        self._artifacts_by_client_id: Dict[str, Artifact] = CappedDict()
->>>>>>> 9715ddfc
 
     def check_md5_obj_path(
         self, b64_md5: B64MD5, size: int
