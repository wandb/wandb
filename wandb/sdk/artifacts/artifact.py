--- conflicted
+++ resolved
@@ -1714,35 +1714,16 @@
         assert wandb.run is not None, "failed to initialize run"
         run = wandb.run
         if run._settings._require_nexus:
-<<<<<<< HEAD
-            if run._backend and run._backend.interface:
-                if not run._settings._offline:
-                    # Start the download process in the user process too, to handle reference downloads
-                    self._download(
-                        root=root,
-                        recursive=recursive,
-                        allow_missing_references=allow_missing_references,
-                    )
-                    result = run._backend.interface.communicate_download_artifact(
-                        self.qualified_name,
-                        root,
-                        recursive,
-                        allow_missing_references,
-                    )
-                    assert result is not None
-                    response = result.response.download_artifact_response
-                    if response.error_message:
-                        raise ValueError(
-                            f"Error downloading artifact: {response.error_message}"
-                        )
-                    download_path = response.file_download_path
-                    return FilePathStr(download_path)
-=======
             if not run._backend or not run._backend.interface:
                 raise NotImplementedError
             if run._settings._offline:
->>>>>>> 2c28d51d
                 raise NotImplementedError("cannot download in offline mode")
+            # Start the download process in the user process too, to handle reference downloads
+            self._download(
+                root=root,
+                recursive=recursive,
+                allow_missing_references=allow_missing_references,
+            )
             result = run._backend.interface.communicate_download_artifact(
                 self.qualified_name,
                 root,
