--- conflicted
+++ resolved
@@ -1735,13 +1735,8 @@
                         raise ValueError(
                             f"Error downloading artifact: {response.error_message}"
                         )
-<<<<<<< HEAD
-                        return FilePathStr(download_path)
-                    return FilePathStr(python_download_path)
-=======
                     download_path = response.file_download_path
                     return FilePathStr(download_path)
->>>>>>> 1ef86173
                 raise NotImplementedError("cannot download in offline mode")
             raise NotImplementedError
         return self._download(
@@ -1756,18 +1751,10 @@
         recursive: bool = False,
         allow_missing_references: bool = False,
     ) -> FilePathStr:
-<<<<<<< HEAD
         require_nexus = False
         if wandb.run is not None:
             require_nexus = wandb.run._settings._require_nexus
 
-        self._ensure_logged("download")
-
-        root = root or self._default_root()
-        self._add_download_root(root)
-
-=======
->>>>>>> 1ef86173
         nfiles = len(self.manifest.entries)
         size = sum(e.size or 0 for e in self.manifest.entries.values())
         log = False
