"""Artifact class."""
import concurrent.futures
import contextlib
import json
import multiprocessing.dummy
import os
import platform
import re
import shutil
import tempfile
import time
from copy import copy
from datetime import datetime, timedelta
from functools import partial
from pathlib import PurePosixPath
from typing import (
    IO,
    TYPE_CHECKING,
    Any,
    Dict,
    Generator,
    List,
    Optional,
    Sequence,
    Set,
    Tuple,
    Type,
    Union,
    cast,
)
from urllib.parse import urlparse

import requests

import wandb
from wandb import data_types, env, util
from wandb.apis.normalize import normalize_exceptions
from wandb.apis.public import ArtifactCollection, ArtifactFiles, RetryingClient, Run
from wandb.data_types import WBValue
from wandb.errors.term import termerror, termlog, termwarn
from wandb.sdk.artifacts.artifact_download_logger import ArtifactDownloadLogger
from wandb.sdk.artifacts.artifact_manifest import ArtifactManifest
from wandb.sdk.artifacts.artifact_manifest_entry import ArtifactManifestEntry
from wandb.sdk.artifacts.artifact_manifests.artifact_manifest_v1 import (
    ArtifactManifestV1,
)
from wandb.sdk.artifacts.artifact_state import ArtifactState
from wandb.sdk.artifacts.artifact_ttl import ArtifactTTL
from wandb.sdk.artifacts.artifacts_cache import get_artifacts_cache
from wandb.sdk.artifacts.exceptions import (
    ArtifactFinalizedError,
    ArtifactNotLoggedError,
    WaitTimeoutError,
)
from wandb.sdk.artifacts.staging import get_staging_dir
from wandb.sdk.artifacts.storage_layout import StorageLayout
from wandb.sdk.artifacts.storage_policies.wandb_storage_policy import WandbStoragePolicy
from wandb.sdk.data_types._dtypes import Type as WBType
from wandb.sdk.data_types._dtypes import TypeRegistry
from wandb.sdk.internal.internal_api import Api as InternalApi
from wandb.sdk.internal.thread_local_settings import _thread_local_api_settings
from wandb.sdk.lib import filesystem, retry, runid, telemetry
from wandb.sdk.lib.hashutil import B64MD5, b64_to_hex_id, md5_file_b64
from wandb.sdk.lib.paths import FilePathStr, LogicalPath, StrPath, URIStr

reset_path = util.vendor_setup()

from wandb_gql import gql  # noqa: E402

reset_path()

if TYPE_CHECKING:
    from wandb.sdk.interface.message_future import MessageFuture


class Artifact:
    """Flexible and lightweight building block for dataset and model versioning.

    Constructs an empty artifact whose contents can be populated using its `add` family
    of functions. Once the artifact has all the desired files, you can call
    `wandb.log_artifact()` to log it.

    Arguments:
        name: A human-readable name for this artifact, which is how you can identify
            this artifact in the UI or reference it in `use_artifact` calls. Names can
            contain letters, numbers, underscores, hyphens, and dots. The name must be
            unique across a project.
        type: The type of the artifact, which is used to organize and differentiate
            artifacts. Common types include `dataset` or `model`, but you can use any
            string containing letters, numbers, underscores, hyphens, and dots.
        description: Free text that offers a description of the artifact. The
            description is markdown rendered in the UI, so this is a good place to place
            tables, links, etc.
        metadata: Structured data associated with the artifact, for example class
            distribution of a dataset. This will eventually be queryable and plottable
            in the UI. There is a hard limit of 100 total keys.

    Returns:
        An `Artifact` object.

    Examples:
        Basic usage:
        ```python
        wandb.init()

        artifact = wandb.Artifact("mnist", type="dataset")
        artifact.add_dir("mnist/")
        wandb.log_artifact(artifact)
        ```
    """

    _TMP_DIR = tempfile.TemporaryDirectory("wandb-artifacts")

    def __init__(
        self,
        name: str,
        type: str,
        description: Optional[str] = None,
        metadata: Optional[Dict[str, Any]] = None,
        incremental: bool = False,
        use_as: Optional[str] = None,
    ) -> None:
        if not re.match(r"^[a-zA-Z0-9_\-.]+$", name):
            raise ValueError(
                f"Artifact name may only contain alphanumeric characters, dashes, "
                f"underscores, and dots. Invalid name: {name}"
            )
        if type == "job" or type.startswith("wandb-"):
            raise ValueError(
                "Artifact types 'job' and 'wandb-*' are reserved for internal use. "
                "Please use a different type."
            )
        if incremental:
            termwarn("Using experimental arg `incremental`")

        # Internal.
        self._client: Optional[RetryingClient] = None
        storage_layout = (
            StorageLayout.V1 if env.get_use_v1_artifacts() else StorageLayout.V2
        )
        self._storage_policy = WandbStoragePolicy(
            config={
                "storageLayout": storage_layout,
                #  TODO: storage region
            }
        )
        self._tmp_dir: Optional[tempfile.TemporaryDirectory] = None
        self._added_objs: Dict[
            int, Tuple[data_types.WBValue, ArtifactManifestEntry]
        ] = {}
        self._added_local_paths: Dict[str, ArtifactManifestEntry] = {}
        self._save_future: Optional[MessageFuture] = None
        self._dependent_artifacts: Set[Artifact] = set()
        self._download_roots: Set[str] = set()
        # Set by new_draft(), otherwise the latest artifact will be used as the base.
        self._base_id: Optional[str] = None
        # Properties.
        self._id: Optional[str] = None
        self._client_id: str = runid.generate_id(128)
        self._sequence_client_id: str = runid.generate_id(128)
        self._entity: Optional[str] = None
        self._project: Optional[str] = None
        self._name: str = name  # includes version after saving
        self._version: Optional[str] = None
        self._source_entity: Optional[str] = None
        self._source_project: Optional[str] = None
        self._source_name: str = name  # includes version after saving
        self._source_version: Optional[str] = None
        self._type: str = type
        self._description: Optional[str] = description
        self._metadata: dict = self._normalize_metadata(metadata)
        self._ttl_duration_seconds: Optional[int] = None
        self._ttl_is_inherited: bool = True
        self._ttl_changed: bool = False
        self._aliases: List[str] = []
        self._saved_aliases: List[str] = []
        self._distributed_id: Optional[str] = None
        self._incremental: bool = incremental
        self._use_as: Optional[str] = use_as
        self._state: ArtifactState = ArtifactState.PENDING
        self._manifest: Optional[ArtifactManifest] = ArtifactManifestV1(
            self._storage_policy
        )
        self._commit_hash: Optional[str] = None
        self._file_count: Optional[int] = None
        self._created_at: Optional[str] = None
        self._updated_at: Optional[str] = None
        self._final: bool = False
        # Cache.
        get_artifacts_cache().store_client_artifact(self)

    def __repr__(self) -> str:
        return f"<Artifact {self.id or self.name}>"

    @classmethod
    def _from_id(cls, artifact_id: str, client: RetryingClient) -> Optional["Artifact"]:
        artifact = get_artifacts_cache().get_artifact(artifact_id)
        if artifact is not None:
            return artifact

        query = gql(
            """
            query ArtifactByID($id: ID!) {
                artifact(id: $id) {
                    ...ArtifactFragment
                    currentManifest {
                        file {
                            directUrl
                        }
                    }
                }
            }
            """
            + cls._get_gql_artifact_fragment()
        )
        response = client.execute(
            query,
            variable_values={"id": artifact_id},
        )
        attrs = response.get("artifact")
        if attrs is None:
            return None
        entity = attrs["artifactSequence"]["project"]["entityName"]
        project = attrs["artifactSequence"]["project"]["name"]
        name = "{}:v{}".format(attrs["artifactSequence"]["name"], attrs["versionIndex"])
        return cls._from_attrs(entity, project, name, attrs, client)

    @classmethod
    def _from_name(
        cls, entity: str, project: str, name: str, client: RetryingClient
    ) -> "Artifact":
        query = gql(
            """
            query ArtifactByName(
                $entityName: String!,
                $projectName: String!,
                $name: String!
            ) {
                project(name: $projectName, entityName: $entityName) {
                    artifact(name: $name) {
                        ...ArtifactFragment
                    }
                }
            }
            """
            + cls._get_gql_artifact_fragment()
        )
        response = client.execute(
            query,
            variable_values={
                "entityName": entity,
                "projectName": project,
                "name": name,
            },
        )
        attrs = response.get("project", {}).get("artifact")
        if attrs is None:
            raise ValueError(
                f"Unable to fetch artifact with name {entity}/{project}/{name}"
            )
        return cls._from_attrs(entity, project, name, attrs, client)

    @classmethod
    def _from_attrs(
        cls,
        entity: str,
        project: str,
        name: str,
        attrs: Dict[str, Any],
        client: RetryingClient,
    ) -> "Artifact":
        # Placeholder is required to skip validation.
        artifact = cls("placeholder", type="placeholder")
        artifact._client = client
        artifact._id = attrs["id"]
        artifact._entity = entity
        artifact._project = project
        artifact._name = name
        aliases = [
            alias["alias"]
            for alias in attrs["aliases"]
            if alias["artifactCollection"]["project"]["entityName"] == entity
            and alias["artifactCollection"]["project"]["name"] == project
            and alias["artifactCollection"]["name"] == name.split(":")[0]
        ]
        version_aliases = [
            alias for alias in aliases if util.alias_is_version_index(alias)
        ]
        assert len(version_aliases) == 1
        artifact._version = version_aliases[0]
        artifact._source_entity = attrs["artifactSequence"]["project"]["entityName"]
        artifact._source_project = attrs["artifactSequence"]["project"]["name"]
        artifact._source_name = "{}:v{}".format(
            attrs["artifactSequence"]["name"], attrs["versionIndex"]
        )
        artifact._source_version = "v{}".format(attrs["versionIndex"])
        artifact._type = attrs["artifactType"]["name"]
        artifact._description = attrs["description"]
        artifact.metadata = cls._normalize_metadata(
            json.loads(attrs["metadata"] or "{}")
        )
        artifact._ttl_duration_seconds = artifact._ttl_duration_seconds_from_gql(
            attrs.get("ttlDurationSeconds")
        )
        artifact._ttl_is_inherited = (
            True if attrs.get("ttlIsInherited") is None else attrs["ttlIsInherited"]
        )
        artifact._aliases = [
            alias for alias in aliases if not util.alias_is_version_index(alias)
        ]
        artifact._saved_aliases = copy(artifact._aliases)
        artifact._state = ArtifactState(attrs["state"])
        if "currentManifest" in attrs:
            artifact._load_manifest(attrs["currentManifest"]["file"]["directUrl"])
        else:
            artifact._manifest = None
        artifact._commit_hash = attrs["commitHash"]
        artifact._file_count = attrs["fileCount"]
        artifact._created_at = attrs["createdAt"]
        artifact._updated_at = attrs["updatedAt"]
        artifact._final = True
        # Cache.
        get_artifacts_cache().store_artifact(artifact)
        return artifact

    def new_draft(self) -> "Artifact":
        """Create a new draft artifact with the same content as this committed artifact.

        The artifact returned can be extended or modified and logged as a new version.

        Raises:
            ArtifactNotLoggedError: if the artifact has not been logged
        """
        self._ensure_logged("new_draft")

        artifact = Artifact(self.source_name.split(":")[0], self.type)
        artifact._base_id = self.id
        artifact._description = self.description
        artifact._metadata = self.metadata
        artifact._manifest = ArtifactManifest.from_manifest_json(
            self.manifest.to_manifest_json()
        )
        return artifact

    # Properties.

    @property
    def id(self) -> Optional[str]:
        """The artifact's ID."""
        if self.is_draft():
            return None
        assert self._id is not None
        return self._id

    @property
    def entity(self) -> str:
        """The name of the entity of the secondary (portfolio) artifact collection."""
        self._ensure_logged("entity")
        assert self._entity is not None
        return self._entity

    @property
    def project(self) -> str:
        """The name of the project of the secondary (portfolio) artifact collection."""
        self._ensure_logged("project")
        assert self._project is not None
        return self._project

    @property
    def name(self) -> str:
        """The artifact name and version in its secondary (portfolio) collection.

        A string with the format {collection}:{alias}. Before the artifact is saved,
        contains only the name since the version is not yet known.
        """
        return self._name

    @property
    def qualified_name(self) -> str:
        """The entity/project/name of the secondary (portfolio) collection."""
        return f"{self.entity}/{self.project}/{self.name}"

    @property
    def version(self) -> str:
        """The artifact's version in its secondary (portfolio) collection."""
        self._ensure_logged("version")
        assert self._version is not None
        return self._version

    @property
    def collection(self) -> ArtifactCollection:
        """The collection this artifact was retrieved from.

        If this artifact was retrieved from a portfolio / linked collection, that
        collection will be returned rather than the source sequence.
        """
        self._ensure_logged("collection")
        base_name = self.name.split(":")[0]
        return ArtifactCollection(
            self._client, self.entity, self.project, base_name, self.type
        )

    @property
    def source_entity(self) -> str:
        """The name of the entity of the primary (sequence) artifact collection."""
        self._ensure_logged("source_entity")
        assert self._source_entity is not None
        return self._source_entity

    @property
    def source_project(self) -> str:
        """The name of the project of the primary (sequence) artifact collection."""
        self._ensure_logged("source_project")
        assert self._source_project is not None
        return self._source_project

    @property
    def source_name(self) -> str:
        """The artifact name and version in its primary (sequence) collection.

        A string with the format {collection}:{alias}. Before the artifact is saved,
        contains only the name since the version is not yet known.
        """
        return self._source_name

    @property
    def source_qualified_name(self) -> str:
        """The entity/project/name of the primary (sequence) collection."""
        return f"{self.source_entity}/{self.source_project}/{self.source_name}"

    @property
    def source_version(self) -> str:
        """The artifact's version in its primary (sequence) collection.

        A string with the format "v{number}".
        """
        self._ensure_logged("source_version")
        assert self._source_version is not None
        return self._source_version

    @property
    def source_collection(self) -> ArtifactCollection:
        """The artifact's primary (sequence) collection."""
        self._ensure_logged("source_collection")
        base_name = self.source_name.split(":")[0]
        return ArtifactCollection(
            self._client, self.source_entity, self.source_project, base_name, self.type
        )

    @property
    def type(self) -> str:
        """The artifact's type."""
        return self._type

    @property
    def description(self) -> Optional[str]:
        """The artifact description.

        Free text that offers a user-set description of the artifact.
        """
        return self._description

    @description.setter
    def description(self, description: Optional[str]) -> None:
        """Set the description of the artifact.

        The description is markdown rendered in the UI, so this is a good place to put
        links, etc.

        Arguments:
            desc: Free text that offers a description of the artifact.
        """
        self._description = description

    @property
    def metadata(self) -> dict:
        """User-defined artifact metadata.

        Structured data associated with the artifact.
        """
        return self._metadata

    @metadata.setter
    def metadata(self, metadata: dict) -> None:
        """User-defined artifact metadata.

        Metadata set this way will eventually be queryable and plottable in the UI; e.g.
        the class distribution of a dataset.

        Note: There is currently a limit of 100 total keys.

        Arguments:
            metadata: Structured data associated with the artifact.
        """
        self._metadata = self._normalize_metadata(metadata)

    @property
    def ttl(self) -> Union[timedelta, None]:
        """Time To Live (TTL).

        The artifact will be deleted shortly after TTL since its creation.
        None means the artifact will never expire.
        If TTL is not set on an artifact, it will inherit the default for its collection.

        Raises:
            ArtifactNotLoggedError: Unable to fetch inherited TTL if the artifact has not been logged or saved
        """
        if self._ttl_is_inherited and (self.is_draft() or self._ttl_changed):
            raise ArtifactNotLoggedError(self, "ttl")
        if self._ttl_duration_seconds is None:
            return None
        return timedelta(seconds=self._ttl_duration_seconds)

    @ttl.setter
    def ttl(self, ttl: Union[timedelta, ArtifactTTL, None]) -> None:
        """Time To Live (TTL).

        The artifact will be deleted shortly after TTL since its creation. None means the artifact will never expire.
        If TTL is not set on an artifact, it will inherit the default TTL rules for its collection.

        Arguments:
            ttl: How long the artifact will remain active from its creation.
                - Timedelta must be positive.
                - `None` means the artifact will never expire.
                - wandb.ArtifactTTL.INHERIT will set the TTL to go back to the default and inherit from collection rules.
        """
        if self.type == "wandb-history":
            raise ValueError("Cannot set artifact TTL for type wandb-history")

        self._ttl_changed = True
        if isinstance(ttl, ArtifactTTL):
            if ttl == ArtifactTTL.INHERIT:
                self._ttl_is_inherited = True
            else:
                raise ValueError(f"Unhandled ArtifactTTL enum {ttl}")
        else:
            self._ttl_is_inherited = False
            if ttl is None:
                self._ttl_duration_seconds = None
            else:
                if ttl.total_seconds() <= 0:
                    raise ValueError(
                        f"Artifact TTL Duration has to be positive. ttl: {ttl.total_seconds()}"
                    )
                self._ttl_duration_seconds = int(ttl.total_seconds())

    @property
    def aliases(self) -> List[str]:
        """The aliases associated with this artifact.

        The list is mutable and calling `save()` will persist all alias changes.
        """
        self._ensure_logged("aliases")
        return self._aliases

    @aliases.setter
    def aliases(self, aliases: List[str]) -> None:
        """Set the aliases associated with this artifact."""
        self._ensure_logged("aliases")

        if any(char in alias for alias in aliases for char in ["/", ":"]):
            raise ValueError(
                "Aliases must not contain any of the following characters: /, :"
            )
        self._aliases = aliases

    @property
    def distributed_id(self) -> Optional[str]:
        return self._distributed_id

    @distributed_id.setter
    def distributed_id(self, distributed_id: Optional[str]) -> None:
        self._distributed_id = distributed_id

    @property
    def incremental(self) -> bool:
        return self._incremental

    @property
    def use_as(self) -> Optional[str]:
        return self._use_as

    @property
    def state(self) -> str:
        """The status of the artifact. One of: "PENDING", "COMMITTED", or "DELETED"."""
        return self._state.value

    @property
    def manifest(self) -> ArtifactManifest:
        """The artifact's manifest.

        The manifest lists all of its contents, and can't be changed once the artifact
        has been logged.
        """
        if self._manifest is None:
            query = gql(
                """
                query ArtifactManifest(
                    $entityName: String!,
                    $projectName: String!,
                    $name: String!
                ) {
                    project(entityName: $entityName, name: $projectName) {
                        artifact(name: $name) {
                            currentManifest {
                                file {
                                    directUrl
                                }
                            }
                        }
                    }
                }
                """
            )
            assert self._client is not None
            response = self._client.execute(
                query,
                variable_values={
                    "entityName": self._entity,
                    "projectName": self._project,
                    "name": self._name,
                },
            )
            attrs = response["project"]["artifact"]
            self._load_manifest(attrs["currentManifest"]["file"]["directUrl"])
            assert self._manifest is not None
        return self._manifest

    @property
    def digest(self) -> str:
        """The logical digest of the artifact.

        The digest is the checksum of the artifact's contents. If an artifact has the
        same digest as the current `latest` version, then `log_artifact` is a no-op.
        """
        return self.manifest.digest()

    @property
    def size(self) -> int:
        """The total size of the artifact in bytes.

        Includes any references tracked by this artifact.
        """
        total_size: int = 0
        for entry in self.manifest.entries.values():
            if entry.size is not None:
                total_size += entry.size
        return total_size

    @property
    def commit_hash(self) -> str:
        """The hash returned when this artifact was committed."""
        self._ensure_logged("commit_hash")
        assert self._commit_hash is not None
        return self._commit_hash

    @property
    def file_count(self) -> int:
        """The number of files (including references)."""
        self._ensure_logged("file_count")
        assert self._file_count is not None
        return self._file_count

    @property
    def created_at(self) -> str:
        """The time at which the artifact was created."""
        self._ensure_logged("created_at")
        assert self._created_at is not None
        return self._created_at

    @property
    def updated_at(self) -> str:
        """The time at which the artifact was last updated."""
<<<<<<< HEAD
        if self._state == ArtifactState.PENDING:
            raise ArtifactNotLoggedError(self, "updated_at")
=======
        self._ensure_logged("created_at")
>>>>>>> 34cb54e2
        assert self._created_at is not None
        return self._updated_at or self._created_at

    # State management.

    def finalize(self) -> None:
        """Mark this artifact as final, disallowing further modifications.

        This happens automatically when calling `log_artifact`.
        """
        self._final = True

    def _ensure_can_add(self) -> None:
        if self._final:
            raise ArtifactFinalizedError(artifact=self)

    def _ensure_logged(self, attr: Optional[str] = None) -> None:
        if self.is_draft():
            raise ArtifactNotLoggedError(self, attr)

    def is_draft(self) -> bool:
        """Whether the artifact is a draft, i.e. it hasn't been saved yet."""
        return self._state == ArtifactState.PENDING

    def _is_draft_save_started(self) -> bool:
        return self._save_future is not None

    def save(
        self,
        project: Optional[str] = None,
        settings: Optional["wandb.wandb_sdk.wandb_settings.Settings"] = None,
    ) -> None:
        """Persist any changes made to the artifact.

        If currently in a run, that run will log this artifact. If not currently in a
        run, a run of type "auto" will be created to track this artifact.

        Arguments:
            project: A project to use for the artifact in the case that a run is not
                already in context
            settings: A settings object to use when initializing an automatic run. Most
                commonly used in testing harness.
        """
        if self._state != ArtifactState.PENDING:
            return self._update()

        if self._incremental:
            with telemetry.context() as tel:
                tel.feature.artifact_incremental = True

        if wandb.run is None:
            if settings is None:
                settings = wandb.Settings(silent="true")
            with wandb.init(project=project, job_type="auto", settings=settings) as run:
                # redoing this here because in this branch we know we didn't
                # have the run at the beginning of the method
                if self._incremental:
                    with telemetry.context(run=run) as tel:
                        tel.feature.artifact_incremental = True
                run.log_artifact(self)
        else:
            wandb.run.log_artifact(self)

    def _set_save_future(
        self, save_future: "MessageFuture", client: RetryingClient
    ) -> None:
        self._save_future = save_future
        self._client = client

    def wait(self, timeout: Optional[int] = None) -> "Artifact":
        """Wait for this artifact to finish logging, if needed.

        Arguments:
            timeout: Wait up to this long.
        """
        if self.is_draft():
            if self._save_future is None:
                raise ArtifactNotLoggedError(self, "wait")
            result = self._save_future.get(timeout)
            if not result:
                raise WaitTimeoutError(
                    "Artifact upload wait timed out, failed to fetch Artifact response"
                )
            response = result.response.log_artifact_response
            if response.error_message:
                raise ValueError(response.error_message)
            self._populate_after_save(response.artifact_id)
        return self

    def _populate_after_save(self, artifact_id: str) -> None:
        query_template = """
            query ArtifactByIDShort($id: ID!) {
                artifact(id: $id) {
                    artifactSequence {
                        project {
                            entityName
                            name
                        }
                        name
                    }
                    versionIndex
                    ttlDurationSeconds
                    ttlIsInherited
                    aliases {
                        artifactCollection {
                            project {
                                entityName
                                name
                            }
                            name
                        }
                        alias
                    }
                    state
                    currentManifest {
                        file {
                            directUrl
                        }
                    }
                    commitHash
                    fileCount
                    createdAt
                    updatedAt
                }
            }
        """

        fields = InternalApi().server_artifact_introspection()
        if "ttlIsInherited" not in fields:
            query_template = query_template.replace("ttlDurationSeconds", "").replace(
                "ttlIsInherited",
                "",
            )
        query = gql(query_template)

        assert self._client is not None
        response = self._client.execute(
            query,
            variable_values={"id": artifact_id},
        )
        attrs = response.get("artifact")
        if attrs is None:
            raise ValueError(f"Unable to fetch artifact with id {artifact_id}")
        self._id = artifact_id
        self._entity = attrs["artifactSequence"]["project"]["entityName"]
        self._project = attrs["artifactSequence"]["project"]["name"]
        self._name = "{}:v{}".format(
            attrs["artifactSequence"]["name"], attrs["versionIndex"]
        )
        self._version = "v{}".format(attrs["versionIndex"])
        self._source_entity = self._entity
        self._source_project = self._project
        self._source_name = self._name
        self._source_version = self._version
        self._ttl_duration_seconds = self._ttl_duration_seconds_from_gql(
            attrs.get("ttlDurationSeconds")
        )
        self._ttl_is_inherited = (
            True if attrs.get("ttlIsInherited") is None else attrs["ttlIsInherited"]
        )
        self._ttl_changed = False  # Reset after saving artifact
        self._aliases = [
            alias["alias"]
            for alias in attrs["aliases"]
            if alias["artifactCollection"]["project"]["entityName"] == self._entity
            and alias["artifactCollection"]["project"]["name"] == self._project
            and alias["artifactCollection"]["name"] == self._name.split(":")[0]
            and not util.alias_is_version_index(alias["alias"])
        ]
        self._state = ArtifactState(attrs["state"])
        self._load_manifest(attrs["currentManifest"]["file"]["directUrl"])
        self._commit_hash = attrs["commitHash"]
        self._file_count = attrs["fileCount"]
        self._created_at = attrs["createdAt"]
        self._updated_at = attrs["updatedAt"]

    @normalize_exceptions
    def _update(self) -> None:
        """Persists artifact changes to the wandb backend."""
        aliases = None
        introspect_query = gql(
            """
            query ProbeServerAddAliasesInput {
               AddAliasesInputInfoType: __type(name: "AddAliasesInput") {
                   name
                   inputFields {
                       name
                   }
                }
            }
            """
        )
        assert self._client is not None
        response = self._client.execute(introspect_query)
        if response.get("AddAliasesInputInfoType"):  # wandb backend version >= 0.13.0
            aliases_to_add = set(self._aliases) - set(self._saved_aliases)
            aliases_to_delete = set(self._saved_aliases) - set(self._aliases)
            if len(aliases_to_add) > 0:
                add_mutation = gql(
                    """
                    mutation addAliases(
                        $artifactID: ID!,
                        $aliases: [ArtifactCollectionAliasInput!]!,
                    ) {
                        addAliases(
                            input: {artifactID: $artifactID, aliases: $aliases}
                        ) {
                            success
                        }
                    }
                    """
                )
                assert self._client is not None
                self._client.execute(
                    add_mutation,
                    variable_values={
                        "artifactID": self.id,
                        "aliases": [
                            {
                                "entityName": self._entity,
                                "projectName": self._project,
                                "artifactCollectionName": self._name.split(":")[0],
                                "alias": alias,
                            }
                            for alias in aliases_to_add
                        ],
                    },
                )
            if len(aliases_to_delete) > 0:
                delete_mutation = gql(
                    """
                    mutation deleteAliases(
                        $artifactID: ID!,
                        $aliases: [ArtifactCollectionAliasInput!]!,
                    ) {
                        deleteAliases(
                            input: {artifactID: $artifactID, aliases: $aliases}
                        ) {
                            success
                        }
                    }
                    """
                )
                assert self._client is not None
                self._client.execute(
                    delete_mutation,
                    variable_values={
                        "artifactID": self.id,
                        "aliases": [
                            {
                                "entityName": self._entity,
                                "projectName": self._project,
                                "artifactCollectionName": self._name.split(":")[0],
                                "alias": alias,
                            }
                            for alias in aliases_to_delete
                        ],
                    },
                )
            self._saved_aliases = copy(self._aliases)
        else:  # wandb backend version < 0.13.0
            aliases = [
                {
                    "artifactCollectionName": self._name.split(":")[0],
                    "alias": alias,
                }
                for alias in self._aliases
            ]

        mutation_template = """
            mutation updateArtifact(
                $artifactID: ID!,
                $description: String,
                $metadata: JSONString,
                _TTL_DURATION_SECONDS_TYPE_
                $aliases: [ArtifactAliasInput!]
            ) {
                updateArtifact(
                    input: {
                        artifactID: $artifactID,
                        description: $description,
                        metadata: $metadata,
                        _TTL_DURATION_SECONDS_VALUE_
                        aliases: $aliases
                    }
                ) {
                    artifact {
                        id
                        _TTL_DURATION_SECONDS_FIELDS_
                    }
                }
            }
        """
        fields = InternalApi().server_artifact_introspection()
        if "ttlIsInherited" in fields:
            mutation_template = (
                mutation_template.replace(
                    "_TTL_DURATION_SECONDS_TYPE_", "$ttlDurationSeconds: Int64,"
                )
                .replace(
                    "_TTL_DURATION_SECONDS_VALUE_",
                    "ttlDurationSeconds: $ttlDurationSeconds,",
                )
                .replace(
                    "_TTL_DURATION_SECONDS_FIELDS_", "ttlDurationSeconds ttlIsInherited"
                )
            )
        else:
            if self._ttl_changed:
                termwarn(
                    "Server not compatible with setting Artifact TTLs, please upgrade the server to use Artifact TTL"
                )
            mutation_template = (
                mutation_template.replace("_TTL_DURATION_SECONDS_TYPE_", "")
                .replace(
                    "_TTL_DURATION_SECONDS_VALUE_",
                    "",
                )
                .replace("_TTL_DURATION_SECONDS_FIELDS_", "")
            )
        mutation = gql(mutation_template)
        assert self._client is not None

        ttl_duration_input = self._ttl_duration_seconds_to_gql()
        response = self._client.execute(
            mutation,
            variable_values={
                "artifactID": self.id,
                "description": self.description,
                "metadata": util.json_dumps_safer(self.metadata),
                "ttlDurationSeconds": ttl_duration_input,
                "aliases": aliases,
            },
        )
        attrs = response["updateArtifact"]["artifact"]

        # Update ttl_duration_seconds based on updateArtifact
        self._ttl_duration_seconds = self._ttl_duration_seconds_from_gql(
            attrs.get("ttlDurationSeconds")
        )
        self._ttl_is_inherited = (
            True if attrs.get("ttlIsInherited") is None else attrs["ttlIsInherited"]
        )
        self._ttl_changed = False  # Reset after updating artifact

    # Adding, removing, getting entries.

    def __getitem__(self, name: str) -> Optional[data_types.WBValue]:
        """Get the WBValue object located at the artifact relative `name`.

        Arguments:
            name: The artifact relative name to get

        Raises:
            ArtifactNotLoggedError: if the artifact isn't logged or the run is offline

        Examples:
            Basic usage:
            ```python
            artifact = wandb.Artifact("my_table", type="dataset")
            table = wandb.Table(
                columns=["a", "b", "c"], data=[(i, i * 2, 2**i) for i in range(10)]
            )
            artifact["my_table"] = table

            wandb.log_artifact(artifact)
            ```

            Retrieving an object:
            ```python
            artifact = wandb.use_artifact("my_table:latest")
            table = artifact["my_table"]
            ```
        """
        return self.get(name)

    def __setitem__(self, name: str, item: data_types.WBValue) -> ArtifactManifestEntry:
        """Add `item` to the artifact at path `name`.

        Arguments:
            name: The path within the artifact to add the object.
            item: The object to add.

        Returns:
            The added manifest entry

        Raises:
            ArtifactFinalizedError: if the artifact has already been finalized.

        Examples:
            Basic usage:
            ```python
            artifact = wandb.Artifact("my_table", type="dataset")
            table = wandb.Table(
                columns=["a", "b", "c"], data=[(i, i * 2, 2**i) for i in range(10)]
            )
            artifact["my_table"] = table

            wandb.log_artifact(artifact)
            ```

            Retrieving an object:
            ```python
            artifact = wandb.use_artifact("my_table:latest")
            table = artifact["my_table"]
            ```
        """
        return self.add(item, name)

    @contextlib.contextmanager
    def new_file(
        self, name: str, mode: str = "w", encoding: Optional[str] = None
    ) -> Generator[IO, None, None]:
        """Open a new temporary file that will be automatically added to the artifact.

        Arguments:
            name: The name of the new file being added to the artifact.
            mode: The mode in which to open the new file.
            encoding: The encoding in which to open the new file.

        Returns:
            A new file object that can be written to. Upon closing, the file will be
            automatically added to the artifact.

        Raises:
            ArtifactFinalizedError: if the artifact has already been finalized.

        Examples:
            ```python
            artifact = wandb.Artifact("my_data", type="dataset")
            with artifact.new_file("hello.txt") as f:
                f.write("hello!")
            wandb.log_artifact(artifact)
            ```
        """
        self._ensure_can_add()
        if self._tmp_dir is None:
            self._tmp_dir = tempfile.TemporaryDirectory()
        path = os.path.join(self._tmp_dir.name, name.lstrip("/"))
        if os.path.exists(path):
            raise ValueError(f"File with name {name!r} already exists at {path!r}")

        filesystem.mkdir_exists_ok(os.path.dirname(path))
        try:
            with util.fsync_open(path, mode, encoding) as f:
                yield f
        except UnicodeEncodeError as e:
            termerror(
                f"Failed to open the provided file (UnicodeEncodeError: {e}). Please "
                f"provide the proper encoding."
            )
            raise e

        self.add_file(path, name=name)

    def add_file(
        self,
        local_path: str,
        name: Optional[str] = None,
        is_tmp: Optional[bool] = False,
    ) -> ArtifactManifestEntry:
        """Add a local file to the artifact.

        Arguments:
            local_path: The path to the file being added.
            name: The path within the artifact to use for the file being added. Defaults
                to the basename of the file.
            is_tmp: If true, then the file is renamed deterministically to avoid
                collisions.

        Returns:
            The added manifest entry

        Raises:
            ArtifactFinalizedError: if the artifact has already been finalized

        Examples:
            Add a file without an explicit name:
            ```python
            # Add as `file.txt'
            artifact.add_file("path/to/file.txt")
            ```

            Add a file with an explicit name:
            ```python
            # Add as 'new/path/file.txt'
            artifact.add_file("path/to/file.txt", name="new/path/file.txt")
            ```
        """
        self._ensure_can_add()
        if not os.path.isfile(local_path):
            raise ValueError("Path is not a file: %s" % local_path)

        name = LogicalPath(name or os.path.basename(local_path))
        digest = md5_file_b64(local_path)

        if is_tmp:
            file_path, file_name = os.path.split(name)
            file_name_parts = file_name.split(".")
            file_name_parts[0] = b64_to_hex_id(digest)[:20]
            name = os.path.join(file_path, ".".join(file_name_parts))

        return self._add_local_file(name, local_path, digest=digest)

    def add_dir(self, local_path: str, name: Optional[str] = None) -> None:
        """Add a local directory to the artifact.

        Arguments:
            local_path: The path to the directory being added.
            name: The path within the artifact to use for the directory being added.
                Defaults to the root of the artifact.

        Raises:
            ArtifactFinalizedError: if the artifact has already been finalized

        Examples:
            Add a directory without an explicit name:
            ```python
            # All files in `my_dir/` are added at the root of the artifact.
            artifact.add_dir("my_dir/")
            ```

            Add a directory and name it explicitly:
            ```python
            # All files in `my_dir/` are added under `destination/`.
            artifact.add_dir("my_dir/", name="destination")
            ```
        """
        self._ensure_can_add()
        if not os.path.isdir(local_path):
            raise ValueError("Path is not a directory: %s" % local_path)

        termlog(
            "Adding directory to artifact (%s)... "
            % os.path.join(".", os.path.normpath(local_path)),
            newline=False,
        )
        start_time = time.time()

        paths = []
        for dirpath, _, filenames in os.walk(local_path, followlinks=True):
            for fname in filenames:
                physical_path = os.path.join(dirpath, fname)
                logical_path = os.path.relpath(physical_path, start=local_path)
                if name is not None:
                    logical_path = os.path.join(name, logical_path)
                paths.append((logical_path, physical_path))

        def add_manifest_file(log_phy_path: Tuple[str, str]) -> None:
            logical_path, physical_path = log_phy_path
            self._add_local_file(logical_path, physical_path)

        num_threads = 8
        pool = multiprocessing.dummy.Pool(num_threads)
        pool.map(add_manifest_file, paths)
        pool.close()
        pool.join()

        termlog("Done. %.1fs" % (time.time() - start_time), prefix=False)

    def add_reference(
        self,
        uri: Union[ArtifactManifestEntry, str],
        name: Optional[StrPath] = None,
        checksum: bool = True,
        max_objects: Optional[int] = None,
    ) -> Sequence[ArtifactManifestEntry]:
        """Add a reference denoted by a URI to the artifact.

        Unlike adding files or directories, references are NOT uploaded to W&B. However,
        artifact methods such as `download()` can be used regardless of whether the
        artifact contains references or uploaded files.

        By default, W&B offers special handling for the following schemes:

        - http(s): The size and digest of the file will be inferred by the
          `Content-Length` and the `ETag` response headers returned by the server.
        - s3: The checksum and size will be pulled from the object metadata. If bucket
          versioning is enabled, then the version ID is also tracked.
        - gs: The checksum and size will be pulled from the object metadata. If bucket
          versioning is enabled, then the version ID is also tracked.
        - https, domain matching *.blob.core.windows.net (Azure): The checksum and size
          will be pulled from the blob metadata. If storage account versioning is
          enabled, then the version ID is also tracked.
        - file: The checksum and size will be pulled from the file system. This scheme
          is useful if you have an NFS share or other externally mounted volume
          containing files you wish to track but not necessarily upload.

        For any other scheme, the digest is just a hash of the URI and the size is left
        blank.

        Arguments:
            uri: The URI path of the reference to add. Can be an object returned from
                Artifact.get_path to store a reference to another artifact's entry.
            name: The path within the artifact to place the contents of this reference
            checksum: Whether or not to checksum the resource(s) located at the
                reference URI. Checksumming is strongly recommended as it enables
                automatic integrity validation, however it can be disabled to speed up
                artifact creation. (default: True)
            max_objects: The maximum number of objects to consider when adding a
                reference that points to directory or bucket store prefix. For S3 and
                GCS, this limit is 10,000 by default but is uncapped for other URI
                schemes. (default: None)

        Returns:
            The added manifest entries.

        Raises:
            ArtifactFinalizedError: if the artifact has already been finalized.

        Examples:
            Add an HTTP link:
            ```python
            # Adds `file.txt` to the root of the artifact as a reference.
            artifact.add_reference("http://myserver.com/file.txt")
            ```

            Add an S3 prefix without an explicit name:
            ```python
            # All objects under `prefix/` will be added at the root of the artifact.
            artifact.add_reference("s3://mybucket/prefix")
            ```

            Add a GCS prefix with an explicit name:
            ```python
            # All objects under `prefix/` will be added under `path/` at the artifact
            # root.
            artifact.add_reference("gs://mybucket/prefix", name="path")
            ```
        """
        self._ensure_can_add()
        if name is not None:
            name = LogicalPath(name)

        # This is a bit of a hack, we want to check if the uri is a of the type
        # ArtifactManifestEntry. If so, then recover the reference URL.
        if isinstance(uri, ArtifactManifestEntry):
            uri_str = uri.ref_url()
        elif isinstance(uri, str):
            uri_str = uri
        url = urlparse(str(uri_str))
        if not url.scheme:
            raise ValueError(
                "References must be URIs. To reference a local file, use file://"
            )

        manifest_entries = self._storage_policy.store_reference(
            self,
            URIStr(uri_str),
            name=name,
            checksum=checksum,
            max_objects=max_objects,
        )
        for entry in manifest_entries:
            self.manifest.add_entry(entry)

        return manifest_entries

    def add(self, obj: data_types.WBValue, name: StrPath) -> ArtifactManifestEntry:
        """Add wandb.WBValue `obj` to the artifact.

        Arguments:
            obj: The object to add. Currently support one of Bokeh, JoinedTable,
                PartitionedTable, Table, Classes, ImageMask, BoundingBoxes2D, Audio,
                Image, Video, Html, Object3D
            name: The path within the artifact to add the object.

        Returns:
            The added manifest entry

        Raises:
            ArtifactFinalizedError: if the artifact has already been finalized

        Examples:
            Basic usage:
            ```python
            artifact = wandb.Artifact("my_table", type="dataset")
            table = wandb.Table(
                columns=["a", "b", "c"], data=[(i, i * 2, 2**i) for i in range(10)]
            )
            artifact.add(table, "my_table")

            wandb.log_artifact(artifact)
            ```

            Retrieve an object:
            ```python
            artifact = wandb.use_artifact("my_table:latest")
            table = artifact.get("my_table")
            ```
        """
        self._ensure_can_add()
        name = LogicalPath(name)

        # This is a "hack" to automatically rename tables added to
        # the wandb /media/tables directory to their sha-based name.
        # TODO: figure out a more appropriate convention.
        is_tmp_name = name.startswith("media/tables")

        # Validate that the object is one of the correct wandb.Media types
        # TODO: move this to checking subclass of wandb.Media once all are
        # generally supported
        allowed_types = [
            data_types.Bokeh,
            data_types.JoinedTable,
            data_types.PartitionedTable,
            data_types.Table,
            data_types.Classes,
            data_types.ImageMask,
            data_types.BoundingBoxes2D,
            data_types.Audio,
            data_types.Image,
            data_types.Video,
            data_types.Html,
            data_types.Object3D,
            data_types.Molecule,
            data_types._SavedModel,
        ]

        if not any(isinstance(obj, t) for t in allowed_types):
            raise ValueError(
                "Found object of type {}, expected one of {}.".format(
                    obj.__class__, allowed_types
                )
            )

        obj_id = id(obj)
        if obj_id in self._added_objs:
            return self._added_objs[obj_id][1]

        # If the object is coming from another artifact, save it as a reference
        ref_path = obj._get_artifact_entry_ref_url()
        if ref_path is not None:
            return self.add_reference(ref_path, type(obj).with_suffix(name))[0]

        val = obj.to_json(self)
        name = obj.with_suffix(name)
        entry = self.manifest.get_entry_by_path(name)
        if entry is not None:
            return entry

        def do_write(f: IO) -> None:
            import json

            # TODO: Do we need to open with utf-8 codec?
            f.write(json.dumps(val, sort_keys=True))

        if is_tmp_name:
            file_path = os.path.join(self._TMP_DIR.name, str(id(self)), name)
            folder_path, _ = os.path.split(file_path)
            if not os.path.exists(folder_path):
                os.makedirs(folder_path)
            with open(file_path, "w") as tmp_f:
                do_write(tmp_f)
        else:
            with self.new_file(name) as f:
                file_path = f.name
                do_write(f)

        # Note, we add the file from our temp directory.
        # It will be added again later on finalize, but succeed since
        # the checksum should match
        entry = self.add_file(file_path, name, is_tmp_name)
        # We store a reference to the obj so that its id doesn't get reused.
        self._added_objs[obj_id] = (obj, entry)
        if obj._artifact_target is None:
            obj._set_artifact_target(self, entry.path)

        if is_tmp_name:
            if os.path.exists(file_path):
                os.remove(file_path)

        return entry

    def _add_local_file(
        self, name: StrPath, path: StrPath, digest: Optional[B64MD5] = None
    ) -> ArtifactManifestEntry:
        with tempfile.NamedTemporaryFile(dir=get_staging_dir(), delete=False) as f:
            staging_path = f.name
            shutil.copyfile(path, staging_path)
            os.chmod(staging_path, 0o400)

        entry = ArtifactManifestEntry(
            path=name,
            digest=digest or md5_file_b64(staging_path),
            size=os.path.getsize(staging_path),
            local_path=staging_path,
        )

        self.manifest.add_entry(entry)
        self._added_local_paths[os.fspath(path)] = entry
        return entry

    def remove(self, item: Union[StrPath, "ArtifactManifestEntry"]) -> None:
        """Remove an item from the artifact.

        Arguments:
            item: the item to remove. Can be a specific manifest entry or the name of an
                artifact-relative path. If the item matches a directory all items in
                that directory will be removed.

        Raises:
            ArtifactFinalizedError: if the artifact has already been finalized.
            FileNotFoundError: if the item isn't found in the artifact.
        """
        self._ensure_can_add()

        if isinstance(item, ArtifactManifestEntry):
            self.manifest.remove_entry(item)
            return

        path = str(PurePosixPath(item))
        entry = self.manifest.get_entry_by_path(path)
        if entry:
            self.manifest.remove_entry(entry)
            return

        entries = self.manifest.get_entries_in_directory(path)
        if not entries:
            raise FileNotFoundError(f"No such file or directory: {path}")
        for entry in entries:
            self.manifest.remove_entry(entry)

    def get_path(self, name: StrPath) -> ArtifactManifestEntry:
        """Get the entry with the given name.

        Arguments:
            name: The artifact relative name to get

        Raises:
            ArtifactNotLoggedError: if the artifact isn't logged or the run is offline
            KeyError: if the artifact doesn't contain an entry with the given name

        Examples:
            Basic usage:
            ```python
            # Run logging the artifact
            with wandb.init() as r:
                artifact = wandb.Artifact("my_dataset", type="dataset")
                artifact.add_file("path/to/file.txt")
                wandb.log_artifact(artifact)

            # Run using the artifact
            with wandb.init() as r:
                artifact = r.use_artifact("my_dataset:latest")
                path = artifact.get_path("file.txt")

                # Can now download 'file.txt' directly:
                path.download()
            ```
        """
        self._ensure_logged("get_path")

        name = LogicalPath(name)
        entry = self.manifest.entries.get(name) or self._get_obj_entry(name)[0]
        if entry is None:
            raise KeyError("Path not contained in artifact: %s" % name)
        entry._parent_artifact = self
        return entry

    def get(self, name: str) -> Optional[data_types.WBValue]:
        """Get the WBValue object located at the artifact relative `name`.

        Arguments:
            name: The artifact relative name to get

        Raises:
            ArtifactNotLoggedError: if the artifact isn't logged or the run is offline

        Examples:
            Basic usage:
            ```python
            # Run logging the artifact
            with wandb.init() as r:
                artifact = wandb.Artifact("my_dataset", type="dataset")
                table = wandb.Table(
                    columns=["a", "b", "c"], data=[(i, i * 2, 2**i) for i in range(10)]
                )
                artifact.add(table, "my_table")
                wandb.log_artifact(artifact)

            # Run using the artifact
            with wandb.init() as r:
                artifact = r.use_artifact("my_dataset:latest")
                table = artifact.get("my_table")
            ```
        """
        self._ensure_logged("get")

        entry, wb_class = self._get_obj_entry(name)
        if entry is None or wb_class is None:
            return None

        # If the entry is a reference from another artifact, then get it directly from
        # that artifact.
        if entry._is_artifact_reference():
            assert self._client is not None
            artifact = entry._get_referenced_artifact(self._client)
            return artifact.get(util.uri_from_path(entry.ref))

        # Special case for wandb.Table. This is intended to be a short term
        # optimization. Since tables are likely to download many other assets in
        # artifact(s), we eagerly download the artifact using the parallelized
        # `artifact.download`. In the future, we should refactor the deserialization
        # pattern such that this special case is not needed.
        if wb_class == wandb.Table:
            self.download(recursive=True)

        # Get the ArtifactManifestEntry
        item = self.get_path(entry.path)
        item_path = item.download()

        # Load the object from the JSON blob
        result = None
        json_obj = {}
        with open(item_path) as file:
            json_obj = json.load(file)
        result = wb_class.from_json(json_obj, self)
        result._set_artifact_source(self, name)
        return result

    def get_added_local_path_name(self, local_path: str) -> Optional[str]:
        """Get the artifact relative name of a file added by a local filesystem path.

        Arguments:
            local_path: The local path to resolve into an artifact relative name.

        Returns:
            The artifact relative name.

        Examples:
            Basic usage:
            ```python
            artifact = wandb.Artifact("my_dataset", type="dataset")
            artifact.add_file("path/to/file.txt", name="artifact/path/file.txt")

            # Returns `artifact/path/file.txt`:
            name = artifact.get_added_local_path_name("path/to/file.txt")
            ```
        """
        entry = self._added_local_paths.get(local_path, None)
        if entry is None:
            return None
        return entry.path

    def _get_obj_entry(
        self, name: str
    ) -> Tuple[Optional["ArtifactManifestEntry"], Optional[Type[WBValue]]]:
        """Return an object entry by name, handling any type suffixes.

        When objects are added with `.add(obj, name)`, the name is typically changed to
        include the suffix of the object type when serializing to JSON. So we need to be
        able to resolve a name, without tasking the user with appending .THING.json.
        This method returns an entry if it exists by a suffixed name.

        Arguments:
            name: name used when adding
        """
        for wb_class in WBValue.type_mapping().values():
            wandb_file_name = wb_class.with_suffix(name)
            entry = self.manifest.entries.get(wandb_file_name)
            if entry is not None:
                return entry, wb_class
        return None, None

    # Downloading.

    def download(
        self,
        root: Optional[str] = None,
        recursive: bool = False,
        allow_missing_references: bool = False,
    ) -> FilePathStr:
        """Download the contents of the artifact to the specified root directory.

        NOTE: Any existing files at `root` are left untouched. Explicitly delete
        root before calling `download` if you want the contents of `root` to exactly
        match the artifact.

        Arguments:
            root: The directory in which to download this artifact's files.
            recursive: If true, then all dependent artifacts are eagerly downloaded.
                Otherwise, the dependent artifacts are downloaded as needed.

        Returns:
            The path to the downloaded contents.

        Raises:
            ArtifactNotLoggedError: if the artifact has not been logged
        """
        self._ensure_logged("download")

        root = root or self._default_root()
        self._add_download_root(root)

        nfiles = len(self.manifest.entries)
        size = sum(e.size or 0 for e in self.manifest.entries.values())
        log = False
        if nfiles > 5000 or size > 50 * 1024 * 1024:
            log = True
            termlog(
                "Downloading large artifact {}, {:.2f}MB. {} files... ".format(
                    self.name, size / (1024 * 1024), nfiles
                ),
            )
            start_time = datetime.now()
        download_logger = ArtifactDownloadLogger(nfiles=nfiles)

        def _download_entry(
            entry: ArtifactManifestEntry,
            api_key: Optional[str],
            cookies: Optional[Dict],
            headers: Optional[Dict],
        ) -> None:
            _thread_local_api_settings.api_key = api_key
            _thread_local_api_settings.cookies = cookies
            _thread_local_api_settings.headers = headers

            try:
                entry.download(root)
            except FileNotFoundError as e:
                if allow_missing_references:
                    wandb.termwarn(str(e))
                    return
                raise
            download_logger.notify_downloaded()

        download_entry = partial(
            _download_entry,
            api_key=_thread_local_api_settings.api_key,
            cookies=_thread_local_api_settings.cookies,
            headers=_thread_local_api_settings.headers,
        )

        with concurrent.futures.ThreadPoolExecutor(64) as executor:
            active_futures = set()
            has_next_page = True
            cursor = None
            while has_next_page:
                attrs = self._fetch_file_urls(cursor)
                has_next_page = attrs["pageInfo"]["hasNextPage"]
                cursor = attrs["pageInfo"]["endCursor"]
                for edge in attrs["edges"]:
                    entry = self.get_path(edge["node"]["name"])
                    entry._download_url = edge["node"]["directUrl"]
                    active_futures.add(executor.submit(download_entry, entry))
                # Wait for download threads to catch up.
                max_backlog = 5000
                if len(active_futures) > max_backlog:
                    for future in concurrent.futures.as_completed(active_futures):
                        future.result()  # check for errors
                        active_futures.remove(future)
                        if len(active_futures) <= max_backlog:
                            break
            # Check for errors.
            for future in concurrent.futures.as_completed(active_futures):
                future.result()

        if recursive:
            for dependent_artifact in self._dependent_artifacts:
                dependent_artifact.download()

        if log:
            now = datetime.now()
            delta = abs((now - start_time).total_seconds())
            hours = int(delta // 3600)
            minutes = int((delta - hours * 3600) // 60)
            seconds = delta - hours * 3600 - minutes * 60
            termlog(
                f"Done. {hours}:{minutes}:{seconds:.1f}",
                prefix=False,
            )
        return FilePathStr(root)

    @retry.retriable(
        retry_timedelta=timedelta(minutes=3),
        retryable_exceptions=(requests.RequestException),
    )
    def _fetch_file_urls(self, cursor: Optional[str]) -> Any:
        query = gql(
            """
            query ArtifactFileURLs($id: ID!, $cursor: String) {
                artifact(id: $id) {
                    files(after: $cursor, first: 5000) {
                        pageInfo {
                            hasNextPage
                            endCursor
                        }
                        edges {
                            node {
                                name
                                directUrl
                            }
                        }
                    }
                }
            }
            """
        )
        assert self._client is not None
        response = self._client.execute(
            query,
            variable_values={"id": self.id, "cursor": cursor},
            timeout=60,
        )
        return response["artifact"]["files"]

    def checkout(self, root: Optional[str] = None) -> str:
        """Replace the specified root directory with the contents of the artifact.

        WARNING: This will DELETE all files in `root` that are not included in the
        artifact.

        Arguments:
            root: The directory to replace with this artifact's files.

        Returns:
           The path to the checked out contents.

        Raises:
            ArtifactNotLoggedError: if the artifact has not been logged
        """
        self._ensure_logged("checkout")

        root = root or self._default_root(include_version=False)

        for dirpath, _, files in os.walk(root):
            for file in files:
                full_path = os.path.join(dirpath, file)
                artifact_path = os.path.relpath(full_path, start=root)
                try:
                    self.get_path(artifact_path)
                except KeyError:
                    # File is not part of the artifact, remove it.
                    os.remove(full_path)

        return self.download(root=root)

    def verify(self, root: Optional[str] = None) -> None:
        """Verify that the actual contents of an artifact match the manifest.

        All files in the directory are checksummed and the checksums are then
        cross-referenced against the artifact's manifest.

        NOTE: References are not verified.

        Arguments:
            root: The directory to verify. If None artifact will be downloaded to
                './artifacts/self.name/'

        Raises:
            ArtifactNotLoggedError: if the artifact has not been logged
            ValueError: If the verification fails.
        """
        self._ensure_logged("verify")

        root = root or self._default_root()

        for dirpath, _, files in os.walk(root):
            for file in files:
                full_path = os.path.join(dirpath, file)
                artifact_path = os.path.relpath(full_path, start=root)
                try:
                    self.get_path(artifact_path)
                except KeyError:
                    raise ValueError(
                        "Found file {} which is not a member of artifact {}".format(
                            full_path, self.name
                        )
                    )

        ref_count = 0
        for entry in self.manifest.entries.values():
            if entry.ref is None:
                if md5_file_b64(os.path.join(root, entry.path)) != entry.digest:
                    raise ValueError("Digest mismatch for file: %s" % entry.path)
            else:
                ref_count += 1
        if ref_count > 0:
            print("Warning: skipped verification of %s refs" % ref_count)

    def file(self, root: Optional[str] = None) -> StrPath:
        """Download a single file artifact to dir specified by the root.

        Arguments:
            root: The root directory in which to place the file. Defaults to
                './artifacts/self.name/'.

        Returns:
            The full path of the downloaded file.

        Raises:
            ArtifactNotLoggedError: if the artifact has not been logged
            ValueError: if the artifact contains more than one file
        """
        self._ensure_logged("file")

        if root is None:
            root = os.path.join(".", "artifacts", self.name)

        if len(self.manifest.entries) > 1:
            raise ValueError(
                "This artifact contains more than one file, call `.download()` to get "
                'all files or call .get_path("filename").download()'
            )

        return self.get_path(list(self.manifest.entries)[0]).download(root)

    def files(
        self, names: Optional[List[str]] = None, per_page: int = 50
    ) -> ArtifactFiles:
        """Iterate over all files stored in this artifact.

        Arguments:
            names: The filename paths relative to the root of the artifact you wish to
                list.
            per_page: The number of files to return per request

        Returns:
            An iterator containing `File` objects

        Raises:
            ArtifactNotLoggedError: if the artifact has not been logged
        """
        self._ensure_logged("files")
        return ArtifactFiles(self._client, self, names, per_page)

    def _default_root(self, include_version: bool = True) -> str:
        name = self.source_name if include_version else self.source_name.split(":")[0]
        root = os.path.join(env.get_artifact_dir(), name)
        if platform.system() == "Windows":
            head, tail = os.path.splitdrive(root)
            root = head + tail.replace(":", "-")
        return root

    def _add_download_root(self, dir_path: str) -> None:
        self._download_roots.add(os.path.abspath(dir_path))

    def _local_path_to_name(self, file_path: str) -> Optional[str]:
        """Convert a local file path to a path entry in the artifact."""
        abs_file_path = os.path.abspath(file_path)
        abs_file_parts = abs_file_path.split(os.sep)
        for i in range(len(abs_file_parts) + 1):
            if os.path.join(os.sep, *abs_file_parts[:i]) in self._download_roots:
                return os.path.join(*abs_file_parts[i:])
        return None

    # Others.

    def delete(self, delete_aliases: bool = False) -> None:
        """Delete an artifact and its files.

        Arguments:
            delete_aliases: If true, deletes all aliases associated with the artifact.
                Otherwise, this raises an exception if the artifact has existing
                aliases.

        Raises:
            ArtifactNotLoggedError: if the artifact has not been logged

        Examples:
            Delete all the "model" artifacts a run has logged:
            ```python
            runs = api.runs(path="my_entity/my_project")
            for run in runs:
                for artifact in run.logged_artifacts():
                    if artifact.type == "model":
                        artifact.delete(delete_aliases=True)
            ```
        """
        self._ensure_logged("delete")
        self._delete(delete_aliases)

    @normalize_exceptions
    def _delete(self, delete_aliases: bool = False) -> None:
        mutation = gql(
            """
            mutation DeleteArtifact($artifactID: ID!, $deleteAliases: Boolean) {
                deleteArtifact(input: {
                    artifactID: $artifactID
                    deleteAliases: $deleteAliases
                }) {
                    artifact {
                        id
                    }
                }
            }
            """
        )
        assert self._client is not None
        self._client.execute(
            mutation,
            variable_values={
                "artifactID": self.id,
                "deleteAliases": delete_aliases,
            },
        )

    def link(self, target_path: str, aliases: Optional[List[str]] = None) -> None:
        """Link this artifact to a portfolio (a promoted collection of artifacts).

        Arguments:
            target_path: The path to the portfolio. It must take the form {portfolio},
                {project}/{portfolio} or {entity}/{project}/{portfolio}.
            aliases: A list of strings which uniquely identifies the artifact inside the
                specified portfolio.

        Raises:
            ArtifactNotLoggedError: if the artifact has not been logged
        """
        self._ensure_logged("link")
        if not self._ttl_is_inherited:
            termwarn(
                "Artifact TTL will be removed for source artifacts that are linked to portfolios."
            )
        self._link(target_path, aliases)

    @normalize_exceptions
    def _link(self, target_path: str, aliases: Optional[List[str]] = None) -> None:
        if ":" in target_path:
            raise ValueError(
                f"target_path {target_path} cannot contain `:` because it is not an "
                f"alias."
            )

        portfolio, project, entity = util._parse_entity_project_item(target_path)
        aliases = util._resolve_aliases(aliases)

        run_entity = wandb.run.entity if wandb.run else None
        run_project = wandb.run.project if wandb.run else None
        entity = entity or run_entity or self.entity
        project = project or run_project or self.project

        mutation = gql(
            """
            mutation LinkArtifact(
                $artifactID: ID!,
                $artifactPortfolioName: String!,
                $entityName: String!,
                $projectName: String!,
                $aliases: [ArtifactAliasInput!]
            ) {
                linkArtifact(
                    input: {
                        artifactID: $artifactID,
                        artifactPortfolioName: $artifactPortfolioName,
                        entityName: $entityName,
                        projectName: $projectName,
                        aliases: $aliases
                    }
                ) {
                    versionIndex
                }
            }
            """
        )
        assert self._client is not None
        self._client.execute(
            mutation,
            variable_values={
                "artifactID": self.id,
                "artifactPortfolioName": portfolio,
                "entityName": entity,
                "projectName": project,
                "aliases": [
                    {"alias": alias, "artifactCollectionName": portfolio}
                    for alias in aliases
                ],
            },
        )

    def used_by(self) -> List[Run]:
        """Get a list of the runs that have used this artifact.

        Raises:
            ArtifactNotLoggedError: if the artifact has not been logged
        """
        self._ensure_logged("used_by")

        query = gql(
            """
            query ArtifactUsedBy(
                $id: ID!,
            ) {
                artifact(id: $id) {
                    usedBy {
                        edges {
                            node {
                                name
                                project {
                                    name
                                    entityName
                                }
                            }
                        }
                    }
                }
            }
            """
        )
        assert self._client is not None
        response = self._client.execute(
            query,
            variable_values={"id": self.id},
        )
        return [
            Run(
                self._client,
                edge["node"]["project"]["entityName"],
                edge["node"]["project"]["name"],
                edge["node"]["name"],
            )
            for edge in response.get("artifact", {}).get("usedBy", {}).get("edges", [])
        ]

    def logged_by(self) -> Optional[Run]:
        """Get the run that first logged this artifact.

        Raises:
            ArtifactNotLoggedError: if the artifact has not been logged
        """
        self._ensure_logged("logged_by")

        query = gql(
            """
            query ArtifactCreatedBy(
                $id: ID!
            ) {
                artifact(id: $id) {
                    createdBy {
                        ... on Run {
                            name
                            project {
                                name
                                entityName
                            }
                        }
                    }
                }
            }
        """
        )
        assert self._client is not None
        response = self._client.execute(
            query,
            variable_values={"id": self.id},
        )
        creator = response.get("artifact", {}).get("createdBy", {})
        if creator.get("name") is None:
            return None
        return Run(
            self._client,
            creator["project"]["entityName"],
            creator["project"]["name"],
            creator["name"],
        )

    def json_encode(self) -> Dict[str, Any]:
        self._ensure_logged("json_encode")
        return util.artifact_to_json(self)

    @staticmethod
    def _expected_type(
        entity_name: str, project_name: str, name: str, client: RetryingClient
    ) -> Optional[str]:
        """Returns the expected type for a given artifact name and project."""
        query = gql(
            """
            query ArtifactType(
                $entityName: String,
                $projectName: String,
                $name: String!
            ) {
                project(name: $projectName, entityName: $entityName) {
                    artifact(name: $name) {
                        artifactType {
                            name
                        }
                    }
                }
            }
            """
        )
        if ":" not in name:
            name += ":latest"
        response = client.execute(
            query,
            variable_values={
                "entityName": entity_name,
                "projectName": project_name,
                "name": name,
            },
        )
        return (
            ((response.get("project") or {}).get("artifact") or {}).get("artifactType")
            or {}
        ).get("name")

    @staticmethod
    def _normalize_metadata(metadata: Optional[Dict[str, Any]]) -> Dict[str, Any]:
        if metadata is None:
            return {}
        if not isinstance(metadata, dict):
            raise TypeError(f"metadata must be dict, not {type(metadata)}")
        return cast(
            Dict[str, Any], json.loads(json.dumps(util.json_friendly_val(metadata)))
        )

    def _load_manifest(self, url: str) -> None:
        with requests.get(url) as request:
            request.raise_for_status()
            self._manifest = ArtifactManifest.from_manifest_json(
                json.loads(util.ensure_text(request.content))
            )
        for entry in self.manifest.entries.values():
            if entry._is_artifact_reference():
                assert self._client is not None
                dep_artifact = entry._get_referenced_artifact(self._client)
                self._dependent_artifacts.add(dep_artifact)

    @staticmethod
    def _get_gql_artifact_fragment() -> str:
        fields = InternalApi().server_artifact_introspection()
        fragment = """
            fragment ArtifactFragment on Artifact {
                id
                artifactSequence {
                    project {
                        entityName
                        name
                    }
                    name
                }
                versionIndex
                artifactType {
                    name
                }
                description
                metadata
                ttlDurationSeconds
                ttlIsInherited
                aliases {
                    artifactCollection {
                        project {
                            entityName
                            name
                        }
                        name
                    }
                    alias
                }
                state
                commitHash
                fileCount
                createdAt
                updatedAt
            }
        """
        if "ttlIsInherited" not in fields:
            return fragment.replace("ttlDurationSeconds", "").replace(
                "ttlIsInherited", ""
            )
        return fragment

    def _ttl_duration_seconds_to_gql(self) -> Optional[int]:
        # Set artifact ttl value to ttl_duration_seconds if the user set a value
        # otherwise use ttl_status to indicate the backend INHERIT(-1) or DISABLED(-2) when the TTL is None
        # When ttl_change = None its a no op since nothing changed
        INHERIT = -1  # noqa: N806
        DISABLED = -2  # noqa: N806

        if not self._ttl_changed:
            return None
        if self._ttl_is_inherited:
            return INHERIT
        return self._ttl_duration_seconds or DISABLED

    def _ttl_duration_seconds_from_gql(
        self, gql_ttl_duration_seconds: Optional[int]
    ) -> Optional[int]:
        # If gql_ttl_duration_seconds is not positive, its indicating that TTL is DISABLED(-2)
        # gql_ttl_duration_seconds only returns None if the server is not compatible with setting Artifact TTLs
        if gql_ttl_duration_seconds and gql_ttl_duration_seconds > 0:
            return gql_ttl_duration_seconds
        return None


class _ArtifactVersionType(WBType):
    name = "artifactVersion"
    types = [Artifact]


TypeRegistry.add(_ArtifactVersionType)<|MERGE_RESOLUTION|>--- conflicted
+++ resolved
@@ -671,12 +671,7 @@
     @property
     def updated_at(self) -> str:
         """The time at which the artifact was last updated."""
-<<<<<<< HEAD
-        if self._state == ArtifactState.PENDING:
-            raise ArtifactNotLoggedError(self, "updated_at")
-=======
-        self._ensure_logged("created_at")
->>>>>>> 34cb54e2
+        self._ensure_logged("updated_at")
         assert self._created_at is not None
         return self._updated_at or self._created_at
 
