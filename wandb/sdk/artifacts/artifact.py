--- conflicted
+++ resolved
@@ -1466,24 +1466,17 @@
             name: The subdirectory name within an artifact. The name you
                 specify appears in the W&B App UI nested by artifact's `type`.
                 Defaults to the root of the artifact.
-<<<<<<< HEAD
             skip_cache: If set to `True`, W&B will not copy/move files to
                 the cache while uploading
             policy: By default, "mutable".
-                "mutable": Create a temporary copy of the file to prevent
+            - "mutable": Create a temporary copy of the file to prevent
                     corruption during upload.
-                "immutable": Disable protection, rely on the user not to
+            - "immutable": Disable protection, rely on the user not to
                     delete or change the file.
-=======
-            skip_cache: If set to `True`, W&B will not copy/move files to the cache while uploading
-            policy: "mutable" | "immutable". By default, "mutable"
-                "mutable": Create a temporary copy of the file to prevent corruption during upload.
-                "immutable": Disable protection, rely on the user not to delete or change the file.
             merge: If `False` (default), throws ValueError if a file was already added in a previous add_dir call
                 and its content has changed. If `True`, overwrites existing files with changed content.
                 Always adds new files and never removes files. To replace an entire directory, pass a name when adding the directory
-                using `add_dir(local_path, name=my_prefix)` and call `remove(my_prefix)` to remove the directory, then add it again.
->>>>>>> 9a1d09f7
+                using `add_dir(local_path, name=my_prefix)` and call `remove(my_prefix)` to remove the directory, then add it again.                    
 
         Raises:
             ArtifactFinalizedError: You cannot make changes to the current
