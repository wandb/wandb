"""Artifact class."""

from __future__ import annotations

import atexit
import concurrent.futures
import contextlib
import json
import logging
import multiprocessing.dummy
import os
import re
import shutil
import stat
import tempfile
import time
from copy import copy
from dataclasses import dataclass
from datetime import datetime, timedelta
from functools import partial
from pathlib import PurePosixPath
from typing import (
    IO,
    Any,
    Dict,
    Iterator,
    Literal,
    Optional,
    Sequence,
    Type,
    cast,
    final,
)
from urllib.parse import quote, urljoin, urlparse

import requests

import wandb
from wandb import data_types, env, util

# from wandb.apis import public
from wandb.apis.normalize import normalize_exceptions
from wandb.apis.public import (
    Api,
    ArtifactCollection,
    ArtifactFiles,
    RetryingClient,
    Run,
)
from wandb.data_types import WBValue
from wandb.errors.term import termerror, termlog, termwarn
from wandb.proto import wandb_internal_pb2 as pb
from wandb.sdk.artifacts._graphql_fragments import _gql_artifact_fragment
from wandb.sdk.artifacts._validators import (
    ensure_logged,
    ensure_not_finalized,
    is_artifact_registry_project,
    validate_aliases,
    validate_tags,
)
from wandb.sdk.artifacts.artifact_download_logger import ArtifactDownloadLogger
from wandb.sdk.artifacts.artifact_instance_cache import artifact_instance_cache
from wandb.sdk.artifacts.artifact_manifest import ArtifactManifest
from wandb.sdk.artifacts.artifact_manifest_entry import ArtifactManifestEntry
from wandb.sdk.artifacts.artifact_manifests.artifact_manifest_v1 import (
    ArtifactManifestV1,
)
from wandb.sdk.artifacts.artifact_state import ArtifactState
from wandb.sdk.artifacts.artifact_ttl import ArtifactTTL
from wandb.sdk.artifacts.exceptions import ArtifactNotLoggedError, WaitTimeoutError
from wandb.sdk.artifacts.staging import get_staging_dir
from wandb.sdk.artifacts.storage_handlers.gcs_handler import _GCSIsADirectoryError
from wandb.sdk.artifacts.storage_layout import StorageLayout
from wandb.sdk.artifacts.storage_policies import WANDB_STORAGE_POLICY
from wandb.sdk.artifacts.storage_policy import StoragePolicy
from wandb.sdk.data_types._dtypes import Type as WBType
from wandb.sdk.data_types._dtypes import TypeRegistry
from wandb.sdk.internal.internal_api import Api as InternalApi
from wandb.sdk.internal.thread_local_settings import _thread_local_api_settings
from wandb.sdk.lib import filesystem, retry, runid, telemetry
from wandb.sdk.lib.deprecate import Deprecated, deprecate
from wandb.sdk.lib.hashutil import B64MD5, b64_to_hex_id, md5_file_b64
from wandb.sdk.lib.paths import FilePathStr, LogicalPath, StrPath, URIStr
from wandb.sdk.lib.runid import generate_id
from wandb.sdk.mailbox import MailboxHandle

reset_path = util.vendor_setup()

from wandb_gql import gql  # noqa: E402

reset_path()

logger = logging.getLogger(__name__)


@final
@dataclass
class _DeferredArtifactManifest:
    """A lightweight wrapper around the manifest URL, used to indicate deferred loading of the actual manifest."""

    url: str


class Artifact:
    """Flexible and lightweight building block for dataset and model versioning.

    Construct an empty W&B Artifact. Populate an artifacts contents with methods that
    begin with `add`. Once the artifact has all the desired files, you can call
    `wandb.log_artifact()` to log it.

    Args:
        name: A human-readable name for the artifact. Use the name to identify
            a specific artifact in the W&B App UI or programmatically. You can
            interactively reference an artifact with the `use_artifact` Public API.
            A name can contain letters, numbers, underscores, hyphens, and dots.
            The name must be unique across a project.
        type: The artifact's type. Use the type of an artifact to both organize
            and differentiate artifacts. You can use any string that contains letters,
            numbers, underscores, hyphens, and dots. Common types include `dataset` or `model`.
            Include `model` within your type string if you want to link the artifact
            to the W&B Model Registry.
        description: A description of the artifact. For Model or Dataset Artifacts,
            add documentation for your standardized team model or dataset card. View
            an artifact's description programmatically with the `Artifact.description`
            attribute or programmatically with the W&B App UI. W&B renders the
            description as markdown in the W&B App.
        metadata: Additional information about an artifact. Specify metadata as a
            dictionary of key-value pairs. You can specify no more than 100 total keys.
        incremental: Use `Artifact.new_draft()` method instead to modify an
            existing artifact.
        use_as: W&B Launch specific parameter. Not recommended for general use.

    Returns:
        An `Artifact` object.
    """

    _TMP_DIR = tempfile.TemporaryDirectory("wandb-artifacts")
    atexit.register(_TMP_DIR.cleanup)

    def __init__(
        self,
        name: str,
        type: str,
        description: str | None = None,
        metadata: dict[str, Any] | None = None,
        incremental: bool = False,
        use_as: str | None = None,
    ) -> None:
        if not re.match(r"^[a-zA-Z0-9_\-.]+$", name):
            raise ValueError(
                f"Artifact name may only contain alphanumeric characters, dashes, "
                f"underscores, and dots. Invalid name: {name}"
            )
        if type == "job" or type.startswith("wandb-"):
            raise ValueError(
                "Artifact types 'job' and 'wandb-*' are reserved for internal use. "
                "Please use a different type."
            )
        if incremental:
            termwarn("Using experimental arg `incremental`")

        # Internal.
        self._client: RetryingClient | None = None

        storage_policy_cls = StoragePolicy.lookup_by_name(WANDB_STORAGE_POLICY)
        layout = StorageLayout.V1 if env.get_use_v1_artifacts() else StorageLayout.V2
        policy_config = {"storageLayout": layout}
        self._storage_policy = storage_policy_cls.from_config(config=policy_config)

        self._tmp_dir: tempfile.TemporaryDirectory | None = None
        self._added_objs: dict[int, tuple[WBValue, ArtifactManifestEntry]] = {}
        self._added_local_paths: dict[str, ArtifactManifestEntry] = {}
        self._save_handle: MailboxHandle[pb.Result] | None = None
        self._download_roots: set[str] = set()
        # Set by new_draft(), otherwise the latest artifact will be used as the base.
        self._base_id: str | None = None
        # Properties.
        self._id: str | None = None
        self._client_id: str = runid.generate_id(128)
        self._sequence_client_id: str = runid.generate_id(128)
        self._entity: str | None = None
        self._project: str | None = None
        self._name: str = name  # includes version after saving
        self._version: str | None = None
        self._source_entity: str | None = None
        self._source_project: str | None = None
        self._source_name: str = name  # includes version after saving
        self._source_version: str | None = None
        self._type: str = type
        self._description: str | None = description
        self._metadata: dict = self._normalize_metadata(metadata)
        self._ttl_duration_seconds: int | None = None
        self._ttl_is_inherited: bool = True
        self._ttl_changed: bool = False
        self._aliases: list[str] = []
        self._saved_aliases: list[str] = []
        self._tags: list[str] = []
        self._saved_tags: list[str] = []
        self._distributed_id: str | None = None
        self._incremental: bool = incremental
        self._use_as: str | None = use_as
        self._state: ArtifactState = ArtifactState.PENDING
        self._manifest: ArtifactManifest | _DeferredArtifactManifest | None = (
            ArtifactManifestV1(self._storage_policy)
        )
        self._commit_hash: str | None = None
        self._file_count: int | None = None
        self._created_at: str | None = None
        self._updated_at: str | None = None
        self._final: bool = False

        # Cache.
        artifact_instance_cache[self._client_id] = self

    def __repr__(self) -> str:
        return f"<Artifact {self.id or self.name}>"

    @classmethod
    def _from_id(cls, artifact_id: str, client: RetryingClient) -> Artifact | None:
        artifact = artifact_instance_cache.get(artifact_id)
        if artifact is not None:
            return artifact

        query = gql(
            """
            query ArtifactByID($id: ID!) {
                artifact(id: $id) {
                    ...ArtifactFragment
                }
            }
            """
            + _gql_artifact_fragment()
        )
        response = client.execute(
            query,
            variable_values={"id": artifact_id},
        )
        attrs = response.get("artifact")
        if attrs is None:
            return None

        src_collection = attrs["artifactSequence"]
        src_project = src_collection["project"]

        entity_name = src_project["entityName"] if src_project else ""
        project_name = src_project["name"] if src_project else ""

        name = "{}:v{}".format(src_collection["name"], attrs["versionIndex"])
        return cls._from_attrs(entity_name, project_name, name, attrs, client)

    @classmethod
    def _from_name(
        cls,
        *,
        entity: str,
        project: str,
        name: str,
        client: RetryingClient,
        enable_tracking: bool = False,
    ) -> Artifact:
        server_supports_enabling_artifact_usage_tracking = (
            InternalApi().server_project_type_introspection()
        )
        query_vars = ["$entityName: String!", "$projectName: String!", "$name: String!"]
        query_args = ["name: $name"]
        if server_supports_enabling_artifact_usage_tracking:
            query_vars.append("$enableTracking: Boolean")
            query_args.append("enableTracking: $enableTracking")

        vars_str = ", ".join(query_vars)
        args_str = ", ".join(query_args)

        query = gql(
            f"""
            query ArtifactByName({vars_str}) {{
                project(name: $projectName, entityName: $entityName) {{
                    artifact({args_str}) {{
                        ...ArtifactFragment
                    }}
                }}
            }}
            {_gql_artifact_fragment()}
            """
        )
        query_variable_values: dict[str, Any] = {
            "entityName": entity,
            "projectName": project,
            "name": name,
        }
        if server_supports_enabling_artifact_usage_tracking:
            query_variable_values["enableTracking"] = enable_tracking

        response = client.execute(
            query,
            variable_values=query_variable_values,
        )
        project_attrs = response.get("project")
        if not project_attrs:
            raise ValueError(f"project '{project}' not found under entity '{entity}'")
        attrs = project_attrs.get("artifact")
        if not attrs:
            raise ValueError(f"artifact '{name}' not found in '{entity}/{project}'")
        return cls._from_attrs(entity, project, name, attrs, client)

    @classmethod
    def _from_attrs(
        cls,
        entity: str,
        project: str,
        name: str,
        attrs: dict[str, Any],
        client: RetryingClient,
        aliases: Optional[list[str]] = None,
    ) -> Artifact:
        # Placeholder is required to skip validation.
        artifact = cls("placeholder", type="placeholder")
        artifact._client = client
        artifact._entity = entity
        artifact._project = project
        artifact._name = name
        artifact._assign_attrs(attrs, aliases)

        artifact.finalize()

        # Cache.
        assert artifact.id is not None
        artifact_instance_cache[artifact.id] = artifact
        return artifact

    def _assign_attrs(
        self, attrs: dict[str, Any], aliases: Optional[list[str]] = None
    ) -> None:
        """Update this Artifact's attributes using the server response."""
        self._id = attrs["id"]

        src_version = f"v{attrs['versionIndex']}"
        src_collection = attrs["artifactSequence"]
        src_project = src_collection["project"]

        self._source_entity = src_project["entityName"] if src_project else ""
        self._source_project = src_project["name"] if src_project else ""
        self._source_name = f"{src_collection['name']}:{src_version}"
        self._source_version = src_version

        if self._entity is None:
            self._entity = self._source_entity
        if self._project is None:
            self._project = self._source_project

        if self._name is None:
            self._name = self._source_name

        self._type = attrs["artifactType"]["name"]
        self._description = attrs["description"]

        entity = self._entity
        project = self._project
        collection, *_ = self._name.split(":")

        processed_aliases = []
        # The future of aliases is to move all alias fetches to the membership level
        # so we don't have to do the collection fetches below
        if aliases:
            processed_aliases = aliases
        else:
            processed_aliases = [
                obj["alias"]
                for obj in attrs["aliases"]
                if obj["artifactCollection"]
                and obj["artifactCollection"]["project"]
                and obj["artifactCollection"]["project"]["entityName"] == entity
                and obj["artifactCollection"]["project"]["name"] == project
                and obj["artifactCollection"]["name"] == collection
            ]

        version_aliases = [
            alias for alias in processed_aliases if util.alias_is_version_index(alias)
        ]
        other_aliases = [
            alias
            for alias in processed_aliases
            if not util.alias_is_version_index(alias)
        ]
        if version_aliases:
            try:
                [version] = version_aliases
            except ValueError:
                raise ValueError(
                    f"Expected at most one version alias, got {len(version_aliases)}: {version_aliases!r}"
                )
        else:
            version = src_version

        self._version = version

        if ":" not in self._name:
            self._name = f"{self._name}:{version}"

        self._aliases = other_aliases
        self._saved_aliases = copy(other_aliases)

        tags = [obj["name"] for obj in attrs.get("tags", [])]
        self._tags = tags
        self._saved_tags = copy(tags)

        metadata_str = attrs["metadata"]
        self.metadata = self._normalize_metadata(
            json.loads(metadata_str) if metadata_str else {}
        )

        self._ttl_duration_seconds = _ttl_duration_seconds_from_gql(
            attrs.get("ttlDurationSeconds")
        )
        self._ttl_is_inherited = (
            True if (attrs.get("ttlIsInherited") is None) else attrs["ttlIsInherited"]
        )

        self._state = ArtifactState(attrs["state"])

        try:
            manifest_url = attrs["currentManifest"]["file"]["directUrl"]
        except (LookupError, TypeError):
            self._manifest = None
        else:
            self._manifest = _DeferredArtifactManifest(manifest_url)

        self._commit_hash = attrs["commitHash"]
        self._file_count = attrs["fileCount"]
        self._created_at = attrs["createdAt"]
        self._updated_at = attrs["updatedAt"]

    @ensure_logged
    def new_draft(self) -> Artifact:
        """Create a new draft artifact with the same content as this committed artifact.

        Modifying an existing artifact creates a new artifact version known
        as an "incremental artifact". The artifact returned can be extended or
        modified and logged as a new version.

        Returns:
            An `Artifact` object.

        Raises:
            ArtifactNotLoggedError: If the artifact is not logged.
        """
        # Name, _entity and _project are set to the *source* name/entity/project:
        # if this artifact is saved it must be saved to the source sequence.
        artifact = Artifact(self.source_name.split(":")[0], self.type)
        artifact._entity = self._source_entity
        artifact._project = self._source_project
        artifact._source_entity = self._source_entity
        artifact._source_project = self._source_project

        # This artifact's parent is the one we are making a draft from.
        artifact._base_id = self.id

        # We can reuse the client, and copy over all the attributes that aren't
        # version-dependent and don't depend on having been logged.
        artifact._client = self._client
        artifact._description = self.description
        artifact._metadata = self.metadata
        artifact._manifest = ArtifactManifest.from_manifest_json(
            self.manifest.to_manifest_json()
        )
        return artifact

    # Properties (Python Class managed attributes).

    @property
    def id(self) -> str | None:
        """The artifact's ID."""
        if self.is_draft():
            return None
        assert self._id is not None
        return self._id

    @property
    @ensure_logged
    def entity(self) -> str:
        """The name of the entity of the secondary (portfolio) artifact collection."""
        assert self._entity is not None
        return self._entity

    @property
    @ensure_logged
    def project(self) -> str:
        """The name of the project of the secondary (portfolio) artifact collection."""
        assert self._project is not None
        return self._project

    @property
    def name(self) -> str:
        """The artifact name and version in its secondary (portfolio) collection.

        A string with the format `{collection}:{alias}`. Before the artifact is saved,
        contains only the name since the version is not yet known.
        """
        return self._name

    @property
    def qualified_name(self) -> str:
        """The entity/project/name of the secondary (portfolio) collection."""
        return f"{self.entity}/{self.project}/{self.name}"

    @property
    @ensure_logged
    def version(self) -> str:
        """The artifact's version in its secondary (portfolio) collection."""
        assert self._version is not None
        return self._version

    @property
    @ensure_logged
    def collection(self) -> ArtifactCollection:
        """The collection this artifact was retrieved from.

        A collection is an ordered group of artifact versions.
        If this artifact was retrieved from a portfolio / linked collection, that
        collection will be returned rather than the collection
        that an artifact version originated from. The collection
        that an artifact originates from is known as the source sequence.
        """
        base_name = self.name.split(":")[0]
        return ArtifactCollection(
            self._client, self.entity, self.project, base_name, self.type
        )

    @property
    @ensure_logged
    def source_entity(self) -> str:
        """The name of the entity of the primary (sequence) artifact collection."""
        assert self._source_entity is not None
        return self._source_entity

    @property
    @ensure_logged
    def source_project(self) -> str:
        """The name of the project of the primary (sequence) artifact collection."""
        assert self._source_project is not None
        return self._source_project

    @property
    def source_name(self) -> str:
        """The artifact name and version in its primary (sequence) collection.

        A string with the format `{collection}:{alias}`. Before the artifact is saved,
        contains only the name since the version is not yet known.
        """
        return self._source_name

    @property
    def source_qualified_name(self) -> str:
        """The entity/project/name of the primary (sequence) collection."""
        return f"{self.source_entity}/{self.source_project}/{self.source_name}"

    @property
    @ensure_logged
    def source_version(self) -> str:
        """The artifact's version in its primary (sequence) collection.

        A string with the format `v{number}`.
        """
        assert self._source_version is not None
        return self._source_version

    @property
    @ensure_logged
    def source_collection(self) -> ArtifactCollection:
        """The artifact's primary (sequence) collection."""
        base_name = self.source_name.split(":")[0]
        return ArtifactCollection(
            self._client, self.source_entity, self.source_project, base_name, self.type
        )

    @property
    def type(self) -> str:
        """The artifact's type. Common types include `dataset` or `model`."""
        return self._type

    @property
    @ensure_logged
    def url(self) -> str:
        """
        Constructs the URL of the artifact.

        Returns:
            str: The URL of the artifact.
        """
        try:
            base_url = self._client.app_url  # type: ignore[union-attr]
        except AttributeError:
            return ""

        if self.collection.is_sequence():
            return self._construct_standard_url(base_url)
        if is_artifact_registry_project(self.project):
            return self._construct_registry_url(base_url)
        if self._type == "model" or self.project == "model-registry":
            return self._construct_model_registry_url(base_url)
        return self._construct_standard_url(base_url)

    def _construct_standard_url(self, base_url: str) -> str:
        if not all(
            [
                base_url,
                self.entity,
                self.project,
                self._type,
                self.collection.name,
                self._version,
            ]
        ):
            return ""
        return urljoin(
            base_url,
            f"{self.entity}/{self.project}/artifacts/{quote(self._type)}/{quote(self.collection.name)}/{self._version}",
        )

    def _construct_registry_url(self, base_url: str) -> str:
        if not all(
            [
                base_url,
                self.entity,
                self.project,
                self.collection.name,
                self._version,
            ]
        ):
            return ""

        try:
            org, *_ = InternalApi()._fetch_orgs_and_org_entities_from_entity(
                self.entity
            )
        except ValueError:
            return ""

        selection_path = quote(
            f"{self.entity}/{self.project}/{self.collection.name}", safe=""
        )
        return urljoin(
            base_url,
            f"orgs/{org.display_name}/registry/{self._type}?selectionPath={selection_path}&view=membership&version={self._version}",
        )

    def _construct_model_registry_url(self, base_url: str) -> str:
        if not all(
            [
                base_url,
                self.entity,
                self.project,
                self.collection.name,
                self._version,
            ]
        ):
            return ""
        selection_path = quote(
            f"{self.entity}/{self.project}/{self.collection.name}", safe=""
        )
        return urljoin(
            base_url,
            f"{self.entity}/registry/model?selectionPath={selection_path}&view=membership&version={self._version}",
        )

    @property
    def description(self) -> str | None:
        """A description of the artifact."""
        return self._description

    @description.setter
    def description(self, description: str | None) -> None:
        """Set the description of the artifact.

        For model or dataset Artifacts, add documentation for your
        standardized team model or dataset card. In the W&B UI the
        description is rendered as markdown.

        Args:
            description: Free text that offers a description of the artifact.
        """
        self._description = description

    @property
    def metadata(self) -> dict:
        """User-defined artifact metadata.

        Structured data associated with the artifact.
        """
        return self._metadata

    @metadata.setter
    def metadata(self, metadata: dict) -> None:
        """User-defined artifact metadata.

        Metadata set this way will eventually be queryable and plottable in the UI; e.g.
        the class distribution of a dataset.

        Note: There is currently a limit of 100 total keys.

        Args:
            metadata: Structured data associated with the artifact.
        """
        self._metadata = self._normalize_metadata(metadata)

    @property
    def ttl(self) -> timedelta | None:
        """The time-to-live (TTL) policy of an artifact.

        Artifacts are deleted shortly after a TTL policy's duration passes.
        If set to `None`, the artifact deactivates TTL policies and will be not
        scheduled for deletion, even if there is a team default TTL.
        An artifact inherits a TTL policy from
        the team default if the team administrator defines a default
        TTL and there is no custom policy set on an artifact.

        Raises:
            ArtifactNotLoggedError: Unable to fetch inherited TTL if the artifact has not been logged or saved
        """
        if self._ttl_is_inherited and (self.is_draft() or self._ttl_changed):
            raise ArtifactNotLoggedError(f"{type(self).__name__}.ttl", self)
        if self._ttl_duration_seconds is None:
            return None
        return timedelta(seconds=self._ttl_duration_seconds)

    @ttl.setter
    def ttl(self, ttl: timedelta | ArtifactTTL | None) -> None:
        """The time-to-live (TTL) policy of an artifact.

        Artifacts are deleted shortly after a TTL policy's duration passes.
        If set to `None`, the artifact has no TTL policy set and it is not
        scheduled for deletion. An artifact inherits a TTL policy from
        the team default if the team administrator defines a default
        TTL and there is no custom policy set on an artifact.

        Args:
            ttl: The duration as a positive Python `datetime.timedelta` Type
                that represents how long the artifact will remain active from its creation.

        """
        if self.type == "wandb-history":
            raise ValueError("Cannot set artifact TTL for type wandb-history")

        self._ttl_changed = True
        if isinstance(ttl, ArtifactTTL):
            if ttl == ArtifactTTL.INHERIT:
                self._ttl_is_inherited = True
            else:
                raise ValueError(f"Unhandled ArtifactTTL enum {ttl}")
        else:
            self._ttl_is_inherited = False
            if ttl is None:
                self._ttl_duration_seconds = None
            else:
                if ttl.total_seconds() <= 0:
                    raise ValueError(
                        f"Artifact TTL Duration has to be positive. ttl: {ttl.total_seconds()}"
                    )
                self._ttl_duration_seconds = int(ttl.total_seconds())

    @property
    @ensure_logged
    def aliases(self) -> list[str]:
        """List of one or more semantically-friendly references or identifying "nicknames" assigned to an artifact version.

        Aliases are mutable references that you can programmatically reference.
        Change an artifact's alias with the W&B App UI or programmatically.
        See [Create new artifact versions](https://docs.wandb.ai/guides/artifacts/create-a-new-artifact-version)
        for more information.
        """
        return self._aliases

    @aliases.setter
    @ensure_logged
    def aliases(self, aliases: list[str]) -> None:
        """Set the aliases associated with this artifact."""
        self._aliases = validate_aliases(aliases)

    @property
    @ensure_logged
    def tags(self) -> list[str]:
        """List of one or more tags assigned to this artifact version."""
        return self._tags

    @tags.setter
    @ensure_logged
    def tags(self, tags: list[str]) -> None:
        """Set the tags associated with this artifact."""
        self._tags = validate_tags(tags)

    @property
    def distributed_id(self) -> str | None:
        return self._distributed_id

    @distributed_id.setter
    def distributed_id(self, distributed_id: str | None) -> None:
        self._distributed_id = distributed_id

    @property
    def incremental(self) -> bool:
        return self._incremental

    @property
    def use_as(self) -> str | None:
        return self._use_as

    @property
    def state(self) -> str:
        """The status of the artifact. One of: "PENDING", "COMMITTED", or "DELETED"."""
        return self._state.value

    @property
    def manifest(self) -> ArtifactManifest:
        """The artifact's manifest.

        The manifest lists all of its contents, and can't be changed once the artifact
        has been logged.
        """
        if isinstance(self._manifest, _DeferredArtifactManifest):
            # A deferred manifest URL flags a deferred download request,
            # so fetch the manifest to override the placeholder object
            self._manifest = self._load_manifest(self._manifest.url)
            return self._manifest

        if self._manifest is None:
            query = gql(
                """
                query ArtifactManifest(
                    $entityName: String!,
                    $projectName: String!,
                    $name: String!
                ) {
                    project(entityName: $entityName, name: $projectName) {
                        artifact(name: $name) {
                            currentManifest {
                                file {
                                    directUrl
                                }
                            }
                        }
                    }
                }
                """
            )
            assert self._client is not None
            response = self._client.execute(
                query,
                variable_values={
                    "entityName": self._entity,
                    "projectName": self._project,
                    "name": self._name,
                },
            )
            attrs = response["project"]["artifact"]
            manifest_url = attrs["currentManifest"]["file"]["directUrl"]
            self._manifest = self._load_manifest(manifest_url)

        return self._manifest

    @property
    def digest(self) -> str:
        """The logical digest of the artifact.

        The digest is the checksum of the artifact's contents. If an artifact has the
        same digest as the current `latest` version, then `log_artifact` is a no-op.
        """
        return self.manifest.digest()

    @property
    def size(self) -> int:
        """The total size of the artifact in bytes.

        Includes any references tracked by this artifact.
        """
        total_size: int = 0
        for entry in self.manifest.entries.values():
            if entry.size is not None:
                total_size += entry.size
        return total_size

    @property
    @ensure_logged
    def commit_hash(self) -> str:
        """The hash returned when this artifact was committed."""
        assert self._commit_hash is not None
        return self._commit_hash

    @property
    @ensure_logged
    def file_count(self) -> int:
        """The number of files (including references)."""
        assert self._file_count is not None
        return self._file_count

    @property
    @ensure_logged
    def created_at(self) -> str:
        """Timestamp when the artifact was created."""
        assert self._created_at is not None
        return self._created_at

    @property
    @ensure_logged
    def updated_at(self) -> str:
        """The time when the artifact was last updated."""
        assert self._created_at is not None
        return self._updated_at or self._created_at

    # State management.

    def finalize(self) -> None:
        """Finalize the artifact version.

        You cannot modify an artifact version once it is finalized because the artifact
        is logged as a specific artifact version. Create a new artifact version
        to log more data to an artifact. An artifact is automatically finalized
        when you log the artifact with `log_artifact`.
        """
        self._final = True

    def is_draft(self) -> bool:
        """Check if artifact is not saved.

        Returns: Boolean. `False` if artifact is saved. `True` if artifact is not saved.
        """
        return self._state == ArtifactState.PENDING

    def _is_draft_save_started(self) -> bool:
        return self._save_handle is not None

    def save(
        self,
        project: str | None = None,
        settings: wandb.Settings | None = None,
    ) -> None:
        """Persist any changes made to the artifact.

        If currently in a run, that run will log this artifact. If not currently in a
        run, a run of type "auto" is created to track this artifact.

        Args:
            project: A project to use for the artifact in the case that a run is not
                already in context.
            settings: A settings object to use when initializing an automatic run. Most
                commonly used in testing harness.
        """
        if self._state != ArtifactState.PENDING:
            return self._update()

        if self._incremental:
            with telemetry.context() as tel:
                tel.feature.artifact_incremental = True

        if wandb.run is None:
            if settings is None:
                settings = wandb.Settings(silent="true")
            with wandb.init(  # type: ignore
                entity=self._source_entity,
                project=project or self._source_project,
                job_type="auto",
                settings=settings,
            ) as run:
                # redoing this here because in this branch we know we didn't
                # have the run at the beginning of the method
                if self._incremental:
                    with telemetry.context(run=run) as tel:
                        tel.feature.artifact_incremental = True
                run.log_artifact(self)
        else:
            wandb.run.log_artifact(self)

    def _set_save_handle(
        self,
        save_handle: MailboxHandle[pb.Result],
        client: RetryingClient,
    ) -> None:
        self._save_handle = save_handle
        self._client = client

    def wait(self, timeout: int | None = None) -> Artifact:
        """If needed, wait for this artifact to finish logging.

        Args:
            timeout: The time, in seconds, to wait.

        Returns:
            An `Artifact` object.
        """
        if self.is_draft():
            if self._save_handle is None:
                raise ArtifactNotLoggedError(type(self).wait.__qualname__, self)

            try:
                result = self._save_handle.wait_or(timeout=timeout)
            except TimeoutError as e:
                raise WaitTimeoutError(
                    "Artifact upload wait timed out, failed to fetch Artifact response"
                ) from e

            response = result.response.log_artifact_response
            if response.error_message:
                raise ValueError(response.error_message)
            self._populate_after_save(response.artifact_id)
        return self

    def _populate_after_save(self, artifact_id: str) -> None:
        query_template = """
            query ArtifactByIDShort($id: ID!) {
                artifact(id: $id) {
                    ...ArtifactFragment
                }
            }
        """ + _gql_artifact_fragment()

        query = gql(query_template)

        assert self._client is not None
        response = self._client.execute(
            query,
            variable_values={"id": artifact_id},
        )

        try:
            attrs = response["artifact"]
        except LookupError:
            raise ValueError(f"Unable to fetch artifact with id: {artifact_id!r}")
        else:
            self._assign_attrs(attrs)

    @normalize_exceptions
    def _update(self) -> None:
        """Persists artifact changes to the wandb backend."""
        aliases = None
        introspect_query = gql(
            """
            query ProbeServerAddAliasesInput {
               AddAliasesInputInfoType: __type(name: "AddAliasesInput") {
                   name
                   inputFields {
                       name
                   }
                }
            }
            """
        )
        assert self._client is not None
        response = self._client.execute(introspect_query)
        if response.get("AddAliasesInputInfoType"):  # wandb backend version >= 0.13.0
            aliases_to_add = set(self._aliases) - set(self._saved_aliases)
            aliases_to_delete = set(self._saved_aliases) - set(self._aliases)
            if aliases_to_add:
                add_mutation = gql(
                    """
                    mutation addAliases(
                        $artifactID: ID!,
                        $aliases: [ArtifactCollectionAliasInput!]!,
                    ) {
                        addAliases(
                            input: {artifactID: $artifactID, aliases: $aliases}
                        ) {
                            success
                        }
                    }
                    """
                )
                assert self._client is not None
                self._client.execute(
                    add_mutation,
                    variable_values={
                        "artifactID": self.id,
                        "aliases": [
                            {
                                "entityName": self._entity,
                                "projectName": self._project,
                                "artifactCollectionName": self._name.split(":")[0],
                                "alias": alias,
                            }
                            for alias in aliases_to_add
                        ],
                    },
                )
            if aliases_to_delete:
                delete_mutation = gql(
                    """
                    mutation deleteAliases(
                        $artifactID: ID!,
                        $aliases: [ArtifactCollectionAliasInput!]!,
                    ) {
                        deleteAliases(
                            input: {artifactID: $artifactID, aliases: $aliases}
                        ) {
                            success
                        }
                    }
                    """
                )
                assert self._client is not None
                self._client.execute(
                    delete_mutation,
                    variable_values={
                        "artifactID": self.id,
                        "aliases": [
                            {
                                "entityName": self._entity,
                                "projectName": self._project,
                                "artifactCollectionName": self._name.split(":")[0],
                                "alias": alias,
                            }
                            for alias in aliases_to_delete
                        ],
                    },
                )
            self._saved_aliases = copy(self._aliases)
        else:  # wandb backend version < 0.13.0
            aliases = [
                {
                    "artifactCollectionName": self._name.split(":")[0],
                    "alias": alias,
                }
                for alias in self._aliases
            ]

        mutation_template = """
            mutation updateArtifact(
                $artifactID: ID!
                $description: String
                $metadata: JSONString
                _TTL_DURATION_SECONDS_TYPE_
                _TAGS_TO_ADD_TYPE_
                _TAGS_TO_DELETE_TYPE_
                $aliases: [ArtifactAliasInput!]
            ) {
                updateArtifact(
                    input: {
                        artifactID: $artifactID,
                        description: $description,
                        metadata: $metadata,
                        _TTL_DURATION_SECONDS_VALUE_
                        _TAGS_TO_ADD_VALUE_
                        _TAGS_TO_DELETE_VALUE_
                        aliases: $aliases
                    }
                ) {
                    artifact {
                        ...ArtifactFragment
                    }
                }
            }
        """ + _gql_artifact_fragment()

        fields = InternalApi().server_artifact_introspection()
        if "ttlIsInherited" in fields:
            mutation_template = (
                mutation_template.replace(
                    "_TTL_DURATION_SECONDS_TYPE_",
                    "$ttlDurationSeconds: Int64",
                )
                .replace(
                    "_TTL_DURATION_SECONDS_VALUE_",
                    "ttlDurationSeconds: $ttlDurationSeconds",
                )
                .replace(
                    "_TTL_DURATION_SECONDS_FIELDS_",
                    "ttlDurationSeconds ttlIsInherited",
                )
            )
        else:
            if self._ttl_changed:
                termwarn(
                    "Server not compatible with setting Artifact TTLs, please upgrade the server to use Artifact TTL"
                )
            mutation_template = (
                mutation_template.replace("_TTL_DURATION_SECONDS_TYPE_", "")
                .replace("_TTL_DURATION_SECONDS_VALUE_", "")
                .replace("_TTL_DURATION_SECONDS_FIELDS_", "")
            )

        tags_to_add = validate_tags(set(self._tags) - set(self._saved_tags))
        tags_to_delete = validate_tags(set(self._saved_tags) - set(self._tags))
        if "tags" in fields:
            mutation_template = (
                mutation_template.replace(
                    "_TAGS_TO_ADD_TYPE_", "$tagsToAdd: [TagInput!]"
                )
                .replace("_TAGS_TO_DELETE_TYPE_", "$tagsToDelete: [TagInput!]")
                .replace("_TAGS_TO_ADD_VALUE_", "tagsToAdd: $tagsToAdd")
                .replace("_TAGS_TO_DELETE_VALUE_", "tagsToDelete: $tagsToDelete")
            )
        else:
            if tags_to_add or tags_to_delete:
                termwarn(
                    "Server not compatible with Artifact tags. "
                    "To use Artifact tags, please upgrade the server to v0.85 or higher."
                )
            mutation_template = (
                mutation_template.replace("_TAGS_TO_ADD_TYPE_", "")
                .replace("_TAGS_TO_DELETE_TYPE_", "")
                .replace("_TAGS_TO_ADD_VALUE_", "")
                .replace("_TAGS_TO_DELETE_VALUE_", "")
            )

        mutation = gql(mutation_template)
        assert self._client is not None

        ttl_duration_input = self._ttl_duration_seconds_to_gql()
        response = self._client.execute(
            mutation,
            variable_values={
                "artifactID": self.id,
                "description": self.description,
                "metadata": util.json_dumps_safer(self.metadata),
                "ttlDurationSeconds": ttl_duration_input,
                "aliases": aliases,
                "tagsToAdd": [{"tagName": tag_name} for tag_name in tags_to_add],
                "tagsToDelete": [{"tagName": tag_name} for tag_name in tags_to_delete],
            },
        )
        attrs = response["updateArtifact"]["artifact"]
        self._assign_attrs(attrs)

        self._ttl_changed = False  # Reset after updating artifact

    # Adding, removing, getting entries.

    def __getitem__(self, name: str) -> WBValue | None:
        """Get the WBValue object located at the artifact relative `name`.

        Args:
            name: The artifact relative name to get.

        Returns:
            W&B object that can be logged with `wandb.log()` and visualized in the W&B UI.

        Raises:
            ArtifactNotLoggedError: If the artifact isn't logged or the run is offline.
        """
        return self.get(name)

    def __setitem__(self, name: str, item: WBValue) -> ArtifactManifestEntry:
        """Add `item` to the artifact at path `name`.

        Args:
            name: The path within the artifact to add the object.
            item: The object to add.

        Returns:
            The added manifest entry

        Raises:
            ArtifactFinalizedError: You cannot make changes to the current artifact
            version because it is finalized. Log a new artifact version instead.
        """
        return self.add(item, name)

    @contextlib.contextmanager
    @ensure_not_finalized
    def new_file(
        self, name: str, mode: str = "x", encoding: str | None = None
    ) -> Iterator[IO]:
        """Open a new temporary file and add it to the artifact.

        Args:
            name: The name of the new file to add to the artifact.
            mode: The file access mode to use to open the new file.
            encoding: The encoding used to open the new file.

        Returns:
            A new file object that can be written to. Upon closing, the file will be
            automatically added to the artifact.

        Raises:
            ArtifactFinalizedError: You cannot make changes to the current artifact
            version because it is finalized. Log a new artifact version instead.
        """
        overwrite: bool = "x" not in mode

        if self._tmp_dir is None:
            self._tmp_dir = tempfile.TemporaryDirectory()
        path = os.path.join(self._tmp_dir.name, name.lstrip("/"))

        filesystem.mkdir_exists_ok(os.path.dirname(path))
        try:
            with util.fsync_open(path, mode, encoding) as f:
                yield f
        except FileExistsError:
            raise ValueError(f"File with name {name!r} already exists at {path!r}")
        except UnicodeEncodeError as e:
            termerror(
                f"Failed to open the provided file ({type(e).__name__}: {e}). Please "
                f"provide the proper encoding."
            )
            raise e

        self.add_file(
            path, name=name, policy="immutable", skip_cache=True, overwrite=overwrite
        )

    @ensure_not_finalized
    def add_file(
        self,
        local_path: str,
        name: str | None = None,
        is_tmp: bool | None = False,
        skip_cache: bool | None = False,
        policy: Literal["mutable", "immutable"] | None = "mutable",
        overwrite: bool = False,
    ) -> ArtifactManifestEntry:
        """Add a local file to the artifact.

        Args:
            local_path: The path to the file being added.
            name: The path within the artifact to use for the file being added. Defaults
                to the basename of the file.
            is_tmp: If true, then the file is renamed deterministically to avoid
                collisions.
            skip_cache: If `True`, W&B will not copy files to the cache after uploading.
            policy: By default, set to "mutable". If set to "mutable", create a temporary copy of the
                file to prevent corruption during upload. If set to "immutable", disable
                protection and rely on the user not to delete or change the file.
            overwrite: If `True`, overwrite the file if it already exists.

        Returns:
            The added manifest entry.

        Raises:
            ArtifactFinalizedError: You cannot make changes to the current artifact
            version because it is finalized. Log a new artifact version instead.
            ValueError: Policy must be "mutable" or "immutable"
        """
        if not os.path.isfile(local_path):
            raise ValueError(f"Path is not a file: {local_path!r}")

        name = LogicalPath(name or os.path.basename(local_path))
        digest = md5_file_b64(local_path)

        if is_tmp:
            file_path, file_name = os.path.split(name)
            file_name_parts = file_name.split(".")
            file_name_parts[0] = b64_to_hex_id(digest)[:20]
            name = os.path.join(file_path, ".".join(file_name_parts))

        return self._add_local_file(
            name,
            local_path,
            digest=digest,
            skip_cache=skip_cache,
            policy=policy,
            overwrite=overwrite,
        )

    @ensure_not_finalized
    def add_dir(
        self,
        local_path: str,
        name: str | None = None,
        skip_cache: bool | None = False,
        policy: Literal["mutable", "immutable"] | None = "mutable",
    ) -> None:
        """Add a local directory to the artifact.

        Args:
            local_path: The path of the local directory.
            name: The subdirectory name within an artifact. The name you specify appears
                in the W&B App UI nested by artifact's `type`.
                Defaults to the root of the artifact.
            skip_cache: If set to `True`, W&B will not copy/move files to the cache while uploading
            policy: "mutable" | "immutable". By default, "mutable"
                "mutable": Create a temporary copy of the file to prevent corruption during upload.
                "immutable": Disable protection, rely on the user not to delete or change the file.

        Raises:
            ArtifactFinalizedError: You cannot make changes to the current artifact
            version because it is finalized. Log a new artifact version instead.
            ValueError: Policy must be "mutable" or "immutable"
        """
        if not os.path.isdir(local_path):
            raise ValueError("Path is not a directory: {}".format(local_path))

        termlog(
            "Adding directory to artifact ({})... ".format(
                os.path.join(".", os.path.normpath(local_path))
            ),
            newline=False,
        )
        start_time = time.time()

        paths = []
        for dirpath, _, filenames in os.walk(local_path, followlinks=True):
            for fname in filenames:
                physical_path = os.path.join(dirpath, fname)
                logical_path = os.path.relpath(physical_path, start=local_path)
                if name is not None:
                    logical_path = os.path.join(name, logical_path)
                paths.append((logical_path, physical_path))

        def add_manifest_file(log_phy_path: tuple[str, str]) -> None:
            logical_path, physical_path = log_phy_path
            self._add_local_file(
                name=logical_path,
                path=physical_path,
                skip_cache=skip_cache,
                policy=policy,
            )

        num_threads = 8
        pool = multiprocessing.dummy.Pool(num_threads)
        pool.map(add_manifest_file, paths)
        pool.close()
        pool.join()

        termlog("Done. %.1fs" % (time.time() - start_time), prefix=False)

    @ensure_not_finalized
    def add_reference(
        self,
        uri: ArtifactManifestEntry | str,
        name: StrPath | None = None,
        checksum: bool = True,
        max_objects: int | None = None,
    ) -> Sequence[ArtifactManifestEntry]:
        """Add a reference denoted by a URI to the artifact.

        Unlike files or directories that you add to an artifact, references are not
        uploaded to W&B. For more information,
        see [Track external files](https://docs.wandb.ai/guides/artifacts/track-external-files).

        By default, the following schemes are supported:

        - http(s): The size and digest of the file will be inferred by the
          `Content-Length` and the `ETag` response headers returned by the server.
        - s3: The checksum and size are pulled from the object metadata. If bucket
          versioning is enabled, then the version ID is also tracked.
        - gs: The checksum and size are pulled from the object metadata. If bucket
          versioning is enabled, then the version ID is also tracked.
        - https, domain matching `*.blob.core.windows.net` (Azure): The checksum and size
          are be pulled from the blob metadata. If storage account versioning is
          enabled, then the version ID is also tracked.
        - file: The checksum and size are pulled from the file system. This scheme
          is useful if you have an NFS share or other externally mounted volume
          containing files you wish to track but not necessarily upload.

        For any other scheme, the digest is just a hash of the URI and the size is left
        blank.

        Args:
            uri: The URI path of the reference to add. The URI path can be an object
                returned from `Artifact.get_entry` to store a reference to another
                artifact's entry.
            name: The path within the artifact to place the contents of this reference.
            checksum: Whether or not to checksum the resource(s) located at the
                reference URI. Checksumming is strongly recommended as it enables
                automatic integrity validation. Disabling checksumming will speed up
                artifact creation but reference directories will not iterated through so the
                objects in the directory will not be saved to the artifact. We recommend
                setting `checksum=False` when adding reference objects, in which case
                a new version will only be created if the reference URI changes.
            max_objects: The maximum number of objects to consider when adding a
                reference that points to directory or bucket store prefix. By default,
                the maximum number of objects allowed for Amazon S3,
                GCS, Azure, and local files is 10,000,000. Other URI schemas do not have a maximum.

        Returns:
            The added manifest entries.

        Raises:
            ArtifactFinalizedError: You cannot make changes to the current artifact
            version because it is finalized. Log a new artifact version instead.
        """
        if name is not None:
            name = LogicalPath(name)

        # This is a bit of a hack, we want to check if the uri is a of the type
        # ArtifactManifestEntry. If so, then recover the reference URL.
        if isinstance(uri, ArtifactManifestEntry):
            uri_str = uri.ref_url()
        elif isinstance(uri, str):
            uri_str = uri
        url = urlparse(str(uri_str))
        if not url.scheme:
            raise ValueError(
                "References must be URIs. To reference a local file, use file://"
            )

        manifest_entries = self._storage_policy.store_reference(
            self,
            URIStr(uri_str),
            name=name,
            checksum=checksum,
            max_objects=max_objects,
        )
        for entry in manifest_entries:
            self.manifest.add_entry(entry)

        return manifest_entries

    @ensure_not_finalized
    def add(
        self, obj: WBValue, name: StrPath, overwrite: bool = False
    ) -> ArtifactManifestEntry:
        """Add wandb.WBValue `obj` to the artifact.

        Args:
            obj: The object to add. Currently support one of Bokeh, JoinedTable,
                PartitionedTable, Table, Classes, ImageMask, BoundingBoxes2D, Audio,
                Image, Video, Html, Object3D
            name: The path within the artifact to add the object.
            overwrite: If True, overwrite existing objects with the same file path (if applicable).

        Returns:
            The added manifest entry

        Raises:
            ArtifactFinalizedError: You cannot make changes to the current artifact
            version because it is finalized. Log a new artifact version instead.
        """
        name = LogicalPath(name)

        # This is a "hack" to automatically rename tables added to
        # the wandb /media/tables directory to their sha-based name.
        # TODO: figure out a more appropriate convention.
        is_tmp_name = name.startswith("media/tables")

        # Validate that the object is one of the correct wandb.Media types
        # TODO: move this to checking subclass of wandb.Media once all are
        # generally supported
        allowed_types = (
            data_types.Bokeh,
            data_types.JoinedTable,
            data_types.PartitionedTable,
            data_types.Table,
            data_types.Classes,
            data_types.ImageMask,
            data_types.BoundingBoxes2D,
            data_types.Audio,
            data_types.Image,
            data_types.Video,
            data_types.Html,
            data_types.Object3D,
            data_types.Molecule,
            data_types._SavedModel,
        )
        if not isinstance(obj, allowed_types):
            raise ValueError(
                f"Found object of type {obj.__class__}, expected one of: {allowed_types}"
            )

        obj_id = id(obj)
        if obj_id in self._added_objs:
            return self._added_objs[obj_id][1]

        # If the object is coming from another artifact, save it as a reference
        ref_path = obj._get_artifact_entry_ref_url()
        if ref_path is not None:
            return self.add_reference(ref_path, type(obj).with_suffix(name))[0]

        val = obj.to_json(self)
        name = obj.with_suffix(name)
        entry = self.manifest.get_entry_by_path(name)
        if (not overwrite) and (entry is not None):
            return entry

        if is_tmp_name:
            file_path = os.path.join(self._TMP_DIR.name, str(id(self)), name)
            folder_path, _ = os.path.split(file_path)
            os.makedirs(folder_path, exist_ok=True)
            with open(file_path, "w", encoding="utf-8") as tmp_f:
                json.dump(val, tmp_f, sort_keys=True)
        else:
            filemode = "w" if overwrite else "x"
            with self.new_file(name, mode=filemode, encoding="utf-8") as f:
                json.dump(val, f, sort_keys=True)
                file_path = f.name

        # Note, we add the file from our temp directory.
        # It will be added again later on finalize, but succeed since
        # the checksum should match
        entry = self.add_file(file_path, name, is_tmp_name)
        # We store a reference to the obj so that its id doesn't get reused.
        self._added_objs[obj_id] = (obj, entry)
        if obj._artifact_target is None:
            obj._set_artifact_target(self, entry.path)

        if is_tmp_name:
            with contextlib.suppress(FileNotFoundError):
                os.remove(file_path)

        return entry

    def _add_local_file(
        self,
        name: StrPath,
        path: StrPath,
        digest: B64MD5 | None = None,
        skip_cache: bool | None = False,
        policy: Literal["mutable", "immutable"] | None = "mutable",
        overwrite: bool = False,
    ) -> ArtifactManifestEntry:
        policy = policy or "mutable"
        if policy not in ["mutable", "immutable"]:
            raise ValueError(
                f"Invalid policy {policy!r}. Policy may only be `mutable` or `immutable`."
            )
        upload_path = path
        if policy == "mutable":
            with tempfile.NamedTemporaryFile(dir=get_staging_dir(), delete=False) as f:
                staging_path = f.name
                shutil.copyfile(path, staging_path)
                # Set as read-only to prevent changes to the file during upload process
                os.chmod(staging_path, stat.S_IRUSR)
                upload_path = staging_path

        entry = ArtifactManifestEntry(
            path=name,
            digest=digest or md5_file_b64(upload_path),
            size=os.path.getsize(upload_path),
            local_path=upload_path,
            skip_cache=skip_cache,
        )
        self.manifest.add_entry(entry, overwrite=overwrite)
        self._added_local_paths[os.fspath(path)] = entry
        return entry

    @ensure_not_finalized
    def remove(self, item: StrPath | ArtifactManifestEntry) -> None:
        """Remove an item from the artifact.

        Args:
            item: The item to remove. Can be a specific manifest entry or the name of an
                artifact-relative path. If the item matches a directory all items in
                that directory will be removed.

        Raises:
            ArtifactFinalizedError: You cannot make changes to the current artifact
            version because it is finalized. Log a new artifact version instead.
            FileNotFoundError: If the item isn't found in the artifact.
        """
        if isinstance(item, ArtifactManifestEntry):
            self.manifest.remove_entry(item)
            return

        path = str(PurePosixPath(item))
        entry = self.manifest.get_entry_by_path(path)
        if entry:
            self.manifest.remove_entry(entry)
            return

        entries = self.manifest.get_entries_in_directory(path)
        if not entries:
            raise FileNotFoundError(f"No such file or directory: {path}")
        for entry in entries:
            self.manifest.remove_entry(entry)

    def get_path(self, name: StrPath) -> ArtifactManifestEntry:
        """Deprecated. Use `get_entry(name)`."""
        deprecate(
            field_name=Deprecated.artifact__get_path,
            warning_message="Artifact.get_path(name) is deprecated, use Artifact.get_entry(name) instead.",
        )
        return self.get_entry(name)

    @ensure_logged
    def get_entry(self, name: StrPath) -> ArtifactManifestEntry:
        """Get the entry with the given name.

        Args:
            name: The artifact relative name to get

        Returns:
            A `W&B` object.

        Raises:
            ArtifactNotLoggedError: if the artifact isn't logged or the run is offline.
            KeyError: if the artifact doesn't contain an entry with the given name.
        """
        name = LogicalPath(name)
        entry = self.manifest.entries.get(name) or self._get_obj_entry(name)[0]
        if entry is None:
            raise KeyError("Path not contained in artifact: {}".format(name))
        entry._parent_artifact = self
        return entry

    @ensure_logged
    def get(self, name: str) -> WBValue | None:
        """Get the WBValue object located at the artifact relative `name`.

        Args:
            name: The artifact relative name to retrieve.

        Returns:
            W&B object that can be logged with `wandb.log()` and visualized in the W&B UI.

        Raises:
            ArtifactNotLoggedError: if the artifact isn't logged or the run is offline
        """
        entry, wb_class = self._get_obj_entry(name)
        if entry is None or wb_class is None:
            return None

        # If the entry is a reference from another artifact, then get it directly from
        # that artifact.
        referenced_id = entry._referenced_artifact_id()
        if referenced_id:
            assert self._client is not None
            artifact = self._from_id(referenced_id, client=self._client)
            assert artifact is not None
            return artifact.get(util.uri_from_path(entry.ref))

        # Special case for wandb.Table. This is intended to be a short term
        # optimization. Since tables are likely to download many other assets in
        # artifact(s), we eagerly download the artifact using the parallelized
        # `artifact.download`. In the future, we should refactor the deserialization
        # pattern such that this special case is not needed.
        if wb_class == wandb.Table:
            self.download()

        # Get the ArtifactManifestEntry
        item = self.get_entry(entry.path)
        item_path = item.download()

        # Load the object from the JSON blob
        result = None
        json_obj = {}
        with open(item_path) as file:
            json_obj = json.load(file)
        result = wb_class.from_json(json_obj, self)
        result._set_artifact_source(self, name)
        return result

    def get_added_local_path_name(self, local_path: str) -> str | None:
        """Get the artifact relative name of a file added by a local filesystem path.

        Args:
            local_path: The local path to resolve into an artifact relative name.

        Returns:
            The artifact relative name.
        """
        entry = self._added_local_paths.get(local_path, None)
        if entry is None:
            return None
        return entry.path

    def _get_obj_entry(
        self, name: str
    ) -> tuple[ArtifactManifestEntry, Type[WBValue]] | tuple[None, None]:  # noqa: UP006  # `type` shadows `Artifact.type`
        """Return an object entry by name, handling any type suffixes.

        When objects are added with `.add(obj, name)`, the name is typically changed to
        include the suffix of the object type when serializing to JSON. So we need to be
        able to resolve a name, without tasking the user with appending .THING.json.
        This method returns an entry if it exists by a suffixed name.

        Args:
            name: name used when adding
        """
        for wb_class in WBValue.type_mapping().values():
            wandb_file_name = wb_class.with_suffix(name)
            entry = self.manifest.entries.get(wandb_file_name)
            if entry is not None:
                return entry, wb_class
        return None, None

    # Downloading.

    @ensure_logged
    def download(
        self,
        root: StrPath | None = None,
        allow_missing_references: bool = False,
        skip_cache: bool | None = None,
        path_prefix: StrPath | None = None,
    ) -> FilePathStr:
        """Download the contents of the artifact to the specified root directory.

        Existing files located within `root` are not modified. Explicitly delete `root`
        before you call `download` if you want the contents of `root` to exactly match
        the artifact.

        Args:
            root: The directory W&B stores the artifact's files.
            allow_missing_references: If set to `True`, any invalid reference paths
                will be ignored while downloading referenced files.
            skip_cache: If set to `True`, the artifact cache will be skipped when
                downloading and W&B will download each file into the default root or
                specified download directory.
            path_prefix: If specified, only files with a path that starts with the given
                prefix will be downloaded. Uses unix format (forward slashes).

        Returns:
            The path to the downloaded contents.

        Raises:
            ArtifactNotLoggedError: If the artifact is not logged.
            RuntimeError: If the artifact is attempted to be downloaded in offline mode.
        """
        root = FilePathStr(str(root or self._default_root()))
        self._add_download_root(root)

        # TODO: we need a better way to check for offline mode across the app, as this is an anti-pattern
        if env.is_offline() or util._is_offline():
            raise RuntimeError("Cannot download artifacts in offline mode.")

        # TODO: download artifacts using core when implemented
        # if is_require_core():
        #     return self._download_using_core(
        #         root=root,
        #         allow_missing_references=allow_missing_references,
        #         skip_cache=bool(skip_cache),
        #         path_prefix=path_prefix,
        #     )
        return self._download(
            root=root,
            allow_missing_references=allow_missing_references,
            skip_cache=skip_cache,
            path_prefix=path_prefix,
        )

    def _download_using_core(
        self,
        root: str,
        allow_missing_references: bool = False,
        skip_cache: bool = False,
        path_prefix: StrPath | None = None,
    ) -> FilePathStr:
        import pathlib

        from wandb.sdk.backend.backend import Backend

        if wandb.run is None:
            wl = wandb.setup()

            stream_id = generate_id()

            settings = wl.settings.to_proto()
            # TODO: remove this
            tmp_dir = pathlib.Path(tempfile.mkdtemp())

            settings.sync_dir.value = str(tmp_dir)
            settings.sync_file.value = str(tmp_dir / f"{stream_id}.wandb")
            settings.files_dir.value = str(tmp_dir / "files")
            settings.run_id.value = stream_id

            service = wl.ensure_service()
            service.inform_init(settings=settings, run_id=stream_id)

            backend = Backend(settings=wl.settings, service=service)
            backend.ensure_launched()

            assert backend.interface
            backend.interface._stream_id = stream_id  # type: ignore
        else:
            assert wandb.run._backend
            backend = wandb.run._backend

        assert backend.interface
        handle = backend.interface.deliver_download_artifact(
            self.id,  # type: ignore
            root,
            allow_missing_references,
            skip_cache,
            path_prefix,  # type: ignore
        )
        # TODO: Start the download process in the user process too, to handle reference downloads
        self._download(
            root=root,
            allow_missing_references=allow_missing_references,
            skip_cache=skip_cache,
            path_prefix=path_prefix,
        )
        result = handle.wait_or(timeout=None)

        response = result.response.download_artifact_response
        if response.error_message:
            raise ValueError(f"Error downloading artifact: {response.error_message}")

        return FilePathStr(root)

    def _download(
        self,
        root: str,
        allow_missing_references: bool = False,
        skip_cache: bool | None = None,
        path_prefix: StrPath | None = None,
    ) -> FilePathStr:
        nfiles = len(self.manifest.entries)
        size = sum(e.size or 0 for e in self.manifest.entries.values())
        log = False
        if nfiles > 5000 or size > 50 * 1024 * 1024:
            log = True
            termlog(
                "Downloading large artifact {}, {:.2f}MB. {} files... ".format(
                    self.name, size / (1024 * 1024), nfiles
                ),
            )
            start_time = datetime.now()
        download_logger = ArtifactDownloadLogger(nfiles=nfiles)

        def _download_entry(
            entry: ArtifactManifestEntry,
            api_key: str | None,
            cookies: dict | None,
            headers: dict | None,
        ) -> None:
            _thread_local_api_settings.api_key = api_key
            _thread_local_api_settings.cookies = cookies
            _thread_local_api_settings.headers = headers

            try:
                entry.download(root, skip_cache=skip_cache)
            except FileNotFoundError as e:
                if allow_missing_references:
                    wandb.termwarn(str(e))
                    return
                raise
            except _GCSIsADirectoryError as e:
                logger.debug(str(e))
                return
            download_logger.notify_downloaded()

        download_entry = partial(
            _download_entry,
            api_key=_thread_local_api_settings.api_key,
            cookies=_thread_local_api_settings.cookies,
            headers=_thread_local_api_settings.headers,
        )

        with concurrent.futures.ThreadPoolExecutor(64) as executor:
            active_futures = set()
            has_next_page = True
            cursor = None
            while has_next_page:
                fetch_url_batch_size = env.get_artifact_fetch_file_url_batch_size()
                attrs = self._fetch_file_urls(cursor, fetch_url_batch_size)
                has_next_page = attrs["pageInfo"]["hasNextPage"]
                cursor = attrs["pageInfo"]["endCursor"]
                for edge in attrs["edges"]:
                    entry = self.get_entry(edge["node"]["name"])
                    # TODO: uncomment once artifact downloads are supported in core
                    # if require_core and entry.ref is None:
                    #     # Handled by core
                    #     continue
                    entry._download_url = edge["node"]["directUrl"]
                    if (not path_prefix) or entry.path.startswith(str(path_prefix)):
                        active_futures.add(executor.submit(download_entry, entry))
                # Wait for download threads to catch up.
                max_backlog = fetch_url_batch_size
                if len(active_futures) > max_backlog:
                    for future in concurrent.futures.as_completed(active_futures):
                        future.result()  # check for errors
                        active_futures.remove(future)
                        if len(active_futures) <= max_backlog:
                            break
            # Check for errors.
            for future in concurrent.futures.as_completed(active_futures):
                future.result()

        if log:
            now = datetime.now()
            delta = abs((now - start_time).total_seconds())
            hours = int(delta // 3600)
            minutes = int((delta - hours * 3600) // 60)
            seconds = delta - hours * 3600 - minutes * 60
            termlog(
                f"Done. {hours}:{minutes}:{seconds:.1f}",
                prefix=False,
            )
        return FilePathStr(root)

    @retry.retriable(
        retry_timedelta=timedelta(minutes=3),
        retryable_exceptions=(requests.RequestException),
    )
    def _fetch_file_urls(self, cursor: str | None, per_page: int | None = 5000) -> Any:
<<<<<<< HEAD
        if Api()._check_server_feature_with_fallback(
=======
        if InternalApi()._check_server_feature_with_fallback(
>>>>>>> 389af95f
            pb.ServerFeature.ARTIFACT_COLLECTION_MEMBERSHIP_FILES
        ):
            query = gql(
                """
                query ArtifactCollectionMembershipFileURLs($entityName: String!, $projectName: String!, \
                        $artifactName: String!, $artifactVersionIndex: String!, $cursor: String, $perPage: Int) {
                    project(name: $projectName, entityName: $entityName) {
                        artifactCollection(name: $artifactName) {
                            artifactMembership(aliasName: $artifactVersionIndex) {
                                files(after: $cursor, first: $perPage) {
                                    pageInfo {
                                        hasNextPage
                                        endCursor
                                    }
                                    edges {
                                        node {
                                            name
                                            directUrl
                                        }
                                    }
                                }
                            }
                        }
                    }
                }
                """
            )
            assert self._client is not None
            response = self._client.execute(
                query,
                variable_values={
<<<<<<< HEAD
                    "entityName": self.collection.entity,
                    "projectName": self.collection.project,
=======
                    "entityName": self.entity,
                    "projectName": self.project,
>>>>>>> 389af95f
                    "artifactName": self.name.split(":")[0],
                    "artifactVersionIndex": self.version,
                    "cursor": cursor,
                    "perPage": per_page,
                },
                timeout=60,
            )
            return response["project"]["artifactCollection"]["artifactMembership"][
                "files"
            ]
        else:
            query = gql(
                """
                query ArtifactFileURLs($id: ID!, $cursor: String, $perPage: Int) {
                    artifact(id: $id) {
                        files(after: $cursor, first: $perPage) {
                            pageInfo {
                                hasNextPage
                                endCursor
                            }
                            edges {
                                node {
                                    name
                                    directUrl
                                }
                            }
                        }
                    }
                }
                """
            )
            assert self._client is not None
            response = self._client.execute(
                query,
                variable_values={"id": self.id, "cursor": cursor, "perPage": per_page},
                timeout=60,
            )
            return response["artifact"]["files"]

    @ensure_logged
    def checkout(self, root: str | None = None) -> str:
        """Replace the specified root directory with the contents of the artifact.

        WARNING: This will delete all files in `root` that are not included in the
        artifact.

        Args:
            root: The directory to replace with this artifact's files.

        Returns:
           The path of the checked out contents.

        Raises:
            ArtifactNotLoggedError: If the artifact is not logged.
        """
        root = root or self._default_root(include_version=False)

        for dirpath, _, files in os.walk(root):
            for file in files:
                full_path = os.path.join(dirpath, file)
                artifact_path = os.path.relpath(full_path, start=root)
                try:
                    self.get_entry(artifact_path)
                except KeyError:
                    # File is not part of the artifact, remove it.
                    os.remove(full_path)

        return self.download(root=root)

    @ensure_logged
    def verify(self, root: str | None = None) -> None:
        """Verify that the contents of an artifact match the manifest.

        All files in the directory are checksummed and the checksums are then
        cross-referenced against the artifact's manifest. References are not verified.

        Args:
            root: The directory to verify. If None artifact will be downloaded to
                './artifacts/self.name/'

        Raises:
            ArtifactNotLoggedError: If the artifact is not logged.
            ValueError: If the verification fails.
        """
        root = root or self._default_root()

        for dirpath, _, files in os.walk(root):
            for file in files:
                full_path = os.path.join(dirpath, file)
                artifact_path = os.path.relpath(full_path, start=root)
                try:
                    self.get_entry(artifact_path)
                except KeyError:
                    raise ValueError(
                        "Found file {} which is not a member of artifact {}".format(
                            full_path, self.name
                        )
                    )

        ref_count = 0
        for entry in self.manifest.entries.values():
            if entry.ref is None:
                if md5_file_b64(os.path.join(root, entry.path)) != entry.digest:
                    raise ValueError("Digest mismatch for file: {}".format(entry.path))
            else:
                ref_count += 1
        if ref_count > 0:
            termwarn(f"skipped verification of {ref_count} refs")

    @ensure_logged
    def file(self, root: str | None = None) -> StrPath:
        """Download a single file artifact to the directory you specify with `root`.

        Args:
            root: The root directory to store the file. Defaults to
                './artifacts/self.name/'.

        Returns:
            The full path of the downloaded file.

        Raises:
            ArtifactNotLoggedError: If the artifact is not logged.
            ValueError: If the artifact contains more than one file.
        """
        if root is None:
            root = os.path.join(".", "artifacts", self.name)

        if len(self.manifest.entries) > 1:
            raise ValueError(
                "This artifact contains more than one file, call `.download()` to get "
                'all files or call .get_entry("filename").download()'
            )

        return self.get_entry(list(self.manifest.entries)[0]).download(root)

    @ensure_logged
    def files(
        self, names: list[str] | None = None, per_page: int = 50
    ) -> ArtifactFiles:
        """Iterate over all files stored in this artifact.

        Args:
            names: The filename paths relative to the root of the artifact you wish to
                list.
            per_page: The number of files to return per request.

        Returns:
            An iterator containing `File` objects.

        Raises:
            ArtifactNotLoggedError: If the artifact is not logged.
        """
        return ArtifactFiles(self._client, self, names, per_page)

    def _default_root(self, include_version: bool = True) -> FilePathStr:
        name = self.source_name if include_version else self.source_name.split(":")[0]
        root = os.path.join(env.get_artifact_dir(), name)
        # In case we're on a system where the artifact dir has a name corresponding to
        # an unexpected filesystem, we'll check for alternate roots. If one exists we'll
        # use that, otherwise we'll fall back to the system-preferred path.
        path = filesystem.check_exists(root) or filesystem.system_preferred_path(root)
        return FilePathStr(str(path))

    def _add_download_root(self, dir_path: str) -> None:
        self._download_roots.add(os.path.abspath(dir_path))

    def _local_path_to_name(self, file_path: str) -> str | None:
        """Convert a local file path to a path entry in the artifact."""
        abs_file_path = os.path.abspath(file_path)
        abs_file_parts = abs_file_path.split(os.sep)
        for i in range(len(abs_file_parts) + 1):
            if os.path.join(os.sep, *abs_file_parts[:i]) in self._download_roots:
                return os.path.join(*abs_file_parts[i:])
        return None

    # Others.

    @ensure_logged
    def delete(self, delete_aliases: bool = False) -> None:
        """Delete an artifact and its files.

        If called on a linked artifact (i.e. a member of a portfolio collection): only the link is deleted, and the
        source artifact is unaffected.

        Args:
            delete_aliases: If set to `True`, deletes all aliases associated with the artifact.
                Otherwise, this raises an exception if the artifact has existing
                aliases.
                This parameter is ignored if the artifact is linked (i.e. a member of a portfolio collection).

        Raises:
            ArtifactNotLoggedError: If the artifact is not logged.
        """
        if self.collection.is_sequence():
            self._delete(delete_aliases)
        else:
            self._unlink()

    @normalize_exceptions
    def _delete(self, delete_aliases: bool = False) -> None:
        mutation = gql(
            """
            mutation DeleteArtifact($artifactID: ID!, $deleteAliases: Boolean) {
                deleteArtifact(input: {
                    artifactID: $artifactID
                    deleteAliases: $deleteAliases
                }) {
                    artifact {
                        id
                    }
                }
            }
            """
        )
        assert self._client is not None
        self._client.execute(
            mutation,
            variable_values={
                "artifactID": self.id,
                "deleteAliases": delete_aliases,
            },
        )

    @normalize_exceptions
    def link(self, target_path: str, aliases: list[str] | None = None) -> None:
        """Link this artifact to a portfolio (a promoted collection of artifacts).

        Args:
            target_path: The path to the portfolio inside a project.
                The target path must adhere to one of the following
                schemas `{portfolio}`, `{project}/{portfolio}` or
                `{entity}/{project}/{portfolio}`.
                To link the artifact to the Model Registry, rather than to a generic
                portfolio inside a project, set `target_path` to the following
                schema `{"model-registry"}/{Registered Model Name}` or
                `{entity}/{"model-registry"}/{Registered Model Name}`.
            aliases: A list of strings that uniquely identifies the artifact inside the
                specified portfolio.

        Raises:
            ArtifactNotLoggedError: If the artifact is not logged.
        """
        if wandb.run is None:
            with wandb.init(  # type: ignore
                entity=self._source_entity,
                project=self._source_project,
                job_type="auto",
                settings=wandb.Settings(silent="true"),
            ) as run:
                run.link_artifact(self, target_path, aliases)
        else:
            wandb.run.link_artifact(self, target_path, aliases)

    @ensure_logged
    def unlink(self) -> None:
        """Unlink this artifact if it is currently a member of a portfolio (a promoted collection of artifacts).

        Raises:
            ArtifactNotLoggedError: If the artifact is not logged.
            ValueError: If the artifact is not linked, i.e. it is not a member of a portfolio collection.
        """
        # Fail early if this isn't a linked artifact to begin with
        if self.collection.is_sequence():
            raise ValueError(
                f"Artifact {self.qualified_name!r} is not a linked artifact and cannot be unlinked.  "
                f"To delete it, use {self.delete.__qualname__!r} instead."
            )

        self._unlink()

    @normalize_exceptions
    def _unlink(self) -> None:
        mutation = gql(
            """
            mutation UnlinkArtifact($artifactID: ID!, $artifactPortfolioID: ID!) {
                unlinkArtifact(
                    input: { artifactID: $artifactID, artifactPortfolioID: $artifactPortfolioID }
                ) {
                    artifactID
                    success
                    clientMutationId
                }
            }
            """
        )
        assert self._client is not None
        self._client.execute(
            mutation,
            variable_values={
                "artifactID": self.id,
                "artifactPortfolioID": self.collection.id,
            },
        )

    @ensure_logged
    def used_by(self) -> list[Run]:
        """Get a list of the runs that have used this artifact.

        Returns:
            A list of `Run` objects.

        Raises:
            ArtifactNotLoggedError: If the artifact is not logged.
        """
        query = gql(
            """
            query ArtifactUsedBy(
                $id: ID!,
            ) {
                artifact(id: $id) {
                    usedBy {
                        edges {
                            node {
                                name
                                project {
                                    name
                                    entityName
                                }
                            }
                        }
                    }
                }
            }
            """
        )
        assert self._client is not None
        response = self._client.execute(
            query,
            variable_values={"id": self.id},
        )
        return [
            Run(
                self._client,
                edge["node"]["project"]["entityName"],
                edge["node"]["project"]["name"],
                edge["node"]["name"],
            )
            for edge in response.get("artifact", {}).get("usedBy", {}).get("edges", [])
        ]

    @ensure_logged
    def logged_by(self) -> Run | None:
        """Get the W&B run that originally logged the artifact.

        Returns:
            The name of the W&B run that originally logged the artifact.

        Raises:
            ArtifactNotLoggedError: If the artifact is not logged.
        """
        query = gql(
            """
            query ArtifactCreatedBy(
                $id: ID!
            ) {
                artifact(id: $id) {
                    createdBy {
                        ... on Run {
                            name
                            project {
                                name
                                entityName
                            }
                        }
                    }
                }
            }
        """
        )
        assert self._client is not None
        response = self._client.execute(
            query,
            variable_values={"id": self.id},
        )
        creator = response.get("artifact", {}).get("createdBy", {})
        if creator.get("name") is None:
            return None
        return Run(
            self._client,
            creator["project"]["entityName"],
            creator["project"]["name"],
            creator["name"],
        )

    @ensure_logged
    def json_encode(self) -> dict[str, Any]:
        """Returns the artifact encoded to the JSON format.

        Returns:
            A `dict` with `string` keys representing attributes of the artifact.
        """
        return util.artifact_to_json(self)

    @staticmethod
    def _expected_type(
        entity_name: str, project_name: str, name: str, client: RetryingClient
    ) -> str | None:
        """Returns the expected type for a given artifact name and project."""
        query = gql(
            """
            query ArtifactType(
                $entityName: String,
                $projectName: String,
                $name: String!
            ) {
                project(name: $projectName, entityName: $entityName) {
                    artifact(name: $name) {
                        artifactType {
                            name
                        }
                    }
                }
            }
            """
        )
        if ":" not in name:
            name += ":latest"
        response = client.execute(
            query,
            variable_values={
                "entityName": entity_name,
                "projectName": project_name,
                "name": name,
            },
        )
        return (
            ((response.get("project") or {}).get("artifact") or {}).get("artifactType")
            or {}
        ).get("name")

    @staticmethod
    def _normalize_metadata(metadata: dict[str, Any] | None) -> dict[str, Any]:
        if metadata is None:
            return {}
        if not isinstance(metadata, dict):
            raise TypeError(f"metadata must be dict, not {type(metadata)}")
        return cast(
            Dict[str, Any], json.loads(json.dumps(util.json_friendly_val(metadata)))
        )

    def _load_manifest(self, url: str) -> ArtifactManifest:
        with requests.get(url) as response:
            response.raise_for_status()
            return ArtifactManifest.from_manifest_json(response.json())

    def _ttl_duration_seconds_to_gql(self) -> int | None:
        # Set artifact ttl value to ttl_duration_seconds if the user set a value
        # otherwise use ttl_status to indicate the backend INHERIT(-1) or DISABLED(-2) when the TTL is None
        # When ttl_change = None its a no op since nothing changed
        INHERIT = -1  # noqa: N806
        DISABLED = -2  # noqa: N806

        if not self._ttl_changed:
            return None
        if self._ttl_is_inherited:
            return INHERIT
        return self._ttl_duration_seconds or DISABLED


def _ttl_duration_seconds_from_gql(gql_ttl_duration_seconds: int | None) -> int | None:
    # If gql_ttl_duration_seconds is not positive, its indicating that TTL is DISABLED(-2)
    # gql_ttl_duration_seconds only returns None if the server is not compatible with setting Artifact TTLs
    if gql_ttl_duration_seconds and gql_ttl_duration_seconds > 0:
        return gql_ttl_duration_seconds
    return None


class _ArtifactVersionType(WBType):
    name = "artifactVersion"
    types = [Artifact]


TypeRegistry.add(_ArtifactVersionType)<|MERGE_RESOLUTION|>--- conflicted
+++ resolved
@@ -1970,11 +1970,7 @@
         retryable_exceptions=(requests.RequestException),
     )
     def _fetch_file_urls(self, cursor: str | None, per_page: int | None = 5000) -> Any:
-<<<<<<< HEAD
-        if Api()._check_server_feature_with_fallback(
-=======
         if InternalApi()._check_server_feature_with_fallback(
->>>>>>> 389af95f
             pb.ServerFeature.ARTIFACT_COLLECTION_MEMBERSHIP_FILES
         ):
             query = gql(
@@ -2006,13 +2002,8 @@
             response = self._client.execute(
                 query,
                 variable_values={
-<<<<<<< HEAD
-                    "entityName": self.collection.entity,
-                    "projectName": self.collection.project,
-=======
                     "entityName": self.entity,
                     "projectName": self.project,
->>>>>>> 389af95f
                     "artifactName": self.name.split(":")[0],
                     "artifactVersionIndex": self.version,
                     "cursor": cursor,
