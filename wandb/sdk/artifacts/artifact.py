"""Artifact class."""
import atexit
import concurrent.futures
import contextlib
import json
import multiprocessing.dummy
import os
import re
import shutil
import stat
import tempfile
import time
from copy import copy
from datetime import datetime, timedelta
from functools import partial
from pathlib import PurePosixPath
from typing import (
    IO,
    TYPE_CHECKING,
    Any,
    Dict,
    Generator,
    List,
    Optional,
    Sequence,
    Set,
    Tuple,
    Type,
    Union,
    cast,
)
from urllib.parse import urlparse

import requests

import wandb
from wandb import data_types, env, util
from wandb.apis.normalize import normalize_exceptions
from wandb.apis.public import ArtifactCollection, ArtifactFiles, RetryingClient, Run
from wandb.data_types import WBValue
from wandb.errors.term import termerror, termlog, termwarn
from wandb.sdk.artifacts.artifact_download_logger import ArtifactDownloadLogger
from wandb.sdk.artifacts.artifact_instance_cache import artifact_instance_cache
from wandb.sdk.artifacts.artifact_manifest import ArtifactManifest
from wandb.sdk.artifacts.artifact_manifest_entry import ArtifactManifestEntry
from wandb.sdk.artifacts.artifact_manifests.artifact_manifest_v1 import (
    ArtifactManifestV1,
)
from wandb.sdk.artifacts.artifact_state import ArtifactState
from wandb.sdk.artifacts.artifact_ttl import ArtifactTTL
from wandb.sdk.artifacts.exceptions import (
    ArtifactFinalizedError,
    ArtifactNotLoggedError,
    WaitTimeoutError,
)
from wandb.sdk.artifacts.staging import get_staging_dir
from wandb.sdk.artifacts.storage_layout import StorageLayout
from wandb.sdk.artifacts.storage_policies import WANDB_STORAGE_POLICY
from wandb.sdk.artifacts.storage_policy import StoragePolicy
from wandb.sdk.data_types._dtypes import Type as WBType
from wandb.sdk.data_types._dtypes import TypeRegistry
from wandb.sdk.internal.internal_api import Api as InternalApi
from wandb.sdk.internal.thread_local_settings import _thread_local_api_settings
from wandb.sdk.lib import filesystem, retry, runid, telemetry
from wandb.sdk.lib.hashutil import B64MD5, b64_to_hex_id, md5_file_b64
from wandb.sdk.lib.mailbox import Mailbox
from wandb.sdk.lib.paths import FilePathStr, LogicalPath, StrPath, URIStr
from wandb.sdk.lib.runid import generate_id
from wandb.util import get_core_path

reset_path = util.vendor_setup()

from wandb_gql import gql  # noqa: E402

reset_path()

if TYPE_CHECKING:
    from wandb.sdk.interface.message_future import MessageFuture


class Artifact:
    """Flexible and lightweight building block for dataset and model versioning.

    Construct an empty W&B Artifact. Populate an artifacts contents with methods that
    begin with `add`. Once the artifact has all the desired files, you can call
    `wandb.log_artifact()` to log it.

    Arguments:
        name: A human-readable name for the artifact. Use the name to identify
            a specific artifact in the W&B App UI or programmatically. You can
            interactively reference an artifact with the `use_artifact` Public API.
            A name can contain letters, numbers, underscores, hyphens, and dots.
            The name must be unique across a project.
        type: The artifact's type. Use the type of an artifact to both organize
            and differentiate artifacts. You can use any string that contains letters,
            numbers, underscores, hyphens, and dots. Common types include `dataset` or `model`.
            Include `model` within your type string if you want to link the artifact
            to the W&B Model Registry.
        description: A description of the artifact. For Model or Dataset Artifacts,
            add documentation for your standardized team model or dataset card. View
            an artifact's description programmatically with the `Artifact.description`
            attribute or programmatically with the W&B App UI. W&B renders the
            description as markdown in the W&B App.
        metadata: Additional information about an artifact. Specify metadata as a
            dictionary of key-value pairs. You can specify no more than 100 total keys.

    Returns:
        An `Artifact` object.
    """

    _TMP_DIR = tempfile.TemporaryDirectory("wandb-artifacts")
    atexit.register(_TMP_DIR.cleanup)

    def __init__(
        self,
        name: str,
        type: str,
        description: Optional[str] = None,
        metadata: Optional[Dict[str, Any]] = None,
        incremental: bool = False,
        use_as: Optional[str] = None,
    ) -> None:
        if not re.match(r"^[a-zA-Z0-9_\-.]+$", name):
            raise ValueError(
                f"Artifact name may only contain alphanumeric characters, dashes, "
                f"underscores, and dots. Invalid name: {name}"
            )
        if type == "job" or type.startswith("wandb-"):
            raise ValueError(
                "Artifact types 'job' and 'wandb-*' are reserved for internal use. "
                "Please use a different type."
            )
        if incremental:
            termwarn("Using experimental arg `incremental`")

        # Internal.
        self._client: Optional[RetryingClient] = None

        storage_policy_cls = StoragePolicy.lookup_by_name(WANDB_STORAGE_POLICY)
        layout = StorageLayout.V1 if env.get_use_v1_artifacts() else StorageLayout.V2
        policy_config = {"storageLayout": layout}
        self._storage_policy = storage_policy_cls.from_config(config=policy_config)

        self._tmp_dir: Optional[tempfile.TemporaryDirectory] = None
        self._added_objs: Dict[
            int, Tuple[data_types.WBValue, ArtifactManifestEntry]
        ] = {}
        self._added_local_paths: Dict[str, ArtifactManifestEntry] = {}
        self._save_future: Optional[MessageFuture] = None
        self._download_roots: Set[str] = set()
        # Set by new_draft(), otherwise the latest artifact will be used as the base.
        self._base_id: Optional[str] = None
        # Properties.
        self._id: Optional[str] = None
        self._client_id: str = runid.generate_id(128)
        self._sequence_client_id: str = runid.generate_id(128)
        self._entity: Optional[str] = None
        self._project: Optional[str] = None
        self._name: str = name  # includes version after saving
        self._version: Optional[str] = None
        self._source_entity: Optional[str] = None
        self._source_project: Optional[str] = None
        self._source_name: str = name  # includes version after saving
        self._source_version: Optional[str] = None
        self._type: str = type
        self._description: Optional[str] = description
        self._metadata: dict = self._normalize_metadata(metadata)
        self._ttl_duration_seconds: Optional[int] = None
        self._ttl_is_inherited: bool = True
        self._ttl_changed: bool = False
        self._aliases: List[str] = []
        self._saved_aliases: List[str] = []
        self._distributed_id: Optional[str] = None
        self._incremental: bool = incremental
        self._use_as: Optional[str] = use_as
        self._state: ArtifactState = ArtifactState.PENDING
        self._manifest: Optional[ArtifactManifest] = ArtifactManifestV1(
            self._storage_policy
        )
        self._commit_hash: Optional[str] = None
        self._file_count: Optional[int] = None
        self._created_at: Optional[str] = None
        self._updated_at: Optional[str] = None
        self._final: bool = False

        # Cache.
        artifact_instance_cache[self._client_id] = self

    def __repr__(self) -> str:
        return f"<Artifact {self.id or self.name}>"

    @classmethod
    def _from_id(cls, artifact_id: str, client: RetryingClient) -> Optional["Artifact"]:
        artifact = artifact_instance_cache.get(artifact_id)
        if artifact is not None:
            return artifact

        query = gql(
            """
            query ArtifactByID($id: ID!) {
                artifact(id: $id) {
                    ...ArtifactFragment
                    currentManifest {
                        file {
                            directUrl
                        }
                    }
                }
            }
            """
            + cls._get_gql_artifact_fragment()
        )
        response = client.execute(
            query,
            variable_values={"id": artifact_id},
        )
        attrs = response.get("artifact")
        if attrs is None:
            return None
        entity = attrs["artifactSequence"]["project"]["entityName"]
        project = attrs["artifactSequence"]["project"]["name"]
        name = "{}:v{}".format(attrs["artifactSequence"]["name"], attrs["versionIndex"])
        return cls._from_attrs(entity, project, name, attrs, client)

    @classmethod
    def _from_name(
        cls, entity: str, project: str, name: str, client: RetryingClient
    ) -> "Artifact":
        query = gql(
            """
            query ArtifactByName(
                $entityName: String!,
                $projectName: String!,
                $name: String!
            ) {
                project(name: $projectName, entityName: $entityName) {
                    artifact(name: $name) {
                        ...ArtifactFragment
                    }
                }
            }
            """
            + cls._get_gql_artifact_fragment()
        )
        response = client.execute(
            query,
            variable_values={
                "entityName": entity,
                "projectName": project,
                "name": name,
            },
        )
        attrs = response.get("project", {}).get("artifact")
        if attrs is None:
            raise ValueError(
                f"Unable to fetch artifact with name {entity}/{project}/{name}"
            )
        return cls._from_attrs(entity, project, name, attrs, client)

    @classmethod
    def _from_attrs(
        cls,
        entity: str,
        project: str,
        name: str,
        attrs: Dict[str, Any],
        client: RetryingClient,
    ) -> "Artifact":
        # Placeholder is required to skip validation.
        artifact = cls("placeholder", type="placeholder")
        artifact._client = client
        artifact._id = attrs["id"]
        artifact._entity = entity
        artifact._project = project
        artifact._name = name
        aliases = [
            alias["alias"]
            for alias in attrs["aliases"]
            if alias["artifactCollection"]["project"]["entityName"] == entity
            and alias["artifactCollection"]["project"]["name"] == project
            and alias["artifactCollection"]["name"] == name.split(":")[0]
        ]
        version_aliases = [
            alias for alias in aliases if util.alias_is_version_index(alias)
        ]
        assert len(version_aliases) == 1
        artifact._version = version_aliases[0]
        artifact._source_entity = attrs["artifactSequence"]["project"]["entityName"]
        artifact._source_project = attrs["artifactSequence"]["project"]["name"]
        artifact._source_name = "{}:v{}".format(
            attrs["artifactSequence"]["name"], attrs["versionIndex"]
        )
        artifact._source_version = "v{}".format(attrs["versionIndex"])
        artifact._type = attrs["artifactType"]["name"]
        artifact._description = attrs["description"]
        artifact.metadata = cls._normalize_metadata(
            json.loads(attrs["metadata"] or "{}")
        )
        artifact._ttl_duration_seconds = artifact._ttl_duration_seconds_from_gql(
            attrs.get("ttlDurationSeconds")
        )
        artifact._ttl_is_inherited = (
            True if attrs.get("ttlIsInherited") is None else attrs["ttlIsInherited"]
        )
        artifact._aliases = [
            alias for alias in aliases if not util.alias_is_version_index(alias)
        ]
        artifact._saved_aliases = copy(artifact._aliases)
        artifact._state = ArtifactState(attrs["state"])
        if "currentManifest" in attrs:
            artifact._load_manifest(attrs["currentManifest"]["file"]["directUrl"])
        else:
            artifact._manifest = None
        artifact._commit_hash = attrs["commitHash"]
        artifact._file_count = attrs["fileCount"]
        artifact._created_at = attrs["createdAt"]
        artifact._updated_at = attrs["updatedAt"]
        artifact._final = True
        # Cache.

        assert artifact.id is not None
        artifact_instance_cache[artifact.id] = artifact
        return artifact

    def new_draft(self) -> "Artifact":
        """Create a new draft artifact with the same content as this committed artifact.

        The artifact returned can be extended or modified and logged as a new version.

        Returns:
            An `Artifact` object.

        Raises:
            ArtifactNotLoggedError: If the artifact is not logged.
        """
        self._ensure_logged("new_draft")

        # Name, _entity and _project are set to the *source* name/entity/project:
        # if this artifact is saved it must be saved to the source sequence.
        artifact = Artifact(self.source_name.split(":")[0], self.type)
        artifact._entity = self._source_entity
        artifact._project = self._source_project
        artifact._source_entity = self._source_entity
        artifact._source_project = self._source_project

        # This artifact's parent is the one we are making a draft from.
        artifact._base_id = self.id

        # We can reuse the client, and copy over all the attributes that aren't
        # version-dependent and don't depend on having been logged.
        artifact._client = self._client
        artifact._description = self.description
        artifact._metadata = self.metadata
        artifact._manifest = ArtifactManifest.from_manifest_json(
            self.manifest.to_manifest_json()
        )
        return artifact

    # Properties (Python Class managed attributes).

    @property
    def id(self) -> Optional[str]:
        """The artifact's ID."""
        if self.is_draft():
            return None
        assert self._id is not None
        return self._id

    @property
    def entity(self) -> str:
        """The name of the entity of the secondary (portfolio) artifact collection."""
        self._ensure_logged("entity")
        assert self._entity is not None
        return self._entity

    @property
    def project(self) -> str:
        """The name of the project of the secondary (portfolio) artifact collection."""
        self._ensure_logged("project")
        assert self._project is not None
        return self._project

    @property
    def name(self) -> str:
        """The artifact name and version in its secondary (portfolio) collection.

        A string with the format {collection}:{alias}. Before the artifact is saved,
        contains only the name since the version is not yet known.
        """
        return self._name

    @property
    def qualified_name(self) -> str:
        """The entity/project/name of the secondary (portfolio) collection."""
        return f"{self.entity}/{self.project}/{self.name}"

    @property
    def version(self) -> str:
        """The artifact's version in its secondary (portfolio) collection."""
        self._ensure_logged("version")
        assert self._version is not None
        return self._version

    @property
    def collection(self) -> ArtifactCollection:
        """The collection this artifact was retrieved from.

        A collection is an ordered group of artifact versions.
        If this artifact was retrieved from a portfolio / linked collection, that
        collection will be returned rather than the the collection
        that an artifact version originated from. The collection
        that an artifact originates from is known as the source sequence.
        """
        self._ensure_logged("collection")
        base_name = self.name.split(":")[0]
        return ArtifactCollection(
            self._client, self.entity, self.project, base_name, self.type
        )

    @property
    def source_entity(self) -> str:
        """The name of the entity of the primary (sequence) artifact collection."""
        self._ensure_logged("source_entity")
        assert self._source_entity is not None
        return self._source_entity

    @property
    def source_project(self) -> str:
        """The name of the project of the primary (sequence) artifact collection."""
        self._ensure_logged("source_project")
        assert self._source_project is not None
        return self._source_project

    @property
    def source_name(self) -> str:
        """The artifact name and version in its primary (sequence) collection.

        A string with the format {collection}:{alias}. Before the artifact is saved,
        contains only the name since the version is not yet known.
        """
        return self._source_name

    @property
    def source_qualified_name(self) -> str:
        """The entity/project/name of the primary (sequence) collection."""
        return f"{self.source_entity}/{self.source_project}/{self.source_name}"

    @property
    def source_version(self) -> str:
        """The artifact's version in its primary (sequence) collection.

        A string with the format "v{number}".
        """
        self._ensure_logged("source_version")
        assert self._source_version is not None
        return self._source_version

    @property
    def source_collection(self) -> ArtifactCollection:
        """The artifact's primary (sequence) collection."""
        self._ensure_logged("source_collection")
        base_name = self.source_name.split(":")[0]
        return ArtifactCollection(
            self._client, self.source_entity, self.source_project, base_name, self.type
        )

    @property
    def type(self) -> str:
        """The artifact's type. Common types include `dataset` or `model`."""
        return self._type

    @property
    def description(self) -> Optional[str]:
        """A description of the artifact."""
        return self._description

    @description.setter
    def description(self, description: Optional[str]) -> None:
        """Set the description of the artifact.

        For model or dataset Artifacts, add documentation for your
        standardized team model or dataset card. In the W&B UI the
        description is rendered as markdown.

        Arguments:
            description: Free text that offers a description of the artifact.
        """
        self._description = description

    @property
    def metadata(self) -> dict:
        """User-defined artifact metadata.

        Structured data associated with the artifact.
        """
        return self._metadata

    @metadata.setter
    def metadata(self, metadata: dict) -> None:
        """User-defined artifact metadata.

        Metadata set this way will eventually be queryable and plottable in the UI; e.g.
        the class distribution of a dataset.

        Note: There is currently a limit of 100 total keys.

        Arguments:
            metadata: Structured data associated with the artifact.
        """
        self._metadata = self._normalize_metadata(metadata)

    @property
    def ttl(self) -> Union[timedelta, None]:
        """The time-to-live (TTL) policy of an artifact.

        Artifacts are deleted shortly after a TTL policy's duration passes.
        If set to `None`, the artifact deactivates TTL policies and will be not
        scheduled for deletion, even if there is a team default TTL.
        An artifact inherits a TTL policy from
        the team default if the team administrator defines a default
        TTL and there is no custom policy set on an artifact.

        Raises:
            ArtifactNotLoggedError: Unable to fetch inherited TTL if the artifact has not been logged or saved
        """
        if self._ttl_is_inherited and (self.is_draft() or self._ttl_changed):
            raise ArtifactNotLoggedError(self, "ttl")
        if self._ttl_duration_seconds is None:
            return None
        return timedelta(seconds=self._ttl_duration_seconds)

    @ttl.setter
    def ttl(self, ttl: Union[timedelta, ArtifactTTL, None]) -> None:
        """The time-to-live (TTL) policy of an artifact.

        Artifacts are deleted shortly after a TTL policy's duration passes.
        If set to `None`, the artifact has no TTL policy set and it is not
        scheduled for deletion. An artifact inherits a TTL policy from
        the team default if the team administrator defines a default
        TTL and there is no custom policy set on an artifact.

        Arguments:
            ttl: The duration as a positive Python `datetime.timedelta` Type
                that represents how long the artifact will remain active from its creation.

        """
        if self.type == "wandb-history":
            raise ValueError("Cannot set artifact TTL for type wandb-history")

        self._ttl_changed = True
        if isinstance(ttl, ArtifactTTL):
            if ttl == ArtifactTTL.INHERIT:
                self._ttl_is_inherited = True
            else:
                raise ValueError(f"Unhandled ArtifactTTL enum {ttl}")
        else:
            self._ttl_is_inherited = False
            if ttl is None:
                self._ttl_duration_seconds = None
            else:
                if ttl.total_seconds() <= 0:
                    raise ValueError(
                        f"Artifact TTL Duration has to be positive. ttl: {ttl.total_seconds()}"
                    )
                self._ttl_duration_seconds = int(ttl.total_seconds())

    @property
    def aliases(self) -> List[str]:
        """List of one or more semantically-friendly references or identifying "nicknames" assigned to an artifact version.

        Aliases are mutable references that you can programmatically reference.
        Change an artifact's alias with the W&B App UI or programmatically.
        See [Create new artifact versions](https://docs.wandb.ai/guides/artifacts/create-a-new-artifact-version)
        for more information.
        """
        self._ensure_logged("aliases")
        return self._aliases

    @aliases.setter
    def aliases(self, aliases: List[str]) -> None:
        """Set the aliases associated with this artifact."""
        self._ensure_logged("aliases")

        if any(char in alias for alias in aliases for char in ["/", ":"]):
            raise ValueError(
                "Aliases must not contain any of the following characters: /, :"
            )
        self._aliases = aliases

    @property
    def distributed_id(self) -> Optional[str]:
        return self._distributed_id

    @distributed_id.setter
    def distributed_id(self, distributed_id: Optional[str]) -> None:
        self._distributed_id = distributed_id

    @property
    def incremental(self) -> bool:
        return self._incremental

    @property
    def use_as(self) -> Optional[str]:
        return self._use_as

    @property
    def state(self) -> str:
        """The status of the artifact. One of: "PENDING", "COMMITTED", or "DELETED"."""
        return self._state.value

    @property
    def manifest(self) -> ArtifactManifest:
        """The artifact's manifest.

        The manifest lists all of its contents, and can't be changed once the artifact
        has been logged.
        """
        if self._manifest is None:
            query = gql(
                """
                query ArtifactManifest(
                    $entityName: String!,
                    $projectName: String!,
                    $name: String!
                ) {
                    project(entityName: $entityName, name: $projectName) {
                        artifact(name: $name) {
                            currentManifest {
                                file {
                                    directUrl
                                }
                            }
                        }
                    }
                }
                """
            )
            assert self._client is not None
            response = self._client.execute(
                query,
                variable_values={
                    "entityName": self._entity,
                    "projectName": self._project,
                    "name": self._name,
                },
            )
            attrs = response["project"]["artifact"]
            self._load_manifest(attrs["currentManifest"]["file"]["directUrl"])
            assert self._manifest is not None
        return self._manifest

    @property
    def digest(self) -> str:
        """The logical digest of the artifact.

        The digest is the checksum of the artifact's contents. If an artifact has the
        same digest as the current `latest` version, then `log_artifact` is a no-op.
        """
        return self.manifest.digest()

    @property
    def size(self) -> int:
        """The total size of the artifact in bytes.

        Includes any references tracked by this artifact.
        """
        total_size: int = 0
        for entry in self.manifest.entries.values():
            if entry.size is not None:
                total_size += entry.size
        return total_size

    @property
    def commit_hash(self) -> str:
        """The hash returned when this artifact was committed."""
        self._ensure_logged("commit_hash")
        assert self._commit_hash is not None
        return self._commit_hash

    @property
    def file_count(self) -> int:
        """The number of files (including references)."""
        self._ensure_logged("file_count")
        assert self._file_count is not None
        return self._file_count

    @property
    def created_at(self) -> str:
        """Timestamp when the artifact was created."""
        self._ensure_logged("created_at")
        assert self._created_at is not None
        return self._created_at

    @property
    def updated_at(self) -> str:
        """The time when the artifact was last updated."""
        self._ensure_logged("updated_at")
        assert self._created_at is not None
        return self._updated_at or self._created_at

    # State management.

    def finalize(self) -> None:
        """Finalize the artifact version.

        You cannot modify an artifact version once it is finalized because the artifact
        is logged as a specific artifact version. Create a new artifact version
        to log more data to an artifact. An artifact is automatically finalized
        when you log the artifact with `log_artifact`.
        """
        self._final = True

    def _ensure_can_add(self) -> None:
        if self._final:
            raise ArtifactFinalizedError(artifact=self)

    def _ensure_logged(self, attr: Optional[str] = None) -> None:
        if self.is_draft():
            raise ArtifactNotLoggedError(self, attr)

    def is_draft(self) -> bool:
        """Check if artifact is not saved.

        Returns: Boolean. `False` if artifact is saved. `True` if artifact is not saved.
        """
        return self._state == ArtifactState.PENDING

    def _is_draft_save_started(self) -> bool:
        return self._save_future is not None

    def save(
        self,
        project: Optional[str] = None,
        settings: Optional["wandb.wandb_sdk.wandb_settings.Settings"] = None,
    ) -> None:
        """Persist any changes made to the artifact.

        If currently in a run, that run will log this artifact. If not currently in a
        run, a run of type "auto" is created to track this artifact.

        Arguments:
            project: A project to use for the artifact in the case that a run is not
                already in context.
            settings: A settings object to use when initializing an automatic run. Most
                commonly used in testing harness.
        """
        if self._state != ArtifactState.PENDING:
            return self._update()

        if self._incremental:
            with telemetry.context() as tel:
                tel.feature.artifact_incremental = True

        if wandb.run is None:
            if settings is None:
                settings = wandb.Settings(silent="true")
            with wandb.init(  # type: ignore
                entity=self._source_entity,
                project=project or self._source_project,
                job_type="auto",
                settings=settings,
            ) as run:
                # redoing this here because in this branch we know we didn't
                # have the run at the beginning of the method
                if self._incremental:
                    with telemetry.context(run=run) as tel:
                        tel.feature.artifact_incremental = True
                run.log_artifact(self)
        else:
            wandb.run.log_artifact(self)

    def _set_save_future(
        self, save_future: "MessageFuture", client: RetryingClient
    ) -> None:
        self._save_future = save_future
        self._client = client

    def wait(self, timeout: Optional[int] = None) -> "Artifact":
        """If needed, wait for this artifact to finish logging.

        Arguments:
            timeout: The time, in seconds, to wait.

        Returns:
            An `Artifact` object.
        """
        if self.is_draft():
            if self._save_future is None:
                raise ArtifactNotLoggedError(self, "wait")
            result = self._save_future.get(timeout)
            if not result:
                raise WaitTimeoutError(
                    "Artifact upload wait timed out, failed to fetch Artifact response"
                )
            response = result.response.log_artifact_response
            if response.error_message:
                raise ValueError(response.error_message)
            self._populate_after_save(response.artifact_id)
        return self

    def _populate_after_save(self, artifact_id: str) -> None:
        query_template = """
            query ArtifactByIDShort($id: ID!) {
                artifact(id: $id) {
                    artifactSequence {
                        project {
                            entityName
                            name
                        }
                        name
                    }
                    versionIndex
                    ttlDurationSeconds
                    ttlIsInherited
                    aliases {
                        artifactCollection {
                            project {
                                entityName
                                name
                            }
                            name
                        }
                        alias
                    }
                    state
                    currentManifest {
                        file {
                            directUrl
                        }
                    }
                    commitHash
                    fileCount
                    createdAt
                    updatedAt
                }
            }
        """

        fields = InternalApi().server_artifact_introspection()
        if "ttlIsInherited" not in fields:
            query_template = query_template.replace("ttlDurationSeconds", "").replace(
                "ttlIsInherited",
                "",
            )
        query = gql(query_template)

        assert self._client is not None
        response = self._client.execute(
            query,
            variable_values={"id": artifact_id},
        )
        attrs = response.get("artifact")
        if attrs is None:
            raise ValueError(f"Unable to fetch artifact with id {artifact_id}")
        self._id = artifact_id
        self._entity = attrs["artifactSequence"]["project"]["entityName"]
        self._project = attrs["artifactSequence"]["project"]["name"]
        self._name = "{}:v{}".format(
            attrs["artifactSequence"]["name"], attrs["versionIndex"]
        )
        self._version = "v{}".format(attrs["versionIndex"])
        self._source_entity = self._entity
        self._source_project = self._project
        self._source_name = self._name
        self._source_version = self._version
        self._ttl_duration_seconds = self._ttl_duration_seconds_from_gql(
            attrs.get("ttlDurationSeconds")
        )
        self._ttl_is_inherited = (
            True if attrs.get("ttlIsInherited") is None else attrs["ttlIsInherited"]
        )
        self._ttl_changed = False  # Reset after saving artifact
        self._aliases = [
            alias["alias"]
            for alias in attrs["aliases"]
            if alias["artifactCollection"]["project"]["entityName"] == self._entity
            and alias["artifactCollection"]["project"]["name"] == self._project
            and alias["artifactCollection"]["name"] == self._name.split(":")[0]
            and not util.alias_is_version_index(alias["alias"])
        ]
        self._state = ArtifactState(attrs["state"])
        self._load_manifest(attrs["currentManifest"]["file"]["directUrl"])
        self._commit_hash = attrs["commitHash"]
        self._file_count = attrs["fileCount"]
        self._created_at = attrs["createdAt"]
        self._updated_at = attrs["updatedAt"]

    @normalize_exceptions
    def _update(self) -> None:
        """Persists artifact changes to the wandb backend."""
        aliases = None
        introspect_query = gql(
            """
            query ProbeServerAddAliasesInput {
               AddAliasesInputInfoType: __type(name: "AddAliasesInput") {
                   name
                   inputFields {
                       name
                   }
                }
            }
            """
        )
        assert self._client is not None
        response = self._client.execute(introspect_query)
        if response.get("AddAliasesInputInfoType"):  # wandb backend version >= 0.13.0
            aliases_to_add = set(self._aliases) - set(self._saved_aliases)
            aliases_to_delete = set(self._saved_aliases) - set(self._aliases)
            if len(aliases_to_add) > 0:
                add_mutation = gql(
                    """
                    mutation addAliases(
                        $artifactID: ID!,
                        $aliases: [ArtifactCollectionAliasInput!]!,
                    ) {
                        addAliases(
                            input: {artifactID: $artifactID, aliases: $aliases}
                        ) {
                            success
                        }
                    }
                    """
                )
                assert self._client is not None
                self._client.execute(
                    add_mutation,
                    variable_values={
                        "artifactID": self.id,
                        "aliases": [
                            {
                                "entityName": self._entity,
                                "projectName": self._project,
                                "artifactCollectionName": self._name.split(":")[0],
                                "alias": alias,
                            }
                            for alias in aliases_to_add
                        ],
                    },
                )
            if len(aliases_to_delete) > 0:
                delete_mutation = gql(
                    """
                    mutation deleteAliases(
                        $artifactID: ID!,
                        $aliases: [ArtifactCollectionAliasInput!]!,
                    ) {
                        deleteAliases(
                            input: {artifactID: $artifactID, aliases: $aliases}
                        ) {
                            success
                        }
                    }
                    """
                )
                assert self._client is not None
                self._client.execute(
                    delete_mutation,
                    variable_values={
                        "artifactID": self.id,
                        "aliases": [
                            {
                                "entityName": self._entity,
                                "projectName": self._project,
                                "artifactCollectionName": self._name.split(":")[0],
                                "alias": alias,
                            }
                            for alias in aliases_to_delete
                        ],
                    },
                )
            self._saved_aliases = copy(self._aliases)
        else:  # wandb backend version < 0.13.0
            aliases = [
                {
                    "artifactCollectionName": self._name.split(":")[0],
                    "alias": alias,
                }
                for alias in self._aliases
            ]

        mutation_template = """
            mutation updateArtifact(
                $artifactID: ID!,
                $description: String,
                $metadata: JSONString,
                _TTL_DURATION_SECONDS_TYPE_
                $aliases: [ArtifactAliasInput!]
            ) {
                updateArtifact(
                    input: {
                        artifactID: $artifactID,
                        description: $description,
                        metadata: $metadata,
                        _TTL_DURATION_SECONDS_VALUE_
                        aliases: $aliases
                    }
                ) {
                    artifact {
                        id
                        _TTL_DURATION_SECONDS_FIELDS_
                    }
                }
            }
        """
        fields = InternalApi().server_artifact_introspection()
        if "ttlIsInherited" in fields:
            mutation_template = (
                mutation_template.replace(
                    "_TTL_DURATION_SECONDS_TYPE_", "$ttlDurationSeconds: Int64,"
                )
                .replace(
                    "_TTL_DURATION_SECONDS_VALUE_",
                    "ttlDurationSeconds: $ttlDurationSeconds,",
                )
                .replace(
                    "_TTL_DURATION_SECONDS_FIELDS_", "ttlDurationSeconds ttlIsInherited"
                )
            )
        else:
            if self._ttl_changed:
                termwarn(
                    "Server not compatible with setting Artifact TTLs, please upgrade the server to use Artifact TTL"
                )
            mutation_template = (
                mutation_template.replace("_TTL_DURATION_SECONDS_TYPE_", "")
                .replace(
                    "_TTL_DURATION_SECONDS_VALUE_",
                    "",
                )
                .replace("_TTL_DURATION_SECONDS_FIELDS_", "")
            )
        mutation = gql(mutation_template)
        assert self._client is not None

        ttl_duration_input = self._ttl_duration_seconds_to_gql()
        response = self._client.execute(
            mutation,
            variable_values={
                "artifactID": self.id,
                "description": self.description,
                "metadata": util.json_dumps_safer(self.metadata),
                "ttlDurationSeconds": ttl_duration_input,
                "aliases": aliases,
            },
        )
        attrs = response["updateArtifact"]["artifact"]

        # Update ttl_duration_seconds based on updateArtifact
        self._ttl_duration_seconds = self._ttl_duration_seconds_from_gql(
            attrs.get("ttlDurationSeconds")
        )
        self._ttl_is_inherited = (
            True if attrs.get("ttlIsInherited") is None else attrs["ttlIsInherited"]
        )
        self._ttl_changed = False  # Reset after updating artifact

    # Adding, removing, getting entries.

    def __getitem__(self, name: str) -> Optional[data_types.WBValue]:
        """Get the WBValue object located at the artifact relative `name`.

        Arguments:
            name: The artifact relative name to get.

        Returns:
            W&B object that can be logged with `wandb.log()` and visualized in the W&B UI.

        Raises:
            ArtifactNotLoggedError: If the artifact isn't logged or the run is offline.
        """
        return self.get(name)

    def __setitem__(self, name: str, item: data_types.WBValue) -> ArtifactManifestEntry:
        """Add `item` to the artifact at path `name`.

        Arguments:
            name: The path within the artifact to add the object.
            item: The object to add.

        Returns:
            The added manifest entry

        Raises:
            ArtifactFinalizedError: You cannot make changes to the current artifact
            version because it is finalized. Log a new artifact version instead.
        """
        return self.add(item, name)

    @contextlib.contextmanager
    def new_file(
        self,
        name: str,
        mode: str = "w",
        encoding: Optional[str] = None,
        skip_cache: Optional[bool] = False,
    ) -> Generator[IO, None, None]:
        """Open a new temporary file and add it to the artifact.

        Arguments:
            name: The name of the new file to add to the artifact.
            mode: The file access mode to use to open the new file.
            encoding: The encoding used to open the new file.
            skip_cache: If set to `True`, W&B will not copy/move files to the cache while uploading

        Returns:
            A new file object that can be written to. Upon closing, the file will be
            automatically added to the artifact.

        Raises:
            ArtifactFinalizedError: You cannot make changes to the current artifact
            version because it is finalized. Log a new artifact version instead.
        """
        self._ensure_can_add()
        if self._tmp_dir is None:
            self._tmp_dir = tempfile.TemporaryDirectory()
        path = os.path.join(self._tmp_dir.name, name.lstrip("/"))
        if os.path.exists(path):
            raise ValueError(f"File with name {name!r} already exists at {path!r}")

        filesystem.mkdir_exists_ok(os.path.dirname(path))
        try:
            with util.fsync_open(path, mode, encoding) as f:
                yield f
        except UnicodeEncodeError as e:
            termerror(
                f"Failed to open the provided file (UnicodeEncodeError: {e}). Please "
                f"provide the proper encoding."
            )
            raise e

<<<<<<< HEAD
        self.add_file(path, name=name, policy="immutable")
=======
        self.add_file(path, name=name, skip_cache=skip_cache, policy="immutable")
>>>>>>> aa58afe2

    def add_file(
        self,
        local_path: str,
        name: Optional[str] = None,
        is_tmp: Optional[bool] = False,
<<<<<<< HEAD
=======
        skip_cache: Optional[bool] = False,
>>>>>>> aa58afe2
        policy: Optional[str] = "mutable",
    ) -> ArtifactManifestEntry:
        """Add a local file to the artifact.

        Arguments:
            local_path: The path to the file being added.
            name: The path within the artifact to use for the file being added. Defaults
                to the basename of the file.
            is_tmp: If true, then the file is renamed deterministically to avoid
                collisions.
<<<<<<< HEAD
=======
            skip_cache: If set to `True`, W&B will not copy files to the cache after uploading.
>>>>>>> aa58afe2
            policy: "mutable" | "immutable". By default, "mutable"
                "mutable": Create a temporary copy of the file to prevent corruption during upload.
                "immutable": Disable protection, rely on the user not to delete or change the file.

        Returns:
            The added manifest entry

        Raises:
            ArtifactFinalizedError: You cannot make changes to the current artifact
            version because it is finalized. Log a new artifact version instead.
            ValueError: Policy must be "mutable" or "immutable"
        """
        self._ensure_can_add()
        if not os.path.isfile(local_path):
            raise ValueError("Path is not a file: %s" % local_path)

        name = LogicalPath(name or os.path.basename(local_path))
        digest = md5_file_b64(local_path)

        if is_tmp:
            file_path, file_name = os.path.split(name)
            file_name_parts = file_name.split(".")
            file_name_parts[0] = b64_to_hex_id(digest)[:20]
            name = os.path.join(file_path, ".".join(file_name_parts))

<<<<<<< HEAD
        return self._add_local_file(name, local_path, digest=digest, policy=policy)
=======
        return self._add_local_file(
            name, local_path, digest=digest, skip_cache=skip_cache, policy=policy
        )
>>>>>>> aa58afe2

    def add_dir(
        self,
        local_path: str,
        name: Optional[str] = None,
<<<<<<< HEAD
=======
        skip_cache: Optional[bool] = False,
>>>>>>> aa58afe2
        policy: Optional[str] = "mutable",
    ) -> None:
        """Add a local directory to the artifact.

        Arguments:
            local_path: The path of the local directory.
            name: The subdirectory name within an artifact. The name you specify appears
                in the W&B App UI nested by artifact's `type`.
                Defaults to the root of the artifact.
<<<<<<< HEAD
=======
            skip_cache: If set to `True`, W&B will not copy/move files to the cache while uploading
>>>>>>> aa58afe2
            policy: "mutable" | "immutable". By default, "mutable"
                "mutable": Create a temporary copy of the file to prevent corruption during upload.
                "immutable": Disable protection, rely on the user not to delete or change the file.

        Raises:
            ArtifactFinalizedError: You cannot make changes to the current artifact
            version because it is finalized. Log a new artifact version instead.
            ValueError: Policy must be "mutable" or "immutable"
        """
        self._ensure_can_add()
        if not os.path.isdir(local_path):
            raise ValueError("Path is not a directory: %s" % local_path)

        termlog(
            "Adding directory to artifact (%s)... "
            % os.path.join(".", os.path.normpath(local_path)),
            newline=False,
        )
        start_time = time.time()

        paths = []
        for dirpath, _, filenames in os.walk(local_path, followlinks=True):
            for fname in filenames:
                physical_path = os.path.join(dirpath, fname)
                logical_path = os.path.relpath(physical_path, start=local_path)
                if name is not None:
                    logical_path = os.path.join(name, logical_path)
                paths.append((logical_path, physical_path))

        def add_manifest_file(log_phy_path: Tuple[str, str]) -> None:
            logical_path, physical_path = log_phy_path
<<<<<<< HEAD
            self._add_local_file(logical_path, physical_path, policy=policy)
=======
            self._add_local_file(
                name=logical_path,
                path=physical_path,
                skip_cache=skip_cache,
                policy=policy,
            )
>>>>>>> aa58afe2

        num_threads = 8
        pool = multiprocessing.dummy.Pool(num_threads)
        pool.map(add_manifest_file, paths)
        pool.close()
        pool.join()

        termlog("Done. %.1fs" % (time.time() - start_time), prefix=False)

    def add_reference(
        self,
        uri: Union[ArtifactManifestEntry, str],
        name: Optional[StrPath] = None,
        checksum: bool = True,
        max_objects: Optional[int] = None,
    ) -> Sequence[ArtifactManifestEntry]:
        """Add a reference denoted by a URI to the artifact.

        Unlike files or directories that you add to an artifact, references are not
        uploaded to W&B. For more information,
        see [Track external files](https://docs.wandb.ai/guides/artifacts/track-external-files).

        By default, the following schemes are supported:

        - http(s): The size and digest of the file will be inferred by the
          `Content-Length` and the `ETag` response headers returned by the server.
        - s3: The checksum and size are pulled from the object metadata. If bucket
          versioning is enabled, then the version ID is also tracked.
        - gs: The checksum and size are pulled from the object metadata. If bucket
          versioning is enabled, then the version ID is also tracked.
        - https, domain matching `*.blob.core.windows.net` (Azure): The checksum and size
          are be pulled from the blob metadata. If storage account versioning is
          enabled, then the version ID is also tracked.
        - file: The checksum and size are pulled from the file system. This scheme
          is useful if you have an NFS share or other externally mounted volume
          containing files you wish to track but not necessarily upload.

        For any other scheme, the digest is just a hash of the URI and the size is left
        blank.

        Arguments:
            uri: The URI path of the reference to add. The URI path can be an object
                returned from `Artifact.get_entry` to store a reference to another
                artifact's entry.
            name: The path within the artifact to place the contents of this reference.
            checksum: Whether or not to checksum the resource(s) located at the
                reference URI. Checksumming is strongly recommended as it enables
                automatic integrity validation, however it can be disabled to speed up
                artifact creation.
            max_objects: The maximum number of objects to consider when adding a
                reference that points to directory or bucket store prefix. By default,
                the maximum number of objects allowed for Amazon S3 and
                GCS is 10,000. Other URI schemas do not have a maximum.

        Returns:
            The added manifest entries.

        Raises:
            ArtifactFinalizedError: You cannot make changes to the current artifact
            version because it is finalized. Log a new artifact version instead.
        """
        self._ensure_can_add()
        if name is not None:
            name = LogicalPath(name)

        # This is a bit of a hack, we want to check if the uri is a of the type
        # ArtifactManifestEntry. If so, then recover the reference URL.
        if isinstance(uri, ArtifactManifestEntry):
            uri_str = uri.ref_url()
        elif isinstance(uri, str):
            uri_str = uri
        url = urlparse(str(uri_str))
        if not url.scheme:
            raise ValueError(
                "References must be URIs. To reference a local file, use file://"
            )

        manifest_entries = self._storage_policy.store_reference(
            self,
            URIStr(uri_str),
            name=name,
            checksum=checksum,
            max_objects=max_objects,
        )
        for entry in manifest_entries:
            self.manifest.add_entry(entry)

        return manifest_entries

    def add(self, obj: data_types.WBValue, name: StrPath) -> ArtifactManifestEntry:
        """Add wandb.WBValue `obj` to the artifact.

        Arguments:
            obj: The object to add. Currently support one of Bokeh, JoinedTable,
                PartitionedTable, Table, Classes, ImageMask, BoundingBoxes2D, Audio,
                Image, Video, Html, Object3D
            name: The path within the artifact to add the object.

        Returns:
            The added manifest entry

        Raises:
            ArtifactFinalizedError: You cannot make changes to the current artifact
            version because it is finalized. Log a new artifact version instead.
        """
        self._ensure_can_add()
        name = LogicalPath(name)

        # This is a "hack" to automatically rename tables added to
        # the wandb /media/tables directory to their sha-based name.
        # TODO: figure out a more appropriate convention.
        is_tmp_name = name.startswith("media/tables")

        # Validate that the object is one of the correct wandb.Media types
        # TODO: move this to checking subclass of wandb.Media once all are
        # generally supported
        allowed_types = [
            data_types.Bokeh,
            data_types.JoinedTable,
            data_types.PartitionedTable,
            data_types.Table,
            data_types.Classes,
            data_types.ImageMask,
            data_types.BoundingBoxes2D,
            data_types.Audio,
            data_types.Image,
            data_types.Video,
            data_types.Html,
            data_types.Object3D,
            data_types.Molecule,
            data_types._SavedModel,
        ]

        if not any(isinstance(obj, t) for t in allowed_types):
            raise ValueError(
                "Found object of type {}, expected one of {}.".format(
                    obj.__class__, allowed_types
                )
            )

        obj_id = id(obj)
        if obj_id in self._added_objs:
            return self._added_objs[obj_id][1]

        # If the object is coming from another artifact, save it as a reference
        ref_path = obj._get_artifact_entry_ref_url()
        if ref_path is not None:
            return self.add_reference(ref_path, type(obj).with_suffix(name))[0]

        val = obj.to_json(self)
        name = obj.with_suffix(name)
        entry = self.manifest.get_entry_by_path(name)
        if entry is not None:
            return entry

        def do_write(f: IO) -> None:
            import json

            # TODO: Do we need to open with utf-8 codec?
            f.write(json.dumps(val, sort_keys=True))

        if is_tmp_name:
            file_path = os.path.join(self._TMP_DIR.name, str(id(self)), name)
            folder_path, _ = os.path.split(file_path)
            if not os.path.exists(folder_path):
                os.makedirs(folder_path)
            with open(file_path, "w") as tmp_f:
                do_write(tmp_f)
        else:
            with self.new_file(name) as f:
                file_path = f.name
                do_write(f)

        # Note, we add the file from our temp directory.
        # It will be added again later on finalize, but succeed since
        # the checksum should match
        entry = self.add_file(file_path, name, is_tmp_name)
        # We store a reference to the obj so that its id doesn't get reused.
        self._added_objs[obj_id] = (obj, entry)
        if obj._artifact_target is None:
            obj._set_artifact_target(self, entry.path)

        if is_tmp_name:
            if os.path.exists(file_path):
                os.remove(file_path)

        return entry

    def _add_local_file(
        self,
        name: StrPath,
        path: StrPath,
        digest: Optional[B64MD5] = None,
<<<<<<< HEAD
=======
        skip_cache: Optional[bool] = False,
>>>>>>> aa58afe2
        policy: Optional[str] = "mutable",
    ) -> ArtifactManifestEntry:
        if policy not in ["mutable", "immutable"]:
            raise ValueError(
                f"Invalid policy `{policy}`. Policy may only be `mutable` or `immutable`."
            )
        upload_path = path
        if policy == "mutable":
            with tempfile.NamedTemporaryFile(dir=get_staging_dir(), delete=False) as f:
                staging_path = f.name
                shutil.copyfile(path, staging_path)
                # Set as read-only to prevent changes to the file during upload process
                os.chmod(staging_path, stat.S_IRUSR)
                upload_path = staging_path

        entry = ArtifactManifestEntry(
            path=name,
            digest=digest or md5_file_b64(upload_path),
            size=os.path.getsize(upload_path),
            local_path=upload_path,
<<<<<<< HEAD
=======
            skip_cache=skip_cache,
>>>>>>> aa58afe2
        )
        self.manifest.add_entry(entry)
        self._added_local_paths[os.fspath(path)] = entry
        return entry

    def remove(self, item: Union[StrPath, "ArtifactManifestEntry"]) -> None:
        """Remove an item from the artifact.

        Arguments:
            item: The item to remove. Can be a specific manifest entry or the name of an
                artifact-relative path. If the item matches a directory all items in
                that directory will be removed.

        Raises:
            ArtifactFinalizedError: You cannot make changes to the current artifact
            version because it is finalized. Log a new artifact version instead.
            FileNotFoundError: If the item isn't found in the artifact.
        """
        self._ensure_can_add()

        if isinstance(item, ArtifactManifestEntry):
            self.manifest.remove_entry(item)
            return

        path = str(PurePosixPath(item))
        entry = self.manifest.get_entry_by_path(path)
        if entry:
            self.manifest.remove_entry(entry)
            return

        entries = self.manifest.get_entries_in_directory(path)
        if not entries:
            raise FileNotFoundError(f"No such file or directory: {path}")
        for entry in entries:
            self.manifest.remove_entry(entry)

    def get_path(self, name: StrPath) -> ArtifactManifestEntry:
        """Deprecated. Use `get_entry(name)`."""
        termwarn(
            "Artifact.get_path(name) is deprecated, use Artifact.get_entry(name) instead."
        )
        return self.get_entry(name)

    def get_entry(self, name: StrPath) -> ArtifactManifestEntry:
        """Get the entry with the given name.

        Arguments:
            name: The artifact relative name to get

        Returns:
            A `W&B` object.

        Raises:
            ArtifactNotLoggedError: if the artifact isn't logged or the run is offline.
            KeyError: if the artifact doesn't contain an entry with the given name.
        """
        self._ensure_logged("get_entry")

        name = LogicalPath(name)
        entry = self.manifest.entries.get(name) or self._get_obj_entry(name)[0]
        if entry is None:
            raise KeyError("Path not contained in artifact: %s" % name)
        entry._parent_artifact = self
        return entry

    def get(self, name: str) -> Optional[data_types.WBValue]:
        """Get the WBValue object located at the artifact relative `name`.

        Arguments:
            name: The artifact relative name to retrieve.

        Returns:
            W&B object that can be logged with `wandb.log()` and visualized in the W&B UI.

        Raises:
            ArtifactNotLoggedError: if the artifact isn't logged or the run is offline
        """
        self._ensure_logged("get")

        entry, wb_class = self._get_obj_entry(name)
        if entry is None or wb_class is None:
            return None

        # If the entry is a reference from another artifact, then get it directly from
        # that artifact.
        referenced_id = entry._referenced_artifact_id()
        if referenced_id:
            assert self._client is not None
            artifact = self._from_id(referenced_id, client=self._client)
            assert artifact is not None
            return artifact.get(util.uri_from_path(entry.ref))

        # Special case for wandb.Table. This is intended to be a short term
        # optimization. Since tables are likely to download many other assets in
        # artifact(s), we eagerly download the artifact using the parallelized
        # `artifact.download`. In the future, we should refactor the deserialization
        # pattern such that this special case is not needed.
        if wb_class == wandb.Table:
            self.download()

        # Get the ArtifactManifestEntry
        item = self.get_entry(entry.path)
        item_path = item.download()

        # Load the object from the JSON blob
        result = None
        json_obj = {}
        with open(item_path) as file:
            json_obj = json.load(file)
        result = wb_class.from_json(json_obj, self)
        result._set_artifact_source(self, name)
        return result

    def get_added_local_path_name(self, local_path: str) -> Optional[str]:
        """Get the artifact relative name of a file added by a local filesystem path.

        Arguments:
            local_path: The local path to resolve into an artifact relative name.

        Returns:
            The artifact relative name.
        """
        entry = self._added_local_paths.get(local_path, None)
        if entry is None:
            return None
        return entry.path

    def _get_obj_entry(
        self, name: str
    ) -> Tuple[Optional["ArtifactManifestEntry"], Optional[Type[WBValue]]]:
        """Return an object entry by name, handling any type suffixes.

        When objects are added with `.add(obj, name)`, the name is typically changed to
        include the suffix of the object type when serializing to JSON. So we need to be
        able to resolve a name, without tasking the user with appending .THING.json.
        This method returns an entry if it exists by a suffixed name.

        Arguments:
            name: name used when adding
        """
        for wb_class in WBValue.type_mapping().values():
            wandb_file_name = wb_class.with_suffix(name)
            entry = self.manifest.entries.get(wandb_file_name)
            if entry is not None:
                return entry, wb_class
        return None, None

    # Downloading.

    def download(
        self,
        root: Optional[str] = None,
        allow_missing_references: bool = False,
        skip_cache: Optional[bool] = None,
        path_prefix: Optional[StrPath] = None,
    ) -> FilePathStr:
        """Download the contents of the artifact to the specified root directory.

        Existing files located within `root` are not modified. Explicitly delete
        `root` before you call `download` if you want the contents of `root` to exactly
        match the artifact.

        Arguments:
            root: The directory W&B stores the artifact's files.
            allow_missing_references: If set to `True`, any invalid reference paths
                will be ignored while downloading referenced files.
            skip_cache: If set to `True`, the artifact cache will be skipped when downloading
                and W&B will download each file into the default root or specified download directory.

        Returns:
            The path to the downloaded contents.

        Raises:
            ArtifactNotLoggedError: If the artifact is not logged.
        """
        self._ensure_logged("download")

        root = root or self._default_root()
        self._add_download_root(root)

        if get_core_path() != "":
            return self._download_using_core(
                root=root,
                allow_missing_references=allow_missing_references,
            )
        return self._download(
            root=root,
            allow_missing_references=allow_missing_references,
            skip_cache=skip_cache,
            path_prefix=path_prefix,
        )

    @classmethod
    def path_contains_dir_prefix(cls, path: StrPath, dir_path: StrPath) -> bool:
        """Returns true if `path` contains `dir_path` as a prefix."""
        if not dir_path:
            return True
        path_parts = PurePosixPath(path).parts
        dir_parts = PurePosixPath(dir_path).parts
        return path_parts[: len(dir_parts)] == dir_parts

    @classmethod
    def should_download_entry(
        cls, entry: ArtifactManifestEntry, prefix: Optional[StrPath]
    ) -> bool:
        if prefix is None:
            return True
        return cls.path_contains_dir_prefix(entry.path, prefix)

    def _download_using_core(
        self,
        root: str,
        allow_missing_references: bool = False,
    ) -> FilePathStr:
        import pathlib

        from wandb.sdk.backend.backend import Backend

        if wandb.run is None:
            # ensure wandb-core is up and running
            wl = wandb.sdk.wandb_setup.setup()
            assert wl is not None

            stream_id = generate_id()

            settings = wl.settings.to_proto()
            # TODO: remove this
            tmp_dir = pathlib.Path(tempfile.mkdtemp())
            settings.sync_dir.value = str(tmp_dir)
            settings.sync_file.value = str(tmp_dir / f"{stream_id}.wandb")
            settings.files_dir.value = str(tmp_dir / "files")
            settings.run_id.value = stream_id

            manager = wl._get_manager()
            manager._inform_init(settings=settings, run_id=stream_id)

            mailbox = Mailbox()
            backend = Backend(settings=wl.settings, manager=manager, mailbox=mailbox)
            backend.ensure_launched()

            assert backend.interface
            backend.interface._stream_id = stream_id  # type: ignore

            mailbox.enable_keepalive()
        else:
            assert wandb.run._backend
            backend = wandb.run._backend

        assert backend.interface
        handle = backend.interface.deliver_download_artifact(
            self.id,  # type: ignore
            root,
            allow_missing_references,
        )
        # TODO: Start the download process in the user process too, to handle reference downloads
        self._download(
            root=root,
            allow_missing_references=allow_missing_references,
        )
        result = handle.wait(timeout=-1)

        if result is None:
            handle.abandon()
        assert result is not None
        response = result.response.download_artifact_response
        if response.error_message:
            raise ValueError(f"Error downloading artifact: {response.error_message}")

        if wandb.run is None:
            backend.cleanup()
            # TODO: remove this
            shutil.rmtree(tmp_dir)

        return FilePathStr(root)

    def _download(
        self,
        root: str,
        allow_missing_references: bool = False,
        skip_cache: Optional[bool] = None,
        path_prefix: Optional[StrPath] = None,
    ) -> FilePathStr:
        # todo: remove once artifact reference downloads are supported in core
        require_core = get_core_path() != ""

        nfiles = len(self.manifest.entries)
        size = sum(e.size or 0 for e in self.manifest.entries.values())
        log = False
        if nfiles > 5000 or size > 50 * 1024 * 1024:
            log = True
            termlog(
                "Downloading large artifact {}, {:.2f}MB. {} files... ".format(
                    self.name, size / (1024 * 1024), nfiles
                ),
            )
            start_time = datetime.now()
        download_logger = ArtifactDownloadLogger(nfiles=nfiles)

        def _download_entry(
            entry: ArtifactManifestEntry,
            api_key: Optional[str],
            cookies: Optional[Dict],
            headers: Optional[Dict],
        ) -> None:
            _thread_local_api_settings.api_key = api_key
            _thread_local_api_settings.cookies = cookies
            _thread_local_api_settings.headers = headers

            try:
                entry.download(root, skip_cache=skip_cache)
            except FileNotFoundError as e:
                if allow_missing_references:
                    wandb.termwarn(str(e))
                    return
                raise
            download_logger.notify_downloaded()

        download_entry = partial(
            _download_entry,
            api_key=_thread_local_api_settings.api_key,
            cookies=_thread_local_api_settings.cookies,
            headers=_thread_local_api_settings.headers,
        )

        with concurrent.futures.ThreadPoolExecutor(64) as executor:
            active_futures = set()
            has_next_page = True
            cursor = None
            while has_next_page:
                fetch_url_batch_size = env.get_artifact_fetch_file_url_batch_size()
                attrs = self._fetch_file_urls(cursor, fetch_url_batch_size)
                has_next_page = attrs["pageInfo"]["hasNextPage"]
                cursor = attrs["pageInfo"]["endCursor"]
                for edge in attrs["edges"]:
                    entry = self.get_entry(edge["node"]["name"])
                    if require_core and entry.ref is None:
                        # Handled by core
                        continue
                    entry._download_url = edge["node"]["directUrl"]
                    if self.should_download_entry(entry, prefix=path_prefix):
                        active_futures.add(executor.submit(download_entry, entry))
                # Wait for download threads to catch up.
                max_backlog = fetch_url_batch_size
                if len(active_futures) > max_backlog:
                    for future in concurrent.futures.as_completed(active_futures):
                        future.result()  # check for errors
                        active_futures.remove(future)
                        if len(active_futures) <= max_backlog:
                            break
            # Check for errors.
            for future in concurrent.futures.as_completed(active_futures):
                future.result()

        if log:
            now = datetime.now()
            delta = abs((now - start_time).total_seconds())
            hours = int(delta // 3600)
            minutes = int((delta - hours * 3600) // 60)
            seconds = delta - hours * 3600 - minutes * 60
            termlog(
                f"Done. {hours}:{minutes}:{seconds:.1f}",
                prefix=False,
            )
        return FilePathStr(root)

    @retry.retriable(
        retry_timedelta=timedelta(minutes=3),
        retryable_exceptions=(requests.RequestException),
    )
    def _fetch_file_urls(
        self, cursor: Optional[str], per_page: Optional[int] = 5000
    ) -> Any:
        query = gql(
            """
            query ArtifactFileURLs($id: ID!, $cursor: String, $perPage: Int) {
                artifact(id: $id) {
                    files(after: $cursor, first: $perPage) {
                        pageInfo {
                            hasNextPage
                            endCursor
                        }
                        edges {
                            node {
                                name
                                directUrl
                            }
                        }
                    }
                }
            }
            """
        )
        assert self._client is not None
        response = self._client.execute(
            query,
            variable_values={"id": self.id, "cursor": cursor, "perPage": per_page},
            timeout=60,
        )
        return response["artifact"]["files"]

    def checkout(self, root: Optional[str] = None) -> str:
        """Replace the specified root directory with the contents of the artifact.

        WARNING: This will delete all files in `root` that are not included in the
        artifact.

        Arguments:
            root: The directory to replace with this artifact's files.

        Returns:
           The path of the checked out contents.

        Raises:
            ArtifactNotLoggedError: If the artifact is not logged.
        """
        self._ensure_logged("checkout")

        root = root or self._default_root(include_version=False)

        for dirpath, _, files in os.walk(root):
            for file in files:
                full_path = os.path.join(dirpath, file)
                artifact_path = os.path.relpath(full_path, start=root)
                try:
                    self.get_entry(artifact_path)
                except KeyError:
                    # File is not part of the artifact, remove it.
                    os.remove(full_path)

        return self.download(root=root)

    def verify(self, root: Optional[str] = None) -> None:
        """Verify that the contents of an artifact match the manifest.

        All files in the directory are checksummed and the checksums are then
        cross-referenced against the artifact's manifest. References are not verified.

        Arguments:
            root: The directory to verify. If None artifact will be downloaded to
                './artifacts/self.name/'

        Raises:
            ArtifactNotLoggedError: If the artifact is not logged.
            ValueError: If the verification fails.
        """
        self._ensure_logged("verify")

        root = root or self._default_root()

        for dirpath, _, files in os.walk(root):
            for file in files:
                full_path = os.path.join(dirpath, file)
                artifact_path = os.path.relpath(full_path, start=root)
                try:
                    self.get_entry(artifact_path)
                except KeyError:
                    raise ValueError(
                        "Found file {} which is not a member of artifact {}".format(
                            full_path, self.name
                        )
                    )

        ref_count = 0
        for entry in self.manifest.entries.values():
            if entry.ref is None:
                if md5_file_b64(os.path.join(root, entry.path)) != entry.digest:
                    raise ValueError("Digest mismatch for file: %s" % entry.path)
            else:
                ref_count += 1
        if ref_count > 0:
            print("Warning: skipped verification of %s refs" % ref_count)

    def file(self, root: Optional[str] = None) -> StrPath:
        """Download a single file artifact to the directory you specify with `root`.

        Arguments:
            root: The root directory to store the file. Defaults to
                './artifacts/self.name/'.

        Returns:
            The full path of the downloaded file.

        Raises:
            ArtifactNotLoggedError: If the artifact is not logged.
            ValueError: If the artifact contains more than one file.
        """
        self._ensure_logged("file")

        if root is None:
            root = os.path.join(".", "artifacts", self.name)

        if len(self.manifest.entries) > 1:
            raise ValueError(
                "This artifact contains more than one file, call `.download()` to get "
                'all files or call .get_entry("filename").download()'
            )

        return self.get_entry(list(self.manifest.entries)[0]).download(root)

    def files(
        self, names: Optional[List[str]] = None, per_page: int = 50
    ) -> ArtifactFiles:
        """Iterate over all files stored in this artifact.

        Arguments:
            names: The filename paths relative to the root of the artifact you wish to
                list.
            per_page: The number of files to return per request.

        Returns:
            An iterator containing `File` objects.

        Raises:
            ArtifactNotLoggedError: If the artifact is not logged.
        """
        self._ensure_logged("files")
        return ArtifactFiles(self._client, self, names, per_page)

    def _default_root(self, include_version: bool = True) -> FilePathStr:
        name = self.source_name if include_version else self.source_name.split(":")[0]
        root = os.path.join(env.get_artifact_dir(), name)
        # In case we're on a system where the artifact dir has a name corresponding to
        # an unexpected filesystem, we'll check for alternate roots. If one exists we'll
        # use that, otherwise we'll fall back to the system-preferred path.
        path = filesystem.check_exists(root) or filesystem.system_preferred_path(root)
        return FilePathStr(str(path))

    def _add_download_root(self, dir_path: str) -> None:
        self._download_roots.add(os.path.abspath(dir_path))

    def _local_path_to_name(self, file_path: str) -> Optional[str]:
        """Convert a local file path to a path entry in the artifact."""
        abs_file_path = os.path.abspath(file_path)
        abs_file_parts = abs_file_path.split(os.sep)
        for i in range(len(abs_file_parts) + 1):
            if os.path.join(os.sep, *abs_file_parts[:i]) in self._download_roots:
                return os.path.join(*abs_file_parts[i:])
        return None

    # Others.

    def delete(self, delete_aliases: bool = False) -> None:
        """Delete an artifact and its files.

        Arguments:
            delete_aliases: If set to `True`, deletes all aliases associated with the artifact.
                Otherwise, this raises an exception if the artifact has existing
                aliases.

        Raises:
            ArtifactNotLoggedError: If the artifact is not logged.
        """
        self._ensure_logged("delete")
        self._delete(delete_aliases)

    @normalize_exceptions
    def _delete(self, delete_aliases: bool = False) -> None:
        mutation = gql(
            """
            mutation DeleteArtifact($artifactID: ID!, $deleteAliases: Boolean) {
                deleteArtifact(input: {
                    artifactID: $artifactID
                    deleteAliases: $deleteAliases
                }) {
                    artifact {
                        id
                    }
                }
            }
            """
        )
        assert self._client is not None
        self._client.execute(
            mutation,
            variable_values={
                "artifactID": self.id,
                "deleteAliases": delete_aliases,
            },
        )

    @normalize_exceptions
    def link(self, target_path: str, aliases: Optional[List[str]] = None) -> None:
        """Link this artifact to a portfolio (a promoted collection of artifacts).

        Arguments:
            target_path: The path to the portfolio inside a project.
            The target path must adhere to one of the following
            schemas `{portfolio}`, `{project}/{portfolio}` or
            `{entity}/{project}/{portfolio}`.
            To link the artifact to the Model Registry, rather than to a generic
            portfolio inside a project, set `target_path` to the following
            schema `{"model-registry"}/{Registered Model Name}` or
            `{entity}/{"model-registry"}/{Registered Model Name}`.
            aliases: A list of strings that uniquely identifies the artifact inside the
                specified portfolio.

        Raises:
            ArtifactNotLoggedError: If the artifact is not logged.
        """
        if wandb.run is None:
            with wandb.init(  # type: ignore
                entity=self._source_entity,
                project=self._source_project,
                job_type="auto",
                settings=wandb.Settings(silent="true"),
            ) as run:
                run.link_artifact(self, target_path, aliases)
        else:
            wandb.run.link_artifact(self, target_path, aliases)

    def used_by(self) -> List[Run]:
        """Get a list of the runs that have used this artifact.

        Returns:
            A list of `Run` objects.

        Raises:
            ArtifactNotLoggedError: If the artifact is not logged.
        """
        self._ensure_logged("used_by")

        query = gql(
            """
            query ArtifactUsedBy(
                $id: ID!,
            ) {
                artifact(id: $id) {
                    usedBy {
                        edges {
                            node {
                                name
                                project {
                                    name
                                    entityName
                                }
                            }
                        }
                    }
                }
            }
            """
        )
        assert self._client is not None
        response = self._client.execute(
            query,
            variable_values={"id": self.id},
        )
        return [
            Run(
                self._client,
                edge["node"]["project"]["entityName"],
                edge["node"]["project"]["name"],
                edge["node"]["name"],
            )
            for edge in response.get("artifact", {}).get("usedBy", {}).get("edges", [])
        ]

    def logged_by(self) -> Optional[Run]:
        """Get the W&B run that originally logged the artifact.

        Returns:
            The name of the W&B run that originally logged the artifact.

        Raises:
            ArtifactNotLoggedError: If the artifact is not logged.
        """
        self._ensure_logged("logged_by")

        query = gql(
            """
            query ArtifactCreatedBy(
                $id: ID!
            ) {
                artifact(id: $id) {
                    createdBy {
                        ... on Run {
                            name
                            project {
                                name
                                entityName
                            }
                        }
                    }
                }
            }
        """
        )
        assert self._client is not None
        response = self._client.execute(
            query,
            variable_values={"id": self.id},
        )
        creator = response.get("artifact", {}).get("createdBy", {})
        if creator.get("name") is None:
            return None
        return Run(
            self._client,
            creator["project"]["entityName"],
            creator["project"]["name"],
            creator["name"],
        )

    def json_encode(self) -> Dict[str, Any]:
        """Returns the artifact encoded to the JSON format.

        Returns:
            A `dict` with `string` keys representing attributes of the artifact.
        """
        self._ensure_logged("json_encode")
        return util.artifact_to_json(self)

    @staticmethod
    def _expected_type(
        entity_name: str, project_name: str, name: str, client: RetryingClient
    ) -> Optional[str]:
        """Returns the expected type for a given artifact name and project."""
        query = gql(
            """
            query ArtifactType(
                $entityName: String,
                $projectName: String,
                $name: String!
            ) {
                project(name: $projectName, entityName: $entityName) {
                    artifact(name: $name) {
                        artifactType {
                            name
                        }
                    }
                }
            }
            """
        )
        if ":" not in name:
            name += ":latest"
        response = client.execute(
            query,
            variable_values={
                "entityName": entity_name,
                "projectName": project_name,
                "name": name,
            },
        )
        return (
            ((response.get("project") or {}).get("artifact") or {}).get("artifactType")
            or {}
        ).get("name")

    @staticmethod
    def _normalize_metadata(metadata: Optional[Dict[str, Any]]) -> Dict[str, Any]:
        if metadata is None:
            return {}
        if not isinstance(metadata, dict):
            raise TypeError(f"metadata must be dict, not {type(metadata)}")
        return cast(
            Dict[str, Any], json.loads(json.dumps(util.json_friendly_val(metadata)))
        )

    def _load_manifest(self, url: str) -> None:
        with requests.get(url) as request:
            request.raise_for_status()
            self._manifest = ArtifactManifest.from_manifest_json(
                json.loads(util.ensure_text(request.content))
            )

    @staticmethod
    def _get_gql_artifact_fragment() -> str:
        fields = InternalApi().server_artifact_introspection()
        fragment = """
            fragment ArtifactFragment on Artifact {
                id
                artifactSequence {
                    project {
                        entityName
                        name
                    }
                    name
                }
                versionIndex
                artifactType {
                    name
                }
                description
                metadata
                ttlDurationSeconds
                ttlIsInherited
                aliases {
                    artifactCollection {
                        project {
                            entityName
                            name
                        }
                        name
                    }
                    alias
                }
                state
                commitHash
                fileCount
                createdAt
                updatedAt
            }
        """
        if "ttlIsInherited" not in fields:
            return fragment.replace("ttlDurationSeconds", "").replace(
                "ttlIsInherited", ""
            )
        return fragment

    def _ttl_duration_seconds_to_gql(self) -> Optional[int]:
        # Set artifact ttl value to ttl_duration_seconds if the user set a value
        # otherwise use ttl_status to indicate the backend INHERIT(-1) or DISABLED(-2) when the TTL is None
        # When ttl_change = None its a no op since nothing changed
        INHERIT = -1  # noqa: N806
        DISABLED = -2  # noqa: N806

        if not self._ttl_changed:
            return None
        if self._ttl_is_inherited:
            return INHERIT
        return self._ttl_duration_seconds or DISABLED

    def _ttl_duration_seconds_from_gql(
        self, gql_ttl_duration_seconds: Optional[int]
    ) -> Optional[int]:
        # If gql_ttl_duration_seconds is not positive, its indicating that TTL is DISABLED(-2)
        # gql_ttl_duration_seconds only returns None if the server is not compatible with setting Artifact TTLs
        if gql_ttl_duration_seconds and gql_ttl_duration_seconds > 0:
            return gql_ttl_duration_seconds
        return None


class _ArtifactVersionType(WBType):
    name = "artifactVersion"
    types = [Artifact]


TypeRegistry.add(_ArtifactVersionType)<|MERGE_RESOLUTION|>--- conflicted
+++ resolved
@@ -1128,21 +1128,14 @@
             )
             raise e
 
-<<<<<<< HEAD
-        self.add_file(path, name=name, policy="immutable")
-=======
         self.add_file(path, name=name, skip_cache=skip_cache, policy="immutable")
->>>>>>> aa58afe2
 
     def add_file(
         self,
         local_path: str,
         name: Optional[str] = None,
         is_tmp: Optional[bool] = False,
-<<<<<<< HEAD
-=======
         skip_cache: Optional[bool] = False,
->>>>>>> aa58afe2
         policy: Optional[str] = "mutable",
     ) -> ArtifactManifestEntry:
         """Add a local file to the artifact.
@@ -1153,10 +1146,7 @@
                 to the basename of the file.
             is_tmp: If true, then the file is renamed deterministically to avoid
                 collisions.
-<<<<<<< HEAD
-=======
             skip_cache: If set to `True`, W&B will not copy files to the cache after uploading.
->>>>>>> aa58afe2
             policy: "mutable" | "immutable". By default, "mutable"
                 "mutable": Create a temporary copy of the file to prevent corruption during upload.
                 "immutable": Disable protection, rely on the user not to delete or change the file.
@@ -1182,22 +1172,15 @@
             file_name_parts[0] = b64_to_hex_id(digest)[:20]
             name = os.path.join(file_path, ".".join(file_name_parts))
 
-<<<<<<< HEAD
-        return self._add_local_file(name, local_path, digest=digest, policy=policy)
-=======
         return self._add_local_file(
             name, local_path, digest=digest, skip_cache=skip_cache, policy=policy
         )
->>>>>>> aa58afe2
 
     def add_dir(
         self,
         local_path: str,
         name: Optional[str] = None,
-<<<<<<< HEAD
-=======
         skip_cache: Optional[bool] = False,
->>>>>>> aa58afe2
         policy: Optional[str] = "mutable",
     ) -> None:
         """Add a local directory to the artifact.
@@ -1207,10 +1190,7 @@
             name: The subdirectory name within an artifact. The name you specify appears
                 in the W&B App UI nested by artifact's `type`.
                 Defaults to the root of the artifact.
-<<<<<<< HEAD
-=======
             skip_cache: If set to `True`, W&B will not copy/move files to the cache while uploading
->>>>>>> aa58afe2
             policy: "mutable" | "immutable". By default, "mutable"
                 "mutable": Create a temporary copy of the file to prevent corruption during upload.
                 "immutable": Disable protection, rely on the user not to delete or change the file.
@@ -1242,16 +1222,12 @@
 
         def add_manifest_file(log_phy_path: Tuple[str, str]) -> None:
             logical_path, physical_path = log_phy_path
-<<<<<<< HEAD
-            self._add_local_file(logical_path, physical_path, policy=policy)
-=======
             self._add_local_file(
                 name=logical_path,
                 path=physical_path,
                 skip_cache=skip_cache,
                 policy=policy,
             )
->>>>>>> aa58afe2
 
         num_threads = 8
         pool = multiprocessing.dummy.Pool(num_threads)
@@ -1445,10 +1421,7 @@
         name: StrPath,
         path: StrPath,
         digest: Optional[B64MD5] = None,
-<<<<<<< HEAD
-=======
         skip_cache: Optional[bool] = False,
->>>>>>> aa58afe2
         policy: Optional[str] = "mutable",
     ) -> ArtifactManifestEntry:
         if policy not in ["mutable", "immutable"]:
@@ -1469,10 +1442,7 @@
             digest=digest or md5_file_b64(upload_path),
             size=os.path.getsize(upload_path),
             local_path=upload_path,
-<<<<<<< HEAD
-=======
             skip_cache=skip_cache,
->>>>>>> aa58afe2
         )
         self.manifest.add_entry(entry)
         self._added_local_paths[os.fspath(path)] = entry
