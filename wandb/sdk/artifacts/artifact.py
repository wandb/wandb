"""Artifact class."""
import atexit
import concurrent.futures
import contextlib
import json
import multiprocessing.dummy
import os
import re
import shutil
import stat
import tempfile
import time
from copy import copy
from datetime import datetime, timedelta
from functools import partial
from pathlib import PurePosixPath
from typing import (
    IO,
    TYPE_CHECKING,
    Any,
    Dict,
    Generator,
    List,
    Literal,
    Optional,
    Sequence,
    Set,
    Tuple,
    Type,
    Union,
    cast,
)
from urllib.parse import urlparse

import requests

import wandb
from wandb import data_types, env, util
from wandb.apis.normalize import normalize_exceptions
from wandb.apis.public import ArtifactCollection, ArtifactFiles, RetryingClient, Run
from wandb.data_types import WBValue
from wandb.errors.term import termerror, termlog, termwarn
from wandb.sdk.artifacts.artifact_download_logger import ArtifactDownloadLogger
from wandb.sdk.artifacts.artifact_instance_cache import artifact_instance_cache
from wandb.sdk.artifacts.artifact_manifest import ArtifactManifest
from wandb.sdk.artifacts.artifact_manifest_entry import ArtifactManifestEntry
from wandb.sdk.artifacts.artifact_manifests.artifact_manifest_v1 import (
    ArtifactManifestV1,
)
from wandb.sdk.artifacts.artifact_state import ArtifactState
from wandb.sdk.artifacts.artifact_ttl import ArtifactTTL
from wandb.sdk.artifacts.exceptions import (
    ArtifactFinalizedError,
    ArtifactNotLoggedError,
    WaitTimeoutError,
)
from wandb.sdk.artifacts.staging import get_staging_dir
from wandb.sdk.artifacts.storage_layout import StorageLayout
from wandb.sdk.artifacts.storage_policies import WANDB_STORAGE_POLICY
from wandb.sdk.artifacts.storage_policy import StoragePolicy
from wandb.sdk.data_types._dtypes import Type as WBType
from wandb.sdk.data_types._dtypes import TypeRegistry
from wandb.sdk.internal.internal_api import Api as InternalApi
from wandb.sdk.internal.thread_local_settings import _thread_local_api_settings
from wandb.sdk.lib import filesystem, retry, runid, telemetry
from wandb.sdk.lib.hashutil import B64MD5, b64_to_hex_id, md5_file_b64
from wandb.sdk.lib.mailbox import Mailbox
from wandb.sdk.lib.paths import FilePathStr, LogicalPath, StrPath, URIStr
from wandb.sdk.lib.runid import generate_id
from wandb.util import get_core_path

reset_path = util.vendor_setup()

from wandb_gql import gql  # noqa: E402

reset_path()

if TYPE_CHECKING:
    from wandb.sdk.interface.message_future import MessageFuture


class Artifact:
    """Flexible and lightweight building block for dataset and model versioning.

    Construct an empty W&B Artifact. Populate an artifacts contents with methods that
    begin with `add`. Once the artifact has all the desired files, you can call
    `wandb.log_artifact()` to log it.

    Arguments:
        name: A human-readable name for the artifact. Use the name to identify
            a specific artifact in the W&B App UI or programmatically. You can
            interactively reference an artifact with the `use_artifact` Public API.
            A name can contain letters, numbers, underscores, hyphens, and dots.
            The name must be unique across a project.
        type: The artifact's type. Use the type of an artifact to both organize
            and differentiate artifacts. You can use any string that contains letters,
            numbers, underscores, hyphens, and dots. Common types include `dataset` or `model`.
            Include `model` within your type string if you want to link the artifact
            to the W&B Model Registry.
        description: A description of the artifact. For Model or Dataset Artifacts,
            add documentation for your standardized team model or dataset card. View
            an artifact's description programmatically with the `Artifact.description`
            attribute or programmatically with the W&B App UI. W&B renders the
            description as markdown in the W&B App.
        metadata: Additional information about an artifact. Specify metadata as a
            dictionary of key-value pairs. You can specify no more than 100 total keys.

    Returns:
        An `Artifact` object.
    """

    _TMP_DIR = tempfile.TemporaryDirectory("wandb-artifacts")
    atexit.register(_TMP_DIR.cleanup)

    def __init__(
        self,
        name: str,
        type: str,
        description: Optional[str] = None,
        metadata: Optional[Dict[str, Any]] = None,
        incremental: bool = False,
        use_as: Optional[str] = None,
    ) -> None:
        if not re.match(r"^[a-zA-Z0-9_\-.]+$", name):
            raise ValueError(
                f"Artifact name may only contain alphanumeric characters, dashes, "
                f"underscores, and dots. Invalid name: {name}"
            )
        if type == "job" or type.startswith("wandb-"):
            raise ValueError(
                "Artifact types 'job' and 'wandb-*' are reserved for internal use. "
                "Please use a different type."
            )
        if incremental:
            termwarn("Using experimental arg `incremental`")

        # Internal.
        self._client: Optional[RetryingClient] = None

        storage_policy_cls = StoragePolicy.lookup_by_name(WANDB_STORAGE_POLICY)
        layout = StorageLayout.V1 if env.get_use_v1_artifacts() else StorageLayout.V2
        policy_config = {"storageLayout": layout}
        self._storage_policy = storage_policy_cls.from_config(config=policy_config)

        self._tmp_dir: Optional[tempfile.TemporaryDirectory] = None
        self._added_objs: Dict[
            int, Tuple[data_types.WBValue, ArtifactManifestEntry]
        ] = {}
        self._added_local_paths: Dict[str, ArtifactManifestEntry] = {}
        self._save_future: Optional[MessageFuture] = None
        self._download_roots: Set[str] = set()
        # Set by new_draft(), otherwise the latest artifact will be used as the base.
        self._base_id: Optional[str] = None
        # Properties.
        self._id: Optional[str] = None
        self._client_id: str = runid.generate_id(128)
        self._sequence_client_id: str = runid.generate_id(128)
        self._entity: Optional[str] = None
        self._project: Optional[str] = None
        self._name: str = name  # includes version after saving
        self._version: Optional[str] = None
        self._source_entity: Optional[str] = None
        self._source_project: Optional[str] = None
        self._source_name: str = name  # includes version after saving
        self._source_version: Optional[str] = None
        self._type: str = type
        self._description: Optional[str] = description
        self._metadata: dict = self._normalize_metadata(metadata)
        self._ttl_duration_seconds: Optional[int] = None
        self._ttl_is_inherited: bool = True
        self._ttl_changed: bool = False
        self._aliases: List[str] = []
        self._saved_aliases: List[str] = []
        self._distributed_id: Optional[str] = None
        self._incremental: bool = incremental
        self._use_as: Optional[str] = use_as
        self._state: ArtifactState = ArtifactState.PENDING
        self._manifest: Optional[ArtifactManifest] = ArtifactManifestV1(
            self._storage_policy
        )
        self._commit_hash: Optional[str] = None
        self._file_count: Optional[int] = None
        self._created_at: Optional[str] = None
        self._updated_at: Optional[str] = None
        self._final: bool = False

        # Cache.
        artifact_instance_cache[self._client_id] = self

    def __repr__(self) -> str:
        return f"<Artifact {self.id or self.name}>"

    @classmethod
    def _from_id(cls, artifact_id: str, client: RetryingClient) -> Optional["Artifact"]:
        artifact = artifact_instance_cache.get(artifact_id)
        if artifact is not None:
            return artifact

        query = gql(
            """
            query ArtifactByID($id: ID!) {
                artifact(id: $id) {
                    ...ArtifactFragment
                    currentManifest {
                        file {
                            directUrl
                        }
                    }
                }
            }
            """
            + cls._get_gql_artifact_fragment()
        )
        response = client.execute(
            query,
            variable_values={"id": artifact_id},
        )
        attrs = response.get("artifact")
        if attrs is None:
            return None
        entity = attrs["artifactSequence"]["project"]["entityName"]
        project = attrs["artifactSequence"]["project"]["name"]
        name = "{}:v{}".format(attrs["artifactSequence"]["name"], attrs["versionIndex"])
        return cls._from_attrs(entity, project, name, attrs, client)

    @classmethod
    def _from_name(
        cls, entity: str, project: str, name: str, client: RetryingClient
    ) -> "Artifact":
        query = gql(
            """
            query ArtifactByName(
                $entityName: String!,
                $projectName: String!,
                $name: String!
            ) {
                project(name: $projectName, entityName: $entityName) {
                    artifact(name: $name) {
                        ...ArtifactFragment
                    }
                }
            }
            """
            + cls._get_gql_artifact_fragment()
        )
        response = client.execute(
            query,
            variable_values={
                "entityName": entity,
                "projectName": project,
                "name": name,
            },
        )
        attrs = response.get("project", {}).get("artifact")
        if attrs is None:
            raise ValueError(
                f"Unable to fetch artifact with name {entity}/{project}/{name}"
            )
        return cls._from_attrs(entity, project, name, attrs, client)

    @classmethod
    def _from_attrs(
        cls,
        entity: str,
        project: str,
        name: str,
        attrs: Dict[str, Any],
        client: RetryingClient,
    ) -> "Artifact":
        # Placeholder is required to skip validation.
        artifact = cls("placeholder", type="placeholder")
        artifact._client = client
        artifact._id = attrs["id"]
        artifact._entity = entity
        artifact._project = project
        artifact._name = name
        aliases = [
            alias["alias"]
            for alias in attrs["aliases"]
            if alias["artifactCollection"]["project"]["entityName"] == entity
            and alias["artifactCollection"]["project"]["name"] == project
            and alias["artifactCollection"]["name"] == name.split(":")[0]
        ]
        version_aliases = [
            alias for alias in aliases if util.alias_is_version_index(alias)
        ]
        assert len(version_aliases) == 1
        artifact._version = version_aliases[0]
        artifact._source_entity = attrs["artifactSequence"]["project"]["entityName"]
        artifact._source_project = attrs["artifactSequence"]["project"]["name"]
        artifact._source_name = "{}:v{}".format(
            attrs["artifactSequence"]["name"], attrs["versionIndex"]
        )
        artifact._source_version = "v{}".format(attrs["versionIndex"])
        artifact._type = attrs["artifactType"]["name"]
        artifact._description = attrs["description"]
        artifact.metadata = cls._normalize_metadata(
            json.loads(attrs["metadata"] or "{}")
        )
        artifact._ttl_duration_seconds = artifact._ttl_duration_seconds_from_gql(
            attrs.get("ttlDurationSeconds")
        )
        artifact._ttl_is_inherited = (
            True if attrs.get("ttlIsInherited") is None else attrs["ttlIsInherited"]
        )
        artifact._aliases = [
            alias for alias in aliases if not util.alias_is_version_index(alias)
        ]
        artifact._saved_aliases = copy(artifact._aliases)
        artifact._state = ArtifactState(attrs["state"])
        if "currentManifest" in attrs:
            artifact._load_manifest(attrs["currentManifest"]["file"]["directUrl"])
        else:
            artifact._manifest = None
        artifact._commit_hash = attrs["commitHash"]
        artifact._file_count = attrs["fileCount"]
        artifact._created_at = attrs["createdAt"]
        artifact._updated_at = attrs["updatedAt"]
        artifact._final = True
        # Cache.

        assert artifact.id is not None
        artifact_instance_cache[artifact.id] = artifact
        return artifact

    def new_draft(self) -> "Artifact":
        """Create a new draft artifact with the same content as this committed artifact.

        The artifact returned can be extended or modified and logged as a new version.

        Returns:
            An `Artifact` object.

        Raises:
            ArtifactNotLoggedError: If the artifact is not logged.
        """
        self._ensure_logged("new_draft")

        # Name, _entity and _project are set to the *source* name/entity/project:
        # if this artifact is saved it must be saved to the source sequence.
        artifact = Artifact(self.source_name.split(":")[0], self.type)
        artifact._entity = self._source_entity
        artifact._project = self._source_project
        artifact._source_entity = self._source_entity
        artifact._source_project = self._source_project

        # This artifact's parent is the one we are making a draft from.
        artifact._base_id = self.id

        # We can reuse the client, and copy over all the attributes that aren't
        # version-dependent and don't depend on having been logged.
        artifact._client = self._client
        artifact._description = self.description
        artifact._metadata = self.metadata
        artifact._manifest = ArtifactManifest.from_manifest_json(
            self.manifest.to_manifest_json()
        )
        return artifact

    # Properties (Python Class managed attributes).

    @property
    def id(self) -> Optional[str]:
        """The artifact's ID."""
        if self.is_draft():
            return None
        assert self._id is not None
        return self._id

    @property
    def entity(self) -> str:
        """The name of the entity of the secondary (portfolio) artifact collection."""
        self._ensure_logged("entity")
        assert self._entity is not None
        return self._entity

    @property
    def project(self) -> str:
        """The name of the project of the secondary (portfolio) artifact collection."""
        self._ensure_logged("project")
        assert self._project is not None
        return self._project

    @property
    def name(self) -> str:
        """The artifact name and version in its secondary (portfolio) collection.

        A string with the format {collection}:{alias}. Before the artifact is saved,
        contains only the name since the version is not yet known.
        """
        return self._name

    @property
    def qualified_name(self) -> str:
        """The entity/project/name of the secondary (portfolio) collection."""
        return f"{self.entity}/{self.project}/{self.name}"

    @property
    def version(self) -> str:
        """The artifact's version in its secondary (portfolio) collection."""
        self._ensure_logged("version")
        assert self._version is not None
        return self._version

    @property
    def collection(self) -> ArtifactCollection:
        """The collection this artifact was retrieved from.

        A collection is an ordered group of artifact versions.
        If this artifact was retrieved from a portfolio / linked collection, that
        collection will be returned rather than the the collection
        that an artifact version originated from. The collection
        that an artifact originates from is known as the source sequence.
        """
        self._ensure_logged("collection")
        base_name = self.name.split(":")[0]
        return ArtifactCollection(
            self._client, self.entity, self.project, base_name, self.type
        )

    @property
    def source_entity(self) -> str:
        """The name of the entity of the primary (sequence) artifact collection."""
        self._ensure_logged("source_entity")
        assert self._source_entity is not None
        return self._source_entity

    @property
    def source_project(self) -> str:
        """The name of the project of the primary (sequence) artifact collection."""
        self._ensure_logged("source_project")
        assert self._source_project is not None
        return self._source_project

    @property
    def source_name(self) -> str:
        """The artifact name and version in its primary (sequence) collection.

        A string with the format {collection}:{alias}. Before the artifact is saved,
        contains only the name since the version is not yet known.
        """
        return self._source_name

    @property
    def source_qualified_name(self) -> str:
        """The entity/project/name of the primary (sequence) collection."""
        return f"{self.source_entity}/{self.source_project}/{self.source_name}"

    @property
    def source_version(self) -> str:
        """The artifact's version in its primary (sequence) collection.

        A string with the format "v{number}".
        """
        self._ensure_logged("source_version")
        assert self._source_version is not None
        return self._source_version

    @property
    def source_collection(self) -> ArtifactCollection:
        """The artifact's primary (sequence) collection."""
        self._ensure_logged("source_collection")
        base_name = self.source_name.split(":")[0]
        return ArtifactCollection(
            self._client, self.source_entity, self.source_project, base_name, self.type
        )

    @property
    def type(self) -> str:
        """The artifact's type. Common types include `dataset` or `model`."""
        return self._type

    @property
    def description(self) -> Optional[str]:
        """A description of the artifact."""
        return self._description

    @description.setter
    def description(self, description: Optional[str]) -> None:
        """Set the description of the artifact.

        For model or dataset Artifacts, add documentation for your
        standardized team model or dataset card. In the W&B UI the
        description is rendered as markdown.

        Arguments:
            description: Free text that offers a description of the artifact.
        """
        self._description = description

    @property
    def metadata(self) -> dict:
        """User-defined artifact metadata.

        Structured data associated with the artifact.
        """
        return self._metadata

    @metadata.setter
    def metadata(self, metadata: dict) -> None:
        """User-defined artifact metadata.

        Metadata set this way will eventually be queryable and plottable in the UI; e.g.
        the class distribution of a dataset.

        Note: There is currently a limit of 100 total keys.

        Arguments:
            metadata: Structured data associated with the artifact.
        """
        self._metadata = self._normalize_metadata(metadata)

    @property
    def ttl(self) -> Union[timedelta, None]:
        """The time-to-live (TTL) policy of an artifact.

        Artifacts are deleted shortly after a TTL policy's duration passes.
        If set to `None`, the artifact deactivates TTL policies and will be not
        scheduled for deletion, even if there is a team default TTL.
        An artifact inherits a TTL policy from
        the team default if the team administrator defines a default
        TTL and there is no custom policy set on an artifact.

        Raises:
            ArtifactNotLoggedError: Unable to fetch inherited TTL if the artifact has not been logged or saved
        """
        if self._ttl_is_inherited and (self.is_draft() or self._ttl_changed):
            raise ArtifactNotLoggedError(self, "ttl")
        if self._ttl_duration_seconds is None:
            return None
        return timedelta(seconds=self._ttl_duration_seconds)

    @ttl.setter
    def ttl(self, ttl: Union[timedelta, ArtifactTTL, None]) -> None:
        """The time-to-live (TTL) policy of an artifact.

        Artifacts are deleted shortly after a TTL policy's duration passes.
        If set to `None`, the artifact has no TTL policy set and it is not
        scheduled for deletion. An artifact inherits a TTL policy from
        the team default if the team administrator defines a default
        TTL and there is no custom policy set on an artifact.

        Arguments:
            ttl: The duration as a positive Python `datetime.timedelta` Type
                that represents how long the artifact will remain active from its creation.

        """
        if self.type == "wandb-history":
            raise ValueError("Cannot set artifact TTL for type wandb-history")

        self._ttl_changed = True
        if isinstance(ttl, ArtifactTTL):
            if ttl == ArtifactTTL.INHERIT:
                self._ttl_is_inherited = True
            else:
                raise ValueError(f"Unhandled ArtifactTTL enum {ttl}")
        else:
            self._ttl_is_inherited = False
            if ttl is None:
                self._ttl_duration_seconds = None
            else:
                if ttl.total_seconds() <= 0:
                    raise ValueError(
                        f"Artifact TTL Duration has to be positive. ttl: {ttl.total_seconds()}"
                    )
                self._ttl_duration_seconds = int(ttl.total_seconds())

    @property
    def aliases(self) -> List[str]:
        """List of one or more semantically-friendly references or identifying "nicknames" assigned to an artifact version.

        Aliases are mutable references that you can programmatically reference.
        Change an artifact's alias with the W&B App UI or programmatically.
        See [Create new artifact versions](https://docs.wandb.ai/guides/artifacts/create-a-new-artifact-version)
        for more information.
        """
        self._ensure_logged("aliases")
        return self._aliases

    @aliases.setter
    def aliases(self, aliases: List[str]) -> None:
        """Set the aliases associated with this artifact."""
        self._ensure_logged("aliases")

        if any(char in alias for alias in aliases for char in ["/", ":"]):
            raise ValueError(
                "Aliases must not contain any of the following characters: /, :"
            )
        self._aliases = aliases

    @property
    def distributed_id(self) -> Optional[str]:
        return self._distributed_id

    @distributed_id.setter
    def distributed_id(self, distributed_id: Optional[str]) -> None:
        self._distributed_id = distributed_id

    @property
    def incremental(self) -> bool:
        return self._incremental

    @property
    def use_as(self) -> Optional[str]:
        return self._use_as

    @property
    def state(self) -> str:
        """The status of the artifact. One of: "PENDING", "COMMITTED", or "DELETED"."""
        return self._state.value

    @property
    def manifest(self) -> ArtifactManifest:
        """The artifact's manifest.

        The manifest lists all of its contents, and can't be changed once the artifact
        has been logged.
        """
        if self._manifest is None:
            query = gql(
                """
                query ArtifactManifest(
                    $entityName: String!,
                    $projectName: String!,
                    $name: String!
                ) {
                    project(entityName: $entityName, name: $projectName) {
                        artifact(name: $name) {
                            currentManifest {
                                file {
                                    directUrl
                                }
                            }
                        }
                    }
                }
                """
            )
            assert self._client is not None
            response = self._client.execute(
                query,
                variable_values={
                    "entityName": self._entity,
                    "projectName": self._project,
                    "name": self._name,
                },
            )
            attrs = response["project"]["artifact"]
            self._load_manifest(attrs["currentManifest"]["file"]["directUrl"])
            assert self._manifest is not None
        return self._manifest

    @property
    def digest(self) -> str:
        """The logical digest of the artifact.

        The digest is the checksum of the artifact's contents. If an artifact has the
        same digest as the current `latest` version, then `log_artifact` is a no-op.
        """
        return self.manifest.digest()

    @property
    def size(self) -> int:
        """The total size of the artifact in bytes.

        Includes any references tracked by this artifact.
        """
        total_size: int = 0
        for entry in self.manifest.entries.values():
            if entry.size is not None:
                total_size += entry.size
        return total_size

    @property
    def commit_hash(self) -> str:
        """The hash returned when this artifact was committed."""
        self._ensure_logged("commit_hash")
        assert self._commit_hash is not None
        return self._commit_hash

    @property
    def file_count(self) -> int:
        """The number of files (including references)."""
        self._ensure_logged("file_count")
        assert self._file_count is not None
        return self._file_count

    @property
    def created_at(self) -> str:
        """Timestamp when the artifact was created."""
        self._ensure_logged("created_at")
        assert self._created_at is not None
        return self._created_at

    @property
    def updated_at(self) -> str:
        """The time when the artifact was last updated."""
        self._ensure_logged("updated_at")
        assert self._created_at is not None
        return self._updated_at or self._created_at

    # State management.

    def finalize(self) -> None:
        """Finalize the artifact version.

        You cannot modify an artifact version once it is finalized because the artifact
        is logged as a specific artifact version. Create a new artifact version
        to log more data to an artifact. An artifact is automatically finalized
        when you log the artifact with `log_artifact`.
        """
        self._final = True

    def _ensure_can_add(self) -> None:
        if self._final:
            raise ArtifactFinalizedError(artifact=self)

    def _ensure_logged(self, attr: Optional[str] = None) -> None:
        if self.is_draft():
            raise ArtifactNotLoggedError(self, attr)

    def is_draft(self) -> bool:
        """Check if artifact is not saved.

        Returns: Boolean. `False` if artifact is saved. `True` if artifact is not saved.
        """
        return self._state == ArtifactState.PENDING

    def _is_draft_save_started(self) -> bool:
        return self._save_future is not None

    def save(
        self,
        project: Optional[str] = None,
        settings: Optional["wandb.wandb_sdk.wandb_settings.Settings"] = None,
    ) -> None:
        """Persist any changes made to the artifact.

        If currently in a run, that run will log this artifact. If not currently in a
        run, a run of type "auto" is created to track this artifact.

        Arguments:
            project: A project to use for the artifact in the case that a run is not
                already in context.
            settings: A settings object to use when initializing an automatic run. Most
                commonly used in testing harness.
        """
        if self._state != ArtifactState.PENDING:
            return self._update()

        if self._incremental:
            with telemetry.context() as tel:
                tel.feature.artifact_incremental = True

        if wandb.run is None:
            if settings is None:
                settings = wandb.Settings(silent="true")
            with wandb.init(  # type: ignore
                entity=self._source_entity,
                project=project or self._source_project,
                job_type="auto",
                settings=settings,
            ) as run:
                # redoing this here because in this branch we know we didn't
                # have the run at the beginning of the method
                if self._incremental:
                    with telemetry.context(run=run) as tel:
                        tel.feature.artifact_incremental = True
                run.log_artifact(self)
        else:
            wandb.run.log_artifact(self)

    def _set_save_future(
        self, save_future: "MessageFuture", client: RetryingClient
    ) -> None:
        self._save_future = save_future
        self._client = client

    def wait(self, timeout: Optional[int] = None) -> "Artifact":
        """If needed, wait for this artifact to finish logging.

        Arguments:
            timeout: The time, in seconds, to wait.

        Returns:
            An `Artifact` object.
        """
        if self.is_draft():
            if self._save_future is None:
                raise ArtifactNotLoggedError(self, "wait")
            result = self._save_future.get(timeout)
            if not result:
                raise WaitTimeoutError(
                    "Artifact upload wait timed out, failed to fetch Artifact response"
                )
            response = result.response.log_artifact_response
            if response.error_message:
                raise ValueError(response.error_message)
            self._populate_after_save(response.artifact_id)
        return self

    def _populate_after_save(self, artifact_id: str) -> None:
        query_template = """
            query ArtifactByIDShort($id: ID!) {
                artifact(id: $id) {
                    artifactSequence {
                        project {
                            entityName
                            name
                        }
                        name
                    }
                    versionIndex
                    ttlDurationSeconds
                    ttlIsInherited
                    aliases {
                        artifactCollection {
                            project {
                                entityName
                                name
                            }
                            name
                        }
                        alias
                    }
                    state
                    currentManifest {
                        file {
                            directUrl
                        }
                    }
                    commitHash
                    fileCount
                    createdAt
                    updatedAt
                }
            }
        """

        fields = InternalApi().server_artifact_introspection()
        if "ttlIsInherited" not in fields:
            query_template = query_template.replace("ttlDurationSeconds", "").replace(
                "ttlIsInherited",
                "",
            )
        query = gql(query_template)

        assert self._client is not None
        response = self._client.execute(
            query,
            variable_values={"id": artifact_id},
        )
        attrs = response.get("artifact")
        if attrs is None:
            raise ValueError(f"Unable to fetch artifact with id {artifact_id}")
        self._id = artifact_id
        self._entity = attrs["artifactSequence"]["project"]["entityName"]
        self._project = attrs["artifactSequence"]["project"]["name"]
        self._name = "{}:v{}".format(
            attrs["artifactSequence"]["name"], attrs["versionIndex"]
        )
        self._version = "v{}".format(attrs["versionIndex"])
        self._source_entity = self._entity
        self._source_project = self._project
        self._source_name = self._name
        self._source_version = self._version
        self._ttl_duration_seconds = self._ttl_duration_seconds_from_gql(
            attrs.get("ttlDurationSeconds")
        )
        self._ttl_is_inherited = (
            True if attrs.get("ttlIsInherited") is None else attrs["ttlIsInherited"]
        )
        self._ttl_changed = False  # Reset after saving artifact
        self._aliases = [
            alias["alias"]
            for alias in attrs["aliases"]
            if alias["artifactCollection"]["project"]["entityName"] == self._entity
            and alias["artifactCollection"]["project"]["name"] == self._project
            and alias["artifactCollection"]["name"] == self._name.split(":")[0]
            and not util.alias_is_version_index(alias["alias"])
        ]
        self._state = ArtifactState(attrs["state"])
        self._load_manifest(attrs["currentManifest"]["file"]["directUrl"])
        self._commit_hash = attrs["commitHash"]
        self._file_count = attrs["fileCount"]
        self._created_at = attrs["createdAt"]
        self._updated_at = attrs["updatedAt"]

    @normalize_exceptions
    def _update(self) -> None:
        """Persists artifact changes to the wandb backend."""
        aliases = None
        introspect_query = gql(
            """
            query ProbeServerAddAliasesInput {
               AddAliasesInputInfoType: __type(name: "AddAliasesInput") {
                   name
                   inputFields {
                       name
                   }
                }
            }
            """
        )
        assert self._client is not None
        response = self._client.execute(introspect_query)
        if response.get("AddAliasesInputInfoType"):  # wandb backend version >= 0.13.0
            aliases_to_add = set(self._aliases) - set(self._saved_aliases)
            aliases_to_delete = set(self._saved_aliases) - set(self._aliases)
            if len(aliases_to_add) > 0:
                add_mutation = gql(
                    """
                    mutation addAliases(
                        $artifactID: ID!,
                        $aliases: [ArtifactCollectionAliasInput!]!,
                    ) {
                        addAliases(
                            input: {artifactID: $artifactID, aliases: $aliases}
                        ) {
                            success
                        }
                    }
                    """
                )
                assert self._client is not None
                self._client.execute(
                    add_mutation,
                    variable_values={
                        "artifactID": self.id,
                        "aliases": [
                            {
                                "entityName": self._entity,
                                "projectName": self._project,
                                "artifactCollectionName": self._name.split(":")[0],
                                "alias": alias,
                            }
                            for alias in aliases_to_add
                        ],
                    },
                )
            if len(aliases_to_delete) > 0:
                delete_mutation = gql(
                    """
                    mutation deleteAliases(
                        $artifactID: ID!,
                        $aliases: [ArtifactCollectionAliasInput!]!,
                    ) {
                        deleteAliases(
                            input: {artifactID: $artifactID, aliases: $aliases}
                        ) {
                            success
                        }
                    }
                    """
                )
                assert self._client is not None
                self._client.execute(
                    delete_mutation,
                    variable_values={
                        "artifactID": self.id,
                        "aliases": [
                            {
                                "entityName": self._entity,
                                "projectName": self._project,
                                "artifactCollectionName": self._name.split(":")[0],
                                "alias": alias,
                            }
                            for alias in aliases_to_delete
                        ],
                    },
                )
            self._saved_aliases = copy(self._aliases)
        else:  # wandb backend version < 0.13.0
            aliases = [
                {
                    "artifactCollectionName": self._name.split(":")[0],
                    "alias": alias,
                }
                for alias in self._aliases
            ]

        mutation_template = """
            mutation updateArtifact(
                $artifactID: ID!,
                $description: String,
                $metadata: JSONString,
                _TTL_DURATION_SECONDS_TYPE_
                $aliases: [ArtifactAliasInput!]
            ) {
                updateArtifact(
                    input: {
                        artifactID: $artifactID,
                        description: $description,
                        metadata: $metadata,
                        _TTL_DURATION_SECONDS_VALUE_
                        aliases: $aliases
                    }
                ) {
                    artifact {
                        id
                        _TTL_DURATION_SECONDS_FIELDS_
                    }
                }
            }
        """
        fields = InternalApi().server_artifact_introspection()
        if "ttlIsInherited" in fields:
            mutation_template = (
                mutation_template.replace(
                    "_TTL_DURATION_SECONDS_TYPE_", "$ttlDurationSeconds: Int64,"
                )
                .replace(
                    "_TTL_DURATION_SECONDS_VALUE_",
                    "ttlDurationSeconds: $ttlDurationSeconds,",
                )
                .replace(
                    "_TTL_DURATION_SECONDS_FIELDS_", "ttlDurationSeconds ttlIsInherited"
                )
            )
        else:
            if self._ttl_changed:
                termwarn(
                    "Server not compatible with setting Artifact TTLs, please upgrade the server to use Artifact TTL"
                )
            mutation_template = (
                mutation_template.replace("_TTL_DURATION_SECONDS_TYPE_", "")
                .replace(
                    "_TTL_DURATION_SECONDS_VALUE_",
                    "",
                )
                .replace("_TTL_DURATION_SECONDS_FIELDS_", "")
            )
        mutation = gql(mutation_template)
        assert self._client is not None

        ttl_duration_input = self._ttl_duration_seconds_to_gql()
        response = self._client.execute(
            mutation,
            variable_values={
                "artifactID": self.id,
                "description": self.description,
                "metadata": util.json_dumps_safer(self.metadata),
                "ttlDurationSeconds": ttl_duration_input,
                "aliases": aliases,
            },
        )
        attrs = response["updateArtifact"]["artifact"]

        # Update ttl_duration_seconds based on updateArtifact
        self._ttl_duration_seconds = self._ttl_duration_seconds_from_gql(
            attrs.get("ttlDurationSeconds")
        )
        self._ttl_is_inherited = (
            True if attrs.get("ttlIsInherited") is None else attrs["ttlIsInherited"]
        )
        self._ttl_changed = False  # Reset after updating artifact

    # Adding, removing, getting entries.

    def __getitem__(self, name: str) -> Optional[data_types.WBValue]:
        """Get the WBValue object located at the artifact relative `name`.

        Arguments:
            name: The artifact relative name to get.

        Returns:
            W&B object that can be logged with `wandb.log()` and visualized in the W&B UI.

        Raises:
            ArtifactNotLoggedError: If the artifact isn't logged or the run is offline.
        """
        return self.get(name)

    def __setitem__(self, name: str, item: data_types.WBValue) -> ArtifactManifestEntry:
        """Add `item` to the artifact at path `name`.

        Arguments:
            name: The path within the artifact to add the object.
            item: The object to add.

        Returns:
            The added manifest entry

        Raises:
            ArtifactFinalizedError: You cannot make changes to the current artifact
            version because it is finalized. Log a new artifact version instead.
        """
        return self.add(item, name)

    @contextlib.contextmanager
    def new_file(
        self, name: str, mode: str = "w", encoding: Optional[str] = None
    ) -> Generator[IO, None, None]:
        """Open a new temporary file and add it to the artifact.

        Arguments:
            name: The name of the new file to add to the artifact.
            mode: The file access mode to use to open the new file.
            encoding: The encoding used to open the new file.

        Returns:
            A new file object that can be written to. Upon closing, the file will be
            automatically added to the artifact.

        Raises:
            ArtifactFinalizedError: You cannot make changes to the current artifact
            version because it is finalized. Log a new artifact version instead.
        """
        self._ensure_can_add()
        if self._tmp_dir is None:
            self._tmp_dir = tempfile.TemporaryDirectory()
        path = os.path.join(self._tmp_dir.name, name.lstrip("/"))
        if os.path.exists(path):
            raise ValueError(f"File with name {name!r} already exists at {path!r}")

        filesystem.mkdir_exists_ok(os.path.dirname(path))
        try:
            with util.fsync_open(path, mode, encoding) as f:
                yield f
        except UnicodeEncodeError as e:
            termerror(
                f"Failed to open the provided file (UnicodeEncodeError: {e}). Please "
                f"provide the proper encoding."
            )
            raise e

        self.add_file(path, name=name, policy="immutable")

    def add_file(
        self,
        local_path: str,
        name: Optional[str] = None,
        is_tmp: Optional[bool] = False,
<<<<<<< HEAD
        skip_cache: Optional[bool] = False,
        policy: Optional[str] = "mutable",
=======
        policy: Optional[Literal["mutable", "immutable"]] = "mutable",
>>>>>>> 1ca7e9d2
    ) -> ArtifactManifestEntry:
        """Add a local file to the artifact.

        Arguments:
            local_path: The path to the file being added.
            name: The path within the artifact to use for the file being added. Defaults
                to the basename of the file.
            is_tmp: If true, then the file is renamed deterministically to avoid
                collisions.
            skip_cache: If set to `True`, W&B will not copy files to the cache after uploading.
            policy: "mutable" | "immutable". By default, "mutable"
                "mutable": Create a temporary copy of the file to prevent corruption during upload.
                "immutable": Disable protection, rely on the user not to delete or change the file.

        Returns:
            The added manifest entry

        Raises:
            ArtifactFinalizedError: You cannot make changes to the current artifact
            version because it is finalized. Log a new artifact version instead.
            ValueError: Policy must be "mutable" or "immutable"
        """
        self._ensure_can_add()
        if not os.path.isfile(local_path):
            raise ValueError("Path is not a file: %s" % local_path)

        name = LogicalPath(name or os.path.basename(local_path))
        digest = md5_file_b64(local_path)

        if is_tmp:
            file_path, file_name = os.path.split(name)
            file_name_parts = file_name.split(".")
            file_name_parts[0] = b64_to_hex_id(digest)[:20]
            name = os.path.join(file_path, ".".join(file_name_parts))

        return self._add_local_file(
            name, local_path, digest=digest, skip_cache=skip_cache, policy=policy
        )

    def add_dir(
        self,
        local_path: str,
        name: Optional[str] = None,
<<<<<<< HEAD
        skip_cache: Optional[bool] = False,
        policy: Optional[str] = "mutable",
=======
        policy: Optional[Literal["mutable", "immutable"]] = "mutable",
>>>>>>> 1ca7e9d2
    ) -> None:
        """Add a local directory to the artifact.

        Arguments:
            local_path: The path of the local directory.
            name: The subdirectory name within an artifact. The name you specify appears
                in the W&B App UI nested by artifact's `type`.
                Defaults to the root of the artifact.
            skip_cache: If set to `True`, W&B will not copy/move files to the cache while uploading
            policy: "mutable" | "immutable". By default, "mutable"
                "mutable": Create a temporary copy of the file to prevent corruption during upload.
                "immutable": Disable protection, rely on the user not to delete or change the file.

        Raises:
            ArtifactFinalizedError: You cannot make changes to the current artifact
            version because it is finalized. Log a new artifact version instead.
            ValueError: Policy must be "mutable" or "immutable"
        """
        self._ensure_can_add()
        if not os.path.isdir(local_path):
            raise ValueError("Path is not a directory: %s" % local_path)

        termlog(
            "Adding directory to artifact (%s)... "
            % os.path.join(".", os.path.normpath(local_path)),
            newline=False,
        )
        start_time = time.time()

        paths = []
        for dirpath, _, filenames in os.walk(local_path, followlinks=True):
            for fname in filenames:
                physical_path = os.path.join(dirpath, fname)
                logical_path = os.path.relpath(physical_path, start=local_path)
                if name is not None:
                    logical_path = os.path.join(name, logical_path)
                paths.append((logical_path, physical_path))

        def add_manifest_file(log_phy_path: Tuple[str, str]) -> None:
            logical_path, physical_path = log_phy_path
            self._add_local_file(
                name=logical_path,
                path=physical_path,
                skip_cache=skip_cache,
                policy=policy,
            )

        num_threads = 8
        pool = multiprocessing.dummy.Pool(num_threads)
        pool.map(add_manifest_file, paths)
        pool.close()
        pool.join()

        termlog("Done. %.1fs" % (time.time() - start_time), prefix=False)

    def add_reference(
        self,
        uri: Union[ArtifactManifestEntry, str],
        name: Optional[StrPath] = None,
        checksum: bool = True,
        max_objects: Optional[int] = None,
    ) -> Sequence[ArtifactManifestEntry]:
        """Add a reference denoted by a URI to the artifact.

        Unlike files or directories that you add to an artifact, references are not
        uploaded to W&B. For more information,
        see [Track external files](https://docs.wandb.ai/guides/artifacts/track-external-files).

        By default, the following schemes are supported:

        - http(s): The size and digest of the file will be inferred by the
          `Content-Length` and the `ETag` response headers returned by the server.
        - s3: The checksum and size are pulled from the object metadata. If bucket
          versioning is enabled, then the version ID is also tracked.
        - gs: The checksum and size are pulled from the object metadata. If bucket
          versioning is enabled, then the version ID is also tracked.
        - https, domain matching `*.blob.core.windows.net` (Azure): The checksum and size
          are be pulled from the blob metadata. If storage account versioning is
          enabled, then the version ID is also tracked.
        - file: The checksum and size are pulled from the file system. This scheme
          is useful if you have an NFS share or other externally mounted volume
          containing files you wish to track but not necessarily upload.

        For any other scheme, the digest is just a hash of the URI and the size is left
        blank.

        Arguments:
            uri: The URI path of the reference to add. The URI path can be an object
                returned from `Artifact.get_entry` to store a reference to another
                artifact's entry.
            name: The path within the artifact to place the contents of this reference.
            checksum: Whether or not to checksum the resource(s) located at the
                reference URI. Checksumming is strongly recommended as it enables
                automatic integrity validation, however it can be disabled to speed up
                artifact creation.
            max_objects: The maximum number of objects to consider when adding a
                reference that points to directory or bucket store prefix. By default,
                the maximum number of objects allowed for Amazon S3 and
                GCS is 10,000. Other URI schemas do not have a maximum.

        Returns:
            The added manifest entries.

        Raises:
            ArtifactFinalizedError: You cannot make changes to the current artifact
            version because it is finalized. Log a new artifact version instead.
        """
        self._ensure_can_add()
        if name is not None:
            name = LogicalPath(name)

        # This is a bit of a hack, we want to check if the uri is a of the type
        # ArtifactManifestEntry. If so, then recover the reference URL.
        if isinstance(uri, ArtifactManifestEntry):
            uri_str = uri.ref_url()
        elif isinstance(uri, str):
            uri_str = uri
        url = urlparse(str(uri_str))
        if not url.scheme:
            raise ValueError(
                "References must be URIs. To reference a local file, use file://"
            )

        manifest_entries = self._storage_policy.store_reference(
            self,
            URIStr(uri_str),
            name=name,
            checksum=checksum,
            max_objects=max_objects,
        )
        for entry in manifest_entries:
            self.manifest.add_entry(entry)

        return manifest_entries

    def add(self, obj: data_types.WBValue, name: StrPath) -> ArtifactManifestEntry:
        """Add wandb.WBValue `obj` to the artifact.

        Arguments:
            obj: The object to add. Currently support one of Bokeh, JoinedTable,
                PartitionedTable, Table, Classes, ImageMask, BoundingBoxes2D, Audio,
                Image, Video, Html, Object3D
            name: The path within the artifact to add the object.

        Returns:
            The added manifest entry

        Raises:
            ArtifactFinalizedError: You cannot make changes to the current artifact
            version because it is finalized. Log a new artifact version instead.
        """
        self._ensure_can_add()
        name = LogicalPath(name)

        # This is a "hack" to automatically rename tables added to
        # the wandb /media/tables directory to their sha-based name.
        # TODO: figure out a more appropriate convention.
        is_tmp_name = name.startswith("media/tables")

        # Validate that the object is one of the correct wandb.Media types
        # TODO: move this to checking subclass of wandb.Media once all are
        # generally supported
        allowed_types = [
            data_types.Bokeh,
            data_types.JoinedTable,
            data_types.PartitionedTable,
            data_types.Table,
            data_types.Classes,
            data_types.ImageMask,
            data_types.BoundingBoxes2D,
            data_types.Audio,
            data_types.Image,
            data_types.Video,
            data_types.Html,
            data_types.Object3D,
            data_types.Molecule,
            data_types._SavedModel,
        ]

        if not any(isinstance(obj, t) for t in allowed_types):
            raise ValueError(
                "Found object of type {}, expected one of {}.".format(
                    obj.__class__, allowed_types
                )
            )

        obj_id = id(obj)
        if obj_id in self._added_objs:
            return self._added_objs[obj_id][1]

        # If the object is coming from another artifact, save it as a reference
        ref_path = obj._get_artifact_entry_ref_url()
        if ref_path is not None:
            return self.add_reference(ref_path, type(obj).with_suffix(name))[0]

        val = obj.to_json(self)
        name = obj.with_suffix(name)
        entry = self.manifest.get_entry_by_path(name)
        if entry is not None:
            return entry

        def do_write(f: IO) -> None:
            import json

            # TODO: Do we need to open with utf-8 codec?
            f.write(json.dumps(val, sort_keys=True))

        if is_tmp_name:
            file_path = os.path.join(self._TMP_DIR.name, str(id(self)), name)
            folder_path, _ = os.path.split(file_path)
            if not os.path.exists(folder_path):
                os.makedirs(folder_path)
            with open(file_path, "w") as tmp_f:
                do_write(tmp_f)
        else:
            with self.new_file(name) as f:
                file_path = f.name
                do_write(f)

        # Note, we add the file from our temp directory.
        # It will be added again later on finalize, but succeed since
        # the checksum should match
        entry = self.add_file(file_path, name, is_tmp_name)
        # We store a reference to the obj so that its id doesn't get reused.
        self._added_objs[obj_id] = (obj, entry)
        if obj._artifact_target is None:
            obj._set_artifact_target(self, entry.path)

        if is_tmp_name:
            if os.path.exists(file_path):
                os.remove(file_path)

        return entry

    def _add_local_file(
        self,
        name: StrPath,
        path: StrPath,
        digest: Optional[B64MD5] = None,
<<<<<<< HEAD
        skip_cache: Optional[bool] = False,
        policy: Optional[str] = "mutable",
=======
        policy: Optional[Literal["mutable", "immutable"]] = "mutable",
>>>>>>> 1ca7e9d2
    ) -> ArtifactManifestEntry:
        if policy not in ["mutable", "immutable"]:
            raise ValueError(
                f"Invalid policy `{policy}`. Policy may only be `mutable` or `immutable`."
            )
        upload_path = path
        if policy == "mutable":
            with tempfile.NamedTemporaryFile(dir=get_staging_dir(), delete=False) as f:
                staging_path = f.name
                shutil.copyfile(path, staging_path)
                # Set as read-only to prevent changes to the file during upload process
                os.chmod(staging_path, stat.S_IRUSR)
                upload_path = staging_path

        entry = ArtifactManifestEntry(
            path=name,
            digest=digest or md5_file_b64(upload_path),
            size=os.path.getsize(upload_path),
            local_path=upload_path,
            skip_cache=skip_cache,
        )
        self.manifest.add_entry(entry)
        self._added_local_paths[os.fspath(path)] = entry
        return entry

    def remove(self, item: Union[StrPath, "ArtifactManifestEntry"]) -> None:
        """Remove an item from the artifact.

        Arguments:
            item: The item to remove. Can be a specific manifest entry or the name of an
                artifact-relative path. If the item matches a directory all items in
                that directory will be removed.

        Raises:
            ArtifactFinalizedError: You cannot make changes to the current artifact
            version because it is finalized. Log a new artifact version instead.
            FileNotFoundError: If the item isn't found in the artifact.
        """
        self._ensure_can_add()

        if isinstance(item, ArtifactManifestEntry):
            self.manifest.remove_entry(item)
            return

        path = str(PurePosixPath(item))
        entry = self.manifest.get_entry_by_path(path)
        if entry:
            self.manifest.remove_entry(entry)
            return

        entries = self.manifest.get_entries_in_directory(path)
        if not entries:
            raise FileNotFoundError(f"No such file or directory: {path}")
        for entry in entries:
            self.manifest.remove_entry(entry)

    def get_path(self, name: StrPath) -> ArtifactManifestEntry:
        """Deprecated. Use `get_entry(name)`."""
        termwarn(
            "Artifact.get_path(name) is deprecated, use Artifact.get_entry(name) instead."
        )
        return self.get_entry(name)

    def get_entry(self, name: StrPath) -> ArtifactManifestEntry:
        """Get the entry with the given name.

        Arguments:
            name: The artifact relative name to get

        Returns:
            A `W&B` object.

        Raises:
            ArtifactNotLoggedError: if the artifact isn't logged or the run is offline.
            KeyError: if the artifact doesn't contain an entry with the given name.
        """
        self._ensure_logged("get_entry")

        name = LogicalPath(name)
        entry = self.manifest.entries.get(name) or self._get_obj_entry(name)[0]
        if entry is None:
            raise KeyError("Path not contained in artifact: %s" % name)
        entry._parent_artifact = self
        return entry

    def get(self, name: str) -> Optional[data_types.WBValue]:
        """Get the WBValue object located at the artifact relative `name`.

        Arguments:
            name: The artifact relative name to retrieve.

        Returns:
            W&B object that can be logged with `wandb.log()` and visualized in the W&B UI.

        Raises:
            ArtifactNotLoggedError: if the artifact isn't logged or the run is offline
        """
        self._ensure_logged("get")

        entry, wb_class = self._get_obj_entry(name)
        if entry is None or wb_class is None:
            return None

        # If the entry is a reference from another artifact, then get it directly from
        # that artifact.
        referenced_id = entry._referenced_artifact_id()
        if referenced_id:
            assert self._client is not None
            artifact = self._from_id(referenced_id, client=self._client)
            assert artifact is not None
            return artifact.get(util.uri_from_path(entry.ref))

        # Special case for wandb.Table. This is intended to be a short term
        # optimization. Since tables are likely to download many other assets in
        # artifact(s), we eagerly download the artifact using the parallelized
        # `artifact.download`. In the future, we should refactor the deserialization
        # pattern such that this special case is not needed.
        if wb_class == wandb.Table:
            self.download()

        # Get the ArtifactManifestEntry
        item = self.get_entry(entry.path)
        item_path = item.download()

        # Load the object from the JSON blob
        result = None
        json_obj = {}
        with open(item_path) as file:
            json_obj = json.load(file)
        result = wb_class.from_json(json_obj, self)
        result._set_artifact_source(self, name)
        return result

    def get_added_local_path_name(self, local_path: str) -> Optional[str]:
        """Get the artifact relative name of a file added by a local filesystem path.

        Arguments:
            local_path: The local path to resolve into an artifact relative name.

        Returns:
            The artifact relative name.
        """
        entry = self._added_local_paths.get(local_path, None)
        if entry is None:
            return None
        return entry.path

    def _get_obj_entry(
        self, name: str
    ) -> Tuple[Optional["ArtifactManifestEntry"], Optional[Type[WBValue]]]:
        """Return an object entry by name, handling any type suffixes.

        When objects are added with `.add(obj, name)`, the name is typically changed to
        include the suffix of the object type when serializing to JSON. So we need to be
        able to resolve a name, without tasking the user with appending .THING.json.
        This method returns an entry if it exists by a suffixed name.

        Arguments:
            name: name used when adding
        """
        for wb_class in WBValue.type_mapping().values():
            wandb_file_name = wb_class.with_suffix(name)
            entry = self.manifest.entries.get(wandb_file_name)
            if entry is not None:
                return entry, wb_class
        return None, None

    # Downloading.

    def download(
        self,
        root: Optional[str] = None,
        allow_missing_references: bool = False,
        skip_cache: Optional[bool] = None,
        path_prefix: Optional[StrPath] = None,
    ) -> FilePathStr:
        """Download the contents of the artifact to the specified root directory.

        Existing files located within `root` are not modified. Explicitly delete
        `root` before you call `download` if you want the contents of `root` to exactly
        match the artifact.

        Arguments:
            root: The directory W&B stores the artifact's files.
            allow_missing_references: If set to `True`, any invalid reference paths
                will be ignored while downloading referenced files.
            skip_cache: If set to `True`, the artifact cache will be skipped when downloading
                and W&B will download each file into the default root or specified download directory.

        Returns:
            The path to the downloaded contents.

        Raises:
            ArtifactNotLoggedError: If the artifact is not logged.
        """
        self._ensure_logged("download")

        root = root or self._default_root()
        self._add_download_root(root)

        if get_core_path() != "":
            return self._download_using_core(
                root=root,
                allow_missing_references=allow_missing_references,
            )
        return self._download(
            root=root,
            allow_missing_references=allow_missing_references,
            skip_cache=skip_cache,
            path_prefix=path_prefix,
        )

    @classmethod
    def path_contains_dir_prefix(cls, path: StrPath, dir_path: StrPath) -> bool:
        """Returns true if `path` contains `dir_path` as a prefix."""
        if not dir_path:
            return True
        path_parts = PurePosixPath(path).parts
        dir_parts = PurePosixPath(dir_path).parts
        return path_parts[: len(dir_parts)] == dir_parts

    @classmethod
    def should_download_entry(
        cls, entry: ArtifactManifestEntry, prefix: Optional[StrPath]
    ) -> bool:
        if prefix is None:
            return True
        return cls.path_contains_dir_prefix(entry.path, prefix)

    def _download_using_core(
        self,
        root: str,
        allow_missing_references: bool = False,
    ) -> FilePathStr:
        import pathlib

        from wandb.sdk.backend.backend import Backend

        if wandb.run is None:
            # ensure wandb-core is up and running
            wl = wandb.sdk.wandb_setup.setup()
            assert wl is not None

            stream_id = generate_id()

            settings = wl.settings.to_proto()
            # TODO: remove this
            tmp_dir = pathlib.Path(tempfile.mkdtemp())
            settings.sync_dir.value = str(tmp_dir)
            settings.sync_file.value = str(tmp_dir / f"{stream_id}.wandb")
            settings.files_dir.value = str(tmp_dir / "files")
            settings.run_id.value = stream_id

            manager = wl._get_manager()
            manager._inform_init(settings=settings, run_id=stream_id)

            mailbox = Mailbox()
            backend = Backend(settings=wl.settings, manager=manager, mailbox=mailbox)
            backend.ensure_launched()

            assert backend.interface
            backend.interface._stream_id = stream_id  # type: ignore

            mailbox.enable_keepalive()
        else:
            assert wandb.run._backend
            backend = wandb.run._backend

        assert backend.interface
        handle = backend.interface.deliver_download_artifact(
            self.id,  # type: ignore
            root,
            allow_missing_references,
        )
        # TODO: Start the download process in the user process too, to handle reference downloads
        self._download(
            root=root,
            allow_missing_references=allow_missing_references,
        )
        result = handle.wait(timeout=-1)

        if result is None:
            handle.abandon()
        assert result is not None
        response = result.response.download_artifact_response
        if response.error_message:
            raise ValueError(f"Error downloading artifact: {response.error_message}")

        if wandb.run is None:
            backend.cleanup()
            # TODO: remove this
            shutil.rmtree(tmp_dir)

        return FilePathStr(root)

    def _download(
        self,
        root: str,
        allow_missing_references: bool = False,
        skip_cache: Optional[bool] = None,
        path_prefix: Optional[StrPath] = None,
    ) -> FilePathStr:
        # todo: remove once artifact reference downloads are supported in core
        require_core = get_core_path() != ""

        nfiles = len(self.manifest.entries)
        size = sum(e.size or 0 for e in self.manifest.entries.values())
        log = False
        if nfiles > 5000 or size > 50 * 1024 * 1024:
            log = True
            termlog(
                "Downloading large artifact {}, {:.2f}MB. {} files... ".format(
                    self.name, size / (1024 * 1024), nfiles
                ),
            )
            start_time = datetime.now()
        download_logger = ArtifactDownloadLogger(nfiles=nfiles)

        def _download_entry(
            entry: ArtifactManifestEntry,
            api_key: Optional[str],
            cookies: Optional[Dict],
            headers: Optional[Dict],
        ) -> None:
            _thread_local_api_settings.api_key = api_key
            _thread_local_api_settings.cookies = cookies
            _thread_local_api_settings.headers = headers

            try:
                entry.download(root, skip_cache=skip_cache)
            except FileNotFoundError as e:
                if allow_missing_references:
                    wandb.termwarn(str(e))
                    return
                raise
            download_logger.notify_downloaded()

        download_entry = partial(
            _download_entry,
            api_key=_thread_local_api_settings.api_key,
            cookies=_thread_local_api_settings.cookies,
            headers=_thread_local_api_settings.headers,
        )

        with concurrent.futures.ThreadPoolExecutor(64) as executor:
            active_futures = set()
            has_next_page = True
            cursor = None
            while has_next_page:
                fetch_url_batch_size = env.get_artifact_fetch_file_url_batch_size()
                attrs = self._fetch_file_urls(cursor, fetch_url_batch_size)
                has_next_page = attrs["pageInfo"]["hasNextPage"]
                cursor = attrs["pageInfo"]["endCursor"]
                for edge in attrs["edges"]:
                    entry = self.get_entry(edge["node"]["name"])
                    if require_core and entry.ref is None:
                        # Handled by core
                        continue
                    entry._download_url = edge["node"]["directUrl"]
                    if self.should_download_entry(entry, prefix=path_prefix):
                        active_futures.add(executor.submit(download_entry, entry))
                # Wait for download threads to catch up.
                max_backlog = fetch_url_batch_size
                if len(active_futures) > max_backlog:
                    for future in concurrent.futures.as_completed(active_futures):
                        future.result()  # check for errors
                        active_futures.remove(future)
                        if len(active_futures) <= max_backlog:
                            break
            # Check for errors.
            for future in concurrent.futures.as_completed(active_futures):
                future.result()

        if log:
            now = datetime.now()
            delta = abs((now - start_time).total_seconds())
            hours = int(delta // 3600)
            minutes = int((delta - hours * 3600) // 60)
            seconds = delta - hours * 3600 - minutes * 60
            termlog(
                f"Done. {hours}:{minutes}:{seconds:.1f}",
                prefix=False,
            )
        return FilePathStr(root)

    @retry.retriable(
        retry_timedelta=timedelta(minutes=3),
        retryable_exceptions=(requests.RequestException),
    )
    def _fetch_file_urls(
        self, cursor: Optional[str], per_page: Optional[int] = 5000
    ) -> Any:
        query = gql(
            """
            query ArtifactFileURLs($id: ID!, $cursor: String, $perPage: Int) {
                artifact(id: $id) {
                    files(after: $cursor, first: $perPage) {
                        pageInfo {
                            hasNextPage
                            endCursor
                        }
                        edges {
                            node {
                                name
                                directUrl
                            }
                        }
                    }
                }
            }
            """
        )
        assert self._client is not None
        response = self._client.execute(
            query,
            variable_values={"id": self.id, "cursor": cursor, "perPage": per_page},
            timeout=60,
        )
        return response["artifact"]["files"]

    def checkout(self, root: Optional[str] = None) -> str:
        """Replace the specified root directory with the contents of the artifact.

        WARNING: This will delete all files in `root` that are not included in the
        artifact.

        Arguments:
            root: The directory to replace with this artifact's files.

        Returns:
           The path of the checked out contents.

        Raises:
            ArtifactNotLoggedError: If the artifact is not logged.
        """
        self._ensure_logged("checkout")

        root = root or self._default_root(include_version=False)

        for dirpath, _, files in os.walk(root):
            for file in files:
                full_path = os.path.join(dirpath, file)
                artifact_path = os.path.relpath(full_path, start=root)
                try:
                    self.get_entry(artifact_path)
                except KeyError:
                    # File is not part of the artifact, remove it.
                    os.remove(full_path)

        return self.download(root=root)

    def verify(self, root: Optional[str] = None) -> None:
        """Verify that the contents of an artifact match the manifest.

        All files in the directory are checksummed and the checksums are then
        cross-referenced against the artifact's manifest. References are not verified.

        Arguments:
            root: The directory to verify. If None artifact will be downloaded to
                './artifacts/self.name/'

        Raises:
            ArtifactNotLoggedError: If the artifact is not logged.
            ValueError: If the verification fails.
        """
        self._ensure_logged("verify")

        root = root or self._default_root()

        for dirpath, _, files in os.walk(root):
            for file in files:
                full_path = os.path.join(dirpath, file)
                artifact_path = os.path.relpath(full_path, start=root)
                try:
                    self.get_entry(artifact_path)
                except KeyError:
                    raise ValueError(
                        "Found file {} which is not a member of artifact {}".format(
                            full_path, self.name
                        )
                    )

        ref_count = 0
        for entry in self.manifest.entries.values():
            if entry.ref is None:
                if md5_file_b64(os.path.join(root, entry.path)) != entry.digest:
                    raise ValueError("Digest mismatch for file: %s" % entry.path)
            else:
                ref_count += 1
        if ref_count > 0:
            print("Warning: skipped verification of %s refs" % ref_count)

    def file(self, root: Optional[str] = None) -> StrPath:
        """Download a single file artifact to the directory you specify with `root`.

        Arguments:
            root: The root directory to store the file. Defaults to
                './artifacts/self.name/'.

        Returns:
            The full path of the downloaded file.

        Raises:
            ArtifactNotLoggedError: If the artifact is not logged.
            ValueError: If the artifact contains more than one file.
        """
        self._ensure_logged("file")

        if root is None:
            root = os.path.join(".", "artifacts", self.name)

        if len(self.manifest.entries) > 1:
            raise ValueError(
                "This artifact contains more than one file, call `.download()` to get "
                'all files or call .get_entry("filename").download()'
            )

        return self.get_entry(list(self.manifest.entries)[0]).download(root)

    def files(
        self, names: Optional[List[str]] = None, per_page: int = 50
    ) -> ArtifactFiles:
        """Iterate over all files stored in this artifact.

        Arguments:
            names: The filename paths relative to the root of the artifact you wish to
                list.
            per_page: The number of files to return per request.

        Returns:
            An iterator containing `File` objects.

        Raises:
            ArtifactNotLoggedError: If the artifact is not logged.
        """
        self._ensure_logged("files")
        return ArtifactFiles(self._client, self, names, per_page)

    def _default_root(self, include_version: bool = True) -> FilePathStr:
        name = self.source_name if include_version else self.source_name.split(":")[0]
        root = os.path.join(env.get_artifact_dir(), name)
        # In case we're on a system where the artifact dir has a name corresponding to
        # an unexpected filesystem, we'll check for alternate roots. If one exists we'll
        # use that, otherwise we'll fall back to the system-preferred path.
        path = filesystem.check_exists(root) or filesystem.system_preferred_path(root)
        return FilePathStr(str(path))

    def _add_download_root(self, dir_path: str) -> None:
        self._download_roots.add(os.path.abspath(dir_path))

    def _local_path_to_name(self, file_path: str) -> Optional[str]:
        """Convert a local file path to a path entry in the artifact."""
        abs_file_path = os.path.abspath(file_path)
        abs_file_parts = abs_file_path.split(os.sep)
        for i in range(len(abs_file_parts) + 1):
            if os.path.join(os.sep, *abs_file_parts[:i]) in self._download_roots:
                return os.path.join(*abs_file_parts[i:])
        return None

    # Others.

    def delete(self, delete_aliases: bool = False) -> None:
        """Delete an artifact and its files.

        Arguments:
            delete_aliases: If set to `True`, deletes all aliases associated with the artifact.
                Otherwise, this raises an exception if the artifact has existing
                aliases.

        Raises:
            ArtifactNotLoggedError: If the artifact is not logged.
        """
        self._ensure_logged("delete")
        self._delete(delete_aliases)

    @normalize_exceptions
    def _delete(self, delete_aliases: bool = False) -> None:
        mutation = gql(
            """
            mutation DeleteArtifact($artifactID: ID!, $deleteAliases: Boolean) {
                deleteArtifact(input: {
                    artifactID: $artifactID
                    deleteAliases: $deleteAliases
                }) {
                    artifact {
                        id
                    }
                }
            }
            """
        )
        assert self._client is not None
        self._client.execute(
            mutation,
            variable_values={
                "artifactID": self.id,
                "deleteAliases": delete_aliases,
            },
        )

    @normalize_exceptions
    def link(self, target_path: str, aliases: Optional[List[str]] = None) -> None:
        """Link this artifact to a portfolio (a promoted collection of artifacts).

        Arguments:
            target_path: The path to the portfolio inside a project.
            The target path must adhere to one of the following
            schemas `{portfolio}`, `{project}/{portfolio}` or
            `{entity}/{project}/{portfolio}`.
            To link the artifact to the Model Registry, rather than to a generic
            portfolio inside a project, set `target_path` to the following
            schema `{"model-registry"}/{Registered Model Name}` or
            `{entity}/{"model-registry"}/{Registered Model Name}`.
            aliases: A list of strings that uniquely identifies the artifact inside the
                specified portfolio.

        Raises:
            ArtifactNotLoggedError: If the artifact is not logged.
        """
        if wandb.run is None:
            with wandb.init(  # type: ignore
                entity=self._source_entity,
                project=self._source_project,
                job_type="auto",
                settings=wandb.Settings(silent="true"),
            ) as run:
                run.link_artifact(self, target_path, aliases)
        else:
            wandb.run.link_artifact(self, target_path, aliases)

    def used_by(self) -> List[Run]:
        """Get a list of the runs that have used this artifact.

        Returns:
            A list of `Run` objects.

        Raises:
            ArtifactNotLoggedError: If the artifact is not logged.
        """
        self._ensure_logged("used_by")

        query = gql(
            """
            query ArtifactUsedBy(
                $id: ID!,
            ) {
                artifact(id: $id) {
                    usedBy {
                        edges {
                            node {
                                name
                                project {
                                    name
                                    entityName
                                }
                            }
                        }
                    }
                }
            }
            """
        )
        assert self._client is not None
        response = self._client.execute(
            query,
            variable_values={"id": self.id},
        )
        return [
            Run(
                self._client,
                edge["node"]["project"]["entityName"],
                edge["node"]["project"]["name"],
                edge["node"]["name"],
            )
            for edge in response.get("artifact", {}).get("usedBy", {}).get("edges", [])
        ]

    def logged_by(self) -> Optional[Run]:
        """Get the W&B run that originally logged the artifact.

        Returns:
            The name of the W&B run that originally logged the artifact.

        Raises:
            ArtifactNotLoggedError: If the artifact is not logged.
        """
        self._ensure_logged("logged_by")

        query = gql(
            """
            query ArtifactCreatedBy(
                $id: ID!
            ) {
                artifact(id: $id) {
                    createdBy {
                        ... on Run {
                            name
                            project {
                                name
                                entityName
                            }
                        }
                    }
                }
            }
        """
        )
        assert self._client is not None
        response = self._client.execute(
            query,
            variable_values={"id": self.id},
        )
        creator = response.get("artifact", {}).get("createdBy", {})
        if creator.get("name") is None:
            return None
        return Run(
            self._client,
            creator["project"]["entityName"],
            creator["project"]["name"],
            creator["name"],
        )

    def json_encode(self) -> Dict[str, Any]:
        """Returns the artifact encoded to the JSON format.

        Returns:
            A `dict` with `string` keys representing attributes of the artifact.
        """
        self._ensure_logged("json_encode")
        return util.artifact_to_json(self)

    @staticmethod
    def _expected_type(
        entity_name: str, project_name: str, name: str, client: RetryingClient
    ) -> Optional[str]:
        """Returns the expected type for a given artifact name and project."""
        query = gql(
            """
            query ArtifactType(
                $entityName: String,
                $projectName: String,
                $name: String!
            ) {
                project(name: $projectName, entityName: $entityName) {
                    artifact(name: $name) {
                        artifactType {
                            name
                        }
                    }
                }
            }
            """
        )
        if ":" not in name:
            name += ":latest"
        response = client.execute(
            query,
            variable_values={
                "entityName": entity_name,
                "projectName": project_name,
                "name": name,
            },
        )
        return (
            ((response.get("project") or {}).get("artifact") or {}).get("artifactType")
            or {}
        ).get("name")

    @staticmethod
    def _normalize_metadata(metadata: Optional[Dict[str, Any]]) -> Dict[str, Any]:
        if metadata is None:
            return {}
        if not isinstance(metadata, dict):
            raise TypeError(f"metadata must be dict, not {type(metadata)}")
        return cast(
            Dict[str, Any], json.loads(json.dumps(util.json_friendly_val(metadata)))
        )

    def _load_manifest(self, url: str) -> None:
        with requests.get(url) as request:
            request.raise_for_status()
            self._manifest = ArtifactManifest.from_manifest_json(
                json.loads(util.ensure_text(request.content))
            )

    @staticmethod
    def _get_gql_artifact_fragment() -> str:
        fields = InternalApi().server_artifact_introspection()
        fragment = """
            fragment ArtifactFragment on Artifact {
                id
                artifactSequence {
                    project {
                        entityName
                        name
                    }
                    name
                }
                versionIndex
                artifactType {
                    name
                }
                description
                metadata
                ttlDurationSeconds
                ttlIsInherited
                aliases {
                    artifactCollection {
                        project {
                            entityName
                            name
                        }
                        name
                    }
                    alias
                }
                state
                commitHash
                fileCount
                createdAt
                updatedAt
            }
        """
        if "ttlIsInherited" not in fields:
            return fragment.replace("ttlDurationSeconds", "").replace(
                "ttlIsInherited", ""
            )
        return fragment

    def _ttl_duration_seconds_to_gql(self) -> Optional[int]:
        # Set artifact ttl value to ttl_duration_seconds if the user set a value
        # otherwise use ttl_status to indicate the backend INHERIT(-1) or DISABLED(-2) when the TTL is None
        # When ttl_change = None its a no op since nothing changed
        INHERIT = -1  # noqa: N806
        DISABLED = -2  # noqa: N806

        if not self._ttl_changed:
            return None
        if self._ttl_is_inherited:
            return INHERIT
        return self._ttl_duration_seconds or DISABLED

    def _ttl_duration_seconds_from_gql(
        self, gql_ttl_duration_seconds: Optional[int]
    ) -> Optional[int]:
        # If gql_ttl_duration_seconds is not positive, its indicating that TTL is DISABLED(-2)
        # gql_ttl_duration_seconds only returns None if the server is not compatible with setting Artifact TTLs
        if gql_ttl_duration_seconds and gql_ttl_duration_seconds > 0:
            return gql_ttl_duration_seconds
        return None


class _ArtifactVersionType(WBType):
    name = "artifactVersion"
    types = [Artifact]


TypeRegistry.add(_ArtifactVersionType)<|MERGE_RESOLUTION|>--- conflicted
+++ resolved
@@ -1131,12 +1131,8 @@
         local_path: str,
         name: Optional[str] = None,
         is_tmp: Optional[bool] = False,
-<<<<<<< HEAD
         skip_cache: Optional[bool] = False,
-        policy: Optional[str] = "mutable",
-=======
         policy: Optional[Literal["mutable", "immutable"]] = "mutable",
->>>>>>> 1ca7e9d2
     ) -> ArtifactManifestEntry:
         """Add a local file to the artifact.
 
@@ -1180,12 +1176,8 @@
         self,
         local_path: str,
         name: Optional[str] = None,
-<<<<<<< HEAD
         skip_cache: Optional[bool] = False,
-        policy: Optional[str] = "mutable",
-=======
         policy: Optional[Literal["mutable", "immutable"]] = "mutable",
->>>>>>> 1ca7e9d2
     ) -> None:
         """Add a local directory to the artifact.
 
@@ -1425,12 +1417,8 @@
         name: StrPath,
         path: StrPath,
         digest: Optional[B64MD5] = None,
-<<<<<<< HEAD
         skip_cache: Optional[bool] = False,
-        policy: Optional[str] = "mutable",
-=======
         policy: Optional[Literal["mutable", "immutable"]] = "mutable",
->>>>>>> 1ca7e9d2
     ) -> ArtifactManifestEntry:
         if policy not in ["mutable", "immutable"]:
             raise ValueError(
