--- conflicted
+++ resolved
@@ -257,12 +257,8 @@
                     }}
                 }}
             }}
-            {cls._get_gql_artifact_fragment()}
+            {_gql_artifact_fragment()}
             """
-<<<<<<< HEAD
-=======
-            + _gql_artifact_fragment()
->>>>>>> 1c51d21f
         )
         # Registry artifacts are under the org entity. Because we offer a shorthand and alias for this path,
         # we need to fetch the org entity to for the user behind the scenes.
