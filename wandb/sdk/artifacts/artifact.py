"""Artifact class."""
import concurrent.futures
import contextlib
import json
import multiprocessing.dummy
import os
import re
import shutil
import tempfile
import time
from copy import copy
from datetime import datetime, timedelta
from functools import partial
from pathlib import PurePosixPath
from typing import (
    IO,
    TYPE_CHECKING,
    Any,
    Dict,
    Generator,
    List,
    Optional,
    Sequence,
    Set,
    Tuple,
    Type,
    Union,
    cast,
)
from urllib.parse import urlparse

import requests

import wandb
from wandb import data_types, env, util
from wandb.apis.normalize import normalize_exceptions
from wandb.apis.public import ArtifactCollection, ArtifactFiles, RetryingClient, Run
from wandb.data_types import WBValue
from wandb.errors.term import termerror, termlog, termwarn
from wandb.sdk.artifacts.artifact_cache import artifact_cache
from wandb.sdk.artifacts.artifact_download_logger import ArtifactDownloadLogger
from wandb.sdk.artifacts.artifact_manifest import ArtifactManifest
from wandb.sdk.artifacts.artifact_manifest_entry import ArtifactManifestEntry
from wandb.sdk.artifacts.artifact_manifests.artifact_manifest_v1 import (
    ArtifactManifestV1,
)
from wandb.sdk.artifacts.artifact_state import ArtifactState
from wandb.sdk.artifacts.artifact_ttl import ArtifactTTL
from wandb.sdk.artifacts.exceptions import (
    ArtifactFinalizedError,
    ArtifactNotLoggedError,
    WaitTimeoutError,
)
from wandb.sdk.artifacts.staging import get_staging_dir
from wandb.sdk.artifacts.storage_layout import StorageLayout
from wandb.sdk.artifacts.storage_policies import WANDB_STORAGE_POLICY
from wandb.sdk.artifacts.storage_policy import StoragePolicy
from wandb.sdk.data_types._dtypes import Type as WBType
from wandb.sdk.data_types._dtypes import TypeRegistry
from wandb.sdk.internal.internal_api import Api as InternalApi
from wandb.sdk.internal.thread_local_settings import _thread_local_api_settings
from wandb.sdk.lib import filesystem, retry, runid, telemetry
from wandb.sdk.lib.hashutil import B64MD5, b64_to_hex_id, md5_file_b64
from wandb.sdk.lib.paths import FilePathStr, LogicalPath, StrPath, URIStr

reset_path = util.vendor_setup()

from wandb_gql import gql  # noqa: E402

reset_path()

if TYPE_CHECKING:
    from wandb.sdk.interface.message_future import MessageFuture


class Artifact:
    """Flexible and lightweight building block for dataset and model versioning.

    Constructs an empty artifact whose contents can be populated using its `add` family
    of functions. Once the artifact has all the desired files, you can call
    `wandb.log_artifact()` to log it.

    Arguments:
        name: A human-readable name for this artifact, which is how you can identify
            this artifact in the UI or reference it in `use_artifact` calls. Names can
            contain letters, numbers, underscores, hyphens, and dots. The name must be
            unique across a project.
        type: The type of the artifact, which is used to organize and differentiate
            artifacts. Common types include `dataset` or `model`, but you can use any
            string containing letters, numbers, underscores, hyphens, and dots.
        description: Free text that offers a description of the artifact. The
            description is markdown rendered in the UI, so this is a good place to place
            tables, links, etc.
        metadata: Structured data associated with the artifact, for example class
            distribution of a dataset. This will eventually be queryable and plottable
            in the UI. There is a hard limit of 100 total keys.

    Returns:
        An `Artifact` object.

    Examples:
        Basic usage:
        ```python
        wandb.init()

        artifact = wandb.Artifact("mnist", type="dataset")
        artifact.add_dir("mnist/")
        wandb.log_artifact(artifact)
        ```
    """

    _TMP_DIR = tempfile.TemporaryDirectory("wandb-artifacts")

    def __init__(
        self,
        name: str,
        type: str,
        description: Optional[str] = None,
        metadata: Optional[Dict[str, Any]] = None,
        incremental: bool = False,
        use_as: Optional[str] = None,
    ) -> None:
        if not re.match(r"^[a-zA-Z0-9_\-.]+$", name):
            raise ValueError(
                f"Artifact name may only contain alphanumeric characters, dashes, "
                f"underscores, and dots. Invalid name: {name}"
            )
        if type == "job" or type.startswith("wandb-"):
            raise ValueError(
                "Artifact types 'job' and 'wandb-*' are reserved for internal use. "
                "Please use a different type."
            )
        if incremental:
            termwarn("Using experimental arg `incremental`")

        # Internal.
        self._client: Optional[RetryingClient] = None

        storage_policy_cls = StoragePolicy.lookup_by_name(WANDB_STORAGE_POLICY)
        layout = StorageLayout.V1 if env.get_use_v1_artifacts() else StorageLayout.V2
        policy_config = {"storageLayout": layout}
        self._storage_policy = storage_policy_cls.from_config(config=policy_config)

        self._tmp_dir: Optional[tempfile.TemporaryDirectory] = None
        self._added_objs: Dict[
            int, Tuple[data_types.WBValue, ArtifactManifestEntry]
        ] = {}
        self._added_local_paths: Dict[str, ArtifactManifestEntry] = {}
        self._save_future: Optional[MessageFuture] = None
        self._dependent_artifacts: Set[Artifact] = set()
        self._download_roots: Set[str] = set()
        # Set by new_draft(), otherwise the latest artifact will be used as the base.
        self._base_id: Optional[str] = None
        # Properties.
        self._id: Optional[str] = None
        self._client_id: str = runid.generate_id(128)
        self._sequence_client_id: str = runid.generate_id(128)
        self._entity: Optional[str] = None
        self._project: Optional[str] = None
        self._name: str = name  # includes version after saving
        self._version: Optional[str] = None
        self._source_entity: Optional[str] = None
        self._source_project: Optional[str] = None
        self._source_name: str = name  # includes version after saving
        self._source_version: Optional[str] = None
        self._type: str = type
        self._description: Optional[str] = description
        self._metadata: dict = self._normalize_metadata(metadata)
        self._ttl_duration_seconds: Optional[int] = None
        self._ttl_is_inherited: bool = True
        self._ttl_changed: bool = False
        self._aliases: List[str] = []
        self._saved_aliases: List[str] = []
        self._distributed_id: Optional[str] = None
        self._incremental: bool = incremental
        self._use_as: Optional[str] = use_as
        self._state: ArtifactState = ArtifactState.PENDING
        self._manifest: Optional[ArtifactManifest] = ArtifactManifestV1(
            self._storage_policy
        )
        self._commit_hash: Optional[str] = None
        self._file_count: Optional[int] = None
        self._created_at: Optional[str] = None
        self._updated_at: Optional[str] = None
        self._final: bool = False

        # Cache.
        artifact_cache[self._client_id] = self

    def __repr__(self) -> str:
        return f"<Artifact {self.id or self.name}>"

    @classmethod
    def _from_id(cls, artifact_id: str, client: RetryingClient) -> Optional["Artifact"]:
        artifact = artifact_cache.get(artifact_id)
        if artifact is not None:
            return artifact

        query = gql(
            """
            query ArtifactByID($id: ID!) {
                artifact(id: $id) {
                    ...ArtifactFragment
                    currentManifest {
                        file {
                            directUrl
                        }
                    }
                }
            }
            """
            + cls._get_gql_artifact_fragment()
        )
        response = client.execute(
            query,
            variable_values={"id": artifact_id},
        )
        attrs = response.get("artifact")
        if attrs is None:
            return None
        entity = attrs["artifactSequence"]["project"]["entityName"]
        project = attrs["artifactSequence"]["project"]["name"]
        name = "{}:v{}".format(attrs["artifactSequence"]["name"], attrs["versionIndex"])
        return cls._from_attrs(entity, project, name, attrs, client)

    @classmethod
    def _from_name(
        cls, entity: str, project: str, name: str, client: RetryingClient
    ) -> "Artifact":
        query = gql(
            """
            query ArtifactByName(
                $entityName: String!,
                $projectName: String!,
                $name: String!
            ) {
                project(name: $projectName, entityName: $entityName) {
                    artifact(name: $name) {
                        ...ArtifactFragment
                    }
                }
            }
            """
            + cls._get_gql_artifact_fragment()
        )
        response = client.execute(
            query,
            variable_values={
                "entityName": entity,
                "projectName": project,
                "name": name,
            },
        )
        attrs = response.get("project", {}).get("artifact")
        if attrs is None:
            raise ValueError(
                f"Unable to fetch artifact with name {entity}/{project}/{name}"
            )
        return cls._from_attrs(entity, project, name, attrs, client)

    @classmethod
    def _from_attrs(
        cls,
        entity: str,
        project: str,
        name: str,
        attrs: Dict[str, Any],
        client: RetryingClient,
    ) -> "Artifact":
        # Placeholder is required to skip validation.
        artifact = cls("placeholder", type="placeholder")
        artifact._client = client
        artifact._id = attrs["id"]
        artifact._entity = entity
        artifact._project = project
        artifact._name = name
        aliases = [
            alias["alias"]
            for alias in attrs["aliases"]
            if alias["artifactCollection"]["project"]["entityName"] == entity
            and alias["artifactCollection"]["project"]["name"] == project
            and alias["artifactCollection"]["name"] == name.split(":")[0]
        ]
        version_aliases = [
            alias for alias in aliases if util.alias_is_version_index(alias)
        ]
        assert len(version_aliases) == 1
        artifact._version = version_aliases[0]
        artifact._source_entity = attrs["artifactSequence"]["project"]["entityName"]
        artifact._source_project = attrs["artifactSequence"]["project"]["name"]
        artifact._source_name = "{}:v{}".format(
            attrs["artifactSequence"]["name"], attrs["versionIndex"]
        )
        artifact._source_version = "v{}".format(attrs["versionIndex"])
        artifact._type = attrs["artifactType"]["name"]
        artifact._description = attrs["description"]
        artifact.metadata = cls._normalize_metadata(
            json.loads(attrs["metadata"] or "{}")
        )
        artifact._ttl_duration_seconds = artifact._ttl_duration_seconds_from_gql(
            attrs.get("ttlDurationSeconds")
        )
        artifact._ttl_is_inherited = (
            True if attrs.get("ttlIsInherited") is None else attrs["ttlIsInherited"]
        )
        artifact._aliases = [
            alias for alias in aliases if not util.alias_is_version_index(alias)
        ]
        artifact._saved_aliases = copy(artifact._aliases)
        artifact._state = ArtifactState(attrs["state"])
        if "currentManifest" in attrs:
            artifact._load_manifest(attrs["currentManifest"]["file"]["directUrl"])
        else:
            artifact._manifest = None
        artifact._commit_hash = attrs["commitHash"]
        artifact._file_count = attrs["fileCount"]
        artifact._created_at = attrs["createdAt"]
        artifact._updated_at = attrs["updatedAt"]
        artifact._final = True
        # Cache.

        assert artifact.id is not None
        artifact_cache[artifact.id] = artifact
        return artifact

    def new_draft(self) -> "Artifact":
        """Create a new draft artifact with the same content as this committed artifact.

        The artifact returned can be extended or modified and logged as a new version.

        Raises:
            ArtifactNotLoggedError: if the artifact has not been logged
        """
        self._ensure_logged("new_draft")

        # Name, _entity and _project are set to the *source* name/entity/project:
        # if this artifact is saved it must be saved to the source sequence.
        artifact = Artifact(self.source_name.split(":")[0], self.type)
        artifact._entity = self._source_entity
        artifact._project = self._source_project
        artifact._source_entity = self._source_entity
        artifact._source_project = self._source_project

        # This artifact's parent is the one we are making a draft from.
        artifact._base_id = self.id

        # We can reuse the client, and copy over all the attributes that aren't
        # version-dependent and don't depend on having been logged.
        artifact._client = self._client
        artifact._description = self.description
        artifact._metadata = self.metadata
        artifact._manifest = ArtifactManifest.from_manifest_json(
            self.manifest.to_manifest_json()
        )
        return artifact

    # Properties.

    @property
    def id(self) -> Optional[str]:
        """The artifact's ID."""
        if self.is_draft():
            return None
        assert self._id is not None
        return self._id

    @property
    def entity(self) -> str:
        """The name of the entity of the secondary (portfolio) artifact collection."""
        self._ensure_logged("entity")
        assert self._entity is not None
        return self._entity

    @property
    def project(self) -> str:
        """The name of the project of the secondary (portfolio) artifact collection."""
        self._ensure_logged("project")
        assert self._project is not None
        return self._project

    @property
    def name(self) -> str:
        """The artifact name and version in its secondary (portfolio) collection.

        A string with the format {collection}:{alias}. Before the artifact is saved,
        contains only the name since the version is not yet known.
        """
        return self._name

    @property
    def qualified_name(self) -> str:
        """The entity/project/name of the secondary (portfolio) collection."""
        return f"{self.entity}/{self.project}/{self.name}"

    @property
    def version(self) -> str:
        """The artifact's version in its secondary (portfolio) collection."""
        self._ensure_logged("version")
        assert self._version is not None
        return self._version

    @property
    def collection(self) -> ArtifactCollection:
        """The collection this artifact was retrieved from.

        If this artifact was retrieved from a portfolio / linked collection, that
        collection will be returned rather than the source sequence.
        """
        self._ensure_logged("collection")
        base_name = self.name.split(":")[0]
        return ArtifactCollection(
            self._client, self.entity, self.project, base_name, self.type
        )

    @property
    def source_entity(self) -> str:
        """The name of the entity of the primary (sequence) artifact collection."""
        self._ensure_logged("source_entity")
        assert self._source_entity is not None
        return self._source_entity

    @property
    def source_project(self) -> str:
        """The name of the project of the primary (sequence) artifact collection."""
        self._ensure_logged("source_project")
        assert self._source_project is not None
        return self._source_project

    @property
    def source_name(self) -> str:
        """The artifact name and version in its primary (sequence) collection.

        A string with the format {collection}:{alias}. Before the artifact is saved,
        contains only the name since the version is not yet known.
        """
        return self._source_name

    @property
    def source_qualified_name(self) -> str:
        """The entity/project/name of the primary (sequence) collection."""
        return f"{self.source_entity}/{self.source_project}/{self.source_name}"

    @property
    def source_version(self) -> str:
        """The artifact's version in its primary (sequence) collection.

        A string with the format "v{number}".
        """
        self._ensure_logged("source_version")
        assert self._source_version is not None
        return self._source_version

    @property
    def source_collection(self) -> ArtifactCollection:
        """The artifact's primary (sequence) collection."""
        self._ensure_logged("source_collection")
        base_name = self.source_name.split(":")[0]
        return ArtifactCollection(
            self._client, self.source_entity, self.source_project, base_name, self.type
        )

    @property
    def type(self) -> str:
        """The artifact's type."""
        return self._type

    @property
    def description(self) -> Optional[str]:
        """The artifact description.

        Free text that offers a user-set description of the artifact.
        """
        return self._description

    @description.setter
    def description(self, description: Optional[str]) -> None:
        """Set the description of the artifact.

        The description is markdown rendered in the UI, so this is a good place to put
        links, etc.

        Arguments:
            desc: Free text that offers a description of the artifact.
        """
        self._description = description

    @property
    def metadata(self) -> dict:
        """User-defined artifact metadata.

        Structured data associated with the artifact.
        """
        return self._metadata

    @metadata.setter
    def metadata(self, metadata: dict) -> None:
        """User-defined artifact metadata.

        Metadata set this way will eventually be queryable and plottable in the UI; e.g.
        the class distribution of a dataset.

        Note: There is currently a limit of 100 total keys.

        Arguments:
            metadata: Structured data associated with the artifact.
        """
        self._metadata = self._normalize_metadata(metadata)

    @property
    def ttl(self) -> Union[timedelta, None]:
        """Time To Live (TTL).

        The artifact will be deleted shortly after TTL since its creation.
        None means the artifact will never expire.
        If TTL is not set on an artifact, it will inherit the default for its collection.

        Raises:
            ArtifactNotLoggedError: Unable to fetch inherited TTL if the artifact has not been logged or saved
        """
        if self._ttl_is_inherited and (self.is_draft() or self._ttl_changed):
            raise ArtifactNotLoggedError(self, "ttl")
        if self._ttl_duration_seconds is None:
            return None
        return timedelta(seconds=self._ttl_duration_seconds)

    @ttl.setter
    def ttl(self, ttl: Union[timedelta, ArtifactTTL, None]) -> None:
        """Time To Live (TTL).

        The artifact will be deleted shortly after TTL since its creation. None means the artifact will never expire.
        If TTL is not set on an artifact, it will inherit the default TTL rules for its collection.

        Arguments:
            ttl: How long the artifact will remain active from its creation.
                - Timedelta must be positive.
                - `None` means the artifact will never expire.
                - wandb.ArtifactTTL.INHERIT will set the TTL to go back to the default and inherit from collection rules.
        """
        if self.type == "wandb-history":
            raise ValueError("Cannot set artifact TTL for type wandb-history")

        self._ttl_changed = True
        if isinstance(ttl, ArtifactTTL):
            if ttl == ArtifactTTL.INHERIT:
                self._ttl_is_inherited = True
            else:
                raise ValueError(f"Unhandled ArtifactTTL enum {ttl}")
        else:
            self._ttl_is_inherited = False
            if ttl is None:
                self._ttl_duration_seconds = None
            else:
                if ttl.total_seconds() <= 0:
                    raise ValueError(
                        f"Artifact TTL Duration has to be positive. ttl: {ttl.total_seconds()}"
                    )
                self._ttl_duration_seconds = int(ttl.total_seconds())

    @property
    def aliases(self) -> List[str]:
        """The aliases associated with this artifact.

        The list is mutable and calling `save()` will persist all alias changes.
        """
        self._ensure_logged("aliases")
        return self._aliases

    @aliases.setter
    def aliases(self, aliases: List[str]) -> None:
        """Set the aliases associated with this artifact."""
        self._ensure_logged("aliases")

        if any(char in alias for alias in aliases for char in ["/", ":"]):
            raise ValueError(
                "Aliases must not contain any of the following characters: /, :"
            )
        self._aliases = aliases

    @property
    def distributed_id(self) -> Optional[str]:
        return self._distributed_id

    @distributed_id.setter
    def distributed_id(self, distributed_id: Optional[str]) -> None:
        self._distributed_id = distributed_id

    @property
    def incremental(self) -> bool:
        return self._incremental

    @property
    def use_as(self) -> Optional[str]:
        return self._use_as

    @property
    def state(self) -> str:
        """The status of the artifact. One of: "PENDING", "COMMITTED", or "DELETED"."""
        return self._state.value

    @property
    def manifest(self) -> ArtifactManifest:
        """The artifact's manifest.

        The manifest lists all of its contents, and can't be changed once the artifact
        has been logged.
        """
        if self._manifest is None:
            query = gql(
                """
                query ArtifactManifest(
                    $entityName: String!,
                    $projectName: String!,
                    $name: String!
                ) {
                    project(entityName: $entityName, name: $projectName) {
                        artifact(name: $name) {
                            currentManifest {
                                file {
                                    directUrl
                                }
                            }
                        }
                    }
                }
                """
            )
            assert self._client is not None
            response = self._client.execute(
                query,
                variable_values={
                    "entityName": self._entity,
                    "projectName": self._project,
                    "name": self._name,
                },
            )
            attrs = response["project"]["artifact"]
            self._load_manifest(attrs["currentManifest"]["file"]["directUrl"])
            assert self._manifest is not None
        return self._manifest

    @property
    def digest(self) -> str:
        """The logical digest of the artifact.

        The digest is the checksum of the artifact's contents. If an artifact has the
        same digest as the current `latest` version, then `log_artifact` is a no-op.
        """
        return self.manifest.digest()

    @property
    def size(self) -> int:
        """The total size of the artifact in bytes.

        Includes any references tracked by this artifact.
        """
        total_size: int = 0
        for entry in self.manifest.entries.values():
            if entry.size is not None:
                total_size += entry.size
        return total_size

    @property
    def commit_hash(self) -> str:
        """The hash returned when this artifact was committed."""
        self._ensure_logged("commit_hash")
        assert self._commit_hash is not None
        return self._commit_hash

    @property
    def file_count(self) -> int:
        """The number of files (including references)."""
        self._ensure_logged("file_count")
        assert self._file_count is not None
        return self._file_count

    @property
    def created_at(self) -> str:
        """The time at which the artifact was created."""
        self._ensure_logged("created_at")
        assert self._created_at is not None
        return self._created_at

    @property
    def updated_at(self) -> str:
        """The time at which the artifact was last updated."""
        self._ensure_logged("updated_at")
        assert self._created_at is not None
        return self._updated_at or self._created_at

    # State management.

    def finalize(self) -> None:
        """Mark this artifact as final, disallowing further modifications.

        This happens automatically when calling `log_artifact`.
        """
        self._final = True

    def _ensure_can_add(self) -> None:
        if self._final:
            raise ArtifactFinalizedError(artifact=self)

    def _ensure_logged(self, attr: Optional[str] = None) -> None:
        if self.is_draft():
            raise ArtifactNotLoggedError(self, attr)

    def is_draft(self) -> bool:
        """Whether the artifact is a draft, i.e. it hasn't been saved yet."""
        return self._state == ArtifactState.PENDING

    def _is_draft_save_started(self) -> bool:
        return self._save_future is not None

    def save(
        self,
        project: Optional[str] = None,
        settings: Optional["wandb.wandb_sdk.wandb_settings.Settings"] = None,
    ) -> None:
        """Persist any changes made to the artifact.

        If currently in a run, that run will log this artifact. If not currently in a
        run, a run of type "auto" will be created to track this artifact.

        Arguments:
            project: A project to use for the artifact in the case that a run is not
                already in context
            settings: A settings object to use when initializing an automatic run. Most
                commonly used in testing harness.
        """
        if self._state != ArtifactState.PENDING:
            return self._update()

        if self._incremental:
            with telemetry.context() as tel:
                tel.feature.artifact_incremental = True

        if wandb.run is None:
            if settings is None:
                settings = wandb.Settings(silent="true")
            with wandb.init(
                entity=self._source_entity,
                project=project or self._source_project,
                job_type="auto",
                settings=settings,
            ) as run:
                # redoing this here because in this branch we know we didn't
                # have the run at the beginning of the method
                if self._incremental:
                    with telemetry.context(run=run) as tel:
                        tel.feature.artifact_incremental = True
                run.log_artifact(self)
        else:
            wandb.run.log_artifact(self)

    def _set_save_future(
        self, save_future: "MessageFuture", client: RetryingClient
    ) -> None:
        self._save_future = save_future
        self._client = client

    def wait(self, timeout: Optional[int] = None) -> "Artifact":
        """Wait for this artifact to finish logging, if needed.

        Arguments:
            timeout: Wait up to this long.
        """
        if self.is_draft():
            if self._save_future is None:
                raise ArtifactNotLoggedError(self, "wait")
            result = self._save_future.get(timeout)
            if not result:
                raise WaitTimeoutError(
                    "Artifact upload wait timed out, failed to fetch Artifact response"
                )
            response = result.response.log_artifact_response
            if response.error_message:
                raise ValueError(response.error_message)
            self._populate_after_save(response.artifact_id)
        return self

    def _populate_after_save(self, artifact_id: str) -> None:
        query_template = """
            query ArtifactByIDShort($id: ID!) {
                artifact(id: $id) {
                    artifactSequence {
                        project {
                            entityName
                            name
                        }
                        name
                    }
                    versionIndex
                    ttlDurationSeconds
                    ttlIsInherited
                    aliases {
                        artifactCollection {
                            project {
                                entityName
                                name
                            }
                            name
                        }
                        alias
                    }
                    state
                    currentManifest {
                        file {
                            directUrl
                        }
                    }
                    commitHash
                    fileCount
                    createdAt
                    updatedAt
                }
            }
        """

        fields = InternalApi().server_artifact_introspection()
        if "ttlIsInherited" not in fields:
            query_template = query_template.replace("ttlDurationSeconds", "").replace(
                "ttlIsInherited",
                "",
            )
        query = gql(query_template)

        assert self._client is not None
        response = self._client.execute(
            query,
            variable_values={"id": artifact_id},
        )
        attrs = response.get("artifact")
        if attrs is None:
            raise ValueError(f"Unable to fetch artifact with id {artifact_id}")
        self._id = artifact_id
        self._entity = attrs["artifactSequence"]["project"]["entityName"]
        self._project = attrs["artifactSequence"]["project"]["name"]
        self._name = "{}:v{}".format(
            attrs["artifactSequence"]["name"], attrs["versionIndex"]
        )
        self._version = "v{}".format(attrs["versionIndex"])
        self._source_entity = self._entity
        self._source_project = self._project
        self._source_name = self._name
        self._source_version = self._version
        self._ttl_duration_seconds = self._ttl_duration_seconds_from_gql(
            attrs.get("ttlDurationSeconds")
        )
        self._ttl_is_inherited = (
            True if attrs.get("ttlIsInherited") is None else attrs["ttlIsInherited"]
        )
        self._ttl_changed = False  # Reset after saving artifact
        self._aliases = [
            alias["alias"]
            for alias in attrs["aliases"]
            if alias["artifactCollection"]["project"]["entityName"] == self._entity
            and alias["artifactCollection"]["project"]["name"] == self._project
            and alias["artifactCollection"]["name"] == self._name.split(":")[0]
            and not util.alias_is_version_index(alias["alias"])
        ]
        self._state = ArtifactState(attrs["state"])
        self._load_manifest(attrs["currentManifest"]["file"]["directUrl"])
        self._commit_hash = attrs["commitHash"]
        self._file_count = attrs["fileCount"]
        self._created_at = attrs["createdAt"]
        self._updated_at = attrs["updatedAt"]

    @normalize_exceptions
    def _update(self) -> None:
        """Persists artifact changes to the wandb backend."""
        aliases = None
        introspect_query = gql(
            """
            query ProbeServerAddAliasesInput {
               AddAliasesInputInfoType: __type(name: "AddAliasesInput") {
                   name
                   inputFields {
                       name
                   }
                }
            }
            """
        )
        assert self._client is not None
        response = self._client.execute(introspect_query)
        if response.get("AddAliasesInputInfoType"):  # wandb backend version >= 0.13.0
            aliases_to_add = set(self._aliases) - set(self._saved_aliases)
            aliases_to_delete = set(self._saved_aliases) - set(self._aliases)
            if len(aliases_to_add) > 0:
                add_mutation = gql(
                    """
                    mutation addAliases(
                        $artifactID: ID!,
                        $aliases: [ArtifactCollectionAliasInput!]!,
                    ) {
                        addAliases(
                            input: {artifactID: $artifactID, aliases: $aliases}
                        ) {
                            success
                        }
                    }
                    """
                )
                assert self._client is not None
                self._client.execute(
                    add_mutation,
                    variable_values={
                        "artifactID": self.id,
                        "aliases": [
                            {
                                "entityName": self._entity,
                                "projectName": self._project,
                                "artifactCollectionName": self._name.split(":")[0],
                                "alias": alias,
                            }
                            for alias in aliases_to_add
                        ],
                    },
                )
            if len(aliases_to_delete) > 0:
                delete_mutation = gql(
                    """
                    mutation deleteAliases(
                        $artifactID: ID!,
                        $aliases: [ArtifactCollectionAliasInput!]!,
                    ) {
                        deleteAliases(
                            input: {artifactID: $artifactID, aliases: $aliases}
                        ) {
                            success
                        }
                    }
                    """
                )
                assert self._client is not None
                self._client.execute(
                    delete_mutation,
                    variable_values={
                        "artifactID": self.id,
                        "aliases": [
                            {
                                "entityName": self._entity,
                                "projectName": self._project,
                                "artifactCollectionName": self._name.split(":")[0],
                                "alias": alias,
                            }
                            for alias in aliases_to_delete
                        ],
                    },
                )
            self._saved_aliases = copy(self._aliases)
        else:  # wandb backend version < 0.13.0
            aliases = [
                {
                    "artifactCollectionName": self._name.split(":")[0],
                    "alias": alias,
                }
                for alias in self._aliases
            ]

        mutation_template = """
            mutation updateArtifact(
                $artifactID: ID!,
                $description: String,
                $metadata: JSONString,
                _TTL_DURATION_SECONDS_TYPE_
                $aliases: [ArtifactAliasInput!]
            ) {
                updateArtifact(
                    input: {
                        artifactID: $artifactID,
                        description: $description,
                        metadata: $metadata,
                        _TTL_DURATION_SECONDS_VALUE_
                        aliases: $aliases
                    }
                ) {
                    artifact {
                        id
                        _TTL_DURATION_SECONDS_FIELDS_
                    }
                }
            }
        """
        fields = InternalApi().server_artifact_introspection()
        if "ttlIsInherited" in fields:
            mutation_template = (
                mutation_template.replace(
                    "_TTL_DURATION_SECONDS_TYPE_", "$ttlDurationSeconds: Int64,"
                )
                .replace(
                    "_TTL_DURATION_SECONDS_VALUE_",
                    "ttlDurationSeconds: $ttlDurationSeconds,",
                )
                .replace(
                    "_TTL_DURATION_SECONDS_FIELDS_", "ttlDurationSeconds ttlIsInherited"
                )
            )
        else:
            if self._ttl_changed:
                termwarn(
                    "Server not compatible with setting Artifact TTLs, please upgrade the server to use Artifact TTL"
                )
            mutation_template = (
                mutation_template.replace("_TTL_DURATION_SECONDS_TYPE_", "")
                .replace(
                    "_TTL_DURATION_SECONDS_VALUE_",
                    "",
                )
                .replace("_TTL_DURATION_SECONDS_FIELDS_", "")
            )
        mutation = gql(mutation_template)
        assert self._client is not None

        ttl_duration_input = self._ttl_duration_seconds_to_gql()
        response = self._client.execute(
            mutation,
            variable_values={
                "artifactID": self.id,
                "description": self.description,
                "metadata": util.json_dumps_safer(self.metadata),
                "ttlDurationSeconds": ttl_duration_input,
                "aliases": aliases,
            },
        )
        attrs = response["updateArtifact"]["artifact"]

        # Update ttl_duration_seconds based on updateArtifact
        self._ttl_duration_seconds = self._ttl_duration_seconds_from_gql(
            attrs.get("ttlDurationSeconds")
        )
        self._ttl_is_inherited = (
            True if attrs.get("ttlIsInherited") is None else attrs["ttlIsInherited"]
        )
        self._ttl_changed = False  # Reset after updating artifact

    # Adding, removing, getting entries.

    def __getitem__(self, name: str) -> Optional[data_types.WBValue]:
        """Get the WBValue object located at the artifact relative `name`.

        Arguments:
            name: The artifact relative name to get

        Raises:
            ArtifactNotLoggedError: if the artifact isn't logged or the run is offline

        Examples:
            Basic usage:
            ```python
            artifact = wandb.Artifact("my_table", type="dataset")
            table = wandb.Table(
                columns=["a", "b", "c"], data=[(i, i * 2, 2**i) for i in range(10)]
            )
            artifact["my_table"] = table

            wandb.log_artifact(artifact)
            ```

            Retrieving an object:
            ```python
            artifact = wandb.use_artifact("my_table:latest")
            table = artifact["my_table"]
            ```
        """
        return self.get(name)

    def __setitem__(self, name: str, item: data_types.WBValue) -> ArtifactManifestEntry:
        """Add `item` to the artifact at path `name`.

        Arguments:
            name: The path within the artifact to add the object.
            item: The object to add.

        Returns:
            The added manifest entry

        Raises:
            ArtifactFinalizedError: if the artifact has already been finalized.

        Examples:
            Basic usage:
            ```python
            artifact = wandb.Artifact("my_table", type="dataset")
            table = wandb.Table(
                columns=["a", "b", "c"], data=[(i, i * 2, 2**i) for i in range(10)]
            )
            artifact["my_table"] = table

            wandb.log_artifact(artifact)
            ```

            Retrieving an object:
            ```python
            artifact = wandb.use_artifact("my_table:latest")
            table = artifact["my_table"]
            ```
        """
        return self.add(item, name)

    @contextlib.contextmanager
    def new_file(
        self, name: str, mode: str = "w", encoding: Optional[str] = None
    ) -> Generator[IO, None, None]:
        """Open a new temporary file that will be automatically added to the artifact.

        Arguments:
            name: The name of the new file being added to the artifact.
            mode: The mode in which to open the new file.
            encoding: The encoding in which to open the new file.

        Returns:
            A new file object that can be written to. Upon closing, the file will be
            automatically added to the artifact.

        Raises:
            ArtifactFinalizedError: if the artifact has already been finalized.

        Examples:
            ```python
            artifact = wandb.Artifact("my_data", type="dataset")
            with artifact.new_file("hello.txt") as f:
                f.write("hello!")
            wandb.log_artifact(artifact)
            ```
        """
        self._ensure_can_add()
        if self._tmp_dir is None:
            self._tmp_dir = tempfile.TemporaryDirectory()
        path = os.path.join(self._tmp_dir.name, name.lstrip("/"))
        if os.path.exists(path):
            raise ValueError(f"File with name {name!r} already exists at {path!r}")

        filesystem.mkdir_exists_ok(os.path.dirname(path))
        try:
            with util.fsync_open(path, mode, encoding) as f:
                yield f
        except UnicodeEncodeError as e:
            termerror(
                f"Failed to open the provided file (UnicodeEncodeError: {e}). Please "
                f"provide the proper encoding."
            )
            raise e

        self.add_file(path, name=name)

    def add_file(
        self,
        local_path: str,
        name: Optional[str] = None,
        is_tmp: Optional[bool] = False,
    ) -> ArtifactManifestEntry:
        """Add a local file to the artifact.

        Arguments:
            local_path: The path to the file being added.
            name: The path within the artifact to use for the file being added. Defaults
                to the basename of the file.
            is_tmp: If true, then the file is renamed deterministically to avoid
                collisions.

        Returns:
            The added manifest entry

        Raises:
            ArtifactFinalizedError: if the artifact has already been finalized

        Examples:
            Add a file without an explicit name:
            ```python
            # Add as `file.txt'
            artifact.add_file("path/to/file.txt")
            ```

            Add a file with an explicit name:
            ```python
            # Add as 'new/path/file.txt'
            artifact.add_file("path/to/file.txt", name="new/path/file.txt")
            ```
        """
        self._ensure_can_add()
        if not os.path.isfile(local_path):
            raise ValueError("Path is not a file: %s" % local_path)

        name = LogicalPath(name or os.path.basename(local_path))
        digest = md5_file_b64(local_path)

        if is_tmp:
            file_path, file_name = os.path.split(name)
            file_name_parts = file_name.split(".")
            file_name_parts[0] = b64_to_hex_id(digest)[:20]
            name = os.path.join(file_path, ".".join(file_name_parts))

        return self._add_local_file(name, local_path, digest=digest)

    def add_dir(self, local_path: str, name: Optional[str] = None) -> None:
        """Add a local directory to the artifact.

        Arguments:
            local_path: The path to the directory being added.
            name: The path within the artifact to use for the directory being added.
                Defaults to the root of the artifact.

        Raises:
            ArtifactFinalizedError: if the artifact has already been finalized

        Examples:
            Add a directory without an explicit name:
            ```python
            # All files in `my_dir/` are added at the root of the artifact.
            artifact.add_dir("my_dir/")
            ```

            Add a directory and name it explicitly:
            ```python
            # All files in `my_dir/` are added under `destination/`.
            artifact.add_dir("my_dir/", name="destination")
            ```
        """
        self._ensure_can_add()
        if not os.path.isdir(local_path):
            raise ValueError("Path is not a directory: %s" % local_path)

        termlog(
            "Adding directory to artifact (%s)... "
            % os.path.join(".", os.path.normpath(local_path)),
            newline=False,
        )
        start_time = time.time()

        paths = []
        for dirpath, _, filenames in os.walk(local_path, followlinks=True):
            for fname in filenames:
                physical_path = os.path.join(dirpath, fname)
                logical_path = os.path.relpath(physical_path, start=local_path)
                if name is not None:
                    logical_path = os.path.join(name, logical_path)
                paths.append((logical_path, physical_path))

        def add_manifest_file(log_phy_path: Tuple[str, str]) -> None:
            logical_path, physical_path = log_phy_path
            self._add_local_file(logical_path, physical_path)

        num_threads = 8
        pool = multiprocessing.dummy.Pool(num_threads)
        pool.map(add_manifest_file, paths)
        pool.close()
        pool.join()

        termlog("Done. %.1fs" % (time.time() - start_time), prefix=False)

    def add_reference(
        self,
        uri: Union[ArtifactManifestEntry, str],
        name: Optional[StrPath] = None,
        checksum: bool = True,
        max_objects: Optional[int] = None,
    ) -> Sequence[ArtifactManifestEntry]:
        """Add a reference denoted by a URI to the artifact.

        Unlike adding files or directories, references are NOT uploaded to W&B. However,
        artifact methods such as `download()` can be used regardless of whether the
        artifact contains references or uploaded files.

        By default, W&B offers special handling for the following schemes:

        - http(s): The size and digest of the file will be inferred by the
          `Content-Length` and the `ETag` response headers returned by the server.
        - s3: The checksum and size will be pulled from the object metadata. If bucket
          versioning is enabled, then the version ID is also tracked.
        - gs: The checksum and size will be pulled from the object metadata. If bucket
          versioning is enabled, then the version ID is also tracked.
        - https, domain matching *.blob.core.windows.net (Azure): The checksum and size
          will be pulled from the blob metadata. If storage account versioning is
          enabled, then the version ID is also tracked.
        - file: The checksum and size will be pulled from the file system. This scheme
          is useful if you have an NFS share or other externally mounted volume
          containing files you wish to track but not necessarily upload.

        For any other scheme, the digest is just a hash of the URI and the size is left
        blank.

        Arguments:
            uri: The URI path of the reference to add. Can be an object returned from
                Artifact.get_path to store a reference to another artifact's entry.
            name: The path within the artifact to place the contents of this reference
            checksum: Whether or not to checksum the resource(s) located at the
                reference URI. Checksumming is strongly recommended as it enables
                automatic integrity validation, however it can be disabled to speed up
                artifact creation. (default: True)
            max_objects: The maximum number of objects to consider when adding a
                reference that points to directory or bucket store prefix. For S3 and
                GCS, this limit is 10,000 by default but is uncapped for other URI
                schemes. (default: None)

        Returns:
            The added manifest entries.

        Raises:
            ArtifactFinalizedError: if the artifact has already been finalized.

        Examples:
            Add an HTTP link:
            ```python
            # Adds `file.txt` to the root of the artifact as a reference.
            artifact.add_reference("http://myserver.com/file.txt")
            ```

            Add an S3 prefix without an explicit name:
            ```python
            # All objects under `prefix/` will be added at the root of the artifact.
            artifact.add_reference("s3://mybucket/prefix")
            ```

            Add a GCS prefix with an explicit name:
            ```python
            # All objects under `prefix/` will be added under `path/` at the artifact
            # root.
            artifact.add_reference("gs://mybucket/prefix", name="path")
            ```
        """
        self._ensure_can_add()
        if name is not None:
            name = LogicalPath(name)

        # This is a bit of a hack, we want to check if the uri is a of the type
        # ArtifactManifestEntry. If so, then recover the reference URL.
        if isinstance(uri, ArtifactManifestEntry):
            uri_str = uri.ref_url()
        elif isinstance(uri, str):
            uri_str = uri
        url = urlparse(str(uri_str))
        if not url.scheme:
            raise ValueError(
                "References must be URIs. To reference a local file, use file://"
            )

        manifest_entries = self._storage_policy.store_reference(
            self,
            URIStr(uri_str),
            name=name,
            checksum=checksum,
            max_objects=max_objects,
        )
        for entry in manifest_entries:
            self.manifest.add_entry(entry)

        return manifest_entries

    def add(self, obj: data_types.WBValue, name: StrPath) -> ArtifactManifestEntry:
        """Add wandb.WBValue `obj` to the artifact.

        Arguments:
            obj: The object to add. Currently support one of Bokeh, JoinedTable,
                PartitionedTable, Table, Classes, ImageMask, BoundingBoxes2D, Audio,
                Image, Video, Html, Object3D
            name: The path within the artifact to add the object.

        Returns:
            The added manifest entry

        Raises:
            ArtifactFinalizedError: if the artifact has already been finalized

        Examples:
            Basic usage:
            ```python
            artifact = wandb.Artifact("my_table", type="dataset")
            table = wandb.Table(
                columns=["a", "b", "c"], data=[(i, i * 2, 2**i) for i in range(10)]
            )
            artifact.add(table, "my_table")

            wandb.log_artifact(artifact)
            ```

            Retrieve an object:
            ```python
            artifact = wandb.use_artifact("my_table:latest")
            table = artifact.get("my_table")
            ```
        """
        self._ensure_can_add()
        name = LogicalPath(name)

        # This is a "hack" to automatically rename tables added to
        # the wandb /media/tables directory to their sha-based name.
        # TODO: figure out a more appropriate convention.
        is_tmp_name = name.startswith("media/tables")

        # Validate that the object is one of the correct wandb.Media types
        # TODO: move this to checking subclass of wandb.Media once all are
        # generally supported
        allowed_types = [
            data_types.Bokeh,
            data_types.JoinedTable,
            data_types.PartitionedTable,
            data_types.Table,
            data_types.Classes,
            data_types.ImageMask,
            data_types.BoundingBoxes2D,
            data_types.Audio,
            data_types.Image,
            data_types.Video,
            data_types.Html,
            data_types.Object3D,
            data_types.Molecule,
            data_types._SavedModel,
        ]

        if not any(isinstance(obj, t) for t in allowed_types):
            raise ValueError(
                "Found object of type {}, expected one of {}.".format(
                    obj.__class__, allowed_types
                )
            )

        obj_id = id(obj)
        if obj_id in self._added_objs:
            return self._added_objs[obj_id][1]

        # If the object is coming from another artifact, save it as a reference
        ref_path = obj._get_artifact_entry_ref_url()
        if ref_path is not None:
            return self.add_reference(ref_path, type(obj).with_suffix(name))[0]

        val = obj.to_json(self)
        name = obj.with_suffix(name)
        entry = self.manifest.get_entry_by_path(name)
        if entry is not None:
            return entry

        def do_write(f: IO) -> None:
            import json

            # TODO: Do we need to open with utf-8 codec?
            f.write(json.dumps(val, sort_keys=True))

        if is_tmp_name:
            file_path = os.path.join(self._TMP_DIR.name, str(id(self)), name)
            folder_path, _ = os.path.split(file_path)
            if not os.path.exists(folder_path):
                os.makedirs(folder_path)
            with open(file_path, "w") as tmp_f:
                do_write(tmp_f)
        else:
            with self.new_file(name) as f:
                file_path = f.name
                do_write(f)

        # Note, we add the file from our temp directory.
        # It will be added again later on finalize, but succeed since
        # the checksum should match
        entry = self.add_file(file_path, name, is_tmp_name)
        # We store a reference to the obj so that its id doesn't get reused.
        self._added_objs[obj_id] = (obj, entry)
        if obj._artifact_target is None:
            obj._set_artifact_target(self, entry.path)

        if is_tmp_name:
            if os.path.exists(file_path):
                os.remove(file_path)

        return entry

    def _add_local_file(
        self, name: StrPath, path: StrPath, digest: Optional[B64MD5] = None
    ) -> ArtifactManifestEntry:
        with tempfile.NamedTemporaryFile(dir=get_staging_dir(), delete=False) as f:
            staging_path = f.name
            shutil.copyfile(path, staging_path)
            os.chmod(staging_path, 0o400)

        entry = ArtifactManifestEntry(
            path=name,
            digest=digest or md5_file_b64(staging_path),
            size=os.path.getsize(staging_path),
            local_path=staging_path,
        )

        self.manifest.add_entry(entry)
        self._added_local_paths[os.fspath(path)] = entry
        return entry

    def remove(self, item: Union[StrPath, "ArtifactManifestEntry"]) -> None:
        """Remove an item from the artifact.

        Arguments:
            item: the item to remove. Can be a specific manifest entry or the name of an
                artifact-relative path. If the item matches a directory all items in
                that directory will be removed.

        Raises:
            ArtifactFinalizedError: if the artifact has already been finalized.
            FileNotFoundError: if the item isn't found in the artifact.
        """
        self._ensure_can_add()

        if isinstance(item, ArtifactManifestEntry):
            self.manifest.remove_entry(item)
            return

        path = str(PurePosixPath(item))
        entry = self.manifest.get_entry_by_path(path)
        if entry:
            self.manifest.remove_entry(entry)
            return

        entries = self.manifest.get_entries_in_directory(path)
        if not entries:
            raise FileNotFoundError(f"No such file or directory: {path}")
        for entry in entries:
            self.manifest.remove_entry(entry)

    def get_path(self, name: StrPath) -> ArtifactManifestEntry:
        """Get the entry with the given name.

        Arguments:
            name: The artifact relative name to get

        Raises:
            ArtifactNotLoggedError: if the artifact isn't logged or the run is offline
            KeyError: if the artifact doesn't contain an entry with the given name

        Examples:
            Basic usage:
            ```python
            # Run logging the artifact
            with wandb.init() as r:
                artifact = wandb.Artifact("my_dataset", type="dataset")
                artifact.add_file("path/to/file.txt")
                wandb.log_artifact(artifact)

            # Run using the artifact
            with wandb.init() as r:
                artifact = r.use_artifact("my_dataset:latest")
                path = artifact.get_path("file.txt")

                # Can now download 'file.txt' directly:
                path.download()
            ```
        """
        self._ensure_logged("get_path")

        name = LogicalPath(name)
        entry = self.manifest.entries.get(name) or self._get_obj_entry(name)[0]
        if entry is None:
            raise KeyError("Path not contained in artifact: %s" % name)
        entry._parent_artifact = self
        return entry

    def get(self, name: str) -> Optional[data_types.WBValue]:
        """Get the WBValue object located at the artifact relative `name`.

        Arguments:
            name: The artifact relative name to get

        Raises:
            ArtifactNotLoggedError: if the artifact isn't logged or the run is offline

        Examples:
            Basic usage:
            ```python
            # Run logging the artifact
            with wandb.init() as r:
                artifact = wandb.Artifact("my_dataset", type="dataset")
                table = wandb.Table(
                    columns=["a", "b", "c"], data=[(i, i * 2, 2**i) for i in range(10)]
                )
                artifact.add(table, "my_table")
                wandb.log_artifact(artifact)

            # Run using the artifact
            with wandb.init() as r:
                artifact = r.use_artifact("my_dataset:latest")
                table = artifact.get("my_table")
            ```
        """
        self._ensure_logged("get")

        entry, wb_class = self._get_obj_entry(name)
        if entry is None or wb_class is None:
            return None

        # If the entry is a reference from another artifact, then get it directly from
        # that artifact.
        referenced_id = entry._referenced_artifact_id()
        if referenced_id:
            assert self._client is not None
            artifact = self._from_id(referenced_id, client=self._client)
            assert artifact is not None
            return artifact.get(util.uri_from_path(entry.ref))

        # Special case for wandb.Table. This is intended to be a short term
        # optimization. Since tables are likely to download many other assets in
        # artifact(s), we eagerly download the artifact using the parallelized
        # `artifact.download`. In the future, we should refactor the deserialization
        # pattern such that this special case is not needed.
        if wb_class == wandb.Table:
            self.download(recursive=True)

        # Get the ArtifactManifestEntry
        item = self.get_path(entry.path)
        item_path = item.download()

        # Load the object from the JSON blob
        result = None
        json_obj = {}
        with open(item_path) as file:
            json_obj = json.load(file)
        result = wb_class.from_json(json_obj, self)
        result._set_artifact_source(self, name)
        return result

    def get_added_local_path_name(self, local_path: str) -> Optional[str]:
        """Get the artifact relative name of a file added by a local filesystem path.

        Arguments:
            local_path: The local path to resolve into an artifact relative name.

        Returns:
            The artifact relative name.

        Examples:
            Basic usage:
            ```python
            artifact = wandb.Artifact("my_dataset", type="dataset")
            artifact.add_file("path/to/file.txt", name="artifact/path/file.txt")

            # Returns `artifact/path/file.txt`:
            name = artifact.get_added_local_path_name("path/to/file.txt")
            ```
        """
        entry = self._added_local_paths.get(local_path, None)
        if entry is None:
            return None
        return entry.path

    def _get_obj_entry(
        self, name: str
    ) -> Tuple[Optional["ArtifactManifestEntry"], Optional[Type[WBValue]]]:
        """Return an object entry by name, handling any type suffixes.

        When objects are added with `.add(obj, name)`, the name is typically changed to
        include the suffix of the object type when serializing to JSON. So we need to be
        able to resolve a name, without tasking the user with appending .THING.json.
        This method returns an entry if it exists by a suffixed name.

        Arguments:
            name: name used when adding
        """
        for wb_class in WBValue.type_mapping().values():
            wandb_file_name = wb_class.with_suffix(name)
            entry = self.manifest.entries.get(wandb_file_name)
            if entry is not None:
                return entry, wb_class
        return None, None

    # Downloading.

    def download(
        self,
        root: Optional[str] = None,
        recursive: bool = False,
        allow_missing_references: bool = False,
    ) -> FilePathStr:
        self._ensure_logged("download")
<<<<<<< HEAD
=======

>>>>>>> 5788b67c
        root = root or self._default_root()
        self._add_download_root(root)
        if wandb.run is None:
            with wandb.init(
                entity=self._source_entity,
                project=self._source_project,
                job_type="auto",
                settings=wandb.Settings(silent="true"),
            ) as run:
                return FilePathStr(
                    run._download_artifact(
                        self, root, recursive, allow_missing_references
                    )
                )
        else:
            return wandb.run._download_artifact(
                self, root, recursive, allow_missing_references
            )

    def _download(
        self,
        root: Optional[str] = None,
        recursive: bool = False,
        allow_missing_references: bool = False,
    ) -> FilePathStr:
        """Download the contents of the artifact to the specified root directory.

        NOTE: Any existing files at `root` are left untouched. Explicitly delete
        root before calling `download` if you want the contents of `root` to exactly
        match the artifact.

        Arguments:
            root: The directory in which to download this artifact's files.
            recursive: If true, then all dependent artifacts are eagerly downloaded.
                Otherwise, the dependent artifacts are downloaded as needed.

        Returns:
            The path to the downloaded contents.

        Raises:
            ArtifactNotLoggedError: if the artifact has not been logged
        """
        require_nexus = wandb.run._settings._require_nexus if wandb.run is not None else False
        self._ensure_logged("download")

        root = root or self._default_root()
        self._add_download_root(root)

        nfiles = len(self.manifest.entries)
        size = sum(e.size or 0 for e in self.manifest.entries.values())
        log = False
        if nfiles > 5000 or size > 50 * 1024 * 1024:
            log = True
            termlog(
                "Downloading large artifact {}, {:.2f}MB. {} files... ".format(
                    self.name, size / (1024 * 1024), nfiles
                ),
            )
            start_time = datetime.now()
        download_logger = ArtifactDownloadLogger(nfiles=nfiles)

        def _download_entry(
            entry: ArtifactManifestEntry,
            api_key: Optional[str],
            cookies: Optional[Dict],
            headers: Optional[Dict],
        ) -> None:
            _thread_local_api_settings.api_key = api_key
            _thread_local_api_settings.cookies = cookies
            _thread_local_api_settings.headers = headers

            try:
                entry.download(root)
            except FileNotFoundError as e:
                if allow_missing_references:
                    wandb.termwarn(str(e))
                    return
                raise
            download_logger.notify_downloaded()

        download_entry = partial(
            _download_entry,
            api_key=_thread_local_api_settings.api_key,
            cookies=_thread_local_api_settings.cookies,
            headers=_thread_local_api_settings.headers,
        )

        with concurrent.futures.ThreadPoolExecutor(64) as executor:
            active_futures = set()
            has_next_page = True
            cursor = None
            while has_next_page:
                fetch_url_batch_size = env.get_artifact_fetch_file_url_batch_size()
                attrs = self._fetch_file_urls(cursor, fetch_url_batch_size)
                has_next_page = attrs["pageInfo"]["hasNextPage"]
                cursor = attrs["pageInfo"]["endCursor"]
                for edge in attrs["edges"]:
                    entry = self.get_path(edge["node"]["name"])
                    if require_nexus and entry.ref is None:
                        # Handled by nexus
                        continue
                    entry._download_url = edge["node"]["directUrl"]
                    active_futures.add(executor.submit(download_entry, entry))
                # Wait for download threads to catch up.
                max_backlog = fetch_url_batch_size
                if len(active_futures) > max_backlog:
                    for future in concurrent.futures.as_completed(active_futures):
                        future.result()  # check for errors
                        active_futures.remove(future)
                        if len(active_futures) <= max_backlog:
                            break
            # Check for errors.
            for future in concurrent.futures.as_completed(active_futures):
                future.result()

        if recursive:
            for dependent_artifact in self._dependent_artifacts:
                dependent_artifact.download()

        if log:
            now = datetime.now()
            delta = abs((now - start_time).total_seconds())
            hours = int(delta // 3600)
            minutes = int((delta - hours * 3600) // 60)
            seconds = delta - hours * 3600 - minutes * 60
            termlog(
                f"Done. {hours}:{minutes}:{seconds:.1f}",
                prefix=False,
            )
        return FilePathStr(root)

    @retry.retriable(
        retry_timedelta=timedelta(minutes=3),
        retryable_exceptions=(requests.RequestException),
    )
    def _fetch_file_urls(
        self, cursor: Optional[str], per_page: Optional[int] = 5000
    ) -> Any:
        query = gql(
            """
            query ArtifactFileURLs($id: ID!, $cursor: String, $perPage: Int) {
                artifact(id: $id) {
                    files(after: $cursor, first: $perPage) {
                        pageInfo {
                            hasNextPage
                            endCursor
                        }
                        edges {
                            node {
                                name
                                directUrl
                            }
                        }
                    }
                }
            }
            """
        )
        assert self._client is not None
        response = self._client.execute(
            query,
            variable_values={"id": self.id, "cursor": cursor, "perPage": per_page},
            timeout=60,
        )
        return response["artifact"]["files"]

    def checkout(self, root: Optional[str] = None) -> str:
        """Replace the specified root directory with the contents of the artifact.

        WARNING: This will DELETE all files in `root` that are not included in the
        artifact.

        Arguments:
            root: The directory to replace with this artifact's files.

        Returns:
           The path to the checked out contents.

        Raises:
            ArtifactNotLoggedError: if the artifact has not been logged
        """
        self._ensure_logged("checkout")

        root = root or self._default_root(include_version=False)

        for dirpath, _, files in os.walk(root):
            for file in files:
                full_path = os.path.join(dirpath, file)
                artifact_path = os.path.relpath(full_path, start=root)
                try:
                    self.get_path(artifact_path)
                except KeyError:
                    # File is not part of the artifact, remove it.
                    os.remove(full_path)

        return self.download(root=root)

    def verify(self, root: Optional[str] = None) -> None:
        """Verify that the actual contents of an artifact match the manifest.

        All files in the directory are checksummed and the checksums are then
        cross-referenced against the artifact's manifest.

        NOTE: References are not verified.

        Arguments:
            root: The directory to verify. If None artifact will be downloaded to
                './artifacts/self.name/'

        Raises:
            ArtifactNotLoggedError: if the artifact has not been logged
            ValueError: If the verification fails.
        """
        self._ensure_logged("verify")

        root = root or self._default_root()

        for dirpath, _, files in os.walk(root):
            for file in files:
                full_path = os.path.join(dirpath, file)
                artifact_path = os.path.relpath(full_path, start=root)
                try:
                    self.get_path(artifact_path)
                except KeyError:
                    raise ValueError(
                        "Found file {} which is not a member of artifact {}".format(
                            full_path, self.name
                        )
                    )

        ref_count = 0
        for entry in self.manifest.entries.values():
            if entry.ref is None:
                if md5_file_b64(os.path.join(root, entry.path)) != entry.digest:
                    raise ValueError("Digest mismatch for file: %s" % entry.path)
            else:
                ref_count += 1
        if ref_count > 0:
            print("Warning: skipped verification of %s refs" % ref_count)

    def file(self, root: Optional[str] = None) -> StrPath:
        """Download a single file artifact to dir specified by the root.

        Arguments:
            root: The root directory in which to place the file. Defaults to
                './artifacts/self.name/'.

        Returns:
            The full path of the downloaded file.

        Raises:
            ArtifactNotLoggedError: if the artifact has not been logged
            ValueError: if the artifact contains more than one file
        """
        self._ensure_logged("file")

        if root is None:
            root = os.path.join(".", "artifacts", self.name)

        if len(self.manifest.entries) > 1:
            raise ValueError(
                "This artifact contains more than one file, call `.download()` to get "
                'all files or call .get_path("filename").download()'
            )

        return self.get_path(list(self.manifest.entries)[0]).download(root)

    def files(
        self, names: Optional[List[str]] = None, per_page: int = 50
    ) -> ArtifactFiles:
        """Iterate over all files stored in this artifact.

        Arguments:
            names: The filename paths relative to the root of the artifact you wish to
                list.
            per_page: The number of files to return per request

        Returns:
            An iterator containing `File` objects

        Raises:
            ArtifactNotLoggedError: if the artifact has not been logged
        """
        self._ensure_logged("files")
        return ArtifactFiles(self._client, self, names, per_page)

    def _default_root(self, include_version: bool = True) -> FilePathStr:
        name = self.source_name if include_version else self.source_name.split(":")[0]
        root = os.path.join(env.get_artifact_dir(), name)
        # In case we're on a system where the artifact dir has a name corresponding to
        # an unexpected filesystem, we'll check for alternate roots. If one exists we'll
        # use that, otherwise we'll fall back to the system-preferred path.
        path = filesystem.check_exists(root) or filesystem.system_preferred_path(root)
        return FilePathStr(str(path))

    def _add_download_root(self, dir_path: str) -> None:
        self._download_roots.add(os.path.abspath(dir_path))

    def _local_path_to_name(self, file_path: str) -> Optional[str]:
        """Convert a local file path to a path entry in the artifact."""
        abs_file_path = os.path.abspath(file_path)
        abs_file_parts = abs_file_path.split(os.sep)
        for i in range(len(abs_file_parts) + 1):
            if os.path.join(os.sep, *abs_file_parts[:i]) in self._download_roots:
                return os.path.join(*abs_file_parts[i:])
        return None

    # Others.

    def delete(self, delete_aliases: bool = False) -> None:
        """Delete an artifact and its files.

        Arguments:
            delete_aliases: If true, deletes all aliases associated with the artifact.
                Otherwise, this raises an exception if the artifact has existing
                aliases.

        Raises:
            ArtifactNotLoggedError: if the artifact has not been logged

        Examples:
            Delete all the "model" artifacts a run has logged:
            ```python
            runs = api.runs(path="my_entity/my_project")
            for run in runs:
                for artifact in run.logged_artifacts():
                    if artifact.type == "model":
                        artifact.delete(delete_aliases=True)
            ```
        """
        self._ensure_logged("delete")
        self._delete(delete_aliases)

    @normalize_exceptions
    def _delete(self, delete_aliases: bool = False) -> None:
        mutation = gql(
            """
            mutation DeleteArtifact($artifactID: ID!, $deleteAliases: Boolean) {
                deleteArtifact(input: {
                    artifactID: $artifactID
                    deleteAliases: $deleteAliases
                }) {
                    artifact {
                        id
                    }
                }
            }
            """
        )
        assert self._client is not None
        self._client.execute(
            mutation,
            variable_values={
                "artifactID": self.id,
                "deleteAliases": delete_aliases,
            },
        )

    @normalize_exceptions
    def link(self, target_path: str, aliases: Optional[List[str]] = None) -> None:
        """Link this artifact to a portfolio (a promoted collection of artifacts).

        Arguments:
            target_path: The path to the portfolio. It must take the form {portfolio},
                {project}/{portfolio} or {entity}/{project}/{portfolio}.
            aliases: A list of strings which uniquely identifies the artifact inside the
                specified portfolio.

        Raises:
            ArtifactNotLoggedError: if the artifact has not been logged
        """
        if wandb.run is None:
            with wandb.init(
                entity=self._source_entity,
                project=self._source_project,
                job_type="auto",
                settings=wandb.Settings(silent="true"),
            ) as run:
                run.link_artifact(self, target_path, aliases)
        else:
            wandb.run.link_artifact(self, target_path, aliases)

    def used_by(self) -> List[Run]:
        """Get a list of the runs that have used this artifact.

        Raises:
            ArtifactNotLoggedError: if the artifact has not been logged
        """
        self._ensure_logged("used_by")

        query = gql(
            """
            query ArtifactUsedBy(
                $id: ID!,
            ) {
                artifact(id: $id) {
                    usedBy {
                        edges {
                            node {
                                name
                                project {
                                    name
                                    entityName
                                }
                            }
                        }
                    }
                }
            }
            """
        )
        assert self._client is not None
        response = self._client.execute(
            query,
            variable_values={"id": self.id},
        )
        return [
            Run(
                self._client,
                edge["node"]["project"]["entityName"],
                edge["node"]["project"]["name"],
                edge["node"]["name"],
            )
            for edge in response.get("artifact", {}).get("usedBy", {}).get("edges", [])
        ]

    def logged_by(self) -> Optional[Run]:
        """Get the run that first logged this artifact.

        Raises:
            ArtifactNotLoggedError: if the artifact has not been logged
        """
        self._ensure_logged("logged_by")

        query = gql(
            """
            query ArtifactCreatedBy(
                $id: ID!
            ) {
                artifact(id: $id) {
                    createdBy {
                        ... on Run {
                            name
                            project {
                                name
                                entityName
                            }
                        }
                    }
                }
            }
        """
        )
        assert self._client is not None
        response = self._client.execute(
            query,
            variable_values={"id": self.id},
        )
        creator = response.get("artifact", {}).get("createdBy", {})
        if creator.get("name") is None:
            return None
        return Run(
            self._client,
            creator["project"]["entityName"],
            creator["project"]["name"],
            creator["name"],
        )

    def json_encode(self) -> Dict[str, Any]:
        self._ensure_logged("json_encode")
        return util.artifact_to_json(self)

    @staticmethod
    def _expected_type(
        entity_name: str, project_name: str, name: str, client: RetryingClient
    ) -> Optional[str]:
        """Returns the expected type for a given artifact name and project."""
        query = gql(
            """
            query ArtifactType(
                $entityName: String,
                $projectName: String,
                $name: String!
            ) {
                project(name: $projectName, entityName: $entityName) {
                    artifact(name: $name) {
                        artifactType {
                            name
                        }
                    }
                }
            }
            """
        )
        if ":" not in name:
            name += ":latest"
        response = client.execute(
            query,
            variable_values={
                "entityName": entity_name,
                "projectName": project_name,
                "name": name,
            },
        )
        return (
            ((response.get("project") or {}).get("artifact") or {}).get("artifactType")
            or {}
        ).get("name")

    @staticmethod
    def _normalize_metadata(metadata: Optional[Dict[str, Any]]) -> Dict[str, Any]:
        if metadata is None:
            return {}
        if not isinstance(metadata, dict):
            raise TypeError(f"metadata must be dict, not {type(metadata)}")
        return cast(
            Dict[str, Any], json.loads(json.dumps(util.json_friendly_val(metadata)))
        )

    def _load_manifest(self, url: str) -> None:
        with requests.get(url) as request:
            request.raise_for_status()
            self._manifest = ArtifactManifest.from_manifest_json(
                json.loads(util.ensure_text(request.content))
            )
        for entry in self.manifest.entries.values():
            referenced_id = entry._referenced_artifact_id()
            if referenced_id:
                assert self._client is not None
                dep_artifact = self._from_id(referenced_id, client=self._client)
                assert dep_artifact is not None
                self._dependent_artifacts.add(dep_artifact)

    @staticmethod
    def _get_gql_artifact_fragment() -> str:
        fields = InternalApi().server_artifact_introspection()
        fragment = """
            fragment ArtifactFragment on Artifact {
                id
                artifactSequence {
                    project {
                        entityName
                        name
                    }
                    name
                }
                versionIndex
                artifactType {
                    name
                }
                description
                metadata
                ttlDurationSeconds
                ttlIsInherited
                aliases {
                    artifactCollection {
                        project {
                            entityName
                            name
                        }
                        name
                    }
                    alias
                }
                state
                commitHash
                fileCount
                createdAt
                updatedAt
            }
        """
        if "ttlIsInherited" not in fields:
            return fragment.replace("ttlDurationSeconds", "").replace(
                "ttlIsInherited", ""
            )
        return fragment

    def _ttl_duration_seconds_to_gql(self) -> Optional[int]:
        # Set artifact ttl value to ttl_duration_seconds if the user set a value
        # otherwise use ttl_status to indicate the backend INHERIT(-1) or DISABLED(-2) when the TTL is None
        # When ttl_change = None its a no op since nothing changed
        INHERIT = -1  # noqa: N806
        DISABLED = -2  # noqa: N806

        if not self._ttl_changed:
            return None
        if self._ttl_is_inherited:
            return INHERIT
        return self._ttl_duration_seconds or DISABLED

    def _ttl_duration_seconds_from_gql(
        self, gql_ttl_duration_seconds: Optional[int]
    ) -> Optional[int]:
        # If gql_ttl_duration_seconds is not positive, its indicating that TTL is DISABLED(-2)
        # gql_ttl_duration_seconds only returns None if the server is not compatible with setting Artifact TTLs
        if gql_ttl_duration_seconds and gql_ttl_duration_seconds > 0:
            return gql_ttl_duration_seconds
        return None


class _ArtifactVersionType(WBType):
    name = "artifactVersion"
    types = [Artifact]


TypeRegistry.add(_ArtifactVersionType)<|MERGE_RESOLUTION|>--- conflicted
+++ resolved
@@ -1665,10 +1665,7 @@
         allow_missing_references: bool = False,
     ) -> FilePathStr:
         self._ensure_logged("download")
-<<<<<<< HEAD
-=======
-
->>>>>>> 5788b67c
+
         root = root or self._default_root()
         self._add_download_root(root)
         if wandb.run is None:
