"""Defines wandb.init() and associated classes and methods.

`wandb.init()` indicates the beginning of a new run. In an ML training pipeline,
you could add `wandb.init()` to the beginning of your training script as well as
your evaluation script, and each step would be tracked as a run in W&B.

For more on using `wandb.init()`, including code snippets, check out our
[guide and FAQs](https://docs.wandb.ai/guides/track/launch).
"""

from __future__ import annotations

import copy
import dataclasses
import json
import logging
import os
import pathlib
import platform
import sys
import tempfile
import time
from typing import TYPE_CHECKING, Any, Literal, Sequence

if sys.version_info >= (3, 11):
    from typing import Self
else:
    from typing_extensions import Self

import wandb
import wandb.env
from wandb import trigger
from wandb.errors import CommError, Error, UsageError
from wandb.errors.links import url_registry
from wandb.errors.util import ProtobufErrorHandler
from wandb.integration import sagemaker
from wandb.sdk.lib import runid
from wandb.sdk.lib.paths import StrPath
from wandb.util import _is_artifact_representation

from . import wandb_login, wandb_setup
from .backend.backend import Backend
from .lib import SummaryDisabled, filesystem, module, printer, telemetry
from .lib.deprecate import Deprecated, deprecate
from .lib.mailbox import Mailbox, MailboxProgress
from .wandb_helper import parse_config
from .wandb_run import Run, TeardownHook, TeardownStage
from .wandb_settings import Settings

if TYPE_CHECKING:
    from wandb.proto import wandb_internal_pb2 as pb


def _huggingface_version() -> str | None:
    if "transformers" in sys.modules:
        trans = wandb.util.get_module("transformers")
        if hasattr(trans, "__version__"):
            return str(trans.__version__)
    return None


def _maybe_mp_process(backend: Backend) -> bool:
    parent_process = getattr(
        backend._multiprocessing, "parent_process", None
    )  # New in version 3.8.
    if parent_process:
        return parent_process() is not None
    process = backend._multiprocessing.current_process()
    if process.name == "MainProcess":
        return False
    if process.name.startswith("Process-"):
        return True
    return False


def _handle_launch_config(settings: Settings) -> dict[str, Any]:
    launch_run_config: dict[str, Any] = {}
    if not settings.launch:
        return launch_run_config
    if os.environ.get("WANDB_CONFIG") is not None:
        try:
            launch_run_config = json.loads(os.environ.get("WANDB_CONFIG", "{}"))
        except (ValueError, SyntaxError):
            wandb.termwarn("Malformed WANDB_CONFIG, using original config")
    elif settings.launch_config_path and os.path.exists(settings.launch_config_path):
        with open(settings.launch_config_path) as fp:
            launch_config = json.loads(fp.read())
        launch_run_config = launch_config.get("overrides", {}).get("run_config")
    else:
        i = 0
        chunks = []
        while True:
            key = f"WANDB_CONFIG_{i}"
            if key in os.environ:
                chunks.append(os.environ[key])
                i += 1
            else:
                break
        if len(chunks) > 0:
            config_string = "".join(chunks)
            try:
                launch_run_config = json.loads(config_string)
            except (ValueError, SyntaxError):
                wandb.termwarn("Malformed WANDB_CONFIG, using original config")

    return launch_run_config


@dataclasses.dataclass(frozen=True)
class _ConfigParts:
    base_no_artifacts: dict[str, Any]
    """The run config passed to `init()` minus any artifact-valued keys."""

    sweep_no_artifacts: dict[str, Any]
    """The config loaded as part of a sweep minus any artifact-valued keys."""

    launch_no_artifacts: dict[str, Any]
    """The config loaded as part of Launch minus any artifact-valued keys."""

    artifacts: dict[str, Any]
    """Artifact keys removed from config dictionaries.

    Due to implementation details of how a Run is constructed,
    artifacts must be inserted into its config after initialization.
    """


class _WandbInit:
    def __init__(
        self,
        wl: wandb_setup._WandbSetup,
        telemetry: telemetry.TelemetryRecord,
    ) -> None:
        self._wl = wl

        self._telemetry = telemetry
        """Telemetry gathered before creating a run.

        After the run is created, `telemetry.context()` is used instead.
        """

        self.kwargs = None
        self.run: Run | None = None
        self.backend: Backend | None = None

        self._teardown_hooks: list[TeardownHook] = []
        self.notebook: wandb.jupyter.Notebook | None = None  # type: ignore
        self.printer = printer.new_printer()

        self.deprecated_features_used: dict[str, str] = dict()

    @property
    def _logger(self) -> wandb_setup.Logger:
        return self._wl._get_logger()

    def maybe_login(self, init_settings: Settings) -> None:
        """Log in if we are not creating an offline or disabled run.

        This may change the W&B singleton settings.

        Args:
            init_settings: Settings passed to `wandb.init()` or set via
                keyword arguments.
        """
        # Allow settings passed to init() to override inferred values.
        #
        # Calling login() may change settings on the singleton,
        # so these may not be the final run settings.
        run_settings = self._wl.settings.model_copy()
        run_settings.update_from_settings(init_settings)

        # NOTE: _noop or _offline can become true after _login().
        #   _noop happens if _login hits a timeout.
        #   _offline can be selected by the user at the login prompt.
        if run_settings._noop or run_settings._offline:
            return

        wandb_login._login(
            anonymous=run_settings.anonymous,
            force=run_settings.force,
            _disable_warning=True,
            _silent=run_settings.quiet or run_settings.silent,
            _entity=run_settings.entity,
        )

    def warn_env_vars_change_after_setup(self) -> None:
        """Warn if environment variables change after wandb singleton is initialized.

        Any settings from environment variables set after the singleton is initialized
        (via login/setup/etc.) will be ignored.
        """
        singleton = wandb_setup.singleton()
        if singleton is None:
            return

        exclude_env_vars = {"WANDB_SERVICE", "WANDB_KUBEFLOW_URL"}
        # check if environment variables have changed
        singleton_env = {
            k: v
            for k, v in singleton._environ.items()
            if k.startswith("WANDB_") and k not in exclude_env_vars
        }
        os_env = {
            k: v
            for k, v in os.environ.items()
            if k.startswith("WANDB_") and k not in exclude_env_vars
        }
        if set(singleton_env.keys()) != set(os_env.keys()) or set(
            singleton_env.values()
        ) != set(os_env.values()):
            line = (
                "Changes to your `wandb` environment variables will be ignored "
                "because your `wandb` session has already started. "
                "For more information on how to modify your settings with "
                "`wandb.init()` arguments, please refer to "
                f"{self.printer.link(url_registry.url('wandb-init'), 'the W&B docs')}."
            )
            self.printer.display(line, level="warn")

    def clear_run_path_if_sweep_or_launch(
        self,
        init_settings: Settings,
    ) -> None:
        """Clear project/entity/run_id keys if in a Sweep or a Launch context.

        Args:
            init_settings: Settings specified in the call to `wandb.init()`.
        """
        when_doing_thing = ""

        if self._wl.settings.sweep_id:
            when_doing_thing = "when running a sweep"
        elif self._wl.settings.launch:
            when_doing_thing = "when running from a wandb launch context"

        if not when_doing_thing:
            return

        def warn(key: str, value: str) -> None:
            self.printer.display(
                f"Ignoring {key} {value!r} {when_doing_thing}.",
                level="warn",
            )

        if init_settings.project is not None:
            warn("project", init_settings.project)
            init_settings.project = None
        if init_settings.entity is not None:
            warn("entity", init_settings.entity)
            init_settings.entity = None
        if init_settings.run_id is not None:
            warn("run_id", init_settings.run_id)
            init_settings.run_id = None

    def make_run_settings(self, init_settings: Settings) -> Settings:
        """Returns the run's settings.

        Args:
            init_settings: Settings passed to `wandb.init()` or set via
                keyword arguments.
        """
        self.warn_env_vars_change_after_setup()

        self.clear_run_path_if_sweep_or_launch(init_settings)

        # Inherit global settings.
        settings = self._wl.settings.model_copy()

        # Apply settings from wandb.init() call.
        settings.update_from_settings(init_settings)

        # Infer the run ID from SageMaker.
        if not settings.sagemaker_disable and sagemaker.is_using_sagemaker():
            if sagemaker.set_run_id(settings):
                self._logger.info("set run ID and group based on SageMaker")
                self._telemetry.feature.sagemaker = True

        # get status of code saving before applying user settings
        save_code_pre_user_settings = settings.save_code
        if not settings._offline and not settings._noop:
            user_settings = self._wl._load_user_settings()
            if user_settings is not None:
                settings.update_from_dict(user_settings)

        # ensure that user settings don't set saving to true
        # if user explicitly set these to false in UI
        if save_code_pre_user_settings is False:
            settings.save_code = False

        # TODO: remove this once we refactor the client. This is a temporary
        # fix to make sure that we use the same project name for wandb-core.
        # The reason this is not going through the settings object is to
        # avoid failure cases in other parts of the code that will be
        # removed with the switch to wandb-core.
        if settings.project is None:
            settings.project = wandb.util.auto_project_name(settings.program)

        settings.x_start_time = time.time()

        return settings

    def _load_autoresume_run_id(self, resume_file: pathlib.Path) -> str | None:
        """Returns the run_id stored in the auto-resume file, if any.

        Returns None if the file does not exist or is not in a valid format.

        Args:
            resume_file: The file path to use for resume='auto' mode.
        """
        if not resume_file.exists():
            return None

        with resume_file.open() as f:
            try:
                return json.load(f)["run_id"]

            except json.JSONDecodeError as e:
                self._logger.exception(
                    f"could not decode {resume_file}, ignoring",
                    exc_info=e,
                )
                return None

            except KeyError:
                self._logger.error(
                    f"resume file at {resume_file} did not store a run_id"
                )
                return None

    def _save_autoresume_run_id(
        self,
        *,
        resume_file: pathlib.Path,
        run_id: str,
    ) -> None:
        """Write the run ID to the auto-resume file."""
        resume_file.parent.mkdir(exist_ok=True)
        with resume_file.open("w") as f:
            json.dump({"run_id": run_id}, f)

    def set_run_id(self, settings: Settings) -> None:
        """Set the run ID and possibly save it to the auto-resume file.

        After this, `settings.run_id` is guaranteed to be set.

        Args:
            settings: The run's settings derived from the environment
                and explicit values passed to `wandb.init()`.
        """
        if settings.resume == "auto" and settings.resume_fname:
            resume_path = pathlib.Path(settings.resume_fname)
        else:
            resume_path = None

        if resume_path:
            previous_id = self._load_autoresume_run_id(resume_path)

            if not previous_id:
                pass
            elif settings.run_id is None:
                self._logger.info(f"loaded run ID from {resume_path}")
                settings.run_id = previous_id
            elif settings.run_id != previous_id:
                wandb.termwarn(
                    f"Ignoring ID {previous_id} loaded due to resume='auto'"
                    f" because the run ID is set to {settings.run_id}.",
                )

        # If no run ID was inferred, explicitly set, or loaded from an
        # auto-resume file, then we generate a new ID.
        if settings.run_id is None:
            settings.run_id = runid.generate_id()

        if resume_path:
            self._save_autoresume_run_id(
                resume_file=resume_path,
                run_id=settings.run_id,
            )

    def make_run_config(
        self,
        settings: Settings,
        config: dict | str | None = None,
        config_exclude_keys: list[str] | None = None,
        config_include_keys: list[str] | None = None,
    ) -> _ConfigParts:
        """Construct the run's config.

        Args:
            settings: The run's finalized settings.
            config: The config passed to `init()`.
            config_exclude_keys: Deprecated. Keys to filter out from `config`.
            config_include_keys: Deprecated. Keys to include from `config`.

        Returns:
            Initial values for the run's config.
        """
        # TODO: remove this once officially deprecated
        if config_exclude_keys:
            self.deprecated_features_used["config_exclude_keys"] = (
                "Use `config=wandb.helper.parse_config(config_object, exclude=('key',))` instead."
            )
        if config_include_keys:
            self.deprecated_features_used["config_include_keys"] = (
                "Use `config=wandb.helper.parse_config(config_object, include=('key',))` instead."
            )
        config = parse_config(
            config or dict(),
            include=config_include_keys,
            exclude=config_exclude_keys,
        )

        result = _ConfigParts(
            base_no_artifacts=dict(),
            sweep_no_artifacts=dict(),
            launch_no_artifacts=dict(),
            artifacts=dict(),
        )

        if not settings.sagemaker_disable and sagemaker.is_using_sagemaker():
            sagemaker_config = sagemaker.parse_sm_config()
            self._split_artifacts_from_config(
                sagemaker_config,
                config_target=result.base_no_artifacts,
                artifacts=result.artifacts,
            )
            self._telemetry.feature.sagemaker = True

        if self._wl._config:
            self._split_artifacts_from_config(
                self._wl._config,
                config_target=result.base_no_artifacts,
                artifacts=result.artifacts,
            )

        if config and isinstance(config, dict):
            self._split_artifacts_from_config(
                config,
                config_target=result.base_no_artifacts,
                artifacts=result.artifacts,
            )

        if self._wl._sweep_config:
            self._split_artifacts_from_config(
                self._wl._sweep_config,
                config_target=result.sweep_no_artifacts,
                artifacts=result.artifacts,
            )

        if launch_config := _handle_launch_config(settings):
            self._split_artifacts_from_config(
                launch_config,
                config_target=result.launch_no_artifacts,
                artifacts=result.artifacts,
            )

        return result

    def teardown(self) -> None:
        # TODO: currently this is only called on failed wandb.init attempts
        # normally this happens on the run object
        self._logger.info("tearing down wandb.init")
        for hook in self._teardown_hooks:
            hook.call()

    def _split_artifacts_from_config(
        self,
        config_source: dict,
        config_target: dict,
        artifacts: dict,
    ) -> None:
        for k, v in config_source.items():
            if _is_artifact_representation(v):
                artifacts[k] = v
            else:
                config_target.setdefault(k, v)

    def _create_logger(self, log_fname: str) -> logging.Logger:
        """Returns a logger configured to write to a file.

        This adds a run_id to the log, in case of multiple processes on the same
        machine. Currently, there is no way to disable logging after it's
        enabled.
        """
        handler = logging.FileHandler(log_fname)
        handler.setLevel(logging.INFO)

        formatter = logging.Formatter(
            "%(asctime)s %(levelname)-7s %(threadName)-10s:%(process)d "
            "[%(filename)s:%(funcName)s():%(lineno)s] %(message)s"
        )

        handler.setFormatter(formatter)

        logger = logging.getLogger("wandb")
        logger.propagate = False
        logger.addHandler(handler)
        # TODO: make me configurable
        logger.setLevel(logging.DEBUG)
        self._teardown_hooks.append(
            TeardownHook(
                lambda: (handler.close(), logger.removeHandler(handler)),  # type: ignore
                TeardownStage.LATE,
            )
        )

        return logger

    def _safe_symlink(
        self, base: str, target: str, name: str, delete: bool = False
    ) -> None:
        # TODO(jhr): do this with relpaths, but i can't figure it out on no sleep
        if not hasattr(os, "symlink"):
            return

        pid = os.getpid()
        tmp_name = os.path.join(base, f"{name}.{pid}")

        if delete:
            try:
                os.remove(os.path.join(base, name))
            except OSError:
                pass
        target = os.path.relpath(target, base)
        try:
            os.symlink(target, tmp_name)
            os.rename(tmp_name, os.path.join(base, name))
        except OSError:
            pass

    def _pause_backend(self, *args: Any, **kwargs: Any) -> None:  #  noqa
        if self.backend is None:
            return None

        # Attempt to save the code on every execution
        if self.notebook.save_ipynb():  # type: ignore
            assert self.run is not None
            res = self.run.log_code(root=None)
            self._logger.info("saved code: %s", res)  # type: ignore
        if self.backend.interface is not None:
            self._logger.info("pausing backend")  # type: ignore
            self.backend.interface.publish_pause()

    def _resume_backend(self, *args: Any, **kwargs: Any) -> None:  #  noqa
        if self.backend is not None and self.backend.interface is not None:
            self._logger.info("resuming backend")  # type: ignore
            self.backend.interface.publish_resume()

    def _jupyter_teardown(self) -> None:
        """Teardown hooks and display saving, called with wandb.finish."""
        assert self.notebook
        ipython = self.notebook.shell
        self.notebook.save_history()
        if self.notebook.save_ipynb():
            assert self.run is not None
            res = self.run.log_code(root=None)
            self._logger.info("saved code and history: %s", res)  # type: ignore
        self._logger.info("cleaning up jupyter logic")  # type: ignore
        # because of how we bind our methods we manually find them to unregister
        for hook in ipython.events.callbacks["pre_run_cell"]:
            if "_resume_backend" in hook.__name__:
                ipython.events.unregister("pre_run_cell", hook)
        for hook in ipython.events.callbacks["post_run_cell"]:
            if "_pause_backend" in hook.__name__:
                ipython.events.unregister("post_run_cell", hook)
        ipython.display_pub.publish = ipython.display_pub._orig_publish
        del ipython.display_pub._orig_publish

    def monkeypatch_ipython(self, settings: Settings) -> None:
        """Add hooks, and session history saving."""
        self.notebook = wandb.jupyter.Notebook(settings)  # type: ignore
        ipython = self.notebook.shell

        # Monkey patch ipython publish to capture displayed outputs
        if not hasattr(ipython.display_pub, "_orig_publish"):
            self._logger.info("configuring jupyter hooks %s", self)  # type: ignore
            ipython.display_pub._orig_publish = ipython.display_pub.publish
            # Registering resume and pause hooks

            ipython.events.register("pre_run_cell", self._resume_backend)
            ipython.events.register("post_run_cell", self._pause_backend)
            self._teardown_hooks.append(
                TeardownHook(self._jupyter_teardown, TeardownStage.EARLY)
            )

        def publish(data, metadata=None, **kwargs) -> None:  # type: ignore
            ipython.display_pub._orig_publish(data, metadata=metadata, **kwargs)
            assert self.notebook is not None
            self.notebook.save_display(
                ipython.execution_count, {"data": data, "metadata": metadata}
            )

        ipython.display_pub.publish = publish

    def setup_run_log_directory(self, settings: Settings) -> None:
        """Set up logging from settings."""
        filesystem.mkdir_exists_ok(os.path.dirname(settings.log_user))
        filesystem.mkdir_exists_ok(os.path.dirname(settings.log_internal))
        filesystem.mkdir_exists_ok(os.path.dirname(settings.sync_file))
        filesystem.mkdir_exists_ok(settings.files_dir)
        filesystem.mkdir_exists_ok(settings._tmp_code_dir)

        if settings.symlink:
            self._safe_symlink(
                os.path.dirname(settings.sync_symlink_latest),
                os.path.dirname(settings.sync_file),
                os.path.basename(settings.sync_symlink_latest),
                delete=True,
            )
            self._safe_symlink(
                os.path.dirname(settings.log_symlink_user),
                settings.log_user,
                os.path.basename(settings.log_symlink_user),
                delete=True,
            )
            self._safe_symlink(
                os.path.dirname(settings.log_symlink_internal),
                settings.log_internal,
                os.path.basename(settings.log_symlink_internal),
                delete=True,
            )

        self._wl._early_logger_flush(self._create_logger(settings.log_user))
        self._logger.info(f"Logging user logs to {settings.log_user}")
        self._logger.info(f"Logging internal logs to {settings.log_internal}")

    def make_run_disabled(self, config: _ConfigParts) -> Run:
        """Returns a Run-like object where all methods are no-ops.

        This method is used when the `mode` setting is set to "disabled", such as
        by wandb.init(mode="disabled") or by setting the WANDB_MODE environment
        variable to "disabled".

        It creates a Run object that mimics the behavior of a normal Run but doesn't
        communicate with the W&B servers.

        The returned Run object has all expected attributes and methods, but they
        are no-op versions that don't perform any actual logging or communication.
        """
        run_id = runid.generate_id()
        drun = Run(
            settings=Settings(
                mode="disabled",
                x_files_dir=tempfile.gettempdir(),
                run_id=run_id,
                run_tags=tuple(),
                run_notes=None,
                run_group=None,
                run_name=f"dummy-{run_id}",
                project="dummy",
                entity="dummy",
            )
        )
        # config, summary, and metadata objects
        drun._config = wandb.sdk.wandb_config.Config()
        drun._config.update(config.sweep_no_artifacts)
        drun._config.update(config.base_no_artifacts)
        drun.summary = SummaryDisabled()  # type: ignore
        drun._Run__metadata = wandb.sdk.wandb_metadata.Metadata()

        # methods
        drun.log = lambda data, *_, **__: drun.summary.update(data)  # type: ignore
        drun.finish = lambda *_, **__: module.unset_globals()  # type: ignore
        drun.join = drun.finish  # type: ignore
        drun.define_metric = lambda *_, **__: wandb.sdk.wandb_metric.Metric("dummy")  # type: ignore
        drun.save = lambda *_, **__: False  # type: ignore
        for symbol in (
            "alert",
            "finish_artifact",
            "get_project_url",
            "get_sweep_url",
            "get_url",
            "link_artifact",
            "link_model",
            "use_artifact",
            "log_code",
            "log_model",
            "use_model",
            "mark_preempting",
            "restore",
            "status",
            "watch",
            "unwatch",
            "upsert_artifact",
            "_finish",
        ):
            setattr(drun, symbol, lambda *_, **__: None)  # type: ignore

        class _ChainableNoOp:
            """An object that allows chaining arbitrary attributes and method calls."""

            def __getattr__(self, _: str) -> Self:
                return self

            def __call__(self, *_: Any, **__: Any) -> Self:
                return self

        class _ChainableNoOpField:
            # This is used to chain arbitrary attributes and method calls.
            # For example, `run.log_artifact().state` will work in disabled mode.
            def __init__(self) -> None:
                self._value = None

            def __set__(self, instance: Any, value: Any) -> None:
                self._value = value

            def __get__(self, instance: Any, owner: type) -> Any:
                return _ChainableNoOp() if (self._value is None) else self._value

            def __call__(self, *args: Any, **kwargs: Any) -> _ChainableNoOp:
                return _ChainableNoOp()

        drun.log_artifact = _ChainableNoOpField()
        # attributes
        drun._start_time = time.time()
        drun._starting_step = 0
        drun._step = 0
        drun._attach_id = None
        drun._backend = None

        # set the disabled run as the global run
        module.set_global(
            run=drun,
            config=drun.config,
            log=drun.log,
            summary=drun.summary,
            save=drun.save,
            use_artifact=drun.use_artifact,
            log_artifact=drun.log_artifact,
            define_metric=drun.define_metric,
            alert=drun.alert,
            watch=drun.watch,
            unwatch=drun.unwatch,
        )
        return drun

    def _on_progress_init(self, handle: MailboxProgress) -> None:
        line = "Waiting for wandb.init()...\r"
        percent_done = handle.percent_done
        self.printer.progress_update(line, percent_done=percent_done)

    def init(self, settings: Settings, config: _ConfigParts) -> Run:  # noqa: C901
        self._logger.info("calling init triggers")
        trigger.call("on_init")

        assert self._wl is not None

        self._logger.info(
            f"wandb.init called with sweep_config: {config.sweep_no_artifacts}"
            f"\nconfig: {config.base_no_artifacts}"
        )

        if (
            settings.reinit or (settings._jupyter and settings.reinit is not False)
        ) and len(self._wl._global_run_stack) > 0:
            if len(self._wl._global_run_stack) > 1:
                wandb.termwarn(
                    "Launching multiple wandb runs using Python's threading"
                    " module is not well-supported."
                    " Please use multiprocessing instead."
                    " Finishing previous run before initializing another."
                )

            latest_run = self._wl._global_run_stack[-1]
            self._logger.info(f"found existing run on stack: {latest_run.id}")
            latest_run.finish()
        elif wandb.run is not None and os.getpid() == wandb.run._init_pid:
            self._logger.info("wandb.init() called when a run is still active")

            # NOTE: Updates telemetry on the pre-existing run.
            with telemetry.context() as tel:
                tel.feature.init_return_run = True

            return wandb.run

        self._logger.info("starting backend")

        if not settings.x_disable_service:
            service = self._wl.ensure_service()
            self._logger.info("sending inform_init request")
            service.inform_init(
                settings=settings.to_proto(),
                run_id=settings.run_id,  # type: ignore
            )
        else:
            service = None

        mailbox = Mailbox()
        backend = Backend(
            settings=settings,
            service=service,
            mailbox=mailbox,
        )
        backend.ensure_launched()
        self._logger.info("backend started and connected")

        # resuming needs access to the server, check server_status()?
        run = Run(
            config=config.base_no_artifacts,
            settings=settings,
            sweep_config=config.sweep_no_artifacts,
            launch_config=config.launch_no_artifacts,
        )

        # Populate initial telemetry
        with telemetry.context(run=run, obj=self._telemetry) as tel:
            tel.cli_version = wandb.__version__
            tel.python_version = platform.python_version()
            tel.platform = f"{platform.system()}-{platform.machine()}".lower()
            hf_version = _huggingface_version()
            if hf_version:
                tel.huggingface_version = hf_version
            if settings._jupyter:
                tel.env.jupyter = True
            if settings._ipython:
                tel.env.ipython = True
            if settings._colab:
                tel.env.colab = True
            if settings._kaggle:
                tel.env.kaggle = True
            if settings._windows:
                tel.env.windows = True

            if settings.launch:
                tel.feature.launch = True

            for module_name in telemetry.list_telemetry_imports(only_imported=True):
                setattr(tel.imports_init, module_name, True)

            # probe the active start method
            active_start_method: str | None = None
            if settings.start_method == "thread":
                active_start_method = settings.start_method
            else:
                active_start_method = getattr(
                    backend._multiprocessing, "get_start_method", lambda: None
                )()

            if active_start_method == "spawn":
                tel.env.start_spawn = True
            elif active_start_method == "fork":
                tel.env.start_fork = True
            elif active_start_method == "forkserver":
                tel.env.start_forkserver = True
            elif active_start_method == "thread":
                tel.env.start_thread = True

            if os.environ.get("PEX"):
                tel.env.pex = True

            if settings._aws_lambda:
                tel.env.aws_lambda = True

            if os.environ.get(wandb.env._DISABLE_SERVICE):
                tel.feature.service_disabled = True

            if service:
                tel.feature.service = True
            if settings.x_flow_control_disabled:
                tel.feature.flow_control_disabled = True
            if settings.x_flow_control_custom:
                tel.feature.flow_control_custom = True
            if not settings.x_require_legacy_service:
                tel.feature.core = True
            if settings._shared:
                wandb.termwarn(
                    "The `_shared` feature is experimental and may change. "
                    "Please contact support@wandb.com for guidance and to report any issues."
                )
                tel.feature.shared_mode = True

            tel.env.maybe_mp = _maybe_mp_process(backend)

        if not settings.label_disable:
            if self.notebook:
                run._label_probe_notebook(self.notebook)
            else:
                run._label_probe_main()

        for deprecated_feature, msg in self.deprecated_features_used.items():
            warning_message = f"`{deprecated_feature}` is deprecated. {msg}"
            deprecate(
                field_name=getattr(Deprecated, "init__" + deprecated_feature),
                warning_message=warning_message,
                run=run,
            )

        self._logger.info("updated telemetry")

        run._set_library(self._wl)
        run._set_backend(backend)
        run._set_teardown_hooks(self._teardown_hooks)

        backend._hack_set_run(run)
        assert backend.interface
        mailbox.enable_keepalive()
        backend.interface.publish_header()

        # Using GitRepo() blocks & can be slow, depending on user's current git setup.
        # We don't want to block run initialization/start request, so populate run's git
        # info beforehand.
        if not (settings.disable_git or settings.x_disable_machine_info):
            run._populate_git_info()

        run_result: pb.RunUpdateResult | None = None

        if settings._offline:
            with telemetry.context(run=run) as tel:
                tel.feature.offline = True

            if settings.resume:
                wandb.termwarn(
                    "`resume` will be ignored since W&B syncing is set to `offline`. "
                    f"Starting a new run with run id {run.id}."
                )
        error: wandb.Error | None = None

        timeout = settings.init_timeout

        self._logger.info(
            f"communicating run to backend with {timeout} second timeout",
        )

        run_init_handle = backend.interface.deliver_run(run)
        result = run_init_handle.wait(
            timeout=timeout,
            on_progress=self._on_progress_init,
            cancel=True,
        )
        if result:
            run_result = result.run_result

        if run_result is None:
            error_message = (
                f"Run initialization has timed out after {timeout} sec. "
                "Please try increasing the timeout with the `init_timeout` setting: "
                "`wandb.init(settings=wandb.Settings(init_timeout=120))`."
            )
            # We're not certain whether the error we encountered is due to an issue
            # with the server (a "CommError") or if it's a problem within the SDK (an "Error").
            # This means that the error could be a result of the server being unresponsive,
            # or it could be because we were unable to communicate with the wandb service.
            error = CommError(error_message)
            run_init_handle._cancel()
        elif run_result.HasField("error"):
            error = ProtobufErrorHandler.to_exception(run_result.error)

        if error is not None:
            self._logger.error(f"encountered error: {error}")
            if not service:
                # Shutdown the backend and get rid of the logger
                # we don't need to do console cleanup at this point
                backend.cleanup()
                self.teardown()
            raise error

        assert run_result is not None  # for mypy

        if not run_result.HasField("run"):
            raise Error(
                "It appears that something have gone wrong during the program "
                "execution as an unexpected missing field was encountered. "
                "(run_result is missing the 'run' field)"
            )

        if run_result.run.resumed:
            self._logger.info("run resumed")
            with telemetry.context(run=run) as tel:
                tel.feature.resumed = run_result.run.resumed
        run._set_run_obj(run_result.run)

        self._logger.info("starting run threads in backend")
        # initiate run (stats and metadata probing)

        if service:
            assert settings.run_id
            service.inform_start(
                settings=settings.to_proto(),
                run_id=settings.run_id,
            )

        assert backend.interface

        run_start_handle = backend.interface.deliver_run_start(run)
        # TODO: add progress to let user know we are doing something
        run_start_result = run_start_handle.wait(timeout=30)
        if run_start_result is None:
            run_start_handle.abandon()

        assert self._wl is not None
        self._wl._global_run_stack.append(run)
        self.run = run

        run._handle_launch_artifact_overrides()
        if (
            settings.launch
            and settings.launch_config_path
            and os.path.exists(settings.launch_config_path)
        ):
            run.save(settings.launch_config_path)
        # put artifacts in run config here
        # since doing so earlier will cause an error
        # as the run is not upserted
        for k, v in config.artifacts.items():
            run.config.update({k: v}, allow_val_change=True)
        job_artifact = run._launch_artifact_mapping.get(
            wandb.util.LAUNCH_JOB_ARTIFACT_SLOT_NAME
        )
        if job_artifact:
            run.use_artifact(job_artifact)

        self.backend = backend
        run._on_start()
        self._logger.info("run started, returning control to user process")
        return run


def _attach(
    attach_id: str | None = None,
    run_id: str | None = None,
    *,
    run: Run | None = None,
) -> Run | None:
    """Attach to a run currently executing in another process/thread.

    Args:
        attach_id: (str, optional) The id of the run or an attach identifier
            that maps to a run.
        run_id: (str, optional) The id of the run to attach to.
        run: (Run, optional) The run instance to attach
    """
    attach_id = attach_id or run_id
    if not ((attach_id is None) ^ (run is None)):
        raise UsageError("Either (`attach_id` or `run_id`) or `run` must be specified")

    attach_id = attach_id or (run._attach_id if run else None)

    if attach_id is None:
        raise UsageError(
            "Either `attach_id` or `run_id` must be specified or `run` must have `_attach_id`"
        )
    wandb._assert_is_user_process()  # type: ignore

    _wl = wandb.setup()
    logger = _wl._get_logger()

    service = _wl.ensure_service()

    try:
        attach_settings = service.inform_attach(attach_id=attach_id)
    except Exception as e:
        raise UsageError(f"Unable to attach to run {attach_id}") from e

    settings: Settings = copy.copy(_wl._settings)

    settings.update_from_dict(
        {
            "run_id": attach_id,
            "x_start_time": attach_settings.x_start_time.value,
            "mode": attach_settings.mode.value,
        }
    )

    # TODO: consolidate this codepath with wandb.init()
    mailbox = Mailbox()
    backend = Backend(settings=settings, service=service, mailbox=mailbox)
    backend.ensure_launched()
    logger.info("attach backend started and connected")

    if run is None:
        run = Run(settings=settings)
    else:
        run._init(settings=settings)
    run._set_library(_wl)
    run._set_backend(backend)
    backend._hack_set_run(run)
    assert backend.interface

    mailbox.enable_keepalive()

    attach_handle = backend.interface.deliver_attach(attach_id)
    # TODO: add progress to let user know we are doing something
    attach_result = attach_handle.wait(timeout=30)
    if not attach_result:
        attach_handle.abandon()
        raise UsageError("Timeout attaching to run")
    attach_response = attach_result.response.attach_response
    if attach_response.error and attach_response.error.message:
        raise UsageError(f"Failed to attach to run: {attach_response.error.message}")

    run._set_run_obj(attach_response.run)
    run._on_attach()
    return run


def _monkeypatch_openai_gym() -> None:
    """Patch OpenAI gym to log to the global `wandb.run`."""
    if len(wandb.patched["gym"]) > 0:
        return

    from wandb.integration import gym

    gym.monitor()


def _monkeypatch_tensorboard() -> None:
    """Patch TensorBoard to log to the global `wandb.run`."""
    if len(wandb.patched["tensorboard"]) > 0:
        return

    from wandb.integration import tensorboard as tb_module

    tb_module.patch()


def init(  # noqa: C901
    entity: str | None = None,
    project: str | None = None,
    dir: StrPath | None = None,
    id: str | None = None,
    name: str | None = None,
    notes: str | None = None,
    tags: Sequence[str] | None = None,
    config: dict[str, Any] | str | None = None,
    config_exclude_keys: list[str] | None = None,
    config_include_keys: list[str] | None = None,
    allow_val_change: bool | None = None,
    group: str | None = None,
    job_type: str | None = None,
    mode: Literal["online", "offline", "disabled"] | None = None,
    force: bool | None = None,
    anonymous: Literal["never", "allow", "must"] | None = None,
    reinit: bool | None = None,
    resume: bool | Literal["allow", "never", "must", "auto"] | None = None,
    resume_from: str | None = None,
    fork_from: str | None = None,
    save_code: bool | None = None,
    tensorboard: bool | None = None,
    sync_tensorboard: bool | None = None,
    monitor_gym: bool | None = None,
    settings: Settings | dict[str, Any] | None = None,
) -> Run:
    r"""Start a new run to track and log to W&B.

    In an ML training pipeline, you could add `wandb.init()` to the beginning of
    your training script as well as your evaluation script, and each piece would
    be tracked as a run in W&B.

    `wandb.init()` spawns a new background process to log data to a run, and it
    also syncs data to https://wandb.ai by default, so you can see your results
    in real-time.

    Call `wandb.init()` to start a run before logging data with `wandb.log()`.
    When you're done logging data, call `wandb.finish()` to end the run. If you
    don't call `wandb.finish()`, the run will end when your script exits.

    For more on using `wandb.init()`, including detailed examples, check out our
    [guide and FAQs](https://docs.wandb.ai/guides/track/launch).

    Examples:
        ### Explicitly set the entity and project and choose a name for the run:

        ```python
        import wandb

        run = wandb.init(
            entity="geoff",
            project="capsules",
            name="experiment-2021-10-31",
        )

        # ... your training code here ...

        run.finish()
        ```

        ### Add metadata about the run using the `config` argument:

        ```python
        import wandb

        config = {"lr": 0.01, "batch_size": 32}
        with wandb.init(config=config) as run:
            run.config.update({"architecture": "resnet", "depth": 34})

            # ... your training code here ...
        ```

        Note that you can use `wandb.init()` as a context manager to automatically
        call `wandb.finish()` at the end of the block.

    Args:
        entity: The username or team name under which the runs will be logged.
            The entity must already exist, so ensure you’ve created your account
            or team in the UI before starting to log runs. If not specified, the
            run will default your default entity. To change the default entity,
            go to [your settings](https://wandb.ai/settings) and update the
            "Default location to create new projects" under "Default team".
        project: The name of the project under which this run will be logged.
            If not specified, we use a heuristic to infer the project name based
            on the system, such as checking the git root or the current program
            file. If we can't infer the project name, the project will default to
            `"uncategorized"`.
        dir: An absolute path to the directory where metadata and downloaded
            files will be stored. When calling `download()` on an artifact, files
            will be saved to this directory. If not specified, this defaults to
            the `./wandb` directory.
        id: A unique identifier for this run, used for resuming. It must be unique
            within the project and cannot be reused once a run is deleted. The
            identifier must not contain any of the following special characters:
            `/ \ # ? % :`. For a short descriptive name, use the `name` field,
            or for saving hyperparameters to compare across runs, use `config`.
        name: A short display name for this run, which appears in the UI to help
            you identify it. By default, we generate a random two-word name
            allowing easy cross-reference runs from table to charts. Keeping these
            run names brief enhances readability in chart legends and tables. For
            saving hyperparameters, we recommend using the `config` field.
        notes: A detailed description of the run, similar to a commit message in
            Git. Use this argument to capture any context or details that may
            help you recall the purpose or setup of this run in the future.
        tags: A list of tags to label this run in the UI. Tags are helpful for
            organizing runs or adding temporary identifiers like "baseline" or
            "production." You can easily add, remove tags, or filter by tags in
            the UI.
            If resuming a run, the tags provided here will replace any existing
            tags. To add tags to a resumed run without overwriting the current
            tags, use `run.tags += ["new_tag"]` after calling `run = wandb.init()`.
        config: Sets `wandb.config`, a dictionary-like object for storing input
            parameters to your run, such as model hyperparameters or data
            preprocessing settings.
            The config appears in the UI in an overview page, allowing you to
            group, filter, and sort runs based on these parameters.
            Keys should not contain periods (`.`), and values should be
            smaller than 10 MB.
            If a dictionary, `argparse.Namespace`, or `absl.flags.FLAGS` is
            provided, the key-value pairs will be loaded directly into
            `wandb.config`.
            If a string is provided, it is interpreted as a path to a YAML file,
            from which configuration values will be loaded into `wandb.config`.
        config_exclude_keys: A list of specific keys to exclude from `wandb.config`.
        config_include_keys: A list of specific keys to include in `wandb.config`.
        allow_val_change: Controls whether config values can be modified after their
            initial set. By default, an exception is raised if a config value is
            overwritten. For tracking variables that change during training, such as
            a learning rate, consider using `wandb.log()` instead. By default, this
            is `False` in scripts and `True` in Notebook environments.
        group: Specify a group name to organize individual runs as part of a larger
            experiment. This is useful for cases like cross-validation or running
            multiple jobs that train and evaluate a model on different test sets.
            Grouping allows you to manage related runs collectively in the UI,
            making it easy to toggle and review results as a unified experiment.
            For more information, refer to our
            [guide to grouping runs](https://docs.wandb.com/guides/runs/grouping).
        job_type: Specify the type of run, especially helpful when organizing runs
            within a group as part of a larger experiment. For example, in a group,
            you might label runs with job types such as "train" and "eval".
            Defining job types enables you to easily filter and group similar runs
            in the UI, facilitating direct comparisons.
        mode: Specifies how run data is managed, with the following options:
            - `"online"` (default): Enables live syncing with W&B when a network
                connection is available, with real-time updates to visualizations.
            - `"offline"`: Suitable for air-gapped or offline environments; data
                is saved locally and can be synced later. Ensure the run folder
                is preserved to enable future syncing.
            - `"disabled"`: Disables all W&B functionality, making the run’s methods
                no-ops. Typically used in testing to bypass W&B operations.
        force: Determines if a W&B login is required to run the script. If `True`,
            the user must be logged in to W&B; otherwise, the script will not
            proceed. If `False` (default), the script can proceed without a login,
            switching to offline mode if the user is not logged in.
        anonymous: Specifies the level of control over anonymous data logging.
            Available options are:
            - `"never"` (default): Requires you to link your W&B account before
                tracking the run. This prevents unintentional creation of anonymous
                runs by ensuring each run is associated with an account.
            - `"allow"`: Enables a logged-in user to track runs with their account,
                but also allows someone running the script without a W&B account
                to view the charts and data in the UI.
            - `"must"`: Forces the run to be logged to an anonymous account, even
                if the user is logged in.
        reinit: Determines if multiple `wandb.init()` calls can start new runs
            within the same process. By default (`False`), if an active run
            exists, calling `wandb.init()` returns the existing run instead of
            creating a new one. When `reinit=True`, the active run is finished
            before a new run is initialized. In notebook environments, runs are
            reinitialized by default unless `reinit` is explicitly set to `False`.
        resume: Controls the behavior when resuming a run with the specified `id`.
            Available options are:
            - `"allow"`: If a run with the specified `id` exists, it will resume
                from the last step; otherwise, a new run will be created.
            - `"never"`: If a run with the specified `id` exists, an error will
                be raised. If no such run is found, a new run will be created.
            - `"must"`: If a run with the specified `id` exists, it will resume
                from the last step. If no run is found, an error will be raised.
            - `"auto"`: Automatically resumes the previous run if it crashed on
                this machine; otherwise, starts a new run.
            - `True`: Deprecated. Use `"auto"` instead.
            - `False`: Deprecated. Use the default behavior (leaving `resume`
                unset) to always start a new run.
            Note: If `resume` is set, `fork_from` and `resume_from` cannot be
            used. When `resume` is unset, the system will always start a new run.
            For more details, see our
            [guide to resuming runs](https://docs.wandb.com/guides/runs/resuming).
        resume_from: Specifies a moment in a previous run to resume a run from,
            using the format `{run_id}?_step={step}`. This allows users to truncate
            the history logged to a run at an intermediate step and resume logging
            from that step. The target run must be in the same project.
            If an `id` argument is also provided, the `resume_from` argument will
            take precedence.
            `resume`, `resume_from` and `fork_from` cannot be used together, only
            one of them can be used at a time.
            Note: This feature is in beta and may change in the future.
        fork_from: Specifies a point in a previous run from which to fork a new
            run, using the format `{id}?_step={step}`. This creates a new run that
            resumes logging from the specified step in the target run’s history.
            The target run must be part of the current project.
            If an `id` argument is also provided, it must be different from the
            `fork_from` argument, an error will be raised if they are the same.
            `resume`, `resume_from` and `fork_from` cannot be used together, only
            one of them can be used at a time.
            Note: This feature is in beta and may change in the future.
        save_code: Enables saving the main script or notebook to W&B, aiding in
            experiment reproducibility and allowing code comparisons across runs in
            the UI. By default, this is disabled, but you can change the default to
            enable on your [settings page](https://wandb.ai/settings).
        tensorboard: Deprecated. Use `sync_tensorboard` instead.
        sync_tensorboard: Enables automatic syncing of W&B logs from TensorBoard
            or TensorBoardX, saving relevant event files for viewing in the W&B UI.
            saving relevant event files for viewing in the W&B UI. (Default: `False`)
        monitor_gym: Enables automatic logging of videos of the environment when
            using OpenAI Gym. For additional details, see our
            [guide for gym integration](https://docs.wandb.com/guides/integrations/openai-gym).
        settings: Specifies a dictionary or `wandb.Settings` object with advanced
            settings for the run.

    Returns:
        A `Run` object, which is a handle to the current run. Use this object
        to perform operations like logging data, saving files, and finishing
        the run. See the [Run API](https://docs.wandb.ai/ref/python/run) for
        more details.

    Raises:
        Error: If some unknown or internal error happened during the run
            initialization.
        AuthenticationError: If the user failed to provide valid credentials.
        CommError: If there was a problem communicating with the W&B server.
        UsageError: If the user provided invalid arguments to the function.
        KeyboardInterrupt: If the user interrupts the run initialization process.
            If the user interrupts the run initialization process.
    """
    wandb._assert_is_user_process()  # type: ignore

    init_telemetry = telemetry.TelemetryRecord()

    init_settings = Settings()
    if isinstance(settings, dict):
        init_settings = Settings(**settings)
    elif isinstance(settings, Settings):
        init_settings = settings

    # Explicit function arguments take precedence over settings
    if job_type is not None:
        init_settings.run_job_type = job_type
    if dir is not None:
        init_settings.root_dir = dir  # type: ignore
    if project is not None:
        init_settings.project = project
    if entity is not None:
        init_settings.entity = entity
    if reinit is not None:
        init_settings.reinit = reinit
    if tags is not None:
        init_settings.run_tags = tuple(tags)
    if group is not None:
        init_settings.run_group = group
    if name is not None:
        init_settings.run_name = name
    if notes is not None:
        init_settings.run_notes = notes
    if anonymous is not None:
        init_settings.anonymous = anonymous  # type: ignore
    if mode is not None:
        init_settings.mode = mode  # type: ignore
    if resume is not None:
        init_settings.resume = resume  # type: ignore
    if force is not None:
        init_settings.force = force
    # TODO: deprecate "tensorboard" in favor of "sync_tensorboard"
    if tensorboard is not None:
        init_settings.sync_tensorboard = tensorboard
    if sync_tensorboard is not None:
        init_settings.sync_tensorboard = sync_tensorboard
    if save_code is not None:
        init_settings.save_code = save_code
    if id is not None:
        init_settings.run_id = id
    if fork_from is not None:
        init_settings.fork_from = fork_from  # type: ignore
    if resume_from is not None:
        init_settings.resume_from = resume_from  # type: ignore

    if config is not None:
        init_telemetry.feature.set_init_config = True

    wl: wandb_setup._WandbSetup | None = None

    try:
        wl = wandb.setup()

        wi = _WandbInit(wl, init_telemetry)

        wi.maybe_login(init_settings)
        run_settings = wi.make_run_settings(init_settings)

        if run_settings.run_id is not None:
            init_telemetry.feature.set_init_id = True
        if run_settings.run_name is not None:
            init_telemetry.feature.set_init_name = True
        if init_settings.run_tags is not None:
            init_telemetry.feature.set_init_tags = True

        wi.set_run_id(run_settings)

        run_config = wi.compute_run_config(
            settings=run_settings,
            config=config,
            config_exclude_keys=config_exclude_keys,
            config_include_keys=config_include_keys,
        )

        if run_settings._noop:
            return wi.make_run_disabled(run_config)

        wi.setup_run_log_directory(run_settings)
        if run_settings._jupyter:
            wi.monkeypatch_ipython(run_settings)

        if monitor_gym:
            _monkeypatch_openai_gym()
        if run_settings.sync_tensorboard:
            _monkeypatch_tensorboard()
        if wandb.patched["tensorboard"]:
            # NOTE: The user may have called the patch function directly.
            init_telemetry.feature.tensorboard_patch = True

<<<<<<< HEAD
=======
        run_config = wi.make_run_config(
            settings=run_settings,
            config=config,
            config_exclude_keys=config_exclude_keys,
            config_include_keys=config_include_keys,
        )

>>>>>>> df3dff4c
        return wi.init(run_settings, run_config)

    except KeyboardInterrupt as e:
        if wl:
            wl._get_logger().warning("interrupted", exc_info=e)

        raise

    except Exception as e:
        if wl:
            wl._get_logger().exception("error in wandb.init()", exc_info=e)

        # Need to build delay into this sentry capture because our exit hooks
        # mess with sentry's ability to send out errors before the program ends.
        wandb._sentry.reraise(e)
        raise AssertionError()  # should never get here<|MERGE_RESOLUTION|>--- conflicted
+++ resolved
@@ -624,7 +624,7 @@
         self._logger.info(f"Logging user logs to {settings.log_user}")
         self._logger.info(f"Logging internal logs to {settings.log_internal}")
 
-    def make_run_disabled(self, config: _ConfigParts) -> Run:
+    def make_disabled_run(self, config: _ConfigParts) -> Run:
         """Returns a Run-like object where all methods are no-ops.
 
         This method is used when the `mode` setting is set to "disabled", such as
@@ -1421,7 +1421,7 @@
 
         wi.set_run_id(run_settings)
 
-        run_config = wi.compute_run_config(
+        run_config = wi.make_run_config(
             settings=run_settings,
             config=config,
             config_exclude_keys=config_exclude_keys,
@@ -1429,7 +1429,7 @@
         )
 
         if run_settings._noop:
-            return wi.make_run_disabled(run_config)
+            return wi.make_disabled_run(run_config)
 
         wi.setup_run_log_directory(run_settings)
         if run_settings._jupyter:
@@ -1443,16 +1443,6 @@
             # NOTE: The user may have called the patch function directly.
             init_telemetry.feature.tensorboard_patch = True
 
-<<<<<<< HEAD
-=======
-        run_config = wi.make_run_config(
-            settings=run_settings,
-            config=config,
-            config_exclude_keys=config_exclude_keys,
-            config_include_keys=config_include_keys,
-        )
-
->>>>>>> df3dff4c
         return wi.init(run_settings, run_config)
 
     except KeyboardInterrupt as e:
