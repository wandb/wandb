"""Defines wandb.init() and associated classes and methods.

`wandb.init()` indicates the beginning of a new run. In an ML training pipeline,
you could add `wandb.init()` to the beginning of your training script as well as
your evaluation script, and each step would be tracked as a run in W&B.

For more on using `wandb.init()`, including code snippets, check out our
[guide and FAQs](https://docs.wandb.ai/guides/track/launch).
"""

from __future__ import annotations

import copy
import json
import logging
import os
import platform
import sys
import tempfile
import time
from typing import TYPE_CHECKING, Any, Sequence

import wandb
import wandb.env
from wandb.errors import CommError, Error, UsageError
from wandb.errors.links import url_registry
from wandb.errors.util import ProtobufErrorHandler
from wandb.integration import sagemaker
from wandb.sdk.lib import runid
from wandb.sdk.lib.paths import StrPath
from wandb.util import _is_artifact_representation

from . import wandb_login, wandb_setup
from .backend.backend import Backend
from .lib import (
    SummaryDisabled,
    filesystem,
    ipython,
    module,
    printer,
    reporting,
    telemetry,
)
from .lib.deprecate import Deprecated, deprecate
from .lib.mailbox import Mailbox, MailboxProgress
<<<<<<< HEAD
from .lib.wburls import wburls
=======
from .wandb_helper import parse_config
>>>>>>> 4fce377d
from .wandb_run import Run, TeardownHook, TeardownStage
from .wandb_settings import Settings

if TYPE_CHECKING:
    from wandb.proto import wandb_internal_pb2 as pb

logger: logging.Logger | None = None  # logger configured during wandb.init()


def _set_logger(log_object: logging.Logger) -> None:
    """Configure module logger."""
    global logger
    logger = log_object


def _huggingface_version() -> str | None:
    if "transformers" in sys.modules:
        trans = wandb.util.get_module("transformers")
        if hasattr(trans, "__version__"):
            return str(trans.__version__)
    return None


def _maybe_mp_process(backend: Backend) -> bool:
    parent_process = getattr(
        backend._multiprocessing, "parent_process", None
    )  # New in version 3.8.
    if parent_process:
        return parent_process() is not None
    process = backend._multiprocessing.current_process()
    if process.name == "MainProcess":
        return False
    if process.name.startswith("Process-"):
        return True
    return False


def _handle_launch_config(settings: Settings) -> dict[str, Any]:
    launch_run_config: dict[str, Any] = {}
    if not settings.launch:
        return launch_run_config
    if os.environ.get("WANDB_CONFIG") is not None:
        try:
            launch_run_config = json.loads(os.environ.get("WANDB_CONFIG", "{}"))
        except (ValueError, SyntaxError):
            wandb.termwarn("Malformed WANDB_CONFIG, using original config")
    elif settings.launch_config_path and os.path.exists(settings.launch_config_path):
        with open(settings.launch_config_path) as fp:
            launch_config = json.loads(fp.read())
        launch_run_config = launch_config.get("overrides", {}).get("run_config")
    else:
        i = 0
        chunks = []
        while True:
            key = f"WANDB_CONFIG_{i}"
            if key in os.environ:
                chunks.append(os.environ[key])
                i += 1
            else:
                break
        if len(chunks) > 0:
            config_string = "".join(chunks)
            try:
                launch_run_config = json.loads(config_string)
            except (ValueError, SyntaxError):
                wandb.termwarn("Malformed WANDB_CONFIG, using original config")

    return launch_run_config


class _WandbInit:
    _init_telemetry_obj: telemetry.TelemetryRecord

    def __init__(self) -> None:
        self.kwargs = None
        self.setting: Settings | None = None
        self.sweep_config: dict[str, Any] = {}
        self.launch_config: dict[str, Any] = {}
        self.config: dict[str, Any] = {}
        self.run: Run | None = None
        self.backend: Backend | None = None

        self._teardown_hooks: list[TeardownHook] = []
        self._wl: wandb_setup._WandbSetup | None = None
        self._reporter: wandb.sdk.lib.reporting.Reporter | None = None
        self.notebook: wandb.jupyter.Notebook | None = None  # type: ignore
        self.printer = printer.new_printer()

        self._init_telemetry_obj = telemetry.TelemetryRecord()

        self.deprecated_features_used: dict[str, str] = dict()

    def warn_env_vars_change_after_setup(self) -> None:
        """Warn if environment variables change after wandb singleton is initialized.

        Any settings from environment variables set after the singleton is initialized
        (via login/setup/etc.) will be ignored.
        """
        singleton = wandb_setup._WandbSetup._instance
<<<<<<< HEAD
        if singleton is None:
            return
=======
        if singleton is not None:
            exclude_env_vars = {"WANDB_SERVICE", "WANDB_KUBEFLOW_URL"}
            # check if environment variables have changed
            singleton_env = {
                k: v
                for k, v in singleton._environ.items()
                if k.startswith("WANDB_") and k not in exclude_env_vars
            }
            os_env = {
                k: v
                for k, v in os.environ.items()
                if k.startswith("WANDB_") and k not in exclude_env_vars
            }
            if set(singleton_env.keys()) != set(os_env.keys()) or set(
                singleton_env.values()
            ) != set(os_env.values()):
                line = (
                    "Changes to your `wandb` environment variables will be ignored "
                    "because your `wandb` session has already started. "
                    "For more information on how to modify your settings with "
                    "`wandb.init()` arguments, please refer to "
                    f"{self.printer.link(url_registry.url('wandb-init'), 'the W&B docs')}."
                )
                self.printer.display(line, level="warn")

        # we add this logic to be backward compatible with the old behavior of disable
        # where it would disable the service if the mode was set to disabled
        # TODO: use the regular settins object to handle this
        mode = kwargs.get("mode")
        settings_mode = (kwargs.get("settings") or {}).get("mode") or os.environ.get(
            wandb.env.MODE
        )
        settings__disable_service = (kwargs.get("settings") or {}).get(
            "_disable_service"
        ) or os.environ.get(wandb.env._DISABLE_SERVICE)
>>>>>>> 4fce377d

        exclude_env_vars = {"WANDB_SERVICE", "WANDB_KUBEFLOW_URL"}
        # check if environment variables have changed
        singleton_env = {
            k: v
            for k, v in singleton._environ.items()
            if k.startswith("WANDB_") and k not in exclude_env_vars
        }
        os_env = {
            k: v
            for k, v in os.environ.items()
            if k.startswith("WANDB_") and k not in exclude_env_vars
        }
        if set(singleton_env.keys()) != set(os_env.keys()) or set(
            singleton_env.values()
        ) != set(os_env.values()):
            line = (
                "Changes to your `wandb` environment variables will be ignored "
                "because your `wandb` session has already started. "
                "For more information on how to modify your settings with "
                "`wandb.init()` arguments, please refer to "
                f"{self.printer.link(wburls.get('wandb_init'), 'the W&B docs')}."
            )
            self.printer.display(line, level="warn")

    def setup(  # noqa: C901
        self,
        settings: Settings,
        config: dict | str | None = None,
        config_exclude_keys: list[str] | None = None,
        config_include_keys: list[str] | None = None,
        allow_val_change: bool | None = None,
        monitor_gym: bool | None = None,
    ) -> None:  # noqa: C901
        """Complete setup for `wandb.init()`.

        This includes parsing all arguments, applying them with settings and enabling logging.
        """
        self.warn_env_vars_change_after_setup()

        self._wl = wandb_setup.setup(settings=settings)

        assert self._wl is not None
        _set_logger(self._wl._get_logger())

        # Start with settings from wandb library singleton
        settings: Settings = self._wl.settings.copy()

        self._reporter = reporting.setup_reporter(settings=settings)

        sagemaker_config: dict = (
            dict() if settings.sagemaker_disable else sagemaker.parse_sm_config()
        )
        if sagemaker_config:
            sagemaker_api_key = sagemaker_config.get("wandb_api_key", None)
            sagemaker_run, sagemaker_env = sagemaker.parse_sm_resources()
            if sagemaker_env:
                if sagemaker_api_key:
                    sagemaker_env["WANDB_API_KEY"] = sagemaker_api_key
                settings.from_env_vars(sagemaker_env)
                wandb.setup(settings=settings)
            settings.from_dict(sagemaker_run)
            with telemetry.context(obj=self._init_telemetry_obj) as tel:
                tel.feature.sagemaker = True

        with telemetry.context(obj=self._init_telemetry_obj) as tel:
            if config is not None:
                tel.feature.set_init_config = True
            if settings.run_name is not None:
                tel.feature.set_init_name = True
            if settings.run_id is not None:
                tel.feature.set_init_id = True
            if settings.run_tags is not None:
                tel.feature.set_init_tags = True

        # merge config with sweep or sagemaker (or config file)
        self.sweep_config = dict()
        sweep_config = self._wl._sweep_config or dict()
        self.config = dict()
        self.init_artifact_config: dict[str, Any] = dict()
        for config_data in (
            sagemaker_config,
            self._wl._config,
            config,
        ):
            if not config_data:
                continue
            # split out artifacts, since when inserted into
            # config they will trigger use_artifact
            # but the run is not yet upserted
            self._split_artifacts_from_config(config_data, self.config)

        if sweep_config:
            self._split_artifacts_from_config(sweep_config, self.sweep_config)

        if monitor_gym and len(wandb.patched["gym"]) == 0:
            wandb.gym.monitor()  # type: ignore

        if wandb.patched["tensorboard"]:
            with telemetry.context(obj=self._init_telemetry_obj) as tel:
                tel.feature.tensorboard_patch = True

        if settings.sync_tensorboard:
            if len(wandb.patched["tensorboard"]) == 0:
                wandb.tensorboard.patch()  # type: ignore
            with telemetry.context(obj=self._init_telemetry_obj) as tel:
                tel.feature.tensorboard_sync = True

        if not settings._offline and not settings._noop:
            wandb_login._login(
                anonymous=settings.anonymous,
                force=settings.force,
                _disable_warning=True,
                _silent=settings.quiet or settings.silent,
                _entity=settings.entity,
            )

        # apply updated global state after login was handled
        # TODO: wut?
        wl = wandb.setup()
        assert wl is not None
        # settings.from_settings(wl.settings)

        # get status of code saving before applying user settings
        save_code_pre_user_settings = settings.save_code

        settings.handle_resume_logic()

        if not settings._offline and not settings._noop:
            user_settings = self._wl._load_user_settings()
            if user_settings is not None:
                settings.from_dict(user_settings)

        # ensure that user settings don't set saving to true
        # if user explicitly set these to false in UI
        if save_code_pre_user_settings is False:
            settings.save_code = False

        # TODO: remove this once we refactor the client. This is a temporary
        # fix to make sure that we use the same project name for wandb-core.
        # The reason this is not going throught the settings object is to
        # avoid failure cases in other parts of the code that will be
        # removed with the switch to wandb-core.
        if settings.project is None:
            settings.project = wandb.util.auto_project_name(settings.program)

        settings.x_start_time = time.time()

        if not settings._noop:
            self._log_setup(settings)

            if settings._jupyter:
                self._jupyter_setup(settings)
        launch_config = _handle_launch_config(settings)
        if launch_config:
            self._split_artifacts_from_config(launch_config, self.launch_config)

        self.settings = settings

        # self.settings.freeze()

    def teardown(self) -> None:
        # TODO: currently this is only called on failed wandb.init attempts
        # normally this happens on the run object
        assert logger
        logger.info("tearing down wandb.init")
        for hook in self._teardown_hooks:
            hook.call()

    def _split_artifacts_from_config(
        self, config_source: dict, config_target: dict
    ) -> None:
        for k, v in config_source.items():
            if _is_artifact_representation(v):
                self.init_artifact_config[k] = v
            else:
                config_target.setdefault(k, v)

    def _enable_logging(self, log_fname: str, run_id: str | None = None) -> None:
        """Enable logging to the global debug log.

        This adds a run_id to the log, in case of multiple processes on the same machine.
        Currently, there is no way to disable logging after it's enabled.
        """
        handler = logging.FileHandler(log_fname)
        handler.setLevel(logging.INFO)

        class WBFilter(logging.Filter):
            def filter(self, record: logging.LogRecord) -> bool:
                record.run_id = run_id
                return True

        if run_id:
            formatter = logging.Formatter(
                "%(asctime)s %(levelname)-7s %(threadName)-10s:%(process)d "
                "[%(run_id)s:%(filename)s:%(funcName)s():%(lineno)s] %(message)s"
            )
        else:
            formatter = logging.Formatter(
                "%(asctime)s %(levelname)-7s %(threadName)-10s:%(process)d "
                "[%(filename)s:%(funcName)s():%(lineno)s] %(message)s"
            )

        handler.setFormatter(formatter)
        if run_id:
            handler.addFilter(WBFilter())
        assert logger is not None
        logger.propagate = False
        logger.addHandler(handler)
        # TODO: make me configurable
        logger.setLevel(logging.DEBUG)
        self._teardown_hooks.append(
            TeardownHook(
                lambda: (handler.close(), logger.removeHandler(handler)),  # type: ignore
                TeardownStage.LATE,
            )
        )

    def _safe_symlink(
        self, base: str, target: str, name: str, delete: bool = False
    ) -> None:
        # TODO(jhr): do this with relpaths, but i cant figure it out on no sleep
        if not hasattr(os, "symlink"):
            return

        pid = os.getpid()
        tmp_name = os.path.join(base, "%s.%d" % (name, pid))

        if delete:
            try:
                os.remove(os.path.join(base, name))
            except OSError:
                pass
        target = os.path.relpath(target, base)
        try:
            os.symlink(target, tmp_name)
            os.rename(tmp_name, os.path.join(base, name))
        except OSError:
            pass

    def _pause_backend(self, *args: Any, **kwargs: Any) -> None:  #  noqa
        if self.backend is None:
            return None

        # Attempt to save the code on every execution
        if self.notebook.save_ipynb():  # type: ignore
            assert self.run is not None
            res = self.run.log_code(root=None)
            logger.info("saved code: %s", res)  # type: ignore
        if self.backend.interface is not None:
            logger.info("pausing backend")  # type: ignore
            self.backend.interface.publish_pause()

    def _resume_backend(self, *args: Any, **kwargs: Any) -> None:  #  noqa
        if self.backend is not None and self.backend.interface is not None:
            logger.info("resuming backend")  # type: ignore
            self.backend.interface.publish_resume()

    def _jupyter_teardown(self) -> None:
        """Teardown hooks and display saving, called with wandb.finish."""
        assert self.notebook
        ipython = self.notebook.shell
        self.notebook.save_history()
        if self.notebook.save_ipynb():
            assert self.run is not None
            res = self.run.log_code(root=None)
            logger.info("saved code and history: %s", res)  # type: ignore
        logger.info("cleaning up jupyter logic")  # type: ignore
        # because of how we bind our methods we manually find them to unregister
        for hook in ipython.events.callbacks["pre_run_cell"]:
            if "_resume_backend" in hook.__name__:
                ipython.events.unregister("pre_run_cell", hook)
        for hook in ipython.events.callbacks["post_run_cell"]:
            if "_pause_backend" in hook.__name__:
                ipython.events.unregister("post_run_cell", hook)
        ipython.display_pub.publish = ipython.display_pub._orig_publish
        del ipython.display_pub._orig_publish

    def _jupyter_setup(self, settings: Settings) -> None:
        """Add hooks, and session history saving."""
        self.notebook = wandb.jupyter.Notebook(settings)  # type: ignore
        ipython = self.notebook.shell

        # Monkey patch ipython publish to capture displayed outputs
        if not hasattr(ipython.display_pub, "_orig_publish"):
            logger.info("configuring jupyter hooks %s", self)  # type: ignore
            ipython.display_pub._orig_publish = ipython.display_pub.publish
            # Registering resume and pause hooks

            ipython.events.register("pre_run_cell", self._resume_backend)
            ipython.events.register("post_run_cell", self._pause_backend)
            self._teardown_hooks.append(
                TeardownHook(self._jupyter_teardown, TeardownStage.EARLY)
            )

        def publish(data, metadata=None, **kwargs) -> None:  # type: ignore
            ipython.display_pub._orig_publish(data, metadata=metadata, **kwargs)
            assert self.notebook is not None
            self.notebook.save_display(
                ipython.execution_count, {"data": data, "metadata": metadata}
            )

        ipython.display_pub.publish = publish

    def _log_setup(self, settings: Settings) -> None:
        """Set up logging from settings."""
        filesystem.mkdir_exists_ok(os.path.dirname(settings.log_user))
        filesystem.mkdir_exists_ok(os.path.dirname(settings.log_internal))
        filesystem.mkdir_exists_ok(os.path.dirname(settings.sync_file))
        filesystem.mkdir_exists_ok(settings.files_dir)
        filesystem.mkdir_exists_ok(settings._tmp_code_dir)

        if settings.symlink:
            self._safe_symlink(
                os.path.dirname(settings.sync_symlink_latest),
                os.path.dirname(settings.sync_file),
                os.path.basename(settings.sync_symlink_latest),
                delete=True,
            )
            self._safe_symlink(
                os.path.dirname(settings.log_symlink_user),
                settings.log_user,
                os.path.basename(settings.log_symlink_user),
                delete=True,
            )
            self._safe_symlink(
                os.path.dirname(settings.log_symlink_internal),
                settings.log_internal,
                os.path.basename(settings.log_symlink_internal),
                delete=True,
            )

        _set_logger(logging.getLogger("wandb"))
        self._enable_logging(settings.log_user)

        assert self._wl
        assert logger

        self._wl._early_logger_flush(logger)
        logger.info(f"Logging user logs to {settings.log_user}")
        logger.info(f"Logging internal logs to {settings.log_internal}")

    def _make_run_disabled(self) -> Run:
        """Returns a Run-like object where all methods are no-ops.

        This method is used when wandb.init(mode="disabled") is called or WANDB_MODE=disabled
        is set. It creates a Run object that mimics the behavior of a normal Run but doesn't
        communicate with the W&B servers.

        The returned Run object has all expected attributes and methods, but they are
        no-op versions that don't perform any actual logging or communication.
        """
        drun = Run(settings=Settings(mode="disabled", files_dir=tempfile.gettempdir()))
        # config and summary objects
        drun._config = wandb.sdk.wandb_config.Config()
        drun._config.update(self.sweep_config)
        drun._config.update(self.config)
        drun.summary = SummaryDisabled()  # type: ignore
        # methods
        drun.log = lambda data, *_, **__: drun.summary.update(data)  # type: ignore
        drun.finish = lambda *_, **__: module.unset_globals()  # type: ignore
        drun.join = drun.finish  # type: ignore
        drun.define_metric = lambda *_, **__: wandb.sdk.wandb_metric.Metric("dummy")  # type: ignore
        drun.save = lambda *_, **__: False  # type: ignore
        for symbol in (
            "alert",
            "finish_artifact",
            "get_project_url",
            "get_sweep_url",
            "get_url",
            "link_artifact",
            "link_model",
            "use_artifact",
            "log_artifact",
            "log_code",
            "log_model",
            "use_model",
            "mark_preempting",
            "plot_table",
            "restore",
            "status",
            "watch",
            "unwatch",
            "upsert_artifact",
            "_finish",
        ):
            setattr(drun, symbol, lambda *_, **__: None)  # type: ignore
        # attributes
        drun._backend = None
        drun._step = 0
        drun._attach_id = None
        drun._run_obj = None
        drun._run_id = runid.generate_id()
        drun._name = "dummy-" + drun.id
        drun._project = "dummy"
        drun._entity = "dummy"
        drun._tags = tuple()
        drun._notes = None
        drun._group = None
        drun._start_time = time.time()
        drun._starting_step = 0
        module.set_global(
            run=drun,
            config=drun.config,
            log=drun.log,
            summary=drun.summary,
            save=drun.save,
            use_artifact=drun.use_artifact,
            log_artifact=drun.log_artifact,
            define_metric=drun.define_metric,
            plot_table=drun.plot_table,
            alert=drun.alert,
            watch=drun.watch,
            unwatch=drun.unwatch,
        )
        return drun

    def _on_progress_init(self, handle: MailboxProgress) -> None:
        line = "Waiting for wandb.init()...\r"
        percent_done = handle.percent_done
        self.printer.progress_update(line, percent_done=percent_done)

    def init(self) -> Run:  # noqa: C901
        if logger is None:
            raise RuntimeError("Logger not initialized")

        assert self.settings is not None
        assert self._wl is not None
        assert self._reporter is not None

        logger.info(
            f"wandb.init called with sweep_config: {self.sweep_config}\nconfig: {self.config}"
        )

        if self.settings._noop:
            return self._make_run_disabled()
        if self.settings.reinit or (
            self.settings._jupyter and self.settings.reinit is not False
        ):
            if len(self._wl._global_run_stack) > 0:
                if len(self._wl._global_run_stack) > 1:
                    wandb.termwarn(
                        "If you want to track multiple runs concurrently in wandb, "
                        "you should use multi-processing not threads"
                    )

                latest_run = self._wl._global_run_stack[-1]

                logger.info(
                    f"re-initializing run, found existing run on stack: {latest_run._run_id}"
                )

                jupyter = self.settings._jupyter
                if jupyter and not self.settings.silent:
                    ipython.display_html(
                        f"Finishing last run (ID:{latest_run._run_id}) before initializing another..."
                    )

                latest_run.finish()

                if jupyter and not self.settings.silent:
                    ipython.display_html(
                        f"Successfully finished last run (ID:{latest_run._run_id}). Initializing new run:<br/>"
                    )
        elif isinstance(wandb.run, Run):
            service = self._wl.service
            # We shouldn't return a stale global run if we are in a new pid
            if not service or os.getpid() == wandb.run._init_pid:
                logger.info("wandb.init() called when a run is still active")
                with telemetry.context() as tel:
                    tel.feature.init_return_run = True
                return wandb.run

        logger.info("starting backend")

        service = self._wl.service
        if service:
            logger.info("sending inform_init request")
            service.inform_init(
                settings=self.settings.to_proto(),
                run_id=self.settings.run_id,
            )

        mailbox = Mailbox()
        backend = Backend(
            settings=self.settings,
            service=service,
            mailbox=mailbox,
        )
        backend.ensure_launched()
        logger.info("backend started and connected")
        # Make sure we are logged in
        # wandb_login._login(_backend=backend, _settings=self.settings)

        # resuming needs access to the server, check server_status()?
        run = Run(
            config=self.config,
            settings=self.settings,
            sweep_config=self.sweep_config,
            launch_config=self.launch_config,
        )

        # Populate initial telemetry
        with telemetry.context(run=run, obj=self._init_telemetry_obj) as tel:
            tel.cli_version = wandb.__version__
            tel.python_version = platform.python_version()
            tel.platform = f"{platform.system()}-{platform.machine()}".lower()
            hf_version = _huggingface_version()
            if hf_version:
                tel.huggingface_version = hf_version
            if self.settings._jupyter:
                tel.env.jupyter = True
            if self.settings._ipython:
                tel.env.ipython = True
            if self.settings._colab:
                tel.env.colab = True
            if self.settings._kaggle:
                tel.env.kaggle = True
            if self.settings._windows:
                tel.env.windows = True

            if self.settings.launch:
                tel.feature.launch = True

            for module_name in telemetry.list_telemetry_imports(only_imported=True):
                setattr(tel.imports_init, module_name, True)

            # probe the active start method
            active_start_method: str | None = None
            if self.settings.start_method == "thread":
                active_start_method = self.settings.start_method
            else:
                active_start_method = getattr(
                    backend._multiprocessing, "get_start_method", lambda: None
                )()

            if active_start_method == "spawn":
                tel.env.start_spawn = True
            elif active_start_method == "fork":
                tel.env.start_fork = True
            elif active_start_method == "forkserver":
                tel.env.start_forkserver = True
            elif active_start_method == "thread":
                tel.env.start_thread = True

            if os.environ.get("PEX"):
                tel.env.pex = True

            if self.settings._aws_lambda:
                tel.env.aws_lambda = True

            if os.environ.get(wandb.env._DISABLE_SERVICE):
                tel.feature.service_disabled = True

            if service:
                tel.feature.service = True
            if self.settings.x_flow_control_disabled:
                tel.feature.flow_control_disabled = True
            if self.settings.x_flow_control_custom:
                tel.feature.flow_control_custom = True
            if not self.settings.x_require_legacy_service:
                tel.feature.core = True
            if self.settings._shared:
                wandb.termwarn(
                    "The `_shared` feature is experimental and may change. "
                    "Please contact support@wandb.com for guidance and to report any issues."
                )
                tel.feature.shared_mode = True

            tel.env.maybe_mp = _maybe_mp_process(backend)

        if not self.settings.label_disable:
            if self.notebook:
                run._label_probe_notebook(self.notebook)
            else:
                run._label_probe_main()

        for deprecated_feature, msg in self.deprecated_features_used.items():
            warning_message = f"`{deprecated_feature}` is deprecated. {msg}"
            deprecate(
                field_name=getattr(Deprecated, "init__" + deprecated_feature),
                warning_message=warning_message,
                run=run,
            )

        logger.info("updated telemetry")

        run._set_library(self._wl)
        run._set_backend(backend)
        run._set_reporter(self._reporter)
        run._set_teardown_hooks(self._teardown_hooks)

        backend._hack_set_run(run)
        assert backend.interface
        mailbox.enable_keepalive()
        backend.interface.publish_header()

        # Using GitRepo() blocks & can be slow, depending on user's current git setup.
        # We don't want to block run initialization/start request, so populate run's git
        # info beforehand.
        if not self.settings.disable_git:
            run._populate_git_info()

        run_result: pb.RunUpdateResult | None = None

        if self.settings._offline:
            with telemetry.context(run=run) as tel:
                tel.feature.offline = True

            if self.settings.resume:
                wandb.termwarn(
                    "`resume` will be ignored since W&B syncing is set to `offline`. "
                    f"Starting a new run with run id {run.id}."
                )
        error: wandb.Error | None = None

        timeout = self.settings.init_timeout

        logger.info(f"communicating run to backend with {timeout} second timeout")

        run_init_handle = backend.interface.deliver_run(run)
        result = run_init_handle.wait(
            timeout=timeout,
            on_progress=self._on_progress_init,
            cancel=True,
        )
        if result:
            run_result = result.run_result

        if run_result is None:
            error_message = (
                f"Run initialization has timed out after {timeout} sec. "
                "Please try increasing the timeout with the `init_timeout` setting: "
                "`wandb.init(settings=wandb.Settings(init_timeout=120))`."
            )
            # We're not certain whether the error we encountered is due to an issue
            # with the server (a "CommError") or if it's a problem within the SDK (an "Error").
            # This means that the error could be a result of the server being unresponsive,
            # or it could be because we were unable to communicate with the wandb service.
            error = CommError(error_message)
            run_init_handle._cancel()
        elif run_result.HasField("error"):
            error = ProtobufErrorHandler.to_exception(run_result.error)

        if error is not None:
            logger.error(f"encountered error: {error}")
            if not service:
                # Shutdown the backend and get rid of the logger
                # we don't need to do console cleanup at this point
                backend.cleanup()
                self.teardown()
            raise error

        assert run_result is not None  # for mypy

        if not run_result.HasField("run"):
            raise Error(
                "It appears that something have gone wrong during the program "
                "execution as an unexpected missing field was encountered. "
                "(run_result is missing the 'run' field)"
            )

        if run_result.run.resumed:
            logger.info("run resumed")
            with telemetry.context(run=run) as tel:
                tel.feature.resumed = run_result.run.resumed

        run._set_run_obj(run_result.run)

        run._on_init()

        logger.info("starting run threads in backend")
        # initiate run (stats and metadata probing)

        if service:
            service.inform_start(
                settings=self.settings.to_proto(),
                run_id=self.settings.run_id,
            )

        assert backend.interface
        assert run._run_obj

        run_start_handle = backend.interface.deliver_run_start(run._run_obj)
        # TODO: add progress to let user know we are doing something
        run_start_result = run_start_handle.wait(timeout=30)
        if run_start_result is None:
            run_start_handle.abandon()

        assert self._wl is not None
        self._wl._global_run_stack.append(run)
        self.run = run

        run._handle_launch_artifact_overrides()
        if (
            self.settings.launch
            and self.settings.launch_config_path
            and os.path.exists(self.settings.launch_config_path)
        ):
            run.save(self.settings.launch_config_path)
        # put artifacts in run config here
        # since doing so earlier will cause an error
        # as the run is not upserted
        for k, v in self.init_artifact_config.items():
            run.config.update({k: v}, allow_val_change=True)
        job_artifact = run._launch_artifact_mapping.get(
            wandb.util.LAUNCH_JOB_ARTIFACT_SLOT_NAME
        )
        if job_artifact:
            run.use_artifact(job_artifact)

        self.backend = backend
        assert self._reporter
        self._reporter.set_context(run=run)
        run._on_start()
        logger.info("run started, returning control to user process")
        return run


def _attach(
    attach_id: str | None = None,
    run_id: str | None = None,
    *,
    run: Run | None = None,
) -> Run | None:
    """Attach to a run currently executing in another process/thread.

    Args:
        attach_id: (str, optional) The id of the run or an attach identifier
            that maps to a run.
        run_id: (str, optional) The id of the run to attach to.
        run: (Run, optional) The run instance to attach
    """
    attach_id = attach_id or run_id
    if not ((attach_id is None) ^ (run is None)):
        raise UsageError("Either (`attach_id` or `run_id`) or `run` must be specified")

    attach_id = attach_id or (run._attach_id if run else None)

    if attach_id is None:
        raise UsageError(
            "Either `attach_id` or `run_id` must be specified or `run` must have `_attach_id`"
        )
    wandb._assert_is_user_process()  # type: ignore

    _wl = wandb_setup._setup()
    assert _wl

    _set_logger(_wl._get_logger())
    if logger is None:
        raise UsageError("logger is not initialized")

    service = _wl.service
    if not service:
        raise UsageError(f"Unable to attach to run {attach_id} (no service process)")

    try:
        attach_settings = service.inform_attach(attach_id=attach_id)
    except Exception as e:
        raise UsageError(f"Unable to attach to run {attach_id}") from e

    settings: Settings = copy.copy(_wl._settings)

    settings.from_dict(
        {
            "run_id": attach_id,
            "_start_time": attach_settings._start_time.value,
            "_start_datetime": attach_settings._start_datetime.value,
            "_offline": attach_settings._offline.value,
        }
    )

    # TODO: consolidate this codepath with wandb.init()
    mailbox = Mailbox()
    backend = Backend(settings=settings, service=service, mailbox=mailbox)
    backend.ensure_launched()
    logger.info("attach backend started and connected")

    if run is None:
        run = Run(settings=settings)
    else:
        run._init(settings=settings)
    run._set_library(_wl)
    run._set_backend(backend)
    backend._hack_set_run(run)
    assert backend.interface

    mailbox.enable_keepalive()

    attach_handle = backend.interface.deliver_attach(attach_id)
    # TODO: add progress to let user know we are doing something
    attach_result = attach_handle.wait(timeout=30)
    if not attach_result:
        attach_handle.abandon()
        raise UsageError("Timeout attaching to run")
    attach_response = attach_result.response.attach_response
    if attach_response.error and attach_response.error.message:
        raise UsageError(f"Failed to attach to run: {attach_response.error.message}")

    run._set_run_obj(attach_response.run)
    run._on_attach()
    return run


def init(  # noqa: C901
    job_type: str | None = None,
    dir: StrPath | None = None,
    config: dict | str | None = None,
    project: str | None = None,
    entity: str | None = None,
    reinit: bool | None = None,
    tags: Sequence | None = None,
    group: str | None = None,
    name: str | None = None,
    notes: str | None = None,
    config_exclude_keys: list[str] | None = None,
    config_include_keys: list[str] | None = None,
    anonymous: str | None = None,
    mode: str | None = None,
    allow_val_change: bool | None = None,
    resume: bool | str | None = None,
    force: bool | None = None,
    tensorboard: bool | None = None,  # alias for sync_tensorboard
    sync_tensorboard: bool | None = None,
    monitor_gym: bool | None = None,
    save_code: bool | None = None,
    id: str | None = None,
    fork_from: str | None = None,
    resume_from: str | None = None,
    settings: Settings | dict[str, Any] | None = None,
) -> Run:
    r"""Start a new run to track and log to W&B.

    In an ML training pipeline, you could add `wandb.init()`
    to the beginning of your training script as well as your evaluation
    script, and each piece would be tracked as a run in W&B.

    `wandb.init()` spawns a new background process to log data to a run, and it
    also syncs data to wandb.ai by default, so you can see live visualizations.

    Call `wandb.init()` to start a run before logging data with `wandb.log()`:
    <!--yeadoc-test:init-method-log-->
    ```python
    import wandb

    wandb.init()
    # ... calculate metrics, generate media
    wandb.log({"accuracy": 0.9})
    ```

    `wandb.init()` returns a run object, and you can also access the run object
    via `wandb.run`:
    <!--yeadoc-test:init-and-assert-global-->
    ```python
    import wandb

    run = wandb.init()

    assert run is wandb.run
    ```

    At the end of your script, we will automatically call `wandb.finish` to
    finalize and cleanup the run. However, if you call `wandb.init` from a
    child process, you must explicitly call `wandb.finish` at the end of the
    child process.

    For more on using `wandb.init()`, including detailed examples, check out our
    [guide and FAQs](https://docs.wandb.ai/guides/track/launch).

    Args:
        project: (str, optional) The name of the project where you're sending
            the new run. If the project is not specified, we will try to infer
            the project name from git root or the current program file. If we
            can't infer the project name, we will default to `"uncategorized"`.
        entity: (str, optional) An entity is a username or team name where
            you're sending runs. This entity must exist before you can send runs
            there, so make sure to create your account or team in the UI before
            starting to log runs.
            If you don't specify an entity, the run will be sent to your default
            entity. Change your default entity
            in [your settings](https://wandb.ai/settings) under "default location
            to create new projects".
        config: (dict, argparse, absl.flags, str, optional)
            This sets `wandb.config`, a dictionary-like object for saving inputs
            to your job, like hyperparameters for a model or settings for a data
            preprocessing job. The config will show up in a table in the UI that
            you can use to group, filter, and sort runs. Keys should not contain
            `.` in their names, and values should be under 10 MB.
            If dict, argparse or absl.flags: will load the key value pairs into
                the `wandb.config` object.
            If str: will look for a yaml file by that name, and load config from
                that file into the `wandb.config` object.
        save_code: (bool, optional) Turn this on to save the main script or
            notebook to W&B. This is valuable for improving experiment
            reproducibility and to diff code across experiments in the UI. By
            default this is off, but you can flip the default behavior to on
            in [your settings page](https://wandb.ai/settings).
        group: (str, optional) Specify a group to organize individual runs into
            a larger experiment. For example, you might be doing cross
            validation, or you might have multiple jobs that train and evaluate
            a model against different test sets. Group gives you a way to
            organize runs together into a larger whole, and you can toggle this
            on and off in the UI. For more details, see our
            [guide to grouping runs](https://docs.wandb.com/guides/runs/grouping).
        job_type: (str, optional) Specify the type of run, which is useful when
            you're grouping runs together into larger experiments using group.
            For example, you might have multiple jobs in a group, with job types
            like train and eval. Setting this makes it easy to filter and group
            similar runs together in the UI so you can compare apples to apples.
        tags: (list, optional) A list of strings, which will populate the list
            of tags on this run in the UI. Tags are useful for organizing runs
            together, or applying temporary labels like "baseline" or
            "production". It's easy to add and remove tags in the UI, or filter
            down to just runs with a specific tag.
            If you are resuming a run, its tags will be overwritten by the tags
            you pass to `wandb.init()`. If you want to add tags to a resumed run
            without overwriting its existing tags, use `run.tags += ["new_tag"]`
            after `wandb.init()`.
        name: (str, optional) A short display name for this run, which is how
            you'll identify this run in the UI. By default, we generate a random
            two-word name that lets you easily cross-reference runs from the
            table to charts. Keeping these run names short makes the chart
            legends and tables easier to read. If you're looking for a place to
            save your hyperparameters, we recommend saving those in config.
        notes: (str, optional) A longer description of the run, like a `-m` commit
            message in git. This helps you remember what you were doing when you
            ran this run.
        dir: (str or pathlib.Path, optional) An absolute path to a directory where
            metadata will be stored. When you call `download()` on an artifact,
            this is the directory where downloaded files will be saved. By default,
            this is the `./wandb` directory.
        resume: (bool, str, optional) Sets the resuming behavior. Options:
            `"allow"`, `"must"`, `"never"`, `"auto"` or `None`. Defaults to `None`.
            Cases:
            - `None` (default): If the new run has the same ID as a previous run,
                this run overwrites that data.
            - `"auto"` (or `True`): if the previous run on this machine crashed,
                automatically resume it. Otherwise, start a new run.
            - `"allow"`: if id is set with `init(id="UNIQUE_ID")` or
                `WANDB_RUN_ID="UNIQUE_ID"` and it is identical to a previous run,
                wandb will automatically resume the run with that id. Otherwise,
                wandb will start a new run.
            - `"never"`: if id is set with `init(id="UNIQUE_ID")` or
                `WANDB_RUN_ID="UNIQUE_ID"` and it is identical to a previous run,
                wandb will crash.
            - `"must"`: if id is set with `init(id="UNIQUE_ID")` or
                `WANDB_RUN_ID="UNIQUE_ID"` and it is identical to a previous run,
                wandb will automatically resume the run with the id. Otherwise,
                wandb will crash.
            See [our guide to resuming runs](https://docs.wandb.com/guides/runs/resuming)
            for more.
        reinit: (bool, optional) Allow multiple `wandb.init()` calls in the same
            process. (default: `False`)
        config_exclude_keys: (list, optional) string keys to exclude from
            `wandb.config`.
        config_include_keys: (list, optional) string keys to include in
            `wandb.config`.
        anonymous: (str, optional) Controls anonymous data logging. Options:
            - `"never"` (default): requires you to link your W&B account before
                tracking the run, so you don't accidentally create an anonymous
                run.
            - `"allow"`: lets a logged-in user track runs with their account, but
                lets someone who is running the script without a W&B account see
                the charts in the UI.
            - `"must"`: sends the run to an anonymous account instead of to a
                signed-up user account.
        mode: (str, optional) Can be `"online"`, `"offline"` or `"disabled"`. Defaults to
            online.
        allow_val_change: (bool, optional) Whether to allow config values to
            change after setting the keys once. By default, we throw an exception
            if a config value is overwritten. If you want to track something
            like a varying learning rate at multiple times during training, use
            `wandb.log()` instead. (default: `False` in scripts, `True` in Jupyter)
        force: (bool, optional) If `True`, this crashes the script if a user isn't
            logged in to W&B. If `False`, this will let the script run in offline
            mode if a user isn't logged in to W&B. (default: `False`)
        sync_tensorboard: (bool, optional) Synchronize wandb logs from tensorboard or
            tensorboardX and save the relevant events file. (default: `False`)
        tensorboard: (bool, optional) Alias for `sync_tensorboard`, deprecated.
        monitor_gym: (bool, optional) Automatically log videos of environment when
            using OpenAI Gym. (default: `False`)
            See [our guide to this integration](https://docs.wandb.com/guides/integrations/openai-gym).
        id: (str, optional) A unique ID for this run, used for resuming. It must
            be unique in the project, and if you delete a run you can't reuse
            the ID. Use the `name` field for a short descriptive name, or `config`
            for saving hyperparameters to compare across runs. The ID cannot
            contain the following special characters: `/\#?%:`.
            See [our guide to resuming runs](https://docs.wandb.com/guides/runs/resuming).
        fork_from: (str, optional) A string with the format `{run_id}?_step={step}` describing
            a moment in a previous run to fork a new run from. Creates a new run that picks up
            logging history from the specified run at the specified moment. The target run must
            be in the current project. Example: `fork_from="my-run-id?_step=1234"`.
        resume_from: (str, optional) A string with the format `{run_id}?_step={step}` describing
            a moment in a previous run to resume a run from. This allows users to truncate
            the history logged to a run at an intermediate step and resume logging from that step.
            It uses run forking under the hood. The target run must be in the
            current project. Example: `resume_from="my-run-id?_step=1234"`.
        settings: (dict, wandb.Settings, optional) Settings to use for this run. (default: None)

    Examples:
    ### Set where the run is logged

    You can change where the run is logged, just like changing
    the organization, repository, and branch in git:
    ```python
    import wandb

    user = "geoff"
    project = "capsules"
    display_name = "experiment-2021-10-31"

    wandb.init(entity=user, project=project, name=display_name)
    ```

    ### Add metadata about the run to the config

    Pass a dictionary-style object as the `config` keyword argument to add
    metadata, like hyperparameters, to your run.
    <!--yeadoc-test:init-set-config-->
    ```python
    import wandb

    config = {"lr": 3e-4, "batch_size": 32}
    config.update({"architecture": "resnet", "depth": 34})
    wandb.init(config=config)
    ```

    Raises:
        Error: if some unknown or internal error happened during the run initialization.
        AuthenticationError: if the user failed to provide valid credentials.
        CommError: if there was a problem communicating with the WandB server.
        UsageError: if the user provided invalid arguments.
        KeyboardInterrupt: if user interrupts the run.

    Returns:
        A `Run` object.
    """
    wandb._assert_is_user_process()  # type: ignore

    num_resume_options_set = (
        (fork_from is not None)  # wrap
        + (resume is not None)
        + (resume_from is not None)
    )
    if num_resume_options_set > 1:
        raise ValueError(
            "You cannot specify more than one of `fork_from`, `resume`, or `resume_from`"
        )

    s = Settings()
    if isinstance(settings, dict):
        s = Settings(**settings)
    elif isinstance(settings, Settings):
        s = settings

    # convert explicit function arguments to settings
    if job_type is not None:
        s.run_job_type = job_type
    if dir is not None:
        s.root_dir = dir
    if project is not None:
        s.project = project
    if entity is not None:
        s.entity = entity
    if reinit is not None:
        s.reinit = reinit
    if tags is not None:
        s.run_tags = tags
    if group is not None:
        s.run_group = group
    if name is not None:
        s.run_name = name
    if notes is not None:
        s.run_notes = notes
    if anonymous is not None:
        s.anonymous = anonymous
    if mode is not None:
        s.mode = mode
    if resume is not None:
        s.resume = resume
    if force is not None:
        s.force = force
    # TODO: deprecate "tensorboard" in favor of "sync_tensorboard"
    if tensorboard is not None:
        s.sync_tensorboard = tensorboard
    if sync_tensorboard is not None:
        s.sync_tensorboard = sync_tensorboard
    if save_code is not None:
        s.save_code = save_code
    if id is not None:
        s.run_id = id
    if fork_from is not None:
        s.fork_from = fork_from
    if resume_from is not None:
        s.resume_from = resume_from

    try:
        wi = _WandbInit()
        wi.setup(
            settings=s,
            config=config,
            config_exclude_keys=config_exclude_keys,
            config_include_keys=config_include_keys,
            allow_val_change=allow_val_change,
            monitor_gym=monitor_gym,
        )
        return wi.init()

    except KeyboardInterrupt as e:
        if logger is not None:
            logger.warning("interrupted", exc_info=e)

        raise

    except Exception as e:
        if logger is not None:
            logger.exception("error in wandb.init()", exc_info=e)

        # Need to build delay into this sentry capture because our exit hooks
        # mess with sentry's ability to send out errors before the program ends.
        wandb._sentry.reraise(e)
        raise AssertionError()  # unreachable<|MERGE_RESOLUTION|>--- conflicted
+++ resolved
@@ -43,11 +43,6 @@
 )
 from .lib.deprecate import Deprecated, deprecate
 from .lib.mailbox import Mailbox, MailboxProgress
-<<<<<<< HEAD
-from .lib.wburls import wburls
-=======
-from .wandb_helper import parse_config
->>>>>>> 4fce377d
 from .wandb_run import Run, TeardownHook, TeardownStage
 from .wandb_settings import Settings
 
@@ -147,46 +142,8 @@
         (via login/setup/etc.) will be ignored.
         """
         singleton = wandb_setup._WandbSetup._instance
-<<<<<<< HEAD
         if singleton is None:
             return
-=======
-        if singleton is not None:
-            exclude_env_vars = {"WANDB_SERVICE", "WANDB_KUBEFLOW_URL"}
-            # check if environment variables have changed
-            singleton_env = {
-                k: v
-                for k, v in singleton._environ.items()
-                if k.startswith("WANDB_") and k not in exclude_env_vars
-            }
-            os_env = {
-                k: v
-                for k, v in os.environ.items()
-                if k.startswith("WANDB_") and k not in exclude_env_vars
-            }
-            if set(singleton_env.keys()) != set(os_env.keys()) or set(
-                singleton_env.values()
-            ) != set(os_env.values()):
-                line = (
-                    "Changes to your `wandb` environment variables will be ignored "
-                    "because your `wandb` session has already started. "
-                    "For more information on how to modify your settings with "
-                    "`wandb.init()` arguments, please refer to "
-                    f"{self.printer.link(url_registry.url('wandb-init'), 'the W&B docs')}."
-                )
-                self.printer.display(line, level="warn")
-
-        # we add this logic to be backward compatible with the old behavior of disable
-        # where it would disable the service if the mode was set to disabled
-        # TODO: use the regular settins object to handle this
-        mode = kwargs.get("mode")
-        settings_mode = (kwargs.get("settings") or {}).get("mode") or os.environ.get(
-            wandb.env.MODE
-        )
-        settings__disable_service = (kwargs.get("settings") or {}).get(
-            "_disable_service"
-        ) or os.environ.get(wandb.env._DISABLE_SERVICE)
->>>>>>> 4fce377d
 
         exclude_env_vars = {"WANDB_SERVICE", "WANDB_KUBEFLOW_URL"}
         # check if environment variables have changed
@@ -208,7 +165,7 @@
                 "because your `wandb` session has already started. "
                 "For more information on how to modify your settings with "
                 "`wandb.init()` arguments, please refer to "
-                f"{self.printer.link(wburls.get('wandb_init'), 'the W&B docs')}."
+                f"{self.printer.link(url_registry.url('wandb_init'), 'the W&B docs')}."
             )
             self.printer.display(line, level="warn")
 
