--- conflicted
+++ resolved
@@ -1434,17 +1434,7 @@
             # NOTE: The user may have called the patch function directly.
             init_telemetry.feature.tensorboard_patch = True
 
-<<<<<<< HEAD
-        if not run_settings._noop:
-            wi.setup_run_log_directory(run_settings)
-
-            if run_settings._jupyter:
-                wi.monkeypatch_ipython(run_settings)
-
         run_config = wi.compute_run_config(
-=======
-        wi.setup(
->>>>>>> f3c59d88
             settings=run_settings,
             config=config,
             config_exclude_keys=config_exclude_keys,
