"""Defines wandb.init() and associated classes and methods.

`wandb.init()` indicates the beginning of a new run. In an ML training pipeline,
you could add `wandb.init()` to the beginning of your training script as well as
your evaluation script, and each step would be tracked as a run in W&B.

For more on using `wandb.init()`, including code snippets, check out our
[guide and FAQs](https://docs.wandb.ai/guides/track/launch).
"""
import copy
import datetime
import logging
import os
import platform
import sys
import tempfile
import time
import traceback
from typing import Any, Dict, Optional, Sequence, Union

import shortuuid  # type: ignore
import six
import wandb
from wandb import trigger
from wandb.errors import UsageError
from wandb.integration import sagemaker
from wandb.integration.magic import magic_install
from wandb.util import sentry_exc

from . import wandb_login, wandb_setup
from .backend.backend import Backend
from .lib import filesystem, ipython, module, reporting, telemetry
from .lib import RunDisabled, SummaryDisabled
from .lib.proto_util import message_to_dict
from .wandb_helper import parse_config
from .wandb_run import Run, TeardownHook, TeardownStage
from .wandb_settings import Settings, Source


logger = None  # logger configured during wandb.init()


def _set_logger(log_object):
    """Configure module logger."""
    global logger
    logger = log_object


def online_status(*args, **kwargs):
    pass


def _huggingface_version():
    if "transformers" in sys.modules:
        trans = wandb.util.get_module("transformers")
        if hasattr(trans, "__version__"):
            return trans.__version__
    return None


def _maybe_mp_process(backend: Backend) -> bool:
    parent_process = getattr(
        backend._multiprocessing, "parent_process", None
    )  # New in version 3.8.
    if parent_process:
        return parent_process() is not None
    process = backend._multiprocessing.current_process()
    if process.name == "MainProcess":
        return False
    if process.name.startswith("Process-"):
        return True
    return False


class _WandbInit(object):
    def __init__(self):
        self.kwargs = None
        self.settings = None
        self.sweep_config = None
        self.config = None
        self.run = None
        self.backend = None

        self._teardown_hooks = []
        self._wl = None
        self._reporter = None
        self._use_sagemaker = None

        self._set_init_name = None
        self._set_init_tags = None
        self._set_init_id = None
        self._set_init_config = None
        self.notebook = None

    def setup(self, kwargs) -> None:  # noqa: C901
        """Completes setup for `wandb.init()`.

        This includes parsing all arguments, applying them with settings and enabling logging.
        """
        self.kwargs = kwargs

        self._wl = wandb_setup._setup()
        # Make sure we have a logger setup (might be an early logger)
        _set_logger(self._wl._get_logger())

        # Start with settings from wandb library singleton
        settings: Settings = self._wl.settings.copy()
        settings_param = kwargs.pop("settings", None)
        if settings_param is not None:
            if isinstance(settings_param, Settings):
                # todo: check the logic here. this _only_ comes up in tests?
                # update settings with settings_param using whatever
                # source each parameter has there
                settings._apply_settings(settings_param, _logger=logger)
            elif isinstance(settings_param, dict):
                # if it is a mapping, update the settings with it
                # explicitly using Source.INIT
                settings.update(settings_param, source=Source.INIT)

        self._reporter = reporting.setup_reporter(settings=settings)

        sagemaker_config: Dict = (
            dict() if settings.sagemaker_disable else sagemaker.parse_sm_config()
        )
        if sagemaker_config:
            sagemaker_api_key = sagemaker_config.get("wandb_api_key", None)
            sagemaker_run, sagemaker_env = sagemaker.parse_sm_resources()
            if sagemaker_env:
                if sagemaker_api_key:
                    sagemaker_env["WANDB_API_KEY"] = sagemaker_api_key
                settings._apply_env_vars(sagemaker_env)
                wandb.setup(settings=settings)
            settings.update(sagemaker_run, source=Source.SETUP)
            self._use_sagemaker = True
        self._set_init_telemetry_attrs(kwargs)
        # Remove parameters that are not part of settings
        init_config = kwargs.pop("config", None) or dict()

        config_include_keys = kwargs.pop("config_include_keys", None)
        config_exclude_keys = kwargs.pop("config_exclude_keys", None)

        # todo: deprecate config_include_keys and config_exclude_keys
        # if config_include_keys or config_exclude_keys:
        #     wandb.termwarn(
        #       "config_include_keys and config_exclude_keys are deprecated:"
        #       " use config=wandb.helper.parse_config(config_object, include=('key',))"
        #       " or config=wandb.helper.parse_config(config_object, exclude=('key',))"
        #     )

        init_config = parse_config(
            init_config, include=config_include_keys, exclude=config_exclude_keys
        )

        # merge config with sweep or sagemaker (or config file)
        self.sweep_config = self._wl._sweep_config or dict()
        self.config = dict()
        for config_data in sagemaker_config, self._wl._config, init_config:
            if not config_data:
                continue
            for k, v in config_data.items():
                self.config.setdefault(k, v)

        monitor_gym = kwargs.pop("monitor_gym", None)
        if monitor_gym and len(wandb.patched["gym"]) == 0:
            wandb.gym.monitor()

        tensorboard = kwargs.pop("tensorboard", None)
        sync_tensorboard = kwargs.pop("sync_tensorboard", None)
        if tensorboard or sync_tensorboard and len(wandb.patched["tensorboard"]) == 0:
            wandb.tensorboard.patch()

        magic = kwargs.get("magic")
        if magic not in (None, False):
            magic_install(kwargs)

        # handle login related parameters as these are applied to global state
        init_settings = {
            key: kwargs[key]
            for key in ["anonymous", "force", "mode", "resume"]
            if kwargs.get(key, None) is not None
        }
        if init_settings:
            settings.update(init_settings, source=Source.INIT)

        if not settings._offline and not settings._noop:
            wandb_login._login(
                anonymous=kwargs.pop("anonymous", None),
                force=kwargs.pop("force", None),
                _disable_warning=True,
                _silent=settings.quiet or settings.silent,
            )

        # apply updated global state after login was handled
        settings._apply_settings(wandb.setup().settings)

        # get status of code saving before applying user settings
        save_code_pre_user_settings = settings.save_code

        settings._apply_init(kwargs)
        if not settings._offline and not settings._noop:
            user_settings = self._wl._load_user_settings()
            settings._apply_user(user_settings)

        # ensure that user settings don't set saving to true
        # if user explicitly set these to false
        if save_code_pre_user_settings is False:
            settings.update({"save_code": False}, source=Source.INIT)

        # TODO(jhr): should this be moved? probably.
        time_stamp: float = time.time()
        settings.update(
            {
                "_start_time": time_stamp,
                "_start_datetime": datetime.datetime.fromtimestamp(time_stamp),
            },
            source=Source.INIT,
        )

        if not settings._noop:
            self._log_setup(settings)

            if settings._jupyter:
                self._jupyter_setup(settings)

        self.settings = settings
        # self.settings.freeze()

    def teardown(self):
        # TODO: currently this is only called on failed wandb.init attempts
        # normally this happens on the run object
        logger.info("tearing down wandb.init")
        for hook in self._teardown_hooks:
            hook.call()

    def _enable_logging(self, log_fname, run_id=None):
        """Enables logging to the global debug log.

        This adds a run_id to the log, in case of muliple processes on the same machine.
        Currently there is no way to disable logging after it's enabled.
        """
        handler = logging.FileHandler(log_fname)
        handler.setLevel(logging.INFO)

        class WBFilter(logging.Filter):
            def filter(self, record):
                record.run_id = run_id
                return True

        if run_id:
            formatter = logging.Formatter(
                "%(asctime)s %(levelname)-7s %(threadName)-10s:%(process)d "
                "[%(run_id)s:%(filename)s:%(funcName)s():%(lineno)s] %(message)s"
            )
        else:
            formatter = logging.Formatter(
                "%(asctime)s %(levelname)-7s %(threadName)-10s:%(process)d "
                "[%(filename)s:%(funcName)s():%(lineno)s] %(message)s"
            )

        handler.setFormatter(formatter)
        if run_id:
            handler.addFilter(WBFilter())
        logger.propagate = False
        logger.addHandler(handler)
        # TODO: make me configurable
        logger.setLevel(logging.DEBUG)
        self._teardown_hooks.append(
            TeardownHook(
                lambda: (handler.close(), logger.removeHandler(handler)),
                TeardownStage.LATE,
            )
        )

    def _safe_symlink(self, base, target, name, delete=False):
        # TODO(jhr): do this with relpaths, but i cant figure it out on no sleep
        if not hasattr(os, "symlink"):
            return

        pid = os.getpid()
        tmp_name = os.path.join(base, "%s.%d" % (name, pid))

        if delete:
            try:
                os.remove(os.path.join(base, name))
            except OSError:
                pass
        target = os.path.relpath(target, base)
        try:
            os.symlink(target, tmp_name)
            os.rename(tmp_name, os.path.join(base, name))
        except OSError:
            pass

    def _pause_backend(self):
        if self.backend is not None:
            logger.info("pausing backend")
            # Attempt to save the code on every execution
            if self.notebook.save_ipynb():
                res = self.run.log_code(root=None)
                logger.info("saved code: %s", res)
            self.backend.interface.publish_pause()

    def _resume_backend(self):
        if self.backend is not None:
            logger.info("resuming backend")
            self.backend.interface.publish_resume()

    def _jupyter_teardown(self):
        """Teardown hooks and display saving, called with wandb.finish."""
        ipython = self.notebook.shell
        self.notebook.save_history()
        if self.notebook.save_ipynb():
            res = self.run.log_code(root=None)
            logger.info("saved code and history: %s", res)
        logger.info("cleaning up jupyter logic")
        # because of how we bind our methods we manually find them to unregister
        for hook in ipython.events.callbacks["pre_run_cell"]:
            if "_resume_backend" in hook.__name__:
                ipython.events.unregister("pre_run_cell", hook)
        for hook in ipython.events.callbacks["post_run_cell"]:
            if "_pause_backend" in hook.__name__:
                ipython.events.unregister("post_run_cell", hook)
        ipython.display_pub.publish = ipython.display_pub._orig_publish
        del ipython.display_pub._orig_publish

    def _jupyter_setup(self, settings):
        """Add hooks, and session history saving."""
        self.notebook = wandb.jupyter.Notebook(settings)
        ipython = self.notebook.shell

        # Monkey patch ipython publish to capture displayed outputs
        if not hasattr(ipython.display_pub, "_orig_publish"):
            logger.info("configuring jupyter hooks %s", self)
            ipython.display_pub._orig_publish = ipython.display_pub.publish
            # Registering resume and pause hooks

            ipython.events.register("pre_run_cell", self._resume_backend)
            ipython.events.register("post_run_cell", self._pause_backend)
            self._teardown_hooks.append(
                TeardownHook(self._jupyter_teardown, TeardownStage.EARLY)
            )

        def publish(data, metadata=None, **kwargs):
            ipython.display_pub._orig_publish(data, metadata=metadata, **kwargs)
            self.notebook.save_display(
                ipython.execution_count, {"data": data, "metadata": metadata}
            )

        ipython.display_pub.publish = publish

    def _log_setup(self, settings):
        """Sets up logging from settings."""
        filesystem._safe_makedirs(os.path.dirname(settings.log_user))
        filesystem._safe_makedirs(os.path.dirname(settings.log_internal))
        filesystem._safe_makedirs(os.path.dirname(settings.sync_file))
        filesystem._safe_makedirs(settings.files_dir)
        filesystem._safe_makedirs(settings._tmp_code_dir)

        if settings.symlink:
            self._safe_symlink(
                os.path.dirname(settings.sync_symlink_latest),
                os.path.dirname(settings.sync_file),
                os.path.basename(settings.sync_symlink_latest),
                delete=True,
            )
            self._safe_symlink(
                os.path.dirname(settings.log_symlink_user),
                settings.log_user,
                os.path.basename(settings.log_symlink_user),
                delete=True,
            )
            self._safe_symlink(
                os.path.dirname(settings.log_symlink_internal),
                settings.log_internal,
                os.path.basename(settings.log_symlink_internal),
                delete=True,
            )

        _set_logger(logging.getLogger("wandb"))
        self._enable_logging(settings.log_user)

        self._wl._early_logger_flush(logger)
        logger.info("Logging user logs to {}".format(settings.log_user))
        logger.info("Logging internal logs to {}".format(settings.log_internal))

    def _make_run_disabled(self) -> RunDisabled:
        drun = RunDisabled()
        drun.config = wandb.wandb_sdk.wandb_config.Config()
        drun.config.update(self.sweep_config)
        drun.config.update(self.config)
        drun.summary = SummaryDisabled()
        drun.log = lambda data, *_, **__: drun.summary.update(data)
        drun.finish = lambda *_, **__: module.unset_globals()
        drun.step = 0
        drun.resumed = False
        drun.disabled = True
        drun.id = shortuuid.uuid()
        drun.name = "dummy-" + drun.id
        drun.dir = tempfile.gettempdir()
        module.set_global(
            run=drun,
            config=drun.config,
            log=drun.log,
            summary=drun.summary,
            save=drun.save,
            use_artifact=drun.use_artifact,
            log_artifact=drun.log_artifact,
            define_metric=drun.define_metric,
            plot_table=drun.plot_table,
            alert=drun.alert,
        )
        return drun

    def init(self) -> Union[Run, RunDisabled, None]:  # noqa: C901
        if logger is None:
            raise RuntimeError("Logger not initialized")
        logger.info("calling init triggers")
        trigger.call("on_init", **self.kwargs)

        logger.info(
            f"wandb.init called with sweep_config: {self.sweep_config}\nconfig: {self.config}"
        )
        if self.settings._noop:
            return self._make_run_disabled()
        if self.settings.reinit or (
            self.settings._jupyter and self.settings.reinit is not False
        ):
            if len(self._wl._global_run_stack) > 0:
                if len(self._wl._global_run_stack) > 1:
                    wandb.termwarn(
                        "If you want to track multiple runs concurrently in wandb, "
                        "you should use multi-processing not threads"  # noqa: E501
                    )

                last_id = self._wl._global_run_stack[-1]._run_id
                logger.info(
                    f"re-initializing run, found existing run on stack: {last_id}"
                )
<<<<<<< HEAD
                jupyter = s._jupyter and not s.silent and ipython.in_jupyter()
=======
                jupyter = (
                    self.settings._jupyter
                    and not self.settings._silent
                    and ipython.in_jupyter()
                )
>>>>>>> 06ff196c
                if jupyter:
                    ipython.display_html(
                        f"Finishing last run (ID:{last_id}) before initializing another..."
                    )

                self._wl._global_run_stack[-1].finish()

                if jupyter:
                    ipython.display_html(
                        f"Successfully finished last run (ID:{last_id}). Initializing new run:<br/>"
                    )
        elif isinstance(wandb.run, Run):
            allow_return_run = True
            manager = self._wl._get_manager()
            if manager:
                current_pid = os.getpid()
                if current_pid != wandb.run._init_pid:
                    # We shouldn't return a stale global run if we are in a new pid
                    allow_return_run = False

            if allow_return_run:
                logger.info("wandb.init() called when a run is still active")
                with telemetry.context() as tel:
                    tel.feature.init_return_run = True
                return wandb.run

        logger.info("starting backend")

        manager = self._wl._get_manager()
        if manager:
            manager._inform_init(settings=self.settings, run_id=self.settings.run_id)

        backend = Backend(settings=self.settings, manager=manager)
        backend.ensure_launched()
        backend.server_connect()
        logger.info("backend started and connected")
        # Make sure we are logged in
        # wandb_login._login(_backend=backend, _settings=self.settings)

        # resuming needs access to the server, check server_status()?

        run = Run(
            config=self.config, settings=self.settings, sweep_config=self.sweep_config
        )

        # probe the active start method
        active_start_method: Optional[str] = None
        if self.settings.start_method == "thread":
            active_start_method = self.settings.start_method
        else:
            get_start_fn = getattr(backend._multiprocessing, "get_start_method", None)
            active_start_method = get_start_fn() if get_start_fn else None

        # Populate initial telemetry
        with telemetry.context(run=run) as tel:
            tel.cli_version = wandb.__version__
            tel.python_version = platform.python_version()
            hf_version = _huggingface_version()
            if hf_version:
                tel.huggingface_version = hf_version
            if self.settings._jupyter:
                tel.env.jupyter = True
            if self.settings._kaggle:
                tel.env.kaggle = True
            if self.settings._windows:
                tel.env.windows = True
            run._telemetry_imports(tel.imports_init)
            if self._use_sagemaker:
                tel.feature.sagemaker = True
            if self._set_init_config:
                tel.feature.set_init_config = True
            if self._set_init_name:
                tel.feature.set_init_name = True
            if self._set_init_id:
                tel.feature.set_init_id = True
            if self._set_init_tags:
                tel.feature.set_init_tags = True

            if self.settings.launch:
                tel.feature.launch = True

            if active_start_method == "spawn":
                tel.env.start_spawn = True
            elif active_start_method == "fork":
                tel.env.start_fork = True
            elif active_start_method == "forkserver":
                tel.env.start_forkserver = True
            elif active_start_method == "thread":
                tel.env.start_thread = True

            if manager:
                tel.feature.service = True

            tel.env.maybe_mp = _maybe_mp_process(backend)

            # fixme: detected issues with settings
            if self.settings.__dict__["_Settings__preprocessing_warnings"]:
                tel.issues.settings__preprocessing_warnings = True
            if self.settings.__dict__["_Settings__validation_warnings"]:
                tel.issues.settings__validation_warnings = True
            if self.settings.__dict__["_Settings__unexpected_args"]:
                tel.issues.settings__unexpected_args = True

        if not self.settings.label_disable:
            if self.notebook:
                run._label_probe_notebook(self.notebook)
            else:
                run._label_probe_main()

        logger.info("updated telemetry")

        run._set_library(self._wl)
        run._set_backend(backend)
        run._set_reporter(self._reporter)
        run._set_teardown_hooks(self._teardown_hooks)
        # TODO: pass mode to backend
        # run_synced = None

        backend._hack_set_run(run)
        assert backend.interface
        backend.interface.publish_header()

        # Using GitRepo() blocks & can be slow, depending on user's current git setup.
        # We don't want to block run initialization/start request, so populate run's git
        # info beforehand.
        if not self.settings.disable_git:
            run._populate_git_info()

        if self.settings._offline:
            with telemetry.context(run=run) as tel:
                tel.feature.offline = True
            run_proto = backend.interface._make_run(run)
            backend.interface._publish_run(run_proto)
            run._set_run_obj_offline(run_proto)
            if self.settings.resume:
                wandb.termwarn(
                    "`resume` will be ignored since W&B syncing is set to `offline`. "
                    f"Starting a new run with run id {run.id}."
                )
        else:
            logger.info("communicating run to backend with 30 second timeout")
            run_result = backend.interface.communicate_run(run, timeout=30)

            error_message: Optional[str] = None
            if not run_result:
                logger.error("backend process timed out")
                error_message = "Error communicating with wandb process"
                if active_start_method != "fork":
                    error_message += "\ntry: wandb.init(settings=wandb.Settings(start_method='fork'))"
                    error_message += "\nor:  wandb.init(settings=wandb.Settings(start_method='thread'))"
                    error_message += "\nFor more info see: https://docs.wandb.ai/library/init#init-start-error"
            elif run_result.error:
                error_message = run_result.error.message
            if error_message:
                logger.error(f"encountered error: {error_message}")

                # Shutdown the backend and get rid of the logger
                # we don't need to do console cleanup at this point
                backend.cleanup()
                self.teardown()
                raise UsageError(error_message)
            assert run_result and run_result.run
            if run_result.run.resumed:
                logger.info("run resumed")
                with telemetry.context(run=run) as tel:
                    tel.feature.resumed = True
            run._set_run_obj(run_result.run)
            run._on_init()

        logger.info("starting run threads in backend")
        # initiate run (stats and metadata probing)
        run_obj = run._run_obj or run._run_obj_offline

        self.settings._apply_run_start(message_to_dict(run_obj))
        run._update_settings(self.settings)
        if manager:
            manager._inform_start(settings=self.settings, run_id=self.settings.run_id)

        assert backend.interface
        assert run_obj
        _ = backend.interface.communicate_run_start(run_obj)

        self._wl._global_run_stack.append(run)
        self.run = run
        self.backend = backend
        module.set_global(
            run=run,
            config=run.config,
            log=run.log,
            summary=run.summary,
            save=run.save,
            use_artifact=run.use_artifact,
            log_artifact=run.log_artifact,
            define_metric=run.define_metric,
            plot_table=run.plot_table,
            alert=run.alert,
            mark_preempting=run.mark_preempting,
        )
        self._reporter.set_context(run=run)
        run._on_start()

        run._freeze()
        logger.info("run started, returning control to user process")
        return run

    def _set_init_telemetry_attrs(self, kwargs):
        # config not set here because the
        if kwargs.get("name"):
            self._set_init_name = True
        if kwargs.get("id"):
            self._set_init_id = True
        if kwargs.get("tags"):
            self._set_init_tags = True
        if kwargs.get("config"):
            self._set_init_config = True


def getcaller():
    # py2 doesnt have stack_info
    # src, line, func, stack = logger.findCaller(stack_info=True)
    src, line, func = logger.findCaller()[:3]
    print("Problem at:", src, line, func)


def _attach(
    attach_id: Optional[str] = None, run_id: Optional[str] = None,
) -> Union[Run, RunDisabled, None]:
    """Attach to a run currently executing in another process/thread.

    Arguments:
        attach_id: (str, optional) The id of the run or an attach identifier
            that maps to a run.
        run_id: (str, optional) The id of the run to attach to.
    """
    attach_id = attach_id or run_id
    if attach_id is None:
        raise UsageError("attach_id or run_id must be specified")
    wandb._assert_is_user_process()

    _wl = wandb_setup._setup()

    _set_logger(_wl._get_logger())
    if logger is None:
        raise UsageError("logger is not initialized")

    manager = _wl._get_manager()
    if manager:
        manager._inform_attach(attach_id=attach_id)

    settings: Settings = copy.copy(_wl._settings)
    settings.update(run_id=attach_id, source=Source.INIT)

    # TODO: consolidate this codepath with wandb.init()
    backend = Backend(settings=settings, manager=manager)
    backend.ensure_launched()
    backend.server_connect()
    logger.info("attach backend started and connected")

    run = Run(settings=settings)
    run._set_library(_wl)
    run._set_backend(backend)
    backend._hack_set_run(run)
    assert backend.interface

    resp = backend.interface.communicate_attach(attach_id)
    if not resp:
        raise UsageError("problem")
    if resp and resp.error and resp.error.message:
        raise UsageError("bad: {}".format(resp.error.message))
    run._set_run_obj(resp.run)
    return run


def init(
    job_type: Optional[str] = None,
    dir=None,
    config: Union[Dict, str, None] = None,
    project: Optional[str] = None,
    entity: Optional[str] = None,
    reinit: bool = None,
    tags: Optional[Sequence] = None,
    group: Optional[str] = None,
    name: Optional[str] = None,
    notes: Optional[str] = None,
    magic: Union[dict, str, bool] = None,
    config_exclude_keys=None,
    config_include_keys=None,
    anonymous: Optional[str] = None,
    mode: Optional[str] = None,
    allow_val_change: Optional[bool] = None,
    resume: Optional[Union[bool, str]] = None,
    force: Optional[bool] = None,
    tensorboard=None,  # alias for sync_tensorboard
    sync_tensorboard=None,
    monitor_gym=None,
    save_code=None,
    id=None,
    settings: Union[Settings, Dict[str, Any], None] = None,
) -> Union[Run, RunDisabled, None]:
    """Starts a new run to track and log to W&B.

    In an ML training pipeline, you could add `wandb.init()`
    to the beginning of your training script as well as your evaluation
    script, and each piece would be tracked as a run in W&B.

    `wandb.init()` spawns a new background process to log data to a run, and it
    also syncs data to wandb.ai by default so you can see live visualizations.

    Call `wandb.init()` to start a run before logging data with `wandb.log()`:
    <!--yeadoc-test:init-method-log-->
    ```python
    import wandb

    wandb.init()
    # ... calculate metrics, generate media
    wandb.log({"accuracy": 0.9})
    ```

    `wandb.init()` returns a run object, and you can also access the run object
    via `wandb.run`:
    <!--yeadoc-test:init-and-assert-global-->
    ```python
    import wandb

    run = wandb.init()

    assert run is wandb.run
    ```

    At the end of your script, we will automatically call `wandb.finish` to
    finalize and cleanup the run. However, if you call `wandb.init` from a
    child process, you must explicitly call `wandb.finish` at the end of the
    child process.

    For more on using `wandb.init()`, including detailed examples, check out our
    [guide and FAQs](https://docs.wandb.ai/guides/track/launch).

    Arguments:
        project: (str, optional) The name of the project where you're sending
            the new run. If the project is not specified, the run is put in an
            "Uncategorized" project.
        entity: (str, optional) An entity is a username or team name where
            you're sending runs. This entity must exist before you can send runs
            there, so make sure to create your account or team in the UI before
            starting to log runs.
            If you don't specify an entity, the run will be sent to your default
            entity, which is usually your username. Change your default entity
            in [your settings](https://wandb.ai/settings) under "default location
            to create new projects".
        config: (dict, argparse, absl.flags, str, optional)
            This sets `wandb.config`, a dictionary-like object for saving inputs
            to your job, like hyperparameters for a model or settings for a data
            preprocessing job. The config will show up in a table in the UI that
            you can use to group, filter, and sort runs. Keys should not contain
            `.` in their names, and values should be under 10 MB.
            If dict, argparse or absl.flags: will load the key value pairs into
                the `wandb.config` object.
            If str: will look for a yaml file by that name, and load config from
                that file into the `wandb.config` object.
        save_code: (bool, optional) Turn this on to save the main script or
            notebook to W&B. This is valuable for improving experiment
            reproducibility and to diff code across experiments in the UI. By
            default this is off, but you can flip the default behavior to on
            in [your settings page](https://wandb.ai/settings).
        group: (str, optional) Specify a group to organize individual runs into
            a larger experiment. For example, you might be doing cross
            validation, or you might have multiple jobs that train and evaluate
            a model against different test sets. Group gives you a way to
            organize runs together into a larger whole, and you can toggle this
            on and off in the UI. For more details, see our
            [guide to grouping runs](https://docs.wandb.com/library/grouping).
        job_type: (str, optional) Specify the type of run, which is useful when
            you're grouping runs together into larger experiments using group.
            For example, you might have multiple jobs in a group, with job types
            like train and eval. Setting this makes it easy to filter and group
            similar runs together in the UI so you can compare apples to apples.
        tags: (list, optional) A list of strings, which will populate the list
            of tags on this run in the UI. Tags are useful for organizing runs
            together, or applying temporary labels like "baseline" or
            "production". It's easy to add and remove tags in the UI, or filter
            down to just runs with a specific tag.
        name: (str, optional) A short display name for this run, which is how
            you'll identify this run in the UI. By default we generate a random
            two-word name that lets you easily cross-reference runs from the
            table to charts. Keeping these run names short makes the chart
            legends and tables easier to read. If you're looking for a place to
            save your hyperparameters, we recommend saving those in config.
        notes: (str, optional) A longer description of the run, like a `-m` commit
            message in git. This helps you remember what you were doing when you
            ran this run.
        dir: (str, optional) An absolute path to a directory where metadata will
            be stored. When you call `download()` on an artifact, this is the
            directory where downloaded files will be saved. By default this is
            the `./wandb` directory.
        resume: (bool, str, optional) Sets the resuming behavior. Options:
            `"allow"`, `"must"`, `"never"`, `"auto"` or `None`. Defaults to `None`.
            Cases:
            - `None` (default): If the new run has the same ID as a previous run,
                this run overwrites that data.
            - `"auto"` (or `True`): if the preivous run on this machine crashed,
                automatically resume it. Otherwise, start a new run.
            - `"allow"`: if id is set with `init(id="UNIQUE_ID")` or
                `WANDB_RUN_ID="UNIQUE_ID"` and it is identical to a previous run,
                wandb will automatically resume the run with that id. Otherwise,
                wandb will start a new run.
            - `"never"`: if id is set with `init(id="UNIQUE_ID")` or
                `WANDB_RUN_ID="UNIQUE_ID"` and it is identical to a previous run,
                wandb will crash.
            - `"must"`: if id is set with `init(id="UNIQUE_ID")` or
                `WANDB_RUN_ID="UNIQUE_ID"` and it is identical to a previous run,
                wandb will automatically resume the run with the id. Otherwise
                wandb will crash.
            See [our guide to resuming runs](https://docs.wandb.com/library/advanced/resuming)
            for more.
        reinit: (bool, optional) Allow multiple `wandb.init()` calls in the same
            process. (default: `False`)
        magic: (bool, dict, or str, optional) The bool controls whether we try to
            auto-instrument your script, capturing basic details of your run
            without you having to add more wandb code. (default: `False`)
            You can also pass a dict, json string, or yaml filename.
        config_exclude_keys: (list, optional) string keys to exclude from
            `wandb.config`.
        config_include_keys: (list, optional) string keys to include in
            `wandb.config`.
        anonymous: (str, optional) Controls anonymous data logging. Options:
            - `"never"` (default): requires you to link your W&B account before
                tracking the run so you don't accidentally create an anonymous
                run.
            - `"allow"`: lets a logged-in user track runs with their account, but
                lets someone who is running the script without a W&B account see
                the charts in the UI.
            - `"must"`: sends the run to an anonymous account instead of to a
                signed-up user account.
        mode: (str, optional) Can be `"online"`, `"offline"` or `"disabled"`. Defaults to
            online.
        allow_val_change: (bool, optional) Whether to allow config values to
            change after setting the keys once. By default we throw an exception
            if a config value is overwritten. If you want to track something
            like a varying learning rate at multiple times during training, use
            `wandb.log()` instead. (default: `False` in scripts, `True` in Jupyter)
        force: (bool, optional) If `True`, this crashes the script if a user isn't
            logged in to W&B. If `False`, this will let the script run in offline
            mode if a user isn't logged in to W&B. (default: `False`)
        sync_tensorboard: (bool, optional) Synchronize wandb logs from tensorboard or
            tensorboardX and save the relevant events file. (default: `False`)
        monitor_gym: (bool, optional) Automatically log videos of environment when
            using OpenAI Gym. (default: `False`)
            See [our guide to this integration](https://docs.wandb.com/library/integrations/openai-gym).
        id: (str, optional) A unique ID for this run, used for resuming. It must
            be unique in the project, and if you delete a run you can't reuse
            the ID. Use the name field for a short descriptive name, or config
            for saving hyperparameters to compare across runs. The ID cannot
            contain special characters.
            See [our guide to resuming runs](https://docs.wandb.com/library/resuming).

    Examples:
    ### Set where the run is logged

    You can change where the run is logged, just like changing
    the organization, repository, and branch in git:
    ```python
    import wandb

    user = "geoff"
    project = "capsules"
    display_name = "experiment-2021-10-31"

    wandb.init(entity=user, project=project, name=display_name)
    ```

    ### Add metadata about the run to the config

    Pass a dictionary-style object as the `config` keyword argument to add
    metadata, like hyperparameters, to your run.
    <!--yeadoc-test:init-set-config--->
    ```python
    import wandb

    config = {"lr": 3e-4, "batch_size": 32}
    config.update({"architecture": "resnet", "depth": 34})
    wandb.init(config=config)
    ```

    Raises:
        Exception: if problem.

    Returns:
        A `Run` object.
    """
    wandb._assert_is_user_process()

    if resume is True:
        resume = "auto"  # account for changing resume interface, True and auto should behave the same

    kwargs = dict(locals())
    error_seen = None
    except_exit = None
    try:
        wi = _WandbInit()
        wi.setup(kwargs)
        except_exit = wi.settings._except_exit
        try:
            run = wi.init()
            except_exit = wi.settings._except_exit
        except (KeyboardInterrupt, Exception) as e:
            if not isinstance(e, KeyboardInterrupt):
                sentry_exc(e)
            if not (
                wandb.wandb_agent._is_running() and isinstance(e, KeyboardInterrupt)
            ):
                getcaller()
            assert logger
            if wi.settings.problem == "fatal":
                raise
            if wi.settings.problem == "warn":
                pass
            # TODO(jhr): figure out how to make this RunDummy
            run = None
    except UsageError as e:
        wandb.termerror(str(e))
        raise
    except KeyboardInterrupt as e:
        assert logger
        logger.warning("interrupted", exc_info=e)
        raise e
    except Exception as e:
        error_seen = e
        traceback.print_exc()
        assert logger
        logger.error("error", exc_info=e)
        # Need to build delay into this sentry capture because our exit hooks
        # mess with sentry's ability to send out errors before the program ends.
        sentry_exc(e, delay=True)
        # reraise(*sys.exc_info())
        # six.raise_from(Exception("problem"), e)
    finally:
        if error_seen:
            wandb.termerror("Abnormal program exit")
            if except_exit:
                os._exit(-1)
            six.raise_from(Exception("problem"), error_seen)
    return run<|MERGE_RESOLUTION|>--- conflicted
+++ resolved
@@ -436,15 +436,11 @@
                 logger.info(
                     f"re-initializing run, found existing run on stack: {last_id}"
                 )
-<<<<<<< HEAD
-                jupyter = s._jupyter and not s.silent and ipython.in_jupyter()
-=======
                 jupyter = (
                     self.settings._jupyter
-                    and not self.settings._silent
+                    and not self.settings.silent
                     and ipython.in_jupyter()
                 )
->>>>>>> 06ff196c
                 if jupyter:
                     ipython.display_html(
                         f"Finishing last run (ID:{last_id}) before initializing another..."
