--- conflicted
+++ resolved
@@ -422,13 +422,7 @@
         trigger.call("on_init", **self.kwargs)
 
         logger.info(
-<<<<<<< HEAD
-            "wandb.init called with sweep_config: {}\nconfig: {}\nartifact_config{}".format(
-                sweep_config, config, self.init_artifact_config
-            )
-=======
             f"wandb.init called with sweep_config: {self.sweep_config}\nconfig: {self.config}"
->>>>>>> 9c707750
         )
         if self.settings._noop:
             return self._make_run_disabled()
@@ -681,7 +675,8 @@
 
 
 def _attach(
-    attach_id: Optional[str] = None, run_id: Optional[str] = None,
+    attach_id: Optional[str] = None,
+    run_id: Optional[str] = None,
 ) -> Union[Run, RunDisabled, None]:
     """Attach to a run currently executing in another process/thread.
 
