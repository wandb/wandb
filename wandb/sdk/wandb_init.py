"""Defines wandb.init() and associated classes and methods.

`wandb.init()` indicates the beginning of a new run. In an ML training pipeline,
you could add `wandb.init()` to the beginning of your training script as well as
your evaluation script, and each step would be tracked as a run in W&B.

For more on using `wandb.init()`, including code snippets, check out our
[guide and FAQs](https://docs.wandb.ai/guides/track/launch).
"""
import copy
import json
import logging
import os
import pathlib
import platform
import sys
import tempfile
import traceback
from typing import TYPE_CHECKING, Any, Dict, List, Optional, Sequence, Union

import wandb
import wandb.env
from wandb import trigger
<<<<<<< HEAD
from wandb.errors import CommError, Error, InternalError, UsageError
=======
from wandb.errors import CommError, Error, UsageError
>>>>>>> ccaf0da5
from wandb.errors.util import ProtobufErrorHandler
from wandb.integration import sagemaker
from wandb.integration.magic import magic_install
from wandb.sdk.lib import runid
from wandb.util import _is_artifact_representation

from . import wandb_login, wandb_setup
from .backend.backend import Backend
from .lib import (
    RunDisabled,
    SummaryDisabled,
    filesystem,
    ipython,
    module,
    reporting,
    telemetry,
)
from .lib.deprecate import Deprecated, deprecate
from .lib.mailbox import Mailbox, MailboxProgress
from .lib.printer import Printer, get_printer
from .lib.wburls import wburls
from .wandb_helper import parse_config
from .wandb_run import Run, TeardownHook, TeardownStage
from .wandb_settings import Settings, Source

if TYPE_CHECKING:
    from wandb.proto import wandb_internal_pb2 as pb

logger: Optional[logging.Logger] = None  # logger configured during wandb.init()


def _set_logger(log_object: logging.Logger) -> None:
    """Configure module logger."""
    global logger
    logger = log_object


def _huggingface_version() -> Optional[str]:
    if "transformers" in sys.modules:
        trans = wandb.util.get_module("transformers")
        if hasattr(trans, "__version__"):
            return str(trans.__version__)
    return None


def _maybe_mp_process(backend: Backend) -> bool:
    parent_process = getattr(
        backend._multiprocessing, "parent_process", None
    )  # New in version 3.8.
    if parent_process:
        return parent_process() is not None
    process = backend._multiprocessing.current_process()
    if process.name == "MainProcess":
        return False
    if process.name.startswith("Process-"):
        return True
    return False


def _handle_launch_config(settings: "Settings") -> Dict[str, Any]:
    launch_run_config: Dict[str, Any] = {}
    if not settings.launch:
        return launch_run_config
    if os.environ.get("WANDB_CONFIG") is not None:
        try:
            launch_run_config = json.loads(os.environ.get("WANDB_CONFIG", "{}"))
        except (ValueError, SyntaxError):
            wandb.termwarn("Malformed WANDB_CONFIG, using original config")
    elif settings.launch_config_path and os.path.exists(settings.launch_config_path):
        with open(settings.launch_config_path) as fp:
            launch_config = json.loads(fp.read())
        launch_run_config = launch_config.get("overrides", {}).get("run_config")
    return launch_run_config


class _WandbInit:
    _init_telemetry_obj: telemetry.TelemetryRecord

    def __init__(self) -> None:
        self.kwargs = None
        self.settings: Optional[Settings] = None
        self.sweep_config: Dict[str, Any] = {}
        self.launch_config: Dict[str, Any] = {}
        self.config: Dict[str, Any] = {}
        self.run: Optional[Run] = None
        self.backend: Optional[Backend] = None

        self._teardown_hooks: List[TeardownHook] = []
        self._wl: Optional[wandb_setup._WandbSetup] = None
        self._reporter: Optional[wandb.sdk.lib.reporting.Reporter] = None
        self.notebook: Optional["wandb.jupyter.Notebook"] = None  # type: ignore
        self.printer: Optional[Printer] = None

        self._init_telemetry_obj = telemetry.TelemetryRecord()

        self.deprecated_features_used: Dict[str, str] = dict()

    def _setup_printer(self, settings: Settings) -> None:
        if self.printer:
            return
        self.printer = get_printer(settings._jupyter)

    def setup(self, kwargs: Any) -> None:  # noqa: C901
        """Complete setup for `wandb.init()`.

        This includes parsing all arguments, applying them with settings and enabling logging.
        """
        self.kwargs = kwargs

        # if the user ran, for example, `wandb.login(`) before `wandb.init()`,
        # the singleton will already be set up and so if e.g. env vars are set
        # in between, they will be ignored, which we need to inform the user about.
        singleton = wandb_setup._WandbSetup._instance
        if singleton is not None:
            self._setup_printer(settings=singleton._settings)
            assert self.printer
            exclude_env_vars = {"WANDB_SERVICE", "WANDB_KUBEFLOW_URL"}
            # check if environment variables have changed
            singleton_env = {
                k: v
                for k, v in singleton._environ.items()
                if k.startswith("WANDB_") and k not in exclude_env_vars
            }
            os_env = {
                k: v
                for k, v in os.environ.items()
                if k.startswith("WANDB_") and k not in exclude_env_vars
            }
            if set(singleton_env.keys()) != set(os_env.keys()) or set(
                singleton_env.values()
            ) != set(os_env.values()):
                line = (
                    "Changes to your `wandb` environment variables will be ignored "
                    "because your `wandb` session has already started. "
                    "For more information on how to modify your settings with "
                    "`wandb.init()` arguments, please refer to "
                    f"{self.printer.link(wburls.get('wandb_init'), 'the W&B docs')}."
                )
                self.printer.display(line, level="warn")

        # we add this logic to be backward compatible with the old behavior of disable
        # where it would disable the service if the mode was set to disabled
        mode = kwargs.get("mode")
        settings_mode = (kwargs.get("settings") or {}).get("mode")
        _disable_service = mode == "disabled" or settings_mode == "disabled"
        setup_settings = {"_disable_service": _disable_service}

        self._wl = wandb_setup.setup(settings=setup_settings)
        # Make sure we have a logger setup (might be an early logger)
        assert self._wl is not None
        _set_logger(self._wl._get_logger())

        # Start with settings from wandb library singleton
        settings: Settings = self._wl.settings.copy()

        # when using launch, we don't want to reuse the same run id from the singleton
        # since users might launch multiple runs in the same process
        # TODO(kdg): allow users to control this via launch settings
        if settings.launch and singleton is not None:
            settings.update({"run_id": None}, source=Source.INIT)

        settings_param = kwargs.pop("settings", None)
        if settings_param is not None and isinstance(settings_param, (Settings, dict)):
            settings.update(settings_param, source=Source.INIT)

        self._setup_printer(settings)
        self._reporter = reporting.setup_reporter(settings=settings)

        sagemaker_config: Dict = (
            dict() if settings.sagemaker_disable else sagemaker.parse_sm_config()
        )
        if sagemaker_config:
            sagemaker_api_key = sagemaker_config.get("wandb_api_key", None)
            sagemaker_run, sagemaker_env = sagemaker.parse_sm_resources()
            if sagemaker_env:
                if sagemaker_api_key:
                    sagemaker_env["WANDB_API_KEY"] = sagemaker_api_key
                settings._apply_env_vars(sagemaker_env)
                wandb.setup(settings=settings)
            settings.update(sagemaker_run, source=Source.SETUP)
            with telemetry.context(obj=self._init_telemetry_obj) as tel:
                tel.feature.sagemaker = True

        with telemetry.context(obj=self._init_telemetry_obj) as tel:
            if kwargs.get("config"):
                tel.feature.set_init_config = True
            if kwargs.get("name"):
                tel.feature.set_init_name = True
            if kwargs.get("id"):
                tel.feature.set_init_id = True
            if kwargs.get("tags"):
                tel.feature.set_init_tags = True

        # Remove parameters that are not part of settings
        init_config = kwargs.pop("config", None) or dict()

        # todo: remove this once officially deprecated
        deprecated_kwargs = {
            "config_include_keys": (
                "Use `config=wandb.helper.parse_config(config_object, include=('key',))` instead."
            ),
            "config_exclude_keys": (
                "Use `config=wandb.helper.parse_config(config_object, exclude=('key',))` instead."
            ),
        }
        for deprecated_kwarg, msg in deprecated_kwargs.items():
            if kwargs.get(deprecated_kwarg):
                self.deprecated_features_used[deprecated_kwarg] = msg

        init_config = parse_config(
            init_config,
            include=kwargs.pop("config_include_keys", None),
            exclude=kwargs.pop("config_exclude_keys", None),
        )

        # merge config with sweep or sagemaker (or config file)
        self.sweep_config = dict()
        sweep_config = self._wl._sweep_config or dict()
        self.config = dict()
        self.init_artifact_config: Dict[str, Any] = dict()
        for config_data in (
            sagemaker_config,
            self._wl._config,
            init_config,
        ):
            if not config_data:
                continue
            # split out artifacts, since when inserted into
            # config they will trigger use_artifact
            # but the run is not yet upserted
            self._split_artifacts_from_config(config_data, self.config)

        if sweep_config:
            self._split_artifacts_from_config(sweep_config, self.sweep_config)

        monitor_gym = kwargs.pop("monitor_gym", None)
        if monitor_gym and len(wandb.patched["gym"]) == 0:
            wandb.gym.monitor()

        if wandb.patched["tensorboard"]:
            with telemetry.context(obj=self._init_telemetry_obj) as tel:
                tel.feature.tensorboard_patch = True

        tensorboard = kwargs.pop("tensorboard", None)
        sync_tensorboard = kwargs.pop("sync_tensorboard", None)
        if tensorboard or sync_tensorboard and len(wandb.patched["tensorboard"]) == 0:
            wandb.tensorboard.patch()
            with telemetry.context(obj=self._init_telemetry_obj) as tel:
                tel.feature.tensorboard_sync = True

        magic = kwargs.get("magic")
        if magic not in (None, False):
            magic_install(kwargs)

        # handle login related parameters as these are applied to global state
        init_settings = {
            key: kwargs[key]
            for key in ["anonymous", "force", "mode", "resume"]
            if kwargs.get(key) is not None
        }
        if init_settings:
            settings.update(init_settings, source=Source.INIT)

        if not settings._offline and not settings._noop:
            wandb_login._login(
                anonymous=kwargs.pop("anonymous", None),
                force=kwargs.pop("force", None),
                _disable_warning=True,
                _silent=settings.quiet or settings.silent,
                _entity=kwargs.get("entity") or settings.entity,
            )

        # apply updated global state after login was handled
        settings._apply_settings(wandb.setup().settings)

        # get status of code saving before applying user settings
        save_code_pre_user_settings = settings.save_code

        settings._apply_init(kwargs)
        if not settings._offline and not settings._noop:
            user_settings = self._wl._load_user_settings()
            settings._apply_user(user_settings)

        # ensure that user settings don't set saving to true
        # if user explicitly set these to false in UI
        if save_code_pre_user_settings is False:
            settings.update({"save_code": False}, source=Source.INIT)

        # TODO(jhr): should this be moved? probably.
        settings._set_run_start_time(source=Source.INIT)

        if not settings._noop:
            self._log_setup(settings)

            if settings._jupyter:
                self._jupyter_setup(settings)
        launch_config = _handle_launch_config(settings)
        if launch_config:
            self._split_artifacts_from_config(launch_config, self.launch_config)

        self.settings = settings

        # self.settings.freeze()

    def teardown(self) -> None:
        # TODO: currently this is only called on failed wandb.init attempts
        # normally this happens on the run object
        assert logger
        logger.info("tearing down wandb.init")
        for hook in self._teardown_hooks:
            hook.call()

    def _split_artifacts_from_config(
        self, config_source: dict, config_target: dict
    ) -> None:
        for k, v in config_source.items():
            if _is_artifact_representation(v):
                self.init_artifact_config[k] = v
            else:
                config_target.setdefault(k, v)

    def _enable_logging(self, log_fname: str, run_id: Optional[str] = None) -> None:
        """Enable logging to the global debug log.

        This adds a run_id to the log, in case of multiple processes on the same machine.
        Currently, there is no way to disable logging after it's enabled.
        """
        handler = logging.FileHandler(log_fname)
        handler.setLevel(logging.INFO)

        class WBFilter(logging.Filter):
            def filter(self, record: logging.LogRecord) -> bool:
                record.run_id = run_id
                return True

        if run_id:
            formatter = logging.Formatter(
                "%(asctime)s %(levelname)-7s %(threadName)-10s:%(process)d "
                "[%(run_id)s:%(filename)s:%(funcName)s():%(lineno)s] %(message)s"
            )
        else:
            formatter = logging.Formatter(
                "%(asctime)s %(levelname)-7s %(threadName)-10s:%(process)d "
                "[%(filename)s:%(funcName)s():%(lineno)s] %(message)s"
            )

        handler.setFormatter(formatter)
        if run_id:
            handler.addFilter(WBFilter())
        assert logger is not None
        logger.propagate = False
        logger.addHandler(handler)
        # TODO: make me configurable
        logger.setLevel(logging.DEBUG)
        self._teardown_hooks.append(
            TeardownHook(
                lambda: (handler.close(), logger.removeHandler(handler)),  # type: ignore
                TeardownStage.LATE,
            )
        )

    def _safe_symlink(
        self, base: str, target: str, name: str, delete: bool = False
    ) -> None:
        # TODO(jhr): do this with relpaths, but i cant figure it out on no sleep
        if not hasattr(os, "symlink"):
            return

        pid = os.getpid()
        tmp_name = os.path.join(base, "%s.%d" % (name, pid))

        if delete:
            try:
                os.remove(os.path.join(base, name))
            except OSError:
                pass
        target = os.path.relpath(target, base)
        try:
            os.symlink(target, tmp_name)
            os.rename(tmp_name, os.path.join(base, name))
        except OSError:
            pass

    def _pause_backend(self) -> None:
        if self.backend is None:
            return None

        # Attempt to save the code on every execution
        if self.notebook.save_ipynb():  # type: ignore
            assert self.run is not None
            res = self.run.log_code(root=None)
            logger.info("saved code: %s", res)  # type: ignore
        if self.backend.interface is not None:
            logger.info("pausing backend")  # type: ignore
            self.backend.interface.publish_pause()

    def _resume_backend(self) -> None:
        if self.backend is not None and self.backend.interface is not None:
            logger.info("resuming backend")  # type: ignore
            self.backend.interface.publish_resume()

    def _jupyter_teardown(self) -> None:
        """Teardown hooks and display saving, called with wandb.finish."""
        assert self.notebook
        ipython = self.notebook.shell
        self.notebook.save_history()
        if self.notebook.save_ipynb():
            assert self.run is not None
            res = self.run.log_code(root=None)
            logger.info("saved code and history: %s", res)  # type: ignore
        logger.info("cleaning up jupyter logic")  # type: ignore
        # because of how we bind our methods we manually find them to unregister
        for hook in ipython.events.callbacks["pre_run_cell"]:
            if "_resume_backend" in hook.__name__:
                ipython.events.unregister("pre_run_cell", hook)
        for hook in ipython.events.callbacks["post_run_cell"]:
            if "_pause_backend" in hook.__name__:
                ipython.events.unregister("post_run_cell", hook)
        ipython.display_pub.publish = ipython.display_pub._orig_publish
        del ipython.display_pub._orig_publish

    def _jupyter_setup(self, settings: Settings) -> None:
        """Add hooks, and session history saving."""
        self.notebook = wandb.jupyter.Notebook(settings)
        ipython = self.notebook.shell

        # Monkey patch ipython publish to capture displayed outputs
        if not hasattr(ipython.display_pub, "_orig_publish"):
            logger.info("configuring jupyter hooks %s", self)  # type: ignore
            ipython.display_pub._orig_publish = ipython.display_pub.publish
            # Registering resume and pause hooks

            ipython.events.register("pre_run_cell", self._resume_backend)
            ipython.events.register("post_run_cell", self._pause_backend)
            self._teardown_hooks.append(
                TeardownHook(self._jupyter_teardown, TeardownStage.EARLY)
            )

        def publish(data, metadata=None, **kwargs) -> None:  # type: ignore
            ipython.display_pub._orig_publish(data, metadata=metadata, **kwargs)
            assert self.notebook is not None
            self.notebook.save_display(
                ipython.execution_count, {"data": data, "metadata": metadata}
            )

        ipython.display_pub.publish = publish

    def _log_setup(self, settings: Settings) -> None:
        """Set up logging from settings."""
        filesystem.mkdir_exists_ok(os.path.dirname(settings.log_user))
        filesystem.mkdir_exists_ok(os.path.dirname(settings.log_internal))
        filesystem.mkdir_exists_ok(os.path.dirname(settings.sync_file))
        filesystem.mkdir_exists_ok(settings.files_dir)
        filesystem.mkdir_exists_ok(settings._tmp_code_dir)

        if settings.symlink:
            self._safe_symlink(
                os.path.dirname(settings.sync_symlink_latest),
                os.path.dirname(settings.sync_file),
                os.path.basename(settings.sync_symlink_latest),
                delete=True,
            )
            self._safe_symlink(
                os.path.dirname(settings.log_symlink_user),
                settings.log_user,
                os.path.basename(settings.log_symlink_user),
                delete=True,
            )
            self._safe_symlink(
                os.path.dirname(settings.log_symlink_internal),
                settings.log_internal,
                os.path.basename(settings.log_symlink_internal),
                delete=True,
            )

        _set_logger(logging.getLogger("wandb"))
        self._enable_logging(settings.log_user)

        assert self._wl
        assert logger

        self._wl._early_logger_flush(logger)
        logger.info(f"Logging user logs to {settings.log_user}")
        logger.info(f"Logging internal logs to {settings.log_internal}")

    def _make_run_disabled(self) -> RunDisabled:
        drun = RunDisabled()
        drun.config = wandb.wandb_sdk.wandb_config.Config()
        drun.config.update(self.sweep_config)
        drun.config.update(self.config)
        drun.summary = SummaryDisabled()
        drun.log = lambda data, *_, **__: drun.summary.update(data)
        drun.finish = lambda *_, **__: module.unset_globals()
        drun.step = 0
        drun.resumed = False
        drun.disabled = True
        drun.id = runid.generate_id()
        drun.name = "dummy-" + drun.id
        drun.dir = tempfile.gettempdir()
        module.set_global(
            run=drun,
            config=drun.config,
            log=drun.log,
            summary=drun.summary,
            save=drun.save,
            use_artifact=drun.use_artifact,
            log_artifact=drun.log_artifact,
            define_metric=drun.define_metric,
            plot_table=drun.plot_table,
            alert=drun.alert,
        )
        return drun

    def _on_progress_init(self, handle: MailboxProgress) -> None:
        assert self.printer
        line = "Waiting for wandb.init()...\r"
        percent_done = handle.percent_done
        self.printer.progress_update(line, percent_done=percent_done)

    def init(self) -> Union[Run, RunDisabled, None]:  # noqa: C901
        if logger is None:
            raise RuntimeError("Logger not initialized")
        logger.info("calling init triggers")
        trigger.call("on_init", **self.kwargs)  # type: ignore

        assert self.settings is not None
        assert self._wl is not None
        assert self._reporter is not None

        logger.info(
            f"wandb.init called with sweep_config: {self.sweep_config}\nconfig: {self.config}"
        )
        if self.settings._noop:
            return self._make_run_disabled()
        if self.settings.reinit or (
            self.settings._jupyter and self.settings.reinit is not False
        ):
            if len(self._wl._global_run_stack) > 0:
                if len(self._wl._global_run_stack) > 1:
                    wandb.termwarn(
                        "If you want to track multiple runs concurrently in wandb, "
                        "you should use multi-processing not threads"
                    )

                latest_run = self._wl._global_run_stack[-1]

                logger.info(
                    f"re-initializing run, found existing run on stack: {latest_run._run_id}"
                )
                jupyter = self.settings._jupyter and ipython.in_jupyter()
                if jupyter and not self.settings.silent:
                    ipython.display_html(
                        f"Finishing last run (ID:{latest_run._run_id}) before initializing another..."
                    )

                latest_run.finish()

                if jupyter and not self.settings.silent:
                    ipython.display_html(
                        f"Successfully finished last run (ID:{latest_run._run_id}). Initializing new run:<br/>"
                    )
        elif isinstance(wandb.run, Run):
            manager = self._wl._get_manager()
            # We shouldn't return a stale global run if we are in a new pid
            if not manager or os.getpid() == wandb.run._init_pid:
                logger.info("wandb.init() called when a run is still active")
                with telemetry.context() as tel:
                    tel.feature.init_return_run = True
                return wandb.run

        logger.info("starting backend")

        manager = self._wl._get_manager()
        if manager:
            logger.info("setting up manager")
            manager._inform_init(settings=self.settings, run_id=self.settings.run_id)

        mailbox = Mailbox()
        backend = Backend(settings=self.settings, manager=manager, mailbox=mailbox)
        backend.ensure_launched()
        logger.info("backend started and connected")
        # Make sure we are logged in
        # wandb_login._login(_backend=backend, _settings=self.settings)

        # resuming needs access to the server, check server_status()?
        run = Run(
            config=self.config,
            settings=self.settings,
            sweep_config=self.sweep_config,
            launch_config=self.launch_config,
        )

        # Populate initial telemetry
        with telemetry.context(run=run, obj=self._init_telemetry_obj) as tel:
            tel.cli_version = wandb.__version__
            tel.python_version = platform.python_version()
            hf_version = _huggingface_version()
            if hf_version:
                tel.huggingface_version = hf_version
            if self.settings._jupyter:
                tel.env.jupyter = True
            if self.settings._kaggle:
                tel.env.kaggle = True
            if self.settings._windows:
                tel.env.windows = True

            if self.settings.launch:
                tel.feature.launch = True

            if self.settings._async_upload_concurrency_limit:
                tel.feature.async_uploads = True

            for module_name in telemetry.list_telemetry_imports(only_imported=True):
                setattr(tel.imports_init, module_name, True)

            # probe the active start method
            active_start_method: Optional[str] = None
            if self.settings.start_method == "thread":
                active_start_method = self.settings.start_method
            else:
                active_start_method = getattr(
                    backend._multiprocessing, "get_start_method", lambda: None
                )()

            if active_start_method == "spawn":
                tel.env.start_spawn = True
            elif active_start_method == "fork":
                tel.env.start_fork = True
            elif active_start_method == "forkserver":
                tel.env.start_forkserver = True
            elif active_start_method == "thread":
                tel.env.start_thread = True

            if os.environ.get("PEX"):
                tel.env.pex = True

            if os.environ.get(wandb.env._DISABLE_SERVICE):
                tel.feature.service_disabled = True

            if manager:
                tel.feature.service = True
            if self.settings._flow_control_disabled:
                tel.feature.flow_control_disabled = True
            if self.settings._flow_control_custom:
                tel.feature.flow_control_custom = True

            tel.env.maybe_mp = _maybe_mp_process(backend)

            # todo: detected issues with settings.
            if self.settings.__dict__["_Settings__preprocessing_warnings"]:
                tel.issues.settings__preprocessing_warnings = True
            if self.settings.__dict__["_Settings__validation_warnings"]:
                tel.issues.settings__validation_warnings = True
            if self.settings.__dict__["_Settings__unexpected_args"]:
                tel.issues.settings__unexpected_args = True

        if not self.settings.label_disable:
            if self.notebook:
                run._label_probe_notebook(self.notebook)
            else:
                run._label_probe_main()

        for deprecated_feature, msg in self.deprecated_features_used.items():
            warning_message = f"`{deprecated_feature}` is deprecated. {msg}"
            deprecate(
                field_name=getattr(Deprecated, "init__" + deprecated_feature),
                warning_message=warning_message,
                run=run,
            )

        logger.info("updated telemetry")

        run._set_library(self._wl)
        run._set_backend(backend)
        run._set_reporter(self._reporter)
        run._set_teardown_hooks(self._teardown_hooks)

        backend._hack_set_run(run)
        assert backend.interface
        mailbox.enable_keepalive()
        backend.interface.publish_header()

        # Using GitRepo() blocks & can be slow, depending on user's current git setup.
        # We don't want to block run initialization/start request, so populate run's git
        # info beforehand.
        if not self.settings.disable_git:
            run._populate_git_info()

        run_proto = backend.interface._make_run(run)
        run_result: Optional["pb.RunUpdateResult"] = None

        if self.settings._offline:
            with telemetry.context(run=run) as tel:
                tel.feature.offline = True

            backend.interface.publish_run(run_proto)
            run._set_run_obj_offline(run_proto)
            if self.settings.resume:
                wandb.termwarn(
                    "`resume` will be ignored since W&B syncing is set to `offline`. "
                    f"Starting a new run with run id {run.id}."
                )
        else:
            error: Optional["wandb.errors.Error"] = None

            timeout = self.settings.init_timeout

            logger.info(f"communicating run to backend with {timeout} second timeout")

            run_init_handle = backend.interface.deliver_run(run_proto)
            result = run_init_handle.wait(
                timeout=timeout,
                on_progress=self._on_progress_init,
                cancel=True,
            )
            if result:
                run_result = result.run_result

            if run_result is None:
                error_message = (
                    f"Run initialization has timed out after {timeout} sec. "
                    f"\nPlease refer to the documentation for additional information: {wburls.get('doc_start_err')}"
                )
                # We're not certain whether the error we encountered is due to an issue
<<<<<<< HEAD
                # with the server (a "BackendError") or if it's a problem within the SDK (an "InternalError").
=======
                # with the server (a "CommError") or if it's a problem within the SDK (an "Error").
>>>>>>> ccaf0da5
                # This means that the error could be a result of the server being unresponsive,
                # or it could be because we were unable to communicate with the wandb service.
                error = CommError(error_message)
                run_init_handle._cancel()
            elif run_result.HasField("error"):
                error = ProtobufErrorHandler.to_exception(run_result.error)

            if error is not None:
                logger.error(f"encountered error: {error}")
                if not manager:
                    # Shutdown the backend and get rid of the logger
                    # we don't need to do console cleanup at this point
                    backend.cleanup()
                    self.teardown()
                raise error

            assert run_result is not None  # for mypy

            if not run_result.HasField("run"):
<<<<<<< HEAD
                raise InternalError(
=======
                raise Error(
>>>>>>> ccaf0da5
                    "It appears that something have gone wrong during the program execution as an unexpected missing field was encountered. "
                    "(run_result is missing the 'run' field)"
                )

            if run_result.run.resumed:
                logger.info("run resumed")
                with telemetry.context(run=run) as tel:
                    tel.feature.resumed = run_result.run.resumed

            run._set_run_obj(run_result.run)
            run._on_init()

        logger.info("starting run threads in backend")
        # initiate run (stats and metadata probing)
        run_obj = run._run_obj or run._run_obj_offline

        if manager:
            manager._inform_start(settings=self.settings, run_id=self.settings.run_id)

        assert backend.interface
        assert run_obj

        run_start_handle = backend.interface.deliver_run_start(run_obj)
        # TODO: add progress to let user know we are doing something
        run_start_result = run_start_handle.wait(timeout=30)
        if run_start_result is None:
            run_start_handle.abandon()

        assert self._wl is not None
        self._wl._global_run_stack.append(run)
        self.run = run

        run._handle_launch_artifact_overrides()
        if (
            self.settings.launch
            and self.settings.launch_config_path
            and os.path.exists(self.settings.launch_config_path)
        ):
            run._save(self.settings.launch_config_path)
        # put artifacts in run config here
        # since doing so earlier will cause an error
        # as the run is not upserted
        for k, v in self.init_artifact_config.items():
            run.config.update({k: v}, allow_val_change=True)
        job_artifact = run._launch_artifact_mapping.get(
            wandb.util.LAUNCH_JOB_ARTIFACT_SLOT_NAME
        )
        if job_artifact:
            run.use_artifact(job_artifact)

        self.backend = backend
        assert self._reporter
        self._reporter.set_context(run=run)
        run._on_start()
        logger.info("run started, returning control to user process")
        return run


def getcaller() -> None:
    if not logger:
        return None
    src, line, func, stack = logger.findCaller(stack_info=True)
    print("Problem at:", src, line, func)


def _attach(
    attach_id: Optional[str] = None,
    run_id: Optional[str] = None,
    *,
    run: Optional["Run"] = None,
) -> Union[Run, RunDisabled, None]:
    """Attach to a run currently executing in another process/thread.

    Arguments:
        attach_id: (str, optional) The id of the run or an attach identifier
            that maps to a run.
        run_id: (str, optional) The id of the run to attach to.
        run: (Run, optional) The run instance to attach
    """
    attach_id = attach_id or run_id
    if not ((attach_id is None) ^ (run is None)):
        raise UsageError("Either (`attach_id` or `run_id`) or `run` must be specified")

    attach_id = attach_id or (run._attach_id if run else None)

    if attach_id is None:
        raise UsageError(
            "Either `attach_id` or `run_id` must be specified or `run` must have `_attach_id`"
        )
    wandb._assert_is_user_process()

    _wl = wandb_setup._setup()
    assert _wl

    _set_logger(_wl._get_logger())
    if logger is None:
        raise UsageError("logger is not initialized")

    manager = _wl._get_manager()
    if manager:
        response = manager._inform_attach(attach_id=attach_id)

    settings: Settings = copy.copy(_wl._settings)
    settings.update(
        {
            "run_id": attach_id,
            "_start_time": response["_start_time"],
            "_start_datetime": response["_start_datetime"],
        },
        source=Source.INIT,
    )

    # TODO: consolidate this codepath with wandb.init()
    mailbox = Mailbox()
    backend = Backend(settings=settings, manager=manager, mailbox=mailbox)
    backend.ensure_launched()
    logger.info("attach backend started and connected")

    if run is None:
        run = Run(settings=settings)
    else:
        run._init(settings=settings)
    run._set_library(_wl)
    run._set_backend(backend)
    backend._hack_set_run(run)
    assert backend.interface

    mailbox.enable_keepalive()
    attach_handle = backend.interface.deliver_attach(attach_id)
    # TODO: add progress to let user know we are doing something
    attach_result = attach_handle.wait(timeout=30)
    if not attach_result:
        attach_handle.abandon()
        raise UsageError("Timeout attaching to run")
    attach_response = attach_result.response.attach_response
    if attach_response.error and attach_response.error.message:
        raise UsageError(f"Failed to attach to run: {attach_response.error.message}")
    run._set_run_obj(attach_response.run)
    run._on_attach()
    return run


def init(
    job_type: Optional[str] = None,
    dir: Union[str, pathlib.Path, None] = None,
    config: Union[Dict, str, None] = None,
    project: Optional[str] = None,
    entity: Optional[str] = None,
    reinit: Optional[bool] = None,
    tags: Optional[Sequence] = None,
    group: Optional[str] = None,
    name: Optional[str] = None,
    notes: Optional[str] = None,
    magic: Optional[Union[dict, str, bool]] = None,
    config_exclude_keys: Optional[List[str]] = None,
    config_include_keys: Optional[List[str]] = None,
    anonymous: Optional[str] = None,
    mode: Optional[str] = None,
    allow_val_change: Optional[bool] = None,
    resume: Optional[Union[bool, str]] = None,
    force: Optional[bool] = None,
    tensorboard: Optional[bool] = None,  # alias for sync_tensorboard
    sync_tensorboard: Optional[bool] = None,
    monitor_gym: Optional[bool] = None,
    save_code: Optional[bool] = None,
    id: Optional[str] = None,
    settings: Union[Settings, Dict[str, Any], None] = None,
) -> Union[Run, RunDisabled, None]:
    r"""Start a new run to track and log to W&B.

    In an ML training pipeline, you could add `wandb.init()`
    to the beginning of your training script as well as your evaluation
    script, and each piece would be tracked as a run in W&B.

    `wandb.init()` spawns a new background process to log data to a run, and it
    also syncs data to wandb.ai by default, so you can see live visualizations.

    Call `wandb.init()` to start a run before logging data with `wandb.log()`:
    <!--yeadoc-test:init-method-log-->
    ```python
    import wandb

    wandb.init()
    # ... calculate metrics, generate media
    wandb.log({"accuracy": 0.9})
    ```

    `wandb.init()` returns a run object, and you can also access the run object
    via `wandb.run`:
    <!--yeadoc-test:init-and-assert-global-->
    ```python
    import wandb

    run = wandb.init()

    assert run is wandb.run
    ```

    At the end of your script, we will automatically call `wandb.finish` to
    finalize and cleanup the run. However, if you call `wandb.init` from a
    child process, you must explicitly call `wandb.finish` at the end of the
    child process.

    For more on using `wandb.init()`, including detailed examples, check out our
    [guide and FAQs](https://docs.wandb.ai/guides/track/launch).

    Arguments:
        project: (str, optional) The name of the project where you're sending
            the new run. If the project is not specified, the run is put in an
            "Uncategorized" project.
        entity: (str, optional) An entity is a username or team name where
            you're sending runs. This entity must exist before you can send runs
            there, so make sure to create your account or team in the UI before
            starting to log runs.
            If you don't specify an entity, the run will be sent to your default
            entity, which is usually your username. Change your default entity
            in [your settings](https://wandb.ai/settings) under "default location
            to create new projects".
        config: (dict, argparse, absl.flags, str, optional)
            This sets `wandb.config`, a dictionary-like object for saving inputs
            to your job, like hyperparameters for a model or settings for a data
            preprocessing job. The config will show up in a table in the UI that
            you can use to group, filter, and sort runs. Keys should not contain
            `.` in their names, and values should be under 10 MB.
            If dict, argparse or absl.flags: will load the key value pairs into
                the `wandb.config` object.
            If str: will look for a yaml file by that name, and load config from
                that file into the `wandb.config` object.
        save_code: (bool, optional) Turn this on to save the main script or
            notebook to W&B. This is valuable for improving experiment
            reproducibility and to diff code across experiments in the UI. By
            default this is off, but you can flip the default behavior to on
            in [your settings page](https://wandb.ai/settings).
        group: (str, optional) Specify a group to organize individual runs into
            a larger experiment. For example, you might be doing cross
            validation, or you might have multiple jobs that train and evaluate
            a model against different test sets. Group gives you a way to
            organize runs together into a larger whole, and you can toggle this
            on and off in the UI. For more details, see our
            [guide to grouping runs](https://docs.wandb.com/guides/runs/grouping).
        job_type: (str, optional) Specify the type of run, which is useful when
            you're grouping runs together into larger experiments using group.
            For example, you might have multiple jobs in a group, with job types
            like train and eval. Setting this makes it easy to filter and group
            similar runs together in the UI so you can compare apples to apples.
        tags: (list, optional) A list of strings, which will populate the list
            of tags on this run in the UI. Tags are useful for organizing runs
            together, or applying temporary labels like "baseline" or
            "production". It's easy to add and remove tags in the UI, or filter
            down to just runs with a specific tag.
        name: (str, optional) A short display name for this run, which is how
            you'll identify this run in the UI. By default, we generate a random
            two-word name that lets you easily cross-reference runs from the
            table to charts. Keeping these run names short makes the chart
            legends and tables easier to read. If you're looking for a place to
            save your hyperparameters, we recommend saving those in config.
        notes: (str, optional) A longer description of the run, like a `-m` commit
            message in git. This helps you remember what you were doing when you
            ran this run.
        dir: (str or pathlib.Path, optional) An absolute path to a directory where
            metadata will be stored. When you call `download()` on an artifact,
            this is the directory where downloaded files will be saved. By default,
            this is the `./wandb` directory.
        resume: (bool, str, optional) Sets the resuming behavior. Options:
            `"allow"`, `"must"`, `"never"`, `"auto"` or `None`. Defaults to `None`.
            Cases:
            - `None` (default): If the new run has the same ID as a previous run,
                this run overwrites that data.
            - `"auto"` (or `True`): if the previous run on this machine crashed,
                automatically resume it. Otherwise, start a new run.
            - `"allow"`: if id is set with `init(id="UNIQUE_ID")` or
                `WANDB_RUN_ID="UNIQUE_ID"` and it is identical to a previous run,
                wandb will automatically resume the run with that id. Otherwise,
                wandb will start a new run.
            - `"never"`: if id is set with `init(id="UNIQUE_ID")` or
                `WANDB_RUN_ID="UNIQUE_ID"` and it is identical to a previous run,
                wandb will crash.
            - `"must"`: if id is set with `init(id="UNIQUE_ID")` or
                `WANDB_RUN_ID="UNIQUE_ID"` and it is identical to a previous run,
                wandb will automatically resume the run with the id. Otherwise,
                wandb will crash.
            See [our guide to resuming runs](https://docs.wandb.com/guides/runs/resuming)
            for more.
        reinit: (bool, optional) Allow multiple `wandb.init()` calls in the same
            process. (default: `False`)
        magic: (bool, dict, or str, optional) The bool controls whether we try to
            auto-instrument your script, capturing basic details of your run
            without you having to add more wandb code. (default: `False`)
            You can also pass a dict, json string, or yaml filename.
        config_exclude_keys: (list, optional) string keys to exclude from
            `wandb.config`.
        config_include_keys: (list, optional) string keys to include in
            `wandb.config`.
        anonymous: (str, optional) Controls anonymous data logging. Options:
            - `"never"` (default): requires you to link your W&B account before
                tracking the run, so you don't accidentally create an anonymous
                run.
            - `"allow"`: lets a logged-in user track runs with their account, but
                lets someone who is running the script without a W&B account see
                the charts in the UI.
            - `"must"`: sends the run to an anonymous account instead of to a
                signed-up user account.
        mode: (str, optional) Can be `"online"`, `"offline"` or `"disabled"`. Defaults to
            online.
        allow_val_change: (bool, optional) Whether to allow config values to
            change after setting the keys once. By default, we throw an exception
            if a config value is overwritten. If you want to track something
            like a varying learning rate at multiple times during training, use
            `wandb.log()` instead. (default: `False` in scripts, `True` in Jupyter)
        force: (bool, optional) If `True`, this crashes the script if a user isn't
            logged in to W&B. If `False`, this will let the script run in offline
            mode if a user isn't logged in to W&B. (default: `False`)
        sync_tensorboard: (bool, optional) Synchronize wandb logs from tensorboard or
            tensorboardX and save the relevant events file. (default: `False`)
        monitor_gym: (bool, optional) Automatically log videos of environment when
            using OpenAI Gym. (default: `False`)
            See [our guide to this integration](https://docs.wandb.com/guides/integrations/openai-gym).
        id: (str, optional) A unique ID for this run, used for resuming. It must
            be unique in the project, and if you delete a run you can't reuse
            the ID. Use the `name` field for a short descriptive name, or `config`
            for saving hyperparameters to compare across runs. The ID cannot
            contain the following special characters: `/\#?%:`.
            See [our guide to resuming runs](https://docs.wandb.com/guides/runs/resuming).

    Examples:
    ### Set where the run is logged

    You can change where the run is logged, just like changing
    the organization, repository, and branch in git:
    ```python
    import wandb

    user = "geoff"
    project = "capsules"
    display_name = "experiment-2021-10-31"

    wandb.init(entity=user, project=project, name=display_name)
    ```

    ### Add metadata about the run to the config

    Pass a dictionary-style object as the `config` keyword argument to add
    metadata, like hyperparameters, to your run.
    <!--yeadoc-test:init-set-config-->
    ```python
    import wandb

    config = {"lr": 3e-4, "batch_size": 32}
    config.update({"architecture": "resnet", "depth": 34})
    wandb.init(config=config)
    ```

    Raises:
<<<<<<< HEAD
        Error: if some error happened during the run initialization.
=======
        Error: if some unknown or internal error happened during the run initialization.
        AuthenticationError: if the user failed to provide valid credentials.
        CommError: if there was a problem communicating with the WandB server.
        UsageError: if the user provided invalid arguments.
>>>>>>> ccaf0da5
        KeyboardInterrupt: if user interrupts the run.

    Returns:
        A `Run` object.
    """
    wandb._assert_is_user_process()

    kwargs = dict(locals())
    error_seen = None
    except_exit = None
    run: Optional[Union[Run, RunDisabled]] = None
    try:
        wi = _WandbInit()
        wi.setup(kwargs)
        assert wi.settings
        except_exit = wi.settings._except_exit
        try:
            run = wi.init()
            except_exit = wi.settings._except_exit
        except (KeyboardInterrupt, Exception) as e:
            if not isinstance(e, KeyboardInterrupt):
                wandb._sentry.exception(e)
            if not (
                wandb.wandb_agent._is_running() and isinstance(e, KeyboardInterrupt)
            ):
                getcaller()
            assert logger
            if wi.settings.problem == "fatal":
                raise
            if wi.settings.problem == "warn":
                pass
            # TODO(jhr): figure out how to make this RunDummy
            run = None
    except Error as e:
        if logger is not None:
            logger.exception(str(e))
        raise e
    except KeyboardInterrupt as e:
        assert logger
        logger.warning("interrupted", exc_info=e)
        raise e
    except Exception as e:
        error_seen = e
        traceback.print_exc()
        assert logger
        logger.error("error", exc_info=e)
        # Need to build delay into this sentry capture because our exit hooks
        # mess with sentry's ability to send out errors before the program ends.
        wandb._sentry.exception(e)
        # reraise(*sys.exc_info())
    finally:
        if error_seen:
            if except_exit:
                wandb.termerror("Abnormal program exit")
                os._exit(1)
            raise Error("An unexpected error occurred") from error_seen
    return run<|MERGE_RESOLUTION|>--- conflicted
+++ resolved
@@ -21,11 +21,7 @@
 import wandb
 import wandb.env
 from wandb import trigger
-<<<<<<< HEAD
-from wandb.errors import CommError, Error, InternalError, UsageError
-=======
 from wandb.errors import CommError, Error, UsageError
->>>>>>> ccaf0da5
 from wandb.errors.util import ProtobufErrorHandler
 from wandb.integration import sagemaker
 from wandb.integration.magic import magic_install
@@ -750,11 +746,7 @@
                     f"\nPlease refer to the documentation for additional information: {wburls.get('doc_start_err')}"
                 )
                 # We're not certain whether the error we encountered is due to an issue
-<<<<<<< HEAD
-                # with the server (a "BackendError") or if it's a problem within the SDK (an "InternalError").
-=======
                 # with the server (a "CommError") or if it's a problem within the SDK (an "Error").
->>>>>>> ccaf0da5
                 # This means that the error could be a result of the server being unresponsive,
                 # or it could be because we were unable to communicate with the wandb service.
                 error = CommError(error_message)
@@ -774,11 +766,7 @@
             assert run_result is not None  # for mypy
 
             if not run_result.HasField("run"):
-<<<<<<< HEAD
-                raise InternalError(
-=======
                 raise Error(
->>>>>>> ccaf0da5
                     "It appears that something have gone wrong during the program execution as an unexpected missing field was encountered. "
                     "(run_result is missing the 'run' field)"
                 )
@@ -1132,14 +1120,10 @@
     ```
 
     Raises:
-<<<<<<< HEAD
-        Error: if some error happened during the run initialization.
-=======
         Error: if some unknown or internal error happened during the run initialization.
         AuthenticationError: if the user failed to provide valid credentials.
         CommError: if there was a problem communicating with the WandB server.
         UsageError: if the user provided invalid arguments.
->>>>>>> ccaf0da5
         KeyboardInterrupt: if user interrupts the run.
 
     Returns:
