--- conflicted
+++ resolved
@@ -23,11 +23,7 @@
 from wandb.errors import UsageError
 from wandb.integration import sagemaker
 from wandb.integration.magic import magic_install
-<<<<<<< HEAD
-from wandb.util import _is_artifact_object, _is_artifact_string, sentry_exc
-=======
 from wandb.util import _is_artifact_representation, sentry_exc
->>>>>>> 9368d345
 
 from . import wandb_login, wandb_setup
 from .backend.backend import Backend
@@ -309,11 +305,7 @@
 
     def _split_artifacts_from_config(self, config_source, config_target):
         for k, v in config_source.items():
-<<<<<<< HEAD
-            if _is_artifact_object(v) or _is_artifact_string(v):
-=======
             if _is_artifact_representation(v):
->>>>>>> 9368d345
                 self.init_artifact_config[k] = v
             else:
                 config_target.setdefault(k, v)
