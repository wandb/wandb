"""Defines wandb.init() and associated classes and methods.

`wandb.init()` indicates the beginning of a new run. In an ML training pipeline,
you could add `wandb.init()` to the beginning of your training script as well as
your evaluation script, and each step would be tracked as a run in W&B.

For more on using `wandb.init()`, including code snippets, check out our
[guide and FAQs](https://docs.wandb.ai/guides/track/launch).
"""
<<<<<<< HEAD

from __future__ import print_function

from argparse import Namespace
=======
>>>>>>> 55b885c1
import copy
import datetime
import logging
import os
import platform
import sys
import tempfile
import time
import traceback
from typing import Any, Dict, Mapping, Optional, Sequence, Union

import shortuuid  # type: ignore
import six
import wandb
from wandb import trigger
from wandb.errors import UsageError
from wandb.integration import sagemaker
from wandb.integration.magic import magic_install
from wandb.util import sentry_exc

from . import wandb_login, wandb_setup
from .backend.backend import Backend
from .lib import filesystem, ipython, module, reporting, telemetry
from .lib import RunDisabled, SummaryDisabled
from .lib.proto_util import message_to_dict
from .wandb_helper import parse_config
from .wandb_run import Run, TeardownHook, TeardownStage
from .wandb_settings import Settings, Source


logger = None  # logger configured during wandb.init()


def _set_logger(log_object):
    """Configure module logger."""
    global logger
    logger = log_object


def online_status(*args, **kwargs):
    pass


def _huggingface_version():
    if "transformers" in sys.modules:
        trans = wandb.util.get_module("transformers")
        if hasattr(trans, "__version__"):
            return trans.__version__
    return None


def _maybe_mp_process(backend: Backend) -> bool:
    parent_process = getattr(
        backend._multiprocessing, "parent_process", None
    )  # New in version 3.8.
    if parent_process:
        return parent_process() is not None
    process = backend._multiprocessing.current_process()
    if process.name == "MainProcess":
        return False
    if process.name.startswith("Process-"):
        return True
    return False


class _WandbInit(object):
    def __init__(self):
        self.kwargs = None
        self.settings = None
        self.sweep_config = None
        self.config = None
        self.run = None
        self.backend = None

        self._teardown_hooks = []
        self._wl = None
        self._reporter = None
        self._use_sagemaker = None

        self._set_init_name = None
        self._set_init_tags = None
        self._set_init_id = None
        self._set_init_config = None
        self.notebook = None

    def setup(self, kwargs) -> None:  # noqa: C901
        """Completes setup for `wandb.init()`.

        This includes parsing all arguments, applying them with settings and enabling logging.
        """
        self.kwargs = kwargs

        self._wl = wandb_setup._setup()
        # Make sure we have a logger setup (might be an early logger)
        _set_logger(self._wl._get_logger())

        # Start with settings from wandb library singleton
        settings: Settings = self._wl.settings.copy()
        settings_param = kwargs.pop("settings", None)
        if settings_param is not None:
            if isinstance(settings_param, Settings):
                # todo: check the logic here. this _only_ comes up in tests?
                # update settings with settings_param using whatever
                # source each parameter has there
                settings._apply_settings(settings_param, _logger=logger)
            elif isinstance(settings_param, dict):
                # if it is a mapping, update the settings with it
                # explicitly using Source.INIT
                settings.update(settings_param, source=Source.INIT)

        self._reporter = reporting.setup_reporter(settings=settings)

        sagemaker_config: Dict = (
            dict() if settings.sagemaker_disable else sagemaker.parse_sm_config()
        )
        if sagemaker_config:
            sagemaker_api_key = sagemaker_config.get("wandb_api_key", None)
            sagemaker_run, sagemaker_env = sagemaker.parse_sm_resources()
            if sagemaker_env:
                if sagemaker_api_key:
                    sagemaker_env["WANDB_API_KEY"] = sagemaker_api_key
                settings._apply_env_vars(sagemaker_env)
                wandb.setup(settings=settings)
            settings.update(sagemaker_run, source=Source.SETUP)
            self._use_sagemaker = True
        self._set_init_telemetry_attrs(kwargs)
        # Remove parameters that are not part of settings
        init_config = kwargs.pop("config", None) or dict()

        config_include_keys = kwargs.pop("config_include_keys", None)
        config_exclude_keys = kwargs.pop("config_exclude_keys", None)

        # todo: deprecate config_include_keys and config_exclude_keys
        # if config_include_keys or config_exclude_keys:
        #     wandb.termwarn(
        #       "config_include_keys and config_exclude_keys are deprecated:"
        #       " use config=wandb.helper.parse_config(config_object, include=('key',))"
        #       " or config=wandb.helper.parse_config(config_object, exclude=('key',))"
        #     )

        init_config = parse_config(
            init_config, include=config_include_keys, exclude=config_exclude_keys
        )

        # merge config with sweep or sagemaker (or config file)
        self.sweep_config = self._wl._sweep_config or dict()
        self.config = dict()
        for config_data in sagemaker_config, self._wl._config, init_config:
            if not config_data:
                continue
            for k, v in config_data.items():
                self.config.setdefault(k, v)

        monitor_gym = kwargs.pop("monitor_gym", None)
        if monitor_gym and len(wandb.patched["gym"]) == 0:
            wandb.gym.monitor()

        tensorboard = kwargs.pop("tensorboard", None)
        sync_tensorboard = kwargs.pop("sync_tensorboard", None)
        if tensorboard or sync_tensorboard and len(wandb.patched["tensorboard"]) == 0:
            wandb.tensorboard.patch()

        magic = kwargs.get("magic")
        if magic not in (None, False):
            magic_install(kwargs)

        # handle login related parameters as these are applied to global state
        init_settings = {
            key: kwargs[key]
            for key in ["anonymous", "force", "mode", "resume"]
            if kwargs.get(key, None) is not None
        }
        if init_settings:
            settings.update(init_settings, source=Source.INIT)

        if not settings._offline and not settings._noop:
            wandb_login._login(
                anonymous=kwargs.pop("anonymous", None),
                force=kwargs.pop("force", None),
                _disable_warning=True,
                _silent=settings.quiet or settings.silent,
            )

        # apply updated global state after login was handled
        settings._apply_settings(wandb.setup().settings)

        # get status of code saving before applying user settings
        save_code_pre_user_settings = settings.save_code

        settings._apply_init(kwargs)
        if not settings._offline and not settings._noop:
            user_settings = self._wl._load_user_settings()
            settings._apply_user(user_settings)

        # ensure that user settings don't set saving to true
        # if user explicitly set these to false
        if save_code_pre_user_settings is False:
            settings.update({"save_code": False}, source=Source.INIT)

        # TODO(jhr): should this be moved? probably.
        time_stamp: float = time.time()
        settings.update(
            {
                "_start_time": time_stamp,
                "_start_datetime": datetime.datetime.fromtimestamp(time_stamp),
            },
            source=Source.INIT,
        )

        if not settings._noop:
            self._log_setup(settings)

            if settings._jupyter:
                self._jupyter_setup(settings)

        self.settings = settings
        # self.settings.freeze()

    def teardown(self):
        # TODO: currently this is only called on failed wandb.init attempts
        # normally this happens on the run object
        logger.info("tearing down wandb.init")
        for hook in self._teardown_hooks:
            hook.call()

    def _enable_logging(self, log_fname, run_id=None):
        """Enables logging to the global debug log.

        This adds a run_id to the log, in case of muliple processes on the same machine.
        Currently there is no way to disable logging after it's enabled.
        """
        handler = logging.FileHandler(log_fname)
        handler.setLevel(logging.INFO)

        class WBFilter(logging.Filter):
            def filter(self, record):
                record.run_id = run_id
                return True

        if run_id:
            formatter = logging.Formatter(
                "%(asctime)s %(levelname)-7s %(threadName)-10s:%(process)d "
                "[%(run_id)s:%(filename)s:%(funcName)s():%(lineno)s] %(message)s"
            )
        else:
            formatter = logging.Formatter(
                "%(asctime)s %(levelname)-7s %(threadName)-10s:%(process)d "
                "[%(filename)s:%(funcName)s():%(lineno)s] %(message)s"
            )

        handler.setFormatter(formatter)
        if run_id:
            handler.addFilter(WBFilter())
        logger.propagate = False
        logger.addHandler(handler)
        # TODO: make me configurable
        logger.setLevel(logging.DEBUG)
        self._teardown_hooks.append(
            TeardownHook(
                lambda: (handler.close(), logger.removeHandler(handler)),
                TeardownStage.LATE,
            )
        )

    def _safe_symlink(self, base, target, name, delete=False):
        # TODO(jhr): do this with relpaths, but i cant figure it out on no sleep
        if not hasattr(os, "symlink"):
            return

        pid = os.getpid()
        tmp_name = os.path.join(base, "%s.%d" % (name, pid))

        if delete:
            try:
                os.remove(os.path.join(base, name))
            except OSError:
                pass
        target = os.path.relpath(target, base)
        try:
            os.symlink(target, tmp_name)
            os.rename(tmp_name, os.path.join(base, name))
        except OSError:
            pass

    def _pause_backend(self):
        if self.backend is not None:
            logger.info("pausing backend")
            # Attempt to save the code on every execution
            if self.notebook.save_ipynb():
                res = self.run.log_code(root=None)
                logger.info("saved code: %s", res)
            self.backend.interface.publish_pause()

    def _resume_backend(self):
        if self.backend is not None:
            logger.info("resuming backend")
            self.backend.interface.publish_resume()

    def _jupyter_teardown(self):
        """Teardown hooks and display saving, called with wandb.finish."""
        ipython = self.notebook.shell
        self.notebook.save_history()
        if self.notebook.save_ipynb():
            res = self.run.log_code(root=None)
            logger.info("saved code and history: %s", res)
        logger.info("cleaning up jupyter logic")
        # because of how we bind our methods we manually find them to unregister
        for hook in ipython.events.callbacks["pre_run_cell"]:
            if "_resume_backend" in hook.__name__:
                ipython.events.unregister("pre_run_cell", hook)
        for hook in ipython.events.callbacks["post_run_cell"]:
            if "_pause_backend" in hook.__name__:
                ipython.events.unregister("post_run_cell", hook)
        ipython.display_pub.publish = ipython.display_pub._orig_publish
        del ipython.display_pub._orig_publish

    def _jupyter_setup(self, settings):
        """Add hooks, and session history saving."""
        self.notebook = wandb.jupyter.Notebook(settings)
        ipython = self.notebook.shell

        # Monkey patch ipython publish to capture displayed outputs
        if not hasattr(ipython.display_pub, "_orig_publish"):
            logger.info("configuring jupyter hooks %s", self)
            ipython.display_pub._orig_publish = ipython.display_pub.publish
            # Registering resume and pause hooks

            ipython.events.register("pre_run_cell", self._resume_backend)
            ipython.events.register("post_run_cell", self._pause_backend)
            self._teardown_hooks.append(
                TeardownHook(self._jupyter_teardown, TeardownStage.EARLY)
            )

        def publish(data, metadata=None, **kwargs):
            ipython.display_pub._orig_publish(data, metadata=metadata, **kwargs)
            self.notebook.save_display(
                ipython.execution_count, {"data": data, "metadata": metadata}
            )

        ipython.display_pub.publish = publish

    def _log_setup(self, settings):
        """Sets up logging from settings."""
        filesystem._safe_makedirs(os.path.dirname(settings.log_user))
        filesystem._safe_makedirs(os.path.dirname(settings.log_internal))
        filesystem._safe_makedirs(os.path.dirname(settings.sync_file))
        filesystem._safe_makedirs(settings.files_dir)
        filesystem._safe_makedirs(settings._tmp_code_dir)

        if settings.symlink:
            self._safe_symlink(
                os.path.dirname(settings.sync_symlink_latest),
                os.path.dirname(settings.sync_file),
                os.path.basename(settings.sync_symlink_latest),
                delete=True,
            )
            self._safe_symlink(
                os.path.dirname(settings.log_symlink_user),
                settings.log_user,
                os.path.basename(settings.log_symlink_user),
                delete=True,
            )
            self._safe_symlink(
                os.path.dirname(settings.log_symlink_internal),
                settings.log_internal,
                os.path.basename(settings.log_symlink_internal),
                delete=True,
            )

        _set_logger(logging.getLogger("wandb"))
        self._enable_logging(settings.log_user)

        self._wl._early_logger_flush(logger)
        logger.info("Logging user logs to {}".format(settings.log_user))
        logger.info("Logging internal logs to {}".format(settings.log_internal))

    def _make_run_disabled(self) -> RunDisabled:
        drun = RunDisabled()
        drun.config = wandb.wandb_sdk.wandb_config.Config()
        drun.config.update(self.sweep_config)
        drun.config.update(self.config)
        drun.summary = SummaryDisabled()
        drun.log = lambda data, *_, **__: drun.summary.update(data)
        drun.finish = lambda *_, **__: module.unset_globals()
        drun.step = 0
        drun.resumed = False
        drun.disabled = True
        drun.id = shortuuid.uuid()
        drun.name = "dummy-" + drun.id
        drun.dir = tempfile.gettempdir()
        module.set_global(
            run=drun,
            config=drun.config,
            log=drun.log,
            summary=drun.summary,
            save=drun.save,
            use_artifact=drun.use_artifact,
            log_artifact=drun.log_artifact,
            define_metric=drun.define_metric,
            plot_table=drun.plot_table,
            alert=drun.alert,
        )
        return drun

    def init(self) -> Union[Run, RunDisabled, None]:  # noqa: C901
        if logger is None:
            raise RuntimeError("Logger not initialized")
        logger.info("calling init triggers")
        trigger.call("on_init", **self.kwargs)

        logger.info(
            f"wandb.init called with sweep_config: {self.sweep_config}\nconfig: {self.config}"
        )
        if self.settings._noop:
            return self._make_run_disabled()
        if self.settings.reinit or (
            self.settings._jupyter and self.settings.reinit is not False
        ):
            if len(self._wl._global_run_stack) > 0:
                if len(self._wl._global_run_stack) > 1:
                    wandb.termwarn(
                        "If you want to track multiple runs concurrently in wandb, "
                        "you should use multi-processing not threads"  # noqa: E501
                    )

                last_id = self._wl._global_run_stack[-1]._run_id
                logger.info(
                    f"re-initializing run, found existing run on stack: {last_id}"
                )
                jupyter = (
                    self.settings._jupyter
                    and not self.settings.silent
                    and ipython.in_jupyter()
                )
                if jupyter:
                    ipython.display_html(
                        f"Finishing last run (ID:{last_id}) before initializing another..."
                    )

                self._wl._global_run_stack[-1].finish()

                if jupyter:
                    ipython.display_html(
                        f"Successfully finished last run (ID:{last_id}). Initializing new run:<br/>"
                    )
        elif isinstance(wandb.run, Run):
            allow_return_run = True
            manager = self._wl._get_manager()
            if manager:
                current_pid = os.getpid()
                if current_pid != wandb.run._init_pid:
                    # We shouldn't return a stale global run if we are in a new pid
                    allow_return_run = False

            if allow_return_run:
                logger.info("wandb.init() called when a run is still active")
                with telemetry.context() as tel:
                    tel.feature.init_return_run = True
                return wandb.run

        logger.info("starting backend")

        manager = self._wl._get_manager()
        if manager:
            manager._inform_init(settings=self.settings, run_id=self.settings.run_id)

        backend = Backend(settings=self.settings, manager=manager)
        backend.ensure_launched()
        backend.server_connect()
        logger.info("backend started and connected")
        # Make sure we are logged in
        # wandb_login._login(_backend=backend, _settings=self.settings)

        # resuming needs access to the server, check server_status()?

        run = Run(
            config=self.config, settings=self.settings, sweep_config=self.sweep_config
        )

        # probe the active start method
        active_start_method: Optional[str] = None
        if self.settings.start_method == "thread":
            active_start_method = self.settings.start_method
        else:
            get_start_fn = getattr(backend._multiprocessing, "get_start_method", None)
            active_start_method = get_start_fn() if get_start_fn else None

        # Populate initial telemetry
        with telemetry.context(run=run) as tel:
            tel.cli_version = wandb.__version__
            tel.python_version = platform.python_version()
            hf_version = _huggingface_version()
            if hf_version:
                tel.huggingface_version = hf_version
            if self.settings._jupyter:
                tel.env.jupyter = True
            if self.settings._kaggle:
                tel.env.kaggle = True
            if self.settings._windows:
                tel.env.windows = True
            run._telemetry_imports(tel.imports_init)
            if self._use_sagemaker:
                tel.feature.sagemaker = True
            if self._set_init_config:
                tel.feature.set_init_config = True
            if self._set_init_name:
                tel.feature.set_init_name = True
            if self._set_init_id:
                tel.feature.set_init_id = True
            if self._set_init_tags:
                tel.feature.set_init_tags = True

            if self.settings.launch:
                tel.feature.launch = True

            if active_start_method == "spawn":
                tel.env.start_spawn = True
            elif active_start_method == "fork":
                tel.env.start_fork = True
            elif active_start_method == "forkserver":
                tel.env.start_forkserver = True
            elif active_start_method == "thread":
                tel.env.start_thread = True

            if manager:
                tel.feature.service = True

            tel.env.maybe_mp = _maybe_mp_process(backend)

            # fixme: detected issues with settings
            if self.settings.__dict__["_Settings__preprocessing_warnings"]:
                tel.issues.settings__preprocessing_warnings = True
            if self.settings.__dict__["_Settings__validation_warnings"]:
                tel.issues.settings__validation_warnings = True
            if self.settings.__dict__["_Settings__unexpected_args"]:
                tel.issues.settings__unexpected_args = True

        if not self.settings.label_disable:
            if self.notebook:
                run._label_probe_notebook(self.notebook)
            else:
                run._label_probe_main()

        logger.info("updated telemetry")

        run._set_library(self._wl)
        run._set_backend(backend)
        run._set_reporter(self._reporter)
        run._set_teardown_hooks(self._teardown_hooks)
        # TODO: pass mode to backend
        # run_synced = None

        backend._hack_set_run(run)
        assert backend.interface
        backend.interface.publish_header()

        # Using GitRepo() blocks & can be slow, depending on user's current git setup.
        # We don't want to block run initialization/start request, so populate run's git
        # info beforehand.
        if not self.settings.disable_git:
            run._populate_git_info()

        if self.settings._offline:
            with telemetry.context(run=run) as tel:
                tel.feature.offline = True
            run_proto = backend.interface._make_run(run)
            backend.interface._publish_run(run_proto)
            run._set_run_obj_offline(run_proto)
            if self.settings.resume:
                wandb.termwarn(
                    "`resume` will be ignored since W&B syncing is set to `offline`. "
                    f"Starting a new run with run id {run.id}."
                )
        else:
            logger.info("communicating run to backend with 30 second timeout")
            run_result = backend.interface.communicate_run(run, timeout=30)

            error_message: Optional[str] = None
            if not run_result:
                logger.error("backend process timed out")
                error_message = "Error communicating with wandb process"
                if active_start_method != "fork":
                    error_message += "\ntry: wandb.init(settings=wandb.Settings(start_method='fork'))"
                    error_message += "\nor:  wandb.init(settings=wandb.Settings(start_method='thread'))"
                    error_message += "\nFor more info see: https://docs.wandb.ai/library/init#init-start-error"
            elif run_result.error:
                error_message = run_result.error.message
            if error_message:
                logger.error(f"encountered error: {error_message}")

                # Shutdown the backend and get rid of the logger
                # we don't need to do console cleanup at this point
                backend.cleanup()
                self.teardown()
                raise UsageError(error_message)
            assert run_result and run_result.run
            if run_result.run.resumed:
                logger.info("run resumed")
                with telemetry.context(run=run) as tel:
                    tel.feature.resumed = True
            run._set_run_obj(run_result.run)
            run._on_init()

        logger.info("starting run threads in backend")
        # initiate run (stats and metadata probing)
        run_obj = run._run_obj or run._run_obj_offline

        self.settings._apply_run_start(message_to_dict(run_obj))
        run._update_settings(self.settings)
        if manager:
            manager._inform_start(settings=self.settings, run_id=self.settings.run_id)

        assert backend.interface
        assert run_obj
        _ = backend.interface.communicate_run_start(run_obj)

        self._wl._global_run_stack.append(run)
        self.run = run
        self.backend = backend
        module.set_global(
            run=run,
            config=run.config,
            log=run.log,
            summary=run.summary,
            save=run.save,
            use_artifact=run.use_artifact,
            log_artifact=run.log_artifact,
            define_metric=run.define_metric,
            plot_table=run.plot_table,
            alert=run.alert,
            mark_preempting=run.mark_preempting,
        )
        self._reporter.set_context(run=run)
        run._on_start()

        run._freeze()
        logger.info("run started, returning control to user process")
        return run

    def _set_init_telemetry_attrs(self, kwargs):
        # config not set here because the
        if kwargs.get("name"):
            self._set_init_name = True
        if kwargs.get("id"):
            self._set_init_id = True
        if kwargs.get("tags"):
            self._set_init_tags = True
        if kwargs.get("config"):
            self._set_init_config = True


def getcaller():
    # py2 doesnt have stack_info
    # src, line, func, stack = logger.findCaller(stack_info=True)
    src, line, func = logger.findCaller()[:3]
    print("Problem at:", src, line, func)


def _attach(
    attach_id: Optional[str] = None, run_id: Optional[str] = None,
) -> Union[Run, RunDisabled, None]:
    """Attach to a run currently executing in another process/thread.

    Arguments:
        attach_id: (str, optional) The id of the run or an attach identifier
            that maps to a run.
        run_id: (str, optional) The id of the run to attach to.
    """
    attach_id = attach_id or run_id
    if attach_id is None:
        raise UsageError("attach_id or run_id must be specified")
    wandb._assert_is_user_process()

    _wl = wandb_setup._setup()

    _set_logger(_wl._get_logger())
    if logger is None:
        raise UsageError("logger is not initialized")

    manager = _wl._get_manager()
    if manager:
        manager._inform_attach(attach_id=attach_id)

    settings: Settings = copy.copy(_wl._settings)
    settings.update(run_id=attach_id, source=Source.INIT)

    # TODO: consolidate this codepath with wandb.init()
    backend = Backend(settings=settings, manager=manager)
    backend.ensure_launched()
    backend.server_connect()
    logger.info("attach backend started and connected")

    run = Run(settings=settings)
    run._set_library(_wl)
    run._set_backend(backend)
    backend._hack_set_run(run)
    assert backend.interface

    resp = backend.interface.communicate_attach(attach_id)
    if not resp:
        raise UsageError("problem")
    if resp and resp.error and resp.error.message:
        raise UsageError("bad: {}".format(resp.error.message))
    run._set_run_obj(resp.run)
    return run


def init(
    job_type: Optional[str] = None,
    dir=None,
    config: Union[Dict, Namespace, Mapping, str, None] = None,
    project: Optional[str] = None,
    entity: Optional[str] = None,
    reinit: bool = None,
    tags: Optional[Sequence] = None,
    group: Optional[str] = None,
    name: Optional[str] = None,
    notes: Optional[str] = None,
    magic: Union[dict, str, bool] = None,
    config_exclude_keys=None,
    config_include_keys=None,
    anonymous: Optional[str] = None,
    mode: Optional[str] = None,
    allow_val_change: Optional[bool] = None,
    resume: Optional[Union[bool, str]] = None,
    force: Optional[bool] = None,
    tensorboard=None,  # alias for sync_tensorboard
    sync_tensorboard=None,
    monitor_gym=None,
    save_code=None,
    id=None,
    settings: Union[Settings, Dict[str, Any], None] = None,
) -> Union[Run, RunDisabled, None]:
    """Starts a new run to track and log to W&B.

    In an ML training pipeline, you could add `wandb.init()`
    to the beginning of your training script as well as your evaluation
    script, and each piece would be tracked as a run in W&B.

    `wandb.init()` spawns a new background process to log data to a run, and it
    also syncs data to wandb.ai by default so you can see live visualizations.

    Call `wandb.init()` to start a run before logging data with `wandb.log()`:
    <!--yeadoc-test:init-method-log-->
    ```python
    import wandb

    wandb.init()
    # ... calculate metrics, generate media
    wandb.log({"accuracy": 0.9})
    ```

    `wandb.init()` returns a run object, and you can also access the run object
    via `wandb.run`:
    <!--yeadoc-test:init-and-assert-global-->
    ```python
    import wandb

    run = wandb.init()

    assert run is wandb.run
    ```

    At the end of your script, we will automatically call `wandb.finish` to
    finalize and cleanup the run. However, if you call `wandb.init` from a
    child process, you must explicitly call `wandb.finish` at the end of the
    child process.

    For more on using `wandb.init()`, including detailed examples, check out our
    [guide and FAQs](https://docs.wandb.ai/guides/track/launch).

    Arguments:
        project: (str, optional) The name of the project where you're sending
            the new run. If the project is not specified, the run is put in an
            "Uncategorized" project.
        entity: (str, optional) An entity is a username or team name where
            you're sending runs. This entity must exist before you can send runs
            there, so make sure to create your account or team in the UI before
            starting to log runs.
            If you don't specify an entity, the run will be sent to your default
            entity, which is usually your username. Change your default entity
            in [your settings](https://wandb.ai/settings) under "default location
            to create new projects".
        config: (dict, absl.flags, argparse, mapping, str, optional)
            This sets `wandb.config`, a dictionary-like object for saving inputs
            to your job, like hyperparameters for a model or settings for a data
            preprocessing job. The config will show up in a table in the UI that
            you can use to group, filter, and sort runs. Keys should not contain
            `.` in their names, and values should be under 10 MB.
            If dict, argparse or absl.flags: will load the key value pairs into
                the `wandb.config` object.
            If mapping: will load the nested dictionary key in a hierarchical
                manner into the `wandb.config` object. For example, the
                nested dictionary `{"nested_dict" : {"a_nested_param": 1.0}}
                will create the value `nested_dict.a_nested_param` with the
                key `1.0`.
            If str: will look for a yaml file by that name, and load config from
                that file into the `wandb.config` object.
        save_code: (bool, optional) Turn this on to save the main script or
            notebook to W&B. This is valuable for improving experiment
            reproducibility and to diff code across experiments in the UI. By
            default this is off, but you can flip the default behavior to on
            in [your settings page](https://wandb.ai/settings).
        group: (str, optional) Specify a group to organize individual runs into
            a larger experiment. For example, you might be doing cross
            validation, or you might have multiple jobs that train and evaluate
            a model against different test sets. Group gives you a way to
            organize runs together into a larger whole, and you can toggle this
            on and off in the UI. For more details, see our
            [guide to grouping runs](https://docs.wandb.com/library/grouping).
        job_type: (str, optional) Specify the type of run, which is useful when
            you're grouping runs together into larger experiments using group.
            For example, you might have multiple jobs in a group, with job types
            like train and eval. Setting this makes it easy to filter and group
            similar runs together in the UI so you can compare apples to apples.
        tags: (list, optional) A list of strings, which will populate the list
            of tags on this run in the UI. Tags are useful for organizing runs
            together, or applying temporary labels like "baseline" or
            "production". It's easy to add and remove tags in the UI, or filter
            down to just runs with a specific tag.
        name: (str, optional) A short display name for this run, which is how
            you'll identify this run in the UI. By default we generate a random
            two-word name that lets you easily cross-reference runs from the
            table to charts. Keeping these run names short makes the chart
            legends and tables easier to read. If you're looking for a place to
            save your hyperparameters, we recommend saving those in config.
        notes: (str, optional) A longer description of the run, like a `-m` commit
            message in git. This helps you remember what you were doing when you
            ran this run.
        dir: (str, optional) An absolute path to a directory where metadata will
            be stored. When you call `download()` on an artifact, this is the
            directory where downloaded files will be saved. By default this is
            the `./wandb` directory.
        resume: (bool, str, optional) Sets the resuming behavior. Options:
            `"allow"`, `"must"`, `"never"`, `"auto"` or `None`. Defaults to `None`.
            Cases:
            - `None` (default): If the new run has the same ID as a previous run,
                this run overwrites that data.
            - `"auto"` (or `True`): if the preivous run on this machine crashed,
                automatically resume it. Otherwise, start a new run.
            - `"allow"`: if id is set with `init(id="UNIQUE_ID")` or
                `WANDB_RUN_ID="UNIQUE_ID"` and it is identical to a previous run,
                wandb will automatically resume the run with that id. Otherwise,
                wandb will start a new run.
            - `"never"`: if id is set with `init(id="UNIQUE_ID")` or
                `WANDB_RUN_ID="UNIQUE_ID"` and it is identical to a previous run,
                wandb will crash.
            - `"must"`: if id is set with `init(id="UNIQUE_ID")` or
                `WANDB_RUN_ID="UNIQUE_ID"` and it is identical to a previous run,
                wandb will automatically resume the run with the id. Otherwise
                wandb will crash.
            See [our guide to resuming runs](https://docs.wandb.com/library/advanced/resuming)
            for more.
        reinit: (bool, optional) Allow multiple `wandb.init()` calls in the same
            process. (default: `False`)
        magic: (bool, dict, or str, optional) The bool controls whether we try to
            auto-instrument your script, capturing basic details of your run
            without you having to add more wandb code. (default: `False`)
            You can also pass a dict, json string, or yaml filename.
        config_exclude_keys: (list, optional) string keys to exclude from
            `wandb.config`.
        config_include_keys: (list, optional) string keys to include in
            `wandb.config`.
        anonymous: (str, optional) Controls anonymous data logging. Options:
            - `"never"` (default): requires you to link your W&B account before
                tracking the run so you don't accidentally create an anonymous
                run.
            - `"allow"`: lets a logged-in user track runs with their account, but
                lets someone who is running the script without a W&B account see
                the charts in the UI.
            - `"must"`: sends the run to an anonymous account instead of to a
                signed-up user account.
        mode: (str, optional) Can be `"online"`, `"offline"` or `"disabled"`. Defaults to
            online.
        allow_val_change: (bool, optional) Whether to allow config values to
            change after setting the keys once. By default we throw an exception
            if a config value is overwritten. If you want to track something
            like a varying learning rate at multiple times during training, use
            `wandb.log()` instead. (default: `False` in scripts, `True` in Jupyter)
        force: (bool, optional) If `True`, this crashes the script if a user isn't
            logged in to W&B. If `False`, this will let the script run in offline
            mode if a user isn't logged in to W&B. (default: `False`)
        sync_tensorboard: (bool, optional) Synchronize wandb logs from tensorboard or
            tensorboardX and save the relevant events file. (default: `False`)
        monitor_gym: (bool, optional) Automatically log videos of environment when
            using OpenAI Gym. (default: `False`)
            See [our guide to this integration](https://docs.wandb.com/library/integrations/openai-gym).
        id: (str, optional) A unique ID for this run, used for resuming. It must
            be unique in the project, and if you delete a run you can't reuse
            the ID. Use the name field for a short descriptive name, or config
            for saving hyperparameters to compare across runs. The ID cannot
            contain special characters.
            See [our guide to resuming runs](https://docs.wandb.com/library/resuming).

    Examples:
    ### Set where the run is logged

    You can change where the run is logged, just like changing
    the organization, repository, and branch in git:
    ```python
    import wandb

    user = "geoff"
    project = "capsules"
    display_name = "experiment-2021-10-31"

    wandb.init(entity=user, project=project, name=display_name)
    ```

    ### Add metadata about the run to the config

    Pass a dictionary-style object as the `config` keyword argument to add
    metadata, like hyperparameters, to your run.
    <!--yeadoc-test:init-set-config--->
    ```python
    import wandb

    config = {"lr": 3e-4, "batch_size": 32}
    config.update({"architecture": "resnet", "depth": 34})
    wandb.init(config=config)
    ```

    Raises:
        Exception: if problem.

    Returns:
        A `Run` object.
    """
    wandb._assert_is_user_process()

    if resume is True:
        resume = "auto"  # account for changing resume interface, True and auto should behave the same

    kwargs = dict(locals())
    error_seen = None
    except_exit = None
    try:
        wi = _WandbInit()
        wi.setup(kwargs)
        except_exit = wi.settings._except_exit
        try:
            run = wi.init()
            except_exit = wi.settings._except_exit
        except (KeyboardInterrupt, Exception) as e:
            if not isinstance(e, KeyboardInterrupt):
                sentry_exc(e)
            if not (
                wandb.wandb_agent._is_running() and isinstance(e, KeyboardInterrupt)
            ):
                getcaller()
            assert logger
            if wi.settings.problem == "fatal":
                raise
            if wi.settings.problem == "warn":
                pass
            # TODO(jhr): figure out how to make this RunDummy
            run = None
    except UsageError as e:
        wandb.termerror(str(e))
        raise
    except KeyboardInterrupt as e:
        assert logger
        logger.warning("interrupted", exc_info=e)
        raise e
    except Exception as e:
        error_seen = e
        traceback.print_exc()
        assert logger
        logger.error("error", exc_info=e)
        # Need to build delay into this sentry capture because our exit hooks
        # mess with sentry's ability to send out errors before the program ends.
        sentry_exc(e, delay=True)
        # reraise(*sys.exc_info())
        # six.raise_from(Exception("problem"), e)
    finally:
        if error_seen:
            wandb.termerror("Abnormal program exit")
            if except_exit:
                os._exit(-1)
            six.raise_from(Exception("problem"), error_seen)
    return run<|MERGE_RESOLUTION|>--- conflicted
+++ resolved
@@ -7,13 +7,7 @@
 For more on using `wandb.init()`, including code snippets, check out our
 [guide and FAQs](https://docs.wandb.ai/guides/track/launch).
 """
-<<<<<<< HEAD
-
-from __future__ import print_function
-
 from argparse import Namespace
-=======
->>>>>>> 55b885c1
 import copy
 import datetime
 import logging
