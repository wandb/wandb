--- conflicted
+++ resolved
@@ -12,11 +12,8 @@
 
 from __future__ import print_function
 
-<<<<<<< HEAD
 from argparse import Namespace
-=======
 import copy
->>>>>>> e438e42e
 import datetime
 import logging
 import os
