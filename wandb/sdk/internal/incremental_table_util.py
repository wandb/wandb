--- conflicted
+++ resolved
@@ -12,7 +12,6 @@
 ART_TYPE = "wandb-run-incremental-table"
 
 
-<<<<<<< HEAD
 def handle_resumed_run(incr_table: Table, run: LocalRun, key: str):
     """Set state on incrementally logged Table from resumed run.
 
@@ -47,10 +46,7 @@
     incr_table.handle_resumed_run(previous_increments_paths, increment_num)
 
 
-def _get_artifact_name(run: LocalRun, sanitized_key: str):
-=======
 def _get_artifact_name(run: LocalRun, sanitized_key: str) -> str:
->>>>>>> 8cb1721f
     return f"run-{run.id}-incr-{sanitized_key}"
 
 
