from __future__ import annotations

import time
from typing import TYPE_CHECKING, Any

import wandb

if TYPE_CHECKING:
    from wandb import Table
    from wandb.sdk.artifacts.artifact import Artifact
    from ..wandb_run import Run as LocalRun

ART_TYPE = "wandb-run-incremental-table"


<<<<<<< HEAD
def handle_resumed_run(incr_table: Table, run: LocalRun, key: str):
    """Handle different scenarios when a run is resumed.

    Check the summary to see if there was an incremental table that was logged for
    the key and assign the previous_increments_paths and increment_num to the table.
    """
    if not run.resumed or incr_table._resume_handled:
        return

    summary = run.summary

    summary_from_key: dict[str, Any] | None = summary.get(key)

    if summary_from_key is None:
        incr_table._resume_handled = True
        return

    if summary_from_key.get("_type") != "incremental-table-file":
        incr_table._resume_handled = True
        return

    incr_table._previous_increments_paths = summary_from_key.get(
        "previous_increments_paths", []
    )
    # add the artifact path of the last logged increment
    last_artifact_path = summary_from_key.get("artifact_path")
    if last_artifact_path:
        incr_table._previous_increments_paths.append(last_artifact_path)
    # add 1 because a new increment is being logged
    incr_table._increment_num = summary_from_key.get("increment_num", 0) + 1
    incr_table._resume_handled = True


def init_artifact(run: LocalRun, sanitized_key: str):
=======
def init_artifact(run: "LocalRun", sanitized_key: str) -> "Artifact":
    """Initialize a new artifact for an incremental table.
    
    Args:
        run: The wandb run associated with this artifact
        sanitized_key: Sanitized string key to identify the table
    
    Returns:
        A wandb Artifact configured for incremental table storage
    """
>>>>>>> b277afe6
    artifact_name = f"run-{run.id}-incr-{sanitized_key}"
    artifact = wandb.Artifact(
        artifact_name,
        "placeholder-run-incremental-table",
        incremental=True,
    )
    artifact._type = ART_TYPE  # get around type restriction for system artifact
    return artifact


<<<<<<< HEAD
def get_entry_name(incr_table: Table, key: str):
=======
def get_entry_name(run: "LocalRun", incr_table: "Table", key: str) -> str:
    """Generate a unique entry name for a table increment.
    
    Args:
        run: The wandb run associated with this table
        incr_table: The incremental table being updated
        key: String key for the table entry
    
    Returns:
        A unique string name for the table entry
    """
>>>>>>> b277afe6
    epoch = str(int(time.time() * 1000))
    return f"{incr_table._increment_num}-{epoch}.{key}"<|MERGE_RESOLUTION|>--- conflicted
+++ resolved
@@ -13,7 +13,6 @@
 ART_TYPE = "wandb-run-incremental-table"
 
 
-<<<<<<< HEAD
 def handle_resumed_run(incr_table: Table, run: LocalRun, key: str):
     """Handle different scenarios when a run is resumed.
 
@@ -47,9 +46,7 @@
     incr_table._resume_handled = True
 
 
-def init_artifact(run: LocalRun, sanitized_key: str):
-=======
-def init_artifact(run: "LocalRun", sanitized_key: str) -> "Artifact":
+def init_artifact(run: LocalRun, sanitized_key: str) -> Artifact:
     """Initialize a new artifact for an incremental table.
     
     Args:
@@ -59,7 +56,6 @@
     Returns:
         A wandb Artifact configured for incremental table storage
     """
->>>>>>> b277afe6
     artifact_name = f"run-{run.id}-incr-{sanitized_key}"
     artifact = wandb.Artifact(
         artifact_name,
@@ -70,10 +66,7 @@
     return artifact
 
 
-<<<<<<< HEAD
-def get_entry_name(incr_table: Table, key: str):
-=======
-def get_entry_name(run: "LocalRun", incr_table: "Table", key: str) -> str:
+def get_entry_name(incr_table: "Table", key: str) -> str:
     """Generate a unique entry name for a table increment.
     
     Args:
@@ -84,6 +77,5 @@
     Returns:
         A unique string name for the table entry
     """
->>>>>>> b277afe6
     epoch = str(int(time.time() * 1000))
     return f"{incr_table._increment_num}-{epoch}.{key}"