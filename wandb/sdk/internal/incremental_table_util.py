--- conflicted
+++ resolved
@@ -12,7 +12,6 @@
 ART_TYPE = "wandb-run-incremental-table"
 
 
-<<<<<<< HEAD
 def handle_resumed_run(incr_table: Table, run: LocalRun, key: str):
     """Set state on incrementally logged Table from resumed run.
 
@@ -45,10 +44,9 @@
     increment_num = summary_from_key.get("increment_num", 0) + 1
 
     incr_table.handle_resumed_run(previous_increments_paths, increment_num)
-=======
+
 def _get_artifact_name(run: LocalRun, sanitized_key: str):
     return f"run-{run.id}-incr-{sanitized_key}"
->>>>>>> 3bc0b0c6
 
 
 def init_artifact(run: LocalRun, sanitized_key: str) -> Artifact:
@@ -71,11 +69,7 @@
     return artifact
 
 
-<<<<<<< HEAD
 def get_entry_name(incr_table: Table, key: str) -> str:
-=======
-def get_entry_name(run: LocalRun, incr_table: Table, key: str) -> str:
->>>>>>> 3bc0b0c6
     """Generate a unique entry name for a table increment.
 
     Args:
