<<<<<<< HEAD
"""
static settings.
"""
from typing import Any, Dict, Iterable, Mapping, Optional, Sequence, Tuple, Union
=======
"""static settings."""
from typing import Any, Dict, Iterable, Optional, Sequence, Tuple, Union
>>>>>>> e5e6fac5

SettingsDict = Dict[str, Union[str, float, Tuple, None]]


class SettingsStatic:
    # TODO(jhr): figure out how to share type defs with sdk/wandb_settings.py
    _offline: Optional[bool]
    _sync: bool
    _disable_stats: Optional[bool]
    _disable_meta: Optional[bool]
    _flow_control: bool
    _start_time: float
    _start_datetime: str
    _stats_pid: int
    _stats_sample_rate_seconds: float
    _stats_samples_to_average: int
    _stats_join_assets: bool
    _stats_neuron_monitor_config_path: Optional[str]
    _stats_open_metrics_endpoints: Mapping[str, str]
    files_dir: str
    program_relpath: Optional[str]
    log_internal: str
    _internal_check_process: bool
    is_local: Optional[bool]
    _colab: Optional[bool]
    _jupyter: Optional[bool]
    notebook_name: Optional[str]
    _jupyter_path: Optional[str]
    _jupyter_name: Optional[str]
    _jupyter_root: Optional[str]
    _network_buffer: Optional[int]
    _disable_service: Optional[bool]
    _live_policy_rate_limit: Optional[int]
    resume: Optional[str]
    program: Optional[str]
    silent: Optional[bool]
    email: Optional[str]
    git_commit: Optional[str]
    git_remote: Optional[str]
    git_remote_url: Optional[str]
    git_root: Optional[str]
    docker: Optional[str]
    _cuda: Optional[str]
    _args: Optional[Sequence[str]]
    _os: Optional[str]
    _python: Optional[str]
    disable_git: Optional[bool]
    _save_requirements: Optional[bool]
    save_code: Optional[bool]
    disable_code: Optional[bool]
    anonymous: Optional[str]
    host: Optional[str]
    username: Optional[str]
    _executable: str
    run_url: Optional[str]
    run_name: Optional[str]
    sync_file: str
    _flow_control_disabled: bool
    _flow_control_custom: bool
    disable_job_creation: bool

    # TODO(jhr): clean this up, it is only in SettingsStatic and not in Settings
    _log_level: int

    def __init__(self, d: "SettingsDict") -> None:
        object.__setattr__(self, "__dict__", d)

    def __setattr__(self, name: str, value: object) -> None:
        raise AttributeError("Error: SettingsStatic is a readonly object")

    def __setitem__(self, key: str, val: object) -> None:
        raise AttributeError("Error: SettingsStatic is a readonly object")

    def keys(self) -> "Iterable[str]":
        return self.__dict__.keys()

    def items(self) -> "Iterable[Any]":
        return self.__dict__.items()

    def __getitem__(self, key: str) -> "Any":
        return self.__dict__[key]

    def __str__(self) -> str:
        return str(self.__dict__)

    def __contains__(self, key: str) -> bool:
        return key in self.__dict__

    def get(self, key: str, default: Optional[Any] = None) -> Any:
        return self.__dict__.get(key, default)<|MERGE_RESOLUTION|>--- conflicted
+++ resolved
@@ -1,12 +1,5 @@
-<<<<<<< HEAD
-"""
-static settings.
-"""
+"""static settings."""
 from typing import Any, Dict, Iterable, Mapping, Optional, Sequence, Tuple, Union
-=======
-"""static settings."""
-from typing import Any, Dict, Iterable, Optional, Sequence, Tuple, Union
->>>>>>> e5e6fac5
 
 SettingsDict = Dict[str, Union[str, float, Tuple, None]]
 
