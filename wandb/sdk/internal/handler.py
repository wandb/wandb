#
# -*- coding: utf-8 -*-
"""Handle Manager."""

from __future__ import print_function

import json
import logging
import numbers
import os

import six
import wandb
from wandb.proto import wandb_internal_pb2

from . import meta, sample, stats
from . import tb_watcher
from ..lib import proto_util


if wandb.TYPE_CHECKING:
    from typing import (
        Any,
        Callable,
        Dict,
        Iterable,
        Optional,
        Tuple,
        Union,
    )
    from .settings_static import SettingsStatic
    from six.moves.queue import Queue
    from threading import Event
    from ..interface.interface import BackendSender
    from wandb.proto.wandb_internal_pb2 import Record, Result

    SummaryDict = Dict[str, Any]


logger = logging.getLogger(__name__)


class HandleManager(object):

    _consolidated_summary: SummaryDict
    _sampled_history: Dict[str, sample.UniformSampleAccumulator]
    _settings: SettingsStatic
    _record_q: "Queue[Record]"
    _result_q: "Queue[Result]"
    _stopped: Event
    _sender_q: "Queue[Record]"
    _writer_q: "Queue[Record]"
    _interface: BackendSender
    _system_stats: Optional[stats.SystemStats]
    _tb_watcher: Optional[tb_watcher.TBWatcher]
    _metric_defines: Dict[Union[str, Tuple[str, ...]], wandb_internal_pb2.MetricValue]
    _metric_track: Dict[Union[str, Tuple[str, ...]], float]

    def __init__(
        self,
        settings: SettingsStatic,
        record_q: "Queue[Record]",
        result_q: "Queue[Result]",
        stopped: Event,
        sender_q: "Queue[Record]",
        writer_q: "Queue[Record]",
        interface: BackendSender,
    ) -> None:
        self._settings = settings
        self._record_q = record_q
        self._result_q = result_q
        self._stopped = stopped
        self._sender_q = sender_q
        self._writer_q = writer_q
        self._interface = interface

        self._tb_watcher = None
        self._system_stats = None
        self._step = 0

        # keep track of summary from key/val updates
        self._consolidated_summary = dict()
        self._sampled_history = dict()
        self._metric_defines = dict()
        self._metric_track = dict()

    def handle(self, record: Record) -> None:
        record_type = record.WhichOneof("record_type")
        assert record_type
        handler_str = "handle_" + record_type
        handler: Callable[[Record], None] = getattr(self, handler_str, None)
        assert handler, "unknown handle: {}".format(handler_str)
        handler(record)

    def handle_request(self, record: Record) -> None:
        request_type = record.request.WhichOneof("request_type")
        assert request_type
        handler_str = "handle_request_" + request_type
        handler: Callable[[Record], None] = getattr(self, handler_str, None)
        logger.debug("handle_request: {}".format(request_type))
        assert handler, "unknown handle: {}".format(handler_str)
        handler(record)

    def _dispatch_record(self, record: Record, always_send: bool = False) -> None:
        if not self._settings._offline or always_send:
            self._sender_q.put(record)
        if not record.control.local:
            self._writer_q.put(record)

    def handle_request_defer(self, record: Record) -> None:
        defer = record.request.defer
        state = defer.state

        logger.info("handle defer: {}".format(state))
        # only handle flush tb (sender handles the rest)
        if state == defer.FLUSH_STATS:
            if self._system_stats:
                # TODO(jhr): this could block so we dont really want to call shutdown
                # from handler thread
                self._system_stats.shutdown()
        elif state == defer.FLUSH_TB:
            if self._tb_watcher:
                # shutdown tensorboard workers so we get all metrics flushed
                self._tb_watcher.finish()
                self._tb_watcher = None
        elif state == defer.FLUSH_SUM:
            self._save_summary(self._consolidated_summary, flush=True)

        # defer is used to drive the sender finish state machine
        self._dispatch_record(record, always_send=True)

    def handle_request_login(self, record: Record) -> None:
        self._dispatch_record(record)

    def handle_run(self, record: Record) -> None:
        self._dispatch_record(record)

    def handle_stats(self, record: Record) -> None:
        self._dispatch_record(record)

    def handle_config(self, record: Record) -> None:
        self._dispatch_record(record)

    def handle_output(self, record: Record) -> None:
        self._dispatch_record(record)

    def handle_files(self, record: Record) -> None:
        self._dispatch_record(record)

    def handle_artifact(self, record: Record) -> None:
        self._dispatch_record(record)

    def handle_alert(self, record: Record) -> None:
        self._dispatch_record(record)

    def _save_summary(self, summary_dict: SummaryDict, flush: bool = False) -> None:
        summary = wandb_internal_pb2.SummaryRecord()
        for k, v in six.iteritems(summary_dict):
            update = summary.update.add()
            update.key = k
            update.value_json = json.dumps(v)
        record = wandb_internal_pb2.Record(summary=summary)
        if flush:
            self._dispatch_record(record)
        elif not self._settings._offline:
            self._sender_q.put(record)

    def _save_history(self, record: Record) -> None:
        for item in record.history.item:
            # TODO(jhr) save nested keys?
            k = item.key
            v = json.loads(item.value_json)
            if isinstance(v, numbers.Real):
                self._sampled_history.setdefault(k, sample.UniformSampleAccumulator())
                self._sampled_history[k].add(v)

<<<<<<< HEAD
    def _update_summary(self, history_dict: Dict[str, Any]) -> bool:
        if not self._metric_defines:
            self._consolidated_summary.update(history_dict)
            return True
        updated = False
        for k, v in six.iteritems(history_dict):
            d = self._metric_defines.get(k, None)
            # TODO(jhr): handle nested metrics
            if not d:
                continue
            if d.summary_last:
                self._consolidated_summary[k] = v
                updated = True
                continue
            if not isinstance(v, numbers.Real):
                continue
            if d.summary_max:
                oldmax = self._metric_track.get(k, None)
                if oldmax is None or float(v) > oldmax:
                    self._metric_track[k] = float(v)
                    self._consolidated_summary[k] = v
                    updated = True
            if d.summary_min:
                oldmin = self._metric_track.get(k, None)
                if oldmin is None or float(v) < oldmin:
                    self._metric_track[k] = float(v)
                    self._consolidated_summary[k] = v
                    updated = True
        return updated
=======
    def _history_assign_step(self, record: Record, history_dict: Dict) -> None:
        has_step = record.history.HasField("step")
        item = record.history.item.add()
        item.key = "_step"
        if has_step:
            step = record.history.step.num
            history_dict["_step"] = step
            item.value_json = json.dumps(step)
            self._step = step + 1
        else:
            history_dict["_step"] = self._step
            item.value_json = json.dumps(self._step)
            self._step += 1
>>>>>>> ab52e1a3

    def handle_history(self, record: Record) -> None:
        history_dict = proto_util.dict_from_proto_list(record.history.item)
        # if syncing an old run, we can skip this logic
        if history_dict.get("_step") is None:
            self._history_assign_step(record, history_dict)

        self._dispatch_record(record)
        self._save_history(record)
<<<<<<< HEAD
        history_dict = proto_util.dict_from_proto_list(record.history.item)
        updated = self._update_summary(history_dict)
        if updated:
            self._save_summary(self._consolidated_summary)
=======
        self._consolidated_summary.update(history_dict)
        self._save_summary(self._consolidated_summary)
>>>>>>> ab52e1a3

    def handle_summary(self, record: Record) -> None:
        summary = record.summary

        for item in summary.update:
            if len(item.nested_key) > 0:
                # we use either key or nested_key -- not both
                assert item.key == ""
                key = tuple(item.nested_key)
            else:
                # no counter-assertion here, because technically
                # summary[""] is valid
                key = (item.key,)

            target = self._consolidated_summary

            # recurse down the dictionary structure:
            for prop in key[:-1]:
                target = target[prop]

            # use the last element of the key to write the leaf:
            target[key[-1]] = json.loads(item.value_json)

        for item in summary.remove:
            if len(item.nested_key) > 0:
                # we use either key or nested_key -- not both
                assert item.key == ""
                key = tuple(item.nested_key)
            else:
                # no counter-assertion here, because technically
                # summary[""] is valid
                key = (item.key,)

            target = self._consolidated_summary

            # recurse down the dictionary structure:
            for prop in key[:-1]:
                target = target[prop]

            # use the last element of the key to erase the leaf:
            del target[key[-1]]

        self._save_summary(self._consolidated_summary)

    def handle_exit(self, record: Record) -> None:
        self._dispatch_record(record, always_send=True)

    def handle_final(self, record: Record) -> None:
        self._dispatch_record(record, always_send=True)

    def handle_header(self, record: Record) -> None:
        self._dispatch_record(record)

    def handle_footer(self, record: Record) -> None:
        self._dispatch_record(record)

    def handle_request_check_version(self, record: Record) -> None:
        self._dispatch_record(record)

    def handle_telemetry(self, record: Record) -> None:
        self._dispatch_record(record)

    def handle_request_run_start(self, record: Record) -> None:
        run_start = record.request.run_start
        assert run_start
        assert run_start.run

        if not self._settings._disable_stats:
            pid = os.getpid()
            self._system_stats = stats.SystemStats(pid=pid, interface=self._interface)
            self._system_stats.start()

        if not self._settings._disable_meta:
            run_meta = meta.Meta(settings=self._settings, interface=self._interface)
            run_meta.probe()
            run_meta.write()

        self._tb_watcher = tb_watcher.TBWatcher(
            self._settings, interface=self._interface, run_proto=run_start.run
        )

        if run_start.run.resumed:
            self._step = run_start.run.starting_step
        result = wandb_internal_pb2.Result(uuid=record.uuid)
        self._result_q.put(result)

    def handle_request_resume(self, record: Record) -> None:
        if self._system_stats is not None:
            logger.info("starting system metrics thread")
            self._system_stats.start()

    def handle_request_pause(self, record: Record) -> None:
        if self._system_stats is not None:
            logger.info("stopping system metrics thread")
            self._system_stats.shutdown()

    def handle_request_poll_exit(self, record: Record) -> None:
        self._dispatch_record(record, always_send=True)

    def handle_request_status(self, record: Record) -> None:
        self._dispatch_record(record)

    def handle_request_get_summary(self, record: Record) -> None:
        result = wandb_internal_pb2.Result(uuid=record.uuid)
        for key, value in six.iteritems(self._consolidated_summary):
            item = wandb_internal_pb2.SummaryItem()
            item.key = key
            item.value_json = json.dumps(value)
            result.response.get_summary_response.item.append(item)
        self._result_q.put(result)

    def handle_tbrecord(self, record: Record) -> None:
        logger.info("handling tbrecord: %s", record)
        if self._tb_watcher:
            tbrecord = record.tbrecord
            self._tb_watcher.add(tbrecord.log_dir, tbrecord.save, tbrecord.root_dir)
        self._dispatch_record(record)

    def handle_metric(self, record: Record) -> None:
        for metric_item in record.metric.update:
            metric: Union[str, Tuple[str, ...]]
            # TODO(jhr): handle nested metrics
            # metric = metric_item.metric or metric_item.nested_metric
            metric = metric_item.metric
            self._metric_defines.setdefault(
                metric, wandb_internal_pb2.MetricValue()
            ).MergeFrom(metric_item.val)

        self._dispatch_record(record)

    def handle_request_sampled_history(self, record: Record) -> None:
        result = wandb_internal_pb2.Result(uuid=record.uuid)
        for key, sampled in six.iteritems(self._sampled_history):
            item = wandb_internal_pb2.SampledHistoryItem()
            item.key = key
            values: Iterable[Any] = sampled.get()
            if all(isinstance(i, numbers.Integral) for i in values):
                item.values_int.extend(values)
            elif all(isinstance(i, numbers.Real) for i in values):
                item.values_float.extend(values)
            result.response.sampled_history_response.item.append(item)
        self._result_q.put(result)

    def handle_request_shutdown(self, record: Record) -> None:
        # TODO(jhr): should we drain things and stop new requests from coming in?
        result = wandb_internal_pb2.Result(uuid=record.uuid)
        self._result_q.put(result)
        self._stopped.set()

    def finish(self) -> None:
        logger.info("shutting down handler")
        if self._tb_watcher:
            self._tb_watcher.finish()<|MERGE_RESOLUTION|>--- conflicted
+++ resolved
@@ -174,7 +174,6 @@
                 self._sampled_history.setdefault(k, sample.UniformSampleAccumulator())
                 self._sampled_history[k].add(v)
 
-<<<<<<< HEAD
     def _update_summary(self, history_dict: Dict[str, Any]) -> bool:
         if not self._metric_defines:
             self._consolidated_summary.update(history_dict)
@@ -204,7 +203,7 @@
                     self._consolidated_summary[k] = v
                     updated = True
         return updated
-=======
+
     def _history_assign_step(self, record: Record, history_dict: Dict) -> None:
         has_step = record.history.HasField("step")
         item = record.history.item.add()
@@ -218,7 +217,6 @@
             history_dict["_step"] = self._step
             item.value_json = json.dumps(self._step)
             self._step += 1
->>>>>>> ab52e1a3
 
     def handle_history(self, record: Record) -> None:
         history_dict = proto_util.dict_from_proto_list(record.history.item)
@@ -228,15 +226,10 @@
 
         self._dispatch_record(record)
         self._save_history(record)
-<<<<<<< HEAD
-        history_dict = proto_util.dict_from_proto_list(record.history.item)
+
         updated = self._update_summary(history_dict)
         if updated:
             self._save_summary(self._consolidated_summary)
-=======
-        self._consolidated_summary.update(history_dict)
-        self._save_summary(self._consolidated_summary)
->>>>>>> ab52e1a3
 
     def handle_summary(self, record: Record) -> None:
         summary = record.summary
