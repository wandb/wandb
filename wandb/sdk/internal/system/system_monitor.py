import logging
import queue
import threading
from typing import TYPE_CHECKING, List, Optional

from .assets.asset_registry import asset_registry
from .assets.interfaces import Asset, Interface
from .assets.open_metrics import OpenMetrics
from .system_info import SystemInfo

if TYPE_CHECKING:
    from wandb.proto.wandb_telemetry_pb2 import TelemetryRecord
    from wandb.sdk.interface.interface import FilesDict
    from wandb.sdk.internal.settings_static import SettingsStatic


logger = logging.getLogger(__name__)


class AssetInterface:
    def __init__(self) -> None:
        self.metrics_queue: "queue.Queue[dict]" = queue.Queue()
        self.telemetry_queue: "queue.Queue[TelemetryRecord]" = queue.Queue()

    def publish_stats(self, stats: dict) -> None:
        self.metrics_queue.put(stats)

    def _publish_telemetry(self, telemetry: "TelemetryRecord") -> None:
        self.telemetry_queue.put(telemetry)

    def publish_files(self, files_dict: "FilesDict") -> None:
        pass


class SystemMonitor:
    # SystemMonitor is responsible for managing system metrics data.

    # if joining assets, wait for publishing_interval times this many seconds
    PUBLISHING_INTERVAL_DELAY_FACTOR = 2

    def __init__(
        self,
        settings: "SettingsStatic",
        interface: "Interface",
    ) -> None:
<<<<<<< HEAD
        # todo:
=======
>>>>>>> 5eb6e640
        self._shutdown_event: threading.Event = threading.Event()
        self._process: Optional[threading.Thread] = None

        self.settings = settings

        # settings._stats_join_assets controls whether we should join stats from different assets
        # before publishing them to the backend. If set to False, we will publish stats from each
        # asset separately, using the backend interface. If set to True, we will aggregate stats from
        # all assets before publishing them, using an internal queue interface, and then publish
        # them using the interface to the backend.
        # This is done to improve compatibility with older versions of the backend as it used to
        # collect the names of the metrics to be displayed in the UI from the first stats message.

        # compute the global publishing interval if _stats_join_assets is requested
        sampling_interval: float = float(
            max(
                0.1,
                self.settings._stats_sample_rate_seconds,
            )
        )  # seconds
        # The number of samples to aggregate (e.g. average or compute max/min etc.)
        # before publishing; defaults to 15; valid range: [1:30]
        samples_to_aggregate: int = min(
            30, max(1, self.settings._stats_samples_to_average)
        )
        self.publishing_interval: float = sampling_interval * samples_to_aggregate
        self.join_assets: bool = self.settings._stats_join_assets

        self.backend_interface = interface
        self.asset_interface: Optional[AssetInterface] = (
            AssetInterface() if self.join_assets else None
        )

        # hardware assets
        self.assets: List["Asset"] = self._get_assets()

        # OpenMetrics/Prometheus-compatible endpoints
        self.assets.extend(self._get_open_metrics_assets())

        # static system info, both hardware and software
        self.system_info: SystemInfo = SystemInfo(
            settings=self.settings, interface=interface
        )

    def _get_assets(self) -> List["Asset"]:
        return [
            asset_class(
                interface=self.asset_interface or self.backend_interface,
                settings=self.settings,
                shutdown_event=self._shutdown_event,
            )
            for asset_class in asset_registry
        ]

    def _get_open_metrics_assets(self) -> List["Asset"]:
        open_metrics_endpoints = self.settings._stats_open_metrics_endpoints
        if not open_metrics_endpoints:
            return []

        assets: List[Asset] = []
        for name, endpoint in open_metrics_endpoints.items():
            if not OpenMetrics.is_available(url=endpoint):
                continue
            logger.debug(f"Monitoring OpenMetrics endpoint: {endpoint}")
            open_metrics = OpenMetrics(
                interface=self.asset_interface or self.backend_interface,
                settings=self.settings,
                shutdown_event=self._shutdown_event,
                name=name,
                url=endpoint,
            )
            assets.append(open_metrics)  # type: ignore

        return assets

    def aggregate_and_publish_asset_metrics(self) -> None:
        if self.asset_interface is None:
            return None
        # only extract as many items as are available in the queue at the moment
        size = self.asset_interface.metrics_queue.qsize()

        aggregated_metrics = {}
        for _ in range(size):
            item = self.asset_interface.metrics_queue.get()
            aggregated_metrics.update(item)

        if aggregated_metrics:
            self.backend_interface.publish_stats(aggregated_metrics)

    def publish_telemetry(self) -> None:
        if self.asset_interface is None:
            return None
        # get everything from the self.asset_interface.telemetry_queue,
        # merge into a single dictionary and publish on the backend_interface
        while not self.asset_interface.telemetry_queue.empty():
            telemetry_record = self.asset_interface.telemetry_queue.get()
            self.backend_interface._publish_telemetry(telemetry_record)

    def _start(self) -> None:
        logger.info("Starting system asset monitoring threads")
        for asset in self.assets:
            asset.start()

        # compatibility mode: join stats from different assets before publishing
        if not (self.join_assets and self.asset_interface is not None):
            return None

        # give the assets a chance to accumulate and publish their first stats
        # this will provide a constant offset for the following accumulation events below
        self._shutdown_event.wait(
            self.publishing_interval * self.PUBLISHING_INTERVAL_DELAY_FACTOR
        )

        logger.debug("Starting system metrics aggregation loop")

        while not self._shutdown_event.is_set():
            self.publish_telemetry()
            self.aggregate_and_publish_asset_metrics()
            self._shutdown_event.wait(self.publishing_interval)

        logger.debug("Finished system metrics aggregation loop")

        # try to publish the last batch of metrics + telemetry
        try:
            logger.debug("Publishing last batch of metrics")
            # publish telemetry
            self.publish_telemetry()
            self.aggregate_and_publish_asset_metrics()
        except Exception as e:
            logger.error(f"Error publishing last batch of metrics: {e}")

    def start(self) -> None:
        self._shutdown_event.clear()
        if self._process is not None:
            return None
        logger.info("Starting system monitor")
        self._process = threading.Thread(
            target=self._start, daemon=True, name="SystemMonitor"
        )
        self._process.start()

    def finish(self) -> None:
        if self._process is None:
            return None
        logger.info("Stopping system monitor")
        self._shutdown_event.set()
        for asset in self.assets:
            asset.finish()
        try:
            self._process.join()
        except Exception as e:
            logger.error(f"Error joining system monitor process: {e}")
        self._process = None

    def probe(self, publish: bool = True) -> None:
        logger.info("Collecting system info")
        # collect static info about the hardware from registered assets
        hardware_info: dict = {
            k: v for d in [asset.probe() for asset in self.assets] for k, v in d.items()
        }
        # collect static info about the software environment
        software_info: dict = self.system_info.probe()
        # merge the two dictionaries
        system_info = {**software_info, **hardware_info}
        logger.debug(system_info)
        logger.info("Finished collecting system info")

        if publish:
            logger.info("Publishing system info")
            self.system_info.publish(system_info)
            logger.info("Finished publishing system info")<|MERGE_RESOLUTION|>--- conflicted
+++ resolved
@@ -43,10 +43,6 @@
         settings: "SettingsStatic",
         interface: "Interface",
     ) -> None:
-<<<<<<< HEAD
-        # todo:
-=======
->>>>>>> 5eb6e640
         self._shutdown_event: threading.Event = threading.Event()
         self._process: Optional[threading.Thread] = None
 
