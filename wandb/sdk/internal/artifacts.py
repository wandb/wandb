--- conflicted
+++ resolved
@@ -10,7 +10,6 @@
 from wandb.sdk.interface.artifacts import ArtifactManifest, ArtifactManifestEntry
 from wandb.sdk.lib.filesystem import mkdir_exists_ok
 from wandb.sdk.lib.hashutil import B64MD5, b64_to_hex_id, md5_file_b64
-<<<<<<< HEAD
 from wandb.util import FilePathStr, URIStr
 
 if TYPE_CHECKING:
@@ -18,11 +17,6 @@
 
     from wandb.proto import wandb_internal_pb2
     from wandb.sdk.internal.file_pusher import FilePusher
-=======
-from wandb.util import FilePathStr
-
-if TYPE_CHECKING:
->>>>>>> a4aa1438
     from wandb.sdk.internal.internal_api import Api as InternalApi
     from wandb.sdk.internal.progress import ProgressFn
 
@@ -42,20 +36,6 @@
             self, entry: ArtifactManifestEntry, progress_callback: "ProgressFn"
         ) -> Awaitable[bool]:
             pass
-
-
-<<<<<<< HEAD
-def get_staging_dir() -> FilePathStr:
-    path = os.path.join(env.get_data_dir(), "artifacts", "staging")
-    try:
-        mkdir_exists_ok(path)
-    except OSError as e:
-        raise PermissionError(
-            f"Unable to write staging files to {path}. To fix this problem, please set "
-            f"{env.DATA_DIR} to a directory where you have the necessary write access."
-        ) from e
-
-    return FilePathStr(os.path.abspath(os.path.expanduser(path)))
 
 
 def _manifest_json_from_proto(manifest: "wandb_internal_pb2.ArtifactManifest") -> Dict:
@@ -89,8 +69,6 @@
     }
 
 
-=======
->>>>>>> a4aa1438
 class ArtifactSaver:
     _server_artifact: Optional[Dict]  # TODO better define this dict
 
