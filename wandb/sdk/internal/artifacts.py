import concurrent.futures
import json
import os
import sys
import tempfile
from typing import TYPE_CHECKING, Any, Dict, List, Optional, Sequence

import wandb
import wandb.filesync.step_prepare
from wandb import util
from wandb.sdk.lib.hashutil import B64MD5, b64_to_hex_id, md5_file_b64

from ..interface.artifacts import (
    ArtifactManifest,
    ArtifactManifestEntry,
    get_staging_dir,
)

if TYPE_CHECKING:
    from wandb.proto import wandb_internal_pb2
    from wandb.sdk.internal.internal_api import Api as InternalApi
    from wandb.sdk.internal.progress import ProgressFn

    from .file_pusher import FilePusher

    if sys.version_info >= (3, 8):
        from typing import Protocol
    else:
        from typing_extensions import Protocol

    class SaveFn(Protocol):
        def __call__(
            self, entry: ArtifactManifestEntry, progress_callback: "ProgressFn"
        ) -> Any:
            pass


def _manifest_json_from_proto(manifest: "wandb_internal_pb2.ArtifactManifest") -> Dict:
    if manifest.version == 1:
        contents = {
            content.path: {
                "digest": content.digest,
                "birthArtifactID": content.birth_artifact_id
                if content.birth_artifact_id
                else None,
                "ref": content.ref if content.ref else None,
                "size": content.size if content.size is not None else None,
                "local_path": content.local_path if content.local_path else None,
                "extra": {
                    extra.key: json.loads(extra.value_json) for extra in content.extra
                },
            }
            for content in manifest.contents
        }
    else:
        raise Exception(f"unknown artifact manifest version: {manifest.version}")

    return {
        "version": manifest.version,
        "storagePolicy": manifest.storage_policy,
        "storagePolicyConfig": {
            config.key: json.loads(config.value_json)
            for config in manifest.storage_policy_config
        },
        "contents": contents,
    }


class ArtifactSaver:
    _server_artifact: Optional[Dict]  # TODO better define this dict

    def __init__(
        self,
        api: "InternalApi",
        digest: str,
        manifest_json: Dict,
        file_pusher: "FilePusher",
        is_user_created: bool = False,
    ) -> None:
        self._api = api
        self._file_pusher = file_pusher
        self._digest = digest
        self._manifest = ArtifactManifest.from_manifest_json(None, manifest_json)
        self._is_user_created = is_user_created
        self._server_artifact = None

    def save(
        self,
        type: str,
        name: str,
        client_id: str,
        sequence_client_id: str,
        distributed_id: Optional[str] = None,
        finalize: bool = True,
        metadata: Optional[Dict] = None,
        description: Optional[str] = None,
        aliases: Optional[Sequence[str]] = None,
        labels: Optional[List[str]] = None,
        use_after_commit: bool = False,
        incremental: bool = False,
        history_step: Optional[int] = None,
    ) -> Optional[Dict]:
        try:
            return self._save_internal(
                type,
                name,
                client_id,
                sequence_client_id,
                distributed_id,
                finalize,
                metadata,
                description,
                aliases,
                labels,
                use_after_commit,
                incremental,
                history_step,
            )
        finally:
            self._cleanup_staged_entries()

    def _save_internal(
        self,
        type: str,
        name: str,
        client_id: str,
        sequence_client_id: str,
        distributed_id: Optional[str] = None,
        finalize: bool = True,
        metadata: Optional[Dict] = None,
        description: Optional[str] = None,
        aliases: Optional[Sequence[str]] = None,
        labels: Optional[List[str]] = None,
        use_after_commit: bool = False,
        incremental: bool = False,
        history_step: Optional[int] = None,
    ) -> Optional[Dict]:
        aliases = aliases or []
        alias_specs = []
        for alias in aliases:
            if ":" in alias:
                # Users can explicitly alias this artifact to names
                # other than the primary one passed in by using the
                # 'secondaryName:alias' notation.
                idx = alias.index(":")
                artifact_collection_name = alias[: idx - 1]
                tag = alias[idx + 1 :]
            else:
                artifact_collection_name = name
                tag = alias
            alias_specs.append(
                {
                    "artifactCollectionName": artifact_collection_name,
                    "alias": tag,
                }
            )

        """Returns the server artifact."""
        self._server_artifact, latest = self._api.create_artifact(
            type,
            name,
            self._digest,
            metadata=metadata,
            aliases=alias_specs,
            labels=labels,
            description=description,
            is_user_created=self._is_user_created,
            distributed_id=distributed_id,
            client_id=client_id,
            sequence_client_id=sequence_client_id,
            enable_digest_deduplication=use_after_commit,  # Reuse logical duplicates in the `use_artifact` flow
            history_step=history_step,
        )

        # TODO(artifacts):
        #   if it's committed, all is good. If it's committing, just moving ahead isn't necessarily
        #   correct. It may be better to poll until it's committed or failed, and then decided what to
        #   do
        assert self._server_artifact is not None  # mypy optionality unwrapper
        artifact_id = self._server_artifact["id"]
        latest_artifact_id = latest["id"] if latest else None
        if (
            self._server_artifact["state"] == "COMMITTED"
            or self._server_artifact["state"] == "COMMITTING"
        ):
            # TODO: update aliases, labels, description etc?
            if use_after_commit:
                self._api.use_artifact(artifact_id)
            return self._server_artifact
        elif (
            self._server_artifact["state"] != "PENDING"
            and self._server_artifact["state"] != "DELETED"
        ):
            raise Exception(
                'Unknown artifact state "{}"'.format(self._server_artifact["state"])
            )

        manifest_type = "FULL"
        manifest_filename = "wandb_manifest.json"
        if incremental:
            manifest_type = "INCREMENTAL"
            manifest_filename = "wandb_manifest.incremental.json"
        elif distributed_id:
            manifest_type = "PATCH"
            manifest_filename = "wandb_manifest.patch.json"
        artifact_manifest_id, _ = self._api.create_artifact_manifest(
            manifest_filename,
            "",
            artifact_id,
            base_artifact_id=latest_artifact_id,
            include_upload=False,
            type=manifest_type,
        )

        step_prepare = wandb.filesync.step_prepare.StepPrepare(
            self._api, 0.1, 0.01, 1000
        )  # TODO: params
        step_prepare.start()

        # Upload Artifact "L1" files, the actual artifact contents
        self._file_pusher.store_manifest_files(
            self._manifest,
            artifact_id,
            lambda entry, progress_callback: self._manifest.storage_policy.store_file(
                artifact_id,
                artifact_manifest_id,
                entry,
                step_prepare,
                progress_callback=progress_callback,
            ),
        )

        def before_commit() -> None:
            self._resolve_client_id_manifest_references()
            with tempfile.NamedTemporaryFile("w+", suffix=".json", delete=False) as fp:
                path = os.path.abspath(fp.name)
                json.dump(self._manifest.to_manifest_json(), fp, indent=4)
            digest = md5_file_b64(path)
            if distributed_id or incremental:
                # If we're in the distributed flow, we want to update the
                # patch manifest we created with our finalized digest.
                _, resp = self._api.update_artifact_manifest(
                    artifact_manifest_id,
                    digest=digest,
                )
            else:
                # In the regular flow, we can recreate the full manifest with the
                # updated digest.
                #
                # NOTE: We do this for backwards compatibility with older backends
                # that don't support the 'updateArtifactManifest' API.
                _, resp = self._api.create_artifact_manifest(
                    manifest_filename,
                    digest,
                    artifact_id,
                    base_artifact_id=latest_artifact_id,
                )

            # We're duplicating the file upload logic a little, which isn't great.
            upload_url = resp["uploadUrl"]
            upload_headers = resp["uploadHeaders"]
            extra_headers = {}
            for upload_header in upload_headers:
                key, val = upload_header.split(":", 1)
                extra_headers[key] = val
            with open(path, "rb") as fp2:
                self._api.upload_file_retry(
                    upload_url,
                    fp2,
                    extra_headers=extra_headers,
                )

<<<<<<< HEAD
        commit_res: "concurrent.futures.Future[None]" = concurrent.futures.Future()
=======
        commit_result: "concurrent.futures.Future[None]" = concurrent.futures.Future()
>>>>>>> 72c0e374

        # This will queue the commit. It will only happen after all the file uploads are done
        self._file_pusher.commit_artifact(
            artifact_id,
            finalize=finalize,
            before_commit=before_commit,
<<<<<<< HEAD
            result_fut=commit_res,
=======
            result_future=commit_result,
>>>>>>> 72c0e374
        )

        # Block until all artifact files are uploaded and the
        # artifact is committed.
        try:
<<<<<<< HEAD
            commit_res.result()
=======
            commit_result.result()
>>>>>>> 72c0e374
        finally:
            step_prepare.shutdown()

        if finalize and use_after_commit:
            self._api.use_artifact(artifact_id)

        return self._server_artifact

    def _resolve_client_id_manifest_references(self) -> None:
        for entry_path in self._manifest.entries:
            entry = self._manifest.entries[entry_path]
            if entry.ref is not None:
                if entry.ref.startswith("wandb-client-artifact:"):
                    client_id = util.host_from_path(entry.ref)
                    artifact_file_path = util.uri_from_path(entry.ref)
                    artifact_id = self._api._resolve_client_id(client_id)
                    if artifact_id is None:
                        raise RuntimeError(f"Could not resolve client id {client_id}")
                    entry.ref = util.URIStr(
                        "wandb-artifact://{}/{}".format(
                            b64_to_hex_id(B64MD5(artifact_id)), artifact_file_path
                        )
                    )

    def _cleanup_staged_entries(self) -> None:
        """Remove all staging copies of local files.

        We made a staging copy of each local file to freeze it at "add" time.
        We need to delete them once we've uploaded the file or confirmed we
        already have a committed copy.
        """
        staging_dir = get_staging_dir()
        for entry in self._manifest.entries.values():
            if entry.local_path and entry.local_path.startswith(staging_dir):
                try:
                    os.remove(entry.local_path)
                except OSError:
                    pass<|MERGE_RESOLUTION|>--- conflicted
+++ resolved
@@ -270,32 +270,20 @@
                     extra_headers=extra_headers,
                 )
 
-<<<<<<< HEAD
-        commit_res: "concurrent.futures.Future[None]" = concurrent.futures.Future()
-=======
         commit_result: "concurrent.futures.Future[None]" = concurrent.futures.Future()
->>>>>>> 72c0e374
 
         # This will queue the commit. It will only happen after all the file uploads are done
         self._file_pusher.commit_artifact(
             artifact_id,
             finalize=finalize,
             before_commit=before_commit,
-<<<<<<< HEAD
-            result_fut=commit_res,
-=======
             result_future=commit_result,
->>>>>>> 72c0e374
         )
 
         # Block until all artifact files are uploaded and the
         # artifact is committed.
         try:
-<<<<<<< HEAD
-            commit_res.result()
-=======
             commit_result.result()
->>>>>>> 72c0e374
         finally:
             step_prepare.shutdown()
 
