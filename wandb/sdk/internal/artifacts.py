--- conflicted
+++ resolved
@@ -3,11 +3,7 @@
 import os
 import sys
 import tempfile
-<<<<<<< HEAD
 from typing import TYPE_CHECKING, Awaitable, Dict, List, Optional, Sequence
-=======
-from typing import TYPE_CHECKING, Any, Dict, List, Optional, Sequence
->>>>>>> 9c1e9726
 
 import wandb
 import wandb.filesync.step_prepare
@@ -287,32 +283,20 @@
                     extra_headers=extra_headers,
                 )
 
-<<<<<<< HEAD
-        commit_res: "concurrent.futures.Future[None]" = concurrent.futures.Future()
-=======
         commit_result: "concurrent.futures.Future[None]" = concurrent.futures.Future()
->>>>>>> 9c1e9726
 
         # This will queue the commit. It will only happen after all the file uploads are done
         self._file_pusher.commit_artifact(
             artifact_id,
             finalize=finalize,
             before_commit=before_commit,
-<<<<<<< HEAD
-            result_fut=commit_res,
-=======
             result_future=commit_result,
->>>>>>> 9c1e9726
         )
 
         # Block until all artifact files are uploaded and the
         # artifact is committed.
         try:
-<<<<<<< HEAD
-            commit_res.result()
-=======
             commit_result.result()
->>>>>>> 9c1e9726
         finally:
             step_prepare.shutdown()
 
