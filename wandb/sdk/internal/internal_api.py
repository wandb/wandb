from gql import Client, gql  # type: ignore
from gql.client import RetryError  # type: ignore
from gql.transport.requests import RequestsHTTPTransport  # type: ignore
<<<<<<< HEAD
import base64
import datetime
=======

>>>>>>> 69c0d83c
import ast
from copy import deepcopy
import datetime
from io import BytesIO
import json
import os
from pkg_resources import parse_version  # type: ignore
import re
import requests
import logging
import socket
import sys
<<<<<<< HEAD
from copy import deepcopy
=======

import click
>>>>>>> 69c0d83c
import six
import yaml

import wandb
from wandb import __version__
from wandb import env
from wandb.old.settings import Settings
from wandb import util
from wandb.apis.normalize import normalize_exceptions
from wandb.errors import CommError, UsageError
from wandb.integration.sagemaker import parse_sm_secrets
from ..lib import retry
from ..lib.filenames import DIFF_FNAME, METADATA_FNAME
from ..lib.git import GitRepo

from .progress import Progress

logger = logging.getLogger(__name__)


class Api:
    """W&B Internal Api wrapper

    Note:
        Settings are automatically overridden by looking for
        a `wandb/settings` file in the current working directory or its parent
        directory. If none can be found, we look in the current user's home
        directory.

    Arguments:
        default_settings(dict, optional): If you aren't using a settings
        file or you wish to override the section to use in the settings file
        Override the settings here.
    """

    HTTP_TIMEOUT = env.get_http_timeout(10)

    def __init__(
        self,
        default_settings=None,
        load_settings=True,
        retry_timedelta=datetime.timedelta(days=7),
        environ=os.environ,
        retry_callback=None,
    ):
        self._environ = environ
        self.default_settings = {
            "section": "default",
            "git_remote": "origin",
            "ignore_globs": [],
            "base_url": "https://api.wandb.ai",
        }
        self.retry_timedelta = retry_timedelta
        self.default_settings.update(default_settings or {})
        self.retry_uploads = 10
        self._settings = Settings(
            load_settings=load_settings, root_dir=self.default_settings.get("root_dir")
        )
        self.git = GitRepo(remote=self.settings("git_remote"))
        # Mutable settings set by the _file_stream_api
        self.dynamic_settings = {
            "system_sample_seconds": 2,
            "system_samples": 15,
            "heartbeat_seconds": 30,
        }
        self.client = Client(
            transport=RequestsHTTPTransport(
                headers={
                    "User-Agent": self.user_agent,
                    "X-WANDB-USERNAME": env.get_username(env=self._environ),
                    "X-WANDB-USER-EMAIL": env.get_user_email(env=self._environ),
                },
                use_json=True,
                # this timeout won't apply when the DNS lookup fails. in that case, it will be 60s
                # https://bugs.python.org/issue22889
                timeout=self.HTTP_TIMEOUT,
                auth=("api", self.api_key or ""),
                url=f"{self.settings('base_url')}/graphql",
            )
        )
        self.retry_callback = retry_callback
        self.gql = retry.Retry(
            self.execute,
            retry_timedelta=retry_timedelta,
            check_retry_fn=util.no_retry_auth,
            retryable_exceptions=(RetryError, requests.RequestException),
            retry_callback=retry_callback,
        )
        self._current_run_id = None
        self._file_stream_api = None
        # This Retry class is initialized once for each Api instance, so this
        # defaults to retrying 1 million times per process or 7 days
        self.upload_file_retry = normalize_exceptions(
            retry.retriable(retry_timedelta=retry_timedelta)(self.upload_file)
        )
        self._client_id_mapping = {}
        # Large file uploads to azure can optionally use their SDK
        self._azure_blob_module = util.get_module("azure.storage.blob")

        (
            self.query_types,
            self.server_info_types,
            self.server_use_artifact_input_info,
        ) = (
            None,
            None,
            None,
        )

    def reauth(self):
        """Ensures the current api key is set in the transport"""
        self.client.transport.auth = ("api", self.api_key or "")

    def relocate(self):
        """Ensures the current api points to the right server"""
        self.client.transport.url = "%s/graphql" % self.settings("base_url")

    def execute(self, *args, **kwargs):
        """Wrapper around execute that logs in cases of failure."""
        try:
            return self.client.execute(*args, **kwargs)
        except requests.exceptions.HTTPError as err:
            res = err.response
            logger.error("%s response executing GraphQL." % res.status_code)
            logger.error(res.text)
            self.display_gorilla_error_if_found(res)
            six.reraise(*sys.exc_info())

    def display_gorilla_error_if_found(self, res):
        try:
            data = res.json()
        except ValueError:
            return

        if "errors" in data and isinstance(data["errors"], list):
            for err in data["errors"]:
                # Our tests and potentially some api endpoints return a string error?
                if isinstance(err, str):
                    err = {"message": err}
                if not err.get("message"):
                    continue
                wandb.termerror(
                    "Error while calling W&B API: {} ({})".format(err["message"], res)
                )

    def disabled(self):
        return self._settings.get(Settings.DEFAULT_SECTION, "disabled", fallback=False)

    def set_current_run_id(self, run_id):
        self._current_run_id = run_id

    @property
    def current_run_id(self):
        return self._current_run_id

    @property
    def user_agent(self):
        return "W&B Internal Client %s" % __version__

    @property
    def api_key(self):
        auth = requests.utils.get_netrc_auth(self.api_url)
        key = None
        if auth:
            key = auth[-1]

        # Environment should take precedence
        env_key = self._environ.get(env.API_KEY)
        sagemaker_key = parse_sm_secrets().get(env.API_KEY)
        default_key = self.default_settings.get("api_key")
        return env_key or key or sagemaker_key or default_key

    @property
    def api_url(self):
        return self.settings("base_url")

    @property
    def app_url(self):
        return wandb.util.app_url(self.api_url)

    @property
    def default_entity(self):
        return self.viewer().get("entity")

    def settings(self, key=None, section=None):
        """The settings overridden from the wandb/settings file.

        Arguments:
            key (str, optional): If provided only this setting is returned
            section (str, optional): If provided this section of the setting file is
            used, defaults to "default"

        Returns:
            A dict with the current settings

                {
                    "entity": "models",
                    "base_url": "https://api.wandb.ai",
                    "project": None
                }
        """
        result = self.default_settings.copy()
        result.update(self._settings.items(section=section))
        result.update(
            {
                "entity": env.get_entity(
                    self._settings.get(
                        Settings.DEFAULT_SECTION,
                        "entity",
                        fallback=result.get("entity"),
                    ),
                    env=self._environ,
                ),
                "project": env.get_project(
                    self._settings.get(
                        Settings.DEFAULT_SECTION,
                        "project",
                        fallback=result.get("project"),
                    ),
                    env=self._environ,
                ),
                "base_url": env.get_base_url(
                    self._settings.get(
                        Settings.DEFAULT_SECTION,
                        "base_url",
                        fallback=result.get("base_url"),
                    ),
                    env=self._environ,
                ),
                "ignore_globs": env.get_ignore(
                    self._settings.get(
                        Settings.DEFAULT_SECTION,
                        "ignore_globs",
                        fallback=result.get("ignore_globs"),
                    ),
                    env=self._environ,
                ),
            }
        )

        return result if key is None else result[key]

    def clear_setting(self, key, globally=False, persist=False):
        self._settings.clear(
            Settings.DEFAULT_SECTION, key, globally=globally, persist=persist
        )

    def set_setting(self, key, value, globally=False, persist=False):
        self._settings.set(
            Settings.DEFAULT_SECTION, key, value, globally=globally, persist=persist
        )
        if key == "entity":
            env.set_entity(value, env=self._environ)
        elif key == "project":
            env.set_project(value, env=self._environ)
        elif key == "base_url":
            self.relocate()

    def parse_slug(self, slug, project=None, run=None):
        if slug and "/" in slug:
            parts = slug.split("/")
            project = parts[0]
            run = parts[1]
        else:
            project = project or self.settings().get("project")
            if project is None:
                raise CommError("No default project configured.")
            run = run or slug or self.current_run_id or env.get_run(env=self._environ)
            assert run, "run must be specified"
        return (project, run)

    @normalize_exceptions
    def server_info_introspection(self):
        query_string = """
           query ProbeServerCapabilities {
               QueryType: __type(name: "Query") {
                   ...fieldData
                }
               ServerInfoType: __type(name: "ServerInfo") {
                   ...fieldData
                }
            }

            fragment fieldData on __Type {
                fields {
                    name
                }
            }
        """

        if self.query_types is None or self.server_info_types is None:
            query = gql(query_string)
            res = self.gql(query)

            self.query_types = [
                field.get("name", "")
                for field in res.get("QueryType", {}).get("fields", [{}])
            ]
            self.server_info_types = [
                field.get("name", "")
                for field in res.get("ServerInfoType", {}).get("fields", [{}])
            ]
        return (self.query_types, self.server_info_types)

    def server_use_artifact_input_introspection(self):
        query_string = """
           query ProbeServerUseArtifactInput {
               UseArtifactInputInfoType: __type(name: "UseArtifactInput") {
                   name
                   inputFields {
                       name
                   }
                }
            }
        """

        if self.server_use_artifact_input_info is None:
            query = gql(query_string)
            res = self.gql(query)
            self.server_use_artifact_input_info = [
                field.get("name", "")
                for field in res.get("UseArtifactInputInfoType", {}).get(
                    "inputFields", [{}]
                )
            ]
        return self.server_use_artifact_input_info

    @normalize_exceptions
    def launch_agent_introspection(self):
        query = gql(
            """
            query LaunchAgentIntrospection {
                LaunchAgentType: __type(name: "LaunchAgent") {
                    name
                }
            }
        """
        )

        res = self.gql(query)
        return res.get("LaunchAgentType") or None

    @normalize_exceptions
    def viewer(self):
        query = gql(
            """
        query Viewer{
            viewer {
                id
                entity
                flags
                teams {
                    edges {
                        node {
                            name
                        }
                    }
                }
            }
        }
        """
        )
        res = self.gql(query)
        return res.get("viewer") or {}

    @normalize_exceptions
    def viewer_server_info(self):
        local_query = """
                latestLocalVersionInfo {
                    outOfDate
                    latestVersionString
                }
        """
        cli_query = """
            serverInfo {
                cliVersionInfo
                _LOCAL_QUERY_
            }
        """
        query_template = """
        query Viewer{
            viewer {
                id
                entity
                email
                flags
                teams {
                    edges {
                        node {
                            name
                        }
                    }
                }
            }
            _CLI_QUERY_
        }
        """
        query_types, server_info_types = self.server_info_introspection()

        cli_version_exists = (
            "serverInfo" in query_types and "cliVersionInfo" in server_info_types
        )

        local_version_exists = (
            "serverInfo" in query_types
            and "latestLocalVersionInfo" in server_info_types
        )

        cli_query_string = "" if not cli_version_exists else cli_query
        local_query_string = "" if not local_version_exists else local_query

        query_string = query_template.replace("_CLI_QUERY_", cli_query_string).replace(
            "_LOCAL_QUERY_", local_query_string
        )
        query = gql(query_string)
        res = self.gql(query)
        return res.get("viewer") or {}, res.get("serverInfo") or {}

    @normalize_exceptions
    def list_projects(self, entity=None):
        """Lists projects in W&B scoped by entity.

        Arguments:
            entity (str, optional): The entity to scope this project to.

        Returns:
                [{"id","name","description"}]
        """
        query = gql(
            """
        query Models($entity: String!) {
            models(first: 10, entityName: $entity) {
                edges {
                    node {
                        id
                        name
                        description
                    }
                }
            }
        }
        """
        )
        return self._flatten_edges(
            self.gql(
                query, variable_values={"entity": entity or self.settings("entity")}
            )["models"]
        )

    @normalize_exceptions
    def project(self, project, entity=None):
        """Retrieve project

        Arguments:
            project (str): The project to get details for
            entity (str, optional): The entity to scope this project to.

        Returns:
                [{"id","name","repo","dockerImage","description"}]
        """
        query = gql(
            """
        query Models($entity: String, $project: String!) {
            model(name: $project, entityName: $entity) {
                id
                name
                repo
                dockerImage
                description
            }
        }
        """
        )
        return self.gql(query, variable_values={"entity": entity, "project": project})[
            "model"
        ]

    @normalize_exceptions
    def sweep(self, sweep, specs, project=None, entity=None):
        """Retrieve sweep.

        Arguments:
            sweep (str): The sweep to get details for
            specs (str): history specs
            project (str, optional): The project to scope this sweep to.
            entity (str, optional): The entity to scope this sweep to.

        Returns:
                [{"id","name","repo","dockerImage","description"}]
        """
        query = gql(
            """
        query Sweep($entity: String, $project: String, $sweep: String!, $specs: [JSONString!]!) {
            project(name: $project, entityName: $entity) {
                sweep(sweepName: $sweep) {
                    id
                    name
                    method
                    state
                    description
                    config
                    createdAt
                    heartbeatAt
                    updatedAt
                    earlyStopJobRunning
                    bestLoss
                    controller
                    scheduler
                    runs {
                        edges {
                            node {
                                name
                                state
                                config
                                exitcode
                                heartbeatAt
                                shouldStop
                                failed
                                stopped
                                running
                                summaryMetrics
                                sampledHistory(specs: $specs)
                            }
                        }
                    }
                }
            }
        }
        """
        )
        entity = entity or self.settings("entity")
        project = project or self.settings("project")
        response = self.gql(
            query,
            variable_values={
                "entity": entity,
                "project": project,
                "sweep": sweep,
                "specs": specs,
            },
        )
        if response["project"] is None or response["project"]["sweep"] is None:
            raise ValueError("Sweep {}/{}/{} not found".format(entity, project, sweep))
        data = response["project"]["sweep"]
        if data:
            data["runs"] = self._flatten_edges(data["runs"])
        return data

    @normalize_exceptions
    def list_runs(self, project, entity=None):
        """Lists runs in W&B scoped by project.

        Arguments:
            project (str): The project to scope the runs to
            entity (str, optional): The entity to scope this project to.  Defaults to public models

        Returns:
                [{"id",name","description"}]
        """
        query = gql(
            """
        query Buckets($model: String!, $entity: String!) {
            model(name: $model, entityName: $entity) {
                buckets(first: 10) {
                    edges {
                        node {
                            id
                            name
                            displayName
                            description
                        }
                    }
                }
            }
        }
        """
        )
        return self._flatten_edges(
            self.gql(
                query,
                variable_values={
                    "entity": entity or self.settings("entity"),
                    "model": project or self.settings("project"),
                },
            )["model"]["buckets"]
        )

    @normalize_exceptions
    def launch_run(self, command, project=None, entity=None, run_id=None):
        """Launch a run in the cloud.

        Arguments:
            command (str): The command to run
            program (str): The file to run
            project (str): The project to scope the runs to
            entity (str, optional): The entity to scope this project to.  Defaults to public models
            run_id (str, optional): The run_id to scope to

        Returns:
                [{"podName","status"}]
        """
        query = gql(
            """
        mutation launchRun(
            $entity: String
            $model: String
            $runId: String
            $image: String
            $command: String
            $patch: String
            $cwd: String
            $datasets: [String]
        ) {
            launchRun(input: {id: $runId, entityName: $entity, patch: $patch, modelName: $model,
                image: $image, command: $command, datasets: $datasets, cwd: $cwd}) {
                podName
                status
                runId
            }
        }
        """
        )
        patch = BytesIO()
        if self.git.dirty:
            self.git.repo.git.execute(["git", "diff"], output_stream=patch)
            patch.seek(0)
        cwd = "."
        if self.git.enabled:
            cwd = cwd + os.getcwd().replace(self.git.repo.working_dir, "")
        return self.gql(
            query,
            variable_values={
                "entity": entity or self.settings("entity"),
                "model": project or self.settings("project"),
                "command": command,
                "runId": run_id,
                "patch": patch.read().decode("utf8"),
                "cwd": cwd,
            },
        )

    @normalize_exceptions
    def run_config(self, project, run=None, entity=None):
        """Get the relevant configs for a run

        Arguments:
            project (str): The project to download, (can include bucket)
            run (str, optional): The run to download
            entity (str, optional): The entity to scope this project to.
        """
        query = gql(
            """
        query Model(
            $name: String!,
            $entity: String!,
            $run: String!,
            $pattern: String!,
            $includeConfig: Boolean!,
        ) {
            model(name: $name, entityName: $entity) {
                bucket(name: $run) {
                    config @include(if: $includeConfig)
                    commit @include(if: $includeConfig)
                    files(pattern: $pattern) {
                        pageInfo {
                            hasNextPage
                            endCursor
                        }
                        edges {
                            node {
                                name
                                directUrl
                            }
                        }
                    }
                }
            }
        }
        """
        )

        variable_values = {
            "name": project,
            "run": run,
            "entity": entity,
            "includeConfig": True,
        }

        commit = ""
        config = {}
        patch = None
        metadata = {}

        # If we use the `names` paramter on the `files` node, then the server
        # will helpfully give us and 'open' file handle to the files that don't
        # exist. This is so that we can upload data to it. However, in this
        # case, we just want to download that file and not upload to it, so
        # let's instead query for the files that do exist using `pattern`
        # (with no wildcards).
        #
        # Unfortunately we're unable to construct a single pattern that matches
        # our 2 files, we would need something like regex for that.
        for filename in [DIFF_FNAME, METADATA_FNAME]:
            variable_values["pattern"] = filename
            response = self.gql(query, variable_values=variable_values)
            if response["model"] == None:
                raise CommError("Run {}/{}/{} not found".format(entity, project, run))
            run = response["model"]["bucket"]
            # we only need to fetch this config once
            if variable_values["includeConfig"]:
                commit = run["commit"]
                config = json.loads(run["config"] or "{}")
                variable_values["includeConfig"] = False
            if run["files"] is not None:
                for file_edge in run["files"]["edges"]:
                    name = file_edge["node"]["name"]
                    url = file_edge["node"]["directUrl"]
                    res = requests.get(url)
                    res.raise_for_status()
                    if name == METADATA_FNAME:
                        metadata = res.json()
                    elif name == DIFF_FNAME:
                        patch = res.text

        return (commit, config, patch, metadata)

    @normalize_exceptions
    def run_resume_status(self, entity, project_name, name):
        """Check if a run exists and get resume information.

        Arguments:
            entity (str): The entity to scope this project to.
            project_name (str): The project to download, (can include bucket)
            run (str): The run to download
        """
        query = gql(
            """
        query Model($project: String!, $entity: String, $name: String!) {
            model(name: $project, entityName: $entity) {
                id
                name
                entity {
                    id
                    name
                }

                bucket(name: $name, missingOk: true) {
                    id
                    name
                    summaryMetrics
                    displayName
                    logLineCount
                    historyLineCount
                    eventsLineCount
                    historyTail
                    eventsTail
                    config
                }
            }
        }
        """
        )

        response = self.gql(
            query,
            variable_values={"entity": entity, "project": project_name, "name": name,},
        )

        if "model" not in response or "bucket" not in (response["model"] or {}):
            return None

        project = response["model"]
        self.set_setting("project", project_name)
        if "entity" in project:
            self.set_setting("entity", project["entity"]["name"])

        return project["bucket"]

    @normalize_exceptions
    def check_stop_requested(self, project_name, entity_name, run_id):
        query = gql(
            """
        query Model($projectName: String, $entityName: String, $runId: String!) {
            project(name:$projectName, entityName:$entityName) {
                run(name:$runId) {
                    stopped
                }
            }
        }
        """
        )

        response = self.gql(
            query,
            variable_values={
                "projectName": project_name,
                "entityName": entity_name,
                "runId": run_id,
            },
        )

        project = response.get("project", None)
        if not project:
            return False
        run = project.get("run", None)
        if not run:
            return False

        return run["stopped"]

    def format_project(self, project):
        return re.sub(r"\W+", "-", project.lower()).strip("-_")

    @normalize_exceptions
    def upsert_project(self, project, id=None, description=None, entity=None):
        """Create a new project

        Arguments:
            project (str): The project to create
            description (str, optional): A description of this project
            entity (str, optional): The entity to scope this project to.
        """
        mutation = gql(
            """
        mutation UpsertModel($name: String!, $id: String, $entity: String!, $description: String, $repo: String)  {
            upsertModel(input: { id: $id, name: $name, entityName: $entity, description: $description, repo: $repo }) {
                model {
                    name
                    description
                }
            }
        }
        """
        )
        response = self.gql(
            mutation,
            variable_values={
                "name": self.format_project(project),
                "entity": entity or self.settings("entity"),
                "description": description,
                "id": id,
            },
        )
        # TODO(jhr): Commenting out 'repo' field for cling, add back
        #   'description': description, 'repo': self.git.remote_url, 'id': id})
        return response["upsertModel"]["model"]

    @normalize_exceptions
    def get_project_run_queues(self, entity, project):
        query = gql(
            """
        query Project($entity: String!, $projectName: String!){
            project(entityName: $entity, name: $projectName) {
                runQueues {
                    id
                    name
                    createdBy
                    access
                }
            }
        }
        """
        )
        variable_values = {
            "projectName": project,
            "entity": entity,
        }

        res = self.gql(query, variable_values)
        if res.get("project") is None:
            raise Exception(
                "Error fetching run queues for {}/{} check that you have access to this entity and project".format(
                    entity, project
                )
            )

        return res["project"]["runQueues"]

    @normalize_exceptions
    def create_run_queue(self, entity, project, queue_name, access):
        query = gql(
            """
        mutation createRunQueue($entity: String!, $project: String!, $queueName: String!, $access: RunQueueAccessType!){
            createRunQueue(
                input: {
                    entityName: $entity,
                    projectName: $project,
                    queueName: $queueName,
                    access: $access
                }
            ) {
                success
                queueID
            }
        }
        """
        )
        variable_values = {
            "project": project,
            "entity": entity,
            "access": access,
            "queueName": queue_name,
        }
        return self.gql(query, variable_values)["createRunQueue"]

    @normalize_exceptions
    def push_to_run_queue(self, queue_name, launch_spec):
        # TODO(kdg): add pushToRunQueueByName to avoid this extra query
        entity = launch_spec["entity"]
        project = launch_spec["project"]
        queues_found = self.get_project_run_queues(entity, project)
        matching_queues = [
            q
            for q in queues_found
            if q["name"] == queue_name
            # ensure user has access to queue
            and (q["access"] == "PROJECT" or q["createdBy"] == self.default_entity)
        ]
        if not matching_queues:
            # in the case of a missing default queue. create it
            if queue_name == "default":
                wandb.termlog(
                    "No default queue existing for {}/{} creating one.".format(
                        entity, project
                    )
                )
                res = self.create_run_queue(
                    launch_spec["entity"],
                    launch_spec["project"],
                    queue_name,
                    access="PROJECT",
                )

                if res is None or res.get("queueID") is None:
                    wandb.termerror(
                        "Unable to create default queue for {}/{}. Run could not be added to a queue".format(
                            entity, project
                        )
                    )
                    return
                queue_id = res["queueID"]

            else:
                wandb.termwarn(
                    "Unable to push to run queue {}. Queue not found.".format(
                        queue_name
                    )
                )
                return None
        elif len(matching_queues) > 1:
            wandb.termerror(
                "Unable to push to run queue {}. More than one queue found with this name.".format(
                    queue_name
                )
            )
            return None
        else:
            queue_id = matching_queues[0]["id"]

        mutation = gql(
            """
        mutation pushToRunQueue($queueID: ID!, $runSpec: JSONString!) {
            pushToRunQueue(
                input: {
                    queueID: $queueID,
                    runSpec: $runSpec
                }
            ) {
                runQueueItemId
            }
        }
        """
        )
        spec_json = json.dumps(launch_spec)
        response = self.gql(
            mutation, variable_values={"queueID": queue_id, "runSpec": spec_json}
        )
        return response["pushToRunQueue"]

    @normalize_exceptions
    def pop_from_run_queue(self, queue_name, entity=None, project=None, agent_id=None):
        mutation = gql(
            """
        mutation popFromRunQueue($entity: String!, $project: String!, $queueName: String!, $launchAgentId: ID)  {
            popFromRunQueue(input: {
                entityName: $entity,
                projectName: $project,
                queueName: $queueName,
                launchAgentId: $launchAgentId
            }) {
                runQueueItemId
                runSpec
            }
        }
        """
        )
        response = self.gql(
            mutation,
            variable_values={
                "entity": entity,
                "project": project,
                "queueName": queue_name,
                "launchAgentId": agent_id,
            },
        )
        return response["popFromRunQueue"]

    @normalize_exceptions
    def ack_run_queue_item(self, item_id, run_id=None):
        mutation = gql(
            """
        mutation ackRunQueueItem($itemId: ID!, $runId: String!)  {
            ackRunQueueItem(input: { runQueueItemId: $itemId, runName: $runId }) {
                success
            }
        }
        """
        )
        response = self.gql(
            mutation, variable_values={"itemId": item_id, "runId": str(run_id)}
        )
        if not response["ackRunQueueItem"]["success"]:
            raise CommError(
                "Error acking run queue item. Item may have already been acknowledged by another process"
            )
        return response["ackRunQueueItem"]["success"]

    @normalize_exceptions
    def create_launch_agent(self, entity, project, queues, gorilla_agent_support):
        project_queues = self.get_project_run_queues(entity, project)
        if not project_queues:
            # create default queue if it doesn't already exist
            default = self.create_run_queue(
                entity, project, "default", access="PROJECT"
            )
            if default is None or default.get("queueID") is None:
                raise CommError(
                    "Unable to create default queue for {}/{}. No queues for agent to poll".format(
                        entity, project
                    )
                )
            project_queues = [{"id": default["queueID"], "name": "default"}]
        polling_queue_ids = [
            q["id"] for q in project_queues if q["name"] in queues
        ]  # filter to poll specified queues
        if len(polling_queue_ids) != len(queues):
            raise CommError(
                "Could not start launch agent: Not all of requested queues ({}) found. Available queues for this project: {}".format(
                    ", ".join(queues), ",".join([q["name"] for q in project_queues])
                )
            )

        if not gorilla_agent_support:
            # if gorilla doesn't support launch agents, return a client-generated id
            return {
                "success": True,
                "launchAgentId": None,
            }

        hostname = socket.gethostname()
        mutation = gql(
            """
            mutation createLaunchAgent($entity: String!, $project: String!, $queues: [ID!]!, $hostname: String!){
                createLaunchAgent(
                    input: {
                        entityName: $entity,
                        projectName: $project,
                        runQueues: $queues,
                        hostname: $hostname
                    }
                ) {
                    launchAgentId
                }
            }
            """
        )
        variable_values = {
            "entity": entity,
            "project": project,
            "queues": polling_queue_ids,
            "hostname": hostname,
        }
        return self.gql(mutation, variable_values)["createLaunchAgent"]

    @normalize_exceptions
    def update_launch_agent_status(self, agent_id, status, gorilla_agent_support):
        if not gorilla_agent_support:
            # if gorilla doesn't support launch agents, this is a no-op
            return {
                "success": True,
            }

        mutation = gql(
            """
            mutation updateLaunchAgent($agentId: ID!, $agentStatus: String){
                updateLaunchAgent(
                    input: {
                        launchAgentId: $agentId
                        agentStatus: $agentStatus
                    }
                ) {
                    success
                }
            }
            """
        )
        variable_values = {
            "agentId": agent_id,
            "agentStatus": status,
        }
        return self.gql(mutation, variable_values)["updateLaunchAgent"]

    @normalize_exceptions
    def get_launch_agent(self, agent_id, gorilla_agent_support):
        if not gorilla_agent_support:
            return {
                "id": None,
                "name": "",
                "stopPolling": False,
            }
        query = gql(
            """
            query LaunchAgent($agentId: ID!) {
                launchAgent(id: $agentId) {
                    id
                    name
                    runQueues
                    hostname
                    agentStatus
                    stopPolling
                    heartbeatAt
                }
            }
            """
        )
        variable_values = {
            "agentId": agent_id,
        }
        return self.gql(query, variable_values)["launchAgent"]

    @normalize_exceptions
    def upsert_run(
        self,
        id=None,
        name=None,
        project=None,
        host=None,
        group=None,
        tags=None,
        config=None,
        description=None,
        entity=None,
        state=None,
        display_name=None,
        notes=None,
        repo=None,
        job_type=None,
        program_path=None,
        commit=None,
        sweep_name=None,
        summary_metrics=None,
        num_retries=None,
    ):
        """Update a run

        Arguments:
            id (str, optional): The existing run to update
            name (str, optional): The name of the run to create
            group (str, optional): Name of the group this run is a part of
            project (str, optional): The name of the project
            config (dict, optional): The latest config params
            description (str, optional): A description of this project
            entity (str, optional): The entity to scope this project to.
            repo (str, optional): Url of the program's repository.
            state (str, optional): State of the program.
            job_type (str, optional): Type of job, e.g 'train'.
            program_path (str, optional): Path to the program.
            commit (str, optional): The Git SHA to associate the run with
            summary_metrics (str, optional): The JSON summary metrics
        """
        mutation = gql(
            """
        mutation UpsertBucket(
            $id: String,
            $name: String,
            $project: String,
            $entity: String,
            $groupName: String,
            $description: String,
            $displayName: String,
            $notes: String,
            $commit: String,
            $config: JSONString,
            $host: String,
            $debug: Boolean,
            $program: String,
            $repo: String,
            $jobType: String,
            $state: String,
            $sweep: String,
            $tags: [String!],
            $summaryMetrics: JSONString,
        ) {
            upsertBucket(input: {
                id: $id,
                name: $name,
                groupName: $groupName,
                modelName: $project,
                entityName: $entity,
                description: $description,
                displayName: $displayName,
                notes: $notes,
                config: $config,
                commit: $commit,
                host: $host,
                debug: $debug,
                jobProgram: $program,
                jobRepo: $repo,
                jobType: $jobType,
                state: $state,
                sweep: $sweep,
                tags: $tags,
                summaryMetrics: $summaryMetrics,
            }) {
                bucket {
                    id
                    name
                    displayName
                    description
                    config
                    sweepName
                    project {
                        id
                        name
                        entity {
                            id
                            name
                        }
                    }
                }
                inserted
            }
        }
        """
        )
        if config is not None:
            config = json.dumps(config)
        if not description or description.isspace():
            description = None

        kwargs = {}
        if num_retries is not None:
            kwargs["num_retries"] = num_retries

        variable_values = {
            "id": id,
            "entity": entity or self.settings("entity"),
            "name": name,
            "project": project or util.auto_project_name(program_path),
            "groupName": group,
            "tags": tags,
            "description": description,
            "config": config,
            "commit": commit,
            "displayName": display_name,
            "notes": notes,
            "host": None if self.settings().get("anonymous") == "true" else host,
            "debug": env.is_debug(env=self._environ),
            "repo": repo,
            "program": program_path,
            "jobType": job_type,
            "state": state,
            "sweep": sweep_name,
            "summaryMetrics": summary_metrics,
        }

        response = self.gql(mutation, variable_values=variable_values, **kwargs)

        run = response["upsertBucket"]["bucket"]
        project = run.get("project")
        if project:
            self.set_setting("project", project["name"])
            entity = project.get("entity")
            if entity:
                self.set_setting("entity", entity["name"])

        return response["upsertBucket"]["bucket"], response["upsertBucket"]["inserted"]

    @normalize_exceptions
    def get_run_info(self, entity, project, name):
        query = gql(
            """
        query Run($project: String!, $entity: String!, $name: String!) {
            project(name: $project, entityName: $entity) {
                run(name: $name) {
                    runInfo {
                        program
                        args
                        os
                        python
                        colab
                        executable
                        codeSaved
                        cpuCount
                        gpuCount
                        gpu
                        git {
                            remote
                            commit
                        }
                    }
                }
            }
        }
        """
        )
        variable_values = {"project": project, "entity": entity, "name": name}
        res = self.gql(query, variable_values)
        if res.get("project") is None:
            raise CommError(
                "Error fetching run info for {}/{}/{}. Check that this project exists and you have access to this entity and project".format(
                    entity, project, name
                )
            )
        elif res["project"].get("run") is None:
            raise CommError(
                "Error fetching run info for {}/{}/{}. Check that this run id exists".format(
                    entity, project, name
                )
            )
        return res["project"]["run"]["runInfo"]

    @normalize_exceptions
    def upload_urls(self, project, files, run=None, entity=None, description=None):
        """Generate temporary resumeable upload urls

        Arguments:
            project (str): The project to download
            files (list or dict): The filenames to upload
            run (str, optional): The run to upload to
            entity (str, optional): The entity to scope this project to.  Defaults to wandb models

        Returns:
            (bucket_id, file_info)
            bucket_id: id of bucket we uploaded to
            file_info: A dict of filenames and urls, also indicates if this revision already has uploaded files.
                {
                    'weights.h5': { "url": "https://weights.url" },
                    'model.json': { "url": "https://model.json", "updatedAt": '2013-04-26T22:22:23.832Z', 'md5': 'mZFLkyvTelC5g8XnyQrpOw==' },
                }
        """
        query = gql(
            """
        query Model($name: String!, $files: [String]!, $entity: String!, $run: String!, $description: String) {
            model(name: $name, entityName: $entity) {
                bucket(name: $run, desc: $description) {
                    id
                    files(names: $files) {
                        uploadHeaders
                        edges {
                            node {
                                name
                                url(upload: true)
                                updatedAt
                            }
                        }
                    }
                }
            }
        }
        """
        )
        run_id = run or self.current_run_id
        assert run_id, "run must be specified"
        entity = entity or self.settings("entity")
        query_result = self.gql(
            query,
            variable_values={
                "name": project,
                "run": run_id,
                "entity": entity,
                "description": description,
                "files": [file for file in files],
            },
        )

        run = query_result["model"]["bucket"]
        if run:
            result = {file["name"]: file for file in self._flatten_edges(run["files"])}
            return run["id"], run["files"]["uploadHeaders"], result
        else:
            raise CommError(
                "Run does not exist {}/{}/{}.".format(entity, project, run_id)
            )

    @normalize_exceptions
    def download_urls(self, project, run=None, entity=None):
        """Generate download urls

        Arguments:
            project (str): The project to download
            run (str): The run to upload to
            entity (str, optional): The entity to scope this project to.  Defaults to wandb models

        Returns:
            A dict of extensions and urls

                {
                    'weights.h5': { "url": "https://weights.url", "updatedAt": '2013-04-26T22:22:23.832Z', 'md5': 'mZFLkyvTelC5g8XnyQrpOw==' },
                    'model.json': { "url": "https://model.url", "updatedAt": '2013-04-26T22:22:23.832Z', 'md5': 'mZFLkyvTelC5g8XnyQrpOw==' }
                }
        """
        query = gql(
            """
        query Model($name: String!, $entity: String!, $run: String!)  {
            model(name: $name, entityName: $entity) {
                bucket(name: $run) {
                    files {
                        edges {
                            node {
                                name
                                url
                                md5
                                updatedAt
                            }
                        }
                    }
                }
            }
        }
        """
        )
        run = run or self.current_run_id
        assert run, "run must be specified"
        entity = entity or self.settings("entity")
        query_result = self.gql(
            query, variable_values={"name": project, "run": run, "entity": entity,},
        )
        if query_result["model"] is None:
            raise CommError("Run does not exist {}/{}/{}.".format(entity, project, run))
        files = self._flatten_edges(query_result["model"]["bucket"]["files"])
        return {file["name"]: file for file in files if file}

    @normalize_exceptions
    def download_url(self, project, file_name, run=None, entity=None):
        """Generate download urls

        Arguments:
            project (str): The project to download
            file_name (str): The name of the file to download
            run (str): The run to upload to
            entity (str, optional): The entity to scope this project to.  Defaults to wandb models

        Returns:
            A dict of extensions and urls

                { "url": "https://weights.url", "updatedAt": '2013-04-26T22:22:23.832Z', 'md5': 'mZFLkyvTelC5g8XnyQrpOw==' }

        """
        query = gql(
            """
        query Model($name: String!, $fileName: String!, $entity: String!, $run: String!)  {
            model(name: $name, entityName: $entity) {
                bucket(name: $run) {
                    files(names: [$fileName]) {
                        edges {
                            node {
                                name
                                url
                                md5
                                updatedAt
                            }
                        }
                    }
                }
            }
        }
        """
        )
        run = run or self.current_run_id
        assert run, "run must be specified"
        query_result = self.gql(
            query,
            variable_values={
                "name": project,
                "run": run,
                "fileName": file_name,
                "entity": entity or self.settings("entity"),
            },
        )
        if query_result["model"]:
            files = self._flatten_edges(query_result["model"]["bucket"]["files"])
            return files[0] if len(files) > 0 and files[0].get("updatedAt") else None
        else:
            return None

    @normalize_exceptions
    def download_file(self, url):
        """Initiate a streaming download

        Arguments:
            url (str): The url to download

        Returns:
            A tuple of the content length and the streaming response
        """
        response = requests.get(url, stream=True)
        response.raise_for_status()
        return (int(response.headers.get("content-length", 0)), response)

    @normalize_exceptions
    def download_write_file(self, metadata, out_dir=None):
        """Download a file from a run and write it to wandb/

        Arguments:
            metadata (obj): The metadata object for the file to download. Comes from Api.download_urls().

        Returns:
            A tuple of the file's local path and the streaming response. The streaming response is None if the file already existed and was up to date.
        """
        fileName = metadata["name"]
        path = os.path.join(out_dir or self.settings("wandb_dir"), fileName)
        if self.file_current(fileName, metadata["md5"]):
            return path, None

        size, response = self.download_file(metadata["url"])

        with util.fsync_open(path, "wb") as file:
            for data in response.iter_content(chunk_size=1024):
                file.write(data)

        return path, response

    def upload_file_azure(self, url, file, extra_headers):
        from azure.core.exceptions import HttpResponseError
        from azure.core.pipeline.policies import HTTPPolicy

        # Disable retries
        class NoRetry(HTTPPolicy):
            def send(self, request):
                return self.next.send(request)

            def increment(self, *args, **kwargs):
                return 0

        client = self._azure_blob_module.BlobClient.from_blob_url(
            url, retry_policy=NoRetry()
        )
        try:
            if extra_headers.get("Content-MD5") is not None:
                md5 = base64.b64decode(extra_headers["Content-MD5"])
            else:
                md5 = None
            content_settings = self._azure_blob_module.ContentSettings(
                content_md5=md5, content_type=extra_headers.get("Content-Type"),
            )
            client.upload_blob(
                file,
                max_concurrency=4,
                length=len(file),
                overwrite=True,
                content_settings=content_settings,
            )
        except HttpResponseError as e:
            response = requests.model.Response()
            response.status_code = e.response.status_code
            response.headers = e.response.headers
            response.raw = e.response.internal_response
            raise requests.exceptions.RequestException(e.message, response=response)

    def upload_file(self, url, file, callback=None, extra_headers={}):
        """Uploads a file to W&B with failure resumption

        Arguments:
            url (str): The url to download
            file (str): The path to the file you want to upload
            callback (func, optional): A callback which is passed the number of
            bytes uploaded since the last time it was called, used to report progress

        Returns:
            The requests library response object
        """
        extra_headers = extra_headers.copy()
        response = None
        progress = Progress(file, callback=callback)
        try:
            if "x-ms-blob-type" in extra_headers and self._azure_blob_module:
                response = self.upload_file_azure(url, progress, extra_headers)
            else:
                if "x-ms-blob-type" in extra_headers:
                    wandb.termwarn(
                        "Azure uploads over 256MB require the azure SDK, install with pip install wandb[azure]",
                        repeat=False,
                    )
                response = requests.put(url, data=progress, headers=extra_headers)
                response.raise_for_status()
        except requests.exceptions.RequestException as e:
            logger.error("upload_file exception {}: {}".format(url, e))
            request_headers = e.request.headers if e.request is not None else ""
            logger.error("upload_file request headers: {}".format(request_headers))
            response_content = e.response.content if e.response is not None else ""
            logger.error("upload_file response body: {}".format(response_content))
            status_code = e.response.status_code if e.response is not None else 0
            # We need to rewind the file for the next retry (the file passed in is seeked to 0)
            progress.rewind()
            # Retry errors from cloud storage or local network issues
            if status_code in (308, 408, 409, 429, 500, 502, 503, 504) or isinstance(
                e, (requests.exceptions.Timeout, requests.exceptions.ConnectionError)
            ):
                e = retry.TransientError(exc=e)
                six.reraise(type(e), e, sys.exc_info()[2])
            else:
                util.sentry_reraise(e)

        return response

    @normalize_exceptions
    def register_agent(self, host, sweep_id=None, project_name=None, entity=None):
        """Register a new agent

        Arguments:
            host (str): hostname
            persistent (bool): long running or oneoff
            sweep (str): sweep id
            project_name: (str): model that contains sweep
        """
        mutation = gql(
            """
        mutation CreateAgent(
            $host: String!
            $projectName: String!,
            $entityName: String!,
            $sweep: String!
        ) {
            createAgent(input: {
                host: $host,
                projectName: $projectName,
                entityName: $entityName,
                sweep: $sweep,
            }) {
                agent {
                    id
                }
            }
        }
        """
        )
        if entity is None:
            entity = self.settings("entity")
        if project_name is None:
            project_name = self.settings("project")

        # don't retry on validation or not found errors
        def no_retry_4xx(e):
            if not isinstance(e, requests.HTTPError):
                return True
            if (
                not (e.response.status_code >= 400 and e.response.status_code < 500)
                or e.response.status_code == 429
            ):
                return True
            body = json.loads(e.response.content)
            raise UsageError(body["errors"][0]["message"])

        response = self.gql(
            mutation,
            variable_values={
                "host": host,
                "entityName": entity,
                "projectName": project_name,
                "sweep": sweep_id,
            },
            check_retry_fn=no_retry_4xx,
        )
        return response["createAgent"]["agent"]

    def agent_heartbeat(self, agent_id, metrics, run_states):
        """Notify server about agent state, receive commands.

        Arguments:
            agent_id (str): agent_id
            metrics (dict): system metrics
            run_states (dict): run_id: state mapping
        Returns:
            List of commands to execute.
        """
        mutation = gql(
            """
        mutation Heartbeat(
            $id: ID!,
            $metrics: JSONString,
            $runState: JSONString
        ) {
            agentHeartbeat(input: {
                id: $id,
                metrics: $metrics,
                runState: $runState
            }) {
                agent {
                    id
                }
                commands
            }
        }
        """
        )

        if agent_id is None:
            raise ValueError("Cannot call heartbeat with an unregistered agent.")

        try:
            response = self.gql(
                mutation,
                variable_values={
                    "id": agent_id,
                    "metrics": json.dumps(metrics),
                    "runState": json.dumps(run_states),
                },
                timeout=60,
            )
        except Exception as e:
            # GQL raises exceptions with stringified python dictionaries :/
            message = ast.literal_eval(e.args[0])["message"]
            logger.error("Error communicating with W&B: %s", message)
            return []
        else:
            return json.loads(response["agentHeartbeat"]["commands"])

    @staticmethod
    def _validate_config_and_fill_distribution(config):
        # verify that parameters are well specified.
        # TODO(dag): deprecate this in favor of jsonschema validation once
        # apiVersion 2 is released and local controller is integrated with
        # wandb/client.

        # avoid modifying the original config dict in
        # case it is reused outside the calling func
        config = deepcopy(config)

        # explicitly cast to dict in case config was passed as a sweepconfig
        # sweepconfig does not serialize cleanly to yaml and breaks graphql
        # but it is a subclass of dict, so this conversion is clean
        config = dict(config)

        if "parameters" not in config:
            raise ValueError("sweep config must have a parameters section")

        for parameter_name in config["parameters"]:
            parameter = config["parameters"][parameter_name]
            if "min" in parameter and "max" in parameter:
                if "distribution" not in parameter:
                    if isinstance(parameter["min"], int) and isinstance(
                        parameter["max"], int
                    ):
                        parameter["distribution"] = "int_uniform"
                    elif isinstance(parameter["min"], float) and isinstance(
                        parameter["max"], float
                    ):
                        parameter["distribution"] = "uniform"
                    else:
                        raise ValueError(
                            "Parameter %s is ambiguous, please specify bounds as both floats (for a float_"
                            "uniform distribution) or ints (for an int_uniform distribution)."
                            % parameter_name
                        )
        return config

    @normalize_exceptions
    def upsert_sweep(
        self,
        config,
        controller=None,
        scheduler=None,
        obj_id=None,
        project=None,
        entity=None,
        state=None,
    ):
        """Upsert a sweep object.

        Arguments:
            config (dict): sweep config (will be converted to yaml)
        """
        project_query = """
                    project {
                        id
                        name
                        entity {
                            id
                            name
                        }
                    }
        """
        mutation_str = """
        mutation UpsertSweep(
            $id: ID,
            $config: String,
            $description: String,
            $entityName: String,
            $projectName: String,
            $controller: JSONString,
            $scheduler: JSONString,
            $state: String
        ) {
            upsertSweep(input: {
                id: $id,
                config: $config,
                description: $description,
                entityName: $entityName,
                projectName: $projectName,
                controller: $controller,
                scheduler: $scheduler,
                state: $state
            }) {
                sweep {
                    name
                    _PROJECT_QUERY_
                }
                configValidationWarnings
            }
        }
        """
        # FIXME(jhr): we need protocol versioning to know schema is not supported
        # for now we will just try both new and old query

        # mutation 3 maps to backend that can support CLI version of at least 0.10.31
        mutation_3 = gql(mutation_str.replace("_PROJECT_QUERY_", project_query))
        mutation_2 = gql(
            mutation_str.replace("_PROJECT_QUERY_", project_query).replace(
                "configValidationWarnings", ""
            )
        )
        mutation_1 = gql(
            mutation_str.replace("_PROJECT_QUERY_", "").replace(
                "configValidationWarnings", ""
            )
        )

        # don't retry on validation errors
        # TODO(jhr): generalize error handling routines
        def no_retry_4xx(e):
            if not isinstance(e, requests.HTTPError):
                return True
            if (
                not (e.response.status_code >= 400 and e.response.status_code < 500)
                or e.response.status_code == 429
            ):
                return True
            body = json.loads(e.response.content)
            raise UsageError(body["errors"][0]["message"])

        # TODO(dag): replace this with a query for protocol versioning
        mutations = [mutation_3, mutation_2, mutation_1]

        config = self._validate_config_and_fill_distribution(config)

        for mutation in mutations:
            try:
                response = self.gql(
                    mutation,
                    variable_values={
                        "id": obj_id,
                        "config": yaml.dump(config),
                        "description": config.get("description"),
                        "entityName": entity or self.settings("entity"),
                        "projectName": project or self.settings("project"),
                        "controller": controller,
                        "scheduler": scheduler,
                    },
                    check_retry_fn=no_retry_4xx,
                )
            except UsageError as e:
                raise (e)
            except Exception as e:
                # graphql schema exception is generic
                err = e
                continue
            err = None
            break
        if err:
            raise (err)

        sweep = response["upsertSweep"]["sweep"]
        project = sweep.get("project")
        if project:
            self.set_setting("project", project["name"])
            entity = project.get("entity")
            if entity:
                self.set_setting("entity", entity["name"])

        warnings = response["upsertSweep"].get("configValidationWarnings", [])
        return response["upsertSweep"]["sweep"]["name"], warnings

    @normalize_exceptions
    def create_anonymous_api_key(self):
        """Creates a new API key belonging to a new anonymous user."""
        mutation = gql(
            """
        mutation CreateAnonymousApiKey {
            createAnonymousEntity(input: {}) {
                apiKey {
                    name
                }
            }
        }
        """
        )

        response = self.gql(mutation, variable_values={})
        return response["createAnonymousEntity"]["apiKey"]["name"]

    def file_current(self, fname, md5):
        """Checksum a file and compare the md5 with the known md5"""
        return os.path.isfile(fname) and util.md5_file(fname) == md5

    @normalize_exceptions
    def pull(self, project, run=None, entity=None):
        """Download files from W&B

        Arguments:
            project (str): The project to download
            run (str, optional): The run to upload to
            entity (str, optional): The entity to scope this project to.  Defaults to wandb models

        Returns:
            The requests library response object
        """
        project, run = self.parse_slug(project, run=run)
        urls = self.download_urls(project, run, entity)
        responses = []
        for fileName in urls:
            _, response = self.download_write_file(urls[fileName])
            if response:
                responses.append(response)

        return responses

    def get_project(self):
        return self.settings("project")

    @normalize_exceptions
    def push(
        self,
        files,
        run=None,
        entity=None,
        project=None,
        description=None,
        force=True,
        progress=False,
    ):
        """Uploads multiple files to W&B

        Arguments:
            files (list or dict): The filenames to upload, when dict the values are open files
            run (str, optional): The run to upload to
            entity (str, optional): The entity to scope this project to.  Defaults to wandb models
            project (str, optional): The name of the project to upload to. Defaults to the one in settings.
            description (str, optional): The description of the changes
            force (bool, optional): Whether to prevent push if git has uncommitted changes
            progress (callable, or stream): If callable, will be called with (chunk_bytes,
                total_bytes) as argument else if True, renders a progress bar to stream.

        Returns:
            The requests library response object
        """
        if project is None:
            project = self.get_project()
        if project is None:
            raise CommError("No project configured.")
        if run is None:
            run = self.current_run_id

        # TODO(adrian): we use a retriable version of self.upload_file() so
        # will never retry self.upload_urls() here. Instead, maybe we should
        # make push itself retriable.
        run_id, upload_headers, result = self.upload_urls(
            project, files, run, entity, description
        )
        extra_headers = {}
        for upload_header in upload_headers:
            key, val = upload_header.split(":", 1)
            extra_headers[key] = val
        responses = []
        for file_name, file_info in result.items():
            file_url = file_info["url"]

            # If the upload URL is relative, fill it in with the base URL,
            # since its a proxied file store like the on-prem VM.
            if file_url.startswith("/"):
                file_url = "{}{}".format(self.api_url, file_url)

            try:
                # To handle Windows paths
                # TODO: this doesn't handle absolute paths...
                normal_name = os.path.join(*file_name.split("/"))
                open_file = (
                    files[file_name]
                    if isinstance(files, dict)
                    else open(normal_name, "rb")
                )
            except IOError:
                print(f"{file_name} does not exist")
                continue
            if progress:
                if hasattr(progress, "__call__"):
                    responses.append(
                        self.upload_file_retry(
                            file_url, open_file, progress, extra_headers=extra_headers
                        )
                    )
                else:
                    length = os.fstat(open_file.fileno()).st_size
                    with click.progressbar(
                        file=progress,
                        length=length,
                        label="Uploading file: %s" % (file_name),
                        fill_char=click.style("&", fg="green"),
                    ) as bar:
                        responses.append(
                            self.upload_file_retry(
                                file_url,
                                open_file,
                                lambda bites, _: bar.update(bites),
                                extra_headers=extra_headers,
                            )
                        )
            else:
                responses.append(
                    self.upload_file_retry(
                        file_info["url"], open_file, extra_headers=extra_headers
                    )
                )
            open_file.close()
        return responses

    def use_artifact(
        self,
        artifact_id,
        entity_name=None,
        project_name=None,
        run_name=None,
        use_as=None,
    ):
        query_template = """
        mutation UseArtifact(
            $entityName: String!,
            $projectName: String!,
            $runName: String!,
            $artifactID: ID!,
            _USED_AS_TYPE_
        ) {
            useArtifact(input: {
                entityName: $entityName,
                projectName: $projectName,
                runName: $runName,
                artifactID: $artifactID,
                _USED_AS_VALUE_
            }) {
                artifact {
                    id
                    digest
                    description
                    state
                    createdAt
                    labels
                    metadata
                }
            }
        }
        """

        artifact_types = self.server_use_artifact_input_introspection()
        if "usedAs" in artifact_types:
            query_template = query_template.replace(
                "_USED_AS_TYPE_", "$usedAs: String"
            ).replace("_USED_AS_VALUE_", "usedAs: $usedAs")
        else:
            query_template = query_template.replace("_USED_AS_TYPE_", "").replace(
                "_USED_AS_VALUE_", ""
            )

        query = gql(query_template)

        entity_name = entity_name or self.settings("entity")
        project_name = project_name or self.settings("project")
        run_name = run_name or self.current_run_id

        response = self.gql(
            query,
            variable_values={
                "entityName": entity_name,
                "projectName": project_name,
                "runName": run_name,
                "artifactID": artifact_id,
                "usedAs": use_as,
            },
        )

        if response["useArtifact"]["artifact"]:
            return response["useArtifact"]["artifact"]
        return None

    def create_artifact_type(
        self, artifact_type_name, entity_name=None, project_name=None, description=None
    ):
        mutation = gql(
            """
        mutation CreateArtifactType(
            $entityName: String!,
            $projectName: String!,
            $artifactTypeName: String!,
            $description: String
        ) {
            createArtifactType(input: {
                entityName: $entityName,
                projectName: $projectName,
                name: $artifactTypeName,
                description: $description
            }) {
                artifactType {
                    id
                }
            }
        }
        """
        )
        entity_name = entity_name or self.settings("entity")
        project_name = project_name or self.settings("project")
        response = self.gql(
            mutation,
            variable_values={
                "entityName": entity_name,
                "projectName": project_name,
                "artifactTypeName": artifact_type_name,
                "description": description,
            },
        )
        return response["createArtifactType"]["artifactType"]["id"]

    def create_artifact(
        self,
        artifact_type_name,
        artifact_collection_name,
        digest,
        client_id=None,
        sequence_client_id=None,
        entity_name=None,
        project_name=None,
        run_name=None,
        description=None,
        labels=None,
        metadata=None,
        aliases=None,
        distributed_id=None,
        is_user_created=False,
        enable_digest_deduplication=False,
    ):
        _, server_info = self.viewer_server_info()
        max_cli_version = server_info.get("cliVersionInfo", {}).get(
            "max_cli_version", None
        )
        can_handle_client_id = max_cli_version is None or parse_version(
            "0.11.0"
        ) <= parse_version(max_cli_version)
        can_handle_dedupe = max_cli_version is None or parse_version(
            "0.12.10"
        ) <= parse_version(max_cli_version)

        mutation = gql(
            """
        mutation CreateArtifact(
            $artifactTypeName: String!,
            $artifactCollectionNames: [String!],
            $entityName: String!,
            $projectName: String!,
            $runName: String,
            $description: String,
            $digest: String!,
            $labels: JSONString,
            $aliases: [ArtifactAliasInput!],
            $metadata: JSONString,
            %s
            %s
            %s
            %s
        ) {
            createArtifact(input: {
                artifactTypeName: $artifactTypeName,
                artifactCollectionNames: $artifactCollectionNames,
                entityName: $entityName,
                projectName: $projectName,
                runName: $runName,
                description: $description,
                digest: $digest,
                digestAlgorithm: MANIFEST_MD5,
                labels: $labels,
                aliases: $aliases,
                metadata: $metadata,
                %s
                %s
                %s
                %s
            }) {
                artifact {
                    id
                    digest
                    state
                    aliases {
                        artifactCollectionName
                        alias
                    }
                    artifactSequence {
                        id
                        latestArtifact {
                            id
                            versionIndex
                        }
                    }
                }
            }
        }
        """
            %
            # For backwards compatibility with older backends that don't support
            # distributed writers or digest deduplication.
            (
                "$distributedID: String," if distributed_id else "",
                "$clientID: ID!," if can_handle_client_id else "",
                "$sequenceClientID: ID!," if can_handle_client_id else "",
                "$enableDigestDeduplication: Boolean," if can_handle_dedupe else "",
                "distributedID: $distributedID," if distributed_id else "",
                "clientID: $clientID," if can_handle_client_id else "",
                "sequenceClientID: $sequenceClientID," if can_handle_client_id else "",
                "enableDigestDeduplication: $enableDigestDeduplication,"
                if can_handle_dedupe
                else "",
            )
        )

        entity_name = entity_name or self.settings("entity")
        project_name = project_name or self.settings("project")
        if not is_user_created:
            run_name = run_name or self.current_run_id

        if aliases is None:
            aliases = []
        response = self.gql(
            mutation,
            variable_values={
                "entityName": entity_name,
                "projectName": project_name,
                "runName": run_name,
                "artifactTypeName": artifact_type_name,
                "artifactCollectionNames": [artifact_collection_name],
                "clientID": client_id,
                "sequenceClientID": sequence_client_id,
                "digest": digest,
                "description": description,
                "aliases": [alias for alias in aliases],
                "labels": json.dumps(util.make_safe_for_json(labels))
                if labels
                else None,
                "metadata": json.dumps(util.make_safe_for_json(metadata))
                if metadata
                else None,
                "distributedID": distributed_id,
                "enableDigestDeduplication": enable_digest_deduplication,
            },
        )
        av = response["createArtifact"]["artifact"]
        # TODO: make this a part of the graph
        av["version"] = "latest"
        for alias in av["aliases"]:
            if alias["artifactCollectionName"] == artifact_collection_name and re.match(
                r"^v\d+$", alias["alias"]
            ):
                av["version"] = alias["alias"]
        latest = response["createArtifact"]["artifact"]["artifactSequence"].get(
            "latestArtifact"
        )
        return av, latest

    def commit_artifact(self, artifact_id):
        mutation = gql(
            """
        mutation CommitArtifact(
            $artifactID: ID!,
        ) {
            commitArtifact(input: {
                artifactID: $artifactID,
            }) {
                artifact {
                    id
                    digest
                }
            }
        }
        """
        )
        response = self.gql(mutation, variable_values={"artifactID": artifact_id})
        return response

    def create_artifact_manifest(
        self,
        name,
        digest,
        artifact_id,
        base_artifact_id=None,
        entity=None,
        project=None,
        run=None,
        include_upload=True,
        type="FULL",
    ):
        mutation = gql(
            """
        mutation CreateArtifactManifest(
            $name: String!,
            $digest: String!,
            $artifactID: ID!,
            $baseArtifactID: ID,
            $entityName: String!,
            $projectName: String!,
            $runName: String!,
            $includeUpload: Boolean!,
            %s
        ) {
            createArtifactManifest(input: {
                name: $name,
                digest: $digest,
                artifactID: $artifactID,
                baseArtifactID: $baseArtifactID,
                entityName: $entityName,
                projectName: $projectName,
                runName: $runName,
                %s
            }) {
                artifactManifest {
                    id
                    file {
                        id
                        name
                        displayName
                        uploadUrl @include(if: $includeUpload)
                        uploadHeaders @include(if: $includeUpload)
                    }
                }
            }
        }
        """
            %
            # For backwards compatibility with older backends that don't support
            # patch manifests.
            (
                "$type: ArtifactManifestType = FULL" if type != "FULL" else "",
                "type: $type" if type != "FULL" else "",
            )
        )

        entity_name = entity or self.settings("entity")
        project_name = project or self.settings("project")
        run_name = run or self.current_run_id

        response = self.gql(
            mutation,
            variable_values={
                "name": name,
                "digest": digest,
                "artifactID": artifact_id,
                "baseArtifactID": base_artifact_id,
                "entityName": entity_name,
                "projectName": project_name,
                "runName": run_name,
                "includeUpload": include_upload,
                "type": type,
            },
        )

        return (
            response["createArtifactManifest"]["artifactManifest"]["id"],
            response["createArtifactManifest"]["artifactManifest"]["file"],
        )

    def update_artifact_manifest(
        self,
        artifact_manifest_id,
        base_artifact_id=None,
        digest=None,
        include_upload=True,
    ):
        mutation = gql(
            """
        mutation UpdateArtifactManifest(
            $artifactManifestID: ID!,
            $digest: String,
            $baseArtifactID: ID,
            $includeUpload: Boolean!,
        ) {
            updateArtifactManifest(input: {
                artifactManifestID: $artifactManifestID,
                digest: $digest,
                baseArtifactID: $baseArtifactID,
            }) {
                artifactManifest {
                    id
                    file {
                        id
                        name
                        displayName
                        uploadUrl @include(if: $includeUpload)
                        uploadHeaders @include(if: $includeUpload)
                    }
                }
            }
        }
        """
        )

        response = self.gql(
            mutation,
            variable_values={
                "artifactManifestID": artifact_manifest_id,
                "digest": digest,
                "baseArtifactID": base_artifact_id,
                "includeUpload": include_upload,
            },
        )

        return (
            response["updateArtifactManifest"]["artifactManifest"]["id"],
            response["updateArtifactManifest"]["artifactManifest"]["file"],
        )

    def _resolve_client_id(
        self, client_id,
    ):

        if client_id in self._client_id_mapping:
            return self._client_id_mapping[client_id]

        query = gql(
            """
            query ClientIDMapping($clientID: ID!) {
                clientIDMapping(clientID: $clientID) {
                    serverID
                }
            }
        """
        )
        response = self.gql(query, variable_values={"clientID": client_id,},)
        server_id = None
        if response is not None:
            client_id_mapping = response.get("clientIDMapping")
            if client_id_mapping is not None:
                server_id = client_id_mapping.get("serverID")
                if server_id is not None:
                    self._client_id_mapping[client_id] = server_id
        return server_id

    @normalize_exceptions
    def create_artifact_files(self, artifact_files):
        mutation = gql(
            """
        mutation CreateArtifactFiles(
            $storageLayout: ArtifactStorageLayout!
            $artifactFiles: [CreateArtifactFileSpecInput!]!
        ) {
            createArtifactFiles(input: {
                artifactFiles: $artifactFiles,
                storageLayout: $storageLayout
            }) {
                files {
                    edges {
                        node {
                            id
                            name
                            displayName
                            uploadUrl
                            uploadHeaders
                            artifact {
                                id
                            }
                        }
                    }
                }
            }
        }
        """
        )

        # TODO: we should use constants here from interface/artifacts.py
        # but probably don't want the dependency. We're going to remove
        # this setting in a future release, so I'm just hard-coding the strings.
        storage_layout = "V2"
        if env.get_use_v1_artifacts():
            storage_layout = "V1"

        response = self.gql(
            mutation,
            variable_values={
                "storageLayout": storage_layout,
                "artifactFiles": [af for af in artifact_files],
            },
        )

        result = {}
        for edge in response["createArtifactFiles"]["files"]["edges"]:
            node = edge["node"]
            result[node["displayName"]] = node
        return result

    @normalize_exceptions
    def notify_scriptable_run_alert(self, title, text, level=None, wait_duration=None):
        mutation = gql(
            """
        mutation NotifyScriptableRunAlert(
            $entityName: String!,
            $projectName: String!,
            $runName: String!,
            $title: String!,
            $text: String!,
            $severity: AlertSeverity = INFO,
            $waitDuration: Duration
        ) {
            notifyScriptableRunAlert(input: {
                entityName: $entityName,
                projectName: $projectName,
                runName: $runName,
                title: $title,
                text: $text,
                severity: $severity,
                waitDuration: $waitDuration
            }) {
               success
            }
        }
        """
        )

        response = self.gql(
            mutation,
            variable_values={
                "entityName": self.settings("entity"),
                "projectName": self.settings("project"),
                "runName": self.current_run_id,
                "title": title,
                "text": text,
                "severity": level,
                "waitDuration": wait_duration,
            },
        )

        return response["notifyScriptableRunAlert"]["success"]

    def get_sweep_state(self, sweep, entity=None, project=None):
        return self.sweep(sweep=sweep, entity=entity, project=project, specs="{}")[
            "state"
        ]

    def set_sweep_state(self, sweep, state, entity=None, project=None):
        state = state.upper()
        assert state in ("RUNNING", "PAUSED", "CANCELED", "FINISHED")
        s = self.sweep(sweep=sweep, entity=entity, project=project, specs="{}")
        curr_state = s["state"].upper()
        if state == "RUNNING" and curr_state in ("CANCELED", "FINISHED"):
            raise Exception("Cannot resume %s sweep." % curr_state.lower())
        elif state == "PAUSED" and curr_state not in ("PAUSED", "RUNNING"):
            raise Exception("Cannot pause %s sweep." % curr_state.lower())
        elif curr_state not in ("RUNNING", "PAUSED"):
            raise Exception("Sweep already %s." % curr_state.lower())
        sweep_id = s["id"]
        mutation = gql(
            """
        mutation UpsertSweep(
            $id: ID,
            $state: String,
            $entityName: String,
            $projectName: String
        ) {
            upsertSweep(input: {
                id: $id,
                state: $state,
                entityName: $entityName,
                projectName: $projectName
            }){
                sweep {
                    name
                }
            }
        }
        """
        )
        self.gql(
            mutation,
            variable_values={
                "id": sweep_id,
                "state": state,
                "entityName": entity or self.settings("entity"),
                "projectName": project or self.settings("project"),
            },
        )

    def stop_sweep(self, sweep, entity=None, project=None):
        """
        Finish the sweep to stop running new runs and let currently running runs finish.
        """
        self.set_sweep_state(
            sweep=sweep, state="FINISHED", entity=entity, project=project
        )

    def cancel_sweep(self, sweep, entity=None, project=None):
        """
        Cancel the sweep to kill all running runs and stop running new runs.
        """
        self.set_sweep_state(
            sweep=sweep, state="CANCELED", entity=entity, project=project
        )

    def pause_sweep(self, sweep, entity=None, project=None):
        """
        Pause the sweep to temporarily stop running new runs.
        """
        self.set_sweep_state(
            sweep=sweep, state="PAUSED", entity=entity, project=project
        )

    def resume_sweep(self, sweep, entity=None, project=None):
        """
        Resume the sweep to continue running new runs.
        """
        self.set_sweep_state(
            sweep=sweep, state="RUNNING", entity=entity, project=project
        )

    def _status_request(self, url, length):
        """Ask google how much we've uploaded"""
        return requests.put(
            url=url,
            headers={"Content-Length": "0", "Content-Range": "bytes */%i" % length},
        )

    def _flatten_edges(self, response):
        """Return an array from the nested graphql relay structure"""
        return [node["node"] for node in response["edges"]]<|MERGE_RESOLUTION|>--- conflicted
+++ resolved
@@ -1,13 +1,9 @@
 from gql import Client, gql  # type: ignore
 from gql.client import RetryError  # type: ignore
 from gql.transport.requests import RequestsHTTPTransport  # type: ignore
-<<<<<<< HEAD
+
+import ast
 import base64
-import datetime
-=======
-
->>>>>>> 69c0d83c
-import ast
 from copy import deepcopy
 import datetime
 from io import BytesIO
@@ -19,12 +15,8 @@
 import logging
 import socket
 import sys
-<<<<<<< HEAD
-from copy import deepcopy
-=======
 
 import click
->>>>>>> 69c0d83c
 import six
 import yaml
 
