import ast
import asyncio
import base64
import datetime
import json
import logging
import os
import re
import socket
import sys
import threading
from copy import deepcopy
from typing import (
    IO,
    TYPE_CHECKING,
    Any,
    Callable,
    Dict,
    Iterable,
    List,
    Mapping,
    MutableMapping,
    Optional,
    Sequence,
    TextIO,
    Tuple,
    Union,
)

import click
import requests
import yaml
from wandb_gql import Client, gql
from wandb_gql.client import RetryError

import wandb
from wandb import env, util
from wandb.apis.normalize import normalize_exceptions, parse_backend_error_messages
from wandb.errors import CommError, UnsupportedError, UsageError
from wandb.integration.sagemaker import parse_sm_secrets
from wandb.old.settings import Settings
from wandb.sdk.internal.thread_local_settings import _thread_local_api_settings
from wandb.sdk.lib.gql_request import GraphQLSession
from wandb.sdk.lib.hashutil import B64MD5, md5_file_b64

from ..lib import retry
from ..lib.filenames import DIFF_FNAME, METADATA_FNAME
from ..lib.gitlib import GitRepo
from . import context
from .progress import AsyncProgress, Progress

logger = logging.getLogger(__name__)

if TYPE_CHECKING:
    if sys.version_info >= (3, 8):
        from typing import Literal, TypedDict
    else:
        from typing_extensions import Literal, TypedDict

    from .progress import ProgressFn

    class CreateArtifactFileSpecInput(TypedDict, total=False):
        """Corresponds to `type CreateArtifactFileSpecInput` in schema.graphql."""

        artifactID: str  # noqa: N815
        name: str
        md5: str
        mimetype: Optional[str]
        artifactManifestID: Optional[str]  # noqa: N815
        uploadPartsInput: Optional[List[Dict[str, object]]]  # noqa: N815

    class CreateArtifactFilesResponseFile(TypedDict):
        id: str
        name: str
        displayName: str  # noqa: N815
        uploadUrl: Optional[str]  # noqa: N815
        uploadHeaders: Sequence[str]  # noqa: N815
        uploadMultipartUrls: "UploadPartsResponse"  # noqa: N815
        storagePath: str  # noqa: N815
        artifact: "CreateArtifactFilesResponseFileNode"

    class CreateArtifactFilesResponseFileNode(TypedDict):
        id: str

    class UploadPartsResponse(TypedDict):
        uploadUrlParts: List["UploadUrlParts"]  # noqa: N815
        uploadID: str  # noqa: N815

    class UploadUrlParts(TypedDict):
        partNumber: int  # noqa: N815
        uploadUrl: str  # noqa: N815

    class CompleteMultipartUploadArtifactInput(TypedDict):
        """Corresponds to `type CompleteMultipartUploadArtifactInput` in schema.graphql."""

        completeMultipartAction: str  # noqa: N815
        completedParts: Dict[int, str]  # noqa: N815
        artifactID: str  # noqa: N815
        storagePath: str  # noqa: N815
        uploadID: str  # noqa: N815
        md5: str

    class CompleteMultipartUploadArtifactResponse(TypedDict):
        digest: str

    class DefaultSettings(TypedDict):
        section: str
        git_remote: str
        ignore_globs: Optional[List[str]]
        base_url: Optional[str]
        root_dir: Optional[str]
        api_key: Optional[str]
        entity: Optional[str]
        project: Optional[str]
        _extra_http_headers: Optional[Mapping[str, str]]

    _Response = MutableMapping
    SweepState = Literal["RUNNING", "PAUSED", "CANCELED", "FINISHED"]
    Number = Union[int, float]

# This funny if/else construction is the simplest thing I've found that
# works at runtime, satisfies Mypy, and gives autocomplete in VSCode:
if TYPE_CHECKING:
    import httpx
else:
    httpx = util.get_module("httpx")

# class _MappingSupportsCopy(Protocol):
#     def copy(self) -> "_MappingSupportsCopy": ...
#     def keys(self) -> Iterable: ...
#     def __getitem__(self, name: str) -> Any: ...


def check_httpx_exc_retriable(exc: Exception) -> bool:
    retriable_codes = (308, 408, 409, 429, 500, 502, 503, 504)
    return (
        isinstance(exc, (httpx.TimeoutException, httpx.NetworkError))
        or (
            isinstance(exc, httpx.HTTPStatusError)
            and exc.response.status_code in retriable_codes
        )
        or (
            isinstance(exc, httpx.HTTPStatusError)
            and exc.response.status_code == 400
            and "x-amz-meta-md5" in exc.request.headers
            and "RequestTimeout" in str(exc.response.content)
        )
    )


class _ThreadLocalData(threading.local):
    context: Optional[context.Context]

    def __init__(self) -> None:
        self.context = None


class Api:
    """W&B Internal Api wrapper.

    Note:
        Settings are automatically overridden by looking for
        a `wandb/settings` file in the current working directory or its parent
        directory. If none can be found, we look in the current user's home
        directory.

    Arguments:
        default_settings(dict, optional): If you aren't using a settings
        file, or you wish to override the section to use in the settings file
        Override the settings here.
    """

    HTTP_TIMEOUT = env.get_http_timeout(10)
    _global_context: context.Context
    _local_data: _ThreadLocalData

    def __init__(
        self,
        default_settings: Optional[
            Union[
                "wandb.sdk.wandb_settings.Settings",
                "wandb.sdk.internal.settings_static.SettingsStatic",
                Settings,
                dict,
            ]
        ] = None,
        load_settings: bool = True,
        retry_timedelta: datetime.timedelta = datetime.timedelta(  # noqa: B008 # okay because it's immutable
            days=7
        ),
        environ: MutableMapping = os.environ,
        retry_callback: Optional[Callable[[int, str], Any]] = None,
    ) -> None:
        self._environ = environ
        self._global_context = context.Context()
        self._local_data = _ThreadLocalData()
        self.default_settings: "DefaultSettings" = {
            "section": "default",
            "git_remote": "origin",
            "ignore_globs": [],
            "base_url": "https://api.wandb.ai",
            "root_dir": None,
            "api_key": None,
            "entity": None,
            "project": None,
            "_extra_http_headers": None,
        }
        self.retry_timedelta = retry_timedelta
        # todo: Old Settings do not follow the SupportsKeysAndGetItem Protocol
        default_settings = default_settings or {}
        self.default_settings.update(default_settings)  # type: ignore
        self.retry_uploads = 10
        self._settings = Settings(
            load_settings=load_settings,
            root_dir=self.default_settings.get("root_dir"),
        )
        self.git = GitRepo(remote=self.settings("git_remote"))
        # Mutable settings set by the _file_stream_api
        self.dynamic_settings = {
            "system_sample_seconds": 2,
            "system_samples": 15,
            "heartbeat_seconds": 30,
        }

        # todo: remove this hacky hack after settings refactor is complete
        #  keeping this code here to limit scope and so that it is easy to remove later
        extra_http_headers = self.settings(
            "_extra_http_headers"
        ) or wandb.sdk.wandb_settings._str_as_json(
            self._environ.get("WANDB__EXTRA_HTTP_HEADERS", {})
        )

        auth = None
        if _thread_local_api_settings.cookies is None:
            auth = ("api", self.api_key or "")
        extra_http_headers.update(_thread_local_api_settings.headers or {})
        self.client = Client(
            transport=GraphQLSession(
                headers={
                    "User-Agent": self.user_agent,
                    "X-WANDB-USERNAME": env.get_username(env=self._environ),
                    "X-WANDB-USER-EMAIL": env.get_user_email(env=self._environ),
                    **extra_http_headers,
                },
                use_json=True,
                # this timeout won't apply when the DNS lookup fails. in that case, it will be 60s
                # https://bugs.python.org/issue22889
                timeout=self.HTTP_TIMEOUT,
                auth=auth,
                url=f"{self.settings('base_url')}/graphql",
                cookies=_thread_local_api_settings.cookies,
            )
        )

        # httpx is an optional dependency, so we lazily instantiate the client
        # only when we need it
        self._async_httpx_client: Optional["httpx.AsyncClient"] = None

        self.retry_callback = retry_callback
        self._retry_gql = retry.Retry(
            self.execute,
            retry_timedelta=retry_timedelta,
            check_retry_fn=util.no_retry_auth,
            retryable_exceptions=(RetryError, requests.RequestException),
            retry_callback=retry_callback,
        )
        self._current_run_id: Optional[str] = None
        self._file_stream_api = None
        self._upload_file_session = requests.Session()
        # This Retry class is initialized once for each Api instance, so this
        # defaults to retrying 1 million times per process or 7 days
        self.upload_file_retry = normalize_exceptions(
            retry.retriable(retry_timedelta=retry_timedelta)(self.upload_file)
        )
        self.upload_multipart_file_chunk_retry = normalize_exceptions(
            retry.retriable(retry_timedelta=retry_timedelta)(
                self.upload_multipart_file_chunk
            )
        )
        self._client_id_mapping: Dict[str, str] = {}
        # Large file uploads to azure can optionally use their SDK
        self._azure_blob_module = util.get_module("azure.storage.blob")

        self.query_types: Optional[List[str]] = None
        self.mutation_types: Optional[List[str]] = None
        self.server_info_types: Optional[List[str]] = None
        self.server_use_artifact_input_info: Optional[List[str]] = None
        self._max_cli_version: Optional[str] = None
        self._server_settings_type: Optional[List[str]] = None
        self.fail_run_queue_item_input_info: Optional[List[str]] = None
<<<<<<< HEAD
        self.create_launch_agent_input_info: Optional[List[str]] = None
=======
        self.server_create_run_queue_supports_drc: Optional[bool] = None
>>>>>>> 6811957f

    def gql(self, *args: Any, **kwargs: Any) -> Any:
        ret = self._retry_gql(
            *args,
            retry_cancel_event=self.context.cancel_event,
            **kwargs,
        )
        return ret

    def set_local_context(self, api_context: Optional[context.Context]) -> None:
        self._local_data.context = api_context

    def clear_local_context(self) -> None:
        self._local_data.context = None

    @property
    def context(self) -> context.Context:
        return self._local_data.context or self._global_context

    def reauth(self) -> None:
        """Ensure the current api key is set in the transport."""
        self.client.transport.session.auth = ("api", self.api_key or "")

    def relocate(self) -> None:
        """Ensure the current api points to the right server."""
        self.client.transport.url = "%s/graphql" % self.settings("base_url")

    def execute(self, *args: Any, **kwargs: Any) -> "_Response":
        """Wrapper around execute that logs in cases of failure."""
        try:
            return self.client.execute(*args, **kwargs)  # type: ignore
        except requests.exceptions.HTTPError as err:
            response = err.response
            logger.error(f"{response.status_code} response executing GraphQL.")
            logger.error(response.text)
            for error in parse_backend_error_messages(response):
                wandb.termerror(f"Error while calling W&B API: {error} ({response})")
            raise

    def disabled(self) -> Union[str, bool]:
        return self._settings.get(Settings.DEFAULT_SECTION, "disabled", fallback=False)  # type: ignore

    def set_current_run_id(self, run_id: str) -> None:
        self._current_run_id = run_id

    @property
    def current_run_id(self) -> Optional[str]:
        return self._current_run_id

    @property
    def user_agent(self) -> str:
        return f"W&B Internal Client {wandb.__version__}"

    @property
    def api_key(self) -> Optional[str]:
        if _thread_local_api_settings.api_key:
            return _thread_local_api_settings.api_key
        auth = requests.utils.get_netrc_auth(self.api_url)
        key = None
        if auth:
            key = auth[-1]

        # Environment should take precedence
        env_key: Optional[str] = self._environ.get(env.API_KEY)
        sagemaker_key: Optional[str] = parse_sm_secrets().get(env.API_KEY)
        default_key: Optional[str] = self.default_settings.get("api_key")
        return env_key or key or sagemaker_key or default_key

    @property
    def api_url(self) -> str:
        return self.settings("base_url")  # type: ignore

    @property
    def app_url(self) -> str:
        return wandb.util.app_url(self.api_url)

    @property
    def default_entity(self) -> str:
        return self.viewer().get("entity")  # type: ignore

    def settings(self, key: Optional[str] = None, section: Optional[str] = None) -> Any:
        """The settings overridden from the wandb/settings file.

        Arguments:
            key (str, optional): If provided only this setting is returned
            section (str, optional): If provided this section of the setting file is
            used, defaults to "default"

        Returns:
            A dict with the current settings

                {
                    "entity": "models",
                    "base_url": "https://api.wandb.ai",
                    "project": None
                }
        """
        result = self.default_settings.copy()
        result.update(self._settings.items(section=section))  # type: ignore
        result.update(
            {
                "entity": env.get_entity(
                    self._settings.get(
                        Settings.DEFAULT_SECTION,
                        "entity",
                        fallback=result.get("entity"),
                    ),
                    env=self._environ,
                ),
                "project": env.get_project(
                    self._settings.get(
                        Settings.DEFAULT_SECTION,
                        "project",
                        fallback=result.get("project"),
                    ),
                    env=self._environ,
                ),
                "base_url": env.get_base_url(
                    self._settings.get(
                        Settings.DEFAULT_SECTION,
                        "base_url",
                        fallback=result.get("base_url"),
                    ),
                    env=self._environ,
                ),
                "ignore_globs": env.get_ignore(
                    self._settings.get(
                        Settings.DEFAULT_SECTION,
                        "ignore_globs",
                        fallback=result.get("ignore_globs"),
                    ),
                    env=self._environ,
                ),
            }
        )

        return result if key is None else result[key]  # type: ignore

    def clear_setting(
        self, key: str, globally: bool = False, persist: bool = False
    ) -> None:
        self._settings.clear(
            Settings.DEFAULT_SECTION, key, globally=globally, persist=persist
        )

    def set_setting(
        self, key: str, value: Any, globally: bool = False, persist: bool = False
    ) -> None:
        self._settings.set(
            Settings.DEFAULT_SECTION, key, value, globally=globally, persist=persist
        )
        if key == "entity":
            env.set_entity(value, env=self._environ)
        elif key == "project":
            env.set_project(value, env=self._environ)
        elif key == "base_url":
            self.relocate()

    def parse_slug(
        self, slug: str, project: Optional[str] = None, run: Optional[str] = None
    ) -> Tuple[str, str]:
        """Parse a slug into a project and run.

        Arguments:
            slug (str): The slug to parse
            project (str, optional): The project to use, if not provided it will be
            inferred from the slug
            run (str, optional): The run to use, if not provided it will be inferred
            from the slug

        Returns:
            A dict with the project and run
        """
        if slug and "/" in slug:
            parts = slug.split("/")
            project = parts[0]
            run = parts[1]
        else:
            project = project or self.settings().get("project")
            if project is None:
                raise CommError("No default project configured.")
            run = run or slug or self.current_run_id or env.get_run(env=self._environ)
            assert run, "run must be specified"
        return project, run

    @normalize_exceptions
    def server_info_introspection(self) -> Tuple[List[str], List[str], List[str]]:
        query_string = """
           query ProbeServerCapabilities {
               QueryType: __type(name: "Query") {
                   ...fieldData
                }
                MutationType: __type(name: "Mutation") {
                   ...fieldData
                }
               ServerInfoType: __type(name: "ServerInfo") {
                   ...fieldData
                }
            }

            fragment fieldData on __Type {
                fields {
                    name
                }
            }
        """
        if (
            self.query_types is None
            or self.mutation_types is None
            or self.server_info_types is None
        ):
            query = gql(query_string)
            res = self.gql(query)

            self.query_types = [
                field.get("name", "")
                for field in res.get("QueryType", {}).get("fields", [{}])
            ]
            self.mutation_types = [
                field.get("name", "")
                for field in res.get("MutationType", {}).get("fields", [{}])
            ]
            self.server_info_types = [
                field.get("name", "")
                for field in res.get("ServerInfoType", {}).get("fields", [{}])
            ]
        return self.query_types, self.server_info_types, self.mutation_types

    @normalize_exceptions
    def server_settings_introspection(self) -> None:
        query_string = """
           query ProbeServerSettings {
               ServerSettingsType: __type(name: "ServerSettings") {
                   ...fieldData
                }
            }

            fragment fieldData on __Type {
                fields {
                    name
                }
            }
        """
        if self._server_settings_type is None:
            query = gql(query_string)
            res = self.gql(query)
            self._server_settings_type = (
                [
                    field.get("name", "")
                    for field in res.get("ServerSettingsType", {}).get("fields", [{}])
                ]
                if res
                else []
            )

    def server_use_artifact_input_introspection(self) -> List:
        query_string = """
           query ProbeServerUseArtifactInput {
               UseArtifactInputInfoType: __type(name: "UseArtifactInput") {
                   name
                   inputFields {
                       name
                   }
                }
            }
        """

        if self.server_use_artifact_input_info is None:
            query = gql(query_string)
            res = self.gql(query)
            self.server_use_artifact_input_info = [
                field.get("name", "")
                for field in res.get("UseArtifactInputInfoType", {}).get(
                    "inputFields", [{}]
                )
            ]
        return self.server_use_artifact_input_info

    @normalize_exceptions
    def launch_agent_introspection(self) -> Optional[str]:
        query = gql(
            """
            query LaunchAgentIntrospection {
                LaunchAgentType: __type(name: "LaunchAgent") {
                    name
                }
            }
        """
        )

        res = self.gql(query)
        return res.get("LaunchAgentType") or None

    @normalize_exceptions
    def create_run_queue_introspection(self) -> Tuple[bool, bool]:
        _, _, mutations = self.server_info_introspection()
        query_string = """
           query ProbeCreateRunQueueInput {
               CreateRunQueueInputType: __type(name: "CreateRunQueueInput") {
                   name
                   inputFields {
                       name
                   }
                }
            }
        """
        if self.server_create_run_queue_supports_drc is None:
            query = gql(query_string)
            res = self.gql(query)
            self.server_create_run_queue_supports_drc = "defaultResourceConfigID" in [
                x["name"]
                for x in (
                    res.get("CreateRunQueueInputType", {}).get("inputFields", [{}])
                )
            ]
        return (
            "createRunQueue" in mutations,
            self.server_create_run_queue_supports_drc,
        )

    @normalize_exceptions
    def create_default_resource_config_introspection(self) -> bool:
        _, _, mutations = self.server_info_introspection()
        return "createDefaultResourceConfig" in mutations

    @normalize_exceptions
    def fail_run_queue_item_introspection(self) -> bool:
        _, _, mutations = self.server_info_introspection()
        return "failRunQueueItem" in mutations

    @normalize_exceptions
    def fail_run_queue_item_fields_introspection(self) -> List:
        if self.fail_run_queue_item_input_info:
            return self.fail_run_queue_item_input_info
        query_string = """
           query ProbeServerFailRunQueueItemInput {
                FailRunQueueItemInputInfoType: __type(name:"FailRunQueueItemInput") {
                    inputFields{
                        name
                    }
                }
            }
        """

        query = gql(query_string)
        res = self.gql(query)

        self.fail_run_queue_item_input_info = [
            field.get("name", "")
            for field in res.get("FailRunQueueItemInputInfoType", {}).get(
                "inputFields", [{}]
            )
        ]
        return self.fail_run_queue_item_input_info

    @normalize_exceptions
    def fail_run_queue_item(
        self,
        run_queue_item_id: str,
        message: str,
        stage: str,
        file_paths: Optional[List[str]] = None,
    ) -> bool:
        if not self.fail_run_queue_item_introspection():
            return False
        variable_values: Dict[str, Union[str, Optional[List[str]]]] = {
            "runQueueItemId": run_queue_item_id,
        }
        if "message" in self.fail_run_queue_item_fields_introspection():
            variable_values.update({"message": message, "stage": stage})
            if file_paths is not None:
                variable_values["filePaths"] = file_paths
            mutation_string = """
            mutation failRunQueueItem($runQueueItemId: ID!, $message: String!, $stage: String!, $filePaths: [String!]) {
                failRunQueueItem(
                    input: {
                        runQueueItemId: $runQueueItemId
                        message: $message
                        stage: $stage
                        filePaths: $filePaths
                    }
                ) {
                    success
                }
            }
            """
        else:
            mutation_string = """
            mutation failRunQueueItem($runQueueItemId: ID!) {
                failRunQueueItem(
                    input: {
                        runQueueItemId: $runQueueItemId
                    }
                ) {
                    success
                }
            }
            """

        mutation = gql(mutation_string)
        response = self.gql(mutation, variable_values=variable_values)
        result: bool = response["failRunQueueItem"]["success"]
        return result

    @normalize_exceptions
    def update_run_queue_item_warning_introspection(self) -> bool:
        _, _, mutations = self.server_info_introspection()
        return "updateRunQueueItemWarning" in mutations

    @normalize_exceptions
    def update_run_queue_item_warning(
        self,
        run_queue_item_id: str,
        message: str,
        stage: str,
        file_paths: Optional[List[str]] = None,
    ) -> bool:
        if not self.update_run_queue_item_warning_introspection():
            return False
        mutation = gql(
            """
        mutation updateRunQueueItemWarning($runQueueItemId: ID!, $message: String!, $stage: String!, $filePaths: [String!]) {
            updateRunQueueItemWarning(
                input: {
                    runQueueItemId: $runQueueItemId
                    message: $message
                    stage: $stage
                    filePaths: $filePaths
                }
            ) {
                success
            }
        }
        """
        )
        response = self.gql(
            mutation,
            variable_values={
                "runQueueItemId": run_queue_item_id,
                "message": message,
                "stage": stage,
                "filePaths": file_paths,
            },
        )
        result: bool = response["updateRunQueueItemWarning"]["success"]
        return result

    @normalize_exceptions
    def viewer(self) -> Dict[str, Any]:
        query = gql(
            """
        query Viewer{
            viewer {
                id
                entity
                username
                flags
                teams {
                    edges {
                        node {
                            name
                        }
                    }
                }
            }
        }
        """
        )
        res = self.gql(query)
        return res.get("viewer") or {}

    @normalize_exceptions
    def max_cli_version(self) -> Optional[str]:
        if self._max_cli_version is not None:
            return self._max_cli_version

        query_types, server_info_types, _ = self.server_info_introspection()
        cli_version_exists = (
            "serverInfo" in query_types and "cliVersionInfo" in server_info_types
        )
        if not cli_version_exists:
            return None

        _, server_info = self.viewer_server_info()
        self._max_cli_version = server_info.get("cliVersionInfo", {}).get(
            "max_cli_version"
        )
        return self._max_cli_version

    @normalize_exceptions
    def viewer_server_info(self) -> Tuple[Dict[str, Any], Dict[str, Any]]:
        local_query = """
            latestLocalVersionInfo {
                outOfDate
                latestVersionString
            }
        """
        cli_query = """
            serverInfo {
                cliVersionInfo
                _LOCAL_QUERY_
            }
        """
        query_template = """
        query Viewer{
            viewer {
                id
                entity
                username
                email
                flags
                teams {
                    edges {
                        node {
                            name
                        }
                    }
                }
            }
            _CLI_QUERY_
        }
        """
        query_types, server_info_types, _ = self.server_info_introspection()

        cli_version_exists = (
            "serverInfo" in query_types and "cliVersionInfo" in server_info_types
        )

        local_version_exists = (
            "serverInfo" in query_types
            and "latestLocalVersionInfo" in server_info_types
        )

        cli_query_string = "" if not cli_version_exists else cli_query
        local_query_string = "" if not local_version_exists else local_query

        query_string = query_template.replace("_CLI_QUERY_", cli_query_string).replace(
            "_LOCAL_QUERY_", local_query_string
        )
        query = gql(query_string)
        res = self.gql(query)
        return res.get("viewer") or {}, res.get("serverInfo") or {}

    @normalize_exceptions
    def list_projects(self, entity: Optional[str] = None) -> List[Dict[str, str]]:
        """List projects in W&B scoped by entity.

        Arguments:
            entity (str, optional): The entity to scope this project to.

        Returns:
                [{"id","name","description"}]
        """
        query = gql(
            """
        query EntityProjects($entity: String) {
            models(first: 10, entityName: $entity) {
                edges {
                    node {
                        id
                        name
                        description
                    }
                }
            }
        }
        """
        )
        project_list: List[Dict[str, str]] = self._flatten_edges(
            self.gql(
                query, variable_values={"entity": entity or self.settings("entity")}
            )["models"]
        )
        return project_list

    @normalize_exceptions
    def project(self, project: str, entity: Optional[str] = None) -> "_Response":
        """Retrieve project.

        Arguments:
            project (str): The project to get details for
            entity (str, optional): The entity to scope this project to.

        Returns:
                [{"id","name","repo","dockerImage","description"}]
        """
        query = gql(
            """
        query ProjectDetails($entity: String, $project: String) {
            model(name: $project, entityName: $entity) {
                id
                name
                repo
                dockerImage
                description
            }
        }
        """
        )
        response: "_Response" = self.gql(
            query, variable_values={"entity": entity, "project": project}
        )["model"]
        return response

    @normalize_exceptions
    def sweep(
        self,
        sweep: str,
        specs: str,
        project: Optional[str] = None,
        entity: Optional[str] = None,
    ) -> Dict[str, Any]:
        """Retrieve sweep.

        Arguments:
            sweep (str): The sweep to get details for
            specs (str): history specs
            project (str, optional): The project to scope this sweep to.
            entity (str, optional): The entity to scope this sweep to.

        Returns:
                [{"id","name","repo","dockerImage","description"}]
        """
        query = gql(
            """
        query SweepWithRuns($entity: String, $project: String, $sweep: String!, $specs: [JSONString!]!) {
            project(name: $project, entityName: $entity) {
                sweep(sweepName: $sweep) {
                    id
                    name
                    method
                    state
                    description
                    config
                    createdAt
                    heartbeatAt
                    updatedAt
                    earlyStopJobRunning
                    bestLoss
                    controller
                    scheduler
                    runs {
                        edges {
                            node {
                                name
                                state
                                config
                                exitcode
                                heartbeatAt
                                shouldStop
                                failed
                                stopped
                                running
                                summaryMetrics
                                sampledHistory(specs: $specs)
                            }
                        }
                    }
                }
            }
        }
        """
        )
        entity = entity or self.settings("entity")
        project = project or self.settings("project")
        response = self.gql(
            query,
            variable_values={
                "entity": entity,
                "project": project,
                "sweep": sweep,
                "specs": specs,
            },
        )
        if response["project"] is None or response["project"]["sweep"] is None:
            raise ValueError(f"Sweep {entity}/{project}/{sweep} not found")
        data: Dict[str, Any] = response["project"]["sweep"]
        if data:
            data["runs"] = self._flatten_edges(data["runs"])
        return data

    @normalize_exceptions
    def list_runs(
        self, project: str, entity: Optional[str] = None
    ) -> List[Dict[str, str]]:
        """List runs in W&B scoped by project.

        Arguments:
            project (str): The project to scope the runs to
            entity (str, optional): The entity to scope this project to.  Defaults to public models

        Returns:
                [{"id","name","description"}]
        """
        query = gql(
            """
        query ProjectRuns($model: String!, $entity: String) {
            model(name: $model, entityName: $entity) {
                buckets(first: 10) {
                    edges {
                        node {
                            id
                            name
                            displayName
                            description
                        }
                    }
                }
            }
        }
        """
        )
        return self._flatten_edges(
            self.gql(
                query,
                variable_values={
                    "entity": entity or self.settings("entity"),
                    "model": project or self.settings("project"),
                },
            )["model"]["buckets"]
        )

    @normalize_exceptions
    def run_config(
        self, project: str, run: Optional[str] = None, entity: Optional[str] = None
    ) -> Tuple[str, Dict[str, Any], Optional[str], Dict[str, Any]]:
        """Get the relevant configs for a run.

        Arguments:
            project (str): The project to download, (can include bucket)
            run (str, optional): The run to download
            entity (str, optional): The entity to scope this project to.
        """
        query = gql(
            """
        query RunConfigs(
            $name: String!,
            $entity: String,
            $run: String!,
            $pattern: String!,
            $includeConfig: Boolean!,
        ) {
            model(name: $name, entityName: $entity) {
                bucket(name: $run) {
                    config @include(if: $includeConfig)
                    commit @include(if: $includeConfig)
                    files(pattern: $pattern) {
                        pageInfo {
                            hasNextPage
                            endCursor
                        }
                        edges {
                            node {
                                name
                                directUrl
                            }
                        }
                    }
                }
            }
        }
        """
        )

        variable_values = {
            "name": project,
            "run": run,
            "entity": entity,
            "includeConfig": True,
        }

        commit: str = ""
        config: Dict[str, Any] = {}
        patch: Optional[str] = None
        metadata: Dict[str, Any] = {}

        # If we use the `names` parameter on the `files` node, then the server
        # will helpfully give us and 'open' file handle to the files that don't
        # exist. This is so that we can upload data to it. However, in this
        # case, we just want to download that file and not upload to it, so
        # let's instead query for the files that do exist using `pattern`
        # (with no wildcards).
        #
        # Unfortunately we're unable to construct a single pattern that matches
        # our 2 files, we would need something like regex for that.
        for filename in [DIFF_FNAME, METADATA_FNAME]:
            variable_values["pattern"] = filename
            response = self.gql(query, variable_values=variable_values)
            if response["model"] is None:
                raise CommError(f"Run {entity}/{project}/{run} not found")
            run_obj: Dict = response["model"]["bucket"]
            # we only need to fetch this config once
            if variable_values["includeConfig"]:
                commit = run_obj["commit"]
                config = json.loads(run_obj["config"] or "{}")
                variable_values["includeConfig"] = False
            if run_obj["files"] is not None:
                for file_edge in run_obj["files"]["edges"]:
                    name = file_edge["node"]["name"]
                    url = file_edge["node"]["directUrl"]
                    res = requests.get(url)
                    res.raise_for_status()
                    if name == METADATA_FNAME:
                        metadata = res.json()
                    elif name == DIFF_FNAME:
                        patch = res.text

        return commit, config, patch, metadata

    @normalize_exceptions
    def run_resume_status(
        self, entity: str, project_name: str, name: str
    ) -> Optional[Dict[str, Any]]:
        """Check if a run exists and get resume information.

        Arguments:
            entity (str): The entity to scope this project to.
            project_name (str): The project to download, (can include bucket)
            name (str): The run to download
        """
        query = gql(
            """
        query RunResumeStatus($project: String, $entity: String, $name: String!) {
            model(name: $project, entityName: $entity) {
                id
                name
                entity {
                    id
                    name
                }

                bucket(name: $name, missingOk: true) {
                    id
                    name
                    summaryMetrics
                    displayName
                    logLineCount
                    historyLineCount
                    eventsLineCount
                    historyTail
                    eventsTail
                    config
                }
            }
        }
        """
        )

        response = self.gql(
            query,
            variable_values={
                "entity": entity,
                "project": project_name,
                "name": name,
            },
        )

        if "model" not in response or "bucket" not in (response["model"] or {}):
            return None

        project = response["model"]
        self.set_setting("project", project_name)
        if "entity" in project:
            self.set_setting("entity", project["entity"]["name"])

        result: Dict[str, Any] = project["bucket"]

        return result

    @normalize_exceptions
    def check_stop_requested(
        self, project_name: str, entity_name: str, run_id: str
    ) -> bool:
        query = gql(
            """
        query RunStoppedStatus($projectName: String, $entityName: String, $runId: String!) {
            project(name:$projectName, entityName:$entityName) {
                run(name:$runId) {
                    stopped
                }
            }
        }
        """
        )

        response = self.gql(
            query,
            variable_values={
                "projectName": project_name,
                "entityName": entity_name,
                "runId": run_id,
            },
        )

        project = response.get("project", None)
        if not project:
            return False
        run = project.get("run", None)
        if not run:
            return False

        status: bool = run["stopped"]
        return status

    def format_project(self, project: str) -> str:
        return re.sub(r"\W+", "-", project.lower()).strip("-_")

    @normalize_exceptions
    def upsert_project(
        self,
        project: str,
        id: Optional[str] = None,
        description: Optional[str] = None,
        entity: Optional[str] = None,
    ) -> Dict[str, Any]:
        """Create a new project.

        Arguments:
            project (str): The project to create
            description (str, optional): A description of this project
            entity (str, optional): The entity to scope this project to.
        """
        mutation = gql(
            """
        mutation UpsertModel($name: String!, $id: String, $entity: String!, $description: String, $repo: String)  {
            upsertModel(input: { id: $id, name: $name, entityName: $entity, description: $description, repo: $repo }) {
                model {
                    name
                    description
                }
            }
        }
        """
        )
        response = self.gql(
            mutation,
            variable_values={
                "name": self.format_project(project),
                "entity": entity or self.settings("entity"),
                "description": description,
                "id": id,
            },
        )
        # TODO(jhr): Commenting out 'repo' field for cling, add back
        #   'description': description, 'repo': self.git.remote_url, 'id': id})
        result: Dict[str, Any] = response["upsertModel"]["model"]
        return result

    @normalize_exceptions
    def entity_is_team(self, entity: str) -> bool:
        query = gql(
            """
            query EntityIsTeam($entity: String!) {
                entity(name: $entity) {
                    id
                    isTeam
                }
            }
            """
        )
        variable_values = {
            "entity": entity,
        }

        res = self.gql(query, variable_values)
        if res.get("entity") is None:
            raise Exception(
                f"Error fetching entity {entity} "
                "check that you have access to this entity"
            )

        is_team: bool = res["entity"]["isTeam"]
        return is_team

    @normalize_exceptions
    def get_project_run_queues(self, entity: str, project: str) -> List[Dict[str, str]]:
        query = gql(
            """
        query ProjectRunQueues($entity: String!, $projectName: String!){
            project(entityName: $entity, name: $projectName) {
                runQueues {
                    id
                    name
                    createdBy
                    access
                }
            }
        }
        """
        )
        variable_values = {
            "projectName": project,
            "entity": entity,
        }

        res = self.gql(query, variable_values)
        if res.get("project") is None:
            # circular dependency: (LAUNCH_DEFAULT_PROJECT = model-registry)
            if project == "model-registry":
                msg = (
                    f"Error fetching run queues for {entity} "
                    "check that you have access to this entity and project"
                )
            else:
                msg = (
                    f"Error fetching run queues for {entity}/{project} "
                    "check that you have access to this entity and project"
                )

            raise Exception(msg)

        project_run_queues: List[Dict[str, str]] = res["project"]["runQueues"]
        return project_run_queues

    @normalize_exceptions
    def create_default_resource_config(
        self, entity: str, project: str, resource: str, config: str
    ) -> Optional[Dict[str, Any]]:
        if not self.create_default_resource_config_introspection():
            raise Exception()
        query = gql(
            """
        mutation createDefaultResourceConfig(
            $entityName: String!
            $projectName: String
            $resource: String!
            $config: JSONString!
        ) {
            createDefaultResourceConfig(
            input: {
                entityName: $entityName
                projectName: $projectName
                resource: $resource
                config: $config
            }
            ) {
            defaultResourceConfigID
            success
            }
        }
        """
        )
        variable_values = {
            "entityName": entity,
            "projectName": project,
            "resource": resource,
            "config": config,
        }
        result: Optional[Dict[str, Any]] = self.gql(query, variable_values)[
            "createDefaultResourceConfig"
        ]
        return result

    @normalize_exceptions
    def create_run_queue(
        self,
        entity: str,
        project: str,
        queue_name: str,
        access: str,
        config_id: Optional[str] = None,
    ) -> Optional[Dict[str, Any]]:
        (create_run_queue, supports_drc) = self.create_run_queue_introspection()
        if not create_run_queue:
            raise UnsupportedError(
                "run queue creation is not supported by this version of wandb server."
            )
        if not supports_drc and config_id is not None:
            raise UnsupportedError(
                "default resource configurations are not supported by this version of wandb server."
            )

        query = gql(
            """
        mutation createRunQueue($entity: String!, $project: String!, $queueName: String!, $access: RunQueueAccessType!, $defaultResourceConfigID: ID) {
            createRunQueue(
                input: {
                    entityName: $entity,
                    projectName: $project,
                    queueName: $queueName,
                    access: $access,
                    defaultResourceConfigID: $defaultResourceConfigID
                }
            ) {
                success
                queueID
            }
        }
        """
        )
        variable_values = {
            "entity": entity,
            "project": project,
            "queueName": queue_name,
            "access": access,
            "defaultResourceConfigID": config_id,
        }
        result: Optional[Dict[str, Any]] = self.gql(query, variable_values)[
            "createRunQueue"
        ]
        return result

    @normalize_exceptions
    def push_to_run_queue_by_name(
        self, entity: str, project: str, queue_name: str, run_spec: str
    ) -> Optional[Dict[str, Any]]:
        """Queryless mutation, should be used before legacy fallback method."""
        mutation = gql(
            """
        mutation pushToRunQueueByName(
            $entityName: String!,
            $projectName: String!,
            $queueName: String!,
            $runSpec: JSONString!,
        ) {
            pushToRunQueueByName(
                input: {
                    entityName: $entityName,
                    projectName: $projectName,
                    queueName: $queueName,
                    runSpec: $runSpec
                }
            ) {
                runQueueItemId
                runSpec
            }
        }
        """
        )
        variables = {
            "entityName": entity,
            "projectName": project,
            "queueName": queue_name,
            "runSpec": run_spec,
        }
        try:
            result: Optional[Dict[str, Any]] = self.gql(
                mutation, variables, check_retry_fn=util.no_retry_4xx
            ).get("pushToRunQueueByName")

            if not result:
                return None

            if result.get("runSpec"):
                run_spec = json.loads(str(result["runSpec"]))
                result["runSpec"] = run_spec

            return result
        except Exception as e:
            if (
                'Cannot query field "runSpec" on type "PushToRunQueueByNamePayload"'
                not in str(e)
            ):
                return None

        mutation_no_runspec = gql(
            """
        mutation pushToRunQueueByName(
            $entityName: String!,
            $projectName: String!,
            $queueName: String!,
            $runSpec: JSONString!,
        ) {
            pushToRunQueueByName(
                input: {
                    entityName: $entityName,
                    projectName: $projectName,
                    queueName: $queueName,
                    runSpec: $runSpec
                }
            ) {
                runQueueItemId
            }
        }
        """
        )

        try:
            result = self.gql(
                mutation_no_runspec, variables, check_retry_fn=util.no_retry_4xx
            ).get("pushToRunQueueByName")
        except Exception:
            result = None

        return result

    @normalize_exceptions
    def push_to_run_queue(
        self,
        queue_name: str,
        launch_spec: Dict[str, str],
        project_queue: str,
    ) -> Optional[Dict[str, Any]]:
        entity = launch_spec["entity"]
        run_spec = json.dumps(launch_spec)

        push_result = self.push_to_run_queue_by_name(
            entity, project_queue, queue_name, run_spec
        )

        if push_result:
            return push_result

        """ Legacy Method """
        queues_found = self.get_project_run_queues(entity, project_queue)
        matching_queues = [
            q
            for q in queues_found
            if q["name"] == queue_name
            # ensure user has access to queue
            and (
                # TODO: User created queues in the UI have USER access
                q["access"] in ["PROJECT", "USER"]
                or q["createdBy"] == self.default_entity
            )
        ]
        if not matching_queues:
            # in the case of a missing default queue. create it
            if queue_name == "default":
                wandb.termlog(
                    f"No default queue existing for entity: {entity} in project: {project_queue}, creating one."
                )
                res = self.create_run_queue(
                    launch_spec["entity"],
                    project_queue,
                    queue_name,
                    access="PROJECT",
                )

                if res is None or res.get("queueID") is None:
                    wandb.termerror(
                        f"Unable to create default queue for entity: {entity} on project: {project_queue}. Run could not be added to a queue"
                    )
                    return None
                queue_id = res["queueID"]

            else:
                if project_queue == "model-registry":
                    _msg = f"Unable to push to run queue {queue_name}. Queue not found."
                else:
                    _msg = f"Unable to push to run queue {project_queue}/{queue_name}. Queue not found."
                wandb.termwarn(_msg)
                return None
        elif len(matching_queues) > 1:
            wandb.termerror(
                f"Unable to push to run queue {queue_name}. More than one queue found with this name."
            )
            return None
        else:
            queue_id = matching_queues[0]["id"]

        mutation = gql(
            """
        mutation pushToRunQueue($queueID: ID!, $runSpec: JSONString!) {
            pushToRunQueue(
                input: {
                    queueID: $queueID,
                    runSpec: $runSpec
                }
            ) {
                runQueueItemId
            }
        }
        """
        )
        spec_json = json.dumps(launch_spec)
        response = self.gql(
            mutation, variable_values={"queueID": queue_id, "runSpec": spec_json}
        )
        result: Optional[Dict[str, Any]] = response["pushToRunQueue"]
        return result

    @normalize_exceptions
    def pop_from_run_queue(
        self,
        queue_name: str,
        entity: Optional[str] = None,
        project: Optional[str] = None,
        agent_id: Optional[str] = None,
    ) -> Optional[Dict[str, Any]]:
        mutation = gql(
            """
        mutation popFromRunQueue($entity: String!, $project: String!, $queueName: String!, $launchAgentId: ID)  {
            popFromRunQueue(input: {
                entityName: $entity,
                projectName: $project,
                queueName: $queueName,
                launchAgentId: $launchAgentId
            }) {
                runQueueItemId
                runSpec
            }
        }
        """
        )
        response = self.gql(
            mutation,
            variable_values={
                "entity": entity,
                "project": project,
                "queueName": queue_name,
                "launchAgentId": agent_id,
            },
        )
        result: Optional[Dict[str, Any]] = response["popFromRunQueue"]
        return result

    @normalize_exceptions
    def ack_run_queue_item(self, item_id: str, run_id: Optional[str] = None) -> bool:
        mutation = gql(
            """
        mutation ackRunQueueItem($itemId: ID!, $runId: String!)  {
            ackRunQueueItem(input: { runQueueItemId: $itemId, runName: $runId }) {
                success
            }
        }
        """
        )
        response = self.gql(
            mutation, variable_values={"itemId": item_id, "runId": str(run_id)}
        )
        if not response["ackRunQueueItem"]["success"]:
            raise CommError(
                "Error acking run queue item. Item may have already been acknowledged by another process"
            )
        result: bool = response["ackRunQueueItem"]["success"]
        return result

    @normalize_exceptions
    def create_launch_agent_fields_introspection(self) -> List:
        if self.create_launch_agent_input_info:
            return self.create_launch_agent_input_info
        query_string = """
           query ProbeServerCreateLaunchAgentInput {
                CreateLaunchAgentInputInfoType: __type(name:"CreateLaunchAgentInput") {
                    inputFields{
                        name
                    }
                }
            }
        """

        query = gql(query_string)
        res = self.gql(query)

        self.create_launch_agent_input_info = [
            field.get("name", "")
            for field in res.get("CreateLaunchAgentInputInfoType", {}).get(
                "inputFields", [{}]
            )
        ]
        return self.create_launch_agent_input_info

    @normalize_exceptions
    def create_launch_agent(
        self,
        entity: str,
        project: str,
        queues: List[str],
        agent_config: Dict[str, Any],
        gorilla_agent_support: bool,
    ) -> dict:
        project_queues = self.get_project_run_queues(entity, project)
        if not project_queues:
            # create default queue if it doesn't already exist
            default = self.create_run_queue(
                entity, project, "default", access="PROJECT"
            )
            if default is None or default.get("queueID") is None:
                raise CommError(
                    "Unable to create default queue for {}/{}. No queues for agent to poll".format(
                        entity, project
                    )
                )
            project_queues = [{"id": default["queueID"], "name": "default"}]
        polling_queue_ids = [
            q["id"] for q in project_queues if q["name"] in queues
        ]  # filter to poll specified queues
        if len(polling_queue_ids) != len(queues):
            raise CommError(
                f"Could not start launch agent: Not all of requested queues ({', '.join(queues)}) found. "
                f"Available queues for this project: {','.join([q['name'] for q in project_queues])}"
            )

        if not gorilla_agent_support:
            # if gorilla doesn't support launch agents, return a client-generated id
            return {
                "success": True,
                "launchAgentId": None,
            }

        hostname = socket.gethostname()

        variable_values = {
            "entity": entity,
            "project": project,
            "queues": polling_queue_ids,
            "hostname": hostname,
        }

        mutation_params = """$entity: String!,
                $project: String!,
                $queues: [ID!]!,
                $hostname: String!"""

        mutation_input = """entityName: $entity,
                        projectName: $project,
                        runQueues: $queues,
                        hostname: $hostname"""

        if "agentConfig" in self.create_launch_agent_fields_introspection():
            variable_values["agentConfig"] = json.dumps(agent_config)
            mutation_params += """,
                $agentConfig: JSONString"""
            mutation_input += """,
                        agentConfig: $agentConfig"""

        mutation = gql(
            f"""
            mutation createLaunchAgent(
                {mutation_params}
            ) {{
                createLaunchAgent(
                    input: {{
                        {mutation_input}
                    }}
                ) {{
                    launchAgentId
                }}
            }}
            """
        )
        result: dict = self.gql(mutation, variable_values)["createLaunchAgent"]
        return result

    @normalize_exceptions
    def update_launch_agent_status(
        self,
        agent_id: str,
        status: str,
        gorilla_agent_support: bool,
    ) -> dict:
        if not gorilla_agent_support:
            # if gorilla doesn't support launch agents, this is a no-op
            return {
                "success": True,
            }

        mutation = gql(
            """
            mutation updateLaunchAgent($agentId: ID!, $agentStatus: String){
                updateLaunchAgent(
                    input: {
                        launchAgentId: $agentId
                        agentStatus: $agentStatus
                    }
                ) {
                    success
                }
            }
            """
        )
        variable_values = {
            "agentId": agent_id,
            "agentStatus": status,
        }
        result: dict = self.gql(mutation, variable_values)["updateLaunchAgent"]
        return result

    @normalize_exceptions
    def get_launch_agent(self, agent_id: str, gorilla_agent_support: bool) -> dict:
        if not gorilla_agent_support:
            return {
                "id": None,
                "name": "",
                "stopPolling": False,
            }
        query = gql(
            """
            query LaunchAgent($agentId: ID!) {
                launchAgent(id: $agentId) {
                    id
                    name
                    runQueues
                    hostname
                    agentStatus
                    stopPolling
                    heartbeatAt
                }
            }
            """
        )
        variable_values = {
            "agentId": agent_id,
        }
        result: dict = self.gql(query, variable_values)["launchAgent"]
        return result

    @normalize_exceptions
    def upsert_run(
        self,
        id: Optional[str] = None,
        name: Optional[str] = None,
        project: Optional[str] = None,
        host: Optional[str] = None,
        group: Optional[str] = None,
        tags: Optional[List[str]] = None,
        config: Optional[dict] = None,
        description: Optional[str] = None,
        entity: Optional[str] = None,
        state: Optional[str] = None,
        display_name: Optional[str] = None,
        notes: Optional[str] = None,
        repo: Optional[str] = None,
        job_type: Optional[str] = None,
        program_path: Optional[str] = None,
        commit: Optional[str] = None,
        sweep_name: Optional[str] = None,
        summary_metrics: Optional[str] = None,
        num_retries: Optional[int] = None,
    ) -> Tuple[dict, bool, Optional[List]]:
        """Update a run.

        Arguments:
            id (str, optional): The existing run to update
            name (str, optional): The name of the run to create
            group (str, optional): Name of the group this run is a part of
            project (str, optional): The name of the project
            host (str, optional): The name of the host
            tags (list, optional): A list of tags to apply to the run
            config (dict, optional): The latest config params
            description (str, optional): A description of this project
            entity (str, optional): The entity to scope this project to.
            display_name (str, optional): The display name of this project
            notes (str, optional): Notes about this run
            repo (str, optional): Url of the program's repository.
            state (str, optional): State of the program.
            job_type (str, optional): Type of job, e.g 'train'.
            program_path (str, optional): Path to the program.
            commit (str, optional): The Git SHA to associate the run with
            sweep_name (str, optional): The name of the sweep this run is a part of
            summary_metrics (str, optional): The JSON summary metrics
            num_retries (int, optional): Number of retries
        """
        query_string = """
        mutation UpsertBucket(
            $id: String,
            $name: String,
            $project: String,
            $entity: String,
            $groupName: String,
            $description: String,
            $displayName: String,
            $notes: String,
            $commit: String,
            $config: JSONString,
            $host: String,
            $debug: Boolean,
            $program: String,
            $repo: String,
            $jobType: String,
            $state: String,
            $sweep: String,
            $tags: [String!],
            $summaryMetrics: JSONString,
        ) {
            upsertBucket(input: {
                id: $id,
                name: $name,
                groupName: $groupName,
                modelName: $project,
                entityName: $entity,
                description: $description,
                displayName: $displayName,
                notes: $notes,
                config: $config,
                commit: $commit,
                host: $host,
                debug: $debug,
                jobProgram: $program,
                jobRepo: $repo,
                jobType: $jobType,
                state: $state,
                sweep: $sweep,
                tags: $tags,
                summaryMetrics: $summaryMetrics,
            }) {
                bucket {
                    id
                    name
                    displayName
                    description
                    config
                    sweepName
                    project {
                        id
                        name
                        entity {
                            id
                            name
                        }
                    }
                }
                inserted
                _Server_Settings_
            }
        }
        """
        self.server_settings_introspection()

        server_settings_string = (
            """
        serverSettings {
                serverMessages{
                    utfText
                    plainText
                    htmlText
                    messageType
                    messageLevel
                }
         }
        """
            if self._server_settings_type
            else ""
        )

        query_string = query_string.replace("_Server_Settings_", server_settings_string)
        mutation = gql(query_string)
        config_str = json.dumps(config) if config else None
        if not description or description.isspace():
            description = None

        kwargs = {}
        if num_retries is not None:
            kwargs["num_retries"] = num_retries

        variable_values = {
            "id": id,
            "entity": entity or self.settings("entity"),
            "name": name,
            "project": project or util.auto_project_name(program_path),
            "groupName": group,
            "tags": tags,
            "description": description,
            "config": config_str,
            "commit": commit,
            "displayName": display_name,
            "notes": notes,
            "host": None if self.settings().get("anonymous") == "true" else host,
            "debug": env.is_debug(env=self._environ),
            "repo": repo,
            "program": program_path,
            "jobType": job_type,
            "state": state,
            "sweep": sweep_name,
            "summaryMetrics": summary_metrics,
        }

        # retry conflict errors for 2 minutes, default to no_auth_retry
        check_retry_fn = util.make_check_retry_fn(
            check_fn=util.check_retry_conflict_or_gone,
            check_timedelta=datetime.timedelta(minutes=2),
            fallback_retry_fn=util.no_retry_auth,
        )

        response = self.gql(
            mutation,
            variable_values=variable_values,
            check_retry_fn=check_retry_fn,
            **kwargs,
        )

        run_obj: Dict[str, Dict[str, Dict[str, str]]] = response["upsertBucket"][
            "bucket"
        ]
        project_obj: Dict[str, Dict[str, str]] = run_obj.get("project", {})
        if project_obj:
            self.set_setting("project", project_obj["name"])
            entity_obj = project_obj.get("entity", {})
            if entity_obj:
                self.set_setting("entity", entity_obj["name"])

        server_messages = None
        if self._server_settings_type:
            server_messages = (
                response["upsertBucket"]
                .get("serverSettings", {})
                .get("serverMessages", [])
            )
        return (
            response["upsertBucket"]["bucket"],
            response["upsertBucket"]["inserted"],
            server_messages,
        )

    @normalize_exceptions
    def get_run_info(
        self,
        entity: str,
        project: str,
        name: str,
    ) -> dict:
        query = gql(
            """
        query RunInfo($project: String!, $entity: String!, $name: String!) {
            project(name: $project, entityName: $entity) {
                run(name: $name) {
                    runInfo {
                        program
                        args
                        os
                        python
                        colab
                        executable
                        codeSaved
                        cpuCount
                        gpuCount
                        gpu
                        git {
                            remote
                            commit
                        }
                    }
                }
            }
        }
        """
        )
        variable_values = {"project": project, "entity": entity, "name": name}
        res = self.gql(query, variable_values)
        if res.get("project") is None:
            raise CommError(
                "Error fetching run info for {}/{}/{}. Check that this project exists and you have access to this entity and project".format(
                    entity, project, name
                )
            )
        elif res["project"].get("run") is None:
            raise CommError(
                "Error fetching run info for {}/{}/{}. Check that this run id exists".format(
                    entity, project, name
                )
            )
        run_info: dict = res["project"]["run"]["runInfo"]
        return run_info

    @normalize_exceptions
    def get_run_state(self, entity: str, project: str, name: str) -> str:
        query = gql(
            """
        query RunState(
            $project: String!,
            $entity: String!,
            $name: String!) {
            project(name: $project, entityName: $entity) {
                run(name: $name) {
                    state
                }
            }
        }
        """
        )
        variable_values = {
            "project": project,
            "entity": entity,
            "name": name,
        }
        res = self.gql(query, variable_values)
        if res.get("project") is None or res["project"].get("run") is None:
            raise CommError(f"Error fetching run state for {entity}/{project}/{name}.")
        run_state: str = res["project"]["run"]["state"]
        return run_state

    @normalize_exceptions
    def create_run_files_introspection(self) -> bool:
        _, _, mutations = self.server_info_introspection()
        return "createRunFiles" in mutations

    @normalize_exceptions
    def upload_urls(
        self,
        project: str,
        files: Union[List[str], Dict[str, IO]],
        run: Optional[str] = None,
        entity: Optional[str] = None,
        description: Optional[str] = None,
    ) -> Tuple[str, List[str], Dict[str, Dict[str, Any]]]:
        """Generate temporary resumable upload urls.

        Arguments:
            project (str): The project to download
            files (list or dict): The filenames to upload
            run (str, optional): The run to upload to
            entity (str, optional): The entity to scope this project to.
            description (str, optional): description

        Returns:
            (run_id, upload_headers, file_info)
            run_id: id of run we uploaded files to
            upload_headers: A list of headers to use when uploading files.
            file_info: A dict of filenames and urls.
                {
                    "run_id": "run_id",
                    "upload_headers": [""],
                    "file_info":  [
                        { "weights.h5": { "uploadUrl": "https://weights.url" } },
                        { "model.json": { "uploadUrl": "https://model.json" } }
                    ]
                }
        """
        run_name = run or self.current_run_id
        assert run_name, "run must be specified"
        entity = entity or self.settings("entity")
        assert entity, "entity must be specified"

        has_create_run_files_mutation = self.create_run_files_introspection()
        if not has_create_run_files_mutation:
            return self.legacy_upload_urls(project, files, run, entity, description)

        query = gql(
            """
        mutation CreateRunFiles($entity: String!, $project: String!, $run: String!, $files: [String!]!) {
            createRunFiles(input: {entityName: $entity, projectName: $project, runName: $run, files: $files}) {
                runID
                uploadHeaders
                files {
                    name
                    uploadUrl
                }
            }
        }
        """
        )

        query_result = self.gql(
            query,
            variable_values={
                "project": project,
                "run": run_name,
                "entity": entity,
                "files": [file for file in files],
            },
        )

        result = query_result["createRunFiles"]
        run_id = result["runID"]
        if not run_id:
            raise CommError(
                f"Error uploading files to {entity}/{project}/{run_name}. Check that this project exists and you have access to this entity and project"
            )
        file_name_urls = {file["name"]: file for file in result["files"]}
        return run_id, result["uploadHeaders"], file_name_urls

    def legacy_upload_urls(
        self,
        project: str,
        files: Union[List[str], Dict[str, IO]],
        run: Optional[str] = None,
        entity: Optional[str] = None,
        description: Optional[str] = None,
    ) -> Tuple[str, List[str], Dict[str, Dict[str, Any]]]:
        """Generate temporary resumable upload urls.

        A new mutation createRunFiles was introduced after 0.15.4.
        This function is used to support older versions.
        """
        query = gql(
            """
        query RunUploadUrls($name: String!, $files: [String]!, $entity: String, $run: String!, $description: String) {
            model(name: $name, entityName: $entity) {
                bucket(name: $run, desc: $description) {
                    id
                    files(names: $files) {
                        uploadHeaders
                        edges {
                            node {
                                name
                                url(upload: true)
                                updatedAt
                            }
                        }
                    }
                }
            }
        }
        """
        )
        run_id = run or self.current_run_id
        assert run_id, "run must be specified"
        entity = entity or self.settings("entity")
        query_result = self.gql(
            query,
            variable_values={
                "name": project,
                "run": run_id,
                "entity": entity,
                "files": [file for file in files],
                "description": description,
            },
        )

        run_obj = query_result["model"]["bucket"]
        if run_obj:
            for file_node in run_obj["files"]["edges"]:
                file = file_node["node"]
                # we previously used "url" field but now use "uploadUrl"
                # replace the "url" field with "uploadUrl for downstream compatibility
                if "url" in file and "uploadUrl" not in file:
                    file["uploadUrl"] = file.pop("url")

            result = {
                file["name"]: file for file in self._flatten_edges(run_obj["files"])
            }
            return run_obj["id"], run_obj["files"]["uploadHeaders"], result
        else:
            raise CommError(f"Run does not exist {entity}/{project}/{run_id}.")

    @normalize_exceptions
    def download_urls(
        self,
        project: str,
        run: Optional[str] = None,
        entity: Optional[str] = None,
    ) -> Dict[str, Dict[str, str]]:
        """Generate download urls.

        Arguments:
            project (str): The project to download
            run (str): The run to upload to
            entity (str, optional): The entity to scope this project to.  Defaults to wandb models

        Returns:
            A dict of extensions and urls

                {
                    'weights.h5': { "url": "https://weights.url", "updatedAt": '2013-04-26T22:22:23.832Z', 'md5': 'mZFLkyvTelC5g8XnyQrpOw==' },
                    'model.json': { "url": "https://model.url", "updatedAt": '2013-04-26T22:22:23.832Z', 'md5': 'mZFLkyvTelC5g8XnyQrpOw==' }
                }
        """
        query = gql(
            """
        query RunDownloadUrls($name: String!, $entity: String, $run: String!)  {
            model(name: $name, entityName: $entity) {
                bucket(name: $run) {
                    files {
                        edges {
                            node {
                                name
                                url
                                md5
                                updatedAt
                            }
                        }
                    }
                }
            }
        }
        """
        )
        run = run or self.current_run_id
        assert run, "run must be specified"
        entity = entity or self.settings("entity")
        query_result = self.gql(
            query,
            variable_values={
                "name": project,
                "run": run,
                "entity": entity,
            },
        )
        if query_result["model"] is None:
            raise CommError(f"Run does not exist {entity}/{project}/{run}.")
        files = self._flatten_edges(query_result["model"]["bucket"]["files"])
        return {file["name"]: file for file in files if file}

    @normalize_exceptions
    def download_url(
        self,
        project: str,
        file_name: str,
        run: Optional[str] = None,
        entity: Optional[str] = None,
    ) -> Optional[Dict[str, str]]:
        """Generate download urls.

        Arguments:
            project (str): The project to download
            file_name (str): The name of the file to download
            run (str): The run to upload to
            entity (str, optional): The entity to scope this project to.  Defaults to wandb models

        Returns:
            A dict of extensions and urls

                { "url": "https://weights.url", "updatedAt": '2013-04-26T22:22:23.832Z', 'md5': 'mZFLkyvTelC5g8XnyQrpOw==' }

        """
        query = gql(
            """
        query RunDownloadUrl($name: String!, $fileName: String!, $entity: String, $run: String!)  {
            model(name: $name, entityName: $entity) {
                bucket(name: $run) {
                    files(names: [$fileName]) {
                        edges {
                            node {
                                name
                                url
                                md5
                                updatedAt
                            }
                        }
                    }
                }
            }
        }
        """
        )
        run = run or self.current_run_id
        assert run, "run must be specified"
        query_result = self.gql(
            query,
            variable_values={
                "name": project,
                "run": run,
                "fileName": file_name,
                "entity": entity or self.settings("entity"),
            },
        )
        if query_result["model"]:
            files = self._flatten_edges(query_result["model"]["bucket"]["files"])
            return files[0] if len(files) > 0 and files[0].get("updatedAt") else None
        else:
            return None

    @normalize_exceptions
    def download_file(self, url: str) -> Tuple[int, requests.Response]:
        """Initiate a streaming download.

        Arguments:
            url (str): The url to download

        Returns:
            A tuple of the content length and the streaming response
        """
        auth = None
        if _thread_local_api_settings.cookies is None:
            auth = ("user", self.api_key or "")
        response = requests.get(
            url,
            auth=auth,
            cookies=_thread_local_api_settings.cookies or {},
            headers=_thread_local_api_settings.headers or {},
            stream=True,
        )
        response.raise_for_status()
        return int(response.headers.get("content-length", 0)), response

    @normalize_exceptions
    def download_write_file(
        self,
        metadata: Dict[str, str],
        out_dir: Optional[str] = None,
    ) -> Tuple[str, Optional[requests.Response]]:
        """Download a file from a run and write it to wandb/.

        Arguments:
            metadata (obj): The metadata object for the file to download. Comes from Api.download_urls().
            out_dir (str, optional): The directory to write the file to. Defaults to wandb/

        Returns:
            A tuple of the file's local path and the streaming response. The streaming response is None if the file
            already existed and was up-to-date.
        """
        filename = metadata["name"]
        path = os.path.join(out_dir or self.settings("wandb_dir"), filename)
        if self.file_current(filename, B64MD5(metadata["md5"])):
            return path, None

        size, response = self.download_file(metadata["url"])

        with util.fsync_open(path, "wb") as file:
            for data in response.iter_content(chunk_size=1024):
                file.write(data)

        return path, response

    def upload_file_azure(
        self, url: str, file: Any, extra_headers: Dict[str, str]
    ) -> None:
        """Upload a file to azure."""
        from azure.core.exceptions import AzureError  # type: ignore

        # Configure the client without retries so our existing logic can handle them
        client = self._azure_blob_module.BlobClient.from_blob_url(
            url, retry_policy=self._azure_blob_module.LinearRetry(retry_total=0)
        )
        try:
            if extra_headers.get("Content-MD5") is not None:
                md5: Optional[bytes] = base64.b64decode(extra_headers["Content-MD5"])
            else:
                md5 = None
            content_settings = self._azure_blob_module.ContentSettings(
                content_md5=md5,
                content_type=extra_headers.get("Content-Type"),
            )
            client.upload_blob(
                file,
                max_concurrency=4,
                length=len(file),
                overwrite=True,
                content_settings=content_settings,
            )
        except AzureError as e:
            if hasattr(e, "response"):
                response = requests.models.Response()
                response.status_code = e.response.status_code
                response.headers = e.response.headers
                raise requests.exceptions.RequestException(e.message, response=response)
            else:
                raise requests.exceptions.ConnectionError(e.message)

    def upload_multipart_file_chunk(
        self,
        url: str,
        upload_chunk: bytes,
        extra_headers: Optional[Dict[str, str]] = None,
    ) -> Optional[requests.Response]:
        """Upload a file chunk to S3 with failure resumption.

        Arguments:
            url: The url to download
            upload_chunk: The path to the file you want to upload
            extra_headers: A dictionary of extra headers to send with the request

        Returns:
            The `requests` library response object
        """
        try:
            response = self._upload_file_session.put(
                url, data=upload_chunk, headers=extra_headers
            )
            response.raise_for_status()
        except requests.exceptions.RequestException as e:
            logger.error(f"upload_file exception {url}: {e}")
            request_headers = e.request.headers if e.request is not None else ""
            logger.error(f"upload_file request headers: {request_headers}")
            response_content = e.response.content if e.response is not None else ""
            logger.error(f"upload_file response body: {response_content}")
            status_code = e.response.status_code if e.response is not None else 0
            # S3 reports retryable request timeouts out-of-band
            is_aws_retryable = status_code == 400 and "RequestTimeout" in str(
                response_content
            )
            # Retry errors from cloud storage or local network issues
            if (
                status_code in (308, 408, 409, 429, 500, 502, 503, 504)
                or isinstance(
                    e,
                    (requests.exceptions.Timeout, requests.exceptions.ConnectionError),
                )
                or is_aws_retryable
            ):
                _e = retry.TransientError(exc=e)
                raise _e.with_traceback(sys.exc_info()[2])
            else:
                wandb._sentry.reraise(e)
        return response

    def upload_file(
        self,
        url: str,
        file: IO[bytes],
        callback: Optional["ProgressFn"] = None,
        extra_headers: Optional[Dict[str, str]] = None,
    ) -> Optional[requests.Response]:
        """Upload a file to W&B with failure resumption.

        Arguments:
            url: The url to download
            file: The path to the file you want to upload
            callback: A callback which is passed the number of
            bytes uploaded since the last time it was called, used to report progress
            extra_headers: A dictionary of extra headers to send with the request

        Returns:
            The `requests` library response object
        """
        extra_headers = extra_headers.copy() if extra_headers else {}
        response: Optional[requests.Response] = None
        progress = Progress(file, callback=callback)
        try:
            if "x-ms-blob-type" in extra_headers and self._azure_blob_module:
                self.upload_file_azure(url, progress, extra_headers)
            else:
                if "x-ms-blob-type" in extra_headers:
                    wandb.termwarn(
                        "Azure uploads over 256MB require the azure SDK, install with pip install wandb[azure]",
                        repeat=False,
                    )
                response = self._upload_file_session.put(
                    url, data=progress, headers=extra_headers
                )
                response.raise_for_status()
        except requests.exceptions.RequestException as e:
            logger.error(f"upload_file exception {url}: {e}")
            request_headers = e.request.headers if e.request is not None else ""
            logger.error(f"upload_file request headers: {request_headers}")
            response_content = e.response.content if e.response is not None else ""
            logger.error(f"upload_file response body: {response_content}")
            status_code = e.response.status_code if e.response is not None else 0
            # S3 reports retryable request timeouts out-of-band
            is_aws_retryable = (
                "x-amz-meta-md5" in extra_headers
                and status_code == 400
                and "RequestTimeout" in str(response_content)
            )
            # We need to rewind the file for the next retry (the file passed in is seeked to 0)
            progress.rewind()
            # Retry errors from cloud storage or local network issues
            if (
                status_code in (308, 408, 409, 429, 500, 502, 503, 504)
                or isinstance(
                    e,
                    (requests.exceptions.Timeout, requests.exceptions.ConnectionError),
                )
                or is_aws_retryable
            ):
                _e = retry.TransientError(exc=e)
                raise _e.with_traceback(sys.exc_info()[2])
            else:
                wandb._sentry.reraise(e)

        return response

    async def upload_file_async(
        self,
        url: str,
        file: IO[bytes],
        callback: Optional["ProgressFn"] = None,
        extra_headers: Optional[Dict[str, str]] = None,
    ) -> None:
        """An async not-quite-equivalent version of `upload_file`.

        Differences from `upload_file`:
            - This method doesn't implement Azure uploads. (The Azure SDK supports
              async, but it's nontrivial to use it here.) If the upload looks like
              it's destined for Azure, this method will delegate to the sync impl.
            - Consequently, this method doesn't return the response object.
              (Because it might fall back to the sync impl, it would sometimes
               return a `requests.Response` and sometimes an `httpx.Response`.)
            - This method doesn't wrap retryable errors in `TransientError`.
              It leaves that determination to the caller.
        """
        must_delegate = False

        if httpx is None:
            wandb.termwarn(  # type: ignore[unreachable]
                "async file-uploads require `pip install wandb[async]`; falling back to sync implementation",
                repeat=False,
            )
            must_delegate = True

        if extra_headers is not None and "x-ms-blob-type" in extra_headers:
            wandb.termwarn(
                "async file-uploads don't support Azure; falling back to sync implementation",
                repeat=False,
            )
            must_delegate = True

        if must_delegate:
            await asyncio.get_event_loop().run_in_executor(
                None,
                lambda: self.upload_file_retry(
                    url=url,
                    file=file,
                    callback=callback,
                    extra_headers=extra_headers,
                ),
            )
            return

        if self._async_httpx_client is None:
            self._async_httpx_client = httpx.AsyncClient()

        progress = AsyncProgress(Progress(file, callback=callback))

        try:
            response = await self._async_httpx_client.put(
                url=url,
                content=progress,
                headers={
                    "Content-Length": str(len(progress)),
                    **(extra_headers if extra_headers is not None else {}),
                },
            )
            response.raise_for_status()
        except Exception as e:
            progress.rewind()
            logger.error(f"upload_file_async exception {url}: {e}")
            if isinstance(e, httpx.RequestError):
                logger.error(f"upload_file_async request headers: {e.request.headers}")
            if isinstance(e, httpx.HTTPStatusError):
                logger.error(f"upload_file_async response body: {e.response.content!r}")
            raise

    async def upload_file_retry_async(
        self,
        url: str,
        file: IO[bytes],
        callback: Optional["ProgressFn"] = None,
        extra_headers: Optional[Dict[str, str]] = None,
        num_retries: int = 100,
    ) -> None:
        backoff = retry.FilteredBackoff(
            filter=check_httpx_exc_retriable,
            wrapped=retry.ExponentialBackoff(
                initial_sleep=datetime.timedelta(seconds=1),
                max_sleep=datetime.timedelta(seconds=60),
                max_retries=num_retries,
                timeout_at=datetime.datetime.now() + datetime.timedelta(days=7),
            ),
        )

        await retry.retry_async(
            backoff=backoff,
            fn=self.upload_file_async,
            url=url,
            file=file,
            callback=callback,
            extra_headers=extra_headers,
        )

    @normalize_exceptions
    def register_agent(
        self,
        host: str,
        sweep_id: Optional[str] = None,
        project_name: Optional[str] = None,
        entity: Optional[str] = None,
    ) -> dict:
        """Register a new agent.

        Arguments:
            host (str): hostname
            sweep_id (str): sweep id
            project_name: (str): model that contains sweep
            entity: (str): entity that contains sweep
        """
        mutation = gql(
            """
        mutation CreateAgent(
            $host: String!
            $projectName: String,
            $entityName: String,
            $sweep: String!
        ) {
            createAgent(input: {
                host: $host,
                projectName: $projectName,
                entityName: $entityName,
                sweep: $sweep,
            }) {
                agent {
                    id
                }
            }
        }
        """
        )
        if entity is None:
            entity = self.settings("entity")
        if project_name is None:
            project_name = self.settings("project")

        response = self.gql(
            mutation,
            variable_values={
                "host": host,
                "entityName": entity,
                "projectName": project_name,
                "sweep": sweep_id,
            },
            check_retry_fn=util.no_retry_4xx,
        )
        result: dict = response["createAgent"]["agent"]
        return result

    def agent_heartbeat(
        self, agent_id: str, metrics: dict, run_states: dict
    ) -> List[Dict[str, Any]]:
        """Notify server about agent state, receive commands.

        Arguments:
            agent_id (str): agent_id
            metrics (dict): system metrics
            run_states (dict): run_id: state mapping
        Returns:
            List of commands to execute.
        """
        mutation = gql(
            """
        mutation Heartbeat(
            $id: ID!,
            $metrics: JSONString,
            $runState: JSONString
        ) {
            agentHeartbeat(input: {
                id: $id,
                metrics: $metrics,
                runState: $runState
            }) {
                agent {
                    id
                }
                commands
            }
        }
        """
        )

        if agent_id is None:
            raise ValueError("Cannot call heartbeat with an unregistered agent.")

        try:
            response = self.gql(
                mutation,
                variable_values={
                    "id": agent_id,
                    "metrics": json.dumps(metrics),
                    "runState": json.dumps(run_states),
                },
                timeout=60,
            )
        except Exception as e:
            # GQL raises exceptions with stringified python dictionaries :/
            message = ast.literal_eval(e.args[0])["message"]
            logger.error("Error communicating with W&B: %s", message)
            return []
        else:
            result: List[Dict[str, Any]] = json.loads(
                response["agentHeartbeat"]["commands"]
            )
            return result

    @staticmethod
    def _validate_config_and_fill_distribution(config: dict) -> dict:
        # verify that parameters are well specified.
        # TODO(dag): deprecate this in favor of jsonschema validation once
        # apiVersion 2 is released and local controller is integrated with
        # wandb/client.

        # avoid modifying the original config dict in
        # case it is reused outside the calling func
        config = deepcopy(config)

        # explicitly cast to dict in case config was passed as a sweepconfig
        # sweepconfig does not serialize cleanly to yaml and breaks graphql,
        # but it is a subclass of dict, so this conversion is clean
        config = dict(config)

        if "parameters" not in config:
            # still shows an anaconda warning, but doesn't error
            return config

        for parameter_name in config["parameters"]:
            parameter = config["parameters"][parameter_name]
            if "min" in parameter and "max" in parameter:
                if "distribution" not in parameter:
                    if isinstance(parameter["min"], int) and isinstance(
                        parameter["max"], int
                    ):
                        parameter["distribution"] = "int_uniform"
                    elif isinstance(parameter["min"], float) and isinstance(
                        parameter["max"], float
                    ):
                        parameter["distribution"] = "uniform"
                    else:
                        raise ValueError(
                            "Parameter %s is ambiguous, please specify bounds as both floats (for a float_"
                            "uniform distribution) or ints (for an int_uniform distribution)."
                            % parameter_name
                        )
        return config

    @normalize_exceptions
    def upsert_sweep(
        self,
        config: dict,
        controller: Optional[str] = None,
        launch_scheduler: Optional[str] = None,
        scheduler: Optional[str] = None,
        obj_id: Optional[str] = None,
        project: Optional[str] = None,
        entity: Optional[str] = None,
        state: Optional[str] = None,
    ) -> Tuple[str, List[str]]:
        """Upsert a sweep object.

        Arguments:
            config (dict): sweep config (will be converted to yaml)
            controller (str): controller to use
            launch_scheduler (str): launch scheduler to use
            scheduler (str): scheduler to use
            obj_id (str): object id
            project (str): project to use
            entity (str): entity to use
            state (str): state
        """
        project_query = """
            project {
                id
                name
                entity {
                    id
                    name
                }
            }
        """
        mutation_str = """
        mutation UpsertSweep(
            $id: ID,
            $config: String,
            $description: String,
            $entityName: String,
            $projectName: String,
            $controller: JSONString,
            $scheduler: JSONString,
            $state: String
        ) {
            upsertSweep(input: {
                id: $id,
                config: $config,
                description: $description,
                entityName: $entityName,
                projectName: $projectName,
                controller: $controller,
                scheduler: $scheduler,
                state: $state
            }) {
                sweep {
                    name
                    _PROJECT_QUERY_
                }
                configValidationWarnings
            }
        }
        """
        # TODO(jhr): we need protocol versioning to know schema is not supported
        # for now we will just try both new and old query

        # launchScheduler was introduced in core v0.14.0
        mutation_4 = gql(
            mutation_str.replace(
                "$controller: JSONString,",
                "$controller: JSONString,$launchScheduler: JSONString,",
            )
            .replace(
                "controller: $controller,",
                "controller: $controller,launchScheduler: $launchScheduler,",
            )
            .replace("_PROJECT_QUERY_", project_query)
        )

        # mutation 3 maps to backend that can support CLI version of at least 0.10.31
        mutation_3 = gql(mutation_str.replace("_PROJECT_QUERY_", project_query))
        mutation_2 = gql(
            mutation_str.replace("_PROJECT_QUERY_", project_query).replace(
                "configValidationWarnings", ""
            )
        )
        mutation_1 = gql(
            mutation_str.replace("_PROJECT_QUERY_", "").replace(
                "configValidationWarnings", ""
            )
        )

        # TODO(dag): replace this with a query for protocol versioning
        mutations = [mutation_4, mutation_3, mutation_2, mutation_1]

        config = self._validate_config_and_fill_distribution(config)

        # Silly, but attr-dicts like EasyDicts don't serialize correctly to yaml.
        # This sanitizes them with a round trip pass through json to get a regular dict.
        config_str = yaml.dump(json.loads(json.dumps(config)))

        err: Optional[Exception] = None
        for mutation in mutations:
            try:
                variables = {
                    "id": obj_id,
                    "config": config_str,
                    "description": config.get("description"),
                    "entityName": entity or self.settings("entity"),
                    "projectName": project or self.settings("project"),
                    "controller": controller,
                    "launchScheduler": launch_scheduler,
                    "scheduler": scheduler,
                }
                if state:
                    variables["state"] = state

                response = self.gql(
                    mutation,
                    variable_values=variables,
                    check_retry_fn=util.no_retry_4xx,
                )
            except UsageError as e:
                raise e
            except Exception as e:
                # graphql schema exception is generic
                err = e
                continue
            err = None
            break
        if err:
            raise err

        sweep: Dict[str, Dict[str, Dict]] = response["upsertSweep"]["sweep"]
        project_obj: Dict[str, Dict] = sweep.get("project", {})
        if project_obj:
            self.set_setting("project", project_obj["name"])
            entity_obj: dict = project_obj.get("entity", {})
            if entity_obj:
                self.set_setting("entity", entity_obj["name"])

        warnings = response["upsertSweep"].get("configValidationWarnings", [])
        return response["upsertSweep"]["sweep"]["name"], warnings

    @normalize_exceptions
    def create_anonymous_api_key(self) -> str:
        """Create a new API key belonging to a new anonymous user."""
        mutation = gql(
            """
        mutation CreateAnonymousApiKey {
            createAnonymousEntity(input: {}) {
                apiKey {
                    name
                }
            }
        }
        """
        )

        response = self.gql(mutation, variable_values={})
        key: str = str(response["createAnonymousEntity"]["apiKey"]["name"])
        return key

    @staticmethod
    def file_current(fname: str, md5: B64MD5) -> bool:
        """Checksum a file and compare the md5 with the known md5."""
        return os.path.isfile(fname) and md5_file_b64(fname) == md5

    @normalize_exceptions
    def pull(
        self, project: str, run: Optional[str] = None, entity: Optional[str] = None
    ) -> "List[requests.Response]":
        """Download files from W&B.

        Arguments:
            project (str): The project to download
            run (str, optional): The run to upload to
            entity (str, optional): The entity to scope this project to.  Defaults to wandb models

        Returns:
            The `requests` library response object
        """
        project, run = self.parse_slug(project, run=run)
        urls = self.download_urls(project, run, entity)
        responses = []
        for filename in urls:
            _, response = self.download_write_file(urls[filename])
            if response:
                responses.append(response)

        return responses

    def get_project(self) -> str:
        project: str = self.settings("project")
        return project

    @normalize_exceptions
    def push(
        self,
        files: Union[List[str], Dict[str, IO]],
        run: Optional[str] = None,
        entity: Optional[str] = None,
        project: Optional[str] = None,
        description: Optional[str] = None,
        force: bool = True,
        progress: Union[TextIO, bool] = False,
    ) -> "List[Optional[requests.Response]]":
        """Uploads multiple files to W&B.

        Arguments:
            files (list or dict): The filenames to upload, when dict the values are open files
            run (str, optional): The run to upload to
            entity (str, optional): The entity to scope this project to.  Defaults to wandb models
            project (str, optional): The name of the project to upload to. Defaults to the one in settings.
            description (str, optional): The description of the changes
            force (bool, optional): Whether to prevent push if git has uncommitted changes
            progress (callable, or stream): If callable, will be called with (chunk_bytes,
                total_bytes) as argument else if True, renders a progress bar to stream.

        Returns:
            A list of `requests.Response` objects
        """
        if project is None:
            project = self.get_project()
        if project is None:
            raise CommError("No project configured.")
        if run is None:
            run = self.current_run_id

        # TODO(adrian): we use a retriable version of self.upload_file() so
        # will never retry self.upload_urls() here. Instead, maybe we should
        # make push itself retriable.
        _, upload_headers, result = self.upload_urls(
            project,
            files,
            run,
            entity,
        )
        extra_headers = {}
        for upload_header in upload_headers:
            key, val = upload_header.split(":", 1)
            extra_headers[key] = val
        responses = []
        for file_name, file_info in result.items():
            file_url = file_info["uploadUrl"]

            # If the upload URL is relative, fill it in with the base URL,
            # since it's a proxied file store like the on-prem VM.
            if file_url.startswith("/"):
                file_url = f"{self.api_url}{file_url}"

            try:
                # To handle Windows paths
                # TODO: this doesn't handle absolute paths...
                normal_name = os.path.join(*file_name.split("/"))
                open_file = (
                    files[file_name]
                    if isinstance(files, dict)
                    else open(normal_name, "rb")
                )
            except OSError:
                print(f"{file_name} does not exist")
                continue
            if progress is False:
                responses.append(
                    self.upload_file_retry(
                        file_info["uploadUrl"], open_file, extra_headers=extra_headers
                    )
                )
            else:
                if callable(progress):
                    responses.append(  # type: ignore
                        self.upload_file_retry(
                            file_url, open_file, progress, extra_headers=extra_headers
                        )
                    )
                else:
                    length = os.fstat(open_file.fileno()).st_size
                    with click.progressbar(
                        file=progress,  # type: ignore
                        length=length,
                        label=f"Uploading file: {file_name}",
                        fill_char=click.style("&", fg="green"),
                    ) as bar:
                        responses.append(
                            self.upload_file_retry(
                                file_url,
                                open_file,
                                lambda bites, _: bar.update(bites),
                                extra_headers=extra_headers,
                            )
                        )
            open_file.close()
        return responses

    def link_artifact(
        self,
        client_id: str,
        server_id: str,
        portfolio_name: str,
        entity: str,
        project: str,
        aliases: Sequence[str],
    ) -> Dict[str, Any]:
        template = """
                mutation LinkArtifact(
                    $artifactPortfolioName: String!,
                    $entityName: String!,
                    $projectName: String!,
                    $aliases: [ArtifactAliasInput!],
                    ID_TYPE
                    ) {
                        linkArtifact(input: {
                            artifactPortfolioName: $artifactPortfolioName,
                            entityName: $entityName,
                            projectName: $projectName,
                            aliases: $aliases,
                            ID_VALUE
                        }) {
                            versionIndex
                        }
                    }
            """

        def replace(a: str, b: str) -> None:
            nonlocal template
            template = template.replace(a, b)

        if server_id:
            replace("ID_TYPE", "$artifactID: ID")
            replace("ID_VALUE", "artifactID: $artifactID")
        elif client_id:
            replace("ID_TYPE", "$clientID: ID")
            replace("ID_VALUE", "clientID: $clientID")

        variable_values = {
            "clientID": client_id,
            "artifactID": server_id,
            "artifactPortfolioName": portfolio_name,
            "entityName": entity,
            "projectName": project,
            "aliases": [
                {"alias": alias, "artifactCollectionName": portfolio_name}
                for alias in aliases
            ],
        }

        mutation = gql(template)
        response = self.gql(mutation, variable_values=variable_values)
        link_artifact: Dict[str, Any] = response["linkArtifact"]
        return link_artifact

    def use_artifact(
        self,
        artifact_id: str,
        entity_name: Optional[str] = None,
        project_name: Optional[str] = None,
        run_name: Optional[str] = None,
        use_as: Optional[str] = None,
    ) -> Optional[Dict[str, Any]]:
        query_template = """
        mutation UseArtifact(
            $entityName: String!,
            $projectName: String!,
            $runName: String!,
            $artifactID: ID!,
            _USED_AS_TYPE_
        ) {
            useArtifact(input: {
                entityName: $entityName,
                projectName: $projectName,
                runName: $runName,
                artifactID: $artifactID,
                _USED_AS_VALUE_
            }) {
                artifact {
                    id
                    digest
                    description
                    state
                    createdAt
                    labels
                    metadata
                }
            }
        }
        """

        artifact_types = self.server_use_artifact_input_introspection()
        if "usedAs" in artifact_types:
            query_template = query_template.replace(
                "_USED_AS_TYPE_", "$usedAs: String"
            ).replace("_USED_AS_VALUE_", "usedAs: $usedAs")
        else:
            query_template = query_template.replace("_USED_AS_TYPE_", "").replace(
                "_USED_AS_VALUE_", ""
            )

        query = gql(query_template)

        entity_name = entity_name or self.settings("entity")
        project_name = project_name or self.settings("project")
        run_name = run_name or self.current_run_id

        response = self.gql(
            query,
            variable_values={
                "entityName": entity_name,
                "projectName": project_name,
                "runName": run_name,
                "artifactID": artifact_id,
                "usedAs": use_as,
            },
        )

        if response["useArtifact"]["artifact"]:
            artifact: Dict[str, Any] = response["useArtifact"]["artifact"]
            return artifact
        return None

    def create_artifact_type(
        self,
        artifact_type_name: str,
        entity_name: Optional[str] = None,
        project_name: Optional[str] = None,
        description: Optional[str] = None,
    ) -> Optional[str]:
        mutation = gql(
            """
        mutation CreateArtifactType(
            $entityName: String!,
            $projectName: String!,
            $artifactTypeName: String!,
            $description: String
        ) {
            createArtifactType(input: {
                entityName: $entityName,
                projectName: $projectName,
                name: $artifactTypeName,
                description: $description
            }) {
                artifactType {
                    id
                }
            }
        }
        """
        )
        entity_name = entity_name or self.settings("entity")
        project_name = project_name or self.settings("project")
        response = self.gql(
            mutation,
            variable_values={
                "entityName": entity_name,
                "projectName": project_name,
                "artifactTypeName": artifact_type_name,
                "description": description,
            },
        )
        _id: Optional[str] = response["createArtifactType"]["artifactType"]["id"]
        return _id

    def create_artifact(
        self,
        artifact_type_name: str,
        artifact_collection_name: str,
        digest: str,
        client_id: Optional[str] = None,
        sequence_client_id: Optional[str] = None,
        entity_name: Optional[str] = None,
        project_name: Optional[str] = None,
        run_name: Optional[str] = None,
        description: Optional[str] = None,
        labels: Optional[List[str]] = None,
        metadata: Optional[Dict] = None,
        aliases: Optional[List[Dict[str, str]]] = None,
        distributed_id: Optional[str] = None,
        is_user_created: Optional[bool] = False,
        enable_digest_deduplication: Optional[bool] = False,
        history_step: Optional[int] = None,
    ) -> Tuple[Dict, Dict]:
        from pkg_resources import parse_version

        _, server_info = self.viewer_server_info()
        max_cli_version = server_info.get("cliVersionInfo", {}).get(
            "max_cli_version", None
        )
        can_handle_client_id = max_cli_version is None or parse_version(
            "0.11.0"
        ) <= parse_version(max_cli_version)
        can_handle_dedupe = max_cli_version is None or parse_version(
            "0.12.10"
        ) <= parse_version(max_cli_version)
        can_handle_history = max_cli_version is None or parse_version(
            "0.12.12"
        ) <= parse_version(max_cli_version)

        mutation = gql(
            """
        mutation CreateArtifact(
            $artifactTypeName: String!,
            $artifactCollectionNames: [String!],
            $entityName: String!,
            $projectName: String!,
            $runName: String,
            $description: String,
            $digest: String!,
            $labels: JSONString,
            $aliases: [ArtifactAliasInput!],
            $metadata: JSONString,
            {}
            {}
            {}
            {}
            {}
        ) {{
            createArtifact(input: {{
                artifactTypeName: $artifactTypeName,
                artifactCollectionNames: $artifactCollectionNames,
                entityName: $entityName,
                projectName: $projectName,
                runName: $runName,
                description: $description,
                digest: $digest,
                digestAlgorithm: MANIFEST_MD5,
                labels: $labels,
                aliases: $aliases,
                metadata: $metadata,
                {}
                {}
                {}
                {}
                {}
            }}) {{
                artifact {{
                    id
                    digest
                    state
                    aliases {{
                        artifactCollectionName
                        alias
                    }}
                    artifactSequence {{
                        id
                        latestArtifact {{
                            id
                            versionIndex
                        }}
                    }}
                }}
            }}
        }}
        """.format(
                "$historyStep: Int64!,"
                if can_handle_history and history_step not in [0, None]
                else "",
                "$distributedID: String," if distributed_id else "",
                "$clientID: ID!," if can_handle_client_id else "",
                "$sequenceClientID: ID!," if can_handle_client_id else "",
                "$enableDigestDeduplication: Boolean," if can_handle_dedupe else "",
                # line sep
                "historyStep: $historyStep,"
                if can_handle_history and history_step not in [0, None]
                else "",
                "distributedID: $distributedID," if distributed_id else "",
                "clientID: $clientID," if can_handle_client_id else "",
                "sequenceClientID: $sequenceClientID," if can_handle_client_id else "",
                "enableDigestDeduplication: $enableDigestDeduplication,"
                if can_handle_dedupe
                else "",
            )
        )

        entity_name = entity_name or self.settings("entity")
        project_name = project_name or self.settings("project")
        if not is_user_created:
            run_name = run_name or self.current_run_id
        if aliases is None:
            aliases = []

        response = self.gql(
            mutation,
            variable_values={
                "entityName": entity_name,
                "projectName": project_name,
                "runName": run_name,
                "artifactTypeName": artifact_type_name,
                "artifactCollectionNames": [artifact_collection_name],
                "clientID": client_id,
                "sequenceClientID": sequence_client_id,
                "digest": digest,
                "description": description,
                "aliases": [alias for alias in aliases],
                "labels": json.dumps(util.make_safe_for_json(labels))
                if labels
                else None,
                "metadata": json.dumps(util.make_safe_for_json(metadata))
                if metadata
                else None,
                "distributedID": distributed_id,
                "enableDigestDeduplication": enable_digest_deduplication,
                "historyStep": history_step,
            },
        )
        av = response["createArtifact"]["artifact"]
        # TODO: make this a part of the graph
        av["version"] = "latest"
        for alias in av["aliases"]:
            if alias["artifactCollectionName"] == artifact_collection_name and re.match(
                r"^v\d+$", alias["alias"]
            ):
                av["version"] = alias["alias"]
        latest = response["createArtifact"]["artifact"]["artifactSequence"].get(
            "latestArtifact"
        )
        return av, latest

    def commit_artifact(self, artifact_id: str) -> "_Response":
        mutation = gql(
            """
        mutation CommitArtifact(
            $artifactID: ID!,
        ) {
            commitArtifact(input: {
                artifactID: $artifactID,
            }) {
                artifact {
                    id
                    digest
                }
            }
        }
        """
        )

        response: "_Response" = self.gql(
            mutation,
            variable_values={"artifactID": artifact_id},
            timeout=60,
        )
        return response

    def complete_multipart_upload_artifact(
        self,
        artifact_id: str,
        storage_path: str,
        completed_parts: List[Dict[str, Any]],
        upload_id: str,
        complete_multipart_action: str = "Complete",
    ) -> Optional[str]:
        mutation = gql(
            """
        mutation CompleteMultipartUploadArtifact(
            $completeMultipartAction: CompleteMultipartAction!,
            $completedParts: [UploadPartsInput!]!,
            $artifactID: ID!
            $storagePath: String!
            $uploadID: String!
        ) {
        completeMultipartUploadArtifact(
            input: {
                completeMultipartAction: $completeMultipartAction,
                completedParts: $completedParts,
                artifactID: $artifactID,
                storagePath: $storagePath
                uploadID: $uploadID
            }
            ) {
                digest
            }
        }
        """
        )
        response = self.gql(
            mutation,
            variable_values={
                "completeMultipartAction": complete_multipart_action,
                "artifactID": artifact_id,
                "storagePath": storage_path,
                "completedParts": completed_parts,
                "uploadID": upload_id,
            },
        )
        digest: Optional[str] = response["completeMultipartUploadArtifact"]["digest"]
        return digest

    def create_artifact_manifest(
        self,
        name: str,
        digest: str,
        artifact_id: Optional[str],
        base_artifact_id: Optional[str] = None,
        entity: Optional[str] = None,
        project: Optional[str] = None,
        run: Optional[str] = None,
        include_upload: bool = True,
        type: str = "FULL",
    ) -> Tuple[str, Dict[str, Any]]:
        mutation = gql(
            """
        mutation CreateArtifactManifest(
            $name: String!,
            $digest: String!,
            $artifactID: ID!,
            $baseArtifactID: ID,
            $entityName: String!,
            $projectName: String!,
            $runName: String!,
            $includeUpload: Boolean!,
            {}
        ) {{
            createArtifactManifest(input: {{
                name: $name,
                digest: $digest,
                artifactID: $artifactID,
                baseArtifactID: $baseArtifactID,
                entityName: $entityName,
                projectName: $projectName,
                runName: $runName,
                {}
            }}) {{
                artifactManifest {{
                    id
                    file {{
                        id
                        name
                        displayName
                        uploadUrl @include(if: $includeUpload)
                        uploadHeaders @include(if: $includeUpload)
                    }}
                }}
            }}
        }}
        """.format(
                "$type: ArtifactManifestType = FULL" if type != "FULL" else "",
                "type: $type" if type != "FULL" else "",
            )
        )

        entity_name = entity or self.settings("entity")
        project_name = project or self.settings("project")
        run_name = run or self.current_run_id

        response = self.gql(
            mutation,
            variable_values={
                "name": name,
                "digest": digest,
                "artifactID": artifact_id,
                "baseArtifactID": base_artifact_id,
                "entityName": entity_name,
                "projectName": project_name,
                "runName": run_name,
                "includeUpload": include_upload,
                "type": type,
            },
        )
        return (
            response["createArtifactManifest"]["artifactManifest"]["id"],
            response["createArtifactManifest"]["artifactManifest"]["file"],
        )

    def update_artifact_manifest(
        self,
        artifact_manifest_id: str,
        base_artifact_id: Optional[str] = None,
        digest: Optional[str] = None,
        include_upload: Optional[bool] = True,
    ) -> Tuple[str, Dict[str, Any]]:
        mutation = gql(
            """
        mutation UpdateArtifactManifest(
            $artifactManifestID: ID!,
            $digest: String,
            $baseArtifactID: ID,
            $includeUpload: Boolean!,
        ) {
            updateArtifactManifest(input: {
                artifactManifestID: $artifactManifestID,
                digest: $digest,
                baseArtifactID: $baseArtifactID,
            }) {
                artifactManifest {
                    id
                    file {
                        id
                        name
                        displayName
                        uploadUrl @include(if: $includeUpload)
                        uploadHeaders @include(if: $includeUpload)
                    }
                }
            }
        }
        """
        )

        response = self.gql(
            mutation,
            variable_values={
                "artifactManifestID": artifact_manifest_id,
                "digest": digest,
                "baseArtifactID": base_artifact_id,
                "includeUpload": include_upload,
            },
        )

        return (
            response["updateArtifactManifest"]["artifactManifest"]["id"],
            response["updateArtifactManifest"]["artifactManifest"]["file"],
        )

    def _resolve_client_id(
        self,
        client_id: str,
    ) -> Optional[str]:
        if client_id in self._client_id_mapping:
            return self._client_id_mapping[client_id]

        query = gql(
            """
            query ClientIDMapping($clientID: ID!) {
                clientIDMapping(clientID: $clientID) {
                    serverID
                }
            }
        """
        )
        response = self.gql(
            query,
            variable_values={
                "clientID": client_id,
            },
        )
        server_id = None
        if response is not None:
            client_id_mapping = response.get("clientIDMapping")
            if client_id_mapping is not None:
                server_id = client_id_mapping.get("serverID")
                if server_id is not None:
                    self._client_id_mapping[client_id] = server_id
        return server_id

    def server_create_artifact_file_spec_input_introspection(self) -> List:
        query_string = """
           query ProbeServerCreateArtifactFileSpecInput {
                CreateArtifactFileSpecInputInfoType: __type(name:"CreateArtifactFileSpecInput") {
                    inputFields{
                        name
                    }
                }
            }
        """

        query = gql(query_string)
        res = self.gql(query)
        create_artifact_file_spec_input_info = [
            field.get("name", "")
            for field in res.get("CreateArtifactFileSpecInputInfoType", {}).get(
                "inputFields", [{}]
            )
        ]
        return create_artifact_file_spec_input_info

    @normalize_exceptions
    def create_artifact_files(
        self, artifact_files: Iterable["CreateArtifactFileSpecInput"]
    ) -> Mapping[str, "CreateArtifactFilesResponseFile"]:
        query_template = """
        mutation CreateArtifactFiles(
            $storageLayout: ArtifactStorageLayout!
            $artifactFiles: [CreateArtifactFileSpecInput!]!
        ) {
            createArtifactFiles(input: {
                artifactFiles: $artifactFiles,
                storageLayout: $storageLayout,
            }) {
                files {
                    edges {
                        node {
                            id
                            name
                            displayName
                            uploadUrl
                            uploadHeaders
                            _MULTIPART_UPLOAD_FIELDS_
                            artifact {
                                id
                            }
                        }
                    }
                }
            }
        }
        """
        multipart_upload_url_query = """
            storagePath
            uploadMultipartUrls {
                uploadID
                uploadUrlParts {
                    partNumber
                    uploadUrl
                }
            }
        """

        # TODO: we should use constants here from interface/artifacts.py
        # but probably don't want the dependency. We're going to remove
        # this setting in a future release, so I'm just hard-coding the strings.
        storage_layout = "V2"
        if env.get_use_v1_artifacts():
            storage_layout = "V1"

        create_artifact_file_spec_input_fields = (
            self.server_create_artifact_file_spec_input_introspection()
        )
        if "uploadPartsInput" in create_artifact_file_spec_input_fields:
            query_template = query_template.replace(
                "_MULTIPART_UPLOAD_FIELDS_", multipart_upload_url_query
            )
        else:
            query_template = query_template.replace("_MULTIPART_UPLOAD_FIELDS_", "")

        mutation = gql(query_template)
        response = self.gql(
            mutation,
            variable_values={
                "storageLayout": storage_layout,
                "artifactFiles": [af for af in artifact_files],
            },
        )

        result = {}
        for edge in response["createArtifactFiles"]["files"]["edges"]:
            node = edge["node"]
            result[node["displayName"]] = node
        return result

    @normalize_exceptions
    def notify_scriptable_run_alert(
        self,
        title: str,
        text: str,
        level: Optional[str] = None,
        wait_duration: Optional["Number"] = None,
    ) -> bool:
        mutation = gql(
            """
        mutation NotifyScriptableRunAlert(
            $entityName: String!,
            $projectName: String!,
            $runName: String!,
            $title: String!,
            $text: String!,
            $severity: AlertSeverity = INFO,
            $waitDuration: Duration
        ) {
            notifyScriptableRunAlert(input: {
                entityName: $entityName,
                projectName: $projectName,
                runName: $runName,
                title: $title,
                text: $text,
                severity: $severity,
                waitDuration: $waitDuration
            }) {
               success
            }
        }
        """
        )

        response = self.gql(
            mutation,
            variable_values={
                "entityName": self.settings("entity"),
                "projectName": self.settings("project"),
                "runName": self.current_run_id,
                "title": title,
                "text": text,
                "severity": level,
                "waitDuration": wait_duration,
            },
        )
        success: bool = response["notifyScriptableRunAlert"]["success"]
        return success

    def get_sweep_state(
        self, sweep: str, entity: Optional[str] = None, project: Optional[str] = None
    ) -> "SweepState":
        state: "SweepState" = self.sweep(
            sweep=sweep, entity=entity, project=project, specs="{}"
        )["state"]
        return state

    def set_sweep_state(
        self,
        sweep: str,
        state: "SweepState",
        entity: Optional[str] = None,
        project: Optional[str] = None,
    ) -> None:
        assert state in ("RUNNING", "PAUSED", "CANCELED", "FINISHED")
        s = self.sweep(sweep=sweep, entity=entity, project=project, specs="{}")
        curr_state = s["state"].upper()
        if state == "RUNNING" and curr_state in ("CANCELED", "FINISHED"):
            raise Exception("Cannot resume %s sweep." % curr_state.lower())
        elif state == "PAUSED" and curr_state not in ("PAUSED", "RUNNING"):
            raise Exception("Cannot pause %s sweep." % curr_state.lower())
        elif curr_state not in ("RUNNING", "PAUSED", "PENDING"):
            raise Exception("Sweep already %s." % curr_state.lower())
        sweep_id = s["id"]
        mutation = gql(
            """
        mutation UpsertSweep(
            $id: ID,
            $state: String,
            $entityName: String,
            $projectName: String
        ) {
            upsertSweep(input: {
                id: $id,
                state: $state,
                entityName: $entityName,
                projectName: $projectName
            }){
                sweep {
                    name
                }
            }
        }
        """
        )
        self.gql(
            mutation,
            variable_values={
                "id": sweep_id,
                "state": state,
                "entityName": entity or self.settings("entity"),
                "projectName": project or self.settings("project"),
            },
        )

    def stop_sweep(
        self,
        sweep: str,
        entity: Optional[str] = None,
        project: Optional[str] = None,
    ) -> None:
        """Finish the sweep to stop running new runs and let currently running runs finish."""
        self.set_sweep_state(
            sweep=sweep, state="FINISHED", entity=entity, project=project
        )

    def cancel_sweep(
        self,
        sweep: str,
        entity: Optional[str] = None,
        project: Optional[str] = None,
    ) -> None:
        """Cancel the sweep to kill all running runs and stop running new runs."""
        self.set_sweep_state(
            sweep=sweep, state="CANCELED", entity=entity, project=project
        )

    def pause_sweep(
        self,
        sweep: str,
        entity: Optional[str] = None,
        project: Optional[str] = None,
    ) -> None:
        """Pause the sweep to temporarily stop running new runs."""
        self.set_sweep_state(
            sweep=sweep, state="PAUSED", entity=entity, project=project
        )

    def resume_sweep(
        self,
        sweep: str,
        entity: Optional[str] = None,
        project: Optional[str] = None,
    ) -> None:
        """Resume the sweep to continue running new runs."""
        self.set_sweep_state(
            sweep=sweep, state="RUNNING", entity=entity, project=project
        )

    def _status_request(self, url: str, length: int) -> requests.Response:
        """Ask google how much we've uploaded."""
        return requests.put(
            url=url,
            headers={"Content-Length": "0", "Content-Range": "bytes */%i" % length},
        )

    def _flatten_edges(self, response: "_Response") -> List[Dict]:
        """Return an array from the nested graphql relay structure."""
        return [node["node"] for node in response["edges"]]

    @normalize_exceptions
    def stop_run(
        self,
        run_id: str,
    ) -> bool:
        mutation = gql(
            """
            mutation stopRun($id: ID!) {
                stopRun(input: {
                    id: $id
                }) {
                    clientMutationId
                    success
                }
            }
            """
        )

        response = self.gql(
            mutation,
            variable_values={
                "id": run_id,
            },
        )

        success: bool = response["stopRun"].get("success")

        return success<|MERGE_RESOLUTION|>--- conflicted
+++ resolved
@@ -288,11 +288,8 @@
         self._max_cli_version: Optional[str] = None
         self._server_settings_type: Optional[List[str]] = None
         self.fail_run_queue_item_input_info: Optional[List[str]] = None
-<<<<<<< HEAD
         self.create_launch_agent_input_info: Optional[List[str]] = None
-=======
         self.server_create_run_queue_supports_drc: Optional[bool] = None
->>>>>>> 6811957f
 
     def gql(self, *args: Any, **kwargs: Any) -> Any:
         ret = self._retry_gql(
