from wandb_gql import Client, gql  # type: ignore
from wandb_gql.client import RetryError  # type: ignore
from wandb_gql.transport.requests import RequestsHTTPTransport  # type: ignore

import ast
import base64
from copy import deepcopy
import datetime
from io import BytesIO
import json
import os
from pkg_resources import parse_version
import re
import requests
import logging
import socket
import sys

import click
import yaml

import wandb
from wandb import __version__
from wandb import env
from wandb.old.settings import Settings
from wandb import util
from wandb.apis.normalize import normalize_exceptions
from wandb.errors import CommError, UsageError
from wandb.integration.sagemaker import parse_sm_secrets
from ..lib import retry
from ..lib.filenames import DIFF_FNAME, METADATA_FNAME
from ..lib.git import GitRepo

from .progress import Progress

logger = logging.getLogger(__name__)


class Api:
    """W&B Internal Api wrapper

    Note:
        Settings are automatically overridden by looking for
        a `wandb/settings` file in the current working directory or its parent
        directory. If none can be found, we look in the current user's home
        directory.

    Arguments:
        default_settings(dict, optional): If you aren't using a settings
        file, or you wish to override the section to use in the settings file
        Override the settings here.
    """

    HTTP_TIMEOUT = env.get_http_timeout(10)

    def __init__(
        self,
        default_settings=None,
        load_settings=True,
        retry_timedelta=datetime.timedelta(days=7),
        environ=os.environ,
        retry_callback=None,
    ):
        self._environ = environ
        self.default_settings = {
            "section": "default",
            "git_remote": "origin",
            "ignore_globs": [],
            "base_url": "https://api.wandb.ai",
        }
        self.retry_timedelta = retry_timedelta
        self.default_settings.update(default_settings or {})
        self.retry_uploads = 10
        self._settings = Settings(
            load_settings=load_settings, root_dir=self.default_settings.get("root_dir")
        )
        self.git = GitRepo(remote=self.settings("git_remote"))
        # Mutable settings set by the _file_stream_api
        self.dynamic_settings = {
            "system_sample_seconds": 2,
            "system_samples": 15,
            "heartbeat_seconds": 30,
        }
        self.client = Client(
            transport=RequestsHTTPTransport(
                headers={
                    "User-Agent": self.user_agent,
                    "X-WANDB-USERNAME": env.get_username(env=self._environ),
                    "X-WANDB-USER-EMAIL": env.get_user_email(env=self._environ),
                },
                use_json=True,
                # this timeout won't apply when the DNS lookup fails. in that case, it will be 60s
                # https://bugs.python.org/issue22889
                timeout=self.HTTP_TIMEOUT,
                auth=("api", self.api_key or ""),
                url=f"{self.settings('base_url')}/graphql",
            )
        )
        self.retry_callback = retry_callback
        self.gql = retry.Retry(
            self.execute,
            retry_timedelta=retry_timedelta,
            check_retry_fn=util.no_retry_auth,
            retryable_exceptions=(RetryError, requests.RequestException),
            retry_callback=retry_callback,
        )
        self._current_run_id = None
        self._file_stream_api = None
        # This Retry class is initialized once for each Api instance, so this
        # defaults to retrying 1 million times per process or 7 days
        self.upload_file_retry = normalize_exceptions(
            retry.retriable(retry_timedelta=retry_timedelta)(self.upload_file)
        )
        self._client_id_mapping = {}
        # Large file uploads to azure can optionally use their SDK
        self._azure_blob_module = util.get_module("azure.storage.blob")

        (
            self.query_types,
            self.server_info_types,
            self.server_use_artifact_input_info,
        ) = (
            None,
            None,
            None,
        )
        self._max_cli_version = None

    def reauth(self):
        """Ensures the current api key is set in the transport"""
        self.client.transport.auth = ("api", self.api_key or "")

    def relocate(self):
        """Ensures the current api points to the right server"""
        self.client.transport.url = "%s/graphql" % self.settings("base_url")

    def execute(self, *args, **kwargs):
        """Wrapper around execute that logs in cases of failure."""
        try:
            return self.client.execute(*args, **kwargs)
        except requests.exceptions.HTTPError as err:
            res = err.response
            logger.error("%s response executing GraphQL." % res.status_code)
            logger.error(res.text)
            self.display_gorilla_error_if_found(res)
            raise

    def display_gorilla_error_if_found(self, res):
        try:
            data = res.json()
        except ValueError:
            return

        if "errors" in data and isinstance(data["errors"], list):
            for err in data["errors"]:
                # Our tests and potentially some api endpoints return a string error?
                if isinstance(err, str):
                    err = {"message": err}
                if not err.get("message"):
                    continue
                wandb.termerror(
                    "Error while calling W&B API: {} ({})".format(err["message"], res)
                )

    def disabled(self):
        return self._settings.get(Settings.DEFAULT_SECTION, "disabled", fallback=False)

    def set_current_run_id(self, run_id):
        self._current_run_id = run_id

    @property
    def current_run_id(self):
        return self._current_run_id

    @property
    def user_agent(self):
        return "W&B Internal Client %s" % __version__

    @property
    def api_key(self):
        auth = requests.utils.get_netrc_auth(self.api_url)
        key = None
        if auth:
            key = auth[-1]

        # Environment should take precedence
        env_key = self._environ.get(env.API_KEY)
        sagemaker_key = parse_sm_secrets().get(env.API_KEY)
        default_key = self.default_settings.get("api_key")
        return env_key or key or sagemaker_key or default_key

    @property
    def api_url(self):
        return self.settings("base_url")

    @property
    def app_url(self):
        return wandb.util.app_url(self.api_url)

    @property
    def default_entity(self):
        return self.viewer().get("entity")

    def settings(self, key=None, section=None):
        """The settings overridden from the wandb/settings file.

        Arguments:
            key (str, optional): If provided only this setting is returned
            section (str, optional): If provided this section of the setting file is
            used, defaults to "default"

        Returns:
            A dict with the current settings

                {
                    "entity": "models",
                    "base_url": "https://api.wandb.ai",
                    "project": None
                }
        """
        result = self.default_settings.copy()
        result.update(self._settings.items(section=section))
        result.update(
            {
                "entity": env.get_entity(
                    self._settings.get(
                        Settings.DEFAULT_SECTION,
                        "entity",
                        fallback=result.get("entity"),
                    ),
                    env=self._environ,
                ),
                "project": env.get_project(
                    self._settings.get(
                        Settings.DEFAULT_SECTION,
                        "project",
                        fallback=result.get("project"),
                    ),
                    env=self._environ,
                ),
                "base_url": env.get_base_url(
                    self._settings.get(
                        Settings.DEFAULT_SECTION,
                        "base_url",
                        fallback=result.get("base_url"),
                    ),
                    env=self._environ,
                ),
                "ignore_globs": env.get_ignore(
                    self._settings.get(
                        Settings.DEFAULT_SECTION,
                        "ignore_globs",
                        fallback=result.get("ignore_globs"),
                    ),
                    env=self._environ,
                ),
            }
        )

        return result if key is None else result[key]

    def clear_setting(self, key, globally=False, persist=False):
        self._settings.clear(
            Settings.DEFAULT_SECTION, key, globally=globally, persist=persist
        )

    def set_setting(self, key, value, globally=False, persist=False):
        self._settings.set(
            Settings.DEFAULT_SECTION, key, value, globally=globally, persist=persist
        )
        if key == "entity":
            env.set_entity(value, env=self._environ)
        elif key == "project":
            env.set_project(value, env=self._environ)
        elif key == "base_url":
            self.relocate()

    def parse_slug(self, slug, project=None, run=None):
        if slug and "/" in slug:
            parts = slug.split("/")
            project = parts[0]
            run = parts[1]
        else:
            project = project or self.settings().get("project")
            if project is None:
                raise CommError("No default project configured.")
            run = run or slug or self.current_run_id or env.get_run(env=self._environ)
            assert run, "run must be specified"
        return (project, run)

    @normalize_exceptions
    def server_info_introspection(self):
        query_string = """
           query ProbeServerCapabilities {
               QueryType: __type(name: "Query") {
                   ...fieldData
                }
               ServerInfoType: __type(name: "ServerInfo") {
                   ...fieldData
                }
            }

            fragment fieldData on __Type {
                fields {
                    name
                }
            }
        """
        if self.query_types is None or self.server_info_types is None:
            query = gql(query_string)
            res = self.gql(query)

            self.query_types = [
                field.get("name", "")
                for field in res.get("QueryType", {}).get("fields", [{}])
            ]
            self.server_info_types = [
                field.get("name", "")
                for field in res.get("ServerInfoType", {}).get("fields", [{}])
            ]
        return (self.query_types, self.server_info_types)

    def server_use_artifact_input_introspection(self):
        query_string = """
           query ProbeServerUseArtifactInput {
               UseArtifactInputInfoType: __type(name: "UseArtifactInput") {
                   name
                   inputFields {
                       name
                   }
                }
            }
        """

        if self.server_use_artifact_input_info is None:
            query = gql(query_string)
            res = self.gql(query)
            self.server_use_artifact_input_info = [
                field.get("name", "")
                for field in res.get("UseArtifactInputInfoType", {}).get(
                    "inputFields", [{}]
                )
            ]
        return self.server_use_artifact_input_info

    @normalize_exceptions
    def launch_agent_introspection(self):
        query = gql(
            """
            query LaunchAgentIntrospection {
                LaunchAgentType: __type(name: "LaunchAgent") {
                    name
                }
            }
        """
        )

        res = self.gql(query)
        return res.get("LaunchAgentType") or None

    @normalize_exceptions
    def viewer(self):
        query = gql(
            """
        query Viewer{
            viewer {
                id
                entity
                flags
                teams {
                    edges {
                        node {
                            name
                        }
                    }
                }
            }
        }
        """
        )
        res = self.gql(query)
        return res.get("viewer") or {}

    @normalize_exceptions
    def max_cli_version(self):

        if self._max_cli_version is not None:
            return self._max_cli_version

        query_types, server_info_types = self.server_info_introspection()
        cli_version_exists = (
            "serverInfo" in query_types and "cliVersionInfo" in server_info_types
        )
        if not cli_version_exists:
            return None

        _, server_info = self.viewer_server_info()
        self._max_cli_version = server_info.get("cliVersionInfo", {}).get(
            "max_cli_version"
        )
        return self._max_cli_version

    @normalize_exceptions
    def viewer_server_info(self):
        local_query = """
                latestLocalVersionInfo {
                    outOfDate
                    latestVersionString
                }
        """
        cli_query = """
            serverInfo {
                cliVersionInfo
                _LOCAL_QUERY_
            }
        """
        query_template = """
        query Viewer{
            viewer {
                id
                entity
                username
                email
                flags
                teams {
                    edges {
                        node {
                            name
                        }
                    }
                }
            }
            _CLI_QUERY_
        }
        """
        query_types, server_info_types = self.server_info_introspection()

        cli_version_exists = (
            "serverInfo" in query_types and "cliVersionInfo" in server_info_types
        )

        local_version_exists = (
            "serverInfo" in query_types
            and "latestLocalVersionInfo" in server_info_types
        )

        cli_query_string = "" if not cli_version_exists else cli_query
        local_query_string = "" if not local_version_exists else local_query

        query_string = query_template.replace("_CLI_QUERY_", cli_query_string).replace(
            "_LOCAL_QUERY_", local_query_string
        )
        query = gql(query_string)
        res = self.gql(query)
        return res.get("viewer") or {}, res.get("serverInfo") or {}

    @normalize_exceptions
    def list_projects(self, entity=None):
        """Lists projects in W&B scoped by entity.

        Arguments:
            entity (str, optional): The entity to scope this project to.

        Returns:
                [{"id","name","description"}]
        """
        query = gql(
            """
        query EntityProjects($entity: String) {
            models(first: 10, entityName: $entity) {
                edges {
                    node {
                        id
                        name
                        description
                    }
                }
            }
        }
        """
        )
        return self._flatten_edges(
            self.gql(
                query, variable_values={"entity": entity or self.settings("entity")}
            )["models"]
        )

    @normalize_exceptions
    def project(self, project, entity=None):
        """Retrieve project

        Arguments:
            project (str): The project to get details for
            entity (str, optional): The entity to scope this project to.

        Returns:
                [{"id","name","repo","dockerImage","description"}]
        """
        query = gql(
            """
        query ProjectDetails($entity: String, $project: String) {
            model(name: $project, entityName: $entity) {
                id
                name
                repo
                dockerImage
                description
            }
        }
        """
        )
        return self.gql(query, variable_values={"entity": entity, "project": project})[
            "model"
        ]

    @normalize_exceptions
    def sweep(self, sweep, specs, project=None, entity=None):
        """Retrieve sweep.

        Arguments:
            sweep (str): The sweep to get details for
            specs (str): history specs
            project (str, optional): The project to scope this sweep to.
            entity (str, optional): The entity to scope this sweep to.

        Returns:
                [{"id","name","repo","dockerImage","description"}]
        """
        query = gql(
            """
        query SweepWithRuns($entity: String, $project: String, $sweep: String!, $specs: [JSONString!]!) {
            project(name: $project, entityName: $entity) {
                sweep(sweepName: $sweep) {
                    id
                    name
                    method
                    state
                    description
                    config
                    createdAt
                    heartbeatAt
                    updatedAt
                    earlyStopJobRunning
                    bestLoss
                    controller
                    scheduler
                    runs {
                        edges {
                            node {
                                name
                                state
                                config
                                exitcode
                                heartbeatAt
                                shouldStop
                                failed
                                stopped
                                running
                                summaryMetrics
                                sampledHistory(specs: $specs)
                            }
                        }
                    }
                }
            }
        }
        """
        )
        entity = entity or self.settings("entity")
        project = project or self.settings("project")
        response = self.gql(
            query,
            variable_values={
                "entity": entity,
                "project": project,
                "sweep": sweep,
                "specs": specs,
            },
        )
        if response["project"] is None or response["project"]["sweep"] is None:
            raise ValueError(f"Sweep {entity}/{project}/{sweep} not found")
        data = response["project"]["sweep"]
        if data:
            data["runs"] = self._flatten_edges(data["runs"])
        return data

    @normalize_exceptions
    def list_runs(self, project, entity=None):
        """Lists runs in W&B scoped by project.

        Arguments:
            project (str): The project to scope the runs to
            entity (str, optional): The entity to scope this project to.  Defaults to public models

        Returns:
                [{"id","name","description"}]
        """
        query = gql(
            """
        query ProjectRuns($model: String!, $entity: String) {
            model(name: $model, entityName: $entity) {
                buckets(first: 10) {
                    edges {
                        node {
                            id
                            name
                            displayName
                            description
                        }
                    }
                }
            }
        }
        """
        )
        return self._flatten_edges(
            self.gql(
                query,
                variable_values={
                    "entity": entity or self.settings("entity"),
                    "model": project or self.settings("project"),
                },
            )["model"]["buckets"]
        )

    @normalize_exceptions
    def launch_run(self, command, project=None, entity=None, run_id=None):
        """Launch a run in the cloud.

        Arguments:
            command (str): The command to run
            program (str): The file to run
            project (str): The project to scope the runs to
            entity (str, optional): The entity to scope this project to.  Defaults to public models
            run_id (str, optional): The run_id to scope to

        Returns:
                [{"podName","status"}]
        """
        query = gql(
            """
        mutation launchRun(
            $entity: String
            $model: String
            $runId: String
            $image: String
            $command: String
            $patch: String
            $cwd: String
            $datasets: [String]
        ) {
            launchRun(input: {id: $runId, entityName: $entity, patch: $patch, modelName: $model,
                image: $image, command: $command, datasets: $datasets, cwd: $cwd}) {
                podName
                status
                runId
            }
        }
        """
        )
        patch = BytesIO()
        if self.git.dirty:
            self.git.repo.git.execute(["git", "diff"], output_stream=patch)
            patch.seek(0)
        cwd = "."
        if self.git.enabled:
            cwd = cwd + os.getcwd().replace(self.git.repo.working_dir, "")
        return self.gql(
            query,
            variable_values={
                "entity": entity or self.settings("entity"),
                "model": project or self.settings("project"),
                "command": command,
                "runId": run_id,
                "patch": patch.read().decode("utf8"),
                "cwd": cwd,
            },
        )

    @normalize_exceptions
    def run_config(self, project, run=None, entity=None):
        """Get the relevant configs for a run

        Arguments:
            project (str): The project to download, (can include bucket)
            run (str, optional): The run to download
            entity (str, optional): The entity to scope this project to.
        """
        query = gql(
            """
        query RunConfigs(
            $name: String!,
            $entity: String,
            $run: String!,
            $pattern: String!,
            $includeConfig: Boolean!,
        ) {
            model(name: $name, entityName: $entity) {
                bucket(name: $run) {
                    config @include(if: $includeConfig)
                    commit @include(if: $includeConfig)
                    files(pattern: $pattern) {
                        pageInfo {
                            hasNextPage
                            endCursor
                        }
                        edges {
                            node {
                                name
                                directUrl
                            }
                        }
                    }
                }
            }
        }
        """
        )

        variable_values = {
            "name": project,
            "run": run,
            "entity": entity,
            "includeConfig": True,
        }

        commit = ""
        config = {}
        patch = None
        metadata = {}

        # If we use the `names` parameter on the `files` node, then the server
        # will helpfully give us and 'open' file handle to the files that don't
        # exist. This is so that we can upload data to it. However, in this
        # case, we just want to download that file and not upload to it, so
        # let's instead query for the files that do exist using `pattern`
        # (with no wildcards).
        #
        # Unfortunately we're unable to construct a single pattern that matches
        # our 2 files, we would need something like regex for that.
        for filename in [DIFF_FNAME, METADATA_FNAME]:
            variable_values["pattern"] = filename
            response = self.gql(query, variable_values=variable_values)
            if response["model"] == None:
                raise CommError(f"Run {entity}/{project}/{run} not found")
            run = response["model"]["bucket"]
            # we only need to fetch this config once
            if variable_values["includeConfig"]:
                commit = run["commit"]
                config = json.loads(run["config"] or "{}")
                variable_values["includeConfig"] = False
            if run["files"] is not None:
                for file_edge in run["files"]["edges"]:
                    name = file_edge["node"]["name"]
                    url = file_edge["node"]["directUrl"]
                    res = requests.get(url)
                    res.raise_for_status()
                    if name == METADATA_FNAME:
                        metadata = res.json()
                    elif name == DIFF_FNAME:
                        patch = res.text

        return (commit, config, patch, metadata)

    @normalize_exceptions
    def run_resume_status(self, entity, project_name, name):
        """Check if a run exists and get resume information.

        Arguments:
            entity (str): The entity to scope this project to.
            project_name (str): The project to download, (can include bucket)
            run (str): The run to download
        """
        query = gql(
            """
        query RunResumeStatus($project: String, $entity: String, $name: String!) {
            model(name: $project, entityName: $entity) {
                id
                name
                entity {
                    id
                    name
                }

                bucket(name: $name, missingOk: true) {
                    id
                    name
                    summaryMetrics
                    displayName
                    logLineCount
                    historyLineCount
                    eventsLineCount
                    historyTail
                    eventsTail
                    config
                }
            }
        }
        """
        )

        response = self.gql(
            query,
            variable_values={
                "entity": entity,
                "project": project_name,
                "name": name,
            },
        )

        if "model" not in response or "bucket" not in (response["model"] or {}):
            return None

        project = response["model"]
        self.set_setting("project", project_name)
        if "entity" in project:
            self.set_setting("entity", project["entity"]["name"])

        return project["bucket"]

    @normalize_exceptions
    def check_stop_requested(self, project_name, entity_name, run_id):
        query = gql(
            """
        query RunStoppedStatus($projectName: String, $entityName: String, $runId: String!) {
            project(name:$projectName, entityName:$entityName) {
                run(name:$runId) {
                    stopped
                }
            }
        }
        """
        )

        response = self.gql(
            query,
            variable_values={
                "projectName": project_name,
                "entityName": entity_name,
                "runId": run_id,
            },
        )

        project = response.get("project", None)
        if not project:
            return False
        run = project.get("run", None)
        if not run:
            return False

        return run["stopped"]

    def format_project(self, project):
        return re.sub(r"\W+", "-", project.lower()).strip("-_")

    @normalize_exceptions
    def upsert_project(self, project, id=None, description=None, entity=None):
        """Create a new project

        Arguments:
            project (str): The project to create
            description (str, optional): A description of this project
            entity (str, optional): The entity to scope this project to.
        """
        mutation = gql(
            """
        mutation UpsertModel($name: String!, $id: String, $entity: String!, $description: String, $repo: String)  {
            upsertModel(input: { id: $id, name: $name, entityName: $entity, description: $description, repo: $repo }) {
                model {
                    name
                    description
                }
            }
        }
        """
        )
        response = self.gql(
            mutation,
            variable_values={
                "name": self.format_project(project),
                "entity": entity or self.settings("entity"),
                "description": description,
                "id": id,
            },
        )
        # TODO(jhr): Commenting out 'repo' field for cling, add back
        #   'description': description, 'repo': self.git.remote_url, 'id': id})
        return response["upsertModel"]["model"]

    @normalize_exceptions
    def get_project_run_queues(self, entity, project):
        query = gql(
            """
        query ProjectRunQueues($entity: String!, $projectName: String!){
            project(entityName: $entity, name: $projectName) {
                runQueues {
                    id
                    name
                    createdBy
                    access
                }
            }
        }
        """
        )
        variable_values = {
            "projectName": project,
            "entity": entity,
        }

        res = self.gql(query, variable_values)
        if res.get("project") is None:
            raise Exception(
                "Error fetching run queues for {}/{} check that you have access to this entity and project".format(
                    entity, project
                )
            )

        return res["project"]["runQueues"]

    @normalize_exceptions
    def create_run_queue(self, entity, project, queue_name, access):
        query = gql(
            """
        mutation createRunQueue($entity: String!, $project: String!, $queueName: String!, $access: RunQueueAccessType!){
            createRunQueue(
                input: {
                    entityName: $entity,
                    projectName: $project,
                    queueName: $queueName,
                    access: $access
                }
            ) {
                success
                queueID
            }
        }
        """
        )
        variable_values = {
            "project": project,
            "entity": entity,
            "access": access,
            "queueName": queue_name,
        }
        return self.gql(query, variable_values)["createRunQueue"]

    @normalize_exceptions
    def push_to_run_queue(self, queue_name, launch_spec):
        # TODO(kdg): add pushToRunQueueByName to avoid this extra query
        entity = launch_spec["entity"]
        project = launch_spec["project"]
        queues_found = self.get_project_run_queues(entity, project)
        matching_queues = [
            q
            for q in queues_found
            if q["name"] == queue_name
            # ensure user has access to queue
            and (q["access"] == "PROJECT" or q["createdBy"] == self.default_entity)
        ]
        if not matching_queues:
            # in the case of a missing default queue. create it
            if queue_name == "default":
                wandb.termlog(
                    "No default queue existing for {}/{} creating one.".format(
                        entity, project
                    )
                )
                res = self.create_run_queue(
                    launch_spec["entity"],
                    launch_spec["project"],
                    queue_name,
                    access="PROJECT",
                )

                if res is None or res.get("queueID") is None:
                    wandb.termerror(
                        "Unable to create default queue for {}/{}. Run could not be added to a queue".format(
                            entity, project
                        )
                    )
                    return
                queue_id = res["queueID"]

            else:
                wandb.termwarn(
                    "Unable to push to run queue {}. Queue not found.".format(
                        queue_name
                    )
                )
                return None
        elif len(matching_queues) > 1:
            wandb.termerror(
                "Unable to push to run queue {}. More than one queue found with this name.".format(
                    queue_name
                )
            )
            return None
        else:
            queue_id = matching_queues[0]["id"]

        mutation = gql(
            """
        mutation pushToRunQueue($queueID: ID!, $runSpec: JSONString!) {
            pushToRunQueue(
                input: {
                    queueID: $queueID,
                    runSpec: $runSpec
                }
            ) {
                runQueueItemId
            }
        }
        """
        )
        spec_json = json.dumps(launch_spec)
        response = self.gql(
            mutation, variable_values={"queueID": queue_id, "runSpec": spec_json}
        )
        return response["pushToRunQueue"]

    @normalize_exceptions
    def pop_from_run_queue(self, queue_name, entity=None, project=None, agent_id=None):
        if agent_id:
            id = base64.b64decode(agent_id)
            id = id[3:]
            agent_id = base64.b64encode(id)

        mutation = gql(
            """
        mutation popFromRunQueue($entity: String!, $project: String!, $queueName: String!, $launchAgentId: ID)  {
            popFromRunQueue(input: {
                entityName: $entity,
                projectName: $project,
                queueName: $queueName,
                launchAgentId: $launchAgentId
            }) {
                runQueueItemId
                runSpec
            }
        }
        """
        )
        response = self.gql(
            mutation,
            variable_values={
                "entity": entity,
                "project": project,
                "queueName": queue_name,
                "launchAgentId": agent_id.decode("utf-8"),
            },
        )
        return response["popFromRunQueue"]

    @normalize_exceptions
    def get_run_queues_by_entity(self, entity: str):
        """
        Given an entity, return a list of run queues associated with that entity.
        """
        query = gql(
            """
            query GetRunQueuesByEntity($entityName: String!) {
                runQueues(entityName: $entityName) {
                    edges {
                        node {
                              config
                              projectName
                              name
                         }   
                     }    
                } 
            }
            """
        )
        response = self.gql(query, variable_values={"entityName": entity})
        return [r["node"] for r in response["runQueues"]["edges"]]

    @normalize_exceptions
    def ack_run_queue_item(self, item_id, run_id=None):
        mutation = gql(
            """
        mutation ackRunQueueItem($itemId: ID!, $runId: String!)  {
            ackRunQueueItem(input: { runQueueItemId: $itemId, runName: $runId }) {
                success
            }
        }
        """
        )
        response = self.gql(
            mutation, variable_values={"itemId": item_id, "runId": str(run_id)}
        )
        if not response["ackRunQueueItem"]["success"]:
            raise CommError(
                "Error acking run queue item. Item may have already been acknowledged by another process"
            )
        return response["ackRunQueueItem"]["success"]

    @normalize_exceptions
    def create_launch_agent(self, entity, project, queues, gorilla_agent_support):
        project_queues = self.get_project_run_queues(entity, project)
        if not project_queues:
            # create default queue if it doesn't already exist
            default = self.create_run_queue(
                entity, project, "default", access="PROJECT"
            )
            if default is None or default.get("queueID") is None:
                raise CommError(
                    "Unable to create default queue for {}/{}. No queues for agent to poll".format(
                        entity, project
                    )
                )
            project_queues = [{"id": default["queueID"], "name": "default"}]
        polling_queue_ids = [
            q["id"] for q in project_queues if q["name"] in queues
        ]  # filter to poll specified queues
        if len(polling_queue_ids) != len(queues):
            raise CommError(
                "Could not start launch agent: Not all of requested queues ({}) found. Available queues for this project: {}".format(
                    ", ".join(queues), ",".join([q["name"] for q in project_queues])
                )
            )

        if not gorilla_agent_support:
            # if gorilla doesn't support launch agents, return a client-generated id
            return {
                "success": True,
                "launchAgentId": None,
            }

        hostname = socket.gethostname()
        mutation = gql(
            """
            mutation createLaunchAgent($entity: String!, $project: String!, $queues: [ID!]!, $hostname: String!){
                createLaunchAgent(
                    input: {
                        entityName: $entity,
                        projectName: $project,
                        runQueues: $queues,
                        hostname: $hostname
                    }
                ) {
                    launchAgentId
                }
            }
            """
        )
        variable_values = {
            "entity": entity,
            "project": project,
            "queues": polling_queue_ids,
            "hostname": hostname,
        }
        return self.gql(mutation, variable_values)["createLaunchAgent"]

    @normalize_exceptions
    def update_launch_agent_status(self, agent_id, status, gorilla_agent_support):
        if not gorilla_agent_support:
            # if gorilla doesn't support launch agents, this is a no-op
            return {
                "success": True,
            }

        mutation = gql(
            """
            mutation updateLaunchAgent($agentId: ID!, $agentStatus: String){
                updateLaunchAgent(
                    input: {
                        launchAgentId: $agentId
                        agentStatus: $agentStatus
                    }
                ) {
                    success
                }
            }
            """
        )
        variable_values = {
            "agentId": agent_id,
            "agentStatus": status,
        }
        return self.gql(mutation, variable_values)["updateLaunchAgent"]

    @normalize_exceptions
<<<<<<< HEAD
    def create_new_launch_agent(self, entity, gorilla_agent_support, config={}):
=======
    def create_new_launch_agent(self, entity, config, gorilla_agent_support):
>>>>>>> 06900419

        if not gorilla_agent_support:
            # if gorilla doesn't support launch agents, return a client-generated id
            return {
                "success": True,
                "launchAgentId": None,
            }

        hostname = socket.gethostname()
        mutation = gql(
            """
<<<<<<< HEAD
            mutation createNewLaunchAgent($entity: String!, $hostname: String!, $config: JSONString){
                createNewLaunchAgent(
                    input: {
                        entityName: $entity,
                        hostname: $hostname
=======
            mutation createNewLaunchAgent($entity: String!, $hostname: String!, $config: JSONString!){
                createNewLaunchAgent(
                    input: {
                        entityName: $entity,
                        hostname: $hostname,
>>>>>>> 06900419
                        config: $config
                    }
                ) {
                    newLaunchAgentId
                }
            }
            """
        )
        variable_values = {
            "entity": entity,
            "hostname": hostname,
            "config": json.dumps(config),
        }
        return self.gql(mutation, variable_values)["createNewLaunchAgent"]

    @normalize_exceptions
    def update_new_launch_agent_status(
        self, agent_id, status, gorilla_agent_support, config={}
    ):
        if not gorilla_agent_support:
            # if gorilla doesn't support launch agents, this is a no-op
            return {
                "success": True,
            }

        mutation = gql(
            """
            mutation updateNewLaunchAgent($agentId: ID!, $agentStatus: String, $config: JSONString){
                updateNewLaunchAgent(
                    input: {
                        newLaunchAgentId: $agentId
                        agentStatus: $agentStatus
                        config: $config
                    }
                ) {
                    success
                }
            }
            """
        )
        variable_values = {
            "agentId": agent_id,
            "agentStatus": status,
            "config": json.dumps(config),
        }
        return self.gql(mutation, variable_values)["updateNewLaunchAgent"]

    @normalize_exceptions
    def get_launch_agent(self, agent_id, gorilla_agent_support):
        if not gorilla_agent_support:
            return {
                "id": None,
                "name": "",
                "stopPolling": False,
            }
        query = gql(
            """
            query LaunchAgent($agentId: ID!) {
                launchAgent(id: $agentId) {
                    id
                    name
                    runQueues
                    hostname
                    agentStatus
                    stopPolling
                    heartbeatAt
                }
            }
            """
        )
        variable_values = {
            "agentId": agent_id,
        }
        return self.gql(query, variable_values)["launchAgent"]

    @normalize_exceptions
    def get_new_launch_agent(self, agent_id, gorilla_agent_support):
        if not gorilla_agent_support:
            return {
                "id": None,
                "name": "",
                "stopPolling": False,
            }
        query = gql(
            """
            query NewLaunchAgent($agentId: ID!) {
                newLaunchAgent(id: $agentId) {
                    id
                    name
                    hostname
                    agentStatus
                    stopPolling
                    heartbeatAt
                }
            }
            """
        )
        variable_values = {
            "agentId": agent_id,
        }
        return self.gql(query, variable_values)["newLaunchAgent"]

    @normalize_exceptions
    def upsert_run(
        self,
        id=None,
        name=None,
        project=None,
        host=None,
        group=None,
        tags=None,
        config=None,
        description=None,
        entity=None,
        state=None,
        display_name=None,
        notes=None,
        repo=None,
        job_type=None,
        program_path=None,
        commit=None,
        sweep_name=None,
        summary_metrics=None,
        num_retries=None,
    ):
        """Update a run

        Arguments:
            id (str, optional): The existing run to update
            name (str, optional): The name of the run to create
            group (str, optional): Name of the group this run is a part of
            project (str, optional): The name of the project
            config (dict, optional): The latest config params
            description (str, optional): A description of this project
            entity (str, optional): The entity to scope this project to.
            repo (str, optional): Url of the program's repository.
            state (str, optional): State of the program.
            job_type (str, optional): Type of job, e.g 'train'.
            program_path (str, optional): Path to the program.
            commit (str, optional): The Git SHA to associate the run with
            summary_metrics (str, optional): The JSON summary metrics
        """
        mutation = gql(
            """
        mutation UpsertBucket(
            $id: String,
            $name: String,
            $project: String,
            $entity: String,
            $groupName: String,
            $description: String,
            $displayName: String,
            $notes: String,
            $commit: String,
            $config: JSONString,
            $host: String,
            $debug: Boolean,
            $program: String,
            $repo: String,
            $jobType: String,
            $state: String,
            $sweep: String,
            $tags: [String!],
            $summaryMetrics: JSONString,
        ) {
            upsertBucket(input: {
                id: $id,
                name: $name,
                groupName: $groupName,
                modelName: $project,
                entityName: $entity,
                description: $description,
                displayName: $displayName,
                notes: $notes,
                config: $config,
                commit: $commit,
                host: $host,
                debug: $debug,
                jobProgram: $program,
                jobRepo: $repo,
                jobType: $jobType,
                state: $state,
                sweep: $sweep,
                tags: $tags,
                summaryMetrics: $summaryMetrics,
            }) {
                bucket {
                    id
                    name
                    displayName
                    description
                    config
                    sweepName
                    project {
                        id
                        name
                        entity {
                            id
                            name
                        }
                    }
                }
                inserted
            }
        }
        """
        )
        if config is not None:
            config = json.dumps(config)
        if not description or description.isspace():
            description = None

        kwargs = {}
        if num_retries is not None:
            kwargs["num_retries"] = num_retries

        variable_values = {
            "id": id,
            "entity": entity or self.settings("entity"),
            "name": name,
            "project": project or util.auto_project_name(program_path),
            "groupName": group,
            "tags": tags,
            "description": description,
            "config": config,
            "commit": commit,
            "displayName": display_name,
            "notes": notes,
            "host": None if self.settings().get("anonymous") == "true" else host,
            "debug": env.is_debug(env=self._environ),
            "repo": repo,
            "program": program_path,
            "jobType": job_type,
            "state": state,
            "sweep": sweep_name,
            "summaryMetrics": summary_metrics,
        }

        response = self.gql(mutation, variable_values=variable_values, **kwargs)

        run = response["upsertBucket"]["bucket"]
        project = run.get("project")
        if project:
            self.set_setting("project", project["name"])
            entity = project.get("entity")
            if entity:
                self.set_setting("entity", entity["name"])

        return response["upsertBucket"]["bucket"], response["upsertBucket"]["inserted"]

    @normalize_exceptions
    def get_run_info(self, entity, project, name):
        query = gql(
            """
        query RunInfo($project: String!, $entity: String!, $name: String!) {
            project(name: $project, entityName: $entity) {
                run(name: $name) {
                    runInfo {
                        program
                        args
                        os
                        python
                        colab
                        executable
                        codeSaved
                        cpuCount
                        gpuCount
                        gpu
                        git {
                            remote
                            commit
                        }
                    }
                }
            }
        }
        """
        )
        variable_values = {"project": project, "entity": entity, "name": name}
        res = self.gql(query, variable_values)
        if res.get("project") is None:
            raise CommError(
                "Error fetching run info for {}/{}/{}. Check that this project exists and you have access to this entity and project".format(
                    entity, project, name
                )
            )
        elif res["project"].get("run") is None:
            raise CommError(
                "Error fetching run info for {}/{}/{}. Check that this run id exists".format(
                    entity, project, name
                )
            )
        return res["project"]["run"]["runInfo"]

    @normalize_exceptions
    def upload_urls(self, project, files, run=None, entity=None, description=None):
        """Generate temporary resumable upload urls

        Arguments:
            project (str): The project to download
            files (list or dict): The filenames to upload
            run (str, optional): The run to upload to
            entity (str, optional): The entity to scope this project to.  Defaults to wandb models

        Returns:
            (bucket_id, file_info)
            bucket_id: id of bucket we uploaded to
            file_info: A dict of filenames and urls, also indicates if this revision already has uploaded files.
                {
                    'weights.h5': { "url": "https://weights.url" },
                    'model.json': { "url": "https://model.json", "updatedAt": '2013-04-26T22:22:23.832Z', 'md5': 'mZFLkyvTelC5g8XnyQrpOw==' },
                }
        """
        query = gql(
            """
        query RunUploadUrls($name: String!, $files: [String]!, $entity: String, $run: String!, $description: String) {
            model(name: $name, entityName: $entity) {
                bucket(name: $run, desc: $description) {
                    id
                    files(names: $files) {
                        uploadHeaders
                        edges {
                            node {
                                name
                                url(upload: true)
                                updatedAt
                            }
                        }
                    }
                }
            }
        }
        """
        )
        run_id = run or self.current_run_id
        assert run_id, "run must be specified"
        entity = entity or self.settings("entity")
        query_result = self.gql(
            query,
            variable_values={
                "name": project,
                "run": run_id,
                "entity": entity,
                "description": description,
                "files": [file for file in files],
            },
        )

        run = query_result["model"]["bucket"]
        if run:
            result = {file["name"]: file for file in self._flatten_edges(run["files"])}
            return run["id"], run["files"]["uploadHeaders"], result
        else:
            raise CommError(f"Run does not exist {entity}/{project}/{run_id}.")

    @normalize_exceptions
    def download_urls(self, project, run=None, entity=None):
        """Generate download urls

        Arguments:
            project (str): The project to download
            run (str): The run to upload to
            entity (str, optional): The entity to scope this project to.  Defaults to wandb models

        Returns:
            A dict of extensions and urls

                {
                    'weights.h5': { "url": "https://weights.url", "updatedAt": '2013-04-26T22:22:23.832Z', 'md5': 'mZFLkyvTelC5g8XnyQrpOw==' },
                    'model.json': { "url": "https://model.url", "updatedAt": '2013-04-26T22:22:23.832Z', 'md5': 'mZFLkyvTelC5g8XnyQrpOw==' }
                }
        """
        query = gql(
            """
        query RunDownloadUrls($name: String!, $entity: String, $run: String!)  {
            model(name: $name, entityName: $entity) {
                bucket(name: $run) {
                    files {
                        edges {
                            node {
                                name
                                url
                                md5
                                updatedAt
                            }
                        }
                    }
                }
            }
        }
        """
        )
        run = run or self.current_run_id
        assert run, "run must be specified"
        entity = entity or self.settings("entity")
        query_result = self.gql(
            query,
            variable_values={
                "name": project,
                "run": run,
                "entity": entity,
            },
        )
        if query_result["model"] is None:
            raise CommError(f"Run does not exist {entity}/{project}/{run}.")
        files = self._flatten_edges(query_result["model"]["bucket"]["files"])
        return {file["name"]: file for file in files if file}

    @normalize_exceptions
    def download_url(self, project, file_name, run=None, entity=None):
        """Generate download urls

        Arguments:
            project (str): The project to download
            file_name (str): The name of the file to download
            run (str): The run to upload to
            entity (str, optional): The entity to scope this project to.  Defaults to wandb models

        Returns:
            A dict of extensions and urls

                { "url": "https://weights.url", "updatedAt": '2013-04-26T22:22:23.832Z', 'md5': 'mZFLkyvTelC5g8XnyQrpOw==' }

        """
        query = gql(
            """
        query RunDownloadUrl($name: String!, $fileName: String!, $entity: String, $run: String!)  {
            model(name: $name, entityName: $entity) {
                bucket(name: $run) {
                    files(names: [$fileName]) {
                        edges {
                            node {
                                name
                                url
                                md5
                                updatedAt
                            }
                        }
                    }
                }
            }
        }
        """
        )
        run = run or self.current_run_id
        assert run, "run must be specified"
        query_result = self.gql(
            query,
            variable_values={
                "name": project,
                "run": run,
                "fileName": file_name,
                "entity": entity or self.settings("entity"),
            },
        )
        if query_result["model"]:
            files = self._flatten_edges(query_result["model"]["bucket"]["files"])
            return files[0] if len(files) > 0 and files[0].get("updatedAt") else None
        else:
            return None

    @normalize_exceptions
    def download_file(self, url):
        """Initiate a streaming download

        Arguments:
            url (str): The url to download

        Returns:
            A tuple of the content length and the streaming response
        """
        response = requests.get(url, auth=("user", self.api_key), stream=True)
        response.raise_for_status()
        return (int(response.headers.get("content-length", 0)), response)

    @normalize_exceptions
    def download_write_file(self, metadata, out_dir=None):
        """Download a file from a run and write it to wandb/

        Arguments:
            metadata (obj): The metadata object for the file to download. Comes from Api.download_urls().

        Returns:
            A tuple of the file's local path and the streaming response. The streaming response is None if the file
            already existed and was up-to-date.
        """
        fileName = metadata["name"]
        path = os.path.join(out_dir or self.settings("wandb_dir"), fileName)
        if self.file_current(fileName, metadata["md5"]):
            return path, None

        size, response = self.download_file(metadata["url"])

        with util.fsync_open(path, "wb") as file:
            for data in response.iter_content(chunk_size=1024):
                file.write(data)

        return path, response

    def upload_file_azure(self, url, file, extra_headers):
        from azure.core.exceptions import AzureError

        # Configure the client without retries so our existing logic can handle them
        client = self._azure_blob_module.BlobClient.from_blob_url(
            url, retry_policy=self._azure_blob_module.LinearRetry(retry_total=0)
        )
        try:
            if extra_headers.get("Content-MD5") is not None:
                md5 = base64.b64decode(extra_headers["Content-MD5"])
            else:
                md5 = None
            content_settings = self._azure_blob_module.ContentSettings(
                content_md5=md5,
                content_type=extra_headers.get("Content-Type"),
            )
            client.upload_blob(
                file,
                max_concurrency=4,
                length=len(file),
                overwrite=True,
                content_settings=content_settings,
            )
        except AzureError as e:
            if hasattr(e, "response"):
                response = requests.model.Response()
                response.status_code = e.response.status_code
                response.headers = e.response.headers
                response.raw = e.response.internal_response
                raise requests.exceptions.RequestException(e.message, response=response)
            else:
                raise requests.exceptions.ConnectionError(e.message)

    def upload_file(self, url, file, callback=None, extra_headers={}):
        """Uploads a file to W&B with failure resumption

        Arguments:
            url (str): The url to download
            file (str): The path to the file you want to upload
            callback (func, optional): A callback which is passed the number of
            bytes uploaded since the last time it was called, used to report progress

        Returns:
            The `requests` library response object
        """
        extra_headers = extra_headers.copy()
        response = None
        progress = Progress(file, callback=callback)
        try:
            if "x-ms-blob-type" in extra_headers and self._azure_blob_module:
                response = self.upload_file_azure(url, progress, extra_headers)
            else:
                if "x-ms-blob-type" in extra_headers:
                    wandb.termwarn(
                        "Azure uploads over 256MB require the azure SDK, install with pip install wandb[azure]",
                        repeat=False,
                    )
                response = requests.put(url, data=progress, headers=extra_headers)
                response.raise_for_status()
        except requests.exceptions.RequestException as e:
            logger.error(f"upload_file exception {url}: {e}")
            request_headers = e.request.headers if e.request is not None else ""
            logger.error(f"upload_file request headers: {request_headers}")
            response_content = e.response.content if e.response is not None else ""
            logger.error(f"upload_file response body: {response_content}")
            status_code = e.response.status_code if e.response is not None else 0
            # We need to rewind the file for the next retry (the file passed in is seeked to 0)
            progress.rewind()
            # Retry errors from cloud storage or local network issues
            if status_code in (308, 408, 409, 429, 500, 502, 503, 504) or isinstance(
                e, (requests.exceptions.Timeout, requests.exceptions.ConnectionError)
            ):
                e = retry.TransientError(exc=e)
                raise e.with_traceback(sys.exc_info()[2])
            else:
                util.sentry_reraise(e)

        return response

    @normalize_exceptions
    def register_agent(self, host, sweep_id=None, project_name=None, entity=None):
        """Register a new agent

        Arguments:
            host (str): hostname
            persistent (bool): long-running or one-off
            sweep (str): sweep id
            project_name: (str): model that contains sweep
        """
        mutation = gql(
            """
        mutation CreateAgent(
            $host: String!
            $projectName: String,
            $entityName: String,
            $sweep: String!
        ) {
            createAgent(input: {
                host: $host,
                projectName: $projectName,
                entityName: $entityName,
                sweep: $sweep,
            }) {
                agent {
                    id
                }
            }
        }
        """
        )
        if entity is None:
            entity = self.settings("entity")
        if project_name is None:
            project_name = self.settings("project")

        # don't retry on validation or not found errors
        def no_retry_4xx(e):
            if not isinstance(e, requests.HTTPError):
                return True
            if (
                not (e.response.status_code >= 400 and e.response.status_code < 500)
                or e.response.status_code == 429
            ):
                return True
            body = json.loads(e.response.content)
            raise UsageError(body["errors"][0]["message"])

        response = self.gql(
            mutation,
            variable_values={
                "host": host,
                "entityName": entity,
                "projectName": project_name,
                "sweep": sweep_id,
            },
            check_retry_fn=no_retry_4xx,
        )
        return response["createAgent"]["agent"]

    def agent_heartbeat(self, agent_id, metrics, run_states):
        """Notify server about agent state, receive commands.

        Arguments:
            agent_id (str): agent_id
            metrics (dict): system metrics
            run_states (dict): run_id: state mapping
        Returns:
            List of commands to execute.
        """
        mutation = gql(
            """
        mutation Heartbeat(
            $id: ID!,
            $metrics: JSONString,
            $runState: JSONString
        ) {
            agentHeartbeat(input: {
                id: $id,
                metrics: $metrics,
                runState: $runState
            }) {
                agent {
                    id
                }
                commands
            }
        }
        """
        )

        if agent_id is None:
            raise ValueError("Cannot call heartbeat with an unregistered agent.")

        try:
            response = self.gql(
                mutation,
                variable_values={
                    "id": agent_id,
                    "metrics": json.dumps(metrics),
                    "runState": json.dumps(run_states),
                },
                timeout=60,
            )
        except Exception as e:
            # GQL raises exceptions with stringified python dictionaries :/
            message = ast.literal_eval(e.args[0])["message"]
            logger.error("Error communicating with W&B: %s", message)
            return []
        else:
            return json.loads(response["agentHeartbeat"]["commands"])

    @staticmethod
    def _validate_config_and_fill_distribution(config):
        # verify that parameters are well specified.
        # TODO(dag): deprecate this in favor of jsonschema validation once
        # apiVersion 2 is released and local controller is integrated with
        # wandb/client.

        # avoid modifying the original config dict in
        # case it is reused outside the calling func
        config = deepcopy(config)

        # explicitly cast to dict in case config was passed as a sweepconfig
        # sweepconfig does not serialize cleanly to yaml and breaks graphql,
        # but it is a subclass of dict, so this conversion is clean
        config = dict(config)

        if "parameters" not in config:
            raise ValueError("sweep config must have a parameters section")

        for parameter_name in config["parameters"]:
            parameter = config["parameters"][parameter_name]
            if "min" in parameter and "max" in parameter:
                if "distribution" not in parameter:
                    if isinstance(parameter["min"], int) and isinstance(
                        parameter["max"], int
                    ):
                        parameter["distribution"] = "int_uniform"
                    elif isinstance(parameter["min"], float) and isinstance(
                        parameter["max"], float
                    ):
                        parameter["distribution"] = "uniform"
                    else:
                        raise ValueError(
                            "Parameter %s is ambiguous, please specify bounds as both floats (for a float_"
                            "uniform distribution) or ints (for an int_uniform distribution)."
                            % parameter_name
                        )
        return config

    @normalize_exceptions
    def upsert_sweep(
        self,
        config,
        controller=None,
        scheduler=None,
        obj_id=None,
        project=None,
        entity=None,
        state=None,
    ):
        """Upsert a sweep object.

        Arguments:
            config (dict): sweep config (will be converted to yaml)
        """
        project_query = """
                    project {
                        id
                        name
                        entity {
                            id
                            name
                        }
                    }
        """
        mutation_str = """
        mutation UpsertSweep(
            $id: ID,
            $config: String,
            $description: String,
            $entityName: String,
            $projectName: String,
            $controller: JSONString,
            $scheduler: JSONString,
            $state: String
        ) {
            upsertSweep(input: {
                id: $id,
                config: $config,
                description: $description,
                entityName: $entityName,
                projectName: $projectName,
                controller: $controller,
                scheduler: $scheduler,
                state: $state
            }) {
                sweep {
                    name
                    _PROJECT_QUERY_
                }
                configValidationWarnings
            }
        }
        """
        # FIXME(jhr): we need protocol versioning to know schema is not supported
        # for now we will just try both new and old query

        # mutation 3 maps to backend that can support CLI version of at least 0.10.31
        mutation_3 = gql(mutation_str.replace("_PROJECT_QUERY_", project_query))
        mutation_2 = gql(
            mutation_str.replace("_PROJECT_QUERY_", project_query).replace(
                "configValidationWarnings", ""
            )
        )
        mutation_1 = gql(
            mutation_str.replace("_PROJECT_QUERY_", "").replace(
                "configValidationWarnings", ""
            )
        )

        # don't retry on validation errors
        # TODO(jhr): generalize error handling routines
        def no_retry_4xx(e):
            if not isinstance(e, requests.HTTPError):
                return True
            if (
                not (e.response.status_code >= 400 and e.response.status_code < 500)
                or e.response.status_code == 429
            ):
                return True
            body = json.loads(e.response.content)
            raise UsageError(body["errors"][0]["message"])

        # TODO(dag): replace this with a query for protocol versioning
        mutations = [mutation_3, mutation_2, mutation_1]

        config = self._validate_config_and_fill_distribution(config)

        for mutation in mutations:
            try:
                response = self.gql(
                    mutation,
                    variable_values={
                        "id": obj_id,
                        "config": yaml.dump(config),
                        "description": config.get("description"),
                        "entityName": entity or self.settings("entity"),
                        "projectName": project or self.settings("project"),
                        "controller": controller,
                        "scheduler": scheduler,
                    },
                    check_retry_fn=no_retry_4xx,
                )
            except UsageError as e:
                raise (e)
            except Exception as e:
                # graphql schema exception is generic
                err = e
                continue
            err = None
            break
        if err:
            raise (err)

        sweep = response["upsertSweep"]["sweep"]
        project = sweep.get("project")
        if project:
            self.set_setting("project", project["name"])
            entity = project.get("entity")
            if entity:
                self.set_setting("entity", entity["name"])

        warnings = response["upsertSweep"].get("configValidationWarnings", [])
        return response["upsertSweep"]["sweep"]["name"], warnings

    @normalize_exceptions
    def create_anonymous_api_key(self):
        """Creates a new API key belonging to a new anonymous user."""
        mutation = gql(
            """
        mutation CreateAnonymousApiKey {
            createAnonymousEntity(input: {}) {
                apiKey {
                    name
                }
            }
        }
        """
        )

        response = self.gql(mutation, variable_values={})
        return response["createAnonymousEntity"]["apiKey"]["name"]

    def file_current(self, fname, md5):
        """Checksum a file and compare the md5 with the known md5"""
        return os.path.isfile(fname) and util.md5_file(fname) == md5

    @normalize_exceptions
    def pull(self, project, run=None, entity=None):
        """Download files from W&B

        Arguments:
            project (str): The project to download
            run (str, optional): The run to upload to
            entity (str, optional): The entity to scope this project to.  Defaults to wandb models

        Returns:
            The `requests` library response object
        """
        project, run = self.parse_slug(project, run=run)
        urls = self.download_urls(project, run, entity)
        responses = []
        for fileName in urls:
            _, response = self.download_write_file(urls[fileName])
            if response:
                responses.append(response)

        return responses

    def get_project(self):
        return self.settings("project")

    @normalize_exceptions
    def push(
        self,
        files,
        run=None,
        entity=None,
        project=None,
        description=None,
        force=True,
        progress=False,
    ):
        """Uploads multiple files to W&B

        Arguments:
            files (list or dict): The filenames to upload, when dict the values are open files
            run (str, optional): The run to upload to
            entity (str, optional): The entity to scope this project to.  Defaults to wandb models
            project (str, optional): The name of the project to upload to. Defaults to the one in settings.
            description (str, optional): The description of the changes
            force (bool, optional): Whether to prevent push if git has uncommitted changes
            progress (callable, or stream): If callable, will be called with (chunk_bytes,
                total_bytes) as argument else if True, renders a progress bar to stream.

        Returns:
            The `requests` library response object
        """
        if project is None:
            project = self.get_project()
        if project is None:
            raise CommError("No project configured.")
        if run is None:
            run = self.current_run_id

        # TODO(adrian): we use a retriable version of self.upload_file() so
        # will never retry self.upload_urls() here. Instead, maybe we should
        # make push itself retriable.
        run_id, upload_headers, result = self.upload_urls(
            project, files, run, entity, description
        )
        extra_headers = {}
        for upload_header in upload_headers:
            key, val = upload_header.split(":", 1)
            extra_headers[key] = val
        responses = []
        for file_name, file_info in result.items():
            file_url = file_info["url"]

            # If the upload URL is relative, fill it in with the base URL,
            # since it's a proxied file store like the on-prem VM.
            if file_url.startswith("/"):
                file_url = f"{self.api_url}{file_url}"

            try:
                # To handle Windows paths
                # TODO: this doesn't handle absolute paths...
                normal_name = os.path.join(*file_name.split("/"))
                open_file = (
                    files[file_name]
                    if isinstance(files, dict)
                    else open(normal_name, "rb")
                )
            except OSError:
                print(f"{file_name} does not exist")
                continue
            if progress:
                if hasattr(progress, "__call__"):
                    responses.append(
                        self.upload_file_retry(
                            file_url, open_file, progress, extra_headers=extra_headers
                        )
                    )
                else:
                    length = os.fstat(open_file.fileno()).st_size
                    with click.progressbar(
                        file=progress,
                        length=length,
                        label="Uploading file: %s" % (file_name),
                        fill_char=click.style("&", fg="green"),
                    ) as bar:
                        responses.append(
                            self.upload_file_retry(
                                file_url,
                                open_file,
                                lambda bites, _: bar.update(bites),
                                extra_headers=extra_headers,
                            )
                        )
            else:
                responses.append(
                    self.upload_file_retry(
                        file_info["url"], open_file, extra_headers=extra_headers
                    )
                )
            open_file.close()
        return responses

    def link_artifact(
        self, client_id, server_id, portfolio_name, entity, project, aliases
    ):
        template = """
                mutation LinkArtifact(
                    $artifactPortfolioName: String!,
                    $entityName: String!,
                    $projectName: String!,
                    $aliases: [ArtifactAliasInput!],
                    ID_TYPE
                    ) {
                        linkArtifact(input: {
                            artifactPortfolioName: $artifactPortfolioName,
                            entityName: $entityName,
                            projectName: $projectName,
                            aliases: $aliases,
                            ID_VALUE
                        }) {
                            versionIndex
                        }
                    }
            """

        def replace(a, b):
            nonlocal template
            template = template.replace(a, b)

        if server_id:
            replace("ID_TYPE", "$artifactID: ID")
            replace("ID_VALUE", "artifactID: $artifactID")
        elif client_id:
            replace("ID_TYPE", "$clientID: ID")
            replace("ID_VALUE", "clientID: $clientID")

        variable_values = {
            "clientID": client_id,
            "artifactID": server_id,
            "artifactPortfolioName": portfolio_name,
            "entityName": entity,
            "projectName": project,
            "aliases": [
                {"alias": alias, "artifactCollectionName": portfolio_name}
                for alias in aliases
            ],
        }

        mutation = gql(template)
        response = self.gql(mutation, variable_values=variable_values)
        return response["linkArtifact"]

    def use_artifact(
        self,
        artifact_id,
        entity_name=None,
        project_name=None,
        run_name=None,
        use_as=None,
    ):
        query_template = """
        mutation UseArtifact(
            $entityName: String!,
            $projectName: String!,
            $runName: String!,
            $artifactID: ID!,
            _USED_AS_TYPE_
        ) {
            useArtifact(input: {
                entityName: $entityName,
                projectName: $projectName,
                runName: $runName,
                artifactID: $artifactID,
                _USED_AS_VALUE_
            }) {
                artifact {
                    id
                    digest
                    description
                    state
                    createdAt
                    labels
                    metadata
                }
            }
        }
        """

        artifact_types = self.server_use_artifact_input_introspection()
        if "usedAs" in artifact_types:
            query_template = query_template.replace(
                "_USED_AS_TYPE_", "$usedAs: String"
            ).replace("_USED_AS_VALUE_", "usedAs: $usedAs")
        else:
            query_template = query_template.replace("_USED_AS_TYPE_", "").replace(
                "_USED_AS_VALUE_", ""
            )

        query = gql(query_template)

        entity_name = entity_name or self.settings("entity")
        project_name = project_name or self.settings("project")
        run_name = run_name or self.current_run_id

        response = self.gql(
            query,
            variable_values={
                "entityName": entity_name,
                "projectName": project_name,
                "runName": run_name,
                "artifactID": artifact_id,
                "usedAs": use_as,
            },
        )

        if response["useArtifact"]["artifact"]:
            return response["useArtifact"]["artifact"]
        return None

    def create_artifact_type(
        self, artifact_type_name, entity_name=None, project_name=None, description=None
    ):
        mutation = gql(
            """
        mutation CreateArtifactType(
            $entityName: String!,
            $projectName: String!,
            $artifactTypeName: String!,
            $description: String
        ) {
            createArtifactType(input: {
                entityName: $entityName,
                projectName: $projectName,
                name: $artifactTypeName,
                description: $description
            }) {
                artifactType {
                    id
                }
            }
        }
        """
        )
        entity_name = entity_name or self.settings("entity")
        project_name = project_name or self.settings("project")
        response = self.gql(
            mutation,
            variable_values={
                "entityName": entity_name,
                "projectName": project_name,
                "artifactTypeName": artifact_type_name,
                "description": description,
            },
        )
        return response["createArtifactType"]["artifactType"]["id"]

    def create_artifact(
        self,
        artifact_type_name,
        artifact_collection_name,
        digest,
        client_id=None,
        sequence_client_id=None,
        entity_name=None,
        project_name=None,
        run_name=None,
        description=None,
        labels=None,
        metadata=None,
        aliases=None,
        distributed_id=None,
        is_user_created=False,
        enable_digest_deduplication=False,
        history_step=None,
    ):
        _, server_info = self.viewer_server_info()
        max_cli_version = server_info.get("cliVersionInfo", {}).get(
            "max_cli_version", None
        )
        can_handle_client_id = max_cli_version is None or parse_version(
            "0.11.0"
        ) <= parse_version(max_cli_version)
        can_handle_dedupe = max_cli_version is None or parse_version(
            "0.12.10"
        ) <= parse_version(max_cli_version)
        can_handle_history = max_cli_version is None or parse_version(
            "0.12.12"
        ) <= parse_version(max_cli_version)

        mutation = gql(
            """
        mutation CreateArtifact(
            $artifactTypeName: String!,
            $artifactCollectionNames: [String!],
            $entityName: String!,
            $projectName: String!,
            $runName: String,
            $description: String,
            $digest: String!,
            $labels: JSONString,
            $aliases: [ArtifactAliasInput!],
            $metadata: JSONString,
            %s
            %s
            %s
            %s
            %s
        ) {
            createArtifact(input: {
                artifactTypeName: $artifactTypeName,
                artifactCollectionNames: $artifactCollectionNames,
                entityName: $entityName,
                projectName: $projectName,
                runName: $runName,
                description: $description,
                digest: $digest,
                digestAlgorithm: MANIFEST_MD5,
                labels: $labels,
                aliases: $aliases,
                metadata: $metadata,
                %s
                %s
                %s
                %s
                %s
            }) {
                artifact {
                    id
                    digest
                    state
                    aliases {
                        artifactCollectionName
                        alias
                    }
                    artifactSequence {
                        id
                        latestArtifact {
                            id
                            versionIndex
                        }
                    }
                }
            }
        }
        """
            %
            # For backwards compatibility with older backends that don't support
            # distributed writers or digest deduplication.
            (
                "$historyStep: Int64!,"
                if can_handle_history and history_step not in [0, None]
                else "",
                "$distributedID: String," if distributed_id else "",
                "$clientID: ID!," if can_handle_client_id else "",
                "$sequenceClientID: ID!," if can_handle_client_id else "",
                "$enableDigestDeduplication: Boolean," if can_handle_dedupe else "",
                # line sep
                "historyStep: $historyStep,"
                if can_handle_history and history_step not in [0, None]
                else "",
                "distributedID: $distributedID," if distributed_id else "",
                "clientID: $clientID," if can_handle_client_id else "",
                "sequenceClientID: $sequenceClientID," if can_handle_client_id else "",
                "enableDigestDeduplication: $enableDigestDeduplication,"
                if can_handle_dedupe
                else "",
            )
        )

        entity_name = entity_name or self.settings("entity")
        project_name = project_name or self.settings("project")
        if not is_user_created:
            run_name = run_name or self.current_run_id
        if aliases is None:
            aliases = []

        response = self.gql(
            mutation,
            variable_values={
                "entityName": entity_name,
                "projectName": project_name,
                "runName": run_name,
                "artifactTypeName": artifact_type_name,
                "artifactCollectionNames": [artifact_collection_name],
                "clientID": client_id,
                "sequenceClientID": sequence_client_id,
                "digest": digest,
                "description": description,
                "aliases": [alias for alias in aliases],
                "labels": json.dumps(util.make_safe_for_json(labels))
                if labels
                else None,
                "metadata": json.dumps(util.make_safe_for_json(metadata))
                if metadata
                else None,
                "distributedID": distributed_id,
                "enableDigestDeduplication": enable_digest_deduplication,
                "historyStep": history_step,
            },
        )
        av = response["createArtifact"]["artifact"]
        # TODO: make this a part of the graph
        av["version"] = "latest"
        for alias in av["aliases"]:
            if alias["artifactCollectionName"] == artifact_collection_name and re.match(
                r"^v\d+$", alias["alias"]
            ):
                av["version"] = alias["alias"]
        latest = response["createArtifact"]["artifact"]["artifactSequence"].get(
            "latestArtifact"
        )
        return av, latest

    def commit_artifact(self, artifact_id):
        mutation = gql(
            """
        mutation CommitArtifact(
            $artifactID: ID!,
        ) {
            commitArtifact(input: {
                artifactID: $artifactID,
            }) {
                artifact {
                    id
                    digest
                }
            }
        }
        """
        )
        response = self.gql(mutation, variable_values={"artifactID": artifact_id})
        return response

    def create_artifact_manifest(
        self,
        name,
        digest,
        artifact_id,
        base_artifact_id=None,
        entity=None,
        project=None,
        run=None,
        include_upload=True,
        type="FULL",
    ):
        mutation = gql(
            """
        mutation CreateArtifactManifest(
            $name: String!,
            $digest: String!,
            $artifactID: ID!,
            $baseArtifactID: ID,
            $entityName: String!,
            $projectName: String!,
            $runName: String!,
            $includeUpload: Boolean!,
            %s
        ) {
            createArtifactManifest(input: {
                name: $name,
                digest: $digest,
                artifactID: $artifactID,
                baseArtifactID: $baseArtifactID,
                entityName: $entityName,
                projectName: $projectName,
                runName: $runName,
                %s
            }) {
                artifactManifest {
                    id
                    file {
                        id
                        name
                        displayName
                        uploadUrl @include(if: $includeUpload)
                        uploadHeaders @include(if: $includeUpload)
                    }
                }
            }
        }
        """
            %
            # For backwards compatibility with older backends that don't support
            # patch manifests.
            (
                "$type: ArtifactManifestType = FULL" if type != "FULL" else "",
                "type: $type" if type != "FULL" else "",
            )
        )

        entity_name = entity or self.settings("entity")
        project_name = project or self.settings("project")
        run_name = run or self.current_run_id

        response = self.gql(
            mutation,
            variable_values={
                "name": name,
                "digest": digest,
                "artifactID": artifact_id,
                "baseArtifactID": base_artifact_id,
                "entityName": entity_name,
                "projectName": project_name,
                "runName": run_name,
                "includeUpload": include_upload,
                "type": type,
            },
        )

        return (
            response["createArtifactManifest"]["artifactManifest"]["id"],
            response["createArtifactManifest"]["artifactManifest"]["file"],
        )

    def update_artifact_manifest(
        self,
        artifact_manifest_id,
        base_artifact_id=None,
        digest=None,
        include_upload=True,
    ):
        mutation = gql(
            """
        mutation UpdateArtifactManifest(
            $artifactManifestID: ID!,
            $digest: String,
            $baseArtifactID: ID,
            $includeUpload: Boolean!,
        ) {
            updateArtifactManifest(input: {
                artifactManifestID: $artifactManifestID,
                digest: $digest,
                baseArtifactID: $baseArtifactID,
            }) {
                artifactManifest {
                    id
                    file {
                        id
                        name
                        displayName
                        uploadUrl @include(if: $includeUpload)
                        uploadHeaders @include(if: $includeUpload)
                    }
                }
            }
        }
        """
        )

        response = self.gql(
            mutation,
            variable_values={
                "artifactManifestID": artifact_manifest_id,
                "digest": digest,
                "baseArtifactID": base_artifact_id,
                "includeUpload": include_upload,
            },
        )

        return (
            response["updateArtifactManifest"]["artifactManifest"]["id"],
            response["updateArtifactManifest"]["artifactManifest"]["file"],
        )

    def _resolve_client_id(
        self,
        client_id,
    ):

        if client_id in self._client_id_mapping:
            return self._client_id_mapping[client_id]

        query = gql(
            """
            query ClientIDMapping($clientID: ID!) {
                clientIDMapping(clientID: $clientID) {
                    serverID
                }
            }
        """
        )
        response = self.gql(
            query,
            variable_values={
                "clientID": client_id,
            },
        )
        server_id = None
        if response is not None:
            client_id_mapping = response.get("clientIDMapping")
            if client_id_mapping is not None:
                server_id = client_id_mapping.get("serverID")
                if server_id is not None:
                    self._client_id_mapping[client_id] = server_id
        return server_id

    @normalize_exceptions
    def create_artifact_files(self, artifact_files):
        mutation = gql(
            """
        mutation CreateArtifactFiles(
            $storageLayout: ArtifactStorageLayout!
            $artifactFiles: [CreateArtifactFileSpecInput!]!
        ) {
            createArtifactFiles(input: {
                artifactFiles: $artifactFiles,
                storageLayout: $storageLayout
            }) {
                files {
                    edges {
                        node {
                            id
                            name
                            displayName
                            uploadUrl
                            uploadHeaders
                            artifact {
                                id
                            }
                        }
                    }
                }
            }
        }
        """
        )

        # TODO: we should use constants here from interface/artifacts.py
        # but probably don't want the dependency. We're going to remove
        # this setting in a future release, so I'm just hard-coding the strings.
        storage_layout = "V2"
        if env.get_use_v1_artifacts():
            storage_layout = "V1"

        response = self.gql(
            mutation,
            variable_values={
                "storageLayout": storage_layout,
                "artifactFiles": [af for af in artifact_files],
            },
        )

        result = {}
        for edge in response["createArtifactFiles"]["files"]["edges"]:
            node = edge["node"]
            result[node["displayName"]] = node
        return result

    @normalize_exceptions
    def notify_scriptable_run_alert(self, title, text, level=None, wait_duration=None):
        mutation = gql(
            """
        mutation NotifyScriptableRunAlert(
            $entityName: String!,
            $projectName: String!,
            $runName: String!,
            $title: String!,
            $text: String!,
            $severity: AlertSeverity = INFO,
            $waitDuration: Duration
        ) {
            notifyScriptableRunAlert(input: {
                entityName: $entityName,
                projectName: $projectName,
                runName: $runName,
                title: $title,
                text: $text,
                severity: $severity,
                waitDuration: $waitDuration
            }) {
               success
            }
        }
        """
        )

        response = self.gql(
            mutation,
            variable_values={
                "entityName": self.settings("entity"),
                "projectName": self.settings("project"),
                "runName": self.current_run_id,
                "title": title,
                "text": text,
                "severity": level,
                "waitDuration": wait_duration,
            },
        )

        return response["notifyScriptableRunAlert"]["success"]

    def get_sweep_state(self, sweep, entity=None, project=None):
        return self.sweep(sweep=sweep, entity=entity, project=project, specs="{}")[
            "state"
        ]

    def set_sweep_state(self, sweep, state, entity=None, project=None):
        state = state.upper()
        assert state in ("RUNNING", "PAUSED", "CANCELED", "FINISHED")
        s = self.sweep(sweep=sweep, entity=entity, project=project, specs="{}")
        curr_state = s["state"].upper()
        if state == "RUNNING" and curr_state in ("CANCELED", "FINISHED"):
            raise Exception("Cannot resume %s sweep." % curr_state.lower())
        elif state == "PAUSED" and curr_state not in ("PAUSED", "RUNNING"):
            raise Exception("Cannot pause %s sweep." % curr_state.lower())
        elif curr_state not in ("RUNNING", "PAUSED"):
            raise Exception("Sweep already %s." % curr_state.lower())
        sweep_id = s["id"]
        mutation = gql(
            """
        mutation UpsertSweep(
            $id: ID,
            $state: String,
            $entityName: String,
            $projectName: String
        ) {
            upsertSweep(input: {
                id: $id,
                state: $state,
                entityName: $entityName,
                projectName: $projectName
            }){
                sweep {
                    name
                }
            }
        }
        """
        )
        self.gql(
            mutation,
            variable_values={
                "id": sweep_id,
                "state": state,
                "entityName": entity or self.settings("entity"),
                "projectName": project or self.settings("project"),
            },
        )

    def stop_sweep(self, sweep, entity=None, project=None):
        """
        Finish the sweep to stop running new runs and let currently running runs finish.
        """
        self.set_sweep_state(
            sweep=sweep, state="FINISHED", entity=entity, project=project
        )

    def cancel_sweep(self, sweep, entity=None, project=None):
        """
        Cancel the sweep to kill all running runs and stop running new runs.
        """
        self.set_sweep_state(
            sweep=sweep, state="CANCELED", entity=entity, project=project
        )

    def pause_sweep(self, sweep, entity=None, project=None):
        """
        Pause the sweep to temporarily stop running new runs.
        """
        self.set_sweep_state(
            sweep=sweep, state="PAUSED", entity=entity, project=project
        )

    def resume_sweep(self, sweep, entity=None, project=None):
        """
        Resume the sweep to continue running new runs.
        """
        self.set_sweep_state(
            sweep=sweep, state="RUNNING", entity=entity, project=project
        )

    def _status_request(self, url, length):
        """Ask google how much we've uploaded"""
        return requests.put(
            url=url,
            headers={"Content-Length": "0", "Content-Range": "bytes */%i" % length},
        )

    def _flatten_edges(self, response):
        """Return an array from the nested graphql relay structure"""
        return [node["node"] for node in response["edges"]]<|MERGE_RESOLUTION|>--- conflicted
+++ resolved
@@ -1181,11 +1181,7 @@
         return self.gql(mutation, variable_values)["updateLaunchAgent"]
 
     @normalize_exceptions
-<<<<<<< HEAD
     def create_new_launch_agent(self, entity, gorilla_agent_support, config={}):
-=======
-    def create_new_launch_agent(self, entity, config, gorilla_agent_support):
->>>>>>> 06900419
 
         if not gorilla_agent_support:
             # if gorilla doesn't support launch agents, return a client-generated id
@@ -1197,19 +1193,11 @@
         hostname = socket.gethostname()
         mutation = gql(
             """
-<<<<<<< HEAD
-            mutation createNewLaunchAgent($entity: String!, $hostname: String!, $config: JSONString){
-                createNewLaunchAgent(
-                    input: {
-                        entityName: $entity,
-                        hostname: $hostname
-=======
             mutation createNewLaunchAgent($entity: String!, $hostname: String!, $config: JSONString!){
                 createNewLaunchAgent(
                     input: {
                         entityName: $entity,
                         hostname: $hostname,
->>>>>>> 06900419
                         config: $config
                     }
                 ) {
