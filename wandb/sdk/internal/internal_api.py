import ast
import base64
import datetime
import functools
import http.client
import json
import logging
import os
import re
import socket
import sys
import threading
from copy import deepcopy
from dataclasses import dataclass
from pathlib import Path
from typing import (
    IO,
    TYPE_CHECKING,
    Any,
    Callable,
    Dict,
    Iterable,
    List,
    Literal,
    Mapping,
    MutableMapping,
    NamedTuple,
    Optional,
    Sequence,
    TextIO,
    Tuple,
    Union,
)

import click
import requests
import yaml
from wandb_gql import Client, gql
from wandb_gql.client import RetryError

import wandb
from wandb import env, util
from wandb.apis.normalize import normalize_exceptions, parse_backend_error_messages
from wandb.errors import AuthenticationError, CommError, UnsupportedError, UsageError
from wandb.integration.sagemaker import parse_sm_secrets
from wandb.old.settings import Settings
from wandb.proto.wandb_internal_pb2 import ServerFeature
from wandb.sdk.artifacts._validators import is_artifact_registry_project
from wandb.sdk.internal._generated import SERVER_FEATURES_QUERY_GQL, ServerFeaturesQuery
from wandb.sdk.internal.thread_local_settings import _thread_local_api_settings
from wandb.sdk.lib.gql_request import GraphQLSession
from wandb.sdk.lib.hashutil import B64MD5, md5_file_b64

from ..lib import credentials, retry
from ..lib.filenames import DIFF_FNAME, METADATA_FNAME
from ..lib.gitlib import GitRepo
from . import context
from .progress import Progress

logger = logging.getLogger(__name__)

LAUNCH_DEFAULT_PROJECT = "model-registry"

if TYPE_CHECKING:
    from typing import Literal, TypedDict

    from .progress import ProgressFn

    class CreateArtifactFileSpecInput(TypedDict, total=False):
        """Corresponds to `type CreateArtifactFileSpecInput` in schema.graphql."""

        artifactID: str  # noqa: N815
        name: str
        md5: str
        mimetype: Optional[str]
        artifactManifestID: Optional[str]  # noqa: N815
        uploadPartsInput: Optional[List[Dict[str, object]]]  # noqa: N815

    class CreateArtifactFilesResponseFile(TypedDict):
        id: str
        name: str
        displayName: str  # noqa: N815
        uploadUrl: Optional[str]  # noqa: N815
        uploadHeaders: Sequence[str]  # noqa: N815
        uploadMultipartUrls: "UploadPartsResponse"  # noqa: N815
        storagePath: str  # noqa: N815
        artifact: "CreateArtifactFilesResponseFileNode"

    class CreateArtifactFilesResponseFileNode(TypedDict):
        id: str

    class UploadPartsResponse(TypedDict):
        uploadUrlParts: List["UploadUrlParts"]  # noqa: N815
        uploadID: str  # noqa: N815

    class UploadUrlParts(TypedDict):
        partNumber: int  # noqa: N815
        uploadUrl: str  # noqa: N815

    class CompleteMultipartUploadArtifactInput(TypedDict):
        """Corresponds to `type CompleteMultipartUploadArtifactInput` in schema.graphql."""

        completeMultipartAction: str  # noqa: N815
        completedParts: Dict[int, str]  # noqa: N815
        artifactID: str  # noqa: N815
        storagePath: str  # noqa: N815
        uploadID: str  # noqa: N815
        md5: str

    class CompleteMultipartUploadArtifactResponse(TypedDict):
        digest: str

    class DefaultSettings(TypedDict):
        section: str
        git_remote: str
        ignore_globs: Optional[List[str]]
        base_url: Optional[str]
        root_dir: Optional[str]
        api_key: Optional[str]
        entity: Optional[str]
        organization: Optional[str]
        project: Optional[str]
        _extra_http_headers: Optional[Mapping[str, str]]
        _proxies: Optional[Mapping[str, str]]

    _Response = MutableMapping
    SweepState = Literal["RUNNING", "PAUSED", "CANCELED", "FINISHED"]
    Number = Union[int, float]

# class _MappingSupportsCopy(Protocol):
#     def copy(self) -> "_MappingSupportsCopy": ...
#     def keys(self) -> Iterable: ...
#     def __getitem__(self, name: str) -> Any: ...

httpclient_logger = logging.getLogger("http.client")
if os.environ.get("WANDB_DEBUG"):
    httpclient_logger.setLevel(logging.DEBUG)


def check_httpclient_logger_handler() -> None:
    # Only enable http.client logging if WANDB_DEBUG is set
    if not os.environ.get("WANDB_DEBUG"):
        return
    if httpclient_logger.handlers:
        return

    # Enable HTTPConnection debug logging to the logging framework
    level = logging.DEBUG

    def httpclient_log(*args: Any) -> None:
        httpclient_logger.log(level, " ".join(args))

    # mask the print() built-in in the http.client module to use logging instead
    http.client.print = httpclient_log  # type: ignore[attr-defined]
    # enable debugging
    http.client.HTTPConnection.debuglevel = 1

    root_logger = logging.getLogger("wandb")
    if root_logger.handlers:
        httpclient_logger.addHandler(root_logger.handlers[0])


class _ThreadLocalData(threading.local):
    context: Optional[context.Context]

    def __init__(self) -> None:
        self.context = None


class _OrgNames(NamedTuple):
    entity_name: str
    display_name: str


@dataclass
class Feature:
    name: str
    is_enabled: bool


@dataclass
class ServerFeatures:
    """A class for managing and querying W&B server feature flags.

    Attributes:
        features: A dictionary mapping feature names to Feature objects.
    """

    features: Dict[str, Feature]

    @classmethod
    def _from_server_info(cls, server_info: dict) -> "ServerFeatures":
        """Creates a ServerFeatures instance from server information.

        Args:
            server_info: A dictionary containing server information, including
                a 'serverInfo' key with feature data.

        Returns:
            ServerFeatures: A new instance populated with the server's feature flags.

        Example:
            >>> info = {"serverInfo": {"features": [{"name": "feat1", "isEnabled": True}]}}
            >>> features = ServerFeatures._from_server_info(info)
        """
        features: Dict[str, Feature] = {}
        info: Optional[dict] = server_info.get("serverInfo", {})
        if info is None:
            return cls(features)

        for feature in info.get("features", []):
            features[feature["name"]] = Feature(
                name=feature["name"], is_enabled=feature["isEnabled"]
            )
        return cls(features)

    def has_feature(self, name: str) -> bool:
        """Checks if a specific feature is enabled on the server."""
        return self.features.get(name, Feature(name, False)).is_enabled


SERVER_FEATURES_QUERY_GQL = """
query ServerFeaturesQuery {
  serverInfo {
    features {
      name
      isEnabled
    }
  }
}
"""


def _match_org_with_fetched_org_entities(
    organization: str, orgs: Sequence[_OrgNames]
) -> str:
    """Match the organization provided in the path with the org entity or org name of the input entity.

    Args:
        organization: The organization name to match
        orgs: List of tuples containing (org_entity_name, org_display_name)

    Returns:
        str: The matched org entity name

    Raises:
        ValueError: If no matching organization is found or if multiple orgs exist without a match
    """
    for org_names in orgs:
        if organization in org_names:
            wandb.termwarn(
                "Registries can be linked/fetched using a shorthand form without specifying the organization name. "
                "Try using shorthand path format: <my_registry_name>/<artifact_name> or "
                "just <my_registry_name> if fetching just the project."
            )
            return org_names.entity_name

    if len(orgs) == 1:
        raise ValueError(
            f"Expecting the organization name or entity name to match {orgs[0].display_name!r} "
            f"and cannot be linked/fetched with {organization!r}. "
            "Please update the target path with the correct organization name."
        )

    raise ValueError(
        "Personal entity belongs to multiple organizations "
        f"and cannot be linked/fetched with {organization!r}. "
        "Please update the target path with the correct organization name "
        "or use a team entity in the entity settings."
    )


class Api:
    """W&B Internal Api wrapper.

    Note:
        Settings are automatically overridden by looking for
        a `wandb/settings` file in the current working directory or its parent
        directory. If none can be found, we look in the current user's home
        directory.

    Args:
        default_settings(dict, optional): If you aren't using a settings
        file, or you wish to override the section to use in the settings file
        Override the settings here.
    """

    HTTP_TIMEOUT = env.get_http_timeout(20)
    FILE_PUSHER_TIMEOUT = env.get_file_pusher_timeout()
    _global_context: context.Context
    _local_data: _ThreadLocalData

    def __init__(
        self,
        default_settings: Optional[
            Union[
                "wandb.sdk.wandb_settings.Settings",
                "wandb.sdk.internal.settings_static.SettingsStatic",
                Settings,
                dict,
            ]
        ] = None,
        load_settings: bool = True,
        retry_timedelta: datetime.timedelta = datetime.timedelta(  # noqa: B008 # okay because it's immutable
            days=7
        ),
        environ: MutableMapping = os.environ,
        retry_callback: Optional[Callable[[int, str], Any]] = None,
        api_key: Optional[str] = None,
    ) -> None:
        self._environ = environ
        self._global_context = context.Context()
        self._local_data = _ThreadLocalData()
        self.default_settings: DefaultSettings = {
            "section": "default",
            "git_remote": "origin",
            "ignore_globs": [],
            "base_url": "https://api.wandb.ai",
            "root_dir": None,
            "api_key": None,
            "entity": None,
            "organization": None,
            "project": None,
            "_extra_http_headers": None,
            "_proxies": None,
        }
        self.retry_timedelta = retry_timedelta
        # todo: Old Settings do not follow the SupportsKeysAndGetItem Protocol
        default_settings = default_settings or {}
        self.default_settings.update(default_settings)  # type: ignore
        self.retry_uploads = 10
        self._settings = Settings(
            load_settings=load_settings,
            root_dir=self.default_settings.get("root_dir"),
        )
        self.git = GitRepo(remote=self.settings("git_remote"))
        # Mutable settings set by the _file_stream_api
        self.dynamic_settings = {
            "system_sample_seconds": 2,
            "system_samples": 15,
            "heartbeat_seconds": 30,
        }

        # todo: remove these hacky hacks after settings refactor is complete
        #  keeping this code here to limit scope and so that it is easy to remove later
        self._extra_http_headers = self.settings("_extra_http_headers") or json.loads(
            self._environ.get("WANDB__EXTRA_HTTP_HEADERS", "{}")
        )
        self._extra_http_headers.update(_thread_local_api_settings.headers or {})

        auth = None
        if api_key:
            auth = ("api", api_key)
        elif self.access_token is not None:
            self._extra_http_headers["Authorization"] = f"Bearer {self.access_token}"
        elif _thread_local_api_settings.cookies is None:
            auth = ("api", self.api_key or "")

        proxies = self.settings("_proxies") or json.loads(
            self._environ.get("WANDB__PROXIES", "{}")
        )

        self.client = Client(
            transport=GraphQLSession(
                headers={
                    "User-Agent": self.user_agent,
                    "X-WANDB-USERNAME": env.get_username(env=self._environ),
                    "X-WANDB-USER-EMAIL": env.get_user_email(env=self._environ),
                    **self._extra_http_headers,
                },
                use_json=True,
                # this timeout won't apply when the DNS lookup fails. in that case, it will be 60s
                # https://bugs.python.org/issue22889
                timeout=self.HTTP_TIMEOUT,
                auth=auth,
                url=f"{self.settings('base_url')}/graphql",
                cookies=_thread_local_api_settings.cookies,
                proxies=proxies,
            )
        )

        self.retry_callback = retry_callback
        self._retry_gql = retry.Retry(
            self.execute,
            retry_timedelta=retry_timedelta,
            check_retry_fn=util.no_retry_auth,
            retryable_exceptions=(RetryError, requests.RequestException),
            retry_callback=retry_callback,
        )
        self._current_run_id: Optional[str] = None
        self._file_stream_api = None
        self._upload_file_session = requests.Session()
        if self.FILE_PUSHER_TIMEOUT:
            self._upload_file_session.put = functools.partial(  # type: ignore
                self._upload_file_session.put,
                timeout=self.FILE_PUSHER_TIMEOUT,
            )
        if proxies:
            self._upload_file_session.proxies.update(proxies)
        # This Retry class is initialized once for each Api instance, so this
        # defaults to retrying 1 million times per process or 7 days
        self.upload_file_retry = normalize_exceptions(
            retry.retriable(retry_timedelta=retry_timedelta)(self.upload_file)
        )
        self.upload_multipart_file_chunk_retry = normalize_exceptions(
            retry.retriable(retry_timedelta=retry_timedelta)(
                self.upload_multipart_file_chunk
            )
        )
        self._client_id_mapping: Dict[str, str] = {}
        # Large file uploads to azure can optionally use their SDK
        self._azure_blob_module = util.get_module("azure.storage.blob")

        self.query_types: Optional[List[str]] = None
        self.mutation_types: Optional[List[str]] = None
        self.server_info_types: Optional[List[str]] = None
        self.server_use_artifact_input_info: Optional[List[str]] = None
        self.server_create_artifact_input_info: Optional[List[str]] = None
        self.server_artifact_fields_info: Optional[List[str]] = None
        self.server_organization_type_fields_info: Optional[List[str]] = None
        self.server_supports_enabling_artifact_usage_tracking: Optional[bool] = None
        self._max_cli_version: Optional[str] = None
        self._server_settings_type: Optional[List[str]] = None
        self.fail_run_queue_item_input_info: Optional[List[str]] = None
        self.create_launch_agent_input_info: Optional[List[str]] = None
        self.server_create_run_queue_supports_drc: Optional[bool] = None
        self.server_create_run_queue_supports_priority: Optional[bool] = None
        self.server_supports_template_variables: Optional[bool] = None
        self.server_push_to_run_queue_supports_priority: Optional[bool] = None
<<<<<<< HEAD
        self._server_features_cache: Optional[ServerFeaturesQuery] = None
=======
        self._server_features_cache: Optional[ServerFeatures] = None
>>>>>>> 526f4dcc

    def gql(self, *args: Any, **kwargs: Any) -> Any:
        ret = self._retry_gql(
            *args,
            retry_cancel_event=self.context.cancel_event,
            **kwargs,
        )
        return ret

    def set_local_context(self, api_context: Optional[context.Context]) -> None:
        self._local_data.context = api_context

    def clear_local_context(self) -> None:
        self._local_data.context = None

    @property
    def context(self) -> context.Context:
        return self._local_data.context or self._global_context

    def reauth(self) -> None:
        """Ensure the current api key is set in the transport."""
        self.client.transport.session.auth = ("api", self.api_key or "")

    def relocate(self) -> None:
        """Ensure the current api points to the right server."""
        self.client.transport.url = "{}/graphql".format(self.settings("base_url"))

    def execute(self, *args: Any, **kwargs: Any) -> "_Response":
        """Wrapper around execute that logs in cases of failure."""
        try:
            return self.client.execute(*args, **kwargs)  # type: ignore
        except requests.exceptions.HTTPError as err:
            response = err.response
            assert response is not None
            logger.error(f"{response.status_code} response executing GraphQL.")
            logger.error(response.text)
            for error in parse_backend_error_messages(response):
                wandb.termerror(f"Error while calling W&B API: {error} ({response})")
            raise

    def validate_api_key(self) -> bool:
        """Returns whether the API key stored on initialization is valid."""
        res = self.execute(gql("query { viewer { id } }"))
        return res is not None and res["viewer"] is not None

    def set_current_run_id(self, run_id: str) -> None:
        self._current_run_id = run_id

    @property
    def current_run_id(self) -> Optional[str]:
        return self._current_run_id

    @property
    def user_agent(self) -> str:
        return f"W&B Internal Client {wandb.__version__}"

    @property
    def api_key(self) -> Optional[str]:
        if _thread_local_api_settings.api_key:
            return _thread_local_api_settings.api_key
        auth = requests.utils.get_netrc_auth(self.api_url)
        key = None
        if auth:
            key = auth[-1]

        # Environment should take precedence
        env_key: Optional[str] = self._environ.get(env.API_KEY)
        sagemaker_key: Optional[str] = parse_sm_secrets().get(env.API_KEY)
        default_key: Optional[str] = self.default_settings.get("api_key")
        return env_key or key or sagemaker_key or default_key

    @property
    def access_token(self) -> Optional[str]:
        """Retrieves an access token for authentication.

        This function attempts to exchange an identity token for a temporary
        access token from the server, and save it to the credentials file.
        It uses the path to the identity token as defined in the environment
        variables. If the environment variable is not set, it returns None.

        Returns:
            Optional[str]: The access token if available, otherwise None if
            no identity token is supplied.
        Raises:
            AuthenticationError: If the path to the identity token is not found.
        """
        token_file_str = self._environ.get(env.IDENTITY_TOKEN_FILE)
        if not token_file_str:
            return None

        token_file = Path(token_file_str)
        if not token_file.exists():
            raise AuthenticationError(f"Identity token file not found: {token_file}")

        base_url = self.settings("base_url")
        credentials_file = env.get_credentials_file(
            str(credentials.DEFAULT_WANDB_CREDENTIALS_FILE), self._environ
        )
        return credentials.access_token(base_url, token_file, credentials_file)

    @property
    def api_url(self) -> str:
        return self.settings("base_url")  # type: ignore

    @property
    def app_url(self) -> str:
        return wandb.util.app_url(self.api_url)

    @property
    def default_entity(self) -> str:
        return self.viewer().get("entity")  # type: ignore

    def settings(self, key: Optional[str] = None, section: Optional[str] = None) -> Any:
        """The settings overridden from the wandb/settings file.

        Args:
            key (str, optional): If provided only this setting is returned
            section (str, optional): If provided this section of the setting file is
            used, defaults to "default"

        Returns:
            A dict with the current settings

                {
                    "entity": "models",
                    "base_url": "https://api.wandb.ai",
                    "project": None,
                    "organization": "my-org",
                }
        """
        result = self.default_settings.copy()
        result.update(self._settings.items(section=section))  # type: ignore
        result.update(
            {
                "entity": env.get_entity(
                    self._settings.get(
                        Settings.DEFAULT_SECTION,
                        "entity",
                        fallback=result.get("entity"),
                    ),
                    env=self._environ,
                ),
                "organization": env.get_organization(
                    self._settings.get(
                        Settings.DEFAULT_SECTION,
                        "organization",
                        fallback=result.get("organization"),
                    ),
                    env=self._environ,
                ),
                "project": env.get_project(
                    self._settings.get(
                        Settings.DEFAULT_SECTION,
                        "project",
                        fallback=result.get("project"),
                    ),
                    env=self._environ,
                ),
                "base_url": env.get_base_url(
                    self._settings.get(
                        Settings.DEFAULT_SECTION,
                        "base_url",
                        fallback=result.get("base_url"),
                    ),
                    env=self._environ,
                ),
                "ignore_globs": env.get_ignore(
                    self._settings.get(
                        Settings.DEFAULT_SECTION,
                        "ignore_globs",
                        fallback=result.get("ignore_globs"),
                    ),
                    env=self._environ,
                ),
            }
        )

        return result if key is None else result[key]  # type: ignore

    def clear_setting(
        self, key: str, globally: bool = False, persist: bool = False
    ) -> None:
        self._settings.clear(
            Settings.DEFAULT_SECTION, key, globally=globally, persist=persist
        )

    def set_setting(
        self, key: str, value: Any, globally: bool = False, persist: bool = False
    ) -> None:
        self._settings.set(
            Settings.DEFAULT_SECTION, key, value, globally=globally, persist=persist
        )
        if key == "entity":
            env.set_entity(value, env=self._environ)
        elif key == "project":
            env.set_project(value, env=self._environ)
        elif key == "base_url":
            self.relocate()

    def parse_slug(
        self, slug: str, project: Optional[str] = None, run: Optional[str] = None
    ) -> Tuple[str, str]:
        """Parse a slug into a project and run.

        Args:
            slug (str): The slug to parse
            project (str, optional): The project to use, if not provided it will be
            inferred from the slug
            run (str, optional): The run to use, if not provided it will be inferred
            from the slug

        Returns:
            A dict with the project and run
        """
        if slug and "/" in slug:
            parts = slug.split("/")
            project = parts[0]
            run = parts[1]
        else:
            project = project or self.settings().get("project")
            if project is None:
                raise CommError("No default project configured.")
            run = run or slug or self.current_run_id or env.get_run(env=self._environ)
            assert run, "run must be specified"
        return project, run

    @normalize_exceptions
    def server_info_introspection(self) -> Tuple[List[str], List[str], List[str]]:
        query_string = """
           query ProbeServerCapabilities {
               QueryType: __type(name: "Query") {
                   ...fieldData
                }
                MutationType: __type(name: "Mutation") {
                   ...fieldData
                }
               ServerInfoType: __type(name: "ServerInfo") {
                   ...fieldData
                }
            }

            fragment fieldData on __Type {
                fields {
                    name
                }
            }
        """
        if (
            self.query_types is None
            or self.mutation_types is None
            or self.server_info_types is None
        ):
            query = gql(query_string)
            res = self.gql(query)

            self.query_types = [
                field.get("name", "")
                for field in res.get("QueryType", {}).get("fields", [{}])
            ]
            self.mutation_types = [
                field.get("name", "")
                for field in res.get("MutationType", {}).get("fields", [{}])
            ]
            self.server_info_types = [
                field.get("name", "")
                for field in res.get("ServerInfoType", {}).get("fields", [{}])
            ]
        return self.query_types, self.server_info_types, self.mutation_types

    @normalize_exceptions
    def server_settings_introspection(self) -> None:
        query_string = """
           query ProbeServerSettings {
               ServerSettingsType: __type(name: "ServerSettings") {
                   ...fieldData
                }
            }

            fragment fieldData on __Type {
                fields {
                    name
                }
            }
        """
        if self._server_settings_type is None:
            query = gql(query_string)
            res = self.gql(query)
            self._server_settings_type = (
                [
                    field.get("name", "")
                    for field in res.get("ServerSettingsType", {}).get("fields", [{}])
                ]
                if res
                else []
            )

    def server_use_artifact_input_introspection(self) -> List:
        query_string = """
           query ProbeServerUseArtifactInput {
               UseArtifactInputInfoType: __type(name: "UseArtifactInput") {
                   name
                   inputFields {
                       name
                   }
                }
            }
        """

        if self.server_use_artifact_input_info is None:
            query = gql(query_string)
            res = self.gql(query)
            self.server_use_artifact_input_info = [
                field.get("name", "")
                for field in res.get("UseArtifactInputInfoType", {}).get(
                    "inputFields", [{}]
                )
            ]
        return self.server_use_artifact_input_info

    @normalize_exceptions
    def launch_agent_introspection(self) -> Optional[str]:
        query = gql(
            """
            query LaunchAgentIntrospection {
                LaunchAgentType: __type(name: "LaunchAgent") {
                    name
                }
            }
        """
        )

        res = self.gql(query)
        return res.get("LaunchAgentType") or None

    @normalize_exceptions
    def create_run_queue_introspection(self) -> Tuple[bool, bool, bool]:
        _, _, mutations = self.server_info_introspection()
        query_string = """
           query ProbeCreateRunQueueInput {
               CreateRunQueueInputType: __type(name: "CreateRunQueueInput") {
                   name
                   inputFields {
                       name
                   }
                }
            }
        """
        if (
            self.server_create_run_queue_supports_drc is None
            or self.server_create_run_queue_supports_priority is None
        ):
            query = gql(query_string)
            res = self.gql(query)
            if res is None:
                raise CommError("Could not get CreateRunQueue input from GQL.")
            self.server_create_run_queue_supports_drc = "defaultResourceConfigID" in [
                x["name"]
                for x in (
                    res.get("CreateRunQueueInputType", {}).get("inputFields", [{}])
                )
            ]
            self.server_create_run_queue_supports_priority = "prioritizationMode" in [
                x["name"]
                for x in (
                    res.get("CreateRunQueueInputType", {}).get("inputFields", [{}])
                )
            ]
        return (
            "createRunQueue" in mutations,
            self.server_create_run_queue_supports_drc,
            self.server_create_run_queue_supports_priority,
        )

    @normalize_exceptions
    def upsert_run_queue_introspection(self) -> bool:
        _, _, mutations = self.server_info_introspection()
        return "upsertRunQueue" in mutations

    @normalize_exceptions
    def push_to_run_queue_introspection(self) -> Tuple[bool, bool]:
        query_string = """
            query ProbePushToRunQueueInput {
                PushToRunQueueInputType: __type(name: "PushToRunQueueInput") {
                    name
                    inputFields {
                        name
                    }
                }
            }
        """

        if (
            self.server_supports_template_variables is None
            or self.server_push_to_run_queue_supports_priority is None
        ):
            query = gql(query_string)
            res = self.gql(query)
            self.server_supports_template_variables = "templateVariableValues" in [
                x["name"]
                for x in (
                    res.get("PushToRunQueueInputType", {}).get("inputFields", [{}])
                )
            ]
            self.server_push_to_run_queue_supports_priority = "priority" in [
                x["name"]
                for x in (
                    res.get("PushToRunQueueInputType", {}).get("inputFields", [{}])
                )
            ]

        return (
            self.server_supports_template_variables,
            self.server_push_to_run_queue_supports_priority,
        )

    @normalize_exceptions
    def create_default_resource_config_introspection(self) -> bool:
        _, _, mutations = self.server_info_introspection()
        return "createDefaultResourceConfig" in mutations

    @normalize_exceptions
    def fail_run_queue_item_introspection(self) -> bool:
        _, _, mutations = self.server_info_introspection()
        return "failRunQueueItem" in mutations

    @normalize_exceptions
    def fail_run_queue_item_fields_introspection(self) -> List:
        if self.fail_run_queue_item_input_info:
            return self.fail_run_queue_item_input_info
        query_string = """
           query ProbeServerFailRunQueueItemInput {
                FailRunQueueItemInputInfoType: __type(name:"FailRunQueueItemInput") {
                    inputFields{
                        name
                    }
                }
            }
        """

        query = gql(query_string)
        res = self.gql(query)

        self.fail_run_queue_item_input_info = [
            field.get("name", "")
            for field in res.get("FailRunQueueItemInputInfoType", {}).get(
                "inputFields", [{}]
            )
        ]
        return self.fail_run_queue_item_input_info

    @normalize_exceptions
    def fail_run_queue_item(
        self,
        run_queue_item_id: str,
        message: str,
        stage: str,
        file_paths: Optional[List[str]] = None,
    ) -> bool:
        if not self.fail_run_queue_item_introspection():
            return False
        variable_values: Dict[str, Union[str, Optional[List[str]]]] = {
            "runQueueItemId": run_queue_item_id,
        }
        if "message" in self.fail_run_queue_item_fields_introspection():
            variable_values.update({"message": message, "stage": stage})
            if file_paths is not None:
                variable_values["filePaths"] = file_paths
            mutation_string = """
            mutation failRunQueueItem($runQueueItemId: ID!, $message: String!, $stage: String!, $filePaths: [String!]) {
                failRunQueueItem(
                    input: {
                        runQueueItemId: $runQueueItemId
                        message: $message
                        stage: $stage
                        filePaths: $filePaths
                    }
                ) {
                    success
                }
            }
            """
        else:
            mutation_string = """
            mutation failRunQueueItem($runQueueItemId: ID!) {
                failRunQueueItem(
                    input: {
                        runQueueItemId: $runQueueItemId
                    }
                ) {
                    success
                }
            }
            """

        mutation = gql(mutation_string)
        response = self.gql(mutation, variable_values=variable_values)
        result: bool = response["failRunQueueItem"]["success"]
        return result

    @normalize_exceptions
    def update_run_queue_item_warning_introspection(self) -> bool:
        _, _, mutations = self.server_info_introspection()
        return "updateRunQueueItemWarning" in mutations

    def _check_server_feature(self, feature_value: ServerFeature) -> bool:
        """Check if a server feature is enabled.

        Args:
            feature_value (ServerFeature): The enum value of the feature to check.

        Returns:
            bool: True if the feature is enabled, False otherwise.

        Raises:
            Exception: If server doesn't support feature queries or other errors occur
        """
        if self._server_features_cache is None:
            query = gql(SERVER_FEATURES_QUERY_GQL)
            response = self.gql(query)
<<<<<<< HEAD
            self._server_features_cache = ServerFeaturesQuery.model_validate(response)

        feature_name = ServerFeature.Name(feature_value)  # type: ignore
        if (
            self._server_features_cache
            and self._server_features_cache.server_info
            and self._server_features_cache.server_info.features
        ):
            for feature_info in self._server_features_cache.server_info.features:
                if feature_info and feature_info.name == feature_name:
                    return feature_info.is_enabled

        return False
=======
            self._server_features_cache = ServerFeatures._from_server_info(response)

        return self._server_features_cache.has_feature(
            ServerFeature.Name(feature_value)
        )
>>>>>>> 526f4dcc

    def _check_server_feature_with_fallback(self, feature_value: ServerFeature) -> bool:
        """Wrapper around check_server_feature that warns and returns False for older unsupported servers.

        Good to use for features that have a fallback mechanism for older servers.

        Args:
            feature_value (ServerFeature): The enum value of the feature to check.

        Returns:
            bool: True if the feature is enabled, False otherwise.

        Exceptions:
            Exception: If an error other than the server not supporting feature queries occurs.
        """
        try:
            return self._check_server_feature(feature_value)
        except Exception as e:
            if 'Cannot query field "features" on type "ServerInfo".' in str(e):
                return False
            raise e

    @normalize_exceptions
    def update_run_queue_item_warning(
        self,
        run_queue_item_id: str,
        message: str,
        stage: str,
        file_paths: Optional[List[str]] = None,
    ) -> bool:
        if not self.update_run_queue_item_warning_introspection():
            return False
        mutation = gql(
            """
        mutation updateRunQueueItemWarning($runQueueItemId: ID!, $message: String!, $stage: String!, $filePaths: [String!]) {
            updateRunQueueItemWarning(
                input: {
                    runQueueItemId: $runQueueItemId
                    message: $message
                    stage: $stage
                    filePaths: $filePaths
                }
            ) {
                success
            }
        }
        """
        )
        response = self.gql(
            mutation,
            variable_values={
                "runQueueItemId": run_queue_item_id,
                "message": message,
                "stage": stage,
                "filePaths": file_paths,
            },
        )
        result: bool = response["updateRunQueueItemWarning"]["success"]
        return result

    @normalize_exceptions
    def viewer(self) -> Dict[str, Any]:
        query = gql(
            """
        query Viewer{
            viewer {
                id
                entity
                username
                flags
                teams {
                    edges {
                        node {
                            name
                        }
                    }
                }
            }
        }
        """
        )
        res = self.gql(query)
        return res.get("viewer") or {}

    @normalize_exceptions
    def max_cli_version(self) -> Optional[str]:
        if self._max_cli_version is not None:
            return self._max_cli_version

        query_types, server_info_types, _ = self.server_info_introspection()
        cli_version_exists = (
            "serverInfo" in query_types and "cliVersionInfo" in server_info_types
        )
        if not cli_version_exists:
            return None

        _, server_info = self.viewer_server_info()
        self._max_cli_version = server_info.get("cliVersionInfo", {}).get(
            "max_cli_version"
        )
        return self._max_cli_version

    @normalize_exceptions
    def viewer_server_info(self) -> Tuple[Dict[str, Any], Dict[str, Any]]:
        local_query = """
            latestLocalVersionInfo {
                outOfDate
                latestVersionString
                versionOnThisInstanceString
            }
        """
        cli_query = """
            serverInfo {
                cliVersionInfo
                _LOCAL_QUERY_
            }
        """
        query_template = """
        query Viewer{
            viewer {
                id
                entity
                username
                email
                flags
                teams {
                    edges {
                        node {
                            name
                        }
                    }
                }
            }
            _CLI_QUERY_
        }
        """
        query_types, server_info_types, _ = self.server_info_introspection()

        cli_version_exists = (
            "serverInfo" in query_types and "cliVersionInfo" in server_info_types
        )

        local_version_exists = (
            "serverInfo" in query_types
            and "latestLocalVersionInfo" in server_info_types
        )

        cli_query_string = "" if not cli_version_exists else cli_query
        local_query_string = "" if not local_version_exists else local_query

        query_string = query_template.replace("_CLI_QUERY_", cli_query_string).replace(
            "_LOCAL_QUERY_", local_query_string
        )
        query = gql(query_string)
        res = self.gql(query)
        return res.get("viewer") or {}, res.get("serverInfo") or {}

    @normalize_exceptions
    def list_projects(self, entity: Optional[str] = None) -> List[Dict[str, str]]:
        """List projects in W&B scoped by entity.

        Args:
            entity (str, optional): The entity to scope this project to.

        Returns:
                [{"id","name","description"}]
        """
        query = gql(
            """
        query EntityProjects($entity: String) {
            models(first: 10, entityName: $entity) {
                edges {
                    node {
                        id
                        name
                        description
                    }
                }
            }
        }
        """
        )
        project_list: List[Dict[str, str]] = self._flatten_edges(
            self.gql(
                query, variable_values={"entity": entity or self.settings("entity")}
            )["models"]
        )
        return project_list

    @normalize_exceptions
    def project(self, project: str, entity: Optional[str] = None) -> "_Response":
        """Retrieve project.

        Args:
            project (str): The project to get details for
            entity (str, optional): The entity to scope this project to.

        Returns:
                [{"id","name","repo","dockerImage","description"}]
        """
        query = gql(
            """
        query ProjectDetails($entity: String, $project: String) {
            model(name: $project, entityName: $entity) {
                id
                name
                repo
                dockerImage
                description
            }
        }
        """
        )
        response: _Response = self.gql(
            query, variable_values={"entity": entity, "project": project}
        )["model"]
        return response

    @normalize_exceptions
    def sweep(
        self,
        sweep: str,
        specs: str,
        project: Optional[str] = None,
        entity: Optional[str] = None,
    ) -> Dict[str, Any]:
        """Retrieve sweep.

        Args:
            sweep (str): The sweep to get details for
            specs (str): history specs
            project (str, optional): The project to scope this sweep to.
            entity (str, optional): The entity to scope this sweep to.

        Returns:
                [{"id","name","repo","dockerImage","description"}]
        """
        query = gql(
            """
        query SweepWithRuns($entity: String, $project: String, $sweep: String!, $specs: [JSONString!]!) {
            project(name: $project, entityName: $entity) {
                sweep(sweepName: $sweep) {
                    id
                    name
                    method
                    state
                    description
                    config
                    createdAt
                    heartbeatAt
                    updatedAt
                    earlyStopJobRunning
                    bestLoss
                    controller
                    scheduler
                    runs {
                        edges {
                            node {
                                name
                                state
                                config
                                exitcode
                                heartbeatAt
                                shouldStop
                                failed
                                stopped
                                running
                                summaryMetrics
                                sampledHistory(specs: $specs)
                            }
                        }
                    }
                }
            }
        }
        """
        )
        entity = entity or self.settings("entity")
        project = project or self.settings("project")
        response = self.gql(
            query,
            variable_values={
                "entity": entity,
                "project": project,
                "sweep": sweep,
                "specs": specs,
            },
        )
        if response["project"] is None or response["project"]["sweep"] is None:
            raise ValueError(f"Sweep {entity}/{project}/{sweep} not found")
        data: Dict[str, Any] = response["project"]["sweep"]
        if data:
            data["runs"] = self._flatten_edges(data["runs"])
        return data

    @normalize_exceptions
    def list_runs(
        self, project: str, entity: Optional[str] = None
    ) -> List[Dict[str, str]]:
        """List runs in W&B scoped by project.

        Args:
            project (str): The project to scope the runs to
            entity (str, optional): The entity to scope this project to.  Defaults to public models

        Returns:
                [{"id","name","description"}]
        """
        query = gql(
            """
        query ProjectRuns($model: String!, $entity: String) {
            model(name: $model, entityName: $entity) {
                buckets(first: 10) {
                    edges {
                        node {
                            id
                            name
                            displayName
                            description
                        }
                    }
                }
            }
        }
        """
        )
        return self._flatten_edges(
            self.gql(
                query,
                variable_values={
                    "entity": entity or self.settings("entity"),
                    "model": project or self.settings("project"),
                },
            )["model"]["buckets"]
        )

    @normalize_exceptions
    def run_config(
        self, project: str, run: Optional[str] = None, entity: Optional[str] = None
    ) -> Tuple[str, Dict[str, Any], Optional[str], Dict[str, Any]]:
        """Get the relevant configs for a run.

        Args:
            project (str): The project to download, (can include bucket)
            run (str, optional): The run to download
            entity (str, optional): The entity to scope this project to.
        """
        check_httpclient_logger_handler()

        query = gql(
            """
        query RunConfigs(
            $name: String!,
            $entity: String,
            $run: String!,
            $pattern: String!,
            $includeConfig: Boolean!,
        ) {
            model(name: $name, entityName: $entity) {
                bucket(name: $run) {
                    config @include(if: $includeConfig)
                    commit @include(if: $includeConfig)
                    files(pattern: $pattern) {
                        pageInfo {
                            hasNextPage
                            endCursor
                        }
                        edges {
                            node {
                                name
                                directUrl
                            }
                        }
                    }
                }
            }
        }
        """
        )

        variable_values = {
            "name": project,
            "run": run,
            "entity": entity,
            "includeConfig": True,
        }

        commit: str = ""
        config: Dict[str, Any] = {}
        patch: Optional[str] = None
        metadata: Dict[str, Any] = {}

        # If we use the `names` parameter on the `files` node, then the server
        # will helpfully give us and 'open' file handle to the files that don't
        # exist. This is so that we can upload data to it. However, in this
        # case, we just want to download that file and not upload to it, so
        # let's instead query for the files that do exist using `pattern`
        # (with no wildcards).
        #
        # Unfortunately we're unable to construct a single pattern that matches
        # our 2 files, we would need something like regex for that.
        for filename in [DIFF_FNAME, METADATA_FNAME]:
            variable_values["pattern"] = filename
            response = self.gql(query, variable_values=variable_values)
            if response["model"] is None:
                raise CommError(f"Run {entity}/{project}/{run} not found")
            run_obj: Dict = response["model"]["bucket"]
            # we only need to fetch this config once
            if variable_values["includeConfig"]:
                commit = run_obj["commit"]
                config = json.loads(run_obj["config"] or "{}")
                variable_values["includeConfig"] = False
            if run_obj["files"] is not None:
                for file_edge in run_obj["files"]["edges"]:
                    name = file_edge["node"]["name"]
                    url = file_edge["node"]["directUrl"]
                    res = requests.get(url)
                    res.raise_for_status()
                    if name == METADATA_FNAME:
                        metadata = res.json()
                    elif name == DIFF_FNAME:
                        patch = res.text

        return commit, config, patch, metadata

    @normalize_exceptions
    def run_resume_status(
        self, entity: str, project_name: str, name: str
    ) -> Optional[Dict[str, Any]]:
        """Check if a run exists and get resume information.

        Args:
            entity (str): The entity to scope this project to.
            project_name (str): The project to download, (can include bucket)
            name (str): The run to download
        """
        # Pulling wandbConfig.start_time is required so that we can determine if a run has actually started
        query = gql(
            """
        query RunResumeStatus($project: String, $entity: String, $name: String!) {
            model(name: $project, entityName: $entity) {
                id
                name
                entity {
                    id
                    name
                }

                bucket(name: $name, missingOk: true) {
                    id
                    name
                    summaryMetrics
                    displayName
                    logLineCount
                    historyLineCount
                    eventsLineCount
                    historyTail
                    eventsTail
                    config
                    tags
                    wandbConfig(keys: ["t"])
                }
            }
        }
        """
        )

        response = self.gql(
            query,
            variable_values={
                "entity": entity,
                "project": project_name,
                "name": name,
            },
        )

        if "model" not in response or "bucket" not in (response["model"] or {}):
            return None

        project = response["model"]
        self.set_setting("project", project_name)
        if "entity" in project:
            self.set_setting("entity", project["entity"]["name"])

        result: Dict[str, Any] = project["bucket"]

        return result

    @normalize_exceptions
    def check_stop_requested(
        self, project_name: str, entity_name: str, run_id: str
    ) -> bool:
        query = gql(
            """
        query RunStoppedStatus($projectName: String, $entityName: String, $runId: String!) {
            project(name:$projectName, entityName:$entityName) {
                run(name:$runId) {
                    stopped
                }
            }
        }
        """
        )

        response = self.gql(
            query,
            variable_values={
                "projectName": project_name,
                "entityName": entity_name,
                "runId": run_id,
            },
        )

        project = response.get("project", None)
        if not project:
            return False
        run = project.get("run", None)
        if not run:
            return False

        status: bool = run["stopped"]
        return status

    def format_project(self, project: str) -> str:
        return re.sub(r"\W+", "-", project.lower()).strip("-_")

    @normalize_exceptions
    def upsert_project(
        self,
        project: str,
        id: Optional[str] = None,
        description: Optional[str] = None,
        entity: Optional[str] = None,
    ) -> Dict[str, Any]:
        """Create a new project.

        Args:
            project (str): The project to create
            description (str, optional): A description of this project
            entity (str, optional): The entity to scope this project to.
        """
        mutation = gql(
            """
        mutation UpsertModel($name: String!, $id: String, $entity: String!, $description: String, $repo: String)  {
            upsertModel(input: { id: $id, name: $name, entityName: $entity, description: $description, repo: $repo }) {
                model {
                    name
                    description
                }
            }
        }
        """
        )
        response = self.gql(
            mutation,
            variable_values={
                "name": self.format_project(project),
                "entity": entity or self.settings("entity"),
                "description": description,
                "id": id,
            },
        )
        # TODO(jhr): Commenting out 'repo' field for cling, add back
        #   'description': description, 'repo': self.git.remote_url, 'id': id})
        result: Dict[str, Any] = response["upsertModel"]["model"]
        return result

    @normalize_exceptions
    def entity_is_team(self, entity: str) -> bool:
        query = gql(
            """
            query EntityIsTeam($entity: String!) {
                entity(name: $entity) {
                    id
                    isTeam
                }
            }
            """
        )
        variable_values = {
            "entity": entity,
        }

        res = self.gql(query, variable_values)
        if res.get("entity") is None:
            raise Exception(
                f"Error fetching entity {entity} "
                "check that you have access to this entity"
            )

        is_team: bool = res["entity"]["isTeam"]
        return is_team

    @normalize_exceptions
    def get_project_run_queues(self, entity: str, project: str) -> List[Dict[str, str]]:
        query = gql(
            """
        query ProjectRunQueues($entity: String!, $projectName: String!){
            project(entityName: $entity, name: $projectName) {
                runQueues {
                    id
                    name
                    createdBy
                    access
                }
            }
        }
        """
        )
        variable_values = {
            "projectName": project,
            "entity": entity,
        }

        res = self.gql(query, variable_values)
        if res.get("project") is None:
            # circular dependency: (LAUNCH_DEFAULT_PROJECT = model-registry)
            if project == "model-registry":
                msg = (
                    f"Error fetching run queues for {entity} "
                    "check that you have access to this entity and project"
                )
            else:
                msg = (
                    f"Error fetching run queues for {entity}/{project} "
                    "check that you have access to this entity and project"
                )

            raise Exception(msg)

        project_run_queues: List[Dict[str, str]] = res["project"]["runQueues"]
        return project_run_queues

    @normalize_exceptions
    def create_default_resource_config(
        self,
        entity: str,
        resource: str,
        config: str,
        template_variables: Optional[Dict[str, Union[float, int, str]]],
    ) -> Optional[Dict[str, Any]]:
        if not self.create_default_resource_config_introspection():
            raise Exception()
        supports_template_vars, _ = self.push_to_run_queue_introspection()

        mutation_params = """
            $entityName: String!,
            $resource: String!,
            $config: JSONString!
        """
        mutation_inputs = """
            entityName: $entityName,
            resource: $resource,
            config: $config
        """

        if supports_template_vars:
            mutation_params += ", $templateVariables: JSONString"
            mutation_inputs += ", templateVariables: $templateVariables"
        else:
            if template_variables is not None:
                raise UnsupportedError(
                    "server does not support template variables, please update server instance to >=0.46"
                )

        variable_values = {
            "entityName": entity,
            "resource": resource,
            "config": config,
        }
        if supports_template_vars:
            if template_variables is not None:
                variable_values["templateVariables"] = json.dumps(template_variables)
            else:
                variable_values["templateVariables"] = "{}"

        query = gql(
            f"""
        mutation createDefaultResourceConfig(
            {mutation_params}
        ) {{
            createDefaultResourceConfig(
            input: {{
                {mutation_inputs}
            }}
            ) {{
            defaultResourceConfigID
            success
            }}
        }}
        """
        )

        result: Optional[Dict[str, Any]] = self.gql(query, variable_values)[
            "createDefaultResourceConfig"
        ]
        return result

    @normalize_exceptions
    def create_run_queue(
        self,
        entity: str,
        project: str,
        queue_name: str,
        access: str,
        prioritization_mode: Optional[str] = None,
        config_id: Optional[str] = None,
    ) -> Optional[Dict[str, Any]]:
        (
            create_run_queue,
            supports_drc,
            supports_prioritization,
        ) = self.create_run_queue_introspection()
        if not create_run_queue:
            raise UnsupportedError(
                "run queue creation is not supported by this version of "
                "wandb server. Consider updating to the latest version."
            )
        if not supports_drc and config_id is not None:
            raise UnsupportedError(
                "default resource configurations are not supported by this version "
                "of wandb server. Consider updating to the latest version."
            )
        if not supports_prioritization and prioritization_mode is not None:
            raise UnsupportedError(
                "launch prioritization is not supported by this version of "
                "wandb server. Consider updating to the latest version."
            )

        if supports_prioritization:
            query = gql(
                """
            mutation createRunQueue(
                $entity: String!,
                $project: String!,
                $queueName: String!,
                $access: RunQueueAccessType!,
                $prioritizationMode: RunQueuePrioritizationMode,
                $defaultResourceConfigID: ID,
            ) {
                createRunQueue(
                    input: {
                        entityName: $entity,
                        projectName: $project,
                        queueName: $queueName,
                        access: $access,
                        prioritizationMode: $prioritizationMode
                        defaultResourceConfigID: $defaultResourceConfigID
                    }
                ) {
                    success
                    queueID
                }
            }
            """
            )
            variable_values = {
                "entity": entity,
                "project": project,
                "queueName": queue_name,
                "access": access,
                "prioritizationMode": prioritization_mode,
                "defaultResourceConfigID": config_id,
            }
        else:
            query = gql(
                """
            mutation createRunQueue(
                $entity: String!,
                $project: String!,
                $queueName: String!,
                $access: RunQueueAccessType!,
                $defaultResourceConfigID: ID,
            ) {
                createRunQueue(
                    input: {
                        entityName: $entity,
                        projectName: $project,
                        queueName: $queueName,
                        access: $access,
                        defaultResourceConfigID: $defaultResourceConfigID
                    }
                ) {
                    success
                    queueID
                }
            }
            """
            )
            variable_values = {
                "entity": entity,
                "project": project,
                "queueName": queue_name,
                "access": access,
                "defaultResourceConfigID": config_id,
            }

        result: Optional[Dict[str, Any]] = self.gql(query, variable_values)[
            "createRunQueue"
        ]
        return result

    @normalize_exceptions
    def upsert_run_queue(
        self,
        queue_name: str,
        entity: str,
        resource_type: str,
        resource_config: dict,
        project: str = LAUNCH_DEFAULT_PROJECT,
        prioritization_mode: Optional[str] = None,
        template_variables: Optional[dict] = None,
        external_links: Optional[dict] = None,
    ) -> Optional[Dict[str, Any]]:
        if not self.upsert_run_queue_introspection():
            raise UnsupportedError(
                "upserting run queues is not supported by this version of "
                "wandb server. Consider updating to the latest version."
            )
        query = gql(
            """
            mutation upsertRunQueue(
                $entityName: String!
                $projectName: String!
                $queueName: String!
                $resourceType: String!
                $resourceConfig: JSONString!
                $templateVariables: JSONString
                $prioritizationMode: RunQueuePrioritizationMode
                $externalLinks: JSONString
                $clientMutationId: String
            ) {
                upsertRunQueue(
                    input: {
                        entityName: $entityName
                        projectName: $projectName
                        queueName: $queueName
                        resourceType: $resourceType
                        resourceConfig: $resourceConfig
                        templateVariables: $templateVariables
                        prioritizationMode: $prioritizationMode
                        externalLinks: $externalLinks
                        clientMutationId: $clientMutationId
                    }
                ) {
                    success
                    configSchemaValidationErrors
                }
            }
            """
        )
        variable_values = {
            "entityName": entity,
            "projectName": project,
            "queueName": queue_name,
            "resourceType": resource_type,
            "resourceConfig": json.dumps(resource_config),
            "templateVariables": (
                json.dumps(template_variables) if template_variables else None
            ),
            "prioritizationMode": prioritization_mode,
            "externalLinks": json.dumps(external_links) if external_links else None,
        }
        result: Dict[str, Any] = self.gql(query, variable_values)
        return result["upsertRunQueue"]

    @normalize_exceptions
    def push_to_run_queue_by_name(
        self,
        entity: str,
        project: str,
        queue_name: str,
        run_spec: str,
        template_variables: Optional[Dict[str, Union[int, float, str]]],
        priority: Optional[int] = None,
    ) -> Optional[Dict[str, Any]]:
        self.push_to_run_queue_introspection()
        """Queryless mutation, should be used before legacy fallback method."""

        mutation_params = """
            $entityName: String!,
            $projectName: String!,
            $queueName: String!,
            $runSpec: JSONString!
        """

        mutation_input = """
            entityName: $entityName,
            projectName: $projectName,
            queueName: $queueName,
            runSpec: $runSpec
        """

        variables: Dict[str, Any] = {
            "entityName": entity,
            "projectName": project,
            "queueName": queue_name,
            "runSpec": run_spec,
        }
        if self.server_push_to_run_queue_supports_priority:
            if priority is not None:
                variables["priority"] = priority
                mutation_params += ", $priority: Int"
                mutation_input += ", priority: $priority"
        else:
            if priority is not None:
                raise UnsupportedError(
                    "server does not support priority, please update server instance to >=0.46"
                )

        if self.server_supports_template_variables:
            if template_variables is not None:
                variables.update(
                    {"templateVariableValues": json.dumps(template_variables)}
                )
                mutation_params += ", $templateVariableValues: JSONString"
                mutation_input += ", templateVariableValues: $templateVariableValues"
        else:
            if template_variables is not None:
                raise UnsupportedError(
                    "server does not support template variables, please update server instance to >=0.46"
                )

        mutation = gql(
            f"""
        mutation pushToRunQueueByName(
          {mutation_params}
        ) {{
            pushToRunQueueByName(
                input: {{
                    {mutation_input}
                }}
            ) {{
                runQueueItemId
                runSpec
            }}
        }}
        """
        )

        try:
            result: Optional[Dict[str, Any]] = self.gql(
                mutation, variables, check_retry_fn=util.no_retry_4xx
            ).get("pushToRunQueueByName")
            if not result:
                return None

            if result.get("runSpec"):
                run_spec = json.loads(str(result["runSpec"]))
                result["runSpec"] = run_spec

            return result
        except Exception as e:
            if (
                'Cannot query field "runSpec" on type "PushToRunQueueByNamePayload"'
                not in str(e)
            ):
                return None

        mutation_no_runspec = gql(
            """
        mutation pushToRunQueueByName(
            $entityName: String!,
            $projectName: String!,
            $queueName: String!,
            $runSpec: JSONString!,
        ) {
            pushToRunQueueByName(
                input: {
                    entityName: $entityName,
                    projectName: $projectName,
                    queueName: $queueName,
                    runSpec: $runSpec
                }
            ) {
                runQueueItemId
            }
        }
        """
        )

        try:
            result = self.gql(
                mutation_no_runspec, variables, check_retry_fn=util.no_retry_4xx
            ).get("pushToRunQueueByName")
        except Exception:
            result = None

        return result

    @normalize_exceptions
    def push_to_run_queue(
        self,
        queue_name: str,
        launch_spec: Dict[str, str],
        template_variables: Optional[dict],
        project_queue: str,
        priority: Optional[int] = None,
    ) -> Optional[Dict[str, Any]]:
        self.push_to_run_queue_introspection()
        entity = launch_spec.get("queue_entity") or launch_spec["entity"]
        run_spec = json.dumps(launch_spec)

        push_result = self.push_to_run_queue_by_name(
            entity, project_queue, queue_name, run_spec, template_variables, priority
        )

        if push_result:
            return push_result

        if priority is not None:
            # Cannot proceed with legacy method if priority is set
            return None

        """ Legacy Method """
        queues_found = self.get_project_run_queues(entity, project_queue)
        matching_queues = [
            q
            for q in queues_found
            if q["name"] == queue_name
            # ensure user has access to queue
            and (
                # TODO: User created queues in the UI have USER access
                q["access"] in ["PROJECT", "USER"]
                or q["createdBy"] == self.default_entity
            )
        ]
        if not matching_queues:
            # in the case of a missing default queue. create it
            if queue_name == "default":
                wandb.termlog(
                    f"No default queue existing for entity: {entity} in project: {project_queue}, creating one."
                )
                res = self.create_run_queue(
                    launch_spec["entity"],
                    project_queue,
                    queue_name,
                    access="PROJECT",
                )

                if res is None or res.get("queueID") is None:
                    wandb.termerror(
                        f"Unable to create default queue for entity: {entity} on project: {project_queue}. Run could not be added to a queue"
                    )
                    return None
                queue_id = res["queueID"]

            else:
                if project_queue == "model-registry":
                    _msg = f"Unable to push to run queue {queue_name}. Queue not found."
                else:
                    _msg = f"Unable to push to run queue {project_queue}/{queue_name}. Queue not found."
                wandb.termwarn(_msg)
                return None
        elif len(matching_queues) > 1:
            wandb.termerror(
                f"Unable to push to run queue {queue_name}. More than one queue found with this name."
            )
            return None
        else:
            queue_id = matching_queues[0]["id"]
        spec_json = json.dumps(launch_spec)
        variables = {"queueID": queue_id, "runSpec": spec_json}

        mutation_params = """
            $queueID: ID!,
            $runSpec: JSONString!
        """
        mutation_input = """
            queueID: $queueID,
            runSpec: $runSpec
        """
        if self.server_supports_template_variables:
            if template_variables is not None:
                mutation_params += ", $templateVariableValues: JSONString"
                mutation_input += ", templateVariableValues: $templateVariableValues"
                variables.update(
                    {"templateVariableValues": json.dumps(template_variables)}
                )
        else:
            if template_variables is not None:
                raise UnsupportedError(
                    "server does not support template variables, please update server instance to >=0.46"
                )

        mutation = gql(
            f"""
        mutation pushToRunQueue(
            {mutation_params}
            ) {{
            pushToRunQueue(
                input: {{{mutation_input}}}
            ) {{
                runQueueItemId
            }}
        }}
        """
        )

        response = self.gql(mutation, variable_values=variables)
        if not response.get("pushToRunQueue"):
            raise CommError(f"Error pushing run queue item to queue {queue_name}.")

        result: Optional[Dict[str, Any]] = response["pushToRunQueue"]
        return result

    @normalize_exceptions
    def pop_from_run_queue(
        self,
        queue_name: str,
        entity: Optional[str] = None,
        project: Optional[str] = None,
        agent_id: Optional[str] = None,
    ) -> Optional[Dict[str, Any]]:
        mutation = gql(
            """
        mutation popFromRunQueue($entity: String!, $project: String!, $queueName: String!, $launchAgentId: ID)  {
            popFromRunQueue(input: {
                entityName: $entity,
                projectName: $project,
                queueName: $queueName,
                launchAgentId: $launchAgentId
            }) {
                runQueueItemId
                runSpec
            }
        }
        """
        )
        response = self.gql(
            mutation,
            variable_values={
                "entity": entity,
                "project": project,
                "queueName": queue_name,
                "launchAgentId": agent_id,
            },
        )
        result: Optional[Dict[str, Any]] = response["popFromRunQueue"]
        return result

    @normalize_exceptions
    def ack_run_queue_item(self, item_id: str, run_id: Optional[str] = None) -> bool:
        mutation = gql(
            """
        mutation ackRunQueueItem($itemId: ID!, $runId: String!)  {
            ackRunQueueItem(input: { runQueueItemId: $itemId, runName: $runId }) {
                success
            }
        }
        """
        )
        response = self.gql(
            mutation, variable_values={"itemId": item_id, "runId": str(run_id)}
        )
        if not response["ackRunQueueItem"]["success"]:
            raise CommError(
                "Error acking run queue item. Item may have already been acknowledged by another process"
            )
        result: bool = response["ackRunQueueItem"]["success"]
        return result

    @normalize_exceptions
    def create_launch_agent_fields_introspection(self) -> List:
        if self.create_launch_agent_input_info:
            return self.create_launch_agent_input_info
        query_string = """
           query ProbeServerCreateLaunchAgentInput {
                CreateLaunchAgentInputInfoType: __type(name:"CreateLaunchAgentInput") {
                    inputFields{
                        name
                    }
                }
            }
        """

        query = gql(query_string)
        res = self.gql(query)

        self.create_launch_agent_input_info = [
            field.get("name", "")
            for field in res.get("CreateLaunchAgentInputInfoType", {}).get(
                "inputFields", [{}]
            )
        ]
        return self.create_launch_agent_input_info

    @normalize_exceptions
    def create_launch_agent(
        self,
        entity: str,
        project: str,
        queues: List[str],
        agent_config: Dict[str, Any],
        version: str,
        gorilla_agent_support: bool,
    ) -> dict:
        project_queues = self.get_project_run_queues(entity, project)
        if not project_queues:
            # create default queue if it doesn't already exist
            default = self.create_run_queue(
                entity, project, "default", access="PROJECT"
            )
            if default is None or default.get("queueID") is None:
                raise CommError(
                    "Unable to create default queue for {}/{}. No queues for agent to poll".format(
                        entity, project
                    )
                )
            project_queues = [{"id": default["queueID"], "name": "default"}]
        polling_queue_ids = [
            q["id"] for q in project_queues if q["name"] in queues
        ]  # filter to poll specified queues
        if len(polling_queue_ids) != len(queues):
            raise CommError(
                f"Could not start launch agent: Not all of requested queues ({', '.join(queues)}) found. "
                f"Available queues for this project: {','.join([q['name'] for q in project_queues])}"
            )

        if not gorilla_agent_support:
            # if gorilla doesn't support launch agents, return a client-generated id
            return {
                "success": True,
                "launchAgentId": None,
            }

        hostname = socket.gethostname()

        variable_values = {
            "entity": entity,
            "project": project,
            "queues": polling_queue_ids,
            "hostname": hostname,
        }

        mutation_params = """
            $entity: String!,
            $project: String!,
            $queues: [ID!]!,
            $hostname: String!
        """

        mutation_input = """
            entityName: $entity,
            projectName: $project,
            runQueues: $queues,
            hostname: $hostname
        """

        if "agentConfig" in self.create_launch_agent_fields_introspection():
            variable_values["agentConfig"] = json.dumps(agent_config)
            mutation_params += ", $agentConfig: JSONString"
            mutation_input += ", agentConfig: $agentConfig"
        if "version" in self.create_launch_agent_fields_introspection():
            variable_values["version"] = version
            mutation_params += ", $version: String"
            mutation_input += ", version: $version"

        mutation = gql(
            f"""
            mutation createLaunchAgent(
                {mutation_params}
            ) {{
                createLaunchAgent(
                    input: {{
                        {mutation_input}
                    }}
                ) {{
                    launchAgentId
                }}
            }}
            """
        )
        result: dict = self.gql(mutation, variable_values)["createLaunchAgent"]
        return result

    @normalize_exceptions
    def update_launch_agent_status(
        self,
        agent_id: str,
        status: str,
        gorilla_agent_support: bool,
    ) -> dict:
        if not gorilla_agent_support:
            # if gorilla doesn't support launch agents, this is a no-op
            return {
                "success": True,
            }

        mutation = gql(
            """
            mutation updateLaunchAgent($agentId: ID!, $agentStatus: String){
                updateLaunchAgent(
                    input: {
                        launchAgentId: $agentId
                        agentStatus: $agentStatus
                    }
                ) {
                    success
                }
            }
            """
        )
        variable_values = {
            "agentId": agent_id,
            "agentStatus": status,
        }
        result: dict = self.gql(mutation, variable_values)["updateLaunchAgent"]
        return result

    @normalize_exceptions
    def get_launch_agent(self, agent_id: str, gorilla_agent_support: bool) -> dict:
        if not gorilla_agent_support:
            return {
                "id": None,
                "name": "",
                "stopPolling": False,
            }
        query = gql(
            """
            query LaunchAgent($agentId: ID!) {
                launchAgent(id: $agentId) {
                    id
                    name
                    runQueues
                    hostname
                    agentStatus
                    stopPolling
                    heartbeatAt
                }
            }
            """
        )
        variable_values = {
            "agentId": agent_id,
        }
        result: dict = self.gql(query, variable_values)["launchAgent"]
        return result

    @normalize_exceptions
    def upsert_run(
        self,
        id: Optional[str] = None,
        name: Optional[str] = None,
        project: Optional[str] = None,
        host: Optional[str] = None,
        group: Optional[str] = None,
        tags: Optional[List[str]] = None,
        config: Optional[dict] = None,
        description: Optional[str] = None,
        entity: Optional[str] = None,
        state: Optional[str] = None,
        display_name: Optional[str] = None,
        notes: Optional[str] = None,
        repo: Optional[str] = None,
        job_type: Optional[str] = None,
        program_path: Optional[str] = None,
        commit: Optional[str] = None,
        sweep_name: Optional[str] = None,
        summary_metrics: Optional[str] = None,
        num_retries: Optional[int] = None,
    ) -> Tuple[dict, bool, Optional[List]]:
        """Update a run.

        Args:
            id (str, optional): The existing run to update
            name (str, optional): The name of the run to create
            group (str, optional): Name of the group this run is a part of
            project (str, optional): The name of the project
            host (str, optional): The name of the host
            tags (list, optional): A list of tags to apply to the run
            config (dict, optional): The latest config params
            description (str, optional): A description of this project
            entity (str, optional): The entity to scope this project to.
            display_name (str, optional): The display name of this project
            notes (str, optional): Notes about this run
            repo (str, optional): Url of the program's repository.
            state (str, optional): State of the program.
            job_type (str, optional): Type of job, e.g 'train'.
            program_path (str, optional): Path to the program.
            commit (str, optional): The Git SHA to associate the run with
            sweep_name (str, optional): The name of the sweep this run is a part of
            summary_metrics (str, optional): The JSON summary metrics
            num_retries (int, optional): Number of retries
        """
        query_string = """
        mutation UpsertBucket(
            $id: String,
            $name: String,
            $project: String,
            $entity: String,
            $groupName: String,
            $description: String,
            $displayName: String,
            $notes: String,
            $commit: String,
            $config: JSONString,
            $host: String,
            $debug: Boolean,
            $program: String,
            $repo: String,
            $jobType: String,
            $state: String,
            $sweep: String,
            $tags: [String!],
            $summaryMetrics: JSONString,
        ) {
            upsertBucket(input: {
                id: $id,
                name: $name,
                groupName: $groupName,
                modelName: $project,
                entityName: $entity,
                description: $description,
                displayName: $displayName,
                notes: $notes,
                config: $config,
                commit: $commit,
                host: $host,
                debug: $debug,
                jobProgram: $program,
                jobRepo: $repo,
                jobType: $jobType,
                state: $state,
                sweep: $sweep,
                tags: $tags,
                summaryMetrics: $summaryMetrics,
            }) {
                bucket {
                    id
                    name
                    displayName
                    description
                    config
                    sweepName
                    project {
                        id
                        name
                        entity {
                            id
                            name
                        }
                    }
                    historyLineCount
                }
                inserted
                _Server_Settings_
            }
        }
        """
        self.server_settings_introspection()

        server_settings_string = (
            """
        serverSettings {
                serverMessages{
                    utfText
                    plainText
                    htmlText
                    messageType
                    messageLevel
                }
         }
        """
            if self._server_settings_type
            else ""
        )

        query_string = query_string.replace("_Server_Settings_", server_settings_string)
        mutation = gql(query_string)
        config_str = json.dumps(config) if config else None
        if not description or description.isspace():
            description = None

        kwargs = {}
        if num_retries is not None:
            kwargs["num_retries"] = num_retries

        variable_values = {
            "id": id,
            "entity": entity or self.settings("entity"),
            "name": name,
            "project": project or util.auto_project_name(program_path),
            "groupName": group,
            "tags": tags,
            "description": description,
            "config": config_str,
            "commit": commit,
            "displayName": display_name,
            "notes": notes,
            "host": None
            if self.settings().get("anonymous") in ["allow", "must"]
            else host,
            "debug": env.is_debug(env=self._environ),
            "repo": repo,
            "program": program_path,
            "jobType": job_type,
            "state": state,
            "sweep": sweep_name,
            "summaryMetrics": summary_metrics,
        }

        # retry conflict errors for 2 minutes, default to no_auth_retry
        check_retry_fn = util.make_check_retry_fn(
            check_fn=util.check_retry_conflict_or_gone,
            check_timedelta=datetime.timedelta(minutes=2),
            fallback_retry_fn=util.no_retry_auth,
        )

        response = self.gql(
            mutation,
            variable_values=variable_values,
            check_retry_fn=check_retry_fn,
            **kwargs,
        )

        run_obj: Dict[str, Dict[str, Dict[str, str]]] = response["upsertBucket"][
            "bucket"
        ]
        project_obj: Dict[str, Dict[str, str]] = run_obj.get("project", {})
        if project_obj:
            self.set_setting("project", project_obj["name"])
            entity_obj = project_obj.get("entity", {})
            if entity_obj:
                self.set_setting("entity", entity_obj["name"])

        server_messages = None
        if self._server_settings_type:
            server_messages = (
                response["upsertBucket"]
                .get("serverSettings", {})
                .get("serverMessages", [])
            )

        return (
            response["upsertBucket"]["bucket"],
            response["upsertBucket"]["inserted"],
            server_messages,
        )

    @normalize_exceptions
    def rewind_run(
        self,
        run_name: str,
        metric_name: str,
        metric_value: float,
        program_path: Optional[str] = None,
        entity: Optional[str] = None,
        project: Optional[str] = None,
        num_retries: Optional[int] = None,
    ) -> dict:
        """Rewinds a run to a previous state.

        Args:
            run_name (str): The name of the run to rewind
            metric_name (str): The name of the metric to rewind to
            metric_value (float): The value of the metric to rewind to
            program_path (str, optional): Path to the program
            entity (str, optional): The entity to scope this project to
            project (str, optional): The name of the project
            num_retries (int, optional): Number of retries

        Returns:
            A dict with the rewound run

                {
                    "id": "run_id",
                    "name": "run_name",
                    "displayName": "run_display_name",
                    "description": "run_description",
                    "config": "stringified_run_config_json",
                    "sweepName": "run_sweep_name",
                    "project": {
                        "id": "project_id",
                        "name": "project_name",
                        "entity": {
                            "id": "entity_id",
                            "name": "entity_name"
                        }
                    },
                    "historyLineCount": 100,
                }
        """
        query_string = """
        mutation RewindRun($runName: String!, $entity: String, $project: String, $metricName: String!, $metricValue: Float!) {
            rewindRun(input: {runName: $runName, entityName: $entity, projectName: $project, metricName: $metricName, metricValue: $metricValue}) {
                rewoundRun {
                    id
                    name
                    displayName
                    description
                    config
                    sweepName
                    project {
                        id
                        name
                        entity {
                            id
                            name
                        }
                    }
                    historyLineCount
                }
            }
        }
        """

        mutation = gql(query_string)

        kwargs = {}
        if num_retries is not None:
            kwargs["num_retries"] = num_retries

        variable_values = {
            "runName": run_name,
            "entity": entity or self.settings("entity"),
            "project": project or util.auto_project_name(program_path),
            "metricName": metric_name,
            "metricValue": metric_value,
        }

        # retry conflict errors for 2 minutes, default to no_auth_retry
        check_retry_fn = util.make_check_retry_fn(
            check_fn=util.check_retry_conflict_or_gone,
            check_timedelta=datetime.timedelta(minutes=2),
            fallback_retry_fn=util.no_retry_auth,
        )

        response = self.gql(
            mutation,
            variable_values=variable_values,
            check_retry_fn=check_retry_fn,
            **kwargs,
        )

        run_obj: Dict[str, Dict[str, Dict[str, str]]] = response.get(
            "rewindRun", {}
        ).get("rewoundRun", {})
        project_obj: Dict[str, Dict[str, str]] = run_obj.get("project", {})
        if project_obj:
            self.set_setting("project", project_obj["name"])
            entity_obj = project_obj.get("entity", {})
            if entity_obj:
                self.set_setting("entity", entity_obj["name"])

        return run_obj

    @normalize_exceptions
    def get_run_info(
        self,
        entity: str,
        project: str,
        name: str,
    ) -> dict:
        query = gql(
            """
        query RunInfo($project: String!, $entity: String!, $name: String!) {
            project(name: $project, entityName: $entity) {
                run(name: $name) {
                    runInfo {
                        program
                        args
                        os
                        python
                        colab
                        executable
                        codeSaved
                        cpuCount
                        gpuCount
                        gpu
                        git {
                            remote
                            commit
                        }
                    }
                }
            }
        }
        """
        )
        variable_values = {"project": project, "entity": entity, "name": name}
        res = self.gql(query, variable_values)
        if res.get("project") is None:
            raise CommError(
                "Error fetching run info for {}/{}/{}. Check that this project exists and you have access to this entity and project".format(
                    entity, project, name
                )
            )
        elif res["project"].get("run") is None:
            raise CommError(
                "Error fetching run info for {}/{}/{}. Check that this run id exists".format(
                    entity, project, name
                )
            )
        run_info: dict = res["project"]["run"]["runInfo"]
        return run_info

    @normalize_exceptions
    def get_run_state(self, entity: str, project: str, name: str) -> str:
        query = gql(
            """
        query RunState(
            $project: String!,
            $entity: String!,
            $name: String!) {
            project(name: $project, entityName: $entity) {
                run(name: $name) {
                    state
                }
            }
        }
        """
        )
        variable_values = {
            "project": project,
            "entity": entity,
            "name": name,
        }
        res = self.gql(query, variable_values)
        if res.get("project") is None or res["project"].get("run") is None:
            raise CommError(f"Error fetching run state for {entity}/{project}/{name}.")
        run_state: str = res["project"]["run"]["state"]
        return run_state

    @normalize_exceptions
    def create_run_files_introspection(self) -> bool:
        _, _, mutations = self.server_info_introspection()
        return "createRunFiles" in mutations

    @normalize_exceptions
    def upload_urls(
        self,
        project: str,
        files: Union[List[str], Dict[str, IO]],
        run: Optional[str] = None,
        entity: Optional[str] = None,
        description: Optional[str] = None,
    ) -> Tuple[str, List[str], Dict[str, Dict[str, Any]]]:
        """Generate temporary resumable upload urls.

        Args:
            project (str): The project to download
            files (list or dict): The filenames to upload
            run (str, optional): The run to upload to
            entity (str, optional): The entity to scope this project to.
            description (str, optional): description

        Returns:
            (run_id, upload_headers, file_info)
            run_id: id of run we uploaded files to
            upload_headers: A list of headers to use when uploading files.
            file_info: A dict of filenames and urls.
                {
                    "run_id": "run_id",
                    "upload_headers": [""],
                    "file_info":  [
                        { "weights.h5": { "uploadUrl": "https://weights.url" } },
                        { "model.json": { "uploadUrl": "https://model.json" } }
                    ]
                }
        """
        run_name = run or self.current_run_id
        assert run_name, "run must be specified"
        entity = entity or self.settings("entity")
        assert entity, "entity must be specified"

        has_create_run_files_mutation = self.create_run_files_introspection()
        if not has_create_run_files_mutation:
            return self.legacy_upload_urls(project, files, run, entity, description)

        query = gql(
            """
        mutation CreateRunFiles($entity: String!, $project: String!, $run: String!, $files: [String!]!) {
            createRunFiles(input: {entityName: $entity, projectName: $project, runName: $run, files: $files}) {
                runID
                uploadHeaders
                files {
                    name
                    uploadUrl
                }
            }
        }
        """
        )

        query_result = self.gql(
            query,
            variable_values={
                "project": project,
                "run": run_name,
                "entity": entity,
                "files": [file for file in files],
            },
        )

        result = query_result["createRunFiles"]
        run_id = result["runID"]
        if not run_id:
            raise CommError(
                f"Error uploading files to {entity}/{project}/{run_name}. Check that this project exists and you have access to this entity and project"
            )
        file_name_urls = {file["name"]: file for file in result["files"]}
        return run_id, result["uploadHeaders"], file_name_urls

    def legacy_upload_urls(
        self,
        project: str,
        files: Union[List[str], Dict[str, IO]],
        run: Optional[str] = None,
        entity: Optional[str] = None,
        description: Optional[str] = None,
    ) -> Tuple[str, List[str], Dict[str, Dict[str, Any]]]:
        """Generate temporary resumable upload urls.

        A new mutation createRunFiles was introduced after 0.15.4.
        This function is used to support older versions.
        """
        query = gql(
            """
        query RunUploadUrls($name: String!, $files: [String]!, $entity: String, $run: String!, $description: String) {
            model(name: $name, entityName: $entity) {
                bucket(name: $run, desc: $description) {
                    id
                    files(names: $files) {
                        uploadHeaders
                        edges {
                            node {
                                name
                                url(upload: true)
                                updatedAt
                            }
                        }
                    }
                }
            }
        }
        """
        )
        run_id = run or self.current_run_id
        assert run_id, "run must be specified"
        entity = entity or self.settings("entity")
        query_result = self.gql(
            query,
            variable_values={
                "name": project,
                "run": run_id,
                "entity": entity,
                "files": [file for file in files],
                "description": description,
            },
        )

        run_obj = query_result["model"]["bucket"]
        if run_obj:
            for file_node in run_obj["files"]["edges"]:
                file = file_node["node"]
                # we previously used "url" field but now use "uploadUrl"
                # replace the "url" field with "uploadUrl for downstream compatibility
                if "url" in file and "uploadUrl" not in file:
                    file["uploadUrl"] = file.pop("url")

            result = {
                file["name"]: file for file in self._flatten_edges(run_obj["files"])
            }
            return run_obj["id"], run_obj["files"]["uploadHeaders"], result
        else:
            raise CommError(f"Run does not exist {entity}/{project}/{run_id}.")

    @normalize_exceptions
    def download_urls(
        self,
        project: str,
        run: Optional[str] = None,
        entity: Optional[str] = None,
    ) -> Dict[str, Dict[str, str]]:
        """Generate download urls.

        Args:
            project (str): The project to download
            run (str): The run to upload to
            entity (str, optional): The entity to scope this project to.  Defaults to wandb models

        Returns:
            A dict of extensions and urls

                {
                    'weights.h5': { "url": "https://weights.url", "updatedAt": '2013-04-26T22:22:23.832Z', 'md5': 'mZFLkyvTelC5g8XnyQrpOw==' },
                    'model.json': { "url": "https://model.url", "updatedAt": '2013-04-26T22:22:23.832Z', 'md5': 'mZFLkyvTelC5g8XnyQrpOw==' }
                }
        """
        query = gql(
            """
        query RunDownloadUrls($name: String!, $entity: String, $run: String!)  {
            model(name: $name, entityName: $entity) {
                bucket(name: $run) {
                    files {
                        edges {
                            node {
                                name
                                url
                                md5
                                updatedAt
                            }
                        }
                    }
                }
            }
        }
        """
        )
        run = run or self.current_run_id
        assert run, "run must be specified"
        entity = entity or self.settings("entity")
        query_result = self.gql(
            query,
            variable_values={
                "name": project,
                "run": run,
                "entity": entity,
            },
        )
        if query_result["model"] is None:
            raise CommError(f"Run does not exist {entity}/{project}/{run}.")
        files = self._flatten_edges(query_result["model"]["bucket"]["files"])
        return {file["name"]: file for file in files if file}

    @normalize_exceptions
    def download_url(
        self,
        project: str,
        file_name: str,
        run: Optional[str] = None,
        entity: Optional[str] = None,
    ) -> Optional[Dict[str, str]]:
        """Generate download urls.

        Args:
            project (str): The project to download
            file_name (str): The name of the file to download
            run (str): The run to upload to
            entity (str, optional): The entity to scope this project to.  Defaults to wandb models

        Returns:
            A dict of extensions and urls

                { "url": "https://weights.url", "updatedAt": '2013-04-26T22:22:23.832Z', 'md5': 'mZFLkyvTelC5g8XnyQrpOw==' }

        """
        query = gql(
            """
        query RunDownloadUrl($name: String!, $fileName: String!, $entity: String, $run: String!)  {
            model(name: $name, entityName: $entity) {
                bucket(name: $run) {
                    files(names: [$fileName]) {
                        edges {
                            node {
                                name
                                url
                                md5
                                updatedAt
                            }
                        }
                    }
                }
            }
        }
        """
        )
        run = run or self.current_run_id
        assert run, "run must be specified"
        query_result = self.gql(
            query,
            variable_values={
                "name": project,
                "run": run,
                "fileName": file_name,
                "entity": entity or self.settings("entity"),
            },
        )
        if query_result["model"]:
            files = self._flatten_edges(query_result["model"]["bucket"]["files"])
            return files[0] if len(files) > 0 and files[0].get("updatedAt") else None
        else:
            return None

    @normalize_exceptions
    def download_file(self, url: str) -> Tuple[int, requests.Response]:
        """Initiate a streaming download.

        Args:
            url (str): The url to download

        Returns:
            A tuple of the content length and the streaming response
        """
        check_httpclient_logger_handler()

        http_headers = _thread_local_api_settings.headers or {}

        auth = None
        if self.access_token is not None:
            http_headers["Authorization"] = f"Bearer {self.access_token}"
        elif _thread_local_api_settings.cookies is None:
            auth = ("api", self.api_key or "")

        response = requests.get(
            url,
            auth=auth,
            cookies=_thread_local_api_settings.cookies or {},
            headers=http_headers,
            stream=True,
        )
        response.raise_for_status()
        return int(response.headers.get("content-length", 0)), response

    @normalize_exceptions
    def download_write_file(
        self,
        metadata: Dict[str, str],
        out_dir: Optional[str] = None,
    ) -> Tuple[str, Optional[requests.Response]]:
        """Download a file from a run and write it to wandb/.

        Args:
            metadata (obj): The metadata object for the file to download. Comes from Api.download_urls().
            out_dir (str, optional): The directory to write the file to. Defaults to wandb/

        Returns:
            A tuple of the file's local path and the streaming response. The streaming response is None if the file
            already existed and was up-to-date.
        """
        filename = metadata["name"]
        path = os.path.join(out_dir or self.settings("wandb_dir"), filename)
        if self.file_current(filename, B64MD5(metadata["md5"])):
            return path, None

        size, response = self.download_file(metadata["url"])

        with util.fsync_open(path, "wb") as file:
            for data in response.iter_content(chunk_size=1024):
                file.write(data)

        return path, response

    def upload_file_azure(
        self, url: str, file: Any, extra_headers: Dict[str, str]
    ) -> None:
        """Upload a file to azure."""
        from azure.core.exceptions import AzureError  # type: ignore

        # Configure the client without retries so our existing logic can handle them
        client = self._azure_blob_module.BlobClient.from_blob_url(
            url, retry_policy=self._azure_blob_module.LinearRetry(retry_total=0)
        )
        try:
            if extra_headers.get("Content-MD5") is not None:
                md5: Optional[bytes] = base64.b64decode(extra_headers["Content-MD5"])
            else:
                md5 = None
            content_settings = self._azure_blob_module.ContentSettings(
                content_md5=md5,
                content_type=extra_headers.get("Content-Type"),
            )
            client.upload_blob(
                file,
                max_concurrency=4,
                length=len(file),
                overwrite=True,
                content_settings=content_settings,
            )
        except AzureError as e:
            if hasattr(e, "response"):
                response = requests.models.Response()
                response.status_code = e.response.status_code
                response.headers = e.response.headers
                raise requests.exceptions.RequestException(e.message, response=response)
            else:
                raise requests.exceptions.ConnectionError(e.message)

    def upload_multipart_file_chunk(
        self,
        url: str,
        upload_chunk: bytes,
        extra_headers: Optional[Dict[str, str]] = None,
    ) -> Optional[requests.Response]:
        """Upload a file chunk to S3 with failure resumption.

        Args:
            url: The url to download
            upload_chunk: The path to the file you want to upload
            extra_headers: A dictionary of extra headers to send with the request

        Returns:
            The `requests` library response object
        """
        check_httpclient_logger_handler()
        try:
            if env.is_debug(env=self._environ):
                logger.debug("upload_file: %s", url)
            response = self._upload_file_session.put(
                url, data=upload_chunk, headers=extra_headers
            )
            if env.is_debug(env=self._environ):
                logger.debug("upload_file: %s complete", url)
            response.raise_for_status()
        except requests.exceptions.RequestException as e:
            logger.error(f"upload_file exception {url}: {e}")
            request_headers = e.request.headers if e.request is not None else ""
            logger.error(f"upload_file request headers: {request_headers!r}")
            response_content = e.response.content if e.response is not None else ""
            logger.error(f"upload_file response body: {response_content!r}")
            status_code = e.response.status_code if e.response is not None else 0
            # S3 reports retryable request timeouts out-of-band
            is_aws_retryable = status_code == 400 and "RequestTimeout" in str(
                response_content
            )
            # Retry errors from cloud storage or local network issues
            if (
                status_code in (308, 408, 409, 429, 500, 502, 503, 504)
                or isinstance(
                    e,
                    (requests.exceptions.Timeout, requests.exceptions.ConnectionError),
                )
                or is_aws_retryable
            ):
                _e = retry.TransientError(exc=e)
                raise _e.with_traceback(sys.exc_info()[2])
            else:
                wandb._sentry.reraise(e)
        return response

    def upload_file(
        self,
        url: str,
        file: IO[bytes],
        callback: Optional["ProgressFn"] = None,
        extra_headers: Optional[Dict[str, str]] = None,
    ) -> Optional[requests.Response]:
        """Upload a file to W&B with failure resumption.

        Args:
            url: The url to download
            file: The path to the file you want to upload
            callback: A callback which is passed the number of
            bytes uploaded since the last time it was called, used to report progress
            extra_headers: A dictionary of extra headers to send with the request

        Returns:
            The `requests` library response object
        """
        check_httpclient_logger_handler()
        extra_headers = extra_headers.copy() if extra_headers else {}
        response: Optional[requests.Response] = None
        progress = Progress(file, callback=callback)
        try:
            if "x-ms-blob-type" in extra_headers and self._azure_blob_module:
                self.upload_file_azure(url, progress, extra_headers)
            else:
                if "x-ms-blob-type" in extra_headers:
                    wandb.termwarn(
                        "Azure uploads over 256MB require the azure SDK, install with pip install wandb[azure]",
                        repeat=False,
                    )
                if env.is_debug(env=self._environ):
                    logger.debug("upload_file: %s", url)
                response = self._upload_file_session.put(
                    url, data=progress, headers=extra_headers
                )
                if env.is_debug(env=self._environ):
                    logger.debug("upload_file: %s complete", url)
                response.raise_for_status()
        except requests.exceptions.RequestException as e:
            logger.error(f"upload_file exception {url}: {e}")
            request_headers = e.request.headers if e.request is not None else ""
            logger.error(f"upload_file request headers: {request_headers}")
            response_content = e.response.content if e.response is not None else ""
            logger.error(f"upload_file response body: {response_content!r}")
            status_code = e.response.status_code if e.response is not None else 0
            # S3 reports retryable request timeouts out-of-band
            is_aws_retryable = (
                "x-amz-meta-md5" in extra_headers
                and status_code == 400
                and "RequestTimeout" in str(response_content)
            )
            # We need to rewind the file for the next retry (the file passed in is `seek`'ed to 0)
            progress.rewind()
            # Retry errors from cloud storage or local network issues
            if (
                status_code in (308, 408, 409, 429, 500, 502, 503, 504)
                or isinstance(
                    e,
                    (requests.exceptions.Timeout, requests.exceptions.ConnectionError),
                )
                or is_aws_retryable
            ):
                _e = retry.TransientError(exc=e)
                raise _e.with_traceback(sys.exc_info()[2])
            else:
                wandb._sentry.reraise(e)

        return response

    @normalize_exceptions
    def register_agent(
        self,
        host: str,
        sweep_id: Optional[str] = None,
        project_name: Optional[str] = None,
        entity: Optional[str] = None,
    ) -> dict:
        """Register a new agent.

        Args:
            host (str): hostname
            sweep_id (str): sweep id
            project_name: (str): model that contains sweep
            entity: (str): entity that contains sweep
        """
        mutation = gql(
            """
        mutation CreateAgent(
            $host: String!
            $projectName: String,
            $entityName: String,
            $sweep: String!
        ) {
            createAgent(input: {
                host: $host,
                projectName: $projectName,
                entityName: $entityName,
                sweep: $sweep,
            }) {
                agent {
                    id
                }
            }
        }
        """
        )
        if entity is None:
            entity = self.settings("entity")
        if project_name is None:
            project_name = self.settings("project")

        response = self.gql(
            mutation,
            variable_values={
                "host": host,
                "entityName": entity,
                "projectName": project_name,
                "sweep": sweep_id,
            },
            check_retry_fn=util.no_retry_4xx,
        )
        result: dict = response["createAgent"]["agent"]
        return result

    def agent_heartbeat(
        self, agent_id: str, metrics: dict, run_states: dict
    ) -> List[Dict[str, Any]]:
        """Notify server about agent state, receive commands.

        Args:
            agent_id (str): agent_id
            metrics (dict): system metrics
            run_states (dict): run_id: state mapping
        Returns:
            List of commands to execute.
        """
        mutation = gql(
            """
        mutation Heartbeat(
            $id: ID!,
            $metrics: JSONString,
            $runState: JSONString
        ) {
            agentHeartbeat(input: {
                id: $id,
                metrics: $metrics,
                runState: $runState
            }) {
                agent {
                    id
                }
                commands
            }
        }
        """
        )

        if agent_id is None:
            raise ValueError("Cannot call heartbeat with an unregistered agent.")

        try:
            response = self.gql(
                mutation,
                variable_values={
                    "id": agent_id,
                    "metrics": json.dumps(metrics),
                    "runState": json.dumps(run_states),
                },
                timeout=60,
            )
        except Exception as e:
            # GQL raises exceptions with stringified python dictionaries :/
            message = ast.literal_eval(e.args[0])["message"]
            logger.error("Error communicating with W&B: %s", message)
            return []
        else:
            result: List[Dict[str, Any]] = json.loads(
                response["agentHeartbeat"]["commands"]
            )
            return result

    @staticmethod
    def _validate_config_and_fill_distribution(config: dict) -> dict:
        # verify that parameters are well specified.
        # TODO(dag): deprecate this in favor of jsonschema validation once
        # apiVersion 2 is released and local controller is integrated with
        # wandb/client.

        # avoid modifying the original config dict in
        # case it is reused outside the calling func
        config = deepcopy(config)

        # explicitly cast to dict in case config was passed as a sweepconfig
        # sweepconfig does not serialize cleanly to yaml and breaks graphql,
        # but it is a subclass of dict, so this conversion is clean
        config = dict(config)

        if "parameters" not in config:
            # still shows an anaconda warning, but doesn't error
            return config

        for parameter_name in config["parameters"]:
            parameter = config["parameters"][parameter_name]
            if "min" in parameter and "max" in parameter:
                if "distribution" not in parameter:
                    if isinstance(parameter["min"], int) and isinstance(
                        parameter["max"], int
                    ):
                        parameter["distribution"] = "int_uniform"
                    elif isinstance(parameter["min"], float) and isinstance(
                        parameter["max"], float
                    ):
                        parameter["distribution"] = "uniform"
                    else:
                        raise ValueError(
                            "Parameter {} is ambiguous, please specify bounds as both floats (for a float_"
                            "uniform distribution) or ints (for an int_uniform distribution).".format(
                                parameter_name
                            )
                        )
        return config

    @normalize_exceptions
    def upsert_sweep(
        self,
        config: dict,
        controller: Optional[str] = None,
        launch_scheduler: Optional[str] = None,
        scheduler: Optional[str] = None,
        obj_id: Optional[str] = None,
        project: Optional[str] = None,
        entity: Optional[str] = None,
        state: Optional[str] = None,
        prior_runs: Optional[List[str]] = None,
        template_variable_values: Optional[Dict[str, Any]] = None,
    ) -> Tuple[str, List[str]]:
        """Upsert a sweep object.

        Args:
            config (dict): sweep config (will be converted to yaml)
            controller (str): controller to use
            launch_scheduler (str): launch scheduler to use
            scheduler (str): scheduler to use
            obj_id (str): object id
            project (str): project to use
            entity (str): entity to use
            state (str): state
            prior_runs (list): IDs of existing runs to add to the sweep
            template_variable_values (dict): template variable values
        """
        project_query = """
            project {
                id
                name
                entity {
                    id
                    name
                }
            }
        """
        mutation_str = """
        mutation UpsertSweep(
            $id: ID,
            $config: String,
            $description: String,
            $entityName: String,
            $projectName: String,
            $controller: JSONString,
            $scheduler: JSONString,
            $state: String,
            $priorRunsFilters: JSONString,
        ) {
            upsertSweep(input: {
                id: $id,
                config: $config,
                description: $description,
                entityName: $entityName,
                projectName: $projectName,
                controller: $controller,
                scheduler: $scheduler,
                state: $state,
                priorRunsFilters: $priorRunsFilters,
            }) {
                sweep {
                    name
                    _PROJECT_QUERY_
                }
                configValidationWarnings
            }
        }
        """
        # TODO(jhr): we need protocol versioning to know schema is not supported
        # for now we will just try both new and old query
        mutation_5 = gql(
            mutation_str.replace(
                "$controller: JSONString,",
                "$controller: JSONString,$launchScheduler: JSONString, $templateVariableValues: JSONString,",
            )
            .replace(
                "controller: $controller,",
                "controller: $controller,launchScheduler: $launchScheduler,templateVariableValues: $templateVariableValues,",
            )
            .replace("_PROJECT_QUERY_", project_query)
        )
        # launchScheduler was introduced in core v0.14.0
        mutation_4 = gql(
            mutation_str.replace(
                "$controller: JSONString,",
                "$controller: JSONString,$launchScheduler: JSONString,",
            )
            .replace(
                "controller: $controller,",
                "controller: $controller,launchScheduler: $launchScheduler",
            )
            .replace("_PROJECT_QUERY_", project_query)
        )

        # mutation 3 maps to backend that can support CLI version of at least 0.10.31
        mutation_3 = gql(mutation_str.replace("_PROJECT_QUERY_", project_query))
        mutation_2 = gql(
            mutation_str.replace("_PROJECT_QUERY_", project_query).replace(
                "configValidationWarnings", ""
            )
        )
        mutation_1 = gql(
            mutation_str.replace("_PROJECT_QUERY_", "").replace(
                "configValidationWarnings", ""
            )
        )

        # TODO(dag): replace this with a query for protocol versioning
        mutations = [mutation_5, mutation_4, mutation_3, mutation_2, mutation_1]

        config = self._validate_config_and_fill_distribution(config)

        # Silly, but attr-dicts like EasyDicts don't serialize correctly to yaml.
        # This sanitizes them with a round trip pass through json to get a regular dict.
        config_str = yaml.dump(
            json.loads(json.dumps(config)), Dumper=util.NonOctalStringDumper
        )
        filters = None
        if prior_runs:
            filters = json.dumps({"$or": [{"name": r} for r in prior_runs]})

        err: Optional[Exception] = None
        for mutation in mutations:
            try:
                variables = {
                    "id": obj_id,
                    "config": config_str,
                    "description": config.get("description"),
                    "entityName": entity or self.settings("entity"),
                    "projectName": project or self.settings("project"),
                    "controller": controller,
                    "launchScheduler": launch_scheduler,
                    "templateVariableValues": json.dumps(template_variable_values),
                    "scheduler": scheduler,
                    "priorRunsFilters": filters,
                }
                if state:
                    variables["state"] = state

                response = self.gql(
                    mutation,
                    variable_values=variables,
                    check_retry_fn=util.no_retry_4xx,
                )
            except UsageError as e:
                raise e
            except Exception as e:
                # graphql schema exception is generic
                err = e
                continue
            err = None
            break
        if err:
            raise err

        sweep: Dict[str, Dict[str, Dict]] = response["upsertSweep"]["sweep"]
        project_obj: Dict[str, Dict] = sweep.get("project", {})
        if project_obj:
            self.set_setting("project", project_obj["name"])
            entity_obj: dict = project_obj.get("entity", {})
            if entity_obj:
                self.set_setting("entity", entity_obj["name"])

        warnings = response["upsertSweep"].get("configValidationWarnings", [])
        return response["upsertSweep"]["sweep"]["name"], warnings

    @normalize_exceptions
    def create_anonymous_api_key(self) -> str:
        """Create a new API key belonging to a new anonymous user."""
        mutation = gql(
            """
        mutation CreateAnonymousApiKey {
            createAnonymousEntity(input: {}) {
                apiKey {
                    name
                }
            }
        }
        """
        )

        response = self.gql(mutation, variable_values={})
        key: str = str(response["createAnonymousEntity"]["apiKey"]["name"])
        return key

    @staticmethod
    def file_current(fname: str, md5: B64MD5) -> bool:
        """Checksum a file and compare the md5 with the known md5."""
        return os.path.isfile(fname) and md5_file_b64(fname) == md5

    @normalize_exceptions
    def pull(
        self, project: str, run: Optional[str] = None, entity: Optional[str] = None
    ) -> "List[requests.Response]":
        """Download files from W&B.

        Args:
            project (str): The project to download
            run (str, optional): The run to upload to
            entity (str, optional): The entity to scope this project to.  Defaults to wandb models

        Returns:
            The `requests` library response object
        """
        project, run = self.parse_slug(project, run=run)
        urls = self.download_urls(project, run, entity)
        responses = []
        for filename in urls:
            _, response = self.download_write_file(urls[filename])
            if response:
                responses.append(response)

        return responses

    def get_project(self) -> str:
        project: str = self.default_settings.get("project") or self.settings("project")
        return project

    @normalize_exceptions
    def push(
        self,
        files: Union[List[str], Dict[str, IO]],
        run: Optional[str] = None,
        entity: Optional[str] = None,
        project: Optional[str] = None,
        description: Optional[str] = None,
        force: bool = True,
        progress: Union[TextIO, Literal[False]] = False,
    ) -> "List[Optional[requests.Response]]":
        """Uploads multiple files to W&B.

        Args:
            files (list or dict): The filenames to upload, when dict the values are open files
            run (str, optional): The run to upload to
            entity (str, optional): The entity to scope this project to.  Defaults to wandb models
            project (str, optional): The name of the project to upload to. Defaults to the one in settings.
            description (str, optional): The description of the changes
            force (bool, optional): Whether to prevent push if git has uncommitted changes
            progress (callable, or stream): If callable, will be called with (chunk_bytes,
                total_bytes) as argument. If TextIO, renders a progress bar to it.

        Returns:
            A list of `requests.Response` objects
        """
        if project is None:
            project = self.get_project()
        if project is None:
            raise CommError("No project configured.")
        if run is None:
            run = self.current_run_id

        # TODO(adrian): we use a retriable version of self.upload_file() so
        # will never retry self.upload_urls() here. Instead, maybe we should
        # make push itself retriable.
        _, upload_headers, result = self.upload_urls(
            project,
            files,
            run,
            entity,
        )
        extra_headers = {}
        for upload_header in upload_headers:
            key, val = upload_header.split(":", 1)
            extra_headers[key] = val
        responses = []
        for file_name, file_info in result.items():
            file_url = file_info["uploadUrl"]

            # If the upload URL is relative, fill it in with the base URL,
            # since it's a proxied file store like the on-prem VM.
            if file_url.startswith("/"):
                file_url = f"{self.api_url}{file_url}"

            try:
                # To handle Windows paths
                # TODO: this doesn't handle absolute paths...
                normal_name = os.path.join(*file_name.split("/"))
                open_file = (
                    files[file_name]
                    if isinstance(files, dict)
                    else open(normal_name, "rb")
                )
            except OSError:
                print(f"{file_name} does not exist")  # noqa: T201
                continue
            if progress is False:
                responses.append(
                    self.upload_file_retry(
                        file_info["uploadUrl"], open_file, extra_headers=extra_headers
                    )
                )
            else:
                if callable(progress):
                    responses.append(  # type: ignore
                        self.upload_file_retry(
                            file_url, open_file, progress, extra_headers=extra_headers
                        )
                    )
                else:
                    length = os.fstat(open_file.fileno()).st_size
                    with click.progressbar(  # type: ignore
                        file=progress,
                        length=length,
                        label=f"Uploading file: {file_name}",
                        fill_char=click.style("&", fg="green"),
                    ) as bar:
                        responses.append(
                            self.upload_file_retry(
                                file_url,
                                open_file,
                                lambda bites, _: bar.update(bites),
                                extra_headers=extra_headers,
                            )
                        )
            open_file.close()
        return responses

    def link_artifact(
        self,
        client_id: str,
        server_id: str,
        portfolio_name: str,
        entity: str,
        project: str,
        aliases: Sequence[str],
        organization: str,
    ) -> Dict[str, Any]:
        template = """
                mutation LinkArtifact(
                    $artifactPortfolioName: String!,
                    $entityName: String!,
                    $projectName: String!,
                    $aliases: [ArtifactAliasInput!],
                    ID_TYPE
                    ) {
                        linkArtifact(input: {
                            artifactPortfolioName: $artifactPortfolioName,
                            entityName: $entityName,
                            projectName: $projectName,
                            aliases: $aliases,
                            ID_VALUE
                        }) {
                            versionIndex
                        }
                    }
            """

        org_entity = ""
        if is_artifact_registry_project(project):
            try:
                org_entity = self._resolve_org_entity_name(
                    entity=entity, organization=organization
                )
            except ValueError as e:
                wandb.termerror(str(e))
                raise

        def replace(a: str, b: str) -> None:
            nonlocal template
            template = template.replace(a, b)

        if server_id:
            replace("ID_TYPE", "$artifactID: ID")
            replace("ID_VALUE", "artifactID: $artifactID")
        elif client_id:
            replace("ID_TYPE", "$clientID: ID")
            replace("ID_VALUE", "clientID: $clientID")

        variable_values = {
            "clientID": client_id,
            "artifactID": server_id,
            "artifactPortfolioName": portfolio_name,
            "entityName": org_entity or entity,
            "projectName": project,
            "aliases": [
                {"alias": alias, "artifactCollectionName": portfolio_name}
                for alias in aliases
            ],
        }

        mutation = gql(template)
        response = self.gql(mutation, variable_values=variable_values)
        link_artifact: Dict[str, Any] = response["linkArtifact"]
        return link_artifact

    def _resolve_org_entity_name(self, entity: str, organization: str = "") -> str:
        # resolveOrgEntityName fetches the portfolio's org entity's name.
        #
        # The organization parameter may be empty, an org's display name, or an org entity name.
        #
        # If the server doesn't support fetching the org name of a portfolio, then this returns
        # the organization parameter, or an error if it is empty. Otherwise, this returns the
        # fetched value after validating that the given organization, if not empty, matches
        # either the org's display or entity name.

        if not entity:
            raise ValueError("Entity name is required to resolve org entity name.")

        org_fields = self.server_organization_type_introspection()
        can_shorthand_org_entity = "orgEntity" in org_fields
        if not organization and not can_shorthand_org_entity:
            raise ValueError(
                "Fetching Registry artifacts without inputting an organization "
                "is unavailable for your server version. "
                "Please upgrade your server to 0.50.0 or later."
            )
        if not can_shorthand_org_entity:
            # Server doesn't support fetching org entity to validate,
            # assume org entity is correctly inputted
            return organization

        orgs_from_entity = self._fetch_orgs_and_org_entities_from_entity(entity)
        if organization:
            return _match_org_with_fetched_org_entities(organization, orgs_from_entity)

        # If no input organization provided, error if entity belongs to multiple orgs because we
        # cannot determine which one to use.
        if len(orgs_from_entity) > 1:
            raise ValueError(
                f"Personal entity {entity!r} belongs to multiple organizations "
                "and cannot be used without specifying the organization name. "
                "Please specify the organization in the Registry path or use a team entity in the entity settings."
            )
        return orgs_from_entity[0].entity_name

    def _fetch_orgs_and_org_entities_from_entity(self, entity: str) -> List[_OrgNames]:
        """Fetches organization entity names and display names for a given entity.

        Args:
            entity (str): Entity name to lookup. Can be either a personal or team entity.

        Returns:
            List[_OrgNames]: List of _OrgNames tuples. (_OrgNames(entity_name, display_name))

        Raises:
        ValueError: If entity is not found, has no organizations, or other validation errors.
        """
        query = gql(
            """
            query FetchOrgEntityFromEntity($entityName: String!) {
                entity(name: $entityName) {
                    organization {
                        name
                        orgEntity {
                            name
                        }
                    }
                    user {
                        organizations {
                            name
                            orgEntity {
                                name
                            }
                        }
                    }
                }
            }
            """
        )
        response = self.gql(
            query,
            variable_values={
                "entityName": entity,
            },
        )

        # Parse organization from response
        entity_resp = response["entity"]["organization"]
        user_resp = response["entity"]["user"]
        # Check for organization under team/org entity type
        if entity_resp:
            org_name = entity_resp.get("name")
            org_entity_name = entity_resp.get("orgEntity") and entity_resp[
                "orgEntity"
            ].get("name")
            if not org_name or not org_entity_name:
                raise ValueError(
                    f"Unable to find an organization under entity {entity!r}."
                )
            return [_OrgNames(entity_name=org_entity_name, display_name=org_name)]
        # Check for organization under personal entity type, where a user can belong to multiple orgs
        elif user_resp:
            orgs = user_resp.get("organizations", [])
            org_entities_return = [
                _OrgNames(
                    entity_name=org["orgEntity"]["name"], display_name=org["name"]
                )
                for org in orgs
                if org.get("orgEntity") and org.get("name")
            ]
            if not org_entities_return:
                raise ValueError(
                    f"Unable to resolve an organization associated with personal entity: {entity!r}. "
                    "This could be because its a personal entity that doesn't belong to any organizations. "
                    "Please specify the organization in the Registry path or use a team entity in the entity settings."
                )
            return org_entities_return
        else:
            raise ValueError(f"Unable to find an organization under entity {entity!r}.")

    def use_artifact(
        self,
        artifact_id: str,
        entity_name: Optional[str] = None,
        project_name: Optional[str] = None,
        run_name: Optional[str] = None,
        use_as: Optional[str] = None,
    ) -> Optional[Dict[str, Any]]:
        query_template = """
        mutation UseArtifact(
            $entityName: String!,
            $projectName: String!,
            $runName: String!,
            $artifactID: ID!,
            _USED_AS_TYPE_
        ) {
            useArtifact(input: {
                entityName: $entityName,
                projectName: $projectName,
                runName: $runName,
                artifactID: $artifactID,
                _USED_AS_VALUE_
            }) {
                artifact {
                    id
                    digest
                    description
                    state
                    createdAt
                    metadata
                }
            }
        }
        """

        artifact_types = self.server_use_artifact_input_introspection()
        if "usedAs" in artifact_types:
            query_template = query_template.replace(
                "_USED_AS_TYPE_", "$usedAs: String"
            ).replace("_USED_AS_VALUE_", "usedAs: $usedAs")
        else:
            query_template = query_template.replace("_USED_AS_TYPE_", "").replace(
                "_USED_AS_VALUE_", ""
            )

        query = gql(query_template)

        entity_name = entity_name or self.settings("entity")
        project_name = project_name or self.settings("project")
        run_name = run_name or self.current_run_id

        response = self.gql(
            query,
            variable_values={
                "entityName": entity_name,
                "projectName": project_name,
                "runName": run_name,
                "artifactID": artifact_id,
                "usedAs": use_as,
            },
        )

        if response["useArtifact"]["artifact"]:
            artifact: Dict[str, Any] = response["useArtifact"]["artifact"]
            return artifact
        return None

    # Fetch fields available in backend of Organization type
    def server_organization_type_introspection(self) -> List[str]:
        query_string = """
            query ProbeServerOrganization {
                OrganizationInfoType: __type(name:"Organization") {
                    fields {
                        name
                    }
                }
            }
        """

        if self.server_organization_type_fields_info is None:
            query = gql(query_string)
            res = self.gql(query)
            input_fields = res.get("OrganizationInfoType", {}).get("fields", [{}])
            self.server_organization_type_fields_info = [
                field["name"] for field in input_fields if "name" in field
            ]

        return self.server_organization_type_fields_info

    # Fetch input arguments for the "artifact" endpoint on the "Project" type
    def server_project_type_introspection(self) -> bool:
        if self.server_supports_enabling_artifact_usage_tracking is not None:
            return self.server_supports_enabling_artifact_usage_tracking

        query_string = """
            query ProbeServerProjectInfo {
                ProjectInfoType: __type(name:"Project") {
                    fields {
                        name
                        args {
                            name
                        }
                    }
                }
            }
        """

        query = gql(query_string)
        res = self.gql(query)
        input_fields = res.get("ProjectInfoType", {}).get("fields", [{}])
        artifact_args: List[Dict[str, str]] = next(
            (
                field.get("args", [])
                for field in input_fields
                if field.get("name") == "artifact"
            ),
            [],
        )
        self.server_supports_enabling_artifact_usage_tracking = any(
            arg.get("name") == "enableTracking" for arg in artifact_args
        )

        return self.server_supports_enabling_artifact_usage_tracking

    def create_artifact_type(
        self,
        artifact_type_name: str,
        entity_name: Optional[str] = None,
        project_name: Optional[str] = None,
        description: Optional[str] = None,
    ) -> Optional[str]:
        mutation = gql(
            """
        mutation CreateArtifactType(
            $entityName: String!,
            $projectName: String!,
            $artifactTypeName: String!,
            $description: String
        ) {
            createArtifactType(input: {
                entityName: $entityName,
                projectName: $projectName,
                name: $artifactTypeName,
                description: $description
            }) {
                artifactType {
                    id
                }
            }
        }
        """
        )
        entity_name = entity_name or self.settings("entity")
        project_name = project_name or self.settings("project")
        response = self.gql(
            mutation,
            variable_values={
                "entityName": entity_name,
                "projectName": project_name,
                "artifactTypeName": artifact_type_name,
                "description": description,
            },
        )
        _id: Optional[str] = response["createArtifactType"]["artifactType"]["id"]
        return _id

    def server_artifact_introspection(self) -> List[str]:
        query_string = """
            query ProbeServerArtifact {
                ArtifactInfoType: __type(name:"Artifact") {
                    fields {
                        name
                    }
                }
            }
        """

        if self.server_artifact_fields_info is None:
            query = gql(query_string)
            res = self.gql(query)
            input_fields = res.get("ArtifactInfoType", {}).get("fields", [{}])
            self.server_artifact_fields_info = [
                field["name"] for field in input_fields if "name" in field
            ]

        return self.server_artifact_fields_info

    def server_create_artifact_introspection(self) -> List[str]:
        query_string = """
            query ProbeServerCreateArtifactInput {
                CreateArtifactInputInfoType: __type(name:"CreateArtifactInput") {
                    inputFields{
                        name
                    }
                }
            }
        """

        if self.server_create_artifact_input_info is None:
            query = gql(query_string)
            res = self.gql(query)
            input_fields = res.get("CreateArtifactInputInfoType", {}).get(
                "inputFields", [{}]
            )
            self.server_create_artifact_input_info = [
                field["name"] for field in input_fields if "name" in field
            ]

        return self.server_create_artifact_input_info

    def _get_create_artifact_mutation(
        self,
        fields: List,
        history_step: Optional[int],
        distributed_id: Optional[str],
    ) -> str:
        types = ""
        values = ""

        if "historyStep" in fields and history_step not in [0, None]:
            types += "$historyStep: Int64!,"
            values += "historyStep: $historyStep,"

        if distributed_id:
            types += "$distributedID: String,"
            values += "distributedID: $distributedID,"

        if "clientID" in fields:
            types += "$clientID: ID,"
            values += "clientID: $clientID,"

        if "sequenceClientID" in fields:
            types += "$sequenceClientID: ID,"
            values += "sequenceClientID: $sequenceClientID,"

        if "enableDigestDeduplication" in fields:
            values += "enableDigestDeduplication: true,"

        if "ttlDurationSeconds" in fields:
            types += "$ttlDurationSeconds: Int64,"
            values += "ttlDurationSeconds: $ttlDurationSeconds,"

        if "tags" in fields:
            types += "$tags: [TagInput!],"
            values += "tags: $tags,"

        query_template = """
            mutation CreateArtifact(
                $artifactTypeName: String!,
                $artifactCollectionNames: [String!],
                $entityName: String!,
                $projectName: String!,
                $runName: String,
                $description: String,
                $digest: String!,
                $aliases: [ArtifactAliasInput!],
                $metadata: JSONString,
                _CREATE_ARTIFACT_ADDITIONAL_TYPE_
            ) {
                createArtifact(input: {
                    artifactTypeName: $artifactTypeName,
                    artifactCollectionNames: $artifactCollectionNames,
                    entityName: $entityName,
                    projectName: $projectName,
                    runName: $runName,
                    description: $description,
                    digest: $digest,
                    digestAlgorithm: MANIFEST_MD5,
                    aliases: $aliases,
                    metadata: $metadata,
                    _CREATE_ARTIFACT_ADDITIONAL_VALUE_
                }) {
                    artifact {
                        id
                        state
                        artifactSequence {
                            id
                            latestArtifact {
                                id
                                versionIndex
                            }
                        }
                    }
                }
            }
        """

        return query_template.replace(
            "_CREATE_ARTIFACT_ADDITIONAL_TYPE_", types
        ).replace("_CREATE_ARTIFACT_ADDITIONAL_VALUE_", values)

    def create_artifact(
        self,
        artifact_type_name: str,
        artifact_collection_name: str,
        digest: str,
        client_id: Optional[str] = None,
        sequence_client_id: Optional[str] = None,
        entity_name: Optional[str] = None,
        project_name: Optional[str] = None,
        run_name: Optional[str] = None,
        description: Optional[str] = None,
        metadata: Optional[Dict] = None,
        ttl_duration_seconds: Optional[int] = None,
        aliases: Optional[List[Dict[str, str]]] = None,
        tags: Optional[List[Dict[str, str]]] = None,
        distributed_id: Optional[str] = None,
        is_user_created: Optional[bool] = False,
        history_step: Optional[int] = None,
    ) -> Tuple[Dict, Dict]:
        fields = self.server_create_artifact_introspection()
        artifact_fields = self.server_artifact_introspection()
        if ("ttlIsInherited" not in artifact_fields) and ttl_duration_seconds:
            wandb.termwarn(
                "Server not compatible with setting Artifact TTLs, please upgrade the server to use Artifact TTL"
            )
            # ttlDurationSeconds is only usable if ttlIsInherited is also present
            ttl_duration_seconds = None
        if ("tags" not in artifact_fields) and tags:
            wandb.termwarn(
                "Server not compatible with Artifact tags. "
                "To use Artifact tags, please upgrade the server to v0.85 or higher."
            )

        query_template = self._get_create_artifact_mutation(
            fields, history_step, distributed_id
        )

        entity_name = entity_name or self.settings("entity")
        project_name = project_name or self.settings("project")
        if not is_user_created:
            run_name = run_name or self.current_run_id

        mutation = gql(query_template)
        response = self.gql(
            mutation,
            variable_values={
                "entityName": entity_name,
                "projectName": project_name,
                "runName": run_name,
                "artifactTypeName": artifact_type_name,
                "artifactCollectionNames": [artifact_collection_name],
                "clientID": client_id,
                "sequenceClientID": sequence_client_id,
                "digest": digest,
                "description": description,
                "aliases": list(aliases or []),
                "tags": list(tags or []),
                "metadata": json.dumps(util.make_safe_for_json(metadata))
                if metadata
                else None,
                "ttlDurationSeconds": ttl_duration_seconds,
                "distributedID": distributed_id,
                "historyStep": history_step,
            },
        )
        av = response["createArtifact"]["artifact"]
        latest = response["createArtifact"]["artifact"]["artifactSequence"].get(
            "latestArtifact"
        )
        return av, latest

    def commit_artifact(self, artifact_id: str) -> "_Response":
        mutation = gql(
            """
        mutation CommitArtifact(
            $artifactID: ID!,
        ) {
            commitArtifact(input: {
                artifactID: $artifactID,
            }) {
                artifact {
                    id
                    digest
                }
            }
        }
        """
        )

        response: _Response = self.gql(
            mutation,
            variable_values={"artifactID": artifact_id},
            timeout=60,
        )
        return response

    def complete_multipart_upload_artifact(
        self,
        artifact_id: str,
        storage_path: str,
        completed_parts: List[Dict[str, Any]],
        upload_id: Optional[str],
        complete_multipart_action: str = "Complete",
    ) -> Optional[str]:
        mutation = gql(
            """
        mutation CompleteMultipartUploadArtifact(
            $completeMultipartAction: CompleteMultipartAction!,
            $completedParts: [UploadPartsInput!]!,
            $artifactID: ID!
            $storagePath: String!
            $uploadID: String!
        ) {
        completeMultipartUploadArtifact(
            input: {
                completeMultipartAction: $completeMultipartAction,
                completedParts: $completedParts,
                artifactID: $artifactID,
                storagePath: $storagePath
                uploadID: $uploadID
            }
            ) {
                digest
            }
        }
        """
        )
        response = self.gql(
            mutation,
            variable_values={
                "completeMultipartAction": complete_multipart_action,
                "artifactID": artifact_id,
                "storagePath": storage_path,
                "completedParts": completed_parts,
                "uploadID": upload_id,
            },
        )
        digest: Optional[str] = response["completeMultipartUploadArtifact"]["digest"]
        return digest

    def create_artifact_manifest(
        self,
        name: str,
        digest: str,
        artifact_id: Optional[str],
        base_artifact_id: Optional[str] = None,
        entity: Optional[str] = None,
        project: Optional[str] = None,
        run: Optional[str] = None,
        include_upload: bool = True,
        type: str = "FULL",
    ) -> Tuple[str, Dict[str, Any]]:
        mutation = gql(
            """
        mutation CreateArtifactManifest(
            $name: String!,
            $digest: String!,
            $artifactID: ID!,
            $baseArtifactID: ID,
            $entityName: String!,
            $projectName: String!,
            $runName: String!,
            $includeUpload: Boolean!,
            {}
        ) {{
            createArtifactManifest(input: {{
                name: $name,
                digest: $digest,
                artifactID: $artifactID,
                baseArtifactID: $baseArtifactID,
                entityName: $entityName,
                projectName: $projectName,
                runName: $runName,
                {}
            }}) {{
                artifactManifest {{
                    id
                    file {{
                        id
                        name
                        displayName
                        uploadUrl @include(if: $includeUpload)
                        uploadHeaders @include(if: $includeUpload)
                    }}
                }}
            }}
        }}
        """.format(
                "$type: ArtifactManifestType = FULL" if type != "FULL" else "",
                "type: $type" if type != "FULL" else "",
            )
        )

        entity_name = entity or self.settings("entity")
        project_name = project or self.settings("project")
        run_name = run or self.current_run_id

        response = self.gql(
            mutation,
            variable_values={
                "name": name,
                "digest": digest,
                "artifactID": artifact_id,
                "baseArtifactID": base_artifact_id,
                "entityName": entity_name,
                "projectName": project_name,
                "runName": run_name,
                "includeUpload": include_upload,
                "type": type,
            },
        )
        return (
            response["createArtifactManifest"]["artifactManifest"]["id"],
            response["createArtifactManifest"]["artifactManifest"]["file"],
        )

    def update_artifact_manifest(
        self,
        artifact_manifest_id: str,
        base_artifact_id: Optional[str] = None,
        digest: Optional[str] = None,
        include_upload: Optional[bool] = True,
    ) -> Tuple[str, Dict[str, Any]]:
        mutation = gql(
            """
        mutation UpdateArtifactManifest(
            $artifactManifestID: ID!,
            $digest: String,
            $baseArtifactID: ID,
            $includeUpload: Boolean!,
        ) {
            updateArtifactManifest(input: {
                artifactManifestID: $artifactManifestID,
                digest: $digest,
                baseArtifactID: $baseArtifactID,
            }) {
                artifactManifest {
                    id
                    file {
                        id
                        name
                        displayName
                        uploadUrl @include(if: $includeUpload)
                        uploadHeaders @include(if: $includeUpload)
                    }
                }
            }
        }
        """
        )

        response = self.gql(
            mutation,
            variable_values={
                "artifactManifestID": artifact_manifest_id,
                "digest": digest,
                "baseArtifactID": base_artifact_id,
                "includeUpload": include_upload,
            },
        )

        return (
            response["updateArtifactManifest"]["artifactManifest"]["id"],
            response["updateArtifactManifest"]["artifactManifest"]["file"],
        )

    def update_artifact_metadata(
        self, artifact_id: str, metadata: Dict[str, Any]
    ) -> Dict[str, Any]:
        """Set the metadata of the given artifact version."""
        mutation = gql(
            """
        mutation UpdateArtifact(
            $artifactID: ID!,
            $metadata: JSONString,
        ) {
            updateArtifact(input: {
                artifactID: $artifactID,
                metadata: $metadata,
            }) {
                artifact {
                    id
                }
            }
        }
        """
        )
        response = self.gql(
            mutation,
            variable_values={
                "artifactID": artifact_id,
                "metadata": json.dumps(metadata),
            },
        )
        return response["updateArtifact"]["artifact"]

    def _resolve_client_id(
        self,
        client_id: str,
    ) -> Optional[str]:
        if client_id in self._client_id_mapping:
            return self._client_id_mapping[client_id]

        query = gql(
            """
            query ClientIDMapping($clientID: ID!) {
                clientIDMapping(clientID: $clientID) {
                    serverID
                }
            }
        """
        )
        response = self.gql(
            query,
            variable_values={
                "clientID": client_id,
            },
        )
        server_id = None
        if response is not None:
            client_id_mapping = response.get("clientIDMapping")
            if client_id_mapping is not None:
                server_id = client_id_mapping.get("serverID")
                if server_id is not None:
                    self._client_id_mapping[client_id] = server_id
        return server_id

    def server_create_artifact_file_spec_input_introspection(self) -> List:
        query_string = """
           query ProbeServerCreateArtifactFileSpecInput {
                CreateArtifactFileSpecInputInfoType: __type(name:"CreateArtifactFileSpecInput") {
                    inputFields{
                        name
                    }
                }
            }
        """

        query = gql(query_string)
        res = self.gql(query)
        create_artifact_file_spec_input_info = [
            field.get("name", "")
            for field in res.get("CreateArtifactFileSpecInputInfoType", {}).get(
                "inputFields", [{}]
            )
        ]
        return create_artifact_file_spec_input_info

    @normalize_exceptions
    def create_artifact_files(
        self, artifact_files: Iterable["CreateArtifactFileSpecInput"]
    ) -> Mapping[str, "CreateArtifactFilesResponseFile"]:
        query_template = """
        mutation CreateArtifactFiles(
            $storageLayout: ArtifactStorageLayout!
            $artifactFiles: [CreateArtifactFileSpecInput!]!
        ) {
            createArtifactFiles(input: {
                artifactFiles: $artifactFiles,
                storageLayout: $storageLayout,
            }) {
                files {
                    edges {
                        node {
                            id
                            name
                            displayName
                            uploadUrl
                            uploadHeaders
                            _MULTIPART_UPLOAD_FIELDS_
                            artifact {
                                id
                            }
                        }
                    }
                }
            }
        }
        """
        multipart_upload_url_query = """
            storagePath
            uploadMultipartUrls {
                uploadID
                uploadUrlParts {
                    partNumber
                    uploadUrl
                }
            }
        """

        # TODO: we should use constants here from interface/artifacts.py
        # but probably don't want the dependency. We're going to remove
        # this setting in a future release, so I'm just hard-coding the strings.
        storage_layout = "V2"
        if env.get_use_v1_artifacts():
            storage_layout = "V1"

        create_artifact_file_spec_input_fields = (
            self.server_create_artifact_file_spec_input_introspection()
        )
        if "uploadPartsInput" in create_artifact_file_spec_input_fields:
            query_template = query_template.replace(
                "_MULTIPART_UPLOAD_FIELDS_", multipart_upload_url_query
            )
        else:
            query_template = query_template.replace("_MULTIPART_UPLOAD_FIELDS_", "")

        mutation = gql(query_template)
        response = self.gql(
            mutation,
            variable_values={
                "storageLayout": storage_layout,
                "artifactFiles": [af for af in artifact_files],
            },
        )

        result = {}
        for edge in response["createArtifactFiles"]["files"]["edges"]:
            node = edge["node"]
            result[node["displayName"]] = node
        return result

    @normalize_exceptions
    def notify_scriptable_run_alert(
        self,
        title: str,
        text: str,
        level: Optional[str] = None,
        wait_duration: Optional["Number"] = None,
    ) -> bool:
        mutation = gql(
            """
        mutation NotifyScriptableRunAlert(
            $entityName: String!,
            $projectName: String!,
            $runName: String!,
            $title: String!,
            $text: String!,
            $severity: AlertSeverity = INFO,
            $waitDuration: Duration
        ) {
            notifyScriptableRunAlert(input: {
                entityName: $entityName,
                projectName: $projectName,
                runName: $runName,
                title: $title,
                text: $text,
                severity: $severity,
                waitDuration: $waitDuration
            }) {
               success
            }
        }
        """
        )

        response = self.gql(
            mutation,
            variable_values={
                "entityName": self.settings("entity"),
                "projectName": self.settings("project"),
                "runName": self.current_run_id,
                "title": title,
                "text": text,
                "severity": level,
                "waitDuration": wait_duration,
            },
        )
        success: bool = response["notifyScriptableRunAlert"]["success"]
        return success

    def get_sweep_state(
        self, sweep: str, entity: Optional[str] = None, project: Optional[str] = None
    ) -> "SweepState":
        state: SweepState = self.sweep(
            sweep=sweep, entity=entity, project=project, specs="{}"
        )["state"]
        return state

    def set_sweep_state(
        self,
        sweep: str,
        state: "SweepState",
        entity: Optional[str] = None,
        project: Optional[str] = None,
    ) -> None:
        assert state in ("RUNNING", "PAUSED", "CANCELED", "FINISHED")
        s = self.sweep(sweep=sweep, entity=entity, project=project, specs="{}")
        curr_state = s["state"].upper()
        if state == "PAUSED" and curr_state not in ("PAUSED", "RUNNING"):
            raise Exception("Cannot pause {} sweep.".format(curr_state.lower()))
        elif state != "RUNNING" and curr_state not in ("RUNNING", "PAUSED", "PENDING"):
            raise Exception("Sweep already {}.".format(curr_state.lower()))
        sweep_id = s["id"]
        mutation = gql(
            """
        mutation UpsertSweep(
            $id: ID,
            $state: String,
            $entityName: String,
            $projectName: String
        ) {
            upsertSweep(input: {
                id: $id,
                state: $state,
                entityName: $entityName,
                projectName: $projectName
            }){
                sweep {
                    name
                }
            }
        }
        """
        )
        self.gql(
            mutation,
            variable_values={
                "id": sweep_id,
                "state": state,
                "entityName": entity or self.settings("entity"),
                "projectName": project or self.settings("project"),
            },
        )

    def stop_sweep(
        self,
        sweep: str,
        entity: Optional[str] = None,
        project: Optional[str] = None,
    ) -> None:
        """Finish the sweep to stop running new runs and let currently running runs finish."""
        self.set_sweep_state(
            sweep=sweep, state="FINISHED", entity=entity, project=project
        )

    def cancel_sweep(
        self,
        sweep: str,
        entity: Optional[str] = None,
        project: Optional[str] = None,
    ) -> None:
        """Cancel the sweep to kill all running runs and stop running new runs."""
        self.set_sweep_state(
            sweep=sweep, state="CANCELED", entity=entity, project=project
        )

    def pause_sweep(
        self,
        sweep: str,
        entity: Optional[str] = None,
        project: Optional[str] = None,
    ) -> None:
        """Pause the sweep to temporarily stop running new runs."""
        self.set_sweep_state(
            sweep=sweep, state="PAUSED", entity=entity, project=project
        )

    def resume_sweep(
        self,
        sweep: str,
        entity: Optional[str] = None,
        project: Optional[str] = None,
    ) -> None:
        """Resume the sweep to continue running new runs."""
        self.set_sweep_state(
            sweep=sweep, state="RUNNING", entity=entity, project=project
        )

    def _status_request(self, url: str, length: int) -> requests.Response:
        """Ask google how much we've uploaded."""
        check_httpclient_logger_handler()
        return requests.put(
            url=url,
            headers={"Content-Length": "0", "Content-Range": f"bytes */{length}"},
        )

    def _flatten_edges(self, response: "_Response") -> List[Dict]:
        """Return an array from the nested graphql relay structure."""
        return [node["node"] for node in response["edges"]]

    @normalize_exceptions
    def stop_run(
        self,
        run_id: str,
    ) -> bool:
        mutation = gql(
            """
            mutation stopRun($id: ID!) {
                stopRun(input: {
                    id: $id
                }) {
                    clientMutationId
                    success
                }
            }
            """
        )

        response = self.gql(
            mutation,
            variable_values={
                "id": run_id,
            },
        )

        success: bool = response["stopRun"].get("success")

        return success<|MERGE_RESOLUTION|>--- conflicted
+++ resolved
@@ -46,7 +46,6 @@
 from wandb.old.settings import Settings
 from wandb.proto.wandb_internal_pb2 import ServerFeature
 from wandb.sdk.artifacts._validators import is_artifact_registry_project
-from wandb.sdk.internal._generated import SERVER_FEATURES_QUERY_GQL, ServerFeaturesQuery
 from wandb.sdk.internal.thread_local_settings import _thread_local_api_settings
 from wandb.sdk.lib.gql_request import GraphQLSession
 from wandb.sdk.lib.hashutil import B64MD5, md5_file_b64
@@ -427,11 +426,7 @@
         self.server_create_run_queue_supports_priority: Optional[bool] = None
         self.server_supports_template_variables: Optional[bool] = None
         self.server_push_to_run_queue_supports_priority: Optional[bool] = None
-<<<<<<< HEAD
-        self._server_features_cache: Optional[ServerFeaturesQuery] = None
-=======
         self._server_features_cache: Optional[ServerFeatures] = None
->>>>>>> 526f4dcc
 
     def gql(self, *args: Any, **kwargs: Any) -> Any:
         ret = self._retry_gql(
@@ -951,27 +946,11 @@
         if self._server_features_cache is None:
             query = gql(SERVER_FEATURES_QUERY_GQL)
             response = self.gql(query)
-<<<<<<< HEAD
-            self._server_features_cache = ServerFeaturesQuery.model_validate(response)
-
-        feature_name = ServerFeature.Name(feature_value)  # type: ignore
-        if (
-            self._server_features_cache
-            and self._server_features_cache.server_info
-            and self._server_features_cache.server_info.features
-        ):
-            for feature_info in self._server_features_cache.server_info.features:
-                if feature_info and feature_info.name == feature_name:
-                    return feature_info.is_enabled
-
-        return False
-=======
             self._server_features_cache = ServerFeatures._from_server_info(response)
 
         return self._server_features_cache.has_feature(
             ServerFeature.Name(feature_value)
         )
->>>>>>> 526f4dcc
 
     def _check_server_feature_with_fallback(self, feature_value: ServerFeature) -> bool:
         """Wrapper around check_server_feature that warns and returns False for older unsupported servers.
