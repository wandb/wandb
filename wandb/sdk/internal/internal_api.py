import ast
import asyncio
import base64
import datetime
import json
import logging
import os
import re
import socket
import sys
import threading
from copy import deepcopy
from typing import (
    IO,
    TYPE_CHECKING,
    Any,
    Callable,
    Dict,
    Iterable,
    List,
    Mapping,
    MutableMapping,
    Optional,
    Sequence,
    TextIO,
    Tuple,
    Union,
)

import click
import requests
import yaml
from wandb_gql import Client, gql
from wandb_gql.client import RetryError

import wandb
from wandb import __version__, env, util
from wandb.apis.normalize import normalize_exceptions, parse_backend_error_messages
from wandb.errors import CommError, UsageError
from wandb.integration.sagemaker import parse_sm_secrets
from wandb.old.settings import Settings
from wandb.sdk.lib.gql_request import GraphQLSession
from wandb.sdk.lib.hashutil import B64MD5, md5_file_b64


from ..lib import retry
from ..lib.filenames import DIFF_FNAME, METADATA_FNAME
from ..lib.git import GitRepo
from . import context
from .progress import AsyncProgress, Progress

logger = logging.getLogger(__name__)

if TYPE_CHECKING:
    if sys.version_info >= (3, 8):
        from typing import Literal, TypedDict
    else:
        from typing_extensions import Literal, TypedDict

    from .progress import ProgressFn

    class CreateArtifactFileSpecInput(TypedDict, total=False):
        """Corresponds to `type CreateArtifactFileSpecInput` in schema.graphql."""

        artifactID: str  # noqa: N815
        name: str
        md5: str
        mimetype: Optional[str]
        artifactManifestID: Optional[str]  # noqa: N815

    class CreateArtifactFilesResponseFile(TypedDict):
        id: str
        name: str
        displayName: str  # noqa: N815
        uploadUrl: Optional[str]  # noqa: N815
        uploadHeaders: Sequence[str]  # noqa: N815
        artifact: "CreateArtifactFilesResponseFileNode"

    class CreateArtifactFilesResponseFileNode(TypedDict):
        id: str

    class DefaultSettings(TypedDict):
        section: str
        git_remote: str
        ignore_globs: Optional[List[str]]
        base_url: Optional[str]
        root_dir: Optional[str]
        api_key: Optional[str]
        entity: Optional[str]
        project: Optional[str]
        _extra_http_headers: Optional[Mapping[str, str]]

    _Response = MutableMapping
    SweepState = Literal["RUNNING", "PAUSED", "CANCELED", "FINISHED"]
    Number = Union[int, float]


# This funny if/else construction is the simplest thing I've found that
# works at runtime, satisfies Mypy, and gives autocomplete in VSCode:
if TYPE_CHECKING:
    import httpx
else:
    httpx = util.get_module("httpx")

# class _MappingSupportsCopy(Protocol):
#     def copy(self) -> "_MappingSupportsCopy": ...
#     def keys(self) -> Iterable: ...
#     def __getitem__(self, name: str) -> Any: ...


def check_httpx_exc_retriable(exc: Exception) -> bool:
    retriable_codes = (308, 408, 409, 429, 500, 502, 503, 504)
    return (
        isinstance(exc, (httpx.TimeoutException, httpx.NetworkError))
        or (
            isinstance(exc, httpx.HTTPStatusError)
            and exc.response.status_code in retriable_codes
        )
        or (
            isinstance(exc, httpx.HTTPStatusError)
            and exc.response.status_code == 400
            and "x-amz-meta-md5" in exc.request.headers
            and "RequestTimeout" in str(exc.response.content)
        )
    )


class _ThreadLocalData(threading.local):
    context: Optional[context.Context]

    def __init__(self) -> None:
        self.context = None


class Api:
    """W&B Internal Api wrapper.

    Note:
        Settings are automatically overridden by looking for
        a `wandb/settings` file in the current working directory or its parent
        directory. If none can be found, we look in the current user's home
        directory.

    Arguments:
        default_settings(dict, optional): If you aren't using a settings
        file, or you wish to override the section to use in the settings file
        Override the settings here.
    """

    HTTP_TIMEOUT = env.get_http_timeout(10)
    _global_context: context.Context
    _local_data: _ThreadLocalData

    def __init__(
        self,
        default_settings: Optional[
            Union[
                "wandb.sdk.wandb_settings.Settings",
                "wandb.sdk.internal.settings_static.SettingsStatic",
                Settings,
                dict,
            ]
        ] = None,
        load_settings: bool = True,
        retry_timedelta: datetime.timedelta = datetime.timedelta(  # noqa: B008 # okay because it's immutable
            days=7
        ),
        environ: MutableMapping = os.environ,
        retry_callback: Optional[Callable[[int, str], Any]] = None,
    ) -> None:
        self._environ = environ
        self._global_context = context.Context()
        self._local_data = _ThreadLocalData()
        self.default_settings: "DefaultSettings" = {
            "section": "default",
            "git_remote": "origin",
            "ignore_globs": [],
            "base_url": "https://api.wandb.ai",
            "root_dir": None,
            "api_key": None,
            "entity": None,
            "project": None,
            "_extra_http_headers": None,
        }
        self.retry_timedelta = retry_timedelta
        # todo: Old Settings do not follow the SupportsKeysAndGetItem Protocol
        self.default_settings.update(default_settings or {})  # type: ignore
        self.retry_uploads = 10
        self._settings = Settings(
            load_settings=load_settings,
            root_dir=self.default_settings.get("root_dir"),
        )
        self.git = GitRepo(remote=self.settings("git_remote"))
        # Mutable settings set by the _file_stream_api
        self.dynamic_settings = {
            "system_sample_seconds": 2,
            "system_samples": 15,
            "heartbeat_seconds": 30,
        }

        # todo: remove this hacky hack after settings refactor is complete
        #  keeping this code here to limit scope and so that it is easy to remove later
        extra_http_headers = self.settings(
            "_extra_http_headers"
        ) or wandb.sdk.wandb_settings._str_as_dict(
            self._environ.get("WANDB__EXTRA_HTTP_HEADERS", {})
        )

        self.client = Client(
            transport=GraphQLSession(
                headers={
                    "User-Agent": self.user_agent,
                    "X-WANDB-USERNAME": env.get_username(env=self._environ),
                    "X-WANDB-USER-EMAIL": env.get_user_email(env=self._environ),
                    **extra_http_headers,
                },
                use_json=True,
                # this timeout won't apply when the DNS lookup fails. in that case, it will be 60s
                # https://bugs.python.org/issue22889
                timeout=self.HTTP_TIMEOUT,
                auth=("api", self.api_key or ""),
                url=f"{self.settings('base_url')}/graphql",
            )
        )

        # httpx is an optional dependency, so we lazily instantiate the client
        # only when we need it
        self._async_httpx_client: Optional["httpx.AsyncClient"] = None

        self.retry_callback = retry_callback
        self._retry_gql = retry.Retry(
            self.execute,
            retry_timedelta=retry_timedelta,
            check_retry_fn=util.no_retry_auth,
            retryable_exceptions=(RetryError, requests.RequestException),
            retry_callback=retry_callback,
        )
        self._current_run_id: Optional[str] = None
        self._file_stream_api = None
        self._upload_file_session = requests.Session()
        # This Retry class is initialized once for each Api instance, so this
        # defaults to retrying 1 million times per process or 7 days
        self.upload_file_retry = normalize_exceptions(
            retry.retriable(retry_timedelta=retry_timedelta)(self.upload_file)
        )
        self._client_id_mapping: Dict[str, str] = {}
        # Large file uploads to azure can optionally use their SDK
        self._azure_blob_module = util.get_module("azure.storage.blob")

        self.query_types: Optional[List[str]] = None
        self.mutation_types: Optional[List[str]] = None
        self.server_info_types: Optional[List[str]] = None
        self.server_use_artifact_input_info: Optional[List[str]] = None
        self._max_cli_version: Optional[str] = None
        self._server_settings_type: Optional[List[str]] = None

    def gql(self, *args: Any, **kwargs: Any) -> Any:
        ret = self._retry_gql(
            *args,
            retry_cancel_event=self.context.cancel_event,
            **kwargs,
        )
        return ret

    def set_local_context(self, api_context: Optional[context.Context]) -> None:
        self._local_data.context = api_context

    def clear_local_context(self) -> None:
        self._local_data.context = None

    @property
    def context(self) -> context.Context:
        return self._local_data.context or self._global_context

    def reauth(self) -> None:
        """Ensure the current api key is set in the transport."""
        self.client.transport.auth = ("api", self.api_key or "")

    def relocate(self) -> None:
        """Ensure the current api points to the right server."""
        self.client.transport.url = "%s/graphql" % self.settings("base_url")

    def execute(self, *args: Any, **kwargs: Any) -> "_Response":
        """Wrapper around execute that logs in cases of failure."""
        try:
            return self.client.execute(*args, **kwargs)  # type: ignore
        except requests.exceptions.HTTPError as err:
            response = err.response
            logger.error(f"{response.status_code} response executing GraphQL.")
            logger.error(response.text)
            for error in parse_backend_error_messages(response):
                wandb.termerror(f"Error while calling W&B API: {error} ({response})")
            raise

    def disabled(self) -> Union[str, bool]:
        return self._settings.get(Settings.DEFAULT_SECTION, "disabled", fallback=False)  # type: ignore

    def set_current_run_id(self, run_id: str) -> None:
        self._current_run_id = run_id

    @property
    def current_run_id(self) -> Optional[str]:
        return self._current_run_id

    @property
    def user_agent(self) -> str:
        return f"W&B Internal Client {__version__}"

    @property
    def api_key(self) -> Optional[str]:
        auth = requests.utils.get_netrc_auth(self.api_url)
        key = None
        if auth:
            key = auth[-1]

        # Environment should take precedence
        env_key: Optional[str] = self._environ.get(env.API_KEY)
        sagemaker_key: Optional[str] = parse_sm_secrets().get(env.API_KEY)
        default_key: Optional[str] = self.default_settings.get("api_key")
        return env_key or key or sagemaker_key or default_key

    @property
    def api_url(self) -> str:
        return self.settings("base_url")  # type: ignore

    @property
    def app_url(self) -> str:
        return wandb.util.app_url(self.api_url)

    @property
    def default_entity(self) -> str:
        return self.viewer().get("entity")  # type: ignore

    def settings(self, key: Optional[str] = None, section: Optional[str] = None) -> Any:
        """The settings overridden from the wandb/settings file.

        Arguments:
            key (str, optional): If provided only this setting is returned
            section (str, optional): If provided this section of the setting file is
            used, defaults to "default"

        Returns:
            A dict with the current settings

                {
                    "entity": "models",
                    "base_url": "https://api.wandb.ai",
                    "project": None
                }
        """
        result = self.default_settings.copy()
        result.update(self._settings.items(section=section))  # type: ignore
        result.update(
            {
                "entity": env.get_entity(
                    self._settings.get(
                        Settings.DEFAULT_SECTION,
                        "entity",
                        fallback=result.get("entity"),
                    ),
                    env=self._environ,
                ),
                "project": env.get_project(
                    self._settings.get(
                        Settings.DEFAULT_SECTION,
                        "project",
                        fallback=result.get("project"),
                    ),
                    env=self._environ,
                ),
                "base_url": env.get_base_url(
                    self._settings.get(
                        Settings.DEFAULT_SECTION,
                        "base_url",
                        fallback=result.get("base_url"),
                    ),
                    env=self._environ,
                ),
                "ignore_globs": env.get_ignore(
                    self._settings.get(
                        Settings.DEFAULT_SECTION,
                        "ignore_globs",
                        fallback=result.get("ignore_globs"),
                    ),
                    env=self._environ,
                ),
            }
        )

        return result if key is None else result[key]  # type: ignore

    def clear_setting(
        self, key: str, globally: bool = False, persist: bool = False
    ) -> None:
        self._settings.clear(
            Settings.DEFAULT_SECTION, key, globally=globally, persist=persist
        )

    def set_setting(
        self, key: str, value: Any, globally: bool = False, persist: bool = False
    ) -> None:
        self._settings.set(
            Settings.DEFAULT_SECTION, key, value, globally=globally, persist=persist
        )
        if key == "entity":
            env.set_entity(value, env=self._environ)
        elif key == "project":
            env.set_project(value, env=self._environ)
        elif key == "base_url":
            self.relocate()

    def parse_slug(
        self, slug: str, project: Optional[str] = None, run: Optional[str] = None
    ) -> Tuple[str, str]:
        """Parse a slug into a project and run.

        Arguments:
            slug (str): The slug to parse
            project (str, optional): The project to use, if not provided it will be
            inferred from the slug
            run (str, optional): The run to use, if not provided it will be inferred
            from the slug

        Returns:
            A dict with the project and run
        """
        if slug and "/" in slug:
            parts = slug.split("/")
            project = parts[0]
            run = parts[1]
        else:
            project = project or self.settings().get("project")
            if project is None:
                raise CommError("No default project configured.")
            run = run or slug or self.current_run_id or env.get_run(env=self._environ)
            assert run, "run must be specified"
        return project, run

    @normalize_exceptions
    def server_info_introspection(self) -> Tuple[List[str], List[str], List[str]]:
        query_string = """
           query ProbeServerCapabilities {
               QueryType: __type(name: "Query") {
                   ...fieldData
                }
                MutationType: __type(name: "Mutation") {
                   ...fieldData
                }
               ServerInfoType: __type(name: "ServerInfo") {
                   ...fieldData
                }
            }

            fragment fieldData on __Type {
                fields {
                    name
                }
            }
        """
        if (
            self.query_types is None
            or self.mutation_types is None
            or self.server_info_types is None
        ):
            query = gql(query_string)
            res = self.gql(query)

            self.query_types = [
                field.get("name", "")
                for field in res.get("QueryType", {}).get("fields", [{}])
            ]
            self.mutation_types = [
                field.get("name", "")
                for field in res.get("MutationType", {}).get("fields", [{}])
            ]
            self.server_info_types = [
                field.get("name", "")
                for field in res.get("ServerInfoType", {}).get("fields", [{}])
            ]
        return self.query_types, self.server_info_types, self.mutation_types

    @normalize_exceptions
    def server_settings_introspection(self) -> None:
        query_string = """
           query ProbeServerSettings {
               ServerSettingsType: __type(name: "ServerSettings") {
                   ...fieldData
                }
            }

            fragment fieldData on __Type {
                fields {
                    name
                }
            }
        """
        if self._server_settings_type is None:
            query = gql(query_string)
            res = self.gql(query)
            self._server_settings_type = (
                [
                    field.get("name", "")
                    for field in res.get("ServerSettingsType", {}).get("fields", [{}])
                ]
                if res
                else []
            )

    def server_use_artifact_input_introspection(self) -> List:
        query_string = """
           query ProbeServerUseArtifactInput {
               UseArtifactInputInfoType: __type(name: "UseArtifactInput") {
                   name
                   inputFields {
                       name
                   }
                }
            }
        """

        if self.server_use_artifact_input_info is None:
            query = gql(query_string)
            res = self.gql(query)
            self.server_use_artifact_input_info = [
                field.get("name", "")
                for field in res.get("UseArtifactInputInfoType", {}).get(
                    "inputFields", [{}]
                )
            ]
        return self.server_use_artifact_input_info

    @normalize_exceptions
    def launch_agent_introspection(self) -> Optional[str]:
        query = gql(
            """
            query LaunchAgentIntrospection {
                LaunchAgentType: __type(name: "LaunchAgent") {
                    name
                }
            }
        """
        )

        res = self.gql(query)
        return res.get("LaunchAgentType") or None

    @normalize_exceptions
    def fail_run_queue_item_introspection(self) -> bool:
        _, _, mutations = self.server_info_introspection()
        return "failRunQueueItem" in mutations

    @normalize_exceptions
    def fail_run_queue_item(self, run_queue_item_id: str) -> bool:
        mutation = gql(
            """
        mutation failRunQueueItem($runQueueItemId: ID!) {
            failRunQueueItem(
                input: {
                    runQueueItemId: $runQueueItemId
                }
            ) {
                success
            }
        }
        """
        )
        response = self.gql(
            mutation,
            variable_values={
                "runQueueItemId": run_queue_item_id,
            },
        )
        result: bool = response["failRunQueueItem"]["success"]
        return result

    @normalize_exceptions
    def viewer(self) -> Dict[str, Any]:
        query = gql(
            """
        query Viewer{
            viewer {
                id
                entity
                flags
                teams {
                    edges {
                        node {
                            name
                        }
                    }
                }
            }
        }
        """
        )
        res = self.gql(query)
        return res.get("viewer") or {}

    @normalize_exceptions
    def max_cli_version(self) -> Optional[str]:
        if self._max_cli_version is not None:
            return self._max_cli_version

        query_types, server_info_types, _ = self.server_info_introspection()
        cli_version_exists = (
            "serverInfo" in query_types and "cliVersionInfo" in server_info_types
        )
        if not cli_version_exists:
            return None

        _, server_info = self.viewer_server_info()
        self._max_cli_version = server_info.get("cliVersionInfo", {}).get(
            "max_cli_version"
        )
        return self._max_cli_version

    @normalize_exceptions
    def viewer_server_info(self) -> Tuple[Dict[str, Any], Dict[str, Any]]:
        local_query = """
            latestLocalVersionInfo {
                outOfDate
                latestVersionString
            }
        """
        cli_query = """
            serverInfo {
                cliVersionInfo
                _LOCAL_QUERY_
            }
        """
        query_template = """
        query Viewer{
            viewer {
                id
                entity
                username
                email
                flags
                teams {
                    edges {
                        node {
                            name
                        }
                    }
                }
            }
            _CLI_QUERY_
        }
        """
        query_types, server_info_types, _ = self.server_info_introspection()

        cli_version_exists = (
            "serverInfo" in query_types and "cliVersionInfo" in server_info_types
        )

        local_version_exists = (
            "serverInfo" in query_types
            and "latestLocalVersionInfo" in server_info_types
        )

        cli_query_string = "" if not cli_version_exists else cli_query
        local_query_string = "" if not local_version_exists else local_query

        query_string = query_template.replace("_CLI_QUERY_", cli_query_string).replace(
            "_LOCAL_QUERY_", local_query_string
        )
        query = gql(query_string)
        res = self.gql(query)
        return res.get("viewer") or {}, res.get("serverInfo") or {}

    @normalize_exceptions
    def list_projects(self, entity: Optional[str] = None) -> List[Dict[str, str]]:
        """List projects in W&B scoped by entity.

        Arguments:
            entity (str, optional): The entity to scope this project to.

        Returns:
                [{"id","name","description"}]
        """
        query = gql(
            """
        query EntityProjects($entity: String) {
            models(first: 10, entityName: $entity) {
                edges {
                    node {
                        id
                        name
                        description
                    }
                }
            }
        }
        """
        )
        project_list: List[Dict[str, str]] = self._flatten_edges(
            self.gql(
                query, variable_values={"entity": entity or self.settings("entity")}
            )["models"]
        )
        return project_list

    @normalize_exceptions
    def project(self, project: str, entity: Optional[str] = None) -> "_Response":
        """Retrieve project.

        Arguments:
            project (str): The project to get details for
            entity (str, optional): The entity to scope this project to.

        Returns:
                [{"id","name","repo","dockerImage","description"}]
        """
        query = gql(
            """
        query ProjectDetails($entity: String, $project: String) {
            model(name: $project, entityName: $entity) {
                id
                name
                repo
                dockerImage
                description
            }
        }
        """
        )
        response: "_Response" = self.gql(
            query, variable_values={"entity": entity, "project": project}
        )["model"]
        return response

    @normalize_exceptions
    def sweep(
        self,
        sweep: str,
        specs: str,
        project: Optional[str] = None,
        entity: Optional[str] = None,
    ) -> Dict[str, Any]:
        """Retrieve sweep.

        Arguments:
            sweep (str): The sweep to get details for
            specs (str): history specs
            project (str, optional): The project to scope this sweep to.
            entity (str, optional): The entity to scope this sweep to.

        Returns:
                [{"id","name","repo","dockerImage","description"}]
        """
        query = gql(
            """
        query SweepWithRuns($entity: String, $project: String, $sweep: String!, $specs: [JSONString!]!) {
            project(name: $project, entityName: $entity) {
                sweep(sweepName: $sweep) {
                    id
                    name
                    method
                    state
                    description
                    config
                    createdAt
                    heartbeatAt
                    updatedAt
                    earlyStopJobRunning
                    bestLoss
                    controller
                    scheduler
                    runs {
                        edges {
                            node {
                                name
                                state
                                config
                                exitcode
                                heartbeatAt
                                shouldStop
                                failed
                                stopped
                                running
                                summaryMetrics
                                sampledHistory(specs: $specs)
                            }
                        }
                    }
                }
            }
        }
        """
        )
        entity = entity or self.settings("entity")
        project = project or self.settings("project")
        response = self.gql(
            query,
            variable_values={
                "entity": entity,
                "project": project,
                "sweep": sweep,
                "specs": specs,
            },
        )
        if response["project"] is None or response["project"]["sweep"] is None:
            raise ValueError(f"Sweep {entity}/{project}/{sweep} not found")
        data: Dict[str, Any] = response["project"]["sweep"]
        if data:
            data["runs"] = self._flatten_edges(data["runs"])
        return data

    @normalize_exceptions
    def list_runs(
        self, project: str, entity: Optional[str] = None
    ) -> List[Dict[str, str]]:
        """List runs in W&B scoped by project.

        Arguments:
            project (str): The project to scope the runs to
            entity (str, optional): The entity to scope this project to.  Defaults to public models

        Returns:
                [{"id","name","description"}]
        """
        query = gql(
            """
        query ProjectRuns($model: String!, $entity: String) {
            model(name: $model, entityName: $entity) {
                buckets(first: 10) {
                    edges {
                        node {
                            id
                            name
                            displayName
                            description
                        }
                    }
                }
            }
        }
        """
        )
        return self._flatten_edges(
            self.gql(
                query,
                variable_values={
                    "entity": entity or self.settings("entity"),
                    "model": project or self.settings("project"),
                },
            )["model"]["buckets"]
        )

    @normalize_exceptions
    def run_config(
        self, project: str, run: Optional[str] = None, entity: Optional[str] = None
    ) -> Tuple[str, Dict[str, Any], Optional[str], Dict[str, Any]]:
        """Get the relevant configs for a run.

        Arguments:
            project (str): The project to download, (can include bucket)
            run (str, optional): The run to download
            entity (str, optional): The entity to scope this project to.
        """
        query = gql(
            """
        query RunConfigs(
            $name: String!,
            $entity: String,
            $run: String!,
            $pattern: String!,
            $includeConfig: Boolean!,
        ) {
            model(name: $name, entityName: $entity) {
                bucket(name: $run) {
                    config @include(if: $includeConfig)
                    commit @include(if: $includeConfig)
                    files(pattern: $pattern) {
                        pageInfo {
                            hasNextPage
                            endCursor
                        }
                        edges {
                            node {
                                name
                                directUrl
                            }
                        }
                    }
                }
            }
        }
        """
        )

        variable_values = {
            "name": project,
            "run": run,
            "entity": entity,
            "includeConfig": True,
        }

        commit: str = ""
        config: Dict[str, Any] = {}
        patch: Optional[str] = None
        metadata: Dict[str, Any] = {}

        # If we use the `names` parameter on the `files` node, then the server
        # will helpfully give us and 'open' file handle to the files that don't
        # exist. This is so that we can upload data to it. However, in this
        # case, we just want to download that file and not upload to it, so
        # let's instead query for the files that do exist using `pattern`
        # (with no wildcards).
        #
        # Unfortunately we're unable to construct a single pattern that matches
        # our 2 files, we would need something like regex for that.
        for filename in [DIFF_FNAME, METADATA_FNAME]:
            variable_values["pattern"] = filename
            response = self.gql(query, variable_values=variable_values)
            if response["model"] is None:
                raise CommError(f"Run {entity}/{project}/{run} not found")
            run_obj: Dict = response["model"]["bucket"]
            # we only need to fetch this config once
            if variable_values["includeConfig"]:
                commit = run_obj["commit"]
                config = json.loads(run_obj["config"] or "{}")
                variable_values["includeConfig"] = False
            if run_obj["files"] is not None:
                for file_edge in run_obj["files"]["edges"]:
                    name = file_edge["node"]["name"]
                    url = file_edge["node"]["directUrl"]
                    res = requests.get(url)
                    res.raise_for_status()
                    if name == METADATA_FNAME:
                        metadata = res.json()
                    elif name == DIFF_FNAME:
                        patch = res.text

        return commit, config, patch, metadata

    @normalize_exceptions
    def run_resume_status(
        self, entity: str, project_name: str, name: str
    ) -> Optional[Dict[str, Any]]:
        """Check if a run exists and get resume information.

        Arguments:
            entity (str): The entity to scope this project to.
            project_name (str): The project to download, (can include bucket)
            name (str): The run to download
        """
        query = gql(
            """
        query RunResumeStatus($project: String, $entity: String, $name: String!) {
            model(name: $project, entityName: $entity) {
                id
                name
                entity {
                    id
                    name
                }

                bucket(name: $name, missingOk: true) {
                    id
                    name
                    summaryMetrics
                    displayName
                    logLineCount
                    historyLineCount
                    eventsLineCount
                    historyTail
                    eventsTail
                    config
                }
            }
        }
        """
        )

        response = self.gql(
            query,
            variable_values={
                "entity": entity,
                "project": project_name,
                "name": name,
            },
        )

        if "model" not in response or "bucket" not in (response["model"] or {}):
            return None

        project = response["model"]
        self.set_setting("project", project_name)
        if "entity" in project:
            self.set_setting("entity", project["entity"]["name"])

        result: Dict[str, Any] = project["bucket"]

        return result

    @normalize_exceptions
    def check_stop_requested(
        self, project_name: str, entity_name: str, run_id: str
    ) -> bool:
        query = gql(
            """
        query RunStoppedStatus($projectName: String, $entityName: String, $runId: String!) {
            project(name:$projectName, entityName:$entityName) {
                run(name:$runId) {
                    stopped
                }
            }
        }
        """
        )

        response = self.gql(
            query,
            variable_values={
                "projectName": project_name,
                "entityName": entity_name,
                "runId": run_id,
            },
        )

        project = response.get("project", None)
        if not project:
            return False
        run = project.get("run", None)
        if not run:
            return False

        status: bool = run["stopped"]
        return status

    def format_project(self, project: str) -> str:
        return re.sub(r"\W+", "-", project.lower()).strip("-_")

    @normalize_exceptions
    def upsert_project(
        self,
        project: str,
        id: Optional[str] = None,
        description: Optional[str] = None,
        entity: Optional[str] = None,
    ) -> Dict[str, Any]:
        """Create a new project.

        Arguments:
            project (str): The project to create
            description (str, optional): A description of this project
            entity (str, optional): The entity to scope this project to.
        """
        mutation = gql(
            """
        mutation UpsertModel($name: String!, $id: String, $entity: String!, $description: String, $repo: String)  {
            upsertModel(input: { id: $id, name: $name, entityName: $entity, description: $description, repo: $repo }) {
                model {
                    name
                    description
                }
            }
        }
        """
        )
        response = self.gql(
            mutation,
            variable_values={
                "name": self.format_project(project),
                "entity": entity or self.settings("entity"),
                "description": description,
                "id": id,
            },
        )
        # TODO(jhr): Commenting out 'repo' field for cling, add back
        #   'description': description, 'repo': self.git.remote_url, 'id': id})
        result: Dict[str, Any] = response["upsertModel"]["model"]
        return result

    @normalize_exceptions
    def entity_is_team(self, entity: str) -> bool:
        query = gql(
            """
            query EntityIsTeam($entity: String!) {
                entity(name: $entity) {
                    id
                    isTeam
                }
            }
            """
        )
        variable_values = {
            "entity": entity,
        }

        res = self.gql(query, variable_values)
        if res.get("entity") is None:
            raise Exception(
                f"Error fetching entity {entity} "
                "check that you have access to this entity"
            )

        is_team: bool = res["entity"]["isTeam"]
        return is_team

    @normalize_exceptions
    def get_project_run_queues(self, entity: str, project: str) -> List[Dict[str, str]]:
        query = gql(
            """
        query ProjectRunQueues($entity: String!, $projectName: String!){
            project(entityName: $entity, name: $projectName) {
                runQueues {
                    id
                    name
                    createdBy
                    access
                }
            }
        }
        """
        )
        variable_values = {
            "projectName": project,
            "entity": entity,
        }

        res = self.gql(query, variable_values)
        if res.get("project") is None:
            # circular dependency: (LAUNCH_DEFAULT_PROJECT = model-registry)
            if project == "model-registry":
                msg = (
                    f"Error fetching run queues for {entity} "
                    "check that you have access to this entity and project"
                )
            else:
                msg = (
                    f"Error fetching run queues for {entity}/{project} "
                    "check that you have access to this entity and project"
                )

            raise Exception(msg)

        project_run_queues: List[Dict[str, str]] = res["project"]["runQueues"]
        return project_run_queues

    @normalize_exceptions
    def create_run_queue(
        self, entity: str, project: str, queue_name: str, access: str
    ) -> Optional[Dict[str, Any]]:
        query = gql(
            """
        mutation createRunQueue($entity: String!, $project: String!, $queueName: String!, $access: RunQueueAccessType!){
            createRunQueue(
                input: {
                    entityName: $entity,
                    projectName: $project,
                    queueName: $queueName,
                    access: $access
                }
            ) {
                success
                queueID
            }
        }
        """
        )
        variable_values = {
            "project": project,
            "entity": entity,
            "access": access,
            "queueName": queue_name,
        }
        result: Optional[Dict[str, Any]] = self.gql(query, variable_values)[
            "createRunQueue"
        ]
        return result

    @normalize_exceptions
    def push_to_run_queue_by_name(
        self, entity: str, project: str, queue_name: str, run_spec: str
    ) -> Optional[Dict[str, Any]]:
        """Queryless mutation, should be used before legacy fallback method."""
        mutation = gql(
            """
        mutation pushToRunQueueByName(
            $entityName: String!,
            $projectName: String!,
            $queueName: String!,
            $runSpec: JSONString!,
        ) {
            pushToRunQueueByName(
                input: {
                    entityName: $entityName,
                    projectName: $projectName,
                    queueName: $queueName,
                    runSpec: $runSpec
                }
            ) {
                runQueueItemId
                runSpec
            }
        }
        """
        )
        variables = {
            "entityName": entity,
            "projectName": project,
            "queueName": queue_name,
            "runSpec": run_spec,
        }
        try:
            result: Optional[Dict[str, Any]] = self.gql(
                mutation, variables, check_retry_fn=util.no_retry_4xx
            ).get("pushToRunQueueByName")

            if not result:
                return None

            if result.get("runSpec"):
                run_spec = json.loads(str(result["runSpec"]))
                result["runSpec"] = run_spec

            return result
        except Exception as e:
            if (
                'Cannot query field "runSpec" on type "PushToRunQueueByNamePayload"'
                not in str(e)
            ):
                return None

        mutation_no_runspec = gql(
            """
        mutation pushToRunQueueByName(
            $entityName: String!,
            $projectName: String!,
            $queueName: String!,
            $runSpec: JSONString!,
        ) {
            pushToRunQueueByName(
                input: {
                    entityName: $entityName,
                    projectName: $projectName,
                    queueName: $queueName,
                    runSpec: $runSpec
                }
            ) {
                runQueueItemId
            }
        }
        """
        )

        try:
            result = self.gql(
                mutation_no_runspec, variables, check_retry_fn=util.no_retry_4xx
            ).get("pushToRunQueueByName")
        except Exception:
            result = None

        return result

    @normalize_exceptions
    def push_to_run_queue(
        self,
        queue_name: str,
        launch_spec: Dict[str, str],
        project_queue: str,
    ) -> Optional[Dict[str, Any]]:
        entity = launch_spec["entity"]
        run_spec = json.dumps(launch_spec)

        push_result = self.push_to_run_queue_by_name(
            entity, project_queue, queue_name, run_spec
        )

        if push_result:
            return push_result

        """ Legacy Method """
        project_queues = self.get_project_run_queues(entity, project_queue)
        entity_queues = self.get_project_run_queues(entity, "model-registry")
        queues_found = project_queues + entity_queues

        matching_queues = [
            q
            for q in queues_found
            if q["name"] == queue_name
            # ensure user has access to queue
            and (
                # TODO: User created queues in the UI have USER access
                q["access"] in ["PROJECT", "USER"]
                or q["createdBy"] == self.default_entity
            )
        ]
        if not matching_queues:
            # in the case of a missing default queue. create it
            if queue_name == "default":
                wandb.termlog(
                    f"No default queue existing for entity: {entity} in project: {project_queue}, creating one."
                )
                res = self.create_run_queue(
                    launch_spec["entity"],
                    project_queue,
                    queue_name,
                    access="PROJECT",
                )

                if res is None or res.get("queueID") is None:
                    wandb.termerror(
                        f"Unable to create default queue for entity: {entity} on project: {project_queue}. Run could not be added to a queue"
                    )
                    return None
                queue_id = res["queueID"]

            else:
                wandb.termwarn(
                    f"Unable to push to run queue {project_queue}/{queue_name}. Queue not found."
                )
                return None
        elif len(matching_queues) > 1:
            wandb.termerror(
                f"Unable to push to run queue {queue_name}. More than one queue found with this name."
            )
            return None
        else:
            queue_id = matching_queues[0]["id"]

        mutation = gql(
            """
        mutation pushToRunQueue($queueID: ID!, $runSpec: JSONString!) {
            pushToRunQueue(
                input: {
                    queueID: $queueID,
                    runSpec: $runSpec
                }
            ) {
                runQueueItemId
            }
        }
        """
        )
        spec_json = json.dumps(launch_spec)
        response = self.gql(
            mutation, variable_values={"queueID": queue_id, "runSpec": spec_json}
        )
        result: Optional[Dict[str, Any]] = response["pushToRunQueue"]
        return result

    @normalize_exceptions
    def pop_from_run_queue(
        self,
        queue_name: str,
        entity: Optional[str] = None,
        project: Optional[str] = None,
        agent_id: Optional[str] = None,
    ) -> Optional[Dict[str, Any]]:
        mutation = gql(
            """
        mutation popFromRunQueue($entity: String!, $project: String!, $queueName: String!, $launchAgentId: ID)  {
            popFromRunQueue(input: {
                entityName: $entity,
                projectName: $project,
                queueName: $queueName,
                launchAgentId: $launchAgentId
            }) {
                runQueueItemId
                runSpec
            }
        }
        """
        )
        response = self.gql(
            mutation,
            variable_values={
                "entity": entity,
                "project": project,
                "queueName": queue_name,
                "launchAgentId": agent_id,
            },
        )
        result: Optional[Dict[str, Any]] = response["popFromRunQueue"]
        return result

    @normalize_exceptions
    def ack_run_queue_item(self, item_id: str, run_id: Optional[str] = None) -> bool:
        mutation = gql(
            """
        mutation ackRunQueueItem($itemId: ID!, $runId: String!)  {
            ackRunQueueItem(input: { runQueueItemId: $itemId, runName: $runId }) {
                success
            }
        }
        """
        )
        response = self.gql(
            mutation, variable_values={"itemId": item_id, "runId": str(run_id)}
        )
        if not response["ackRunQueueItem"]["success"]:
            raise CommError(
                "Error acking run queue item. Item may have already been acknowledged by another process"
            )
        result: bool = response["ackRunQueueItem"]["success"]
        return result

    @normalize_exceptions
    def create_launch_agent(
        self,
        entity: str,
        project: str,
        queues: List[str],
        gorilla_agent_support: bool,
    ) -> dict:
        project_queues = self.get_project_run_queues(entity, project)
        if not project_queues:
            # create default queue if it doesn't already exist
            default = self.create_run_queue(
                entity, project, "default", access="PROJECT"
            )
            if default is None or default.get("queueID") is None:
                raise CommError(
                    "Unable to create default queue for {}/{}. No queues for agent to poll".format(
                        entity, project
                    )
                )
            project_queues = [{"id": default["queueID"], "name": "default"}]
        polling_queue_ids = [
            q["id"] for q in project_queues if q["name"] in queues
        ]  # filter to poll specified queues
        if len(polling_queue_ids) != len(queues):
            raise CommError(
                f"Could not start launch agent: Not all of requested queues ({', '.join(queues)}) found. "
                f"Available queues for this project: {','.join([q['name'] for q in project_queues])}"
            )

        if not gorilla_agent_support:
            # if gorilla doesn't support launch agents, return a client-generated id
            return {
                "success": True,
                "launchAgentId": None,
            }

        hostname = socket.gethostname()
        mutation = gql(
            """
            mutation createLaunchAgent($entity: String!, $project: String!, $queues: [ID!]!, $hostname: String!){
                createLaunchAgent(
                    input: {
                        entityName: $entity,
                        projectName: $project,
                        runQueues: $queues,
                        hostname: $hostname
                    }
                ) {
                    launchAgentId
                }
            }
            """
        )
        variable_values = {
            "entity": entity,
            "project": project,
            "queues": polling_queue_ids,
            "hostname": hostname,
        }
        result: dict = self.gql(mutation, variable_values)["createLaunchAgent"]
        return result

    @normalize_exceptions
    def update_launch_agent_status(
        self,
        agent_id: str,
        status: str,
        gorilla_agent_support: bool,
    ) -> dict:
        if not gorilla_agent_support:
            # if gorilla doesn't support launch agents, this is a no-op
            return {
                "success": True,
            }

        mutation = gql(
            """
            mutation updateLaunchAgent($agentId: ID!, $agentStatus: String){
                updateLaunchAgent(
                    input: {
                        launchAgentId: $agentId
                        agentStatus: $agentStatus
                    }
                ) {
                    success
                }
            }
            """
        )
        variable_values = {
            "agentId": agent_id,
            "agentStatus": status,
        }
        result: dict = self.gql(mutation, variable_values)["updateLaunchAgent"]
        return result

    @normalize_exceptions
    def get_launch_agent(self, agent_id: str, gorilla_agent_support: bool) -> dict:
        if not gorilla_agent_support:
            return {
                "id": None,
                "name": "",
                "stopPolling": False,
            }
        query = gql(
            """
            query LaunchAgent($agentId: ID!) {
                launchAgent(id: $agentId) {
                    id
                    name
                    runQueues
                    hostname
                    agentStatus
                    stopPolling
                    heartbeatAt
                }
            }
            """
        )
        variable_values = {
            "agentId": agent_id,
        }
        result: dict = self.gql(query, variable_values)["launchAgent"]
        return result

    @normalize_exceptions
    def upsert_run(
        self,
        id: Optional[str] = None,
        name: Optional[str] = None,
        project: Optional[str] = None,
        host: Optional[str] = None,
        group: Optional[str] = None,
        tags: Optional[List[str]] = None,
        config: Optional[dict] = None,
        description: Optional[str] = None,
        entity: Optional[str] = None,
        state: Optional[str] = None,
        display_name: Optional[str] = None,
        notes: Optional[str] = None,
        repo: Optional[str] = None,
        job_type: Optional[str] = None,
        program_path: Optional[str] = None,
        commit: Optional[str] = None,
        sweep_name: Optional[str] = None,
        summary_metrics: Optional[str] = None,
        num_retries: Optional[int] = None,
    ) -> Tuple[dict, bool, Optional[List]]:
        """Update a run.

        Arguments:
            id (str, optional): The existing run to update
            name (str, optional): The name of the run to create
            group (str, optional): Name of the group this run is a part of
            project (str, optional): The name of the project
            host (str, optional): The name of the host
            tags (list, optional): A list of tags to apply to the run
            config (dict, optional): The latest config params
            description (str, optional): A description of this project
            entity (str, optional): The entity to scope this project to.
            display_name (str, optional): The display name of this project
            notes (str, optional): Notes about this run
            repo (str, optional): Url of the program's repository.
            state (str, optional): State of the program.
            job_type (str, optional): Type of job, e.g 'train'.
            program_path (str, optional): Path to the program.
            commit (str, optional): The Git SHA to associate the run with
            sweep_name (str, optional): The name of the sweep this run is a part of
            summary_metrics (str, optional): The JSON summary metrics
            num_retries (int, optional): Number of retries
        """
        query_string = """
        mutation UpsertBucket(
            $id: String,
            $name: String,
            $project: String,
            $entity: String,
            $groupName: String,
            $description: String,
            $displayName: String,
            $notes: String,
            $commit: String,
            $config: JSONString,
            $host: String,
            $debug: Boolean,
            $program: String,
            $repo: String,
            $jobType: String,
            $state: String,
            $sweep: String,
            $tags: [String!],
            $summaryMetrics: JSONString,
        ) {
            upsertBucket(input: {
                id: $id,
                name: $name,
                groupName: $groupName,
                modelName: $project,
                entityName: $entity,
                description: $description,
                displayName: $displayName,
                notes: $notes,
                config: $config,
                commit: $commit,
                host: $host,
                debug: $debug,
                jobProgram: $program,
                jobRepo: $repo,
                jobType: $jobType,
                state: $state,
                sweep: $sweep,
                tags: $tags,
                summaryMetrics: $summaryMetrics,
            }) {
                bucket {
                    id
                    name
                    displayName
                    description
                    config
                    sweepName
                    project {
                        id
                        name
                        entity {
                            id
                            name
                        }
                    }
                }
                inserted
                _Server_Settings_
            }
        }
        """
        self.server_settings_introspection()

        server_settings_string = (
            """
        serverSettings {
                serverMessages{
                    utfText
                    plainText
                    htmlText
                    messageType
                    messageLevel
                }
         }
        """
            if self._server_settings_type
            else ""
        )

        query_string = query_string.replace("_Server_Settings_", server_settings_string)
        mutation = gql(query_string)
        config_str = json.dumps(config) if config else None
        if not description or description.isspace():
            description = None

        kwargs = {}
        if num_retries is not None:
            kwargs["num_retries"] = num_retries

        variable_values = {
            "id": id,
            "entity": entity or self.settings("entity"),
            "name": name,
            "project": project or util.auto_project_name(program_path),
            "groupName": group,
            "tags": tags,
            "description": description,
            "config": config_str,
            "commit": commit,
            "displayName": display_name,
            "notes": notes,
            "host": None if self.settings().get("anonymous") == "true" else host,
            "debug": env.is_debug(env=self._environ),
            "repo": repo,
            "program": program_path,
            "jobType": job_type,
            "state": state,
            "sweep": sweep_name,
            "summaryMetrics": summary_metrics,
        }

        # retry conflict errors for 2 minutes, default to no_auth_retry
        check_retry_fn = util.make_check_retry_fn(
            check_fn=util.check_retry_conflict_or_gone,
            check_timedelta=datetime.timedelta(minutes=2),
            fallback_retry_fn=util.no_retry_auth,
        )

        response = self.gql(
            mutation,
            variable_values=variable_values,
            check_retry_fn=check_retry_fn,
            **kwargs,
        )

        run_obj: Dict[str, Dict[str, Dict[str, str]]] = response["upsertBucket"][
            "bucket"
        ]
        project_obj: Dict[str, Dict[str, str]] = run_obj.get("project", {})
        if project_obj:
            self.set_setting("project", project_obj["name"])
            entity_obj = project_obj.get("entity", {})
            if entity_obj:
                self.set_setting("entity", entity_obj["name"])

        server_messages = None
        if self._server_settings_type:
            server_messages = (
                response["upsertBucket"]
                .get("serverSettings", {})
                .get("serverMessages", [])
            )
        return (
            response["upsertBucket"]["bucket"],
            response["upsertBucket"]["inserted"],
            server_messages,
        )

    @normalize_exceptions
    def get_run_info(
        self,
        entity: str,
        project: str,
        name: str,
    ) -> dict:
        query = gql(
            """
        query RunInfo($project: String!, $entity: String!, $name: String!) {
            project(name: $project, entityName: $entity) {
                run(name: $name) {
                    runInfo {
                        program
                        args
                        os
                        python
                        colab
                        executable
                        codeSaved
                        cpuCount
                        gpuCount
                        gpu
                        git {
                            remote
                            commit
                        }
                    }
                }
            }
        }
        """
        )
        variable_values = {"project": project, "entity": entity, "name": name}
        res = self.gql(query, variable_values)
        if res.get("project") is None:
            raise CommError(
                "Error fetching run info for {}/{}/{}. Check that this project exists and you have access to this entity and project".format(
                    entity, project, name
                )
            )
        elif res["project"].get("run") is None:
            raise CommError(
                "Error fetching run info for {}/{}/{}. Check that this run id exists".format(
                    entity, project, name
                )
            )
        run_info: dict = res["project"]["run"]["runInfo"]
        return run_info

    @normalize_exceptions
    def get_run_state(self, entity: str, project: str, name: str) -> str:
        query = gql(
            """
        query RunState(
            $project: String!,
            $entity: String!,
            $name: String!) {
            project(name: $project, entityName: $entity) {
                run(name: $name) {
                    state
                }
            }
        }
        """
        )
        variable_values = {
            "project": project,
            "entity": entity,
            "name": name,
        }
        res = self.gql(query, variable_values)
        if res.get("project") is None or res["project"].get("run") is None:
            raise CommError(f"Error fetching run state for {entity}/{project}/{name}.")
        run_state: str = res["project"]["run"]["state"]
        return run_state

    @normalize_exceptions
    def upload_urls(
        self,
        project: str,
        files: Union[List[str], Dict[str, IO]],
        run: Optional[str] = None,
        entity: Optional[str] = None,
        description: Optional[str] = None,
    ) -> Tuple[str, List[str], Dict[str, Dict[str, Any]]]:
        """Generate temporary resumable upload urls.

        Arguments:
            project (str): The project to download
            files (list or dict): The filenames to upload
            run (str, optional): The run to upload to
            entity (str, optional): The entity to scope this project to.  Defaults to wandb models
            description (str, optional): description

        Returns:
            (bucket_id, file_info)
            bucket_id: id of bucket we uploaded to
            file_info: A dict of filenames and urls, also indicates if this revision already has uploaded files.
                {
                    'weights.h5': { "url": "https://weights.url" },
                    'model.json': { "url": "https://model.json", "updatedAt": '2013-04-26T22:22:23.832Z', 'md5': 'mZFLkyvTelC5g8XnyQrpOw==' },
                }
        """
        query = gql(
            """
        query RunUploadUrls($name: String!, $files: [String]!, $entity: String, $run: String!, $description: String) {
            model(name: $name, entityName: $entity) {
                bucket(name: $run, desc: $description) {
                    id
                    files(names: $files) {
                        uploadHeaders
                        edges {
                            node {
                                name
                                url(upload: true)
                                updatedAt
                            }
                        }
                    }
                }
            }
        }
        """
        )
        run_id = run or self.current_run_id
        assert run_id, "run must be specified"
        entity = entity or self.settings("entity")
        query_result = self.gql(
            query,
            variable_values={
                "name": project,
                "run": run_id,
                "entity": entity,
                "description": description,
                "files": [file for file in files],
            },
        )

        run_obj = query_result["model"]["bucket"]
        if run_obj:
            result = {
                file["name"]: file for file in self._flatten_edges(run_obj["files"])
            }
            return run_obj["id"], run_obj["files"]["uploadHeaders"], result
        else:
            raise CommError(f"Run does not exist {entity}/{project}/{run_id}.")

    @normalize_exceptions
    def download_urls(
        self,
        project: str,
        run: Optional[str] = None,
        entity: Optional[str] = None,
    ) -> Dict[str, Dict[str, str]]:
        """Generate download urls.

        Arguments:
            project (str): The project to download
            run (str): The run to upload to
            entity (str, optional): The entity to scope this project to.  Defaults to wandb models

        Returns:
            A dict of extensions and urls

                {
                    'weights.h5': { "url": "https://weights.url", "updatedAt": '2013-04-26T22:22:23.832Z', 'md5': 'mZFLkyvTelC5g8XnyQrpOw==' },
                    'model.json': { "url": "https://model.url", "updatedAt": '2013-04-26T22:22:23.832Z', 'md5': 'mZFLkyvTelC5g8XnyQrpOw==' }
                }
        """
        query = gql(
            """
        query RunDownloadUrls($name: String!, $entity: String, $run: String!)  {
            model(name: $name, entityName: $entity) {
                bucket(name: $run) {
                    files {
                        edges {
                            node {
                                name
                                url
                                md5
                                updatedAt
                            }
                        }
                    }
                }
            }
        }
        """
        )
        run = run or self.current_run_id
        assert run, "run must be specified"
        entity = entity or self.settings("entity")
        query_result = self.gql(
            query,
            variable_values={
                "name": project,
                "run": run,
                "entity": entity,
            },
        )
        if query_result["model"] is None:
            raise CommError(f"Run does not exist {entity}/{project}/{run}.")
        files = self._flatten_edges(query_result["model"]["bucket"]["files"])
        return {file["name"]: file for file in files if file}

    @normalize_exceptions
    def download_url(
        self,
        project: str,
        file_name: str,
        run: Optional[str] = None,
        entity: Optional[str] = None,
    ) -> Optional[Dict[str, str]]:
        """Generate download urls.

        Arguments:
            project (str): The project to download
            file_name (str): The name of the file to download
            run (str): The run to upload to
            entity (str, optional): The entity to scope this project to.  Defaults to wandb models

        Returns:
            A dict of extensions and urls

                { "url": "https://weights.url", "updatedAt": '2013-04-26T22:22:23.832Z', 'md5': 'mZFLkyvTelC5g8XnyQrpOw==' }

        """
        query = gql(
            """
        query RunDownloadUrl($name: String!, $fileName: String!, $entity: String, $run: String!)  {
            model(name: $name, entityName: $entity) {
                bucket(name: $run) {
                    files(names: [$fileName]) {
                        edges {
                            node {
                                name
                                url
                                md5
                                updatedAt
                            }
                        }
                    }
                }
            }
        }
        """
        )
        run = run or self.current_run_id
        assert run, "run must be specified"
        query_result = self.gql(
            query,
            variable_values={
                "name": project,
                "run": run,
                "fileName": file_name,
                "entity": entity or self.settings("entity"),
            },
        )
        if query_result["model"]:
            files = self._flatten_edges(query_result["model"]["bucket"]["files"])
            return files[0] if len(files) > 0 and files[0].get("updatedAt") else None
        else:
            return None

    @normalize_exceptions
    def download_file(self, url: str) -> Tuple[int, requests.Response]:
        """Initiate a streaming download.

        Arguments:
            url (str): The url to download

        Returns:
            A tuple of the content length and the streaming response
        """
        response = requests.get(url, auth=("user", self.api_key), stream=True)  # type: ignore
        response.raise_for_status()
        return int(response.headers.get("content-length", 0)), response

    @normalize_exceptions
    def download_write_file(
        self,
        metadata: Dict[str, str],
        out_dir: Optional[str] = None,
    ) -> Tuple[str, Optional[requests.Response]]:
        """Download a file from a run and write it to wandb/.

        Arguments:
            metadata (obj): The metadata object for the file to download. Comes from Api.download_urls().
            out_dir (str, optional): The directory to write the file to. Defaults to wandb/

        Returns:
            A tuple of the file's local path and the streaming response. The streaming response is None if the file
            already existed and was up-to-date.
        """
        filename = metadata["name"]
        path = os.path.join(out_dir or self.settings("wandb_dir"), filename)
        if self.file_current(filename, B64MD5(metadata["md5"])):
            return path, None

        size, response = self.download_file(metadata["url"])

        with util.fsync_open(path, "wb") as file:
            for data in response.iter_content(chunk_size=1024):
                file.write(data)

        return path, response

    def upload_file_azure(
        self, url: str, file: Any, extra_headers: Dict[str, str]
    ) -> None:
        """Upload a file to azure."""
        from azure.core.exceptions import AzureError  # type: ignore

        # Configure the client without retries so our existing logic can handle them
        client = self._azure_blob_module.BlobClient.from_blob_url(
            url, retry_policy=self._azure_blob_module.LinearRetry(retry_total=0)
        )
        try:
            if extra_headers.get("Content-MD5") is not None:
                md5: Optional[bytes] = base64.b64decode(extra_headers["Content-MD5"])
            else:
                md5 = None
            content_settings = self._azure_blob_module.ContentSettings(
                content_md5=md5,
                content_type=extra_headers.get("Content-Type"),
            )
            client.upload_blob(
                file,
                max_concurrency=4,
                length=len(file),
                overwrite=True,
                content_settings=content_settings,
            )
        except AzureError as e:
            if hasattr(e, "response"):
                response = requests.models.Response()
                response.status_code = e.response.status_code
                response.headers = e.response.headers
                raise requests.exceptions.RequestException(e.message, response=response)
            else:
                raise requests.exceptions.ConnectionError(e.message)

    def upload_file(
        self,
        url: str,
        file: IO[bytes],
        callback: Optional["ProgressFn"] = None,
        extra_headers: Optional[Dict[str, str]] = None,
    ) -> Optional[requests.Response]:
        """Upload a file to W&B with failure resumption.

        Arguments:
            url: The url to download
            file: The path to the file you want to upload
            callback: A callback which is passed the number of
            bytes uploaded since the last time it was called, used to report progress
            extra_headers: A dictionary of extra headers to send with the request

        Returns:
            The `requests` library response object
        """
        extra_headers = extra_headers.copy() if extra_headers else {}
        response: Optional[requests.Response] = None
        progress = Progress(file, callback=callback)
        try:
            if "x-ms-blob-type" in extra_headers and self._azure_blob_module:
                self.upload_file_azure(url, progress, extra_headers)
            else:
                if "x-ms-blob-type" in extra_headers:
                    wandb.termwarn(
                        "Azure uploads over 256MB require the azure SDK, install with pip install wandb[azure]",
                        repeat=False,
                    )
                response = self._upload_file_session.put(
                    url, data=progress, headers=extra_headers
                )
                response.raise_for_status()
        except requests.exceptions.RequestException as e:
            logger.error(f"upload_file exception {url}: {e}")
            request_headers = e.request.headers if e.request is not None else ""
            logger.error(f"upload_file request headers: {request_headers}")
            response_content = e.response.content if e.response is not None else ""
            logger.error(f"upload_file response body: {response_content}")
            status_code = e.response.status_code if e.response is not None else 0
            # S3 reports retryable request timeouts out-of-band
            is_aws_retryable = (
                "x-amz-meta-md5" in extra_headers
                and status_code == 400
                and "RequestTimeout" in str(response_content)
            )
            # We need to rewind the file for the next retry (the file passed in is seeked to 0)
            progress.rewind()
            # Retry errors from cloud storage or local network issues
            if (
                status_code in (308, 408, 409, 429, 500, 502, 503, 504)
                or isinstance(
                    e,
                    (requests.exceptions.Timeout, requests.exceptions.ConnectionError),
                )
                or is_aws_retryable
            ):
                _e = retry.TransientError(exc=e)
                raise _e.with_traceback(sys.exc_info()[2])
            else:
                wandb._sentry.reraise(e)

        return response

    async def upload_file_async(
        self,
        url: str,
        file: IO[bytes],
        callback: Optional["ProgressFn"] = None,
        extra_headers: Optional[Dict[str, str]] = None,
    ) -> None:
        """An async not-quite-equivalent version of `upload_file`.

        Differences from `upload_file`:
            - This method doesn't implement Azure uploads. (The Azure SDK supports
              async, but it's nontrivial to use it here.) If the upload looks like
              it's destined for Azure, this method will delegate to the sync impl.
            - Consequently, this method doesn't return the response object.
              (Because it might fall back to the sync impl, it would sometimes
               return a `requests.Response` and sometimes an `httpx.Response`.)
            - This method doesn't wrap retryable errors in `TransientError`.
              It leaves that determination to the caller.
        """
        must_delegate = False

        if httpx is None:
            wandb.termwarn(  # type: ignore[unreachable]
                "async file-uploads require `pip install wandb[async]`; falling back to sync implementation",
                repeat=False,
            )
            must_delegate = True

        if extra_headers is not None and "x-ms-blob-type" in extra_headers:
            wandb.termwarn(
                "async file-uploads don't support Azure; falling back to sync implementation",
                repeat=False,
            )
            must_delegate = True

        if must_delegate:
            await asyncio.get_event_loop().run_in_executor(
                None,
                lambda: self.upload_file_retry(
                    url=url,
                    file=file,
                    callback=callback,
                    extra_headers=extra_headers,
                ),
            )
            return

        if self._async_httpx_client is None:
            self._async_httpx_client = httpx.AsyncClient()

        progress = AsyncProgress(Progress(file, callback=callback))

        try:
            response = await self._async_httpx_client.put(
                url=url,
                content=progress,
                headers={
                    "Content-Length": str(len(progress)),
                    **(extra_headers if extra_headers is not None else {}),
                },
            )
            response.raise_for_status()
        except Exception as e:
            progress.rewind()
            logger.error(f"upload_file_async exception {url}: {e}")
            if isinstance(e, httpx.RequestError):
                logger.error(f"upload_file_async request headers: {e.request.headers}")
            if isinstance(e, httpx.HTTPStatusError):
                logger.error(f"upload_file_async response body: {e.response.content!r}")
            raise

    async def upload_file_retry_async(
        self,
        url: str,
        file: IO[bytes],
        callback: Optional["ProgressFn"] = None,
        extra_headers: Optional[Dict[str, str]] = None,
        num_retries: int = 100,
    ) -> None:
        backoff = retry.FilteredBackoff(
            filter=check_httpx_exc_retriable,
            wrapped=retry.ExponentialBackoff(
                initial_sleep=datetime.timedelta(seconds=1),
                max_sleep=datetime.timedelta(seconds=60),
                max_retries=num_retries,
                timeout_at=datetime.datetime.now() + datetime.timedelta(days=7),
            ),
        )

        await retry.retry_async(
            backoff=backoff,
            fn=self.upload_file_async,
            url=url,
            file=file,
            callback=callback,
            extra_headers=extra_headers,
        )

    @normalize_exceptions
    def register_agent(
        self,
        host: str,
        sweep_id: Optional[str] = None,
        project_name: Optional[str] = None,
        entity: Optional[str] = None,
    ) -> dict:
        """Register a new agent.

        Arguments:
            host (str): hostname
            sweep_id (str): sweep id
            project_name: (str): model that contains sweep
            entity: (str): entity that contains sweep
        """
        mutation = gql(
            """
        mutation CreateAgent(
            $host: String!
            $projectName: String,
            $entityName: String,
            $sweep: String!
        ) {
            createAgent(input: {
                host: $host,
                projectName: $projectName,
                entityName: $entityName,
                sweep: $sweep,
            }) {
                agent {
                    id
                }
            }
        }
        """
        )
        if entity is None:
            entity = self.settings("entity")
        if project_name is None:
            project_name = self.settings("project")

        response = self.gql(
            mutation,
            variable_values={
                "host": host,
                "entityName": entity,
                "projectName": project_name,
                "sweep": sweep_id,
            },
            check_retry_fn=util.no_retry_4xx,
        )
        result: dict = response["createAgent"]["agent"]
        return result

    def agent_heartbeat(
        self, agent_id: str, metrics: dict, run_states: dict
    ) -> List[Dict[str, Any]]:
        """Notify server about agent state, receive commands.

        Arguments:
            agent_id (str): agent_id
            metrics (dict): system metrics
            run_states (dict): run_id: state mapping
        Returns:
            List of commands to execute.
        """
        mutation = gql(
            """
        mutation Heartbeat(
            $id: ID!,
            $metrics: JSONString,
            $runState: JSONString
        ) {
            agentHeartbeat(input: {
                id: $id,
                metrics: $metrics,
                runState: $runState
            }) {
                agent {
                    id
                }
                commands
            }
        }
        """
        )

        if agent_id is None:
            raise ValueError("Cannot call heartbeat with an unregistered agent.")

        try:
            response = self.gql(
                mutation,
                variable_values={
                    "id": agent_id,
                    "metrics": json.dumps(metrics),
                    "runState": json.dumps(run_states),
                },
                timeout=60,
            )
        except Exception as e:
            # GQL raises exceptions with stringified python dictionaries :/
            message = ast.literal_eval(e.args[0])["message"]
            logger.error("Error communicating with W&B: %s", message)
            return []
        else:
            result: List[Dict[str, Any]] = json.loads(
                response["agentHeartbeat"]["commands"]
            )
            return result

    @staticmethod
    def _validate_config_and_fill_distribution(config: dict) -> dict:
        # verify that parameters are well specified.
        # TODO(dag): deprecate this in favor of jsonschema validation once
        # apiVersion 2 is released and local controller is integrated with
        # wandb/client.

        # avoid modifying the original config dict in
        # case it is reused outside the calling func
        config = deepcopy(config)

        # explicitly cast to dict in case config was passed as a sweepconfig
        # sweepconfig does not serialize cleanly to yaml and breaks graphql,
        # but it is a subclass of dict, so this conversion is clean
        config = dict(config)

        if "parameters" not in config:
            raise ValueError("sweep config must have a parameters section")

        for parameter_name in config["parameters"]:
            parameter = config["parameters"][parameter_name]
            if "min" in parameter and "max" in parameter:
                if "distribution" not in parameter:
                    if isinstance(parameter["min"], int) and isinstance(
                        parameter["max"], int
                    ):
                        parameter["distribution"] = "int_uniform"
                    elif isinstance(parameter["min"], float) and isinstance(
                        parameter["max"], float
                    ):
                        parameter["distribution"] = "uniform"
                    else:
                        raise ValueError(
                            "Parameter %s is ambiguous, please specify bounds as both floats (for a float_"
                            "uniform distribution) or ints (for an int_uniform distribution)."
                            % parameter_name
                        )
        return config

    @normalize_exceptions
    def upsert_sweep(
        self,
        config: dict,
        controller: Optional[str] = None,
        launch_scheduler: Optional[str] = None,
        scheduler: Optional[str] = None,
        obj_id: Optional[str] = None,
        project: Optional[str] = None,
        entity: Optional[str] = None,
        state: Optional[str] = None,
    ) -> Tuple[str, List[str]]:
        """Upsert a sweep object.

        Arguments:
            config (dict): sweep config (will be converted to yaml)
            controller (str): controller to use
            launch_scheduler (str): launch scheduler to use
            scheduler (str): scheduler to use
            obj_id (str): object id
            project (str): project to use
            entity (str): entity to use
            state (str): state
        """
        project_query = """
            project {
                id
                name
                entity {
                    id
                    name
                }
            }
        """
        mutation_str = """
        mutation UpsertSweep(
            $id: ID,
            $config: String,
            $description: String,
            $entityName: String,
            $projectName: String,
            $controller: JSONString,
            $scheduler: JSONString,
            $state: String
        ) {
            upsertSweep(input: {
                id: $id,
                config: $config,
                description: $description,
                entityName: $entityName,
                projectName: $projectName,
                controller: $controller,
                scheduler: $scheduler,
                state: $state
            }) {
                sweep {
                    name
                    _PROJECT_QUERY_
                }
                configValidationWarnings
            }
        }
        """
        # TODO(jhr): we need protocol versioning to know schema is not supported
        # for now we will just try both new and old query

        # launchScheduler was introduced in core v0.14.0
        mutation_4 = gql(
            mutation_str.replace(
                "$controller: JSONString,",
                "$controller: JSONString,$launchScheduler: JSONString,",
            )
            .replace(
                "controller: $controller,",
                "controller: $controller,launchScheduler: $launchScheduler,",
            )
            .replace("_PROJECT_QUERY_", project_query)
        )

        # mutation 3 maps to backend that can support CLI version of at least 0.10.31
        mutation_3 = gql(mutation_str.replace("_PROJECT_QUERY_", project_query))
        mutation_2 = gql(
            mutation_str.replace("_PROJECT_QUERY_", project_query).replace(
                "configValidationWarnings", ""
            )
        )
        mutation_1 = gql(
            mutation_str.replace("_PROJECT_QUERY_", "").replace(
                "configValidationWarnings", ""
            )
        )

        # TODO(dag): replace this with a query for protocol versioning
        mutations = [mutation_4, mutation_3, mutation_2, mutation_1]

        config = self._validate_config_and_fill_distribution(config)

        err: Optional[Exception] = None
        for mutation in mutations:
            try:
                variables = {
                    "id": obj_id,
                    "config": yaml.dump(config),
                    "description": config.get("description"),
                    "entityName": entity or self.settings("entity"),
                    "projectName": project or self.settings("project"),
                    "controller": controller,
                    "launchScheduler": launch_scheduler,
                    "scheduler": scheduler,
                }
                if state:
                    variables["state"] = state

                response = self.gql(
                    mutation,
                    variable_values=variables,
                    check_retry_fn=util.no_retry_4xx,
                )
            except UsageError as e:
                raise e
            except Exception as e:
                # graphql schema exception is generic
                err = e
                continue
            err = None
            break
        if err:
            raise err

        sweep: Dict[str, Dict[str, Dict]] = response["upsertSweep"]["sweep"]
        project_obj: Dict[str, Dict] = sweep.get("project", {})
        if project_obj:
            self.set_setting("project", project_obj["name"])
            entity_obj: dict = project_obj.get("entity", {})
            if entity_obj:
                self.set_setting("entity", entity_obj["name"])

        warnings = response["upsertSweep"].get("configValidationWarnings", [])
        return response["upsertSweep"]["sweep"]["name"], warnings

    @normalize_exceptions
    def create_anonymous_api_key(self) -> str:
        """Create a new API key belonging to a new anonymous user."""
        mutation = gql(
            """
        mutation CreateAnonymousApiKey {
            createAnonymousEntity(input: {}) {
                apiKey {
                    name
                }
            }
        }
        """
        )

        response = self.gql(mutation, variable_values={})
        key: str = response["createAnonymousEntity"]["apiKey"]["name"]
        return key

    @staticmethod
    def file_current(fname: str, md5: B64MD5) -> bool:
        """Checksum a file and compare the md5 with the known md5."""
        return os.path.isfile(fname) and md5_file_b64(fname) == md5

    @normalize_exceptions
    def pull(
        self, project: str, run: Optional[str] = None, entity: Optional[str] = None
    ) -> "List[requests.Response]":
        """Download files from W&B.

        Arguments:
            project (str): The project to download
            run (str, optional): The run to upload to
            entity (str, optional): The entity to scope this project to.  Defaults to wandb models

        Returns:
            The `requests` library response object
        """
        project, run = self.parse_slug(project, run=run)
        urls = self.download_urls(project, run, entity)
        responses = []
        for filename in urls:
            _, response = self.download_write_file(urls[filename])
            if response:
                responses.append(response)

        return responses

    def get_project(self) -> str:
        project: str = self.settings("project")
        return project

    @normalize_exceptions
    def push(
        self,
        files: Union[List[str], Dict[str, IO]],
        run: Optional[str] = None,
        entity: Optional[str] = None,
        project: Optional[str] = None,
        description: Optional[str] = None,
        force: bool = True,
        progress: Union[TextIO, bool] = False,
    ) -> "List[Optional[requests.Response]]":
        """Uploads multiple files to W&B.

        Arguments:
            files (list or dict): The filenames to upload, when dict the values are open files
            run (str, optional): The run to upload to
            entity (str, optional): The entity to scope this project to.  Defaults to wandb models
            project (str, optional): The name of the project to upload to. Defaults to the one in settings.
            description (str, optional): The description of the changes
            force (bool, optional): Whether to prevent push if git has uncommitted changes
            progress (callable, or stream): If callable, will be called with (chunk_bytes,
                total_bytes) as argument else if True, renders a progress bar to stream.

        Returns:
            A list of `requests.Response` objects
        """
        if project is None:
            project = self.get_project()
        if project is None:
            raise CommError("No project configured.")
        if run is None:
            run = self.current_run_id

        # TODO(adrian): we use a retriable version of self.upload_file() so
        # will never retry self.upload_urls() here. Instead, maybe we should
        # make push itself retriable.
        run_id, upload_headers, result = self.upload_urls(
            project, files, run, entity, description
        )
        extra_headers = {}
        for upload_header in upload_headers:
            key, val = upload_header.split(":", 1)
            extra_headers[key] = val
        responses = []
        for file_name, file_info in result.items():
            file_url = file_info["url"]

            # If the upload URL is relative, fill it in with the base URL,
            # since it's a proxied file store like the on-prem VM.
            if file_url.startswith("/"):
                file_url = f"{self.api_url}{file_url}"

            try:
                # To handle Windows paths
                # TODO: this doesn't handle absolute paths...
                normal_name = os.path.join(*file_name.split("/"))
                open_file = (
                    files[file_name]
                    if isinstance(files, dict)
                    else open(normal_name, "rb")
                )
            except OSError:
                print(f"{file_name} does not exist")
                continue
            if progress is False:
                responses.append(
                    self.upload_file_retry(
                        file_info["url"], open_file, extra_headers=extra_headers
                    )
                )
            else:
                if callable(progress):
                    responses.append(  # type: ignore
                        self.upload_file_retry(
                            file_url, open_file, progress, extra_headers=extra_headers
                        )
                    )
                else:
                    length = os.fstat(open_file.fileno()).st_size
                    with click.progressbar(
                        file=progress,  # type: ignore
                        length=length,
                        label=f"Uploading file: {file_name}",
                        fill_char=click.style("&", fg="green"),
                    ) as bar:
                        responses.append(
                            self.upload_file_retry(
                                file_url,
                                open_file,
                                lambda bites, _: bar.update(bites),
                                extra_headers=extra_headers,
                            )
                        )
            open_file.close()
        return responses

    def link_artifact(
        self,
        client_id: str,
        server_id: str,
        portfolio_name: str,
        entity: str,
        project: str,
        aliases: Sequence[str],
    ) -> Dict[str, Any]:
        template = """
                mutation LinkArtifact(
                    $artifactPortfolioName: String!,
                    $entityName: String!,
                    $projectName: String!,
                    $aliases: [ArtifactAliasInput!],
                    ID_TYPE
                    ) {
                        linkArtifact(input: {
                            artifactPortfolioName: $artifactPortfolioName,
                            entityName: $entityName,
                            projectName: $projectName,
                            aliases: $aliases,
                            ID_VALUE
                        }) {
                            versionIndex
                        }
                    }
            """

        def replace(a: str, b: str) -> None:
            nonlocal template
            template = template.replace(a, b)

        if server_id:
            replace("ID_TYPE", "$artifactID: ID")
            replace("ID_VALUE", "artifactID: $artifactID")
        elif client_id:
            replace("ID_TYPE", "$clientID: ID")
            replace("ID_VALUE", "clientID: $clientID")

        variable_values = {
            "clientID": client_id,
            "artifactID": server_id,
            "artifactPortfolioName": portfolio_name,
            "entityName": entity,
            "projectName": project,
            "aliases": [
                {"alias": alias, "artifactCollectionName": portfolio_name}
                for alias in aliases
            ],
        }

        mutation = gql(template)
        response = self.gql(mutation, variable_values=variable_values)
        link_artifact: Dict[str, Any] = response["linkArtifact"]
        return link_artifact

    def use_artifact(
        self,
        artifact_id: str,
        entity_name: Optional[str] = None,
        project_name: Optional[str] = None,
        run_name: Optional[str] = None,
        use_as: Optional[str] = None,
    ) -> Optional[Dict[str, Any]]:
        query_template = """
        mutation UseArtifact(
            $entityName: String!,
            $projectName: String!,
            $runName: String!,
            $artifactID: ID!,
            _USED_AS_TYPE_
        ) {
            useArtifact(input: {
                entityName: $entityName,
                projectName: $projectName,
                runName: $runName,
                artifactID: $artifactID,
                _USED_AS_VALUE_
            }) {
                artifact {
                    id
                    digest
                    description
                    state
                    createdAt
                    labels
                    metadata
                }
            }
        }
        """

        artifact_types = self.server_use_artifact_input_introspection()
        if "usedAs" in artifact_types:
            query_template = query_template.replace(
                "_USED_AS_TYPE_", "$usedAs: String"
            ).replace("_USED_AS_VALUE_", "usedAs: $usedAs")
        else:
            query_template = query_template.replace("_USED_AS_TYPE_", "").replace(
                "_USED_AS_VALUE_", ""
            )

        query = gql(query_template)

        entity_name = entity_name or self.settings("entity")
        project_name = project_name or self.settings("project")
        run_name = run_name or self.current_run_id

        response = self.gql(
            query,
            variable_values={
                "entityName": entity_name,
                "projectName": project_name,
                "runName": run_name,
                "artifactID": artifact_id,
                "usedAs": use_as,
            },
        )

        if response["useArtifact"]["artifact"]:
            artifact: Dict[str, Any] = response["useArtifact"]["artifact"]
            return artifact
        return None

    def create_artifact_type(
        self,
        artifact_type_name: str,
        entity_name: Optional[str] = None,
        project_name: Optional[str] = None,
        description: Optional[str] = None,
    ) -> Optional[str]:
        mutation = gql(
            """
        mutation CreateArtifactType(
            $entityName: String!,
            $projectName: String!,
            $artifactTypeName: String!,
            $description: String
        ) {
            createArtifactType(input: {
                entityName: $entityName,
                projectName: $projectName,
                name: $artifactTypeName,
                description: $description
            }) {
                artifactType {
                    id
                }
            }
        }
        """
        )
        entity_name = entity_name or self.settings("entity")
        project_name = project_name or self.settings("project")
        response = self.gql(
            mutation,
            variable_values={
                "entityName": entity_name,
                "projectName": project_name,
                "artifactTypeName": artifact_type_name,
                "description": description,
            },
        )
        _id: Optional[str] = response["createArtifactType"]["artifactType"]["id"]
        return _id

    def create_artifact(
        self,
        artifact_type_name: str,
        artifact_collection_name: str,
        digest: str,
        client_id: Optional[str] = None,
        sequence_client_id: Optional[str] = None,
        entity_name: Optional[str] = None,
        project_name: Optional[str] = None,
        run_name: Optional[str] = None,
        description: Optional[str] = None,
        labels: Optional[List[str]] = None,
        metadata: Optional[Dict] = None,
        aliases: Optional[List[Dict[str, str]]] = None,
        distributed_id: Optional[str] = None,
        is_user_created: Optional[bool] = False,
        enable_digest_deduplication: Optional[bool] = False,
        history_step: Optional[int] = None,
    ) -> Tuple[Dict, Dict]:
        from pkg_resources import parse_version

        _, server_info = self.viewer_server_info()
        max_cli_version = server_info.get("cliVersionInfo", {}).get(
            "max_cli_version", None
        )
        can_handle_client_id = max_cli_version is None or parse_version(
            "0.11.0"
        ) <= parse_version(max_cli_version)
        can_handle_dedupe = max_cli_version is None or parse_version(
            "0.12.10"
        ) <= parse_version(max_cli_version)
        can_handle_history = max_cli_version is None or parse_version(
            "0.12.12"
        ) <= parse_version(max_cli_version)

        mutation = gql(
            """
        mutation CreateArtifact(
            $artifactTypeName: String!,
            $artifactCollectionNames: [String!],
            $entityName: String!,
            $projectName: String!,
            $runName: String,
            $description: String,
            $digest: String!,
            $labels: JSONString,
            $aliases: [ArtifactAliasInput!],
            $metadata: JSONString,
            %s
            %s
            %s
            %s
            %s
        ) {
            createArtifact(input: {
                artifactTypeName: $artifactTypeName,
                artifactCollectionNames: $artifactCollectionNames,
                entityName: $entityName,
                projectName: $projectName,
                runName: $runName,
                description: $description,
                digest: $digest,
                digestAlgorithm: MANIFEST_MD5,
                labels: $labels,
                aliases: $aliases,
                metadata: $metadata,
                %s
                %s
                %s
                %s
                %s
            }) {
                artifact {
                    id
                    digest
                    state
                    aliases {
                        artifactCollectionName
                        alias
                    }
                    artifactSequence {
                        id
                        latestArtifact {
                            id
                            versionIndex
                        }
                    }
                }
            }
        }
        """
            %
            # For backwards compatibility with older backends that don't support
            # distributed writers or digest deduplication.
            (
                "$historyStep: Int64!,"
                if can_handle_history and history_step not in [0, None]
                else "",
                "$distributedID: String," if distributed_id else "",
                "$clientID: ID!," if can_handle_client_id else "",
                "$sequenceClientID: ID!," if can_handle_client_id else "",
                "$enableDigestDeduplication: Boolean," if can_handle_dedupe else "",
                # line sep
                "historyStep: $historyStep,"
                if can_handle_history and history_step not in [0, None]
                else "",
                "distributedID: $distributedID," if distributed_id else "",
                "clientID: $clientID," if can_handle_client_id else "",
                "sequenceClientID: $sequenceClientID," if can_handle_client_id else "",
                "enableDigestDeduplication: $enableDigestDeduplication,"
                if can_handle_dedupe
                else "",
            )
        )

        entity_name = entity_name or self.settings("entity")
        project_name = project_name or self.settings("project")
        if not is_user_created:
            run_name = run_name or self.current_run_id
        if aliases is None:
            aliases = []

        response = self.gql(
            mutation,
            variable_values={
                "entityName": entity_name,
                "projectName": project_name,
                "runName": run_name,
                "artifactTypeName": artifact_type_name,
                "artifactCollectionNames": [artifact_collection_name],
                "clientID": client_id,
                "sequenceClientID": sequence_client_id,
                "digest": digest,
                "description": description,
                "aliases": [alias for alias in aliases],
                "labels": json.dumps(util.make_safe_for_json(labels))
                if labels
                else None,
                "metadata": json.dumps(util.make_safe_for_json(metadata))
                if metadata
                else None,
                "distributedID": distributed_id,
                "enableDigestDeduplication": enable_digest_deduplication,
                "historyStep": history_step,
            },
        )
        av = response["createArtifact"]["artifact"]
        # TODO: make this a part of the graph
        av["version"] = "latest"
        for alias in av["aliases"]:
            if alias["artifactCollectionName"] == artifact_collection_name and re.match(
                r"^v\d+$", alias["alias"]
            ):
                av["version"] = alias["alias"]
        latest = response["createArtifact"]["artifact"]["artifactSequence"].get(
            "latestArtifact"
        )
        return av, latest

    def commit_artifact(self, artifact_id: str) -> "_Response":
        mutation = gql(
            """
        mutation CommitArtifact(
            $artifactID: ID!,
        ) {
            commitArtifact(input: {
                artifactID: $artifactID,
            }) {
                artifact {
                    id
                    digest
                }
            }
        }
        """
        )

        response: "_Response" = self.gql(
            mutation,
            variable_values={"artifactID": artifact_id},
            timeout=60,
        )
        return response

    def create_artifact_manifest(
        self,
        name: str,
        digest: str,
        artifact_id: Optional[str],
        base_artifact_id: Optional[str] = None,
        entity: Optional[str] = None,
        project: Optional[str] = None,
        run: Optional[str] = None,
        include_upload: bool = True,
        type: str = "FULL",
    ) -> Tuple[str, Dict[str, Any]]:
        mutation = gql(
            """
        mutation CreateArtifactManifest(
            $name: String!,
            $digest: String!,
            $artifactID: ID!,
            $baseArtifactID: ID,
            $entityName: String!,
            $projectName: String!,
            $runName: String!,
            $includeUpload: Boolean!,
            %s
        ) {
            createArtifactManifest(input: {
                name: $name,
                digest: $digest,
                artifactID: $artifactID,
                baseArtifactID: $baseArtifactID,
                entityName: $entityName,
                projectName: $projectName,
                runName: $runName,
                %s
            }) {
                artifactManifest {
                    id
                    file {
                        id
                        name
                        displayName
                        uploadUrl @include(if: $includeUpload)
                        uploadHeaders @include(if: $includeUpload)
                    }
                }
            }
        }
        """
            %
            # For backwards compatibility with older backends that don't support
            # patch manifests.
            (
                "$type: ArtifactManifestType = FULL" if type != "FULL" else "",
                "type: $type" if type != "FULL" else "",
            )
        )

        entity_name = entity or self.settings("entity")
        project_name = project or self.settings("project")
        run_name = run or self.current_run_id

        response = self.gql(
            mutation,
            variable_values={
                "name": name,
                "digest": digest,
                "artifactID": artifact_id,
                "baseArtifactID": base_artifact_id,
                "entityName": entity_name,
                "projectName": project_name,
                "runName": run_name,
                "includeUpload": include_upload,
                "type": type,
            },
        )
        return (
            response["createArtifactManifest"]["artifactManifest"]["id"],
            response["createArtifactManifest"]["artifactManifest"]["file"],
        )

    def update_artifact_manifest(
        self,
        artifact_manifest_id: str,
        base_artifact_id: Optional[str] = None,
        digest: Optional[str] = None,
        include_upload: Optional[bool] = True,
    ) -> Tuple[str, Dict[str, Any]]:
        mutation = gql(
            """
        mutation UpdateArtifactManifest(
            $artifactManifestID: ID!,
            $digest: String,
            $baseArtifactID: ID,
            $includeUpload: Boolean!,
        ) {
            updateArtifactManifest(input: {
                artifactManifestID: $artifactManifestID,
                digest: $digest,
                baseArtifactID: $baseArtifactID,
            }) {
                artifactManifest {
                    id
                    file {
                        id
                        name
                        displayName
                        uploadUrl @include(if: $includeUpload)
                        uploadHeaders @include(if: $includeUpload)
                    }
                }
            }
        }
        """
        )

        response = self.gql(
            mutation,
            variable_values={
                "artifactManifestID": artifact_manifest_id,
                "digest": digest,
                "baseArtifactID": base_artifact_id,
                "includeUpload": include_upload,
            },
        )

        return (
            response["updateArtifactManifest"]["artifactManifest"]["id"],
            response["updateArtifactManifest"]["artifactManifest"]["file"],
        )

    def _resolve_client_id(
        self,
        client_id: str,
    ) -> Optional[str]:
        if client_id in self._client_id_mapping:
            return self._client_id_mapping[client_id]

        query = gql(
            """
            query ClientIDMapping($clientID: ID!) {
                clientIDMapping(clientID: $clientID) {
                    serverID
                }
            }
        """
        )
        response = self.gql(
            query,
            variable_values={
                "clientID": client_id,
            },
        )
        server_id = None
        if response is not None:
            client_id_mapping = response.get("clientIDMapping")
            if client_id_mapping is not None:
                server_id = client_id_mapping.get("serverID")
                if server_id is not None:
                    self._client_id_mapping[client_id] = server_id
        return server_id

    @normalize_exceptions
    def create_artifact_files(
        self, artifact_files: Iterable["CreateArtifactFileSpecInput"]
    ) -> Mapping[str, "CreateArtifactFilesResponseFile"]:
        mutation = gql(
            """
        mutation CreateArtifactFiles(
            $storageLayout: ArtifactStorageLayout!
            $artifactFiles: [CreateArtifactFileSpecInput!]!
        ) {
            createArtifactFiles(input: {
                artifactFiles: $artifactFiles,
                storageLayout: $storageLayout
            }) {
                files {
                    edges {
                        node {
                            id
                            name
                            displayName
                            uploadUrl
                            uploadHeaders
                            artifact {
                                id
                            }
                        }
                    }
                }
            }
        }
        """
        )

        # TODO: we should use constants here from interface/artifacts.py
        # but probably don't want the dependency. We're going to remove
        # this setting in a future release, so I'm just hard-coding the strings.
        storage_layout = "V2"
        if env.get_use_v1_artifacts():
            storage_layout = "V1"

        response = self.gql(
            mutation,
            variable_values={
                "storageLayout": storage_layout,
                "artifactFiles": [af for af in artifact_files],
            },
        )

        result = {}
        for edge in response["createArtifactFiles"]["files"]["edges"]:
            node = edge["node"]
            result[node["displayName"]] = node
        return result

    @normalize_exceptions
    def notify_scriptable_run_alert(
        self,
        title: str,
        text: str,
        level: Optional[str] = None,
        wait_duration: Optional["Number"] = None,
    ) -> bool:
        mutation = gql(
            """
        mutation NotifyScriptableRunAlert(
            $entityName: String!,
            $projectName: String!,
            $runName: String!,
            $title: String!,
            $text: String!,
            $severity: AlertSeverity = INFO,
            $waitDuration: Duration
        ) {
            notifyScriptableRunAlert(input: {
                entityName: $entityName,
                projectName: $projectName,
                runName: $runName,
                title: $title,
                text: $text,
                severity: $severity,
                waitDuration: $waitDuration
            }) {
               success
            }
        }
        """
        )

        response = self.gql(
            mutation,
            variable_values={
                "entityName": self.settings("entity"),
                "projectName": self.settings("project"),
                "runName": self.current_run_id,
                "title": title,
                "text": text,
                "severity": level,
                "waitDuration": wait_duration,
            },
        )
        success: bool = response["notifyScriptableRunAlert"]["success"]
        return success

    def get_sweep_state(
        self, sweep: str, entity: Optional[str] = None, project: Optional[str] = None
    ) -> "SweepState":
        state: "SweepState" = self.sweep(
            sweep=sweep, entity=entity, project=project, specs="{}"
        )["state"]
        return state

    def set_sweep_state(
        self,
        sweep: str,
        state: "SweepState",
        entity: Optional[str] = None,
        project: Optional[str] = None,
    ) -> None:
        assert state in ("RUNNING", "PAUSED", "CANCELED", "FINISHED")
        s = self.sweep(sweep=sweep, entity=entity, project=project, specs="{}")
        curr_state = s["state"].upper()
        if state == "RUNNING" and curr_state in ("CANCELED", "FINISHED"):
            raise Exception("Cannot resume %s sweep." % curr_state.lower())
        elif state == "PAUSED" and curr_state not in ("PAUSED", "RUNNING"):
            raise Exception("Cannot pause %s sweep." % curr_state.lower())
        elif curr_state not in ("RUNNING", "PAUSED"):
            raise Exception("Sweep already %s." % curr_state.lower())
        sweep_id = s["id"]
        mutation = gql(
            """
        mutation UpsertSweep(
            $id: ID,
            $state: String,
            $entityName: String,
            $projectName: String
        ) {
            upsertSweep(input: {
                id: $id,
                state: $state,
                entityName: $entityName,
                projectName: $projectName
            }){
                sweep {
                    name
                }
            }
        }
        """
        )
        self.gql(
            mutation,
            variable_values={
                "id": sweep_id,
                "state": state,
                "entityName": entity or self.settings("entity"),
                "projectName": project or self.settings("project"),
            },
        )

    def stop_sweep(
        self,
        sweep: str,
        entity: Optional[str] = None,
        project: Optional[str] = None,
    ) -> None:
        """Finish the sweep to stop running new runs and let currently running runs finish."""
        self.set_sweep_state(
            sweep=sweep, state="FINISHED", entity=entity, project=project
        )

    def cancel_sweep(
        self,
        sweep: str,
        entity: Optional[str] = None,
        project: Optional[str] = None,
    ) -> None:
        """Cancel the sweep to kill all running runs and stop running new runs."""
        self.set_sweep_state(
            sweep=sweep, state="CANCELED", entity=entity, project=project
        )

    def pause_sweep(
        self,
        sweep: str,
        entity: Optional[str] = None,
        project: Optional[str] = None,
    ) -> None:
        """Pause the sweep to temporarily stop running new runs."""
        self.set_sweep_state(
            sweep=sweep, state="PAUSED", entity=entity, project=project
        )

    def resume_sweep(
        self,
        sweep: str,
        entity: Optional[str] = None,
        project: Optional[str] = None,
    ) -> None:
        """Resume the sweep to continue running new runs."""
        self.set_sweep_state(
            sweep=sweep, state="RUNNING", entity=entity, project=project
        )

    def _status_request(self, url: str, length: int) -> requests.Response:
        """Ask google how much we've uploaded."""
        return requests.put(
            url=url,
            headers={"Content-Length": "0", "Content-Range": "bytes */%i" % length},
        )

    def _flatten_edges(self, response: "_Response") -> List[Dict]:
        """Return an array from the nested graphql relay structure."""
        return [node["node"] for node in response["edges"]]

<<<<<<< HEAD
    def update_run_state(self, run_id, state) -> None:
        # TODO(gst): this is probbaly the most extendible way of managing run state
        return False

    def stop_run(
        self,
        run_id,
    ) -> None:
=======
    @normalize_exceptions
    def stop_run(
        self,
        run_id: str,
    ) -> bool:
>>>>>>> 30cd5bc1
        mutation = gql(
            """
            mutation stopRun($id: ID!) {
                stopRun(input: {
                    id: $id
                }) {
                    clientMutationId
                    success
                }
            }
            """
        )

        response = self.gql(
            mutation,
            variable_values={
                "id": run_id,
            },
        )

<<<<<<< HEAD
        return response["stopRun"].get("success")
=======
        success: bool = response["stopRun"].get("success")

        return success
>>>>>>> 30cd5bc1
<|MERGE_RESOLUTION|>--- conflicted
+++ resolved
@@ -3393,22 +3393,11 @@
         """Return an array from the nested graphql relay structure."""
         return [node["node"] for node in response["edges"]]
 
-<<<<<<< HEAD
-    def update_run_state(self, run_id, state) -> None:
-        # TODO(gst): this is probbaly the most extendible way of managing run state
-        return False
-
-    def stop_run(
-        self,
-        run_id,
-    ) -> None:
-=======
     @normalize_exceptions
     def stop_run(
         self,
         run_id: str,
     ) -> bool:
->>>>>>> 30cd5bc1
         mutation = gql(
             """
             mutation stopRun($id: ID!) {
@@ -3429,10 +3418,6 @@
             },
         )
 
-<<<<<<< HEAD
-        return response["stopRun"].get("success")
-=======
         success: bool = response["stopRun"].get("success")
 
-        return success
->>>>>>> 30cd5bc1
+        return success