import ast
import base64
import datetime
import json
import logging
import os
import re
import socket
import sys
import threading
from copy import deepcopy
from typing import (
    IO,
    TYPE_CHECKING,
    Any,
    Callable,
    Dict,
    Iterable,
    List,
    Mapping,
    MutableMapping,
    Optional,
    Sequence,
    TextIO,
    Tuple,
    Union,
)

import click
import requests
import yaml
from requests.auth import AuthBase
from wandb_gql import Client, gql  # type: ignore
from wandb_gql.client import RetryError  # type: ignore
from wandb_gql.transport.requests import RequestsHTTPTransport  # type: ignore

import wandb
from wandb import __version__, env, util
from wandb.apis.auth import OIDCAuth
from wandb.apis.normalize import normalize_exceptions
from wandb.errors import CommError, UsageError
from wandb.integration.sagemaker import parse_sm_secrets
from wandb.old.settings import Settings
from wandb.sdk.lib.hashutil import B64MD5, md5_file_b64
from wandb.sdk.lib.jwks import JWKS

from ..lib import retry
from ..lib.filenames import DIFF_FNAME, METADATA_FNAME
from ..lib.git import GitRepo
from . import context
from .progress import Progress

logger = logging.getLogger(__name__)

if TYPE_CHECKING:
    if sys.version_info >= (3, 8):
        from typing import Literal, TypedDict
    else:
        from typing_extensions import Literal, TypedDict

    from .progress import ProgressFn

    class CreateArtifactFileSpecInput(TypedDict, total=False):
        """Corresponds to `type CreateArtifactFileSpecInput` in schema.graphql."""

        artifactID: str  # noqa: N815
        name: str
        md5: str
        mimetype: Optional[str]
        artifactManifestID: Optional[str]  # noqa: N815

    class CreateArtifactFilesResponseFile(TypedDict):
        id: str
        name: str
        displayName: str  # noqa: N815
        uploadUrl: Optional[str]  # noqa: N815
        uploadHeaders: Sequence[str]  # noqa: N815
        artifact: "CreateArtifactFilesResponseFileNode"

    class CreateArtifactFilesResponseFileNode(TypedDict):
        id: str

    class DefaultSettings(TypedDict):
        section: str
        git_remote: str
        ignore_globs: Optional[List[str]]
        base_url: Optional[str]
        root_dir: Optional[str]
        api_key: Optional[str]
        entity: Optional[str]
        project: Optional[str]

    _Response = MutableMapping
    SweepState = Literal["RUNNING", "PAUSED", "CANCELED", "FINISHED"]
    Number = Union[int, float]


# class _MappingSupportsCopy(Protocol):
#     def copy(self) -> "_MappingSupportsCopy": ...
#     def keys(self) -> Iterable: ...
#     def __getitem__(self, name: str) -> Any: ...


class _ThreadLocalData(threading.local):
    context: Optional[context.Context]

    def __init__(self) -> None:
        self.context = None


class Api:
    """W&B Internal Api wrapper.

    Note:
        Settings are automatically overridden by looking for
        a `wandb/settings` file in the current working directory or its parent
        directory. If none can be found, we look in the current user's home
        directory.

    Arguments:
        default_settings(dict, optional): If you aren't using a settings
        file, or you wish to override the section to use in the settings file
        Override the settings here.
    """

    HTTP_TIMEOUT = env.get_http_timeout(10)
    _global_context: context.Context
    _local_data: _ThreadLocalData

    def __init__(
        self,
        default_settings: Optional[
            Union[
                "wandb.sdk.wandb_settings.Settings",
                "wandb.sdk.internal.settings_static.SettingsStatic",
                Settings,
                dict,
            ]
        ] = None,
        load_settings: bool = True,
        retry_timedelta: datetime.timedelta = datetime.timedelta(  # noqa: B008 # okay because it's immutable
            days=7
        ),
        environ: MutableMapping = os.environ,
        retry_callback: Optional[Callable[[int, str], Any]] = None,
    ) -> None:
        self._environ = environ
        self._global_context = context.Context()
        self._local_data = _ThreadLocalData()
        self.default_settings: "DefaultSettings" = {
            "section": "default",
            "git_remote": "origin",
            "ignore_globs": [],
            "base_url": "https://api.wandb.ai",
            "root_dir": None,
            "api_key": None,
            "entity": None,
            "project": None,
        }
        self.retry_timedelta = retry_timedelta
        # todo: Old Settings do not follow the SupportsKeysAndGetItem Protocol
        self.default_settings.update(default_settings or {})  # type: ignore
        self.retry_uploads = 10
        self._settings = Settings(
            load_settings=load_settings,
            root_dir=self.default_settings.get("root_dir"),
        )
        self.git = GitRepo(remote=self.settings("git_remote"))
        # Mutable settings set by the _file_stream_api
        self.dynamic_settings = {
            "system_sample_seconds": 2,
            "system_samples": 15,
            "heartbeat_seconds": 30,
        }
        self.client = Client(
            transport=RequestsHTTPTransport(
                headers={
                    "User-Agent": self.user_agent,
                    "X-WANDB-USERNAME": env.get_username(env=self._environ),
                    "X-WANDB-USER-EMAIL": env.get_user_email(env=self._environ),
                },
                use_json=True,
                # this timeout won't apply when the DNS lookup fails. in that case, it will be 60s
                # https://bugs.python.org/issue22889
                timeout=self.HTTP_TIMEOUT,
                auth=self.auth,
                url=f"{self.settings('base_url')}/graphql",
            )
        )
        self.retry_callback = retry_callback
        self._retry_gql = retry.Retry(
            self.execute,
            retry_timedelta=retry_timedelta,
            check_retry_fn=util.no_retry_auth,
            retryable_exceptions=(RetryError, requests.RequestException),
            retry_callback=retry_callback,
        )
        self._current_run_id: Optional[str] = None
        self._file_stream_api = None
        self._upload_file_session = requests.Session()
        # This Retry class is initialized once for each Api instance, so this
        # defaults to retrying 1 million times per process or 7 days
        self.upload_file_retry = normalize_exceptions(
            retry.retriable(retry_timedelta=retry_timedelta)(self.upload_file)
        )
        self._client_id_mapping: Dict[str, str] = {}
        # Large file uploads to azure can optionally use their SDK
        self._azure_blob_module = util.get_module("azure.storage.blob")

        self.query_types: Optional[List[str]] = None
        self.server_info_types: Optional[List[str]] = None
        self.server_use_artifact_input_info: Optional[List[str]] = None
        self._max_cli_version: Optional[str] = None
        self._server_settings_type: Optional[List[str]] = None

    @property
    def auth(self) -> AuthBase | Tuple[str, str]:
        if os.getenv(env.ACCESS_TOKEN):
            return OIDCAuth(
                f"{self.settings('base_url')}/oidc/token", os.environ[env.ACCESS_TOKEN]
            )
        else:
            return ("api", self.api_key or "")

    @property
    def has_service_account(self) -> bool:
        # TODO: also check if the current host supports v2 service accounts
        return JWKS.configured

    def fetch_token(self, subject: str, expires_in: Optional[int] = None) -> str:
        jwks = JWKS(self.api_url + "/oidc/token")
        return jwks.fetch_token(subject, expires_in)["access_token"]

    def gql(self, *args: Any, **kwargs: Any) -> Any:
        ret = self._retry_gql(
            *args,
            retry_cancel_event=self.context.cancel_event,
            **kwargs,
        )
        return ret

    def set_local_context(self, api_context: Optional[context.Context]) -> None:
        self._local_data.context = api_context

    def clear_local_context(self) -> None:
        self._local_data.context = None

    @property
    def context(self) -> context.Context:
        return self._local_data.context or self._global_context

    def reauth(self) -> None:
<<<<<<< HEAD
        """Ensures the current api key is set in the transport"""
        self.client.transport.auth = self.auth
=======
        """Ensure the current api key is set in the transport."""
        self.client.transport.auth = ("api", self.api_key or "")
>>>>>>> 257fdc47

    def relocate(self) -> None:
        """Ensure the current api points to the right server."""
        self.client.transport.url = "%s/graphql" % self.settings("base_url")

    def execute(self, *args: Any, **kwargs: Any) -> "_Response":
        """Wrapper around execute that logs in cases of failure."""
        try:
            return self.client.execute(*args, **kwargs)  # type: ignore
        except requests.exceptions.HTTPError as err:
            res = err.response
            logger.error(f"{res.status_code} response executing GraphQL.")
            logger.error(res.text)
            self.display_gorilla_error_if_found(res)
            raise

    def display_gorilla_error_if_found(self, res: requests.Response) -> None:
        try:
            data = res.json()
        except ValueError:
            return

        if "errors" in data and isinstance(data["errors"], list):
            for err in data["errors"]:
                # Our tests and potentially some api endpoints return a string error?
                if isinstance(err, str):
                    err = {"message": err}
                if not err.get("message"):
                    continue
                wandb.termerror(
                    "Error while calling W&B API: {} ({})".format(err["message"], res)
                )

    def disabled(self) -> Union[str, bool]:
        return self._settings.get(Settings.DEFAULT_SECTION, "disabled", fallback=False)  # type: ignore

    def set_current_run_id(self, run_id: str) -> None:
        self._current_run_id = run_id

    @property
    def current_run_id(self) -> Optional[str]:
        return self._current_run_id

    @property
    def user_agent(self) -> str:
        return f"W&B Internal Client {__version__}"

    @property
    def api_key(self) -> Optional[str]:
        auth = requests.utils.get_netrc_auth(self.api_url)
        key = None
        if auth:
            key = auth[-1]

        # Environment should take precedence
        env_key: Optional[str] = self._environ.get(env.API_KEY)
        sagemaker_key: Optional[str] = parse_sm_secrets().get(env.API_KEY)
        default_key: Optional[str] = self.default_settings.get("api_key")
        return env_key or key or sagemaker_key or default_key

    @property
    def api_url(self) -> str:
        return self.settings("base_url")  # type: ignore

    @property
    def app_url(self) -> str:
        return wandb.util.app_url(self.api_url)

    @property
    def default_entity(self) -> str:
        return self.viewer().get("entity")  # type: ignore

    def settings(self, key: Optional[str] = None, section: Optional[str] = None) -> Any:
        """The settings overridden from the wandb/settings file.

        Arguments:
            key (str, optional): If provided only this setting is returned
            section (str, optional): If provided this section of the setting file is
            used, defaults to "default"

        Returns:
            A dict with the current settings

                {
                    "entity": "models",
                    "base_url": "https://api.wandb.ai",
                    "project": None
                }
        """
        result = self.default_settings.copy()
        result.update(self._settings.items(section=section))  # type: ignore
        result.update(
            {
                "entity": env.get_entity(
                    self._settings.get(
                        Settings.DEFAULT_SECTION,
                        "entity",
                        fallback=result.get("entity"),
                    ),
                    env=self._environ,
                ),
                "project": env.get_project(
                    self._settings.get(
                        Settings.DEFAULT_SECTION,
                        "project",
                        fallback=result.get("project"),
                    ),
                    env=self._environ,
                ),
                "base_url": env.get_base_url(
                    self._settings.get(
                        Settings.DEFAULT_SECTION,
                        "base_url",
                        fallback=result.get("base_url"),
                    ),
                    env=self._environ,
                ),
                "ignore_globs": env.get_ignore(
                    self._settings.get(
                        Settings.DEFAULT_SECTION,
                        "ignore_globs",
                        fallback=result.get("ignore_globs"),
                    ),
                    env=self._environ,
                ),
            }
        )

        return result if key is None else result[key]  # type: ignore

    def clear_setting(
        self, key: str, globally: bool = False, persist: bool = False
    ) -> None:
        self._settings.clear(
            Settings.DEFAULT_SECTION, key, globally=globally, persist=persist
        )

    def set_setting(
        self, key: str, value: Any, globally: bool = False, persist: bool = False
    ) -> None:
        self._settings.set(
            Settings.DEFAULT_SECTION, key, value, globally=globally, persist=persist
        )
        if key == "entity":
            env.set_entity(value, env=self._environ)
        elif key == "project":
            env.set_project(value, env=self._environ)
        elif key == "base_url":
            self.relocate()

    def parse_slug(
        self, slug: str, project: Optional[str] = None, run: Optional[str] = None
    ) -> Tuple[str, str]:
        """Parse a slug into a project and run.

        Arguments:
            slug (str): The slug to parse
            project (str, optional): The project to use, if not provided it will be
            inferred from the slug
            run (str, optional): The run to use, if not provided it will be inferred
            from the slug

        Returns:
            A dict with the project and run
        """
        if slug and "/" in slug:
            parts = slug.split("/")
            project = parts[0]
            run = parts[1]
        else:
            project = project or self.settings().get("project")
            if project is None:
                raise CommError("No default project configured.")
            run = run or slug or self.current_run_id or env.get_run(env=self._environ)
            assert run, "run must be specified"
        return project, run

    @normalize_exceptions
    def server_info_introspection(self) -> Tuple[List[str], List[str]]:
        query_string = """
           query ProbeServerCapabilities {
               QueryType: __type(name: "Query") {
                   ...fieldData
                }
               ServerInfoType: __type(name: "ServerInfo") {
                   ...fieldData
                }
            }

            fragment fieldData on __Type {
                fields {
                    name
                }
            }
        """
        if self.query_types is None or self.server_info_types is None:
            query = gql(query_string)
            res = self.gql(query)

            self.query_types = [
                field.get("name", "")
                for field in res.get("QueryType", {}).get("fields", [{}])
            ]
            self.server_info_types = [
                field.get("name", "")
                for field in res.get("ServerInfoType", {}).get("fields", [{}])
            ]
        return self.query_types, self.server_info_types

    @normalize_exceptions
    def server_settings_introspection(self) -> None:
        query_string = """
           query ProbeServerSettings {
               ServerSettingsType: __type(name: "ServerSettings") {
                   ...fieldData
                }
            }

            fragment fieldData on __Type {
                fields {
                    name
                }
            }
        """
        if self._server_settings_type is None:
            query = gql(query_string)
            res = self.gql(query)
            self._server_settings_type = (
                [
                    field.get("name", "")
                    for field in res.get("ServerSettingsType", {}).get("fields", [{}])
                ]
                if res
                else []
            )

    def server_use_artifact_input_introspection(self) -> List:
        query_string = """
           query ProbeServerUseArtifactInput {
               UseArtifactInputInfoType: __type(name: "UseArtifactInput") {
                   name
                   inputFields {
                       name
                   }
                }
            }
        """

        if self.server_use_artifact_input_info is None:
            query = gql(query_string)
            res = self.gql(query)
            self.server_use_artifact_input_info = [
                field.get("name", "")
                for field in res.get("UseArtifactInputInfoType", {}).get(
                    "inputFields", [{}]
                )
            ]
        return self.server_use_artifact_input_info

    @normalize_exceptions
    def launch_agent_introspection(self) -> Optional[str]:
        query = gql(
            """
            query LaunchAgentIntrospection {
                LaunchAgentType: __type(name: "LaunchAgent") {
                    name
                }
            }
        """
        )

        res = self.gql(query)
        return res.get("LaunchAgentType") or None

    @normalize_exceptions
    def viewer(self) -> Dict[str, Any]:
        query = gql(
            """
        query Viewer{
            viewer {
                id
                entity
                flags
                teams {
                    edges {
                        node {
                            name
                        }
                    }
                }
            }
        }
        """
        )
        res = self.gql(query)
        return res.get("viewer") or {}

    @normalize_exceptions
    def max_cli_version(self) -> Optional[str]:
        if self._max_cli_version is not None:
            return self._max_cli_version

        query_types, server_info_types = self.server_info_introspection()
        cli_version_exists = (
            "serverInfo" in query_types and "cliVersionInfo" in server_info_types
        )
        if not cli_version_exists:
            return None

        _, server_info = self.viewer_server_info()
        self._max_cli_version = server_info.get("cliVersionInfo", {}).get(
            "max_cli_version"
        )
        return self._max_cli_version

    @normalize_exceptions
    def viewer_server_info(self) -> Tuple[Dict[str, Any], Dict[str, Any]]:
        local_query = """
            latestLocalVersionInfo {
                outOfDate
                latestVersionString
            }
        """
        cli_query = """
            serverInfo {
                cliVersionInfo
                _LOCAL_QUERY_
            }
        """
        query_template = """
        query Viewer{
            viewer {
                id
                entity
                username
                email
                flags
                teams {
                    edges {
                        node {
                            name
                        }
                    }
                }
            }
            _CLI_QUERY_
        }
        """
        query_types, server_info_types = self.server_info_introspection()

        cli_version_exists = (
            "serverInfo" in query_types and "cliVersionInfo" in server_info_types
        )

        local_version_exists = (
            "serverInfo" in query_types
            and "latestLocalVersionInfo" in server_info_types
        )

        cli_query_string = "" if not cli_version_exists else cli_query
        local_query_string = "" if not local_version_exists else local_query

        query_string = query_template.replace("_CLI_QUERY_", cli_query_string).replace(
            "_LOCAL_QUERY_", local_query_string
        )
        query = gql(query_string)
        res = self.gql(query)
        return res.get("viewer") or {}, res.get("serverInfo") or {}

    @normalize_exceptions
    def list_projects(self, entity: Optional[str] = None) -> List[Dict[str, str]]:
        """List projects in W&B scoped by entity.

        Arguments:
            entity (str, optional): The entity to scope this project to.

        Returns:
                [{"id","name","description"}]
        """
        query = gql(
            """
        query EntityProjects($entity: String) {
            models(first: 10, entityName: $entity) {
                edges {
                    node {
                        id
                        name
                        description
                    }
                }
            }
        }
        """
        )
        project_list: List[Dict[str, str]] = self._flatten_edges(
            self.gql(
                query, variable_values={"entity": entity or self.settings("entity")}
            )["models"]
        )
        return project_list

    @normalize_exceptions
    def project(self, project: str, entity: Optional[str] = None) -> "_Response":
        """Retrieve project.

        Arguments:
            project (str): The project to get details for
            entity (str, optional): The entity to scope this project to.

        Returns:
                [{"id","name","repo","dockerImage","description"}]
        """
        query = gql(
            """
        query ProjectDetails($entity: String, $project: String) {
            model(name: $project, entityName: $entity) {
                id
                name
                repo
                dockerImage
                description
            }
        }
        """
        )
        response: "_Response" = self.gql(
            query, variable_values={"entity": entity, "project": project}
        )["model"]
        return response

    @normalize_exceptions
    def sweep(
        self,
        sweep: str,
        specs: str,
        project: Optional[str] = None,
        entity: Optional[str] = None,
    ) -> Dict[str, Any]:
        """Retrieve sweep.

        Arguments:
            sweep (str): The sweep to get details for
            specs (str): history specs
            project (str, optional): The project to scope this sweep to.
            entity (str, optional): The entity to scope this sweep to.

        Returns:
                [{"id","name","repo","dockerImage","description"}]
        """
        query = gql(
            """
        query SweepWithRuns($entity: String, $project: String, $sweep: String!, $specs: [JSONString!]!) {
            project(name: $project, entityName: $entity) {
                sweep(sweepName: $sweep) {
                    id
                    name
                    method
                    state
                    description
                    config
                    createdAt
                    heartbeatAt
                    updatedAt
                    earlyStopJobRunning
                    bestLoss
                    controller
                    scheduler
                    runs {
                        edges {
                            node {
                                name
                                state
                                config
                                exitcode
                                heartbeatAt
                                shouldStop
                                failed
                                stopped
                                running
                                summaryMetrics
                                sampledHistory(specs: $specs)
                            }
                        }
                    }
                }
            }
        }
        """
        )
        entity = entity or self.settings("entity")
        project = project or self.settings("project")
        response = self.gql(
            query,
            variable_values={
                "entity": entity,
                "project": project,
                "sweep": sweep,
                "specs": specs,
            },
        )
        if response["project"] is None or response["project"]["sweep"] is None:
            raise ValueError(f"Sweep {entity}/{project}/{sweep} not found")
        data: Dict[str, Any] = response["project"]["sweep"]
        if data:
            data["runs"] = self._flatten_edges(data["runs"])
        return data

    @normalize_exceptions
    def list_runs(
        self, project: str, entity: Optional[str] = None
    ) -> List[Dict[str, str]]:
        """List runs in W&B scoped by project.

        Arguments:
            project (str): The project to scope the runs to
            entity (str, optional): The entity to scope this project to.  Defaults to public models

        Returns:
                [{"id","name","description"}]
        """
        query = gql(
            """
        query ProjectRuns($model: String!, $entity: String) {
            model(name: $model, entityName: $entity) {
                buckets(first: 10) {
                    edges {
                        node {
                            id
                            name
                            displayName
                            description
                        }
                    }
                }
            }
        }
        """
        )
        return self._flatten_edges(
            self.gql(
                query,
                variable_values={
                    "entity": entity or self.settings("entity"),
                    "model": project or self.settings("project"),
                },
            )["model"]["buckets"]
        )

    @normalize_exceptions
    def run_config(
        self, project: str, run: Optional[str] = None, entity: Optional[str] = None
    ) -> Tuple[str, Dict[str, Any], Optional[str], Dict[str, Any]]:
        """Get the relevant configs for a run.

        Arguments:
            project (str): The project to download, (can include bucket)
            run (str, optional): The run to download
            entity (str, optional): The entity to scope this project to.
        """
        query = gql(
            """
        query RunConfigs(
            $name: String!,
            $entity: String,
            $run: String!,
            $pattern: String!,
            $includeConfig: Boolean!,
        ) {
            model(name: $name, entityName: $entity) {
                bucket(name: $run) {
                    config @include(if: $includeConfig)
                    commit @include(if: $includeConfig)
                    files(pattern: $pattern) {
                        pageInfo {
                            hasNextPage
                            endCursor
                        }
                        edges {
                            node {
                                name
                                directUrl
                            }
                        }
                    }
                }
            }
        }
        """
        )

        variable_values = {
            "name": project,
            "run": run,
            "entity": entity,
            "includeConfig": True,
        }

        commit: str = ""
        config: Dict[str, Any] = {}
        patch: Optional[str] = None
        metadata: Dict[str, Any] = {}

        # If we use the `names` parameter on the `files` node, then the server
        # will helpfully give us and 'open' file handle to the files that don't
        # exist. This is so that we can upload data to it. However, in this
        # case, we just want to download that file and not upload to it, so
        # let's instead query for the files that do exist using `pattern`
        # (with no wildcards).
        #
        # Unfortunately we're unable to construct a single pattern that matches
        # our 2 files, we would need something like regex for that.
        for filename in [DIFF_FNAME, METADATA_FNAME]:
            variable_values["pattern"] = filename
            response = self.gql(query, variable_values=variable_values)
            if response["model"] is None:
                raise CommError(f"Run {entity}/{project}/{run} not found")
            run_obj: Dict = response["model"]["bucket"]
            # we only need to fetch this config once
            if variable_values["includeConfig"]:
                commit = run_obj["commit"]
                config = json.loads(run_obj["config"] or "{}")
                variable_values["includeConfig"] = False
            if run_obj["files"] is not None:
                for file_edge in run_obj["files"]["edges"]:
                    name = file_edge["node"]["name"]
                    url = file_edge["node"]["directUrl"]
                    res = requests.get(url)
                    res.raise_for_status()
                    if name == METADATA_FNAME:
                        metadata = res.json()
                    elif name == DIFF_FNAME:
                        patch = res.text

        return commit, config, patch, metadata

    @normalize_exceptions
    def run_resume_status(
        self, entity: str, project_name: str, name: str
    ) -> Optional[Dict[str, Any]]:
        """Check if a run exists and get resume information.

        Arguments:
            entity (str): The entity to scope this project to.
            project_name (str): The project to download, (can include bucket)
            name (str): The run to download
        """
        query = gql(
            """
        query RunResumeStatus($project: String, $entity: String, $name: String!) {
            model(name: $project, entityName: $entity) {
                id
                name
                entity {
                    id
                    name
                }

                bucket(name: $name, missingOk: true) {
                    id
                    name
                    summaryMetrics
                    displayName
                    logLineCount
                    historyLineCount
                    eventsLineCount
                    historyTail
                    eventsTail
                    config
                }
            }
        }
        """
        )

        response = self.gql(
            query,
            variable_values={
                "entity": entity,
                "project": project_name,
                "name": name,
            },
        )

        if "model" not in response or "bucket" not in (response["model"] or {}):
            return None

        project = response["model"]
        self.set_setting("project", project_name)
        if "entity" in project:
            self.set_setting("entity", project["entity"]["name"])

        result: Dict[str, Any] = project["bucket"]

        return result

    @normalize_exceptions
    def check_stop_requested(
        self, project_name: str, entity_name: str, run_id: str
    ) -> bool:
        query = gql(
            """
        query RunStoppedStatus($projectName: String, $entityName: String, $runId: String!) {
            project(name:$projectName, entityName:$entityName) {
                run(name:$runId) {
                    stopped
                }
            }
        }
        """
        )

        response = self.gql(
            query,
            variable_values={
                "projectName": project_name,
                "entityName": entity_name,
                "runId": run_id,
            },
        )

        project = response.get("project", None)
        if not project:
            return False
        run = project.get("run", None)
        if not run:
            return False

        status: bool = run["stopped"]
        return status

    def format_project(self, project: str) -> str:
        return re.sub(r"\W+", "-", project.lower()).strip("-_")

    @normalize_exceptions
    def upsert_project(
        self,
        project: str,
        id: Optional[str] = None,
        description: Optional[str] = None,
        entity: Optional[str] = None,
    ) -> Dict[str, Any]:
        """Create a new project.

        Arguments:
            project (str): The project to create
            description (str, optional): A description of this project
            entity (str, optional): The entity to scope this project to.
        """
        mutation = gql(
            """
        mutation UpsertModel($name: String!, $id: String, $entity: String!, $description: String, $repo: String)  {
            upsertModel(input: { id: $id, name: $name, entityName: $entity, description: $description, repo: $repo }) {
                model {
                    name
                    description
                }
            }
        }
        """
        )
        response = self.gql(
            mutation,
            variable_values={
                "name": self.format_project(project),
                "entity": entity or self.settings("entity"),
                "description": description,
                "id": id,
            },
        )
        # TODO(jhr): Commenting out 'repo' field for cling, add back
        #   'description': description, 'repo': self.git.remote_url, 'id': id})
        result: Dict[str, Any] = response["upsertModel"]["model"]
        return result

    @normalize_exceptions
    def get_project_run_queues(self, entity: str, project: str) -> List[Dict[str, str]]:
        query = gql(
            """
        query ProjectRunQueues($entity: String!, $projectName: String!){
            project(entityName: $entity, name: $projectName) {
                runQueues {
                    id
                    name
                    createdBy
                    access
                }
            }
        }
        """
        )
        variable_values = {
            "projectName": project,
            "entity": entity,
        }

        res = self.gql(query, variable_values)
        if res.get("project") is None:
            raise Exception(
                f"Error fetching run queues for {entity}/{project} "
                "check that you have access to this entity and project"
            )

        project_run_queues: List[Dict[str, str]] = res["project"]["runQueues"]
        return project_run_queues

    @normalize_exceptions
    def create_run_queue(
        self, entity: str, project: str, queue_name: str, access: str
    ) -> Optional[Dict[str, Any]]:
        query = gql(
            """
        mutation createRunQueue($entity: String!, $project: String!, $queueName: String!, $access: RunQueueAccessType!){
            createRunQueue(
                input: {
                    entityName: $entity,
                    projectName: $project,
                    queueName: $queueName,
                    access: $access
                }
            ) {
                success
                queueID
            }
        }
        """
        )
        variable_values = {
            "project": project,
            "entity": entity,
            "access": access,
            "queueName": queue_name,
        }
        result: Optional[Dict[str, Any]] = self.gql(query, variable_values)[
            "createRunQueue"
        ]
        return result

    @normalize_exceptions
    def push_to_run_queue_by_name(
        self, entity: str, project: str, queue_name: str, run_spec: str
    ) -> Optional[Dict[str, Any]]:
        """Queryless mutation, should be used before legacy fallback method."""
        mutation = gql(
            """
        mutation pushToRunQueueByName(
            $entityName: String!,
            $projectName: String!,
            $queueName: String!,
            $runSpec: JSONString!,
        ) {
            pushToRunQueueByName(
                input: {
                    entityName: $entityName,
                    projectName: $projectName,
                    queueName: $queueName,
                    runSpec: $runSpec
                }
            ) {
                runQueueItemId
                runSpec
            }
        }
        """
        )
        variables = {
            "entityName": entity,
            "projectName": project,
            "queueName": queue_name,
            "runSpec": run_spec,
        }
        try:
            result: Optional[Dict[str, Any]] = self.gql(
                mutation, variables, check_retry_fn=util.no_retry_4xx
            ).get("pushToRunQueueByName")

            if not result:
                return None

            if result.get("runSpec"):
                run_spec = json.loads(str(result["runSpec"]))
                result["runSpec"] = run_spec

            return result
        except Exception as e:
            if (
                'Cannot query field "runSpec" on type "PushToRunQueueByNamePayload"'
                not in str(e)
            ):
                return None

        mutation_no_runspec = gql(
            """
        mutation pushToRunQueueByName(
            $entityName: String!,
            $projectName: String!,
            $queueName: String!,
            $runSpec: JSONString!,
        ) {
            pushToRunQueueByName(
                input: {
                    entityName: $entityName,
                    projectName: $projectName,
                    queueName: $queueName,
                    runSpec: $runSpec
                }
            ) {
                runQueueItemId
            }
        }
        """
        )

        try:
            result = self.gql(
                mutation_no_runspec, variables, check_retry_fn=util.no_retry_4xx
            ).get("pushToRunQueueByName")
        except Exception:
            result = None

        return result

    @normalize_exceptions
    def push_to_run_queue(
        self,
        queue_name: str,
        launch_spec: Dict[str, str],
        project_queue: str,
    ) -> Optional[Dict[str, Any]]:
        entity = launch_spec["entity"]
        run_spec = json.dumps(launch_spec)

        push_result = self.push_to_run_queue_by_name(
            entity, project_queue, queue_name, run_spec
        )

        if push_result:
            return push_result

        """ Legacy Method """
        queues_found = self.get_project_run_queues(entity, project_queue)
        matching_queues = [
            q
            for q in queues_found
            if q["name"] == queue_name
            # ensure user has access to queue
            and (
                # TODO: User created queues in the UI have USER access
                q["access"] in ["PROJECT", "USER"]
                or q["createdBy"] == self.default_entity
            )
        ]
        if not matching_queues:
            # in the case of a missing default queue. create it
            if queue_name == "default":
                wandb.termlog(
                    f"No default queue existing for entity: {entity} in project: {project_queue}, creating one."
                )
                res = self.create_run_queue(
                    launch_spec["entity"],
                    project_queue,
                    queue_name,
                    access="PROJECT",
                )

                if res is None or res.get("queueID") is None:
                    wandb.termerror(
                        f"Unable to create default queue for entity: {entity} on project: {project_queue}. Run could not be added to a queue"
                    )
                    return None
                queue_id = res["queueID"]

            else:
                wandb.termwarn(
                    f"Unable to push to run queue {project_queue}/{queue_name}. Queue not found."
                )
                return None
        elif len(matching_queues) > 1:
            wandb.termerror(
                f"Unable to push to run queue {queue_name}. More than one queue found with this name."
            )
            return None
        else:
            queue_id = matching_queues[0]["id"]

        mutation = gql(
            """
        mutation pushToRunQueue($queueID: ID!, $runSpec: JSONString!) {
            pushToRunQueue(
                input: {
                    queueID: $queueID,
                    runSpec: $runSpec
                }
            ) {
                runQueueItemId
            }
        }
        """
        )
        spec_json = json.dumps(launch_spec)
        response = self.gql(
            mutation, variable_values={"queueID": queue_id, "runSpec": spec_json}
        )
        result: Optional[Dict[str, Any]] = response["pushToRunQueue"]
        return result

    @normalize_exceptions
    def pop_from_run_queue(
        self,
        queue_name: str,
        entity: Optional[str] = None,
        project: Optional[str] = None,
        agent_id: Optional[str] = None,
    ) -> Optional[Dict[str, Any]]:
        mutation = gql(
            """
        mutation popFromRunQueue($entity: String!, $project: String!, $queueName: String!, $launchAgentId: ID)  {
            popFromRunQueue(input: {
                entityName: $entity,
                projectName: $project,
                queueName: $queueName,
                launchAgentId: $launchAgentId
            }) {
                runQueueItemId
                runSpec
            }
        }
        """
        )
        response = self.gql(
            mutation,
            variable_values={
                "entity": entity,
                "project": project,
                "queueName": queue_name,
                "launchAgentId": agent_id,
            },
        )
        result: Optional[Dict[str, Any]] = response["popFromRunQueue"]
        return result

    @normalize_exceptions
    def ack_run_queue_item(self, item_id: str, run_id: Optional[str] = None) -> bool:
        mutation = gql(
            """
        mutation ackRunQueueItem($itemId: ID!, $runId: String!)  {
            ackRunQueueItem(input: { runQueueItemId: $itemId, runName: $runId }) {
                success
            }
        }
        """
        )
        response = self.gql(
            mutation, variable_values={"itemId": item_id, "runId": str(run_id)}
        )
        if not response["ackRunQueueItem"]["success"]:
            raise CommError(
                "Error acking run queue item. Item may have already been acknowledged by another process"
            )
        result: bool = response["ackRunQueueItem"]["success"]
        return result

    @normalize_exceptions
    def create_launch_agent(
        self,
        entity: str,
        project: str,
        queues: List[str],
        gorilla_agent_support: bool,
    ) -> dict:
        project_queues = self.get_project_run_queues(entity, project)
        if not project_queues:
            # create default queue if it doesn't already exist
            default = self.create_run_queue(
                entity, project, "default", access="PROJECT"
            )
            if default is None or default.get("queueID") is None:
                raise CommError(
                    "Unable to create default queue for {}/{}. No queues for agent to poll".format(
                        entity, project
                    )
                )
            project_queues = [{"id": default["queueID"], "name": "default"}]
        polling_queue_ids = [
            q["id"] for q in project_queues if q["name"] in queues
        ]  # filter to poll specified queues
        if len(polling_queue_ids) != len(queues):
            raise CommError(
                f"Could not start launch agent: Not all of requested queues ({', '.join(queues)}) found. "
                f"Available queues for this project: {','.join([q['name'] for q in project_queues])}"
            )

        if not gorilla_agent_support:
            # if gorilla doesn't support launch agents, return a client-generated id
            return {
                "success": True,
                "launchAgentId": None,
            }

        hostname = socket.gethostname()
        mutation = gql(
            """
            mutation createLaunchAgent($entity: String!, $project: String!, $queues: [ID!]!, $hostname: String!){
                createLaunchAgent(
                    input: {
                        entityName: $entity,
                        projectName: $project,
                        runQueues: $queues,
                        hostname: $hostname
                    }
                ) {
                    launchAgentId
                }
            }
            """
        )
        variable_values = {
            "entity": entity,
            "project": project,
            "queues": polling_queue_ids,
            "hostname": hostname,
        }
        result: dict = self.gql(mutation, variable_values)["createLaunchAgent"]
        return result

    @normalize_exceptions
    def update_launch_agent_status(
        self,
        agent_id: str,
        status: str,
        gorilla_agent_support: bool,
    ) -> dict:
        if not gorilla_agent_support:
            # if gorilla doesn't support launch agents, this is a no-op
            return {
                "success": True,
            }

        mutation = gql(
            """
            mutation updateLaunchAgent($agentId: ID!, $agentStatus: String){
                updateLaunchAgent(
                    input: {
                        launchAgentId: $agentId
                        agentStatus: $agentStatus
                    }
                ) {
                    success
                }
            }
            """
        )
        variable_values = {
            "agentId": agent_id,
            "agentStatus": status,
        }
        result: dict = self.gql(mutation, variable_values)["updateLaunchAgent"]
        return result

    @normalize_exceptions
    def get_launch_agent(self, agent_id: str, gorilla_agent_support: bool) -> dict:
        if not gorilla_agent_support:
            return {
                "id": None,
                "name": "",
                "stopPolling": False,
            }
        query = gql(
            """
            query LaunchAgent($agentId: ID!) {
                launchAgent(id: $agentId) {
                    id
                    name
                    runQueues
                    hostname
                    agentStatus
                    stopPolling
                    heartbeatAt
                }
            }
            """
        )
        variable_values = {
            "agentId": agent_id,
        }
        result: dict = self.gql(query, variable_values)["launchAgent"]
        return result

    @normalize_exceptions
    def upsert_run(
        self,
        id: Optional[str] = None,
        name: Optional[str] = None,
        project: Optional[str] = None,
        host: Optional[str] = None,
        group: Optional[str] = None,
        tags: Optional[List[str]] = None,
        config: Optional[dict] = None,
        description: Optional[str] = None,
        entity: Optional[str] = None,
        state: Optional[str] = None,
        display_name: Optional[str] = None,
        notes: Optional[str] = None,
        repo: Optional[str] = None,
        job_type: Optional[str] = None,
        program_path: Optional[str] = None,
        commit: Optional[str] = None,
        sweep_name: Optional[str] = None,
        summary_metrics: Optional[str] = None,
        num_retries: Optional[int] = None,
    ) -> Tuple[dict, bool, Optional[List]]:
        """Update a run.

        Arguments:
            id (str, optional): The existing run to update
            name (str, optional): The name of the run to create
            group (str, optional): Name of the group this run is a part of
            project (str, optional): The name of the project
            host (str, optional): The name of the host
            tags (list, optional): A list of tags to apply to the run
            config (dict, optional): The latest config params
            description (str, optional): A description of this project
            entity (str, optional): The entity to scope this project to.
            display_name (str, optional): The display name of this project
            notes (str, optional): Notes about this run
            repo (str, optional): Url of the program's repository.
            state (str, optional): State of the program.
            job_type (str, optional): Type of job, e.g 'train'.
            program_path (str, optional): Path to the program.
            commit (str, optional): The Git SHA to associate the run with
            sweep_name (str, optional): The name of the sweep this run is a part of
            summary_metrics (str, optional): The JSON summary metrics
            num_retries (int, optional): Number of retries
        """
        query_string = """
        mutation UpsertBucket(
            $id: String,
            $name: String,
            $project: String,
            $entity: String,
            $groupName: String,
            $description: String,
            $displayName: String,
            $notes: String,
            $commit: String,
            $config: JSONString,
            $host: String,
            $debug: Boolean,
            $program: String,
            $repo: String,
            $jobType: String,
            $state: String,
            $sweep: String,
            $tags: [String!],
            $summaryMetrics: JSONString,
        ) {
            upsertBucket(input: {
                id: $id,
                name: $name,
                groupName: $groupName,
                modelName: $project,
                entityName: $entity,
                description: $description,
                displayName: $displayName,
                notes: $notes,
                config: $config,
                commit: $commit,
                host: $host,
                debug: $debug,
                jobProgram: $program,
                jobRepo: $repo,
                jobType: $jobType,
                state: $state,
                sweep: $sweep,
                tags: $tags,
                summaryMetrics: $summaryMetrics,
            }) {
                bucket {
                    id
                    name
                    displayName
                    description
                    config
                    sweepName
                    project {
                        id
                        name
                        entity {
                            id
                            name
                        }
                    }
                }
                inserted
                _Server_Settings_
            }
        }
        """
        self.server_settings_introspection()

        server_settings_string = (
            """
        serverSettings {
                serverMessages{
                    utfText
                    plainText
                    htmlText
                    messageType
                    messageLevel
                }
         }
        """
            if self._server_settings_type
            else ""
        )

        query_string = query_string.replace("_Server_Settings_", server_settings_string)
        mutation = gql(query_string)
        config_str = json.dumps(config) if config else None
        if not description or description.isspace():
            description = None

        kwargs = {}
        if num_retries is not None:
            kwargs["num_retries"] = num_retries

        variable_values = {
            "id": id,
            "entity": entity or self.settings("entity"),
            "name": name,
            "project": project or util.auto_project_name(program_path),
            "groupName": group,
            "tags": tags,
            "description": description,
            "config": config_str,
            "commit": commit,
            "displayName": display_name,
            "notes": notes,
            "host": None if self.settings().get("anonymous") == "true" else host,
            "debug": env.is_debug(env=self._environ),
            "repo": repo,
            "program": program_path,
            "jobType": job_type,
            "state": state,
            "sweep": sweep_name,
            "summaryMetrics": summary_metrics,
        }

        # retry conflict errors for 2 minutes, default to no_auth_retry
        check_retry_fn = util.make_check_retry_fn(
            check_fn=util.check_retry_conflict_or_gone,
            check_timedelta=datetime.timedelta(minutes=2),
            fallback_retry_fn=util.no_retry_auth,
        )

        response = self.gql(
            mutation,
            variable_values=variable_values,
            check_retry_fn=check_retry_fn,
            **kwargs,
        )

        run_obj: Dict[str, Dict[str, Dict[str, str]]] = response["upsertBucket"][
            "bucket"
        ]
        project_obj: Dict[str, Dict[str, str]] = run_obj.get("project", {})
        if project_obj:
            self.set_setting("project", project_obj["name"])
            entity_obj = project_obj.get("entity", {})
            if entity_obj:
                self.set_setting("entity", entity_obj["name"])

        server_messages = None
        if self._server_settings_type:
            server_messages = (
                response["upsertBucket"]
                .get("serverSettings", {})
                .get("serverMessages", [])
            )
        return (
            response["upsertBucket"]["bucket"],
            response["upsertBucket"]["inserted"],
            server_messages,
        )

    @normalize_exceptions
    def get_run_info(
        self,
        entity: str,
        project: str,
        name: str,
    ) -> dict:
        query = gql(
            """
        query RunInfo($project: String!, $entity: String!, $name: String!) {
            project(name: $project, entityName: $entity) {
                run(name: $name) {
                    runInfo {
                        program
                        args
                        os
                        python
                        colab
                        executable
                        codeSaved
                        cpuCount
                        gpuCount
                        gpu
                        git {
                            remote
                            commit
                        }
                    }
                }
            }
        }
        """
        )
        variable_values = {"project": project, "entity": entity, "name": name}
        res = self.gql(query, variable_values)
        if res.get("project") is None:
            raise CommError(
                "Error fetching run info for {}/{}/{}. Check that this project exists and you have access to this entity and project".format(
                    entity, project, name
                )
            )
        elif res["project"].get("run") is None:
            raise CommError(
                "Error fetching run info for {}/{}/{}. Check that this run id exists".format(
                    entity, project, name
                )
            )
        run_info: dict = res["project"]["run"]["runInfo"]
        return run_info

    @normalize_exceptions
    def get_run_state(self, entity: str, project: str, name: str) -> str:
        query = gql(
            """
        query RunState(
            $project: String!,
            $entity: String!,
            $name: String!) {
            project(name: $project, entityName: $entity) {
                run(name: $name) {
                    state
                }
            }
        }
        """
        )
        variable_values = {
            "project": project,
            "entity": entity,
            "name": name,
        }
        res = self.gql(query, variable_values)
        if res.get("project") is None or res["project"].get("run") is None:
            raise CommError(f"Error fetching run state for {entity}/{project}/{name}.")
        run_state: str = res["project"]["run"]["state"]
        return run_state

    @normalize_exceptions
    def upload_urls(
        self,
        project: str,
        files: Union[List[str], Dict[str, IO]],
        run: Optional[str] = None,
        entity: Optional[str] = None,
        description: Optional[str] = None,
    ) -> Tuple[str, List[str], Dict[str, Dict[str, Any]]]:
        """Generate temporary resumable upload urls.

        Arguments:
            project (str): The project to download
            files (list or dict): The filenames to upload
            run (str, optional): The run to upload to
            entity (str, optional): The entity to scope this project to.  Defaults to wandb models
            description (str, optional): description

        Returns:
            (bucket_id, file_info)
            bucket_id: id of bucket we uploaded to
            file_info: A dict of filenames and urls, also indicates if this revision already has uploaded files.
                {
                    'weights.h5': { "url": "https://weights.url" },
                    'model.json': { "url": "https://model.json", "updatedAt": '2013-04-26T22:22:23.832Z', 'md5': 'mZFLkyvTelC5g8XnyQrpOw==' },
                }
        """
        query = gql(
            """
        query RunUploadUrls($name: String!, $files: [String]!, $entity: String, $run: String!, $description: String) {
            model(name: $name, entityName: $entity) {
                bucket(name: $run, desc: $description) {
                    id
                    files(names: $files) {
                        uploadHeaders
                        edges {
                            node {
                                name
                                url(upload: true)
                                updatedAt
                            }
                        }
                    }
                }
            }
        }
        """
        )
        run_id = run or self.current_run_id
        assert run_id, "run must be specified"
        entity = entity or self.settings("entity")
        query_result = self.gql(
            query,
            variable_values={
                "name": project,
                "run": run_id,
                "entity": entity,
                "description": description,
                "files": [file for file in files],
            },
        )

        run_obj = query_result["model"]["bucket"]
        if run_obj:
            result = {
                file["name"]: file for file in self._flatten_edges(run_obj["files"])
            }
            return run_obj["id"], run_obj["files"]["uploadHeaders"], result
        else:
            raise CommError(f"Run does not exist {entity}/{project}/{run_id}.")

    @normalize_exceptions
    def download_urls(
        self,
        project: str,
        run: Optional[str] = None,
        entity: Optional[str] = None,
    ) -> Dict[str, Dict[str, str]]:
        """Generate download urls.

        Arguments:
            project (str): The project to download
            run (str): The run to upload to
            entity (str, optional): The entity to scope this project to.  Defaults to wandb models

        Returns:
            A dict of extensions and urls

                {
                    'weights.h5': { "url": "https://weights.url", "updatedAt": '2013-04-26T22:22:23.832Z', 'md5': 'mZFLkyvTelC5g8XnyQrpOw==' },
                    'model.json': { "url": "https://model.url", "updatedAt": '2013-04-26T22:22:23.832Z', 'md5': 'mZFLkyvTelC5g8XnyQrpOw==' }
                }
        """
        query = gql(
            """
        query RunDownloadUrls($name: String!, $entity: String, $run: String!)  {
            model(name: $name, entityName: $entity) {
                bucket(name: $run) {
                    files {
                        edges {
                            node {
                                name
                                url
                                md5
                                updatedAt
                            }
                        }
                    }
                }
            }
        }
        """
        )
        run = run or self.current_run_id
        assert run, "run must be specified"
        entity = entity or self.settings("entity")
        query_result = self.gql(
            query,
            variable_values={
                "name": project,
                "run": run,
                "entity": entity,
            },
        )
        if query_result["model"] is None:
            raise CommError(f"Run does not exist {entity}/{project}/{run}.")
        files = self._flatten_edges(query_result["model"]["bucket"]["files"])
        return {file["name"]: file for file in files if file}

    @normalize_exceptions
    def download_url(
        self,
        project: str,
        file_name: str,
        run: Optional[str] = None,
        entity: Optional[str] = None,
    ) -> Optional[Dict[str, str]]:
        """Generate download urls.

        Arguments:
            project (str): The project to download
            file_name (str): The name of the file to download
            run (str): The run to upload to
            entity (str, optional): The entity to scope this project to.  Defaults to wandb models

        Returns:
            A dict of extensions and urls

                { "url": "https://weights.url", "updatedAt": '2013-04-26T22:22:23.832Z', 'md5': 'mZFLkyvTelC5g8XnyQrpOw==' }

        """
        query = gql(
            """
        query RunDownloadUrl($name: String!, $fileName: String!, $entity: String, $run: String!)  {
            model(name: $name, entityName: $entity) {
                bucket(name: $run) {
                    files(names: [$fileName]) {
                        edges {
                            node {
                                name
                                url
                                md5
                                updatedAt
                            }
                        }
                    }
                }
            }
        }
        """
        )
        run = run or self.current_run_id
        assert run, "run must be specified"
        query_result = self.gql(
            query,
            variable_values={
                "name": project,
                "run": run,
                "fileName": file_name,
                "entity": entity or self.settings("entity"),
            },
        )
        if query_result["model"]:
            files = self._flatten_edges(query_result["model"]["bucket"]["files"])
            return files[0] if len(files) > 0 and files[0].get("updatedAt") else None
        else:
            return None

    @normalize_exceptions
    def download_file(self, url: str) -> Tuple[int, requests.Response]:
        """Initiate a streaming download.

        Arguments:
            url (str): The url to download

        Returns:
            A tuple of the content length and the streaming response
        """
        response = requests.get(url, auth=self.auth, stream=True)  # type: ignore
        response.raise_for_status()
        return int(response.headers.get("content-length", 0)), response

    @normalize_exceptions
    def download_write_file(
        self,
        metadata: Dict[str, str],
        out_dir: Optional[str] = None,
    ) -> Tuple[str, Optional[requests.Response]]:
        """Download a file from a run and write it to wandb/.

        Arguments:
            metadata (obj): The metadata object for the file to download. Comes from Api.download_urls().
            out_dir (str, optional): The directory to write the file to. Defaults to wandb/

        Returns:
            A tuple of the file's local path and the streaming response. The streaming response is None if the file
            already existed and was up-to-date.
        """
        filename = metadata["name"]
        path = os.path.join(out_dir or self.settings("wandb_dir"), filename)
        if self.file_current(filename, B64MD5(metadata["md5"])):
            return path, None

        size, response = self.download_file(metadata["url"])

        with util.fsync_open(path, "wb") as file:
            for data in response.iter_content(chunk_size=1024):
                file.write(data)

        return path, response

    def upload_file_azure(
        self, url: str, file: Any, extra_headers: Dict[str, str]
    ) -> None:
        """Upload a file to azure."""
        from azure.core.exceptions import AzureError  # type: ignore

        # Configure the client without retries so our existing logic can handle them
        client = self._azure_blob_module.BlobClient.from_blob_url(
            url, retry_policy=self._azure_blob_module.LinearRetry(retry_total=0)
        )
        try:
            if extra_headers.get("Content-MD5") is not None:
                md5: Optional[bytes] = base64.b64decode(extra_headers["Content-MD5"])
            else:
                md5 = None
            content_settings = self._azure_blob_module.ContentSettings(
                content_md5=md5,
                content_type=extra_headers.get("Content-Type"),
            )
            client.upload_blob(
                file,
                max_concurrency=4,
                length=len(file),
                overwrite=True,
                content_settings=content_settings,
            )
        except AzureError as e:
            if hasattr(e, "response"):
                response = requests.models.Response()
                response.status_code = e.response.status_code
                response.headers = e.response.headers
                raise requests.exceptions.RequestException(e.message, response=response)
            else:
                raise requests.exceptions.ConnectionError(e.message)

    def upload_file(
        self,
        url: str,
        file: IO[bytes],
        callback: Optional["ProgressFn"] = None,
        extra_headers: Optional[Dict[str, str]] = None,
    ) -> Optional[requests.Response]:
        """Upload a file to W&B with failure resumption.

        Arguments:
            url: The url to download
            file: The path to the file you want to upload
            callback: A callback which is passed the number of
            bytes uploaded since the last time it was called, used to report progress
            extra_headers: A dictionary of extra headers to send with the request

        Returns:
            The `requests` library response object
        """
        extra_headers = extra_headers.copy() if extra_headers else {}
        response: Optional[requests.Response] = None
        progress = Progress(file, callback=callback)
        try:
            if "x-ms-blob-type" in extra_headers and self._azure_blob_module:
                self.upload_file_azure(url, progress, extra_headers)
            else:
                if "x-ms-blob-type" in extra_headers:
                    wandb.termwarn(
                        "Azure uploads over 256MB require the azure SDK, install with pip install wandb[azure]",
                        repeat=False,
                    )
                response = self._upload_file_session.put(
                    url, data=progress, headers=extra_headers
                )
                response.raise_for_status()
        except requests.exceptions.RequestException as e:
            logger.error(f"upload_file exception {url}: {e}")
            request_headers = e.request.headers if e.request is not None else ""
            logger.error(f"upload_file request headers: {request_headers}")
            response_content = e.response.content if e.response is not None else ""
            logger.error(f"upload_file response body: {response_content}")
            status_code = e.response.status_code if e.response is not None else 0
            # S3 reports retryable request timeouts out-of-band
            is_aws_retryable = (
                "x-amz-meta-md5" in extra_headers
                and status_code == 400
                and "RequestTimeout" in str(response_content)
            )
            # We need to rewind the file for the next retry (the file passed in is seeked to 0)
            progress.rewind()
            # Retry errors from cloud storage or local network issues
            if (
                status_code in (308, 408, 409, 429, 500, 502, 503, 504)
                or isinstance(
                    e,
                    (requests.exceptions.Timeout, requests.exceptions.ConnectionError),
                )
                or is_aws_retryable
            ):
                _e = retry.TransientError(exc=e)
                raise _e.with_traceback(sys.exc_info()[2])
            else:
                util.sentry_reraise(e)

        return response

    @normalize_exceptions
    def register_agent(
        self,
        host: str,
        sweep_id: Optional[str] = None,
        project_name: Optional[str] = None,
        entity: Optional[str] = None,
    ) -> dict:
        """Register a new agent.

        Arguments:
            host (str): hostname
            sweep_id (str): sweep id
            project_name: (str): model that contains sweep
            entity: (str): entity that contains sweep
        """
        mutation = gql(
            """
        mutation CreateAgent(
            $host: String!
            $projectName: String,
            $entityName: String,
            $sweep: String!
        ) {
            createAgent(input: {
                host: $host,
                projectName: $projectName,
                entityName: $entityName,
                sweep: $sweep,
            }) {
                agent {
                    id
                }
            }
        }
        """
        )
        if entity is None:
            entity = self.settings("entity")
        if project_name is None:
            project_name = self.settings("project")

        response = self.gql(
            mutation,
            variable_values={
                "host": host,
                "entityName": entity,
                "projectName": project_name,
                "sweep": sweep_id,
            },
            check_retry_fn=util.no_retry_4xx,
        )
        result: dict = response["createAgent"]["agent"]
        return result

    def agent_heartbeat(
        self, agent_id: str, metrics: dict, run_states: dict
    ) -> List[str]:
        """Notify server about agent state, receive commands.

        Arguments:
            agent_id (str): agent_id
            metrics (dict): system metrics
            run_states (dict): run_id: state mapping
        Returns:
            List of commands to execute.
        """
        mutation = gql(
            """
        mutation Heartbeat(
            $id: ID!,
            $metrics: JSONString,
            $runState: JSONString
        ) {
            agentHeartbeat(input: {
                id: $id,
                metrics: $metrics,
                runState: $runState
            }) {
                agent {
                    id
                }
                commands
            }
        }
        """
        )

        if agent_id is None:
            raise ValueError("Cannot call heartbeat with an unregistered agent.")

        try:
            response = self.gql(
                mutation,
                variable_values={
                    "id": agent_id,
                    "metrics": json.dumps(metrics),
                    "runState": json.dumps(run_states),
                },
                timeout=60,
            )
        except Exception as e:
            # GQL raises exceptions with stringified python dictionaries :/
            message = ast.literal_eval(e.args[0])["message"]
            logger.error("Error communicating with W&B: %s", message)
            return []
        else:
            result: List[str] = json.loads(response["agentHeartbeat"]["commands"])
            return result

    @staticmethod
    def _validate_config_and_fill_distribution(config: dict) -> dict:
        # verify that parameters are well specified.
        # TODO(dag): deprecate this in favor of jsonschema validation once
        # apiVersion 2 is released and local controller is integrated with
        # wandb/client.

        # avoid modifying the original config dict in
        # case it is reused outside the calling func
        config = deepcopy(config)

        # explicitly cast to dict in case config was passed as a sweepconfig
        # sweepconfig does not serialize cleanly to yaml and breaks graphql,
        # but it is a subclass of dict, so this conversion is clean
        config = dict(config)

        if "parameters" not in config:
            raise ValueError("sweep config must have a parameters section")

        for parameter_name in config["parameters"]:
            parameter = config["parameters"][parameter_name]
            if "min" in parameter and "max" in parameter:
                if "distribution" not in parameter:
                    if isinstance(parameter["min"], int) and isinstance(
                        parameter["max"], int
                    ):
                        parameter["distribution"] = "int_uniform"
                    elif isinstance(parameter["min"], float) and isinstance(
                        parameter["max"], float
                    ):
                        parameter["distribution"] = "uniform"
                    else:
                        raise ValueError(
                            "Parameter %s is ambiguous, please specify bounds as both floats (for a float_"
                            "uniform distribution) or ints (for an int_uniform distribution)."
                            % parameter_name
                        )
        return config

    @normalize_exceptions
    def upsert_sweep(
        self,
        config: dict,
        controller: Optional[str] = None,
        launch_scheduler: Optional[str] = None,
        scheduler: Optional[str] = None,
        obj_id: Optional[str] = None,
        project: Optional[str] = None,
        entity: Optional[str] = None,
        state: Optional[str] = None,
    ) -> Tuple[str, List[str]]:
        """Upsert a sweep object.

        Arguments:
            config (dict): sweep config (will be converted to yaml)
            controller (str): controller to use
            launch_scheduler (str): launch scheduler to use
            scheduler (str): scheduler to use
            obj_id (str): object id
            project (str): project to use
            entity (str): entity to use
            state (str): state
        """
        project_query = """
            project {
                id
                name
                entity {
                    id
                    name
                }
            }
        """
        mutation_str = """
        mutation UpsertSweep(
            $id: ID,
            $config: String,
            $description: String,
            $entityName: String,
            $projectName: String,
            $controller: JSONString,
            $scheduler: JSONString,
            $state: String
        ) {
            upsertSweep(input: {
                id: $id,
                config: $config,
                description: $description,
                entityName: $entityName,
                projectName: $projectName,
                controller: $controller,
                scheduler: $scheduler,
                state: $state
            }) {
                sweep {
                    name
                    _PROJECT_QUERY_
                }
                configValidationWarnings
            }
        }
        """
        # TODO(jhr): we need protocol versioning to know schema is not supported
        # for now we will just try both new and old query

        # launchScheduler was introduced in core v0.14.0
        mutation_4 = gql(
            mutation_str.replace(
                "$controller: JSONString,",
                "$controller: JSONString,$launchScheduler: JSONString,",
            )
            .replace(
                "controller: $controller,",
                "controller: $controller,launchScheduler: $launchScheduler,",
            )
            .replace("_PROJECT_QUERY_", project_query)
        )

        # mutation 3 maps to backend that can support CLI version of at least 0.10.31
        mutation_3 = gql(mutation_str.replace("_PROJECT_QUERY_", project_query))
        mutation_2 = gql(
            mutation_str.replace("_PROJECT_QUERY_", project_query).replace(
                "configValidationWarnings", ""
            )
        )
        mutation_1 = gql(
            mutation_str.replace("_PROJECT_QUERY_", "").replace(
                "configValidationWarnings", ""
            )
        )

        # TODO(dag): replace this with a query for protocol versioning
        mutations = [mutation_4, mutation_3, mutation_2, mutation_1]

        config = self._validate_config_and_fill_distribution(config)

        err: Optional[Exception] = None
        for mutation in mutations:
            try:
                response = self.gql(
                    mutation,
                    variable_values={
                        "id": obj_id,
                        "config": yaml.dump(config),
                        "description": config.get("description"),
                        "entityName": entity or self.settings("entity"),
                        "projectName": project or self.settings("project"),
                        "controller": controller,
                        "launchScheduler": launch_scheduler,
                        "scheduler": scheduler,
                    },
                    check_retry_fn=util.no_retry_4xx,
                )
            except UsageError as e:
                raise e
            except Exception as e:
                # graphql schema exception is generic
                err = e
                continue
            err = None
            break
        if err:
            raise err

        sweep: Dict[str, Dict[str, Dict]] = response["upsertSweep"]["sweep"]
        project_obj: Dict[str, Dict] = sweep.get("project", {})
        if project_obj:
            self.set_setting("project", project_obj["name"])
            entity_obj: dict = project_obj.get("entity", {})
            if entity_obj:
                self.set_setting("entity", entity_obj["name"])

        warnings = response["upsertSweep"].get("configValidationWarnings", [])
        return response["upsertSweep"]["sweep"]["name"], warnings

    @normalize_exceptions
    def create_anonymous_api_key(self) -> str:
        """Create a new API key belonging to a new anonymous user."""
        mutation = gql(
            """
        mutation CreateAnonymousApiKey {
            createAnonymousEntity(input: {}) {
                apiKey {
                    name
                }
            }
        }
        """
        )

        response = self.gql(mutation, variable_values={})
        key: str = response["createAnonymousEntity"]["apiKey"]["name"]
        return key

    @staticmethod
    def file_current(fname: str, md5: B64MD5) -> bool:
        """Checksum a file and compare the md5 with the known md5."""
        return os.path.isfile(fname) and md5_file_b64(fname) == md5

    @normalize_exceptions
    def pull(
        self, project: str, run: Optional[str] = None, entity: Optional[str] = None
    ) -> "List[requests.Response]":
        """Download files from W&B.

        Arguments:
            project (str): The project to download
            run (str, optional): The run to upload to
            entity (str, optional): The entity to scope this project to.  Defaults to wandb models

        Returns:
            The `requests` library response object
        """
        project, run = self.parse_slug(project, run=run)
        urls = self.download_urls(project, run, entity)
        responses = []
        for filename in urls:
            _, response = self.download_write_file(urls[filename])
            if response:
                responses.append(response)

        return responses

    def get_project(self) -> str:
        project: str = self.settings("project")
        return project

    @normalize_exceptions
    def push(
        self,
        files: Union[List[str], Dict[str, IO]],
        run: Optional[str] = None,
        entity: Optional[str] = None,
        project: Optional[str] = None,
        description: Optional[str] = None,
        force: bool = True,
        progress: Union[TextIO, bool] = False,
    ) -> "List[Optional[requests.Response]]":
        """Uploads multiple files to W&B.

        Arguments:
            files (list or dict): The filenames to upload, when dict the values are open files
            run (str, optional): The run to upload to
            entity (str, optional): The entity to scope this project to.  Defaults to wandb models
            project (str, optional): The name of the project to upload to. Defaults to the one in settings.
            description (str, optional): The description of the changes
            force (bool, optional): Whether to prevent push if git has uncommitted changes
            progress (callable, or stream): If callable, will be called with (chunk_bytes,
                total_bytes) as argument else if True, renders a progress bar to stream.

        Returns:
            A list of `requests.Response` objects
        """
        if project is None:
            project = self.get_project()
        if project is None:
            raise CommError("No project configured.")
        if run is None:
            run = self.current_run_id

        # TODO(adrian): we use a retriable version of self.upload_file() so
        # will never retry self.upload_urls() here. Instead, maybe we should
        # make push itself retriable.
        run_id, upload_headers, result = self.upload_urls(
            project, files, run, entity, description
        )
        extra_headers = {}
        for upload_header in upload_headers:
            key, val = upload_header.split(":", 1)
            extra_headers[key] = val
        responses = []
        for file_name, file_info in result.items():
            file_url = file_info["url"]

            # If the upload URL is relative, fill it in with the base URL,
            # since it's a proxied file store like the on-prem VM.
            if file_url.startswith("/"):
                file_url = f"{self.api_url}{file_url}"

            try:
                # To handle Windows paths
                # TODO: this doesn't handle absolute paths...
                normal_name = os.path.join(*file_name.split("/"))
                open_file = (
                    files[file_name]
                    if isinstance(files, dict)
                    else open(normal_name, "rb")
                )
            except OSError:
                print(f"{file_name} does not exist")
                continue
            if progress is False:
                responses.append(
                    self.upload_file_retry(
                        file_info["url"], open_file, extra_headers=extra_headers
                    )
                )
            else:
                if callable(progress):
                    responses.append(  # type: ignore
                        self.upload_file_retry(
                            file_url, open_file, progress, extra_headers=extra_headers
                        )
                    )
                else:
                    length = os.fstat(open_file.fileno()).st_size
                    with click.progressbar(
                        file=progress,  # type: ignore
                        length=length,
                        label=f"Uploading file: {file_name}",
                        fill_char=click.style("&", fg="green"),
                    ) as bar:
                        responses.append(
                            self.upload_file_retry(
                                file_url,
                                open_file,
                                lambda bites, _: bar.update(bites),
                                extra_headers=extra_headers,
                            )
                        )
            open_file.close()
        return responses

    def link_artifact(
        self,
        client_id: str,
        server_id: str,
        portfolio_name: str,
        entity: str,
        project: str,
        aliases: Sequence[str],
    ) -> Dict[str, Any]:
        template = """
                mutation LinkArtifact(
                    $artifactPortfolioName: String!,
                    $entityName: String!,
                    $projectName: String!,
                    $aliases: [ArtifactAliasInput!],
                    ID_TYPE
                    ) {
                        linkArtifact(input: {
                            artifactPortfolioName: $artifactPortfolioName,
                            entityName: $entityName,
                            projectName: $projectName,
                            aliases: $aliases,
                            ID_VALUE
                        }) {
                            versionIndex
                        }
                    }
            """

        def replace(a: str, b: str) -> None:
            nonlocal template
            template = template.replace(a, b)

        if server_id:
            replace("ID_TYPE", "$artifactID: ID")
            replace("ID_VALUE", "artifactID: $artifactID")
        elif client_id:
            replace("ID_TYPE", "$clientID: ID")
            replace("ID_VALUE", "clientID: $clientID")

        variable_values = {
            "clientID": client_id,
            "artifactID": server_id,
            "artifactPortfolioName": portfolio_name,
            "entityName": entity,
            "projectName": project,
            "aliases": [
                {"alias": alias, "artifactCollectionName": portfolio_name}
                for alias in aliases
            ],
        }

        mutation = gql(template)
        response = self.gql(mutation, variable_values=variable_values)
        link_artifact: Dict[str, Any] = response["linkArtifact"]
        return link_artifact

    def use_artifact(
        self,
        artifact_id: str,
        entity_name: Optional[str] = None,
        project_name: Optional[str] = None,
        run_name: Optional[str] = None,
        use_as: Optional[str] = None,
    ) -> Optional[Dict[str, Any]]:
        query_template = """
        mutation UseArtifact(
            $entityName: String!,
            $projectName: String!,
            $runName: String!,
            $artifactID: ID!,
            _USED_AS_TYPE_
        ) {
            useArtifact(input: {
                entityName: $entityName,
                projectName: $projectName,
                runName: $runName,
                artifactID: $artifactID,
                _USED_AS_VALUE_
            }) {
                artifact {
                    id
                    digest
                    description
                    state
                    createdAt
                    labels
                    metadata
                }
            }
        }
        """

        artifact_types = self.server_use_artifact_input_introspection()
        if "usedAs" in artifact_types:
            query_template = query_template.replace(
                "_USED_AS_TYPE_", "$usedAs: String"
            ).replace("_USED_AS_VALUE_", "usedAs: $usedAs")
        else:
            query_template = query_template.replace("_USED_AS_TYPE_", "").replace(
                "_USED_AS_VALUE_", ""
            )

        query = gql(query_template)

        entity_name = entity_name or self.settings("entity")
        project_name = project_name or self.settings("project")
        run_name = run_name or self.current_run_id

        response = self.gql(
            query,
            variable_values={
                "entityName": entity_name,
                "projectName": project_name,
                "runName": run_name,
                "artifactID": artifact_id,
                "usedAs": use_as,
            },
        )

        if response["useArtifact"]["artifact"]:
            artifact: Dict[str, Any] = response["useArtifact"]["artifact"]
            return artifact
        return None

    def create_artifact_type(
        self,
        artifact_type_name: str,
        entity_name: Optional[str] = None,
        project_name: Optional[str] = None,
        description: Optional[str] = None,
    ) -> Optional[str]:
        mutation = gql(
            """
        mutation CreateArtifactType(
            $entityName: String!,
            $projectName: String!,
            $artifactTypeName: String!,
            $description: String
        ) {
            createArtifactType(input: {
                entityName: $entityName,
                projectName: $projectName,
                name: $artifactTypeName,
                description: $description
            }) {
                artifactType {
                    id
                }
            }
        }
        """
        )
        entity_name = entity_name or self.settings("entity")
        project_name = project_name or self.settings("project")
        response = self.gql(
            mutation,
            variable_values={
                "entityName": entity_name,
                "projectName": project_name,
                "artifactTypeName": artifact_type_name,
                "description": description,
            },
        )
        _id: Optional[str] = response["createArtifactType"]["artifactType"]["id"]
        return _id

    def create_artifact(
        self,
        artifact_type_name: str,
        artifact_collection_name: str,
        digest: str,
        client_id: Optional[str] = None,
        sequence_client_id: Optional[str] = None,
        entity_name: Optional[str] = None,
        project_name: Optional[str] = None,
        run_name: Optional[str] = None,
        description: Optional[str] = None,
        labels: Optional[List[str]] = None,
        metadata: Optional[Dict] = None,
        aliases: Optional[List[Dict[str, str]]] = None,
        distributed_id: Optional[str] = None,
        is_user_created: Optional[bool] = False,
        enable_digest_deduplication: Optional[bool] = False,
        history_step: Optional[int] = None,
    ) -> Tuple[Dict, Dict]:
        from pkg_resources import parse_version

        _, server_info = self.viewer_server_info()
        max_cli_version = server_info.get("cliVersionInfo", {}).get(
            "max_cli_version", None
        )
        can_handle_client_id = max_cli_version is None or parse_version(
            "0.11.0"
        ) <= parse_version(max_cli_version)
        can_handle_dedupe = max_cli_version is None or parse_version(
            "0.12.10"
        ) <= parse_version(max_cli_version)
        can_handle_history = max_cli_version is None or parse_version(
            "0.12.12"
        ) <= parse_version(max_cli_version)

        mutation = gql(
            """
        mutation CreateArtifact(
            $artifactTypeName: String!,
            $artifactCollectionNames: [String!],
            $entityName: String!,
            $projectName: String!,
            $runName: String,
            $description: String,
            $digest: String!,
            $labels: JSONString,
            $aliases: [ArtifactAliasInput!],
            $metadata: JSONString,
            %s
            %s
            %s
            %s
            %s
        ) {
            createArtifact(input: {
                artifactTypeName: $artifactTypeName,
                artifactCollectionNames: $artifactCollectionNames,
                entityName: $entityName,
                projectName: $projectName,
                runName: $runName,
                description: $description,
                digest: $digest,
                digestAlgorithm: MANIFEST_MD5,
                labels: $labels,
                aliases: $aliases,
                metadata: $metadata,
                %s
                %s
                %s
                %s
                %s
            }) {
                artifact {
                    id
                    digest
                    state
                    aliases {
                        artifactCollectionName
                        alias
                    }
                    artifactSequence {
                        id
                        latestArtifact {
                            id
                            versionIndex
                        }
                    }
                }
            }
        }
        """
            %
            # For backwards compatibility with older backends that don't support
            # distributed writers or digest deduplication.
            (
                "$historyStep: Int64!,"
                if can_handle_history and history_step not in [0, None]
                else "",
                "$distributedID: String," if distributed_id else "",
                "$clientID: ID!," if can_handle_client_id else "",
                "$sequenceClientID: ID!," if can_handle_client_id else "",
                "$enableDigestDeduplication: Boolean," if can_handle_dedupe else "",
                # line sep
                "historyStep: $historyStep,"
                if can_handle_history and history_step not in [0, None]
                else "",
                "distributedID: $distributedID," if distributed_id else "",
                "clientID: $clientID," if can_handle_client_id else "",
                "sequenceClientID: $sequenceClientID," if can_handle_client_id else "",
                "enableDigestDeduplication: $enableDigestDeduplication,"
                if can_handle_dedupe
                else "",
            )
        )

        entity_name = entity_name or self.settings("entity")
        project_name = project_name or self.settings("project")
        if not is_user_created:
            run_name = run_name or self.current_run_id
        if aliases is None:
            aliases = []

        response = self.gql(
            mutation,
            variable_values={
                "entityName": entity_name,
                "projectName": project_name,
                "runName": run_name,
                "artifactTypeName": artifact_type_name,
                "artifactCollectionNames": [artifact_collection_name],
                "clientID": client_id,
                "sequenceClientID": sequence_client_id,
                "digest": digest,
                "description": description,
                "aliases": [alias for alias in aliases],
                "labels": json.dumps(util.make_safe_for_json(labels))
                if labels
                else None,
                "metadata": json.dumps(util.make_safe_for_json(metadata))
                if metadata
                else None,
                "distributedID": distributed_id,
                "enableDigestDeduplication": enable_digest_deduplication,
                "historyStep": history_step,
            },
        )
        av = response["createArtifact"]["artifact"]
        # TODO: make this a part of the graph
        av["version"] = "latest"
        for alias in av["aliases"]:
            if alias["artifactCollectionName"] == artifact_collection_name and re.match(
                r"^v\d+$", alias["alias"]
            ):
                av["version"] = alias["alias"]
        latest = response["createArtifact"]["artifact"]["artifactSequence"].get(
            "latestArtifact"
        )
        return av, latest

    def commit_artifact(self, artifact_id: str) -> "_Response":
        mutation = gql(
            """
        mutation CommitArtifact(
            $artifactID: ID!,
        ) {
            commitArtifact(input: {
                artifactID: $artifactID,
            }) {
                artifact {
                    id
                    digest
                }
            }
        }
        """
        )

        response: "_Response" = self.gql(
            mutation,
            variable_values={"artifactID": artifact_id},
            timeout=60,
        )
        return response

    def create_artifact_manifest(
        self,
        name: str,
        digest: str,
        artifact_id: Optional[str],
        base_artifact_id: Optional[str] = None,
        entity: Optional[str] = None,
        project: Optional[str] = None,
        run: Optional[str] = None,
        include_upload: bool = True,
        type: str = "FULL",
    ) -> Tuple[str, Dict[str, Any]]:
        mutation = gql(
            """
        mutation CreateArtifactManifest(
            $name: String!,
            $digest: String!,
            $artifactID: ID!,
            $baseArtifactID: ID,
            $entityName: String!,
            $projectName: String!,
            $runName: String!,
            $includeUpload: Boolean!,
            %s
        ) {
            createArtifactManifest(input: {
                name: $name,
                digest: $digest,
                artifactID: $artifactID,
                baseArtifactID: $baseArtifactID,
                entityName: $entityName,
                projectName: $projectName,
                runName: $runName,
                %s
            }) {
                artifactManifest {
                    id
                    file {
                        id
                        name
                        displayName
                        uploadUrl @include(if: $includeUpload)
                        uploadHeaders @include(if: $includeUpload)
                    }
                }
            }
        }
        """
            %
            # For backwards compatibility with older backends that don't support
            # patch manifests.
            (
                "$type: ArtifactManifestType = FULL" if type != "FULL" else "",
                "type: $type" if type != "FULL" else "",
            )
        )

        entity_name = entity or self.settings("entity")
        project_name = project or self.settings("project")
        run_name = run or self.current_run_id

        response = self.gql(
            mutation,
            variable_values={
                "name": name,
                "digest": digest,
                "artifactID": artifact_id,
                "baseArtifactID": base_artifact_id,
                "entityName": entity_name,
                "projectName": project_name,
                "runName": run_name,
                "includeUpload": include_upload,
                "type": type,
            },
        )
        return (
            response["createArtifactManifest"]["artifactManifest"]["id"],
            response["createArtifactManifest"]["artifactManifest"]["file"],
        )

    def update_artifact_manifest(
        self,
        artifact_manifest_id: str,
        base_artifact_id: Optional[str] = None,
        digest: Optional[str] = None,
        include_upload: Optional[bool] = True,
    ) -> Tuple[str, Dict[str, Any]]:
        mutation = gql(
            """
        mutation UpdateArtifactManifest(
            $artifactManifestID: ID!,
            $digest: String,
            $baseArtifactID: ID,
            $includeUpload: Boolean!,
        ) {
            updateArtifactManifest(input: {
                artifactManifestID: $artifactManifestID,
                digest: $digest,
                baseArtifactID: $baseArtifactID,
            }) {
                artifactManifest {
                    id
                    file {
                        id
                        name
                        displayName
                        uploadUrl @include(if: $includeUpload)
                        uploadHeaders @include(if: $includeUpload)
                    }
                }
            }
        }
        """
        )

        response = self.gql(
            mutation,
            variable_values={
                "artifactManifestID": artifact_manifest_id,
                "digest": digest,
                "baseArtifactID": base_artifact_id,
                "includeUpload": include_upload,
            },
        )

        return (
            response["updateArtifactManifest"]["artifactManifest"]["id"],
            response["updateArtifactManifest"]["artifactManifest"]["file"],
        )

    def _resolve_client_id(
        self,
        client_id: str,
    ) -> Optional[str]:
        if client_id in self._client_id_mapping:
            return self._client_id_mapping[client_id]

        query = gql(
            """
            query ClientIDMapping($clientID: ID!) {
                clientIDMapping(clientID: $clientID) {
                    serverID
                }
            }
        """
        )
        response = self.gql(
            query,
            variable_values={
                "clientID": client_id,
            },
        )
        server_id = None
        if response is not None:
            client_id_mapping = response.get("clientIDMapping")
            if client_id_mapping is not None:
                server_id = client_id_mapping.get("serverID")
                if server_id is not None:
                    self._client_id_mapping[client_id] = server_id
        return server_id

    @normalize_exceptions
    def create_artifact_files(
        self, artifact_files: Iterable["CreateArtifactFileSpecInput"]
    ) -> Mapping[str, "CreateArtifactFilesResponseFile"]:
        mutation = gql(
            """
        mutation CreateArtifactFiles(
            $storageLayout: ArtifactStorageLayout!
            $artifactFiles: [CreateArtifactFileSpecInput!]!
        ) {
            createArtifactFiles(input: {
                artifactFiles: $artifactFiles,
                storageLayout: $storageLayout
            }) {
                files {
                    edges {
                        node {
                            id
                            name
                            displayName
                            uploadUrl
                            uploadHeaders
                            artifact {
                                id
                            }
                        }
                    }
                }
            }
        }
        """
        )

        # TODO: we should use constants here from interface/artifacts.py
        # but probably don't want the dependency. We're going to remove
        # this setting in a future release, so I'm just hard-coding the strings.
        storage_layout = "V2"
        if env.get_use_v1_artifacts():
            storage_layout = "V1"

        response = self.gql(
            mutation,
            variable_values={
                "storageLayout": storage_layout,
                "artifactFiles": [af for af in artifact_files],
            },
        )

        result = {}
        for edge in response["createArtifactFiles"]["files"]["edges"]:
            node = edge["node"]
            result[node["displayName"]] = node
        return result

    @normalize_exceptions
    def notify_scriptable_run_alert(
        self,
        title: str,
        text: str,
        level: Optional[str] = None,
        wait_duration: Optional["Number"] = None,
    ) -> bool:
        mutation = gql(
            """
        mutation NotifyScriptableRunAlert(
            $entityName: String!,
            $projectName: String!,
            $runName: String!,
            $title: String!,
            $text: String!,
            $severity: AlertSeverity = INFO,
            $waitDuration: Duration
        ) {
            notifyScriptableRunAlert(input: {
                entityName: $entityName,
                projectName: $projectName,
                runName: $runName,
                title: $title,
                text: $text,
                severity: $severity,
                waitDuration: $waitDuration
            }) {
               success
            }
        }
        """
        )

        response = self.gql(
            mutation,
            variable_values={
                "entityName": self.settings("entity"),
                "projectName": self.settings("project"),
                "runName": self.current_run_id,
                "title": title,
                "text": text,
                "severity": level,
                "waitDuration": wait_duration,
            },
        )
        success: bool = response["notifyScriptableRunAlert"]["success"]
        return success

    def get_sweep_state(
        self, sweep: str, entity: Optional[str] = None, project: Optional[str] = None
    ) -> "SweepState":
        state: "SweepState" = self.sweep(
            sweep=sweep, entity=entity, project=project, specs="{}"
        )["state"]
        return state

    def set_sweep_state(
        self,
        sweep: str,
        state: "SweepState",
        entity: Optional[str] = None,
        project: Optional[str] = None,
    ) -> None:
        assert state in ("RUNNING", "PAUSED", "CANCELED", "FINISHED")
        s = self.sweep(sweep=sweep, entity=entity, project=project, specs="{}")
        curr_state = s["state"].upper()
        if state == "RUNNING" and curr_state in ("CANCELED", "FINISHED"):
            raise Exception("Cannot resume %s sweep." % curr_state.lower())
        elif state == "PAUSED" and curr_state not in ("PAUSED", "RUNNING"):
            raise Exception("Cannot pause %s sweep." % curr_state.lower())
        elif curr_state not in ("RUNNING", "PAUSED"):
            raise Exception("Sweep already %s." % curr_state.lower())
        sweep_id = s["id"]
        mutation = gql(
            """
        mutation UpsertSweep(
            $id: ID,
            $state: String,
            $entityName: String,
            $projectName: String
        ) {
            upsertSweep(input: {
                id: $id,
                state: $state,
                entityName: $entityName,
                projectName: $projectName
            }){
                sweep {
                    name
                }
            }
        }
        """
        )
        self.gql(
            mutation,
            variable_values={
                "id": sweep_id,
                "state": state,
                "entityName": entity or self.settings("entity"),
                "projectName": project or self.settings("project"),
            },
        )

    def stop_sweep(
        self,
        sweep: str,
        entity: Optional[str] = None,
        project: Optional[str] = None,
    ) -> None:
        """Finish the sweep to stop running new runs and let currently running runs finish."""
        self.set_sweep_state(
            sweep=sweep, state="FINISHED", entity=entity, project=project
        )

    def cancel_sweep(
        self,
        sweep: str,
        entity: Optional[str] = None,
        project: Optional[str] = None,
    ) -> None:
        """Cancel the sweep to kill all running runs and stop running new runs."""
        self.set_sweep_state(
            sweep=sweep, state="CANCELED", entity=entity, project=project
        )

    def pause_sweep(
        self,
        sweep: str,
        entity: Optional[str] = None,
        project: Optional[str] = None,
    ) -> None:
        """Pause the sweep to temporarily stop running new runs."""
        self.set_sweep_state(
            sweep=sweep, state="PAUSED", entity=entity, project=project
        )

    def resume_sweep(
        self,
        sweep: str,
        entity: Optional[str] = None,
        project: Optional[str] = None,
    ) -> None:
        """Resume the sweep to continue running new runs."""
        self.set_sweep_state(
            sweep=sweep, state="RUNNING", entity=entity, project=project
        )

    def _status_request(self, url: str, length: int) -> requests.Response:
        """Ask google how much we've uploaded."""
        return requests.put(
            url=url,
            headers={"Content-Length": "0", "Content-Range": "bytes */%i" % length},
        )

    def _flatten_edges(self, response: "_Response") -> List[Dict]:
        """Return an array from the nested graphql relay structure."""
        return [node["node"] for node in response["edges"]]<|MERGE_RESOLUTION|>--- conflicted
+++ resolved
@@ -250,13 +250,8 @@
         return self._local_data.context or self._global_context
 
     def reauth(self) -> None:
-<<<<<<< HEAD
         """Ensures the current api key is set in the transport"""
         self.client.transport.auth = self.auth
-=======
-        """Ensure the current api key is set in the transport."""
-        self.client.transport.auth = ("api", self.api_key or "")
->>>>>>> 257fdc47
 
     def relocate(self) -> None:
         """Ensure the current api points to the right server."""
