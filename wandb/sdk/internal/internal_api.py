import ast
import base64
import datetime
import functools
import http.client
import json
import logging
import os
import re
import socket
import sys
import threading
from copy import deepcopy
from dataclasses import dataclass
from pathlib import Path
from typing import (
    IO,
    TYPE_CHECKING,
    Any,
    Callable,
    Dict,
    Iterable,
    List,
    Literal,
    Mapping,
    MutableMapping,
    NamedTuple,
    Optional,
    Sequence,
    TextIO,
    Tuple,
    Union,
)

import click
import requests
import yaml
from wandb_gql import Client, gql
from wandb_gql.client import RetryError

import wandb
from wandb import env, util
from wandb.apis.normalize import normalize_exceptions, parse_backend_error_messages
from wandb.errors import AuthenticationError, CommError, UnsupportedError, UsageError
from wandb.integration.sagemaker import parse_sm_secrets
from wandb.old.settings import Settings
from wandb.proto.wandb_internal_pb2 import ServerFeature
from wandb.sdk.artifacts._validators import is_artifact_registry_project
from wandb.sdk.internal._generated import SERVER_FEATURES_QUERY_GQL, ServerFeaturesQuery
from wandb.sdk.internal.thread_local_settings import _thread_local_api_settings
from wandb.sdk.lib.gql_request import GraphQLSession
from wandb.sdk.lib.hashutil import B64MD5, md5_file_b64

from ..lib import credentials, retry
from ..lib.filenames import DIFF_FNAME, METADATA_FNAME
from ..lib.gitlib import GitRepo
from . import context
from .progress import Progress

logger = logging.getLogger(__name__)

LAUNCH_DEFAULT_PROJECT = "model-registry"

if TYPE_CHECKING:
    from typing import Literal, TypedDict

    from .progress import ProgressFn

    class CreateArtifactFileSpecInput(TypedDict, total=False):
        """Corresponds to `type CreateArtifactFileSpecInput` in schema.graphql."""

        artifactID: str  # noqa: N815
        name: str
        md5: str
        mimetype: Optional[str]
        artifactManifestID: Optional[str]  # noqa: N815
        uploadPartsInput: Optional[List[Dict[str, object]]]  # noqa: N815

    class CreateArtifactFilesResponseFile(TypedDict):
        id: str
        name: str
        displayName: str  # noqa: N815
        uploadUrl: Optional[str]  # noqa: N815
        uploadHeaders: Sequence[str]  # noqa: N815
        uploadMultipartUrls: "UploadPartsResponse"  # noqa: N815
        storagePath: str  # noqa: N815
        artifact: "CreateArtifactFilesResponseFileNode"

    class CreateArtifactFilesResponseFileNode(TypedDict):
        id: str

    class UploadPartsResponse(TypedDict):
        uploadUrlParts: List["UploadUrlParts"]  # noqa: N815
        uploadID: str  # noqa: N815

    class UploadUrlParts(TypedDict):
        partNumber: int  # noqa: N815
        uploadUrl: str  # noqa: N815

    class CompleteMultipartUploadArtifactInput(TypedDict):
        """Corresponds to `type CompleteMultipartUploadArtifactInput` in schema.graphql."""

        completeMultipartAction: str  # noqa: N815
        completedParts: Dict[int, str]  # noqa: N815
        artifactID: str  # noqa: N815
        storagePath: str  # noqa: N815
        uploadID: str  # noqa: N815
        md5: str

    class CompleteMultipartUploadArtifactResponse(TypedDict):
        digest: str

    class DefaultSettings(TypedDict):
        section: str
        git_remote: str
        ignore_globs: Optional[List[str]]
        base_url: Optional[str]
        root_dir: Optional[str]
        api_key: Optional[str]
        entity: Optional[str]
        organization: Optional[str]
        project: Optional[str]
        _extra_http_headers: Optional[Mapping[str, str]]
        _proxies: Optional[Mapping[str, str]]

    _Response = MutableMapping
    SweepState = Literal["RUNNING", "PAUSED", "CANCELED", "FINISHED"]
    Number = Union[int, float]

# class _MappingSupportsCopy(Protocol):
#     def copy(self) -> "_MappingSupportsCopy": ...
#     def keys(self) -> Iterable: ...
#     def __getitem__(self, name: str) -> Any: ...

httpclient_logger = logging.getLogger("http.client")
if os.environ.get("WANDB_DEBUG"):
    httpclient_logger.setLevel(logging.DEBUG)


def check_httpclient_logger_handler() -> None:
    # Only enable http.client logging if WANDB_DEBUG is set
    if not os.environ.get("WANDB_DEBUG"):
        return
    if httpclient_logger.handlers:
        return

    # Enable HTTPConnection debug logging to the logging framework
    level = logging.DEBUG

    def httpclient_log(*args: Any) -> None:
        httpclient_logger.log(level, " ".join(args))

    # mask the print() built-in in the http.client module to use logging instead
    http.client.print = httpclient_log  # type: ignore[attr-defined]
    # enable debugging
    http.client.HTTPConnection.debuglevel = 1

    root_logger = logging.getLogger("wandb")
    if root_logger.handlers:
        httpclient_logger.addHandler(root_logger.handlers[0])


class _ThreadLocalData(threading.local):
    context: Optional[context.Context]

    def __init__(self) -> None:
        self.context = None


class _OrgNames(NamedTuple):
    entity_name: str
    display_name: str


@dataclass
class Feature:
    name: str
    is_enabled: bool


@dataclass
class ServerFeatures:
    """A class for managing and querying W&B server feature flags.

    Attributes:
        features: A dictionary mapping feature names to Feature objects.
    """

    features: Dict[str, Feature]

    @classmethod
    def _from_server_info(cls, server_info: dict) -> "ServerFeatures":
        """Creates a ServerFeatures instance from server information.

        Args:
            server_info: A dictionary containing server information, including
                a 'serverInfo' key with feature data.

        Returns:
            ServerFeatures: A new instance populated with the server's feature flags.

        Example:
            >>> info = {"serverInfo": {"features": [{"name": "feat1", "isEnabled": True}]}}
            >>> features = ServerFeatures._from_server_info(info)
        """
        features: Dict[str, Feature] = {}
        info: Optional[dict] = server_info.get("serverInfo", {})
        if info is None:
            return cls(features)

        for feature in info.get("features", []):
            features[feature["name"]] = Feature(
                name=feature["name"], is_enabled=feature["isEnabled"]
            )
        return cls(features)

    def has_feature(self, name: str) -> bool:
        """Checks if a specific feature is enabled on the server."""
        return self.features.get(name, Feature(name, False)).is_enabled


SERVER_FEATURES_QUERY_GQL = """
query ServerFeaturesQuery {
  serverInfo {
    features {
      name
      isEnabled
    }
  }
}
"""


def _match_org_with_fetched_org_entities(
    organization: str, orgs: Sequence[_OrgNames]
) -> str:
    """Match the organization provided in the path with the org entity or org name of the input entity.

    Args:
        organization: The organization name to match
        orgs: List of tuples containing (org_entity_name, org_display_name)

    Returns:
        str: The matched org entity name

    Raises:
        ValueError: If no matching organization is found or if multiple orgs exist without a match
    """
    for org_names in orgs:
        if organization in org_names:
            wandb.termwarn(
                "Registries can be linked/fetched using a shorthand form without specifying the organization name. "
                "Try using shorthand path format: <my_registry_name>/<artifact_name> or "
                "just <my_registry_name> if fetching just the project."
            )
            return org_names.entity_name

    if len(orgs) == 1:
        raise ValueError(
            f"Expecting the organization name or entity name to match {orgs[0].display_name!r} "
            f"and cannot be linked/fetched with {organization!r}. "
            "Please update the target path with the correct organization name."
        )

    raise ValueError(
        "Personal entity belongs to multiple organizations "
        f"and cannot be linked/fetched with {organization!r}. "
        "Please update the target path with the correct organization name "
        "or use a team entity in the entity settings."
    )


class Api:
    """W&B Internal Api wrapper.

    Note:
        Settings are automatically overridden by looking for
        a `wandb/settings` file in the current working directory or its parent
        directory. If none can be found, we look in the current user's home
        directory.

    Args:
        default_settings(dict, optional): If you aren't using a settings
        file, or you wish to override the section to use in the settings file
        Override the settings here.
    """

    HTTP_TIMEOUT = env.get_http_timeout(20)
    FILE_PUSHER_TIMEOUT = env.get_file_pusher_timeout()
    _global_context: context.Context
    _local_data: _ThreadLocalData

    def __init__(
        self,
        default_settings: Optional[
            Union[
                "wandb.sdk.wandb_settings.Settings",
                "wandb.sdk.internal.settings_static.SettingsStatic",
                Settings,
                dict,
            ]
        ] = None,
        load_settings: bool = True,
        retry_timedelta: datetime.timedelta = datetime.timedelta(  # noqa: B008 # okay because it's immutable
            days=7
        ),
        environ: MutableMapping = os.environ,
        retry_callback: Optional[Callable[[int, str], Any]] = None,
        api_key: Optional[str] = None,
    ) -> None:
        self._environ = environ
        self._global_context = context.Context()
        self._local_data = _ThreadLocalData()
        self.default_settings: DefaultSettings = {
            "section": "default",
            "git_remote": "origin",
            "ignore_globs": [],
            "base_url": "https://api.wandb.ai",
            "root_dir": None,
            "api_key": None,
            "entity": None,
            "organization": None,
            "project": None,
            "_extra_http_headers": None,
            "_proxies": None,
        }
        self.retry_timedelta = retry_timedelta
        # todo: Old Settings do not follow the SupportsKeysAndGetItem Protocol
        default_settings = default_settings or {}
        self.default_settings.update(default_settings)  # type: ignore
        self.retry_uploads = 10
        self._settings = Settings(
            load_settings=load_settings,
            root_dir=self.default_settings.get("root_dir"),
        )
        self.git = GitRepo(remote=self.settings("git_remote"))
        # Mutable settings set by the _file_stream_api
        self.dynamic_settings = {
            "system_sample_seconds": 2,
            "system_samples": 15,
            "heartbeat_seconds": 30,
        }

        # todo: remove these hacky hacks after settings refactor is complete
        #  keeping this code here to limit scope and so that it is easy to remove later
        self._extra_http_headers = self.settings("_extra_http_headers") or json.loads(
            self._environ.get("WANDB__EXTRA_HTTP_HEADERS", "{}")
        )
        self._extra_http_headers.update(_thread_local_api_settings.headers or {})

        auth = None
        if api_key:
            auth = ("api", api_key)
        elif self.access_token is not None:
            self._extra_http_headers["Authorization"] = f"Bearer {self.access_token}"
        elif _thread_local_api_settings.cookies is None:
            auth = ("api", self.api_key or "")

        proxies = self.settings("_proxies") or json.loads(
            self._environ.get("WANDB__PROXIES", "{}")
        )

        self.client = Client(
            transport=GraphQLSession(
                headers={
                    "User-Agent": self.user_agent,
                    "X-WANDB-USERNAME": env.get_username(env=self._environ),
                    "X-WANDB-USER-EMAIL": env.get_user_email(env=self._environ),
                    **self._extra_http_headers,
                },
                use_json=True,
                # this timeout won't apply when the DNS lookup fails. in that case, it will be 60s
                # https://bugs.python.org/issue22889
                timeout=self.HTTP_TIMEOUT,
                auth=auth,
                url=f"{self.settings('base_url')}/graphql",
                cookies=_thread_local_api_settings.cookies,
                proxies=proxies,
            )
        )

        self.retry_callback = retry_callback
        self._retry_gql = retry.Retry(
            self.execute,
            retry_timedelta=retry_timedelta,
            check_retry_fn=util.no_retry_auth,
            retryable_exceptions=(RetryError, requests.RequestException),
            retry_callback=retry_callback,
        )
        self._current_run_id: Optional[str] = None
        self._file_stream_api = None
        self._upload_file_session = requests.Session()
        if self.FILE_PUSHER_TIMEOUT:
            self._upload_file_session.put = functools.partial(  # type: ignore
                self._upload_file_session.put,
                timeout=self.FILE_PUSHER_TIMEOUT,
            )
        if proxies:
            self._upload_file_session.proxies.update(proxies)
        # This Retry class is initialized once for each Api instance, so this
        # defaults to retrying 1 million times per process or 7 days
        self.upload_file_retry = normalize_exceptions(
            retry.retriable(retry_timedelta=retry_timedelta)(self.upload_file)
        )
        self.upload_multipart_file_chunk_retry = normalize_exceptions(
            retry.retriable(retry_timedelta=retry_timedelta)(
                self.upload_multipart_file_chunk
            )
        )
        self._client_id_mapping: Dict[str, str] = {}
        # Large file uploads to azure can optionally use their SDK
        self._azure_blob_module = util.get_module("azure.storage.blob")

        self.query_types: Optional[List[str]] = None
        self.mutation_types: Optional[List[str]] = None
        self.server_info_types: Optional[List[str]] = None
        self.server_use_artifact_input_info: Optional[List[str]] = None
        self.server_create_artifact_input_info: Optional[List[str]] = None
        self.server_artifact_fields_info: Optional[List[str]] = None
        self.server_organization_type_fields_info: Optional[List[str]] = None
        self.server_supports_enabling_artifact_usage_tracking: Optional[bool] = None
        self._max_cli_version: Optional[str] = None
        self._server_settings_type: Optional[List[str]] = None
        self.fail_run_queue_item_input_info: Optional[List[str]] = None
        self.create_launch_agent_input_info: Optional[List[str]] = None
        self.server_create_run_queue_supports_drc: Optional[bool] = None
        self.server_create_run_queue_supports_priority: Optional[bool] = None
        self.server_supports_template_variables: Optional[bool] = None
        self.server_push_to_run_queue_supports_priority: Optional[bool] = None
<<<<<<< HEAD
        self._server_features_cache: Optional[ServerFeaturesQuery] = None
=======
        self._server_features_cache: Optional[ServerFeatures] = None
>>>>>>> b26daff2

    def gql(self, *args: Any, **kwargs: Any) -> Any:
        ret = self._retry_gql(
            *args,
            retry_cancel_event=self.context.cancel_event,
            **kwargs,
        )
        return ret

    def set_local_context(self, api_context: Optional[context.Context]) -> None:
        self._local_data.context = api_context

    def clear_local_context(self) -> None:
        self._local_data.context = None

    @property
    def context(self) -> context.Context:
        return self._local_data.context or self._global_context

    def reauth(self) -> None:
        """Ensure the current api key is set in the transport."""
        self.client.transport.session.auth = ("api", self.api_key or "")

    def relocate(self) -> None:
        """Ensure the current api points to the right server."""
        self.client.transport.url = "{}/graphql".format(self.settings("base_url"))

    def execute(self, *args: Any, **kwargs: Any) -> "_Response":
        """Wrapper around execute that logs in cases of failure."""
        try:
            return self.client.execute(*args, **kwargs)  # type: ignore
        except requests.exceptions.HTTPError as err:
            response = err.response
            assert response is not None
            logger.error(f"{response.status_code} response executing GraphQL.")
            logger.error(response.text)
            for error in parse_backend_error_messages(response):
                wandb.termerror(f"Error while calling W&B API: {error} ({response})")
            raise

    def validate_api_key(self) -> bool:
        """Returns whether the API key stored on initialization is valid."""
        res = self.execute(gql("query { viewer { id } }"))
        return res is not None and res["viewer"] is not None

    def set_current_run_id(self, run_id: str) -> None:
        self._current_run_id = run_id

    @property
    def current_run_id(self) -> Optional[str]:
        return self._current_run_id

    @property
    def user_agent(self) -> str:
        return f"W&B Internal Client {wandb.__version__}"

    @property
    def api_key(self) -> Optional[str]:
        if _thread_local_api_settings.api_key:
            return _thread_local_api_settings.api_key
        auth = requests.utils.get_netrc_auth(self.api_url)
        key = None
        if auth:
            key = auth[-1]

        # Environment should take precedence
        env_key: Optional[str] = self._environ.get(env.API_KEY)
        sagemaker_key: Optional[str] = parse_sm_secrets().get(env.API_KEY)
        default_key: Optional[str] = self.default_settings.get("api_key")
        return env_key or key or sagemaker_key or default_key

    @property
    def access_token(self) -> Optional[str]:
        """Retrieves an access token for authentication.

        This function attempts to exchange an identity token for a temporary
        access token from the server, and save it to the credentials file.
        It uses the path to the identity token as defined in the environment
        variables. If the environment variable is not set, it returns None.

        Returns:
            Optional[str]: The access token if available, otherwise None if
            no identity token is supplied.
        Raises:
            AuthenticationError: If the path to the identity token is not found.
        """
        token_file_str = self._environ.get(env.IDENTITY_TOKEN_FILE)
        if not token_file_str:
            return None

        token_file = Path(token_file_str)
        if not token_file.exists():
            raise AuthenticationError(f"Identity token file not found: {token_file}")

        base_url = self.settings("base_url")
        credentials_file = env.get_credentials_file(
            str(credentials.DEFAULT_WANDB_CREDENTIALS_FILE), self._environ
        )
        return credentials.access_token(base_url, token_file, credentials_file)

    @property
    def api_url(self) -> str:
        return self.settings("base_url")  # type: ignore

    @property
    def app_url(self) -> str:
        return wandb.util.app_url(self.api_url)

    @property
    def default_entity(self) -> str:
        return self.viewer().get("entity")  # type: ignore

    def settings(self, key: Optional[str] = None, section: Optional[str] = None) -> Any:
        """The settings overridden from the wandb/settings file.

        Args:
            key (str, optional): If provided only this setting is returned
            section (str, optional): If provided this section of the setting file is
            used, defaults to "default"

        Returns:
            A dict with the current settings

                {
                    "entity": "models",
                    "base_url": "https://api.wandb.ai",
                    "project": None,
                    "organization": "my-org",
                }
        """
        result = self.default_settings.copy()
        result.update(self._settings.items(section=section))  # type: ignore
        result.update(
            {
                "entity": env.get_entity(
                    self._settings.get(
                        Settings.DEFAULT_SECTION,
                        "entity",
                        fallback=result.get("entity"),
                    ),
                    env=self._environ,
                ),
                "organization": env.get_organization(
                    self._settings.get(
                        Settings.DEFAULT_SECTION,
                        "organization",
                        fallback=result.get("organization"),
                    ),
                    env=self._environ,
                ),
                "project": env.get_project(
                    self._settings.get(
                        Settings.DEFAULT_SECTION,
                        "project",
                        fallback=result.get("project"),
                    ),
                    env=self._environ,
                ),
                "base_url": env.get_base_url(
                    self._settings.get(
                        Settings.DEFAULT_SECTION,
                        "base_url",
                        fallback=result.get("base_url"),
                    ),
                    env=self._environ,
                ),
                "ignore_globs": env.get_ignore(
                    self._settings.get(
                        Settings.DEFAULT_SECTION,
                        "ignore_globs",
                        fallback=result.get("ignore_globs"),
                    ),
                    env=self._environ,
                ),
            }
        )

        return result if key is None else result[key]  # type: ignore

    def clear_setting(
        self, key: str, globally: bool = False, persist: bool = False
    ) -> None:
        self._settings.clear(
            Settings.DEFAULT_SECTION, key, globally=globally, persist=persist
        )

    def set_setting(
        self, key: str, value: Any, globally: bool = False, persist: bool = False
    ) -> None:
        self._settings.set(
            Settings.DEFAULT_SECTION, key, value, globally=globally, persist=persist
        )
        if key == "entity":
            env.set_entity(value, env=self._environ)
        elif key == "project":
            env.set_project(value, env=self._environ)
        elif key == "base_url":
            self.relocate()

    def parse_slug(
        self, slug: str, project: Optional[str] = None, run: Optional[str] = None
    ) -> Tuple[str, str]:
        """Parse a slug into a project and run.

        Args:
            slug (str): The slug to parse
            project (str, optional): The project to use, if not provided it will be
            inferred from the slug
            run (str, optional): The run to use, if not provided it will be inferred
            from the slug

        Returns:
            A dict with the project and run
        """
        if slug and "/" in slug:
            parts = slug.split("/")
            project = parts[0]
            run = parts[1]
        else:
            project = project or self.settings().get("project")
            if project is None:
                raise CommError("No default project configured.")
            run = run or slug or self.current_run_id or env.get_run(env=self._environ)
            assert run, "run must be specified"
        return project, run

    @normalize_exceptions
    def server_info_introspection(self) -> Tuple[List[str], List[str], List[str]]:
        query_string = """
           query ProbeServerCapabilities {
               QueryType: __type(name: "Query") {
                   ...fieldData
                }
                MutationType: __type(name: "Mutation") {
                   ...fieldData
                }
               ServerInfoType: __type(name: "ServerInfo") {
                   ...fieldData
                }
            }

            fragment fieldData on __Type {
                fields {
                    name
                }
            }
        """
        if (
            self.query_types is None
            or self.mutation_types is None
            or self.server_info_types is None
        ):
            query = gql(query_string)
            res = self.gql(query)

            self.query_types = [
                field.get("name", "")
                for field in res.get("QueryType", {}).get("fields", [{}])
            ]
            self.mutation_types = [
                field.get("name", "")
                for field in res.get("MutationType", {}).get("fields", [{}])
            ]
            self.server_info_types = [
                field.get("name", "")
                for field in res.get("ServerInfoType", {}).get("fields", [{}])
            ]
        return self.query_types, self.server_info_types, self.mutation_types

    @normalize_exceptions
    def server_settings_introspection(self) -> None:
        query_string = """
           query ProbeServerSettings {
               ServerSettingsType: __type(name: "ServerSettings") {
                   ...fieldData
                }
            }

            fragment fieldData on __Type {
                fields {
                    name
                }
            }
        """
        if self._server_settings_type is None:
            query = gql(query_string)
            res = self.gql(query)
            self._server_settings_type = (
                [
                    field.get("name", "")
                    for field in res.get("ServerSettingsType", {}).get("fields", [{}])
                ]
                if res
                else []
            )

    def server_use_artifact_input_introspection(self) -> List:
        query_string = """
           query ProbeServerUseArtifactInput {
               UseArtifactInputInfoType: __type(name: "UseArtifactInput") {
                   name
                   inputFields {
                       name
                   }
                }
            }
        """

        if self.server_use_artifact_input_info is None:
            query = gql(query_string)
            res = self.gql(query)
            self.server_use_artifact_input_info = [
                field.get("name", "")
                for field in res.get("UseArtifactInputInfoType", {}).get(
                    "inputFields", [{}]
                )
            ]
        return self.server_use_artifact_input_info

    @normalize_exceptions
    def launch_agent_introspection(self) -> Optional[str]:
        query = gql(
            """
            query LaunchAgentIntrospection {
                LaunchAgentType: __type(name: "LaunchAgent") {
                    name
                }
            }
        """
        )

        res = self.gql(query)
        return res.get("LaunchAgentType") or None

    @normalize_exceptions
    def create_run_queue_introspection(self) -> Tuple[bool, bool, bool]:
        _, _, mutations = self.server_info_introspection()
        query_string = """
           query ProbeCreateRunQueueInput {
               CreateRunQueueInputType: __type(name: "CreateRunQueueInput") {
                   name
                   inputFields {
                       name
                   }
                }
            }
        """
        if (
            self.server_create_run_queue_supports_drc is None
            or self.server_create_run_queue_supports_priority is None
        ):
            query = gql(query_string)
            res = self.gql(query)
            if res is None:
                raise CommError("Could not get CreateRunQueue input from GQL.")
            self.server_create_run_queue_supports_drc = "defaultResourceConfigID" in [
                x["name"]
                for x in (
                    res.get("CreateRunQueueInputType", {}).get("inputFields", [{}])
                )
            ]
            self.server_create_run_queue_supports_priority = "prioritizationMode" in [
                x["name"]
                for x in (
                    res.get("CreateRunQueueInputType", {}).get("inputFields", [{}])
                )
            ]
        return (
            "createRunQueue" in mutations,
            self.server_create_run_queue_supports_drc,
            self.server_create_run_queue_supports_priority,
        )

    @normalize_exceptions
    def upsert_run_queue_introspection(self) -> bool:
        _, _, mutations = self.server_info_introspection()
        return "upsertRunQueue" in mutations

    @normalize_exceptions
    def push_to_run_queue_introspection(self) -> Tuple[bool, bool]:
        query_string = """
            query ProbePushToRunQueueInput {
                PushToRunQueueInputType: __type(name: "PushToRunQueueInput") {
                    name
                    inputFields {
                        name
                    }
                }
            }
        """

        if (
            self.server_supports_template_variables is None
            or self.server_push_to_run_queue_supports_priority is None
        ):
            query = gql(query_string)
            res = self.gql(query)
            self.server_supports_template_variables = "templateVariableValues" in [
                x["name"]
                for x in (
                    res.get("PushToRunQueueInputType", {}).get("inputFields", [{}])
                )
            ]
            self.server_push_to_run_queue_supports_priority = "priority" in [
                x["name"]
                for x in (
                    res.get("PushToRunQueueInputType", {}).get("inputFields", [{}])
                )
            ]

        return (
            self.server_supports_template_variables,
            self.server_push_to_run_queue_supports_priority,
        )

    @normalize_exceptions
    def create_default_resource_config_introspection(self) -> bool:
        _, _, mutations = self.server_info_introspection()
        return "createDefaultResourceConfig" in mutations

    @normalize_exceptions
    def fail_run_queue_item_introspection(self) -> bool:
        _, _, mutations = self.server_info_introspection()
        return "failRunQueueItem" in mutations

    @normalize_exceptions
    def fail_run_queue_item_fields_introspection(self) -> List:
        if self.fail_run_queue_item_input_info:
            return self.fail_run_queue_item_input_info
        query_string = """
           query ProbeServerFailRunQueueItemInput {
                FailRunQueueItemInputInfoType: __type(name:"FailRunQueueItemInput") {
                    inputFields{
                        name
                    }
                }
            }
        """

        query = gql(query_string)
        res = self.gql(query)

        self.fail_run_queue_item_input_info = [
            field.get("name", "")
            for field in res.get("FailRunQueueItemInputInfoType", {}).get(
                "inputFields", [{}]
            )
        ]
        return self.fail_run_queue_item_input_info

    @normalize_exceptions
    def fail_run_queue_item(
        self,
        run_queue_item_id: str,
        message: str,
        stage: str,
        file_paths: Optional[List[str]] = None,
    ) -> bool:
        if not self.fail_run_queue_item_introspection():
            return False
        variable_values: Dict[str, Union[str, Optional[List[str]]]] = {
            "runQueueItemId": run_queue_item_id,
        }
        if "message" in self.fail_run_queue_item_fields_introspection():
            variable_values.update({"message": message, "stage": stage})
            if file_paths is not None:
                variable_values["filePaths"] = file_paths
            mutation_string = """
            mutation failRunQueueItem($runQueueItemId: ID!, $message: String!, $stage: String!, $filePaths: [String!]) {
                failRunQueueItem(
                    input: {
                        runQueueItemId: $runQueueItemId
                        message: $message
                        stage: $stage
                        filePaths: $filePaths
                    }
                ) {
                    success
                }
            }
            """
        else:
            mutation_string = """
            mutation failRunQueueItem($runQueueItemId: ID!) {
                failRunQueueItem(
                    input: {
                        runQueueItemId: $runQueueItemId
                    }
                ) {
                    success
                }
            }
            """

        mutation = gql(mutation_string)
        response = self.gql(mutation, variable_values=variable_values)
        result: bool = response["failRunQueueItem"]["success"]
        return result

    @normalize_exceptions
    def update_run_queue_item_warning_introspection(self) -> bool:
        _, _, mutations = self.server_info_introspection()
        return "updateRunQueueItemWarning" in mutations

    def _check_server_feature(self, feature_value: ServerFeature) -> bool:
        """Check if a server feature is enabled.

        Args:
            feature_value (ServerFeature): The enum value of the feature to check.

        Returns:
            bool: True if the feature is enabled, False otherwise.

        Raises:
            Exception: If server doesn't support feature queries or other errors occur
        """
        if self._server_features_cache is None:
            query = gql(SERVER_FEATURES_QUERY_GQL)
            response = self.gql(query)
<<<<<<< HEAD
            self._server_features_cache = ServerFeaturesQuery.model_validate(response)

        feature_name = ServerFeature.Name(feature_value)  # type: ignore
        if (
            self._server_features_cache
            and self._server_features_cache.server_info
            and self._server_features_cache.server_info.features
        ):
            for feature_info in self._server_features_cache.server_info.features:
                if feature_info and feature_info.name == feature_name:
                    return feature_info.is_enabled

        return False
=======
            self._server_features_cache = ServerFeatures._from_server_info(response)

        return self._server_features_cache.has_feature(
            ServerFeature.Name(feature_value)
        )
>>>>>>> b26daff2

    def _check_server_feature_with_fallback(self, feature_value: ServerFeature) -> bool:
        """Wrapper around check_server_feature that warns and returns False for older unsupported servers.

        Good to use for features that have a fallback mechanism for older servers.

        Args:
            feature_value (ServerFeature): The enum value of the feature to check.

        Returns:
            bool: True if the feature is enabled, False otherwise.

        Exceptions:
            Exception: If an error other than the server not supporting feature queries occurs.
        """
        try:
            return self._check_server_feature(feature_value)
        except Exception as e:
            if 'Cannot query field "features" on type "ServerInfo".' in str(e):
                return False
            raise e

    @normalize_exceptions
    def update_run_queue_item_warning(
        self,
        run_queue_item_id: str,
        message: str,
        stage: str,
        file_paths: Optional[List[str]] = None,
    ) -> bool:
        if not self.update_run_queue_item_warning_introspection():
            return False
        mutation = gql(
            """
        mutation updateRunQueueItemWarning($runQueueItemId: ID!, $message: String!, $stage: String!, $filePaths: [String!]) {
            updateRunQueueItemWarning(
                input: {
                    runQueueItemId: $runQueueItemId
                    message: $message
                    stage: $stage
                    filePaths: $filePaths
                }
            ) {
                success
            }
        }
        """
        )
        response = self.gql(
            mutation,
            variable_values={
                "runQueueItemId": run_queue_item_id,
                "message": message,
                "stage": stage,
                "filePaths": file_paths,
            },
        )
        result: bool = response["updateRunQueueItemWarning"]["success"]
        return result

    @normalize_exceptions
    def viewer(self) -> Dict[str, Any]:
        query = gql(
            """
        query Viewer{
            viewer {
                id
                entity
                username
                flags
                teams {
                    edges {
                        node {
                            name
                        }
                    }
                }
            }
        }
        """
        )
        res = self.gql(query)
        return res.get("viewer") or {}

    @normalize_exceptions
    def max_cli_version(self) -> Optional[str]:
        if self._max_cli_version is not None:
            return self._max_cli_version

        query_types, server_info_types, _ = self.server_info_introspection()
        cli_version_exists = (
            "serverInfo" in query_types and "cliVersionInfo" in server_info_types
        )
        if not cli_version_exists:
            return None

        _, server_info = self.viewer_server_info()
        self._max_cli_version = server_info.get("cliVersionInfo", {}).get(
            "max_cli_version"
        )
        return self._max_cli_version

    @normalize_exceptions
    def viewer_server_info(self) -> Tuple[Dict[str, Any], Dict[str, Any]]:
        local_query = """
            latestLocalVersionInfo {
                outOfDate
                latestVersionString
                versionOnThisInstanceString
            }
        """
        cli_query = """
            serverInfo {
                cliVersionInfo
                _LOCAL_QUERY_
            }
        """
        query_template = """
        query Viewer{
            viewer {
                id
                entity
                username
                email
                flags
                teams {
                    edges {
                        node {
                            name
                        }
                    }
                }
            }
            _CLI_QUERY_
        }
        """
        query_types, server_info_types, _ = self.server_info_introspection()

        cli_version_exists = (
            "serverInfo" in query_types and "cliVersionInfo" in server_info_types
        )

        local_version_exists = (
            "serverInfo" in query_types
            and "latestLocalVersionInfo" in server_info_types
        )

        cli_query_string = "" if not cli_version_exists else cli_query
        local_query_string = "" if not local_version_exists else local_query

        query_string = query_template.replace("_CLI_QUERY_", cli_query_string).replace(
            "_LOCAL_QUERY_", local_query_string
        )
        query = gql(query_string)
        res = self.gql(query)
        return res.get("viewer") or {}, res.get("serverInfo") or {}

    @normalize_exceptions
    def list_projects(self, entity: Optional[str] = None) -> List[Dict[str, str]]:
        """List projects in W&B scoped by entity.

        Args:
            entity (str, optional): The entity to scope this project to.

        Returns:
                [{"id","name","description"}]
        """
        query = gql(
            """
        query EntityProjects($entity: String) {
            models(first: 10, entityName: $entity) {
                edges {
                    node {
                        id
                        name
                        description
                    }
                }
            }
        }
        """
        )
        project_list: List[Dict[str, str]] = self._flatten_edges(
            self.gql(
                query, variable_values={"entity": entity or self.settings("entity")}
            )["models"]
        )
        return project_list

    @normalize_exceptions
    def project(self, project: str, entity: Optional[str] = None) -> "_Response":
        """Retrieve project.

        Args:
            project (str): The project to get details for
            entity (str, optional): The entity to scope this project to.

        Returns:
                [{"id","name","repo","dockerImage","description"}]
        """
        query = gql(
            """
        query ProjectDetails($entity: String, $project: String) {
            model(name: $project, entityName: $entity) {
                id
                name
                repo
                dockerImage
                description
            }
        }
        """
        )
        response: _Response = self.gql(
            query, variable_values={"entity": entity, "project": project}
        )["model"]
        return response

    @normalize_exceptions
    def sweep(
        self,
        sweep: str,
        specs: str,
        project: Optional[str] = None,
        entity: Optional[str] = None,
    ) -> Dict[str, Any]:
        """Retrieve sweep.

        Args:
            sweep (str): The sweep to get details for
            specs (str): history specs
            project (str, optional): The project to scope this sweep to.
            entity (str, optional): The entity to scope this sweep to.

        Returns:
                [{"id","name","repo","dockerImage","description"}]
        """
        query = gql(
            """
        query SweepWithRuns($entity: String, $project: String, $sweep: String!, $specs: [JSONString!]!) {
            project(name: $project, entityName: $entity) {
                sweep(sweepName: $sweep) {
                    id
                    name
                    method
                    state
                    description
                    config
                    createdAt
                    heartbeatAt
                    updatedAt
                    earlyStopJobRunning
                    bestLoss
                    controller
                    scheduler
                    runs {
                        edges {
                            node {
                                name
                                state
                                config
                                exitcode
                                heartbeatAt
                                shouldStop
                                failed
                                stopped
                                running
                                summaryMetrics
                                sampledHistory(specs: $specs)
                            }
                        }
                    }
                }
            }
        }
        """
        )
        entity = entity or self.settings("entity")
        project = project or self.settings("project")
        response = self.gql(
            query,
            variable_values={
                "entity": entity,
                "project": project,
                "sweep": sweep,
                "specs": specs,
            },
        )
        if response["project"] is None or response["project"]["sweep"] is None:
            raise ValueError(f"Sweep {entity}/{project}/{sweep} not found")
        data: Dict[str, Any] = response["project"]["sweep"]
        if data:
            data["runs"] = self._flatten_edges(data["runs"])
        return data

    @normalize_exceptions
    def list_runs(
        self, project: str, entity: Optional[str] = None
    ) -> List[Dict[str, str]]:
        """List runs in W&B scoped by project.

        Args:
            project (str): The project to scope the runs to
            entity (str, optional): The entity to scope this project to.  Defaults to public models

        Returns:
                [{"id","name","description"}]
        """
        query = gql(
            """
        query ProjectRuns($model: String!, $entity: String) {
            model(name: $model, entityName: $entity) {
                buckets(first: 10) {
                    edges {
                        node {
                            id
                            name
                            displayName
                            description
                        }
                    }
                }
            }
        }
        """
        )
        return self._flatten_edges(
            self.gql(
                query,
                variable_values={
                    "entity": entity or self.settings("entity"),
                    "model": project or self.settings("project"),
                },
            )["model"]["buckets"]
        )

    @normalize_exceptions
    def run_config(
        self, project: str, run: Optional[str] = None, entity: Optional[str] = None
    ) -> Tuple[str, Dict[str, Any], Optional[str], Dict[str, Any]]:
        """Get the relevant configs for a run.

        Args:
            project (str): The project to download, (can include bucket)
            run (str, optional): The run to download
            entity (str, optional): The entity to scope this project to.
        """
        check_httpclient_logger_handler()

        query = gql(
            """
        query RunConfigs(
            $name: String!,
            $entity: String,
            $run: String!,
            $pattern: String!,
            $includeConfig: Boolean!,
        ) {
            model(name: $name, entityName: $entity) {
                bucket(name: $run) {
                    config @include(if: $includeConfig)
                    commit @include(if: $includeConfig)
                    files(pattern: $pattern) {
                        pageInfo {
                            hasNextPage
                            endCursor
                        }
                        edges {
                            node {
                                name
                                directUrl
                            }
                        }
                    }
                }
            }
        }
        """
        )

        variable_values = {
            "name": project,
            "run": run,
            "entity": entity,
            "includeConfig": True,
        }

        commit: str = ""
        config: Dict[str, Any] = {}
        patch: Optional[str] = None
        metadata: Dict[str, Any] = {}

        # If we use the `names` parameter on the `files` node, then the server
        # will helpfully give us and 'open' file handle to the files that don't
        # exist. This is so that we can upload data to it. However, in this
        # case, we just want to download that file and not upload to it, so
        # let's instead query for the files that do exist using `pattern`
        # (with no wildcards).
        #
        # Unfortunately we're unable to construct a single pattern that matches
        # our 2 files, we would need something like regex for that.
        for filename in [DIFF_FNAME, METADATA_FNAME]:
            variable_values["pattern"] = filename
            response = self.gql(query, variable_values=variable_values)
            if response["model"] is None:
                raise CommError(f"Run {entity}/{project}/{run} not found")
            run_obj: Dict = response["model"]["bucket"]
            # we only need to fetch this config once
            if variable_values["includeConfig"]:
                commit = run_obj["commit"]
                config = json.loads(run_obj["config"] or "{}")
                variable_values["includeConfig"] = False
            if run_obj["files"] is not None:
                for file_edge in run_obj["files"]["edges"]:
                    name = file_edge["node"]["name"]
                    url = file_edge["node"]["directUrl"]
                    res = requests.get(url)
                    res.raise_for_status()
                    if name == METADATA_FNAME:
                        metadata = res.json()
                    elif name == DIFF_FNAME:
                        patch = res.text

        return commit, config, patch, metadata

    @normalize_exceptions
    def run_resume_status(
        self, entity: str, project_name: str, name: str
    ) -> Optional[Dict[str, Any]]:
        """Check if a run exists and get resume information.

        Args:
            entity (str): The entity to scope this project to.
            project_name (str): The project to download, (can include bucket)
            name (str): The run to download
        """
        # Pulling wandbConfig.start_time is required so that we can determine if a run has actually started
        query = gql(
            """
        query RunResumeStatus($project: String, $entity: String, $name: String!) {
            model(name: $project, entityName: $entity) {
                id
                name
                entity {
                    id
                    name
                }

                bucket(name: $name, missingOk: true) {
                    id
                    name
                    summaryMetrics
                    displayName
                    logLineCount
                    historyLineCount
                    eventsLineCount
                    historyTail
                    eventsTail
                    config
                    tags
                    wandbConfig(keys: ["t"])
                }
            }
        }
        """
        )

        response = self.gql(
            query,
            variable_values={
                "entity": entity,
                "project": project_name,
                "name": name,
            },
        )

        if "model" not in response or "bucket" not in (response["model"] or {}):
            return None

        project = response["model"]
        self.set_setting("project", project_name)
        if "entity" in project:
            self.set_setting("entity", project["entity"]["name"])

        result: Dict[str, Any] = project["bucket"]

        return result

    @normalize_exceptions
    def check_stop_requested(
        self, project_name: str, entity_name: str, run_id: str
    ) -> bool:
        query = gql(
            """
        query RunStoppedStatus($projectName: String, $entityName: String, $runId: String!) {
            project(name:$projectName, entityName:$entityName) {
                run(name:$runId) {
                    stopped
                }
            }
        }
        """
        )

        response = self.gql(
            query,
            variable_values={
                "projectName": project_name,
                "entityName": entity_name,
                "runId": run_id,
            },
        )

        project = response.get("project", None)
        if not project:
            return False
        run = project.get("run", None)
        if not run:
            return False

        status: bool = run["stopped"]
        return status

    def format_project(self, project: str) -> str:
        return re.sub(r"\W+", "-", project.lower()).strip("-_")

    @normalize_exceptions
    def upsert_project(
        self,
        project: str,
        id: Optional[str] = None,
        description: Optional[str] = None,
        entity: Optional[str] = None,
    ) -> Dict[str, Any]:
        """Create a new project.

        Args:
            project (str): The project to create
            description (str, optional): A description of this project
            entity (str, optional): The entity to scope this project to.
        """
        mutation = gql(
            """
        mutation UpsertModel($name: String!, $id: String, $entity: String!, $description: String, $repo: String)  {
            upsertModel(input: { id: $id, name: $name, entityName: $entity, description: $description, repo: $repo }) {
                model {
                    name
                    description
                }
            }
        }
        """
        )
        response = self.gql(
            mutation,
            variable_values={
                "name": self.format_project(project),
                "entity": entity or self.settings("entity"),
                "description": description,
                "id": id,
            },
        )
        # TODO(jhr): Commenting out 'repo' field for cling, add back
        #   'description': description, 'repo': self.git.remote_url, 'id': id})
        result: Dict[str, Any] = response["upsertModel"]["model"]
        return result

    @normalize_exceptions
    def entity_is_team(self, entity: str) -> bool:
        query = gql(
            """
            query EntityIsTeam($entity: String!) {
                entity(name: $entity) {
                    id
                    isTeam
                }
            }
            """
        )
        variable_values = {
            "entity": entity,
        }

        res = self.gql(query, variable_values)
        if res.get("entity") is None:
            raise Exception(
                f"Error fetching entity {entity} "
                "check that you have access to this entity"
            )

        is_team: bool = res["entity"]["isTeam"]
        return is_team

    @normalize_exceptions
    def get_project_run_queues(self, entity: str, project: str) -> List[Dict[str, str]]:
        query = gql(
            """
        query ProjectRunQueues($entity: String!, $projectName: String!){
            project(entityName: $entity, name: $projectName) {
                runQueues {
                    id
                    name
                    createdBy
                    access
                }
            }
        }
        """
        )
        variable_values = {
            "projectName": project,
            "entity": entity,
        }

        res = self.gql(query, variable_values)
        if res.get("project") is None:
            # circular dependency: (LAUNCH_DEFAULT_PROJECT = model-registry)
            if project == "model-registry":
                msg = (
                    f"Error fetching run queues for {entity} "
                    "check that you have access to this entity and project"
                )
            else:
                msg = (
                    f"Error fetching run queues for {entity}/{project} "
                    "check that you have access to this entity and project"
                )

            raise Exception(msg)

        project_run_queues: List[Dict[str, str]] = res["project"]["runQueues"]
        return project_run_queues

    @normalize_exceptions
    def create_default_resource_config(
        self,
        entity: str,
        resource: str,
        config: str,
        template_variables: Optional[Dict[str, Union[float, int, str]]],
    ) -> Optional[Dict[str, Any]]:
        if not self.create_default_resource_config_introspection():
            raise Exception()
        supports_template_vars, _ = self.push_to_run_queue_introspection()

        mutation_params = """
            $entityName: String!,
            $resource: String!,
            $config: JSONString!
        """
        mutation_inputs = """
            entityName: $entityName,
            resource: $resource,
            config: $config
        """

        if supports_template_vars:
            mutation_params += ", $templateVariables: JSONString"
            mutation_inputs += ", templateVariables: $templateVariables"
        else:
            if template_variables is not None:
                raise UnsupportedError(
                    "server does not support template variables, please update server instance to >=0.46"
                )

        variable_values = {
            "entityName": entity,
            "resource": resource,
            "config": config,
        }
        if supports_template_vars:
            if template_variables is not None:
                variable_values["templateVariables"] = json.dumps(template_variables)
            else:
                variable_values["templateVariables"] = "{}"

        query = gql(
            f"""
        mutation createDefaultResourceConfig(
            {mutation_params}
        ) {{
            createDefaultResourceConfig(
            input: {{
                {mutation_inputs}
            }}
            ) {{
            defaultResourceConfigID
            success
            }}
        }}
        """
        )

        result: Optional[Dict[str, Any]] = self.gql(query, variable_values)[
            "createDefaultResourceConfig"
        ]
        return result

    @normalize_exceptions
    def create_run_queue(
        self,
        entity: str,
        project: str,
        queue_name: str,
        access: str,
        prioritization_mode: Optional[str] = None,
        config_id: Optional[str] = None,
    ) -> Optional[Dict[str, Any]]:
        (
            create_run_queue,
            supports_drc,
            supports_prioritization,
        ) = self.create_run_queue_introspection()
        if not create_run_queue:
            raise UnsupportedError(
                "run queue creation is not supported by this version of "
                "wandb server. Consider updating to the latest version."
            )
        if not supports_drc and config_id is not None:
            raise UnsupportedError(
                "default resource configurations are not supported by this version "
                "of wandb server. Consider updating to the latest version."
            )
        if not supports_prioritization and prioritization_mode is not None:
            raise UnsupportedError(
                "launch prioritization is not supported by this version of "
                "wandb server. Consider updating to the latest version."
            )

        if supports_prioritization:
            query = gql(
                """
            mutation createRunQueue(
                $entity: String!,
                $project: String!,
                $queueName: String!,
                $access: RunQueueAccessType!,
                $prioritizationMode: RunQueuePrioritizationMode,
                $defaultResourceConfigID: ID,
            ) {
                createRunQueue(
                    input: {
                        entityName: $entity,
                        projectName: $project,
                        queueName: $queueName,
                        access: $access,
                        prioritizationMode: $prioritizationMode
                        defaultResourceConfigID: $defaultResourceConfigID
                    }
                ) {
                    success
                    queueID
                }
            }
            """
            )
            variable_values = {
                "entity": entity,
                "project": project,
                "queueName": queue_name,
                "access": access,
                "prioritizationMode": prioritization_mode,
                "defaultResourceConfigID": config_id,
            }
        else:
            query = gql(
                """
            mutation createRunQueue(
                $entity: String!,
                $project: String!,
                $queueName: String!,
                $access: RunQueueAccessType!,
                $defaultResourceConfigID: ID,
            ) {
                createRunQueue(
                    input: {
                        entityName: $entity,
                        projectName: $project,
                        queueName: $queueName,
                        access: $access,
                        defaultResourceConfigID: $defaultResourceConfigID
                    }
                ) {
                    success
                    queueID
                }
            }
            """
            )
            variable_values = {
                "entity": entity,
                "project": project,
                "queueName": queue_name,
                "access": access,
                "defaultResourceConfigID": config_id,
            }

        result: Optional[Dict[str, Any]] = self.gql(query, variable_values)[
            "createRunQueue"
        ]
        return result

    @normalize_exceptions
    def upsert_run_queue(
        self,
        queue_name: str,
        entity: str,
        resource_type: str,
        resource_config: dict,
        project: str = LAUNCH_DEFAULT_PROJECT,
        prioritization_mode: Optional[str] = None,
        template_variables: Optional[dict] = None,
        external_links: Optional[dict] = None,
    ) -> Optional[Dict[str, Any]]:
        if not self.upsert_run_queue_introspection():
            raise UnsupportedError(
                "upserting run queues is not supported by this version of "
                "wandb server. Consider updating to the latest version."
            )
        query = gql(
            """
            mutation upsertRunQueue(
                $entityName: String!
                $projectName: String!
                $queueName: String!
                $resourceType: String!
                $resourceConfig: JSONString!
                $templateVariables: JSONString
                $prioritizationMode: RunQueuePrioritizationMode
                $externalLinks: JSONString
                $clientMutationId: String
            ) {
                upsertRunQueue(
                    input: {
                        entityName: $entityName
                        projectName: $projectName
                        queueName: $queueName
                        resourceType: $resourceType
                        resourceConfig: $resourceConfig
                        templateVariables: $templateVariables
                        prioritizationMode: $prioritizationMode
                        externalLinks: $externalLinks
                        clientMutationId: $clientMutationId
                    }
                ) {
                    success
                    configSchemaValidationErrors
                }
            }
            """
        )
        variable_values = {
            "entityName": entity,
            "projectName": project,
            "queueName": queue_name,
            "resourceType": resource_type,
            "resourceConfig": json.dumps(resource_config),
            "templateVariables": (
                json.dumps(template_variables) if template_variables else None
            ),
            "prioritizationMode": prioritization_mode,
            "externalLinks": json.dumps(external_links) if external_links else None,
        }
        result: Dict[str, Any] = self.gql(query, variable_values)
        return result["upsertRunQueue"]

    @normalize_exceptions
    def push_to_run_queue_by_name(
        self,
        entity: str,
        project: str,
        queue_name: str,
        run_spec: str,
        template_variables: Optional[Dict[str, Union[int, float, str]]],
        priority: Optional[int] = None,
    ) -> Optional[Dict[str, Any]]:
        self.push_to_run_queue_introspection()
        """Queryless mutation, should be used before legacy fallback method."""

        mutation_params = """
            $entityName: String!,
            $projectName: String!,
            $queueName: String!,
            $runSpec: JSONString!
        """

        mutation_input = """
            entityName: $entityName,
            projectName: $projectName,
            queueName: $queueName,
            runSpec: $runSpec
        """

        variables: Dict[str, Any] = {
            "entityName": entity,
            "projectName": project,
            "queueName": queue_name,
            "runSpec": run_spec,
        }
        if self.server_push_to_run_queue_supports_priority:
            if priority is not None:
                variables["priority"] = priority
                mutation_params += ", $priority: Int"
                mutation_input += ", priority: $priority"
        else:
            if priority is not None:
                raise UnsupportedError(
                    "server does not support priority, please update server instance to >=0.46"
                )

        if self.server_supports_template_variables:
            if template_variables is not None:
                variables.update(
                    {"templateVariableValues": json.dumps(template_variables)}
                )
                mutation_params += ", $templateVariableValues: JSONString"
                mutation_input += ", templateVariableValues: $templateVariableValues"
        else:
            if template_variables is not None:
                raise UnsupportedError(
                    "server does not support template variables, please update server instance to >=0.46"
                )

        mutation = gql(
            f"""
        mutation pushToRunQueueByName(
          {mutation_params}
        ) {{
            pushToRunQueueByName(
                input: {{
                    {mutation_input}
                }}
            ) {{
                runQueueItemId
                runSpec
            }}
        }}
        """
        )

        try:
            result: Optional[Dict[str, Any]] = self.gql(
                mutation, variables, check_retry_fn=util.no_retry_4xx
            ).get("pushToRunQueueByName")
            if not result:
                return None

            if result.get("runSpec"):
                run_spec = json.loads(str(result["runSpec"]))
                result["runSpec"] = run_spec

            return result
        except Exception as e:
            if (
                'Cannot query field "runSpec" on type "PushToRunQueueByNamePayload"'
                not in str(e)
            ):
                return None

        mutation_no_runspec = gql(
            """
        mutation pushToRunQueueByName(
            $entityName: String!,
            $projectName: String!,
            $queueName: String!,
            $runSpec: JSONString!,
        ) {
            pushToRunQueueByName(
                input: {
                    entityName: $entityName,
                    projectName: $projectName,
                    queueName: $queueName,
                    runSpec: $runSpec
                }
            ) {
                runQueueItemId
            }
        }
        """
        )

        try:
            result = self.gql(
                mutation_no_runspec, variables, check_retry_fn=util.no_retry_4xx
            ).get("pushToRunQueueByName")
        except Exception:
            result = None

        return result

    @normalize_exceptions
    def push_to_run_queue(
        self,
        queue_name: str,
        launch_spec: Dict[str, str],
        template_variables: Optional[dict],
        project_queue: str,
        priority: Optional[int] = None,
    ) -> Optional[Dict[str, Any]]:
        self.push_to_run_queue_introspection()
        entity = launch_spec.get("queue_entity") or launch_spec["entity"]
        run_spec = json.dumps(launch_spec)

        push_result = self.push_to_run_queue_by_name(
            entity, project_queue, queue_name, run_spec, template_variables, priority
        )

        if push_result:
            return push_result

        if priority is not None:
            # Cannot proceed with legacy method if priority is set
            return None

        """ Legacy Method """
        queues_found = self.get_project_run_queues(entity, project_queue)
        matching_queues = [
            q
            for q in queues_found
            if q["name"] == queue_name
            # ensure user has access to queue
            and (
                # TODO: User created queues in the UI have USER access
                q["access"] in ["PROJECT", "USER"]
                or q["createdBy"] == self.default_entity
            )
        ]
        if not matching_queues:
            # in the case of a missing default queue. create it
            if queue_name == "default":
                wandb.termlog(
                    f"No default queue existing for entity: {entity} in project: {project_queue}, creating one."
                )
                res = self.create_run_queue(
                    launch_spec["entity"],
                    project_queue,
                    queue_name,
                    access="PROJECT",
                )

                if res is None or res.get("queueID") is None:
                    wandb.termerror(
                        f"Unable to create default queue for entity: {entity} on project: {project_queue}. Run could not be added to a queue"
                    )
                    return None
                queue_id = res["queueID"]

            else:
                if project_queue == "model-registry":
                    _msg = f"Unable to push to run queue {queue_name}. Queue not found."
                else:
                    _msg = f"Unable to push to run queue {project_queue}/{queue_name}. Queue not found."
                wandb.termwarn(_msg)
                return None
        elif len(matching_queues) > 1:
            wandb.termerror(
                f"Unable to push to run queue {queue_name}. More than one queue found with this name."
            )
            return None
        else:
            queue_id = matching_queues[0]["id"]
        spec_json = json.dumps(launch_spec)
        variables = {"queueID": queue_id, "runSpec": spec_json}

        mutation_params = """
            $queueID: ID!,
            $runSpec: JSONString!
        """
        mutation_input = """
            queueID: $queueID,
            runSpec: $runSpec
        """
        if self.server_supports_template_variables:
            if template_variables is not None:
                mutation_params += ", $templateVariableValues: JSONString"
                mutation_input += ", templateVariableValues: $templateVariableValues"
                variables.update(
                    {"templateVariableValues": json.dumps(template_variables)}
                )
        else:
            if template_variables is not None:
                raise UnsupportedError(
                    "server does not support template variables, please update server instance to >=0.46"
                )

        mutation = gql(
            f"""
        mutation pushToRunQueue(
            {mutation_params}
            ) {{
            pushToRunQueue(
                input: {{{mutation_input}}}
            ) {{
                runQueueItemId
            }}
        }}
        """
        )

        response = self.gql(mutation, variable_values=variables)
        if not response.get("pushToRunQueue"):
            raise CommError(f"Error pushing run queue item to queue {queue_name}.")

        result: Optional[Dict[str, Any]] = response["pushToRunQueue"]
        return result

    @normalize_exceptions
    def pop_from_run_queue(
        self,
        queue_name: str,
        entity: Optional[str] = None,
        project: Optional[str] = None,
        agent_id: Optional[str] = None,
    ) -> Optional[Dict[str, Any]]:
        mutation = gql(
            """
        mutation popFromRunQueue($entity: String!, $project: String!, $queueName: String!, $launchAgentId: ID)  {
            popFromRunQueue(input: {
                entityName: $entity,
                projectName: $project,
                queueName: $queueName,
                launchAgentId: $launchAgentId
            }) {
                runQueueItemId
                runSpec
            }
        }
        """
        )
        response = self.gql(
            mutation,
            variable_values={
                "entity": entity,
                "project": project,
                "queueName": queue_name,
                "launchAgentId": agent_id,
            },
        )
        result: Optional[Dict[str, Any]] = response["popFromRunQueue"]
        return result

    @normalize_exceptions
    def ack_run_queue_item(self, item_id: str, run_id: Optional[str] = None) -> bool:
        mutation = gql(
            """
        mutation ackRunQueueItem($itemId: ID!, $runId: String!)  {
            ackRunQueueItem(input: { runQueueItemId: $itemId, runName: $runId }) {
                success
            }
        }
        """
        )
        response = self.gql(
            mutation, variable_values={"itemId": item_id, "runId": str(run_id)}
        )
        if not response["ackRunQueueItem"]["success"]:
            raise CommError(
                "Error acking run queue item. Item may have already been acknowledged by another process"
            )
        result: bool = response["ackRunQueueItem"]["success"]
        return result

    @normalize_exceptions
    def create_launch_agent_fields_introspection(self) -> List:
        if self.create_launch_agent_input_info:
            return self.create_launch_agent_input_info
        query_string = """
           query ProbeServerCreateLaunchAgentInput {
                CreateLaunchAgentInputInfoType: __type(name:"CreateLaunchAgentInput") {
                    inputFields{
                        name
                    }
                }
            }
        """

        query = gql(query_string)
        res = self.gql(query)

        self.create_launch_agent_input_info = [
            field.get("name", "")
            for field in res.get("CreateLaunchAgentInputInfoType", {}).get(
                "inputFields", [{}]
            )
        ]
        return self.create_launch_agent_input_info

    @normalize_exceptions
    def create_launch_agent(
        self,
        entity: str,
        project: str,
        queues: List[str],
        agent_config: Dict[str, Any],
        version: str,
        gorilla_agent_support: bool,
    ) -> dict:
        project_queues = self.get_project_run_queues(entity, project)
        if not project_queues:
            # create default queue if it doesn't already exist
            default = self.create_run_queue(
                entity, project, "default", access="PROJECT"
            )
            if default is None or default.get("queueID") is None:
                raise CommError(
                    "Unable to create default queue for {}/{}. No queues for agent to poll".format(
                        entity, project
                    )
                )
            project_queues = [{"id": default["queueID"], "name": "default"}]
        polling_queue_ids = [
            q["id"] for q in project_queues if q["name"] in queues
        ]  # filter to poll specified queues
        if len(polling_queue_ids) != len(queues):
            raise CommError(
                f"Could not start launch agent: Not all of requested queues ({', '.join(queues)}) found. "
                f"Available queues for this project: {','.join([q['name'] for q in project_queues])}"
            )

        if not gorilla_agent_support:
            # if gorilla doesn't support launch agents, return a client-generated id
            return {
                "success": True,
                "launchAgentId": None,
            }

        hostname = socket.gethostname()

        variable_values = {
            "entity": entity,
            "project": project,
            "queues": polling_queue_ids,
            "hostname": hostname,
        }

        mutation_params = """
            $entity: String!,
            $project: String!,
            $queues: [ID!]!,
            $hostname: String!
        """

        mutation_input = """
            entityName: $entity,
            projectName: $project,
            runQueues: $queues,
            hostname: $hostname
        """

        if "agentConfig" in self.create_launch_agent_fields_introspection():
            variable_values["agentConfig"] = json.dumps(agent_config)
            mutation_params += ", $agentConfig: JSONString"
            mutation_input += ", agentConfig: $agentConfig"
        if "version" in self.create_launch_agent_fields_introspection():
            variable_values["version"] = version
            mutation_params += ", $version: String"
            mutation_input += ", version: $version"

        mutation = gql(
            f"""
            mutation createLaunchAgent(
                {mutation_params}
            ) {{
                createLaunchAgent(
                    input: {{
                        {mutation_input}
                    }}
                ) {{
                    launchAgentId
                }}
            }}
            """
        )
        result: dict = self.gql(mutation, variable_values)["createLaunchAgent"]
        return result

    @normalize_exceptions
    def update_launch_agent_status(
        self,
        agent_id: str,
        status: str,
        gorilla_agent_support: bool,
    ) -> dict:
        if not gorilla_agent_support:
            # if gorilla doesn't support launch agents, this is a no-op
            return {
                "success": True,
            }

        mutation = gql(
            """
            mutation updateLaunchAgent($agentId: ID!, $agentStatus: String){
                updateLaunchAgent(
                    input: {
                        launchAgentId: $agentId
                        agentStatus: $agentStatus
                    }
                ) {
                    success
                }
            }
            """
        )
        variable_values = {
            "agentId": agent_id,
            "agentStatus": status,
        }
        result: dict = self.gql(mutation, variable_values)["updateLaunchAgent"]
        return result

    @normalize_exceptions
    def get_launch_agent(self, agent_id: str, gorilla_agent_support: bool) -> dict:
        if not gorilla_agent_support:
            return {
                "id": None,
                "name": "",
                "stopPolling": False,
            }
        query = gql(
            """
            query LaunchAgent($agentId: ID!) {
                launchAgent(id: $agentId) {
                    id
                    name
                    runQueues
                    hostname
                    agentStatus
                    stopPolling
                    heartbeatAt
                }
            }
            """
        )
        variable_values = {
            "agentId": agent_id,
        }
        result: dict = self.gql(query, variable_values)["launchAgent"]
        return result

    @normalize_exceptions
    def upsert_run(
        self,
        id: Optional[str] = None,
        name: Optional[str] = None,
        project: Optional[str] = None,
        host: Optional[str] = None,
        group: Optional[str] = None,
        tags: Optional[List[str]] = None,
        config: Optional[dict] = None,
        description: Optional[str] = None,
        entity: Optional[str] = None,
        state: Optional[str] = None,
        display_name: Optional[str] = None,
        notes: Optional[str] = None,
        repo: Optional[str] = None,
        job_type: Optional[str] = None,
        program_path: Optional[str] = None,
        commit: Optional[str] = None,
        sweep_name: Optional[str] = None,
        summary_metrics: Optional[str] = None,
        num_retries: Optional[int] = None,
    ) -> Tuple[dict, bool, Optional[List]]:
        """Update a run.

        Args:
            id (str, optional): The existing run to update
            name (str, optional): The name of the run to create
            group (str, optional): Name of the group this run is a part of
            project (str, optional): The name of the project
            host (str, optional): The name of the host
            tags (list, optional): A list of tags to apply to the run
            config (dict, optional): The latest config params
            description (str, optional): A description of this project
            entity (str, optional): The entity to scope this project to.
            display_name (str, optional): The display name of this project
            notes (str, optional): Notes about this run
            repo (str, optional): Url of the program's repository.
            state (str, optional): State of the program.
            job_type (str, optional): Type of job, e.g 'train'.
            program_path (str, optional): Path to the program.
            commit (str, optional): The Git SHA to associate the run with
            sweep_name (str, optional): The name of the sweep this run is a part of
            summary_metrics (str, optional): The JSON summary metrics
            num_retries (int, optional): Number of retries
        """
        query_string = """
        mutation UpsertBucket(
            $id: String,
            $name: String,
            $project: String,
            $entity: String,
            $groupName: String,
            $description: String,
            $displayName: String,
            $notes: String,
            $commit: String,
            $config: JSONString,
            $host: String,
            $debug: Boolean,
            $program: String,
            $repo: String,
            $jobType: String,
            $state: String,
            $sweep: String,
            $tags: [String!],
            $summaryMetrics: JSONString,
        ) {
            upsertBucket(input: {
                id: $id,
                name: $name,
                groupName: $groupName,
                modelName: $project,
                entityName: $entity,
                description: $description,
                displayName: $displayName,
                notes: $notes,
                config: $config,
                commit: $commit,
                host: $host,
                debug: $debug,
                jobProgram: $program,
                jobRepo: $repo,
                jobType: $jobType,
                state: $state,
                sweep: $sweep,
                tags: $tags,
                summaryMetrics: $summaryMetrics,
            }) {
                bucket {
                    id
                    name
                    displayName
                    description
                    config
                    sweepName
                    project {
                        id
                        name
                        entity {
                            id
                            name
                        }
                    }
                    historyLineCount
                }
                inserted
                _Server_Settings_
            }
        }
        """
        self.server_settings_introspection()

        server_settings_string = (
            """
        serverSettings {
                serverMessages{
                    utfText
                    plainText
                    htmlText
                    messageType
                    messageLevel
                }
         }
        """
            if self._server_settings_type
            else ""
        )

        query_string = query_string.replace("_Server_Settings_", server_settings_string)
        mutation = gql(query_string)
        config_str = json.dumps(config) if config else None
        if not description or description.isspace():
            description = None

        kwargs = {}
        if num_retries is not None:
            kwargs["num_retries"] = num_retries

        variable_values = {
            "id": id,
            "entity": entity or self.settings("entity"),
            "name": name,
            "project": project or util.auto_project_name(program_path),
            "groupName": group,
            "tags": tags,
            "description": description,
            "config": config_str,
            "commit": commit,
            "displayName": display_name,
            "notes": notes,
            "host": None
            if self.settings().get("anonymous") in ["allow", "must"]
            else host,
            "debug": env.is_debug(env=self._environ),
            "repo": repo,
            "program": program_path,
            "jobType": job_type,
            "state": state,
            "sweep": sweep_name,
            "summaryMetrics": summary_metrics,
        }

        # retry conflict errors for 2 minutes, default to no_auth_retry
        check_retry_fn = util.make_check_retry_fn(
            check_fn=util.check_retry_conflict_or_gone,
            check_timedelta=datetime.timedelta(minutes=2),
            fallback_retry_fn=util.no_retry_auth,
        )

        response = self.gql(
            mutation,
            variable_values=variable_values,
            check_retry_fn=check_retry_fn,
            **kwargs,
        )

        run_obj: Dict[str, Dict[str, Dict[str, str]]] = response["upsertBucket"][
            "bucket"
        ]
        project_obj: Dict[str, Dict[str, str]] = run_obj.get("project", {})
        if project_obj:
            self.set_setting("project", project_obj["name"])
            entity_obj = project_obj.get("entity", {})
            if entity_obj:
                self.set_setting("entity", entity_obj["name"])

        server_messages = None
        if self._server_settings_type:
            server_messages = (
                response["upsertBucket"]
                .get("serverSettings", {})
                .get("serverMessages", [])
            )

        return (
            response["upsertBucket"]["bucket"],
            response["upsertBucket"]["inserted"],
            server_messages,
        )

    @normalize_exceptions
    def rewind_run(
        self,
        run_name: str,
        metric_name: str,
        metric_value: float,
        program_path: Optional[str] = None,
        entity: Optional[str] = None,
        project: Optional[str] = None,
        num_retries: Optional[int] = None,
    ) -> dict:
        """Rewinds a run to a previous state.

        Args:
            run_name (str): The name of the run to rewind
            metric_name (str): The name of the metric to rewind to
            metric_value (float): The value of the metric to rewind to
            program_path (str, optional): Path to the program
            entity (str, optional): The entity to scope this project to
            project (str, optional): The name of the project
            num_retries (int, optional): Number of retries

        Returns:
            A dict with the rewound run

                {
                    "id": "run_id",
                    "name": "run_name",
                    "displayName": "run_display_name",
                    "description": "run_description",
                    "config": "stringified_run_config_json",
                    "sweepName": "run_sweep_name",
                    "project": {
                        "id": "project_id",
                        "name": "project_name",
                        "entity": {
                            "id": "entity_id",
                            "name": "entity_name"
                        }
                    },
                    "historyLineCount": 100,
                }
        """
        query_string = """
        mutation RewindRun($runName: String!, $entity: String, $project: String, $metricName: String!, $metricValue: Float!) {
            rewindRun(input: {runName: $runName, entityName: $entity, projectName: $project, metricName: $metricName, metricValue: $metricValue}) {
                rewoundRun {
                    id
                    name
                    displayName
                    description
                    config
                    sweepName
                    project {
                        id
                        name
                        entity {
                            id
                            name
                        }
                    }
                    historyLineCount
                }
            }
        }
        """

        mutation = gql(query_string)

        kwargs = {}
        if num_retries is not None:
            kwargs["num_retries"] = num_retries

        variable_values = {
            "runName": run_name,
            "entity": entity or self.settings("entity"),
            "project": project or util.auto_project_name(program_path),
            "metricName": metric_name,
            "metricValue": metric_value,
        }

        # retry conflict errors for 2 minutes, default to no_auth_retry
        check_retry_fn = util.make_check_retry_fn(
            check_fn=util.check_retry_conflict_or_gone,
            check_timedelta=datetime.timedelta(minutes=2),
            fallback_retry_fn=util.no_retry_auth,
        )

        response = self.gql(
            mutation,
            variable_values=variable_values,
            check_retry_fn=check_retry_fn,
            **kwargs,
        )

        run_obj: Dict[str, Dict[str, Dict[str, str]]] = response.get(
            "rewindRun", {}
        ).get("rewoundRun", {})
        project_obj: Dict[str, Dict[str, str]] = run_obj.get("project", {})
        if project_obj:
            self.set_setting("project", project_obj["name"])
            entity_obj = project_obj.get("entity", {})
            if entity_obj:
                self.set_setting("entity", entity_obj["name"])

        return run_obj

    @normalize_exceptions
    def get_run_info(
        self,
        entity: str,
        project: str,
        name: str,
    ) -> dict:
        query = gql(
            """
        query RunInfo($project: String!, $entity: String!, $name: String!) {
            project(name: $project, entityName: $entity) {
                run(name: $name) {
                    runInfo {
                        program
                        args
                        os
                        python
                        colab
                        executable
                        codeSaved
                        cpuCount
                        gpuCount
                        gpu
                        git {
                            remote
                            commit
                        }
                    }
                }
            }
        }
        """
        )
        variable_values = {"project": project, "entity": entity, "name": name}
        res = self.gql(query, variable_values)
        if res.get("project") is None:
            raise CommError(
                "Error fetching run info for {}/{}/{}. Check that this project exists and you have access to this entity and project".format(
                    entity, project, name
                )
            )
        elif res["project"].get("run") is None:
            raise CommError(
                "Error fetching run info for {}/{}/{}. Check that this run id exists".format(
                    entity, project, name
                )
            )
        run_info: dict = res["project"]["run"]["runInfo"]
        return run_info

    @normalize_exceptions
    def get_run_state(self, entity: str, project: str, name: str) -> str:
        query = gql(
            """
        query RunState(
            $project: String!,
            $entity: String!,
            $name: String!) {
            project(name: $project, entityName: $entity) {
                run(name: $name) {
                    state
                }
            }
        }
        """
        )
        variable_values = {
            "project": project,
            "entity": entity,
            "name": name,
        }
        res = self.gql(query, variable_values)
        if res.get("project") is None or res["project"].get("run") is None:
            raise CommError(f"Error fetching run state for {entity}/{project}/{name}.")
        run_state: str = res["project"]["run"]["state"]
        return run_state

    @normalize_exceptions
    def create_run_files_introspection(self) -> bool:
        _, _, mutations = self.server_info_introspection()
        return "createRunFiles" in mutations

    @normalize_exceptions
    def upload_urls(
        self,
        project: str,
        files: Union[List[str], Dict[str, IO]],
        run: Optional[str] = None,
        entity: Optional[str] = None,
        description: Optional[str] = None,
    ) -> Tuple[str, List[str], Dict[str, Dict[str, Any]]]:
        """Generate temporary resumable upload urls.

        Args:
            project (str): The project to download
            files (list or dict): The filenames to upload
            run (str, optional): The run to upload to
            entity (str, optional): The entity to scope this project to.
            description (str, optional): description

        Returns:
            (run_id, upload_headers, file_info)
            run_id: id of run we uploaded files to
            upload_headers: A list of headers to use when uploading files.
            file_info: A dict of filenames and urls.
                {
                    "run_id": "run_id",
                    "upload_headers": [""],
                    "file_info":  [
                        { "weights.h5": { "uploadUrl": "https://weights.url" } },
                        { "model.json": { "uploadUrl": "https://model.json" } }
                    ]
                }
        """
        run_name = run or self.current_run_id
        assert run_name, "run must be specified"
        entity = entity or self.settings("entity")
        assert entity, "entity must be specified"

        has_create_run_files_mutation = self.create_run_files_introspection()
        if not has_create_run_files_mutation:
            return self.legacy_upload_urls(project, files, run, entity, description)

        query = gql(
            """
        mutation CreateRunFiles($entity: String!, $project: String!, $run: String!, $files: [String!]!) {
            createRunFiles(input: {entityName: $entity, projectName: $project, runName: $run, files: $files}) {
                runID
                uploadHeaders
                files {
                    name
                    uploadUrl
                }
            }
        }
        """
        )

        query_result = self.gql(
            query,
            variable_values={
                "project": project,
                "run": run_name,
                "entity": entity,
                "files": [file for file in files],
            },
        )

        result = query_result["createRunFiles"]
        run_id = result["runID"]
        if not run_id:
            raise CommError(
                f"Error uploading files to {entity}/{project}/{run_name}. Check that this project exists and you have access to this entity and project"
            )
        file_name_urls = {file["name"]: file for file in result["files"]}
        return run_id, result["uploadHeaders"], file_name_urls

    def legacy_upload_urls(
        self,
        project: str,
        files: Union[List[str], Dict[str, IO]],
        run: Optional[str] = None,
        entity: Optional[str] = None,
        description: Optional[str] = None,
    ) -> Tuple[str, List[str], Dict[str, Dict[str, Any]]]:
        """Generate temporary resumable upload urls.

        A new mutation createRunFiles was introduced after 0.15.4.
        This function is used to support older versions.
        """
        query = gql(
            """
        query RunUploadUrls($name: String!, $files: [String]!, $entity: String, $run: String!, $description: String) {
            model(name: $name, entityName: $entity) {
                bucket(name: $run, desc: $description) {
                    id
                    files(names: $files) {
                        uploadHeaders
                        edges {
                            node {
                                name
                                url(upload: true)
                                updatedAt
                            }
                        }
                    }
                }
            }
        }
        """
        )
        run_id = run or self.current_run_id
        assert run_id, "run must be specified"
        entity = entity or self.settings("entity")
        query_result = self.gql(
            query,
            variable_values={
                "name": project,
                "run": run_id,
                "entity": entity,
                "files": [file for file in files],
                "description": description,
            },
        )

        run_obj = query_result["model"]["bucket"]
        if run_obj:
            for file_node in run_obj["files"]["edges"]:
                file = file_node["node"]
                # we previously used "url" field but now use "uploadUrl"
                # replace the "url" field with "uploadUrl for downstream compatibility
                if "url" in file and "uploadUrl" not in file:
                    file["uploadUrl"] = file.pop("url")

            result = {
                file["name"]: file for file in self._flatten_edges(run_obj["files"])
            }
            return run_obj["id"], run_obj["files"]["uploadHeaders"], result
        else:
            raise CommError(f"Run does not exist {entity}/{project}/{run_id}.")

    @normalize_exceptions
    def download_urls(
        self,
        project: str,
        run: Optional[str] = None,
        entity: Optional[str] = None,
    ) -> Dict[str, Dict[str, str]]:
        """Generate download urls.

        Args:
            project (str): The project to download
            run (str): The run to upload to
            entity (str, optional): The entity to scope this project to.  Defaults to wandb models

        Returns:
            A dict of extensions and urls

                {
                    'weights.h5': { "url": "https://weights.url", "updatedAt": '2013-04-26T22:22:23.832Z', 'md5': 'mZFLkyvTelC5g8XnyQrpOw==' },
                    'model.json': { "url": "https://model.url", "updatedAt": '2013-04-26T22:22:23.832Z', 'md5': 'mZFLkyvTelC5g8XnyQrpOw==' }
                }
        """
        query = gql(
            """
        query RunDownloadUrls($name: String!, $entity: String, $run: String!)  {
            model(name: $name, entityName: $entity) {
                bucket(name: $run) {
                    files {
                        edges {
                            node {
                                name
                                url
                                md5
                                updatedAt
                            }
                        }
                    }
                }
            }
        }
        """
        )
        run = run or self.current_run_id
        assert run, "run must be specified"
        entity = entity or self.settings("entity")
        query_result = self.gql(
            query,
            variable_values={
                "name": project,
                "run": run,
                "entity": entity,
            },
        )
        if query_result["model"] is None:
            raise CommError(f"Run does not exist {entity}/{project}/{run}.")
        files = self._flatten_edges(query_result["model"]["bucket"]["files"])
        return {file["name"]: file for file in files if file}

    @normalize_exceptions
    def download_url(
        self,
        project: str,
        file_name: str,
        run: Optional[str] = None,
        entity: Optional[str] = None,
    ) -> Optional[Dict[str, str]]:
        """Generate download urls.

        Args:
            project (str): The project to download
            file_name (str): The name of the file to download
            run (str): The run to upload to
            entity (str, optional): The entity to scope this project to.  Defaults to wandb models

        Returns:
            A dict of extensions and urls

                { "url": "https://weights.url", "updatedAt": '2013-04-26T22:22:23.832Z', 'md5': 'mZFLkyvTelC5g8XnyQrpOw==' }

        """
        query = gql(
            """
        query RunDownloadUrl($name: String!, $fileName: String!, $entity: String, $run: String!)  {
            model(name: $name, entityName: $entity) {
                bucket(name: $run) {
                    files(names: [$fileName]) {
                        edges {
                            node {
                                name
                                url
                                md5
                                updatedAt
                            }
                        }
                    }
                }
            }
        }
        """
        )
        run = run or self.current_run_id
        assert run, "run must be specified"
        query_result = self.gql(
            query,
            variable_values={
                "name": project,
                "run": run,
                "fileName": file_name,
                "entity": entity or self.settings("entity"),
            },
        )
        if query_result["model"]:
            files = self._flatten_edges(query_result["model"]["bucket"]["files"])
            return files[0] if len(files) > 0 and files[0].get("updatedAt") else None
        else:
            return None

    @normalize_exceptions
    def download_file(self, url: str) -> Tuple[int, requests.Response]:
        """Initiate a streaming download.

        Args:
            url (str): The url to download

        Returns:
            A tuple of the content length and the streaming response
        """
        check_httpclient_logger_handler()

        http_headers = _thread_local_api_settings.headers or {}

        auth = None
        if self.access_token is not None:
            http_headers["Authorization"] = f"Bearer {self.access_token}"
        elif _thread_local_api_settings.cookies is None:
            auth = ("api", self.api_key or "")

        response = requests.get(
            url,
            auth=auth,
            cookies=_thread_local_api_settings.cookies or {},
            headers=http_headers,
            stream=True,
        )
        response.raise_for_status()
        return int(response.headers.get("content-length", 0)), response

    @normalize_exceptions
    def download_write_file(
        self,
        metadata: Dict[str, str],
        out_dir: Optional[str] = None,
    ) -> Tuple[str, Optional[requests.Response]]:
        """Download a file from a run and write it to wandb/.

        Args:
            metadata (obj): The metadata object for the file to download. Comes from Api.download_urls().
            out_dir (str, optional): The directory to write the file to. Defaults to wandb/

        Returns:
            A tuple of the file's local path and the streaming response. The streaming response is None if the file
            already existed and was up-to-date.
        """
        filename = metadata["name"]
        path = os.path.join(out_dir or self.settings("wandb_dir"), filename)
        if self.file_current(filename, B64MD5(metadata["md5"])):
            return path, None

        size, response = self.download_file(metadata["url"])

        with util.fsync_open(path, "wb") as file:
            for data in response.iter_content(chunk_size=1024):
                file.write(data)

        return path, response

    def upload_file_azure(
        self, url: str, file: Any, extra_headers: Dict[str, str]
    ) -> None:
        """Upload a file to azure."""
        from azure.core.exceptions import AzureError  # type: ignore

        # Configure the client without retries so our existing logic can handle them
        client = self._azure_blob_module.BlobClient.from_blob_url(
            url, retry_policy=self._azure_blob_module.LinearRetry(retry_total=0)
        )
        try:
            if extra_headers.get("Content-MD5") is not None:
                md5: Optional[bytes] = base64.b64decode(extra_headers["Content-MD5"])
            else:
                md5 = None
            content_settings = self._azure_blob_module.ContentSettings(
                content_md5=md5,
                content_type=extra_headers.get("Content-Type"),
            )
            client.upload_blob(
                file,
                max_concurrency=4,
                length=len(file),
                overwrite=True,
                content_settings=content_settings,
            )
        except AzureError as e:
            if hasattr(e, "response"):
                response = requests.models.Response()
                response.status_code = e.response.status_code
                response.headers = e.response.headers
                raise requests.exceptions.RequestException(e.message, response=response)
            else:
                raise requests.exceptions.ConnectionError(e.message)

    def upload_multipart_file_chunk(
        self,
        url: str,
        upload_chunk: bytes,
        extra_headers: Optional[Dict[str, str]] = None,
    ) -> Optional[requests.Response]:
        """Upload a file chunk to S3 with failure resumption.

        Args:
            url: The url to download
            upload_chunk: The path to the file you want to upload
            extra_headers: A dictionary of extra headers to send with the request

        Returns:
            The `requests` library response object
        """
        check_httpclient_logger_handler()
        try:
            if env.is_debug(env=self._environ):
                logger.debug("upload_file: %s", url)
            response = self._upload_file_session.put(
                url, data=upload_chunk, headers=extra_headers
            )
            if env.is_debug(env=self._environ):
                logger.debug("upload_file: %s complete", url)
            response.raise_for_status()
        except requests.exceptions.RequestException as e:
            logger.error(f"upload_file exception {url}: {e}")
            request_headers = e.request.headers if e.request is not None else ""
            logger.error(f"upload_file request headers: {request_headers!r}")
            response_content = e.response.content if e.response is not None else ""
            logger.error(f"upload_file response body: {response_content!r}")
            status_code = e.response.status_code if e.response is not None else 0
            # S3 reports retryable request timeouts out-of-band
            is_aws_retryable = status_code == 400 and "RequestTimeout" in str(
                response_content
            )
            # Retry errors from cloud storage or local network issues
            if (
                status_code in (308, 408, 409, 429, 500, 502, 503, 504)
                or isinstance(
                    e,
                    (requests.exceptions.Timeout, requests.exceptions.ConnectionError),
                )
                or is_aws_retryable
            ):
                _e = retry.TransientError(exc=e)
                raise _e.with_traceback(sys.exc_info()[2])
            else:
                wandb._sentry.reraise(e)
        return response

    def upload_file(
        self,
        url: str,
        file: IO[bytes],
        callback: Optional["ProgressFn"] = None,
        extra_headers: Optional[Dict[str, str]] = None,
    ) -> Optional[requests.Response]:
        """Upload a file to W&B with failure resumption.

        Args:
            url: The url to download
            file: The path to the file you want to upload
            callback: A callback which is passed the number of
            bytes uploaded since the last time it was called, used to report progress
            extra_headers: A dictionary of extra headers to send with the request

        Returns:
            The `requests` library response object
        """
        check_httpclient_logger_handler()
        extra_headers = extra_headers.copy() if extra_headers else {}
        response: Optional[requests.Response] = None
        progress = Progress(file, callback=callback)
        try:
            if "x-ms-blob-type" in extra_headers and self._azure_blob_module:
                self.upload_file_azure(url, progress, extra_headers)
            else:
                if "x-ms-blob-type" in extra_headers:
                    wandb.termwarn(
                        "Azure uploads over 256MB require the azure SDK, install with pip install wandb[azure]",
                        repeat=False,
                    )
                if env.is_debug(env=self._environ):
                    logger.debug("upload_file: %s", url)
                response = self._upload_file_session.put(
                    url, data=progress, headers=extra_headers
                )
                if env.is_debug(env=self._environ):
                    logger.debug("upload_file: %s complete", url)
                response.raise_for_status()
        except requests.exceptions.RequestException as e:
            logger.error(f"upload_file exception {url}: {e}")
            request_headers = e.request.headers if e.request is not None else ""
            logger.error(f"upload_file request headers: {request_headers}")
            response_content = e.response.content if e.response is not None else ""
            logger.error(f"upload_file response body: {response_content!r}")
            status_code = e.response.status_code if e.response is not None else 0
            # S3 reports retryable request timeouts out-of-band
            is_aws_retryable = (
                "x-amz-meta-md5" in extra_headers
                and status_code == 400
                and "RequestTimeout" in str(response_content)
            )
            # We need to rewind the file for the next retry (the file passed in is `seek`'ed to 0)
            progress.rewind()
            # Retry errors from cloud storage or local network issues
            if (
                status_code in (308, 408, 409, 429, 500, 502, 503, 504)
                or isinstance(
                    e,
                    (requests.exceptions.Timeout, requests.exceptions.ConnectionError),
                )
                or is_aws_retryable
            ):
                _e = retry.TransientError(exc=e)
                raise _e.with_traceback(sys.exc_info()[2])
            else:
                wandb._sentry.reraise(e)

        return response

    @normalize_exceptions
    def register_agent(
        self,
        host: str,
        sweep_id: Optional[str] = None,
        project_name: Optional[str] = None,
        entity: Optional[str] = None,
    ) -> dict:
        """Register a new agent.

        Args:
            host (str): hostname
            sweep_id (str): sweep id
            project_name: (str): model that contains sweep
            entity: (str): entity that contains sweep
        """
        mutation = gql(
            """
        mutation CreateAgent(
            $host: String!
            $projectName: String,
            $entityName: String,
            $sweep: String!
        ) {
            createAgent(input: {
                host: $host,
                projectName: $projectName,
                entityName: $entityName,
                sweep: $sweep,
            }) {
                agent {
                    id
                }
            }
        }
        """
        )
        if entity is None:
            entity = self.settings("entity")
        if project_name is None:
            project_name = self.settings("project")

        response = self.gql(
            mutation,
            variable_values={
                "host": host,
                "entityName": entity,
                "projectName": project_name,
                "sweep": sweep_id,
            },
            check_retry_fn=util.no_retry_4xx,
        )
        result: dict = response["createAgent"]["agent"]
        return result

    def agent_heartbeat(
        self, agent_id: str, metrics: dict, run_states: dict
    ) -> List[Dict[str, Any]]:
        """Notify server about agent state, receive commands.

        Args:
            agent_id (str): agent_id
            metrics (dict): system metrics
            run_states (dict): run_id: state mapping
        Returns:
            List of commands to execute.
        """
        mutation = gql(
            """
        mutation Heartbeat(
            $id: ID!,
            $metrics: JSONString,
            $runState: JSONString
        ) {
            agentHeartbeat(input: {
                id: $id,
                metrics: $metrics,
                runState: $runState
            }) {
                agent {
                    id
                }
                commands
            }
        }
        """
        )

        if agent_id is None:
            raise ValueError("Cannot call heartbeat with an unregistered agent.")

        try:
            response = self.gql(
                mutation,
                variable_values={
                    "id": agent_id,
                    "metrics": json.dumps(metrics),
                    "runState": json.dumps(run_states),
                },
                timeout=60,
            )
        except Exception as e:
            # GQL raises exceptions with stringified python dictionaries :/
            message = ast.literal_eval(e.args[0])["message"]
            logger.error("Error communicating with W&B: %s", message)
            return []
        else:
            result: List[Dict[str, Any]] = json.loads(
                response["agentHeartbeat"]["commands"]
            )
            return result

    @staticmethod
    def _validate_config_and_fill_distribution(config: dict) -> dict:
        # verify that parameters are well specified.
        # TODO(dag): deprecate this in favor of jsonschema validation once
        # apiVersion 2 is released and local controller is integrated with
        # wandb/client.

        # avoid modifying the original config dict in
        # case it is reused outside the calling func
        config = deepcopy(config)

        # explicitly cast to dict in case config was passed as a sweepconfig
        # sweepconfig does not serialize cleanly to yaml and breaks graphql,
        # but it is a subclass of dict, so this conversion is clean
        config = dict(config)

        if "parameters" not in config:
            # still shows an anaconda warning, but doesn't error
            return config

        for parameter_name in config["parameters"]:
            parameter = config["parameters"][parameter_name]
            if "min" in parameter and "max" in parameter:
                if "distribution" not in parameter:
                    if isinstance(parameter["min"], int) and isinstance(
                        parameter["max"], int
                    ):
                        parameter["distribution"] = "int_uniform"
                    elif isinstance(parameter["min"], float) and isinstance(
                        parameter["max"], float
                    ):
                        parameter["distribution"] = "uniform"
                    else:
                        raise ValueError(
                            "Parameter {} is ambiguous, please specify bounds as both floats (for a float_"
                            "uniform distribution) or ints (for an int_uniform distribution).".format(
                                parameter_name
                            )
                        )
        return config

    @normalize_exceptions
    def upsert_sweep(
        self,
        config: dict,
        controller: Optional[str] = None,
        launch_scheduler: Optional[str] = None,
        scheduler: Optional[str] = None,
        obj_id: Optional[str] = None,
        project: Optional[str] = None,
        entity: Optional[str] = None,
        state: Optional[str] = None,
        prior_runs: Optional[List[str]] = None,
        template_variable_values: Optional[Dict[str, Any]] = None,
    ) -> Tuple[str, List[str]]:
        """Upsert a sweep object.

        Args:
            config (dict): sweep config (will be converted to yaml)
            controller (str): controller to use
            launch_scheduler (str): launch scheduler to use
            scheduler (str): scheduler to use
            obj_id (str): object id
            project (str): project to use
            entity (str): entity to use
            state (str): state
            prior_runs (list): IDs of existing runs to add to the sweep
            template_variable_values (dict): template variable values
        """
        project_query = """
            project {
                id
                name
                entity {
                    id
                    name
                }
            }
        """
        mutation_str = """
        mutation UpsertSweep(
            $id: ID,
            $config: String,
            $description: String,
            $entityName: String,
            $projectName: String,
            $controller: JSONString,
            $scheduler: JSONString,
            $state: String,
            $priorRunsFilters: JSONString,
        ) {
            upsertSweep(input: {
                id: $id,
                config: $config,
                description: $description,
                entityName: $entityName,
                projectName: $projectName,
                controller: $controller,
                scheduler: $scheduler,
                state: $state,
                priorRunsFilters: $priorRunsFilters,
            }) {
                sweep {
                    name
                    _PROJECT_QUERY_
                }
                configValidationWarnings
            }
        }
        """
        # TODO(jhr): we need protocol versioning to know schema is not supported
        # for now we will just try both new and old query
        mutation_5 = gql(
            mutation_str.replace(
                "$controller: JSONString,",
                "$controller: JSONString,$launchScheduler: JSONString, $templateVariableValues: JSONString,",
            )
            .replace(
                "controller: $controller,",
                "controller: $controller,launchScheduler: $launchScheduler,templateVariableValues: $templateVariableValues,",
            )
            .replace("_PROJECT_QUERY_", project_query)
        )
        # launchScheduler was introduced in core v0.14.0
        mutation_4 = gql(
            mutation_str.replace(
                "$controller: JSONString,",
                "$controller: JSONString,$launchScheduler: JSONString,",
            )
            .replace(
                "controller: $controller,",
                "controller: $controller,launchScheduler: $launchScheduler",
            )
            .replace("_PROJECT_QUERY_", project_query)
        )

        # mutation 3 maps to backend that can support CLI version of at least 0.10.31
        mutation_3 = gql(mutation_str.replace("_PROJECT_QUERY_", project_query))
        mutation_2 = gql(
            mutation_str.replace("_PROJECT_QUERY_", project_query).replace(
                "configValidationWarnings", ""
            )
        )
        mutation_1 = gql(
            mutation_str.replace("_PROJECT_QUERY_", "").replace(
                "configValidationWarnings", ""
            )
        )

        # TODO(dag): replace this with a query for protocol versioning
        mutations = [mutation_5, mutation_4, mutation_3, mutation_2, mutation_1]

        config = self._validate_config_and_fill_distribution(config)

        # Silly, but attr-dicts like EasyDicts don't serialize correctly to yaml.
        # This sanitizes them with a round trip pass through json to get a regular dict.
        config_str = yaml.dump(
            json.loads(json.dumps(config)), Dumper=util.NonOctalStringDumper
        )
        filters = None
        if prior_runs:
            filters = json.dumps({"$or": [{"name": r} for r in prior_runs]})

        err: Optional[Exception] = None
        for mutation in mutations:
            try:
                variables = {
                    "id": obj_id,
                    "config": config_str,
                    "description": config.get("description"),
                    "entityName": entity or self.settings("entity"),
                    "projectName": project or self.settings("project"),
                    "controller": controller,
                    "launchScheduler": launch_scheduler,
                    "templateVariableValues": json.dumps(template_variable_values),
                    "scheduler": scheduler,
                    "priorRunsFilters": filters,
                }
                if state:
                    variables["state"] = state

                response = self.gql(
                    mutation,
                    variable_values=variables,
                    check_retry_fn=util.no_retry_4xx,
                )
            except UsageError as e:
                raise e
            except Exception as e:
                # graphql schema exception is generic
                err = e
                continue
            err = None
            break
        if err:
            raise err

        sweep: Dict[str, Dict[str, Dict]] = response["upsertSweep"]["sweep"]
        project_obj: Dict[str, Dict] = sweep.get("project", {})
        if project_obj:
            self.set_setting("project", project_obj["name"])
            entity_obj: dict = project_obj.get("entity", {})
            if entity_obj:
                self.set_setting("entity", entity_obj["name"])

        warnings = response["upsertSweep"].get("configValidationWarnings", [])
        return response["upsertSweep"]["sweep"]["name"], warnings

    @normalize_exceptions
    def create_anonymous_api_key(self) -> str:
        """Create a new API key belonging to a new anonymous user."""
        mutation = gql(
            """
        mutation CreateAnonymousApiKey {
            createAnonymousEntity(input: {}) {
                apiKey {
                    name
                }
            }
        }
        """
        )

        response = self.gql(mutation, variable_values={})
        key: str = str(response["createAnonymousEntity"]["apiKey"]["name"])
        return key

    @staticmethod
    def file_current(fname: str, md5: B64MD5) -> bool:
        """Checksum a file and compare the md5 with the known md5."""
        return os.path.isfile(fname) and md5_file_b64(fname) == md5

    @normalize_exceptions
    def pull(
        self, project: str, run: Optional[str] = None, entity: Optional[str] = None
    ) -> "List[requests.Response]":
        """Download files from W&B.

        Args:
            project (str): The project to download
            run (str, optional): The run to upload to
            entity (str, optional): The entity to scope this project to.  Defaults to wandb models

        Returns:
            The `requests` library response object
        """
        project, run = self.parse_slug(project, run=run)
        urls = self.download_urls(project, run, entity)
        responses = []
        for filename in urls:
            _, response = self.download_write_file(urls[filename])
            if response:
                responses.append(response)

        return responses

    def get_project(self) -> str:
        project: str = self.default_settings.get("project") or self.settings("project")
        return project

    @normalize_exceptions
    def push(
        self,
        files: Union[List[str], Dict[str, IO]],
        run: Optional[str] = None,
        entity: Optional[str] = None,
        project: Optional[str] = None,
        description: Optional[str] = None,
        force: bool = True,
        progress: Union[TextIO, Literal[False]] = False,
    ) -> "List[Optional[requests.Response]]":
        """Uploads multiple files to W&B.

        Args:
            files (list or dict): The filenames to upload, when dict the values are open files
            run (str, optional): The run to upload to
            entity (str, optional): The entity to scope this project to.  Defaults to wandb models
            project (str, optional): The name of the project to upload to. Defaults to the one in settings.
            description (str, optional): The description of the changes
            force (bool, optional): Whether to prevent push if git has uncommitted changes
            progress (callable, or stream): If callable, will be called with (chunk_bytes,
                total_bytes) as argument. If TextIO, renders a progress bar to it.

        Returns:
            A list of `requests.Response` objects
        """
        if project is None:
            project = self.get_project()
        if project is None:
            raise CommError("No project configured.")
        if run is None:
            run = self.current_run_id

        # TODO(adrian): we use a retriable version of self.upload_file() so
        # will never retry self.upload_urls() here. Instead, maybe we should
        # make push itself retriable.
        _, upload_headers, result = self.upload_urls(
            project,
            files,
            run,
            entity,
        )
        extra_headers = {}
        for upload_header in upload_headers:
            key, val = upload_header.split(":", 1)
            extra_headers[key] = val
        responses = []
        for file_name, file_info in result.items():
            file_url = file_info["uploadUrl"]

            # If the upload URL is relative, fill it in with the base URL,
            # since it's a proxied file store like the on-prem VM.
            if file_url.startswith("/"):
                file_url = f"{self.api_url}{file_url}"

            try:
                # To handle Windows paths
                # TODO: this doesn't handle absolute paths...
                normal_name = os.path.join(*file_name.split("/"))
                open_file = (
                    files[file_name]
                    if isinstance(files, dict)
                    else open(normal_name, "rb")
                )
            except OSError:
                print(f"{file_name} does not exist")  # noqa: T201
                continue
            if progress is False:
                responses.append(
                    self.upload_file_retry(
                        file_info["uploadUrl"], open_file, extra_headers=extra_headers
                    )
                )
            else:
                if callable(progress):
                    responses.append(  # type: ignore
                        self.upload_file_retry(
                            file_url, open_file, progress, extra_headers=extra_headers
                        )
                    )
                else:
                    length = os.fstat(open_file.fileno()).st_size
                    with click.progressbar(  # type: ignore
                        file=progress,
                        length=length,
                        label=f"Uploading file: {file_name}",
                        fill_char=click.style("&", fg="green"),
                    ) as bar:
                        responses.append(
                            self.upload_file_retry(
                                file_url,
                                open_file,
                                lambda bites, _: bar.update(bites),
                                extra_headers=extra_headers,
                            )
                        )
            open_file.close()
        return responses

    def link_artifact(
        self,
        client_id: str,
        server_id: str,
        portfolio_name: str,
        entity: str,
        project: str,
        aliases: Sequence[str],
        organization: str,
    ) -> Dict[str, Any]:
        template = """
                mutation LinkArtifact(
                    $artifactPortfolioName: String!,
                    $entityName: String!,
                    $projectName: String!,
                    $aliases: [ArtifactAliasInput!],
                    ID_TYPE
                    ) {
                        linkArtifact(input: {
                            artifactPortfolioName: $artifactPortfolioName,
                            entityName: $entityName,
                            projectName: $projectName,
                            aliases: $aliases,
                            ID_VALUE
                        }) {
                            versionIndex
                        }
                    }
            """

        org_entity = ""
        if is_artifact_registry_project(project):
            try:
                org_entity = self._resolve_org_entity_name(
                    entity=entity, organization=organization
                )
            except ValueError as e:
                wandb.termerror(str(e))
                raise

        def replace(a: str, b: str) -> None:
            nonlocal template
            template = template.replace(a, b)

        if server_id:
            replace("ID_TYPE", "$artifactID: ID")
            replace("ID_VALUE", "artifactID: $artifactID")
        elif client_id:
            replace("ID_TYPE", "$clientID: ID")
            replace("ID_VALUE", "clientID: $clientID")

        variable_values = {
            "clientID": client_id,
            "artifactID": server_id,
            "artifactPortfolioName": portfolio_name,
            "entityName": org_entity or entity,
            "projectName": project,
            "aliases": [
                {"alias": alias, "artifactCollectionName": portfolio_name}
                for alias in aliases
            ],
        }

        mutation = gql(template)
        response = self.gql(mutation, variable_values=variable_values)
        link_artifact: Dict[str, Any] = response["linkArtifact"]
        return link_artifact

    def _resolve_org_entity_name(self, entity: str, organization: str = "") -> str:
        # resolveOrgEntityName fetches the portfolio's org entity's name.
        #
        # The organization parameter may be empty, an org's display name, or an org entity name.
        #
        # If the server doesn't support fetching the org name of a portfolio, then this returns
        # the organization parameter, or an error if it is empty. Otherwise, this returns the
        # fetched value after validating that the given organization, if not empty, matches
        # either the org's display or entity name.

        if not entity:
            raise ValueError("Entity name is required to resolve org entity name.")

        org_fields = self.server_organization_type_introspection()
        can_shorthand_org_entity = "orgEntity" in org_fields
        if not organization and not can_shorthand_org_entity:
            raise ValueError(
                "Fetching Registry artifacts without inputting an organization "
                "is unavailable for your server version. "
                "Please upgrade your server to 0.50.0 or later."
            )
        if not can_shorthand_org_entity:
            # Server doesn't support fetching org entity to validate,
            # assume org entity is correctly inputted
            return organization

        orgs_from_entity = self._fetch_orgs_and_org_entities_from_entity(entity)
        if organization:
            return _match_org_with_fetched_org_entities(organization, orgs_from_entity)

        # If no input organization provided, error if entity belongs to multiple orgs because we
        # cannot determine which one to use.
        if len(orgs_from_entity) > 1:
            raise ValueError(
                f"Personal entity {entity!r} belongs to multiple organizations "
                "and cannot be used without specifying the organization name. "
                "Please specify the organization in the Registry path or use a team entity in the entity settings."
            )
        return orgs_from_entity[0].entity_name

    def _fetch_orgs_and_org_entities_from_entity(self, entity: str) -> List[_OrgNames]:
        """Fetches organization entity names and display names for a given entity.

        Args:
            entity (str): Entity name to lookup. Can be either a personal or team entity.

        Returns:
            List[_OrgNames]: List of _OrgNames tuples. (_OrgNames(entity_name, display_name))

        Raises:
        ValueError: If entity is not found, has no organizations, or other validation errors.
        """
        query = gql(
            """
            query FetchOrgEntityFromEntity($entityName: String!) {
                entity(name: $entityName) {
                    organization {
                        name
                        orgEntity {
                            name
                        }
                    }
                    user {
                        organizations {
                            name
                            orgEntity {
                                name
                            }
                        }
                    }
                }
            }
            """
        )
        response = self.gql(
            query,
            variable_values={
                "entityName": entity,
            },
        )

        # Parse organization from response
        entity_resp = response["entity"]["organization"]
        user_resp = response["entity"]["user"]
        # Check for organization under team/org entity type
        if entity_resp:
            org_name = entity_resp.get("name")
            org_entity_name = entity_resp.get("orgEntity") and entity_resp[
                "orgEntity"
            ].get("name")
            if not org_name or not org_entity_name:
                raise ValueError(
                    f"Unable to find an organization under entity {entity!r}."
                )
            return [_OrgNames(entity_name=org_entity_name, display_name=org_name)]
        # Check for organization under personal entity type, where a user can belong to multiple orgs
        elif user_resp:
            orgs = user_resp.get("organizations", [])
            org_entities_return = [
                _OrgNames(
                    entity_name=org["orgEntity"]["name"], display_name=org["name"]
                )
                for org in orgs
                if org.get("orgEntity") and org.get("name")
            ]
            if not org_entities_return:
                raise ValueError(
                    f"Unable to resolve an organization associated with personal entity: {entity!r}. "
                    "This could be because its a personal entity that doesn't belong to any organizations. "
                    "Please specify the organization in the Registry path or use a team entity in the entity settings."
                )
            return org_entities_return
        else:
            raise ValueError(f"Unable to find an organization under entity {entity!r}.")

    def use_artifact(
        self,
        artifact_id: str,
        entity_name: Optional[str] = None,
        project_name: Optional[str] = None,
        run_name: Optional[str] = None,
        use_as: Optional[str] = None,
    ) -> Optional[Dict[str, Any]]:
        query_template = """
        mutation UseArtifact(
            $entityName: String!,
            $projectName: String!,
            $runName: String!,
            $artifactID: ID!,
            _USED_AS_TYPE_
        ) {
            useArtifact(input: {
                entityName: $entityName,
                projectName: $projectName,
                runName: $runName,
                artifactID: $artifactID,
                _USED_AS_VALUE_
            }) {
                artifact {
                    id
                    digest
                    description
                    state
                    createdAt
                    metadata
                }
            }
        }
        """

        artifact_types = self.server_use_artifact_input_introspection()
        if "usedAs" in artifact_types:
            query_template = query_template.replace(
                "_USED_AS_TYPE_", "$usedAs: String"
            ).replace("_USED_AS_VALUE_", "usedAs: $usedAs")
        else:
            query_template = query_template.replace("_USED_AS_TYPE_", "").replace(
                "_USED_AS_VALUE_", ""
            )

        query = gql(query_template)

        entity_name = entity_name or self.settings("entity")
        project_name = project_name or self.settings("project")
        run_name = run_name or self.current_run_id

        response = self.gql(
            query,
            variable_values={
                "entityName": entity_name,
                "projectName": project_name,
                "runName": run_name,
                "artifactID": artifact_id,
                "usedAs": use_as,
            },
        )

        if response["useArtifact"]["artifact"]:
            artifact: Dict[str, Any] = response["useArtifact"]["artifact"]
            return artifact
        return None

    # Fetch fields available in backend of Organization type
    def server_organization_type_introspection(self) -> List[str]:
        query_string = """
            query ProbeServerOrganization {
                OrganizationInfoType: __type(name:"Organization") {
                    fields {
                        name
                    }
                }
            }
        """

        if self.server_organization_type_fields_info is None:
            query = gql(query_string)
            res = self.gql(query)
            input_fields = res.get("OrganizationInfoType", {}).get("fields", [{}])
            self.server_organization_type_fields_info = [
                field["name"] for field in input_fields if "name" in field
            ]

        return self.server_organization_type_fields_info

    # Fetch input arguments for the "artifact" endpoint on the "Project" type
    def server_project_type_introspection(self) -> bool:
        if self.server_supports_enabling_artifact_usage_tracking is not None:
            return self.server_supports_enabling_artifact_usage_tracking

        query_string = """
            query ProbeServerProjectInfo {
                ProjectInfoType: __type(name:"Project") {
                    fields {
                        name
                        args {
                            name
                        }
                    }
                }
            }
        """

        query = gql(query_string)
        res = self.gql(query)
        input_fields = res.get("ProjectInfoType", {}).get("fields", [{}])
        artifact_args: List[Dict[str, str]] = next(
            (
                field.get("args", [])
                for field in input_fields
                if field.get("name") == "artifact"
            ),
            [],
        )
        self.server_supports_enabling_artifact_usage_tracking = any(
            arg.get("name") == "enableTracking" for arg in artifact_args
        )

        return self.server_supports_enabling_artifact_usage_tracking

    def create_artifact_type(
        self,
        artifact_type_name: str,
        entity_name: Optional[str] = None,
        project_name: Optional[str] = None,
        description: Optional[str] = None,
    ) -> Optional[str]:
        mutation = gql(
            """
        mutation CreateArtifactType(
            $entityName: String!,
            $projectName: String!,
            $artifactTypeName: String!,
            $description: String
        ) {
            createArtifactType(input: {
                entityName: $entityName,
                projectName: $projectName,
                name: $artifactTypeName,
                description: $description
            }) {
                artifactType {
                    id
                }
            }
        }
        """
        )
        entity_name = entity_name or self.settings("entity")
        project_name = project_name or self.settings("project")
        response = self.gql(
            mutation,
            variable_values={
                "entityName": entity_name,
                "projectName": project_name,
                "artifactTypeName": artifact_type_name,
                "description": description,
            },
        )
        _id: Optional[str] = response["createArtifactType"]["artifactType"]["id"]
        return _id

    def server_artifact_introspection(self) -> List[str]:
        query_string = """
            query ProbeServerArtifact {
                ArtifactInfoType: __type(name:"Artifact") {
                    fields {
                        name
                    }
                }
            }
        """

        if self.server_artifact_fields_info is None:
            query = gql(query_string)
            res = self.gql(query)
            input_fields = res.get("ArtifactInfoType", {}).get("fields", [{}])
            self.server_artifact_fields_info = [
                field["name"] for field in input_fields if "name" in field
            ]

        return self.server_artifact_fields_info

    def server_create_artifact_introspection(self) -> List[str]:
        query_string = """
            query ProbeServerCreateArtifactInput {
                CreateArtifactInputInfoType: __type(name:"CreateArtifactInput") {
                    inputFields{
                        name
                    }
                }
            }
        """

        if self.server_create_artifact_input_info is None:
            query = gql(query_string)
            res = self.gql(query)
            input_fields = res.get("CreateArtifactInputInfoType", {}).get(
                "inputFields", [{}]
            )
            self.server_create_artifact_input_info = [
                field["name"] for field in input_fields if "name" in field
            ]

        return self.server_create_artifact_input_info

    def _get_create_artifact_mutation(
        self,
        fields: List,
        history_step: Optional[int],
        distributed_id: Optional[str],
    ) -> str:
        types = ""
        values = ""

        if "historyStep" in fields and history_step not in [0, None]:
            types += "$historyStep: Int64!,"
            values += "historyStep: $historyStep,"

        if distributed_id:
            types += "$distributedID: String,"
            values += "distributedID: $distributedID,"

        if "clientID" in fields:
            types += "$clientID: ID,"
            values += "clientID: $clientID,"

        if "sequenceClientID" in fields:
            types += "$sequenceClientID: ID,"
            values += "sequenceClientID: $sequenceClientID,"

        if "enableDigestDeduplication" in fields:
            values += "enableDigestDeduplication: true,"

        if "ttlDurationSeconds" in fields:
            types += "$ttlDurationSeconds: Int64,"
            values += "ttlDurationSeconds: $ttlDurationSeconds,"

        if "tags" in fields:
            types += "$tags: [TagInput!],"
            values += "tags: $tags,"

        query_template = """
            mutation CreateArtifact(
                $artifactTypeName: String!,
                $artifactCollectionNames: [String!],
                $entityName: String!,
                $projectName: String!,
                $runName: String,
                $description: String,
                $digest: String!,
                $aliases: [ArtifactAliasInput!],
                $metadata: JSONString,
                _CREATE_ARTIFACT_ADDITIONAL_TYPE_
            ) {
                createArtifact(input: {
                    artifactTypeName: $artifactTypeName,
                    artifactCollectionNames: $artifactCollectionNames,
                    entityName: $entityName,
                    projectName: $projectName,
                    runName: $runName,
                    description: $description,
                    digest: $digest,
                    digestAlgorithm: MANIFEST_MD5,
                    aliases: $aliases,
                    metadata: $metadata,
                    _CREATE_ARTIFACT_ADDITIONAL_VALUE_
                }) {
                    artifact {
                        id
                        state
                        artifactSequence {
                            id
                            latestArtifact {
                                id
                                versionIndex
                            }
                        }
                    }
                }
            }
        """

        return query_template.replace(
            "_CREATE_ARTIFACT_ADDITIONAL_TYPE_", types
        ).replace("_CREATE_ARTIFACT_ADDITIONAL_VALUE_", values)

    def create_artifact(
        self,
        artifact_type_name: str,
        artifact_collection_name: str,
        digest: str,
        client_id: Optional[str] = None,
        sequence_client_id: Optional[str] = None,
        entity_name: Optional[str] = None,
        project_name: Optional[str] = None,
        run_name: Optional[str] = None,
        description: Optional[str] = None,
        metadata: Optional[Dict] = None,
        ttl_duration_seconds: Optional[int] = None,
        aliases: Optional[List[Dict[str, str]]] = None,
        tags: Optional[List[Dict[str, str]]] = None,
        distributed_id: Optional[str] = None,
        is_user_created: Optional[bool] = False,
        history_step: Optional[int] = None,
    ) -> Tuple[Dict, Dict]:
        fields = self.server_create_artifact_introspection()
        artifact_fields = self.server_artifact_introspection()
        if ("ttlIsInherited" not in artifact_fields) and ttl_duration_seconds:
            wandb.termwarn(
                "Server not compatible with setting Artifact TTLs, please upgrade the server to use Artifact TTL"
            )
            # ttlDurationSeconds is only usable if ttlIsInherited is also present
            ttl_duration_seconds = None
        if ("tags" not in artifact_fields) and tags:
            wandb.termwarn(
                "Server not compatible with Artifact tags. "
                "To use Artifact tags, please upgrade the server to v0.85 or higher."
            )

        query_template = self._get_create_artifact_mutation(
            fields, history_step, distributed_id
        )

        entity_name = entity_name or self.settings("entity")
        project_name = project_name or self.settings("project")
        if not is_user_created:
            run_name = run_name or self.current_run_id

        mutation = gql(query_template)
        response = self.gql(
            mutation,
            variable_values={
                "entityName": entity_name,
                "projectName": project_name,
                "runName": run_name,
                "artifactTypeName": artifact_type_name,
                "artifactCollectionNames": [artifact_collection_name],
                "clientID": client_id,
                "sequenceClientID": sequence_client_id,
                "digest": digest,
                "description": description,
                "aliases": list(aliases or []),
                "tags": list(tags or []),
                "metadata": json.dumps(util.make_safe_for_json(metadata))
                if metadata
                else None,
                "ttlDurationSeconds": ttl_duration_seconds,
                "distributedID": distributed_id,
                "historyStep": history_step,
            },
        )
        av = response["createArtifact"]["artifact"]
        latest = response["createArtifact"]["artifact"]["artifactSequence"].get(
            "latestArtifact"
        )
        return av, latest

    def commit_artifact(self, artifact_id: str) -> "_Response":
        mutation = gql(
            """
        mutation CommitArtifact(
            $artifactID: ID!,
        ) {
            commitArtifact(input: {
                artifactID: $artifactID,
            }) {
                artifact {
                    id
                    digest
                }
            }
        }
        """
        )

        response: _Response = self.gql(
            mutation,
            variable_values={"artifactID": artifact_id},
            timeout=60,
        )
        return response

    def complete_multipart_upload_artifact(
        self,
        artifact_id: str,
        storage_path: str,
        completed_parts: List[Dict[str, Any]],
        upload_id: Optional[str],
        complete_multipart_action: str = "Complete",
    ) -> Optional[str]:
        mutation = gql(
            """
        mutation CompleteMultipartUploadArtifact(
            $completeMultipartAction: CompleteMultipartAction!,
            $completedParts: [UploadPartsInput!]!,
            $artifactID: ID!
            $storagePath: String!
            $uploadID: String!
        ) {
        completeMultipartUploadArtifact(
            input: {
                completeMultipartAction: $completeMultipartAction,
                completedParts: $completedParts,
                artifactID: $artifactID,
                storagePath: $storagePath
                uploadID: $uploadID
            }
            ) {
                digest
            }
        }
        """
        )
        response = self.gql(
            mutation,
            variable_values={
                "completeMultipartAction": complete_multipart_action,
                "artifactID": artifact_id,
                "storagePath": storage_path,
                "completedParts": completed_parts,
                "uploadID": upload_id,
            },
        )
        digest: Optional[str] = response["completeMultipartUploadArtifact"]["digest"]
        return digest

    def create_artifact_manifest(
        self,
        name: str,
        digest: str,
        artifact_id: Optional[str],
        base_artifact_id: Optional[str] = None,
        entity: Optional[str] = None,
        project: Optional[str] = None,
        run: Optional[str] = None,
        include_upload: bool = True,
        type: str = "FULL",
    ) -> Tuple[str, Dict[str, Any]]:
        mutation = gql(
            """
        mutation CreateArtifactManifest(
            $name: String!,
            $digest: String!,
            $artifactID: ID!,
            $baseArtifactID: ID,
            $entityName: String!,
            $projectName: String!,
            $runName: String!,
            $includeUpload: Boolean!,
            {}
        ) {{
            createArtifactManifest(input: {{
                name: $name,
                digest: $digest,
                artifactID: $artifactID,
                baseArtifactID: $baseArtifactID,
                entityName: $entityName,
                projectName: $projectName,
                runName: $runName,
                {}
            }}) {{
                artifactManifest {{
                    id
                    file {{
                        id
                        name
                        displayName
                        uploadUrl @include(if: $includeUpload)
                        uploadHeaders @include(if: $includeUpload)
                    }}
                }}
            }}
        }}
        """.format(
                "$type: ArtifactManifestType = FULL" if type != "FULL" else "",
                "type: $type" if type != "FULL" else "",
            )
        )

        entity_name = entity or self.settings("entity")
        project_name = project or self.settings("project")
        run_name = run or self.current_run_id

        response = self.gql(
            mutation,
            variable_values={
                "name": name,
                "digest": digest,
                "artifactID": artifact_id,
                "baseArtifactID": base_artifact_id,
                "entityName": entity_name,
                "projectName": project_name,
                "runName": run_name,
                "includeUpload": include_upload,
                "type": type,
            },
        )
        return (
            response["createArtifactManifest"]["artifactManifest"]["id"],
            response["createArtifactManifest"]["artifactManifest"]["file"],
        )

    def update_artifact_manifest(
        self,
        artifact_manifest_id: str,
        base_artifact_id: Optional[str] = None,
        digest: Optional[str] = None,
        include_upload: Optional[bool] = True,
    ) -> Tuple[str, Dict[str, Any]]:
        mutation = gql(
            """
        mutation UpdateArtifactManifest(
            $artifactManifestID: ID!,
            $digest: String,
            $baseArtifactID: ID,
            $includeUpload: Boolean!,
        ) {
            updateArtifactManifest(input: {
                artifactManifestID: $artifactManifestID,
                digest: $digest,
                baseArtifactID: $baseArtifactID,
            }) {
                artifactManifest {
                    id
                    file {
                        id
                        name
                        displayName
                        uploadUrl @include(if: $includeUpload)
                        uploadHeaders @include(if: $includeUpload)
                    }
                }
            }
        }
        """
        )

        response = self.gql(
            mutation,
            variable_values={
                "artifactManifestID": artifact_manifest_id,
                "digest": digest,
                "baseArtifactID": base_artifact_id,
                "includeUpload": include_upload,
            },
        )

        return (
            response["updateArtifactManifest"]["artifactManifest"]["id"],
            response["updateArtifactManifest"]["artifactManifest"]["file"],
        )

    def update_artifact_metadata(
        self, artifact_id: str, metadata: Dict[str, Any]
    ) -> Dict[str, Any]:
        """Set the metadata of the given artifact version."""
        mutation = gql(
            """
        mutation UpdateArtifact(
            $artifactID: ID!,
            $metadata: JSONString,
        ) {
            updateArtifact(input: {
                artifactID: $artifactID,
                metadata: $metadata,
            }) {
                artifact {
                    id
                }
            }
        }
        """
        )
        response = self.gql(
            mutation,
            variable_values={
                "artifactID": artifact_id,
                "metadata": json.dumps(metadata),
            },
        )
        return response["updateArtifact"]["artifact"]

    def _resolve_client_id(
        self,
        client_id: str,
    ) -> Optional[str]:
        if client_id in self._client_id_mapping:
            return self._client_id_mapping[client_id]

        query = gql(
            """
            query ClientIDMapping($clientID: ID!) {
                clientIDMapping(clientID: $clientID) {
                    serverID
                }
            }
        """
        )
        response = self.gql(
            query,
            variable_values={
                "clientID": client_id,
            },
        )
        server_id = None
        if response is not None:
            client_id_mapping = response.get("clientIDMapping")
            if client_id_mapping is not None:
                server_id = client_id_mapping.get("serverID")
                if server_id is not None:
                    self._client_id_mapping[client_id] = server_id
        return server_id

    def server_create_artifact_file_spec_input_introspection(self) -> List:
        query_string = """
           query ProbeServerCreateArtifactFileSpecInput {
                CreateArtifactFileSpecInputInfoType: __type(name:"CreateArtifactFileSpecInput") {
                    inputFields{
                        name
                    }
                }
            }
        """

        query = gql(query_string)
        res = self.gql(query)
        create_artifact_file_spec_input_info = [
            field.get("name", "")
            for field in res.get("CreateArtifactFileSpecInputInfoType", {}).get(
                "inputFields", [{}]
            )
        ]
        return create_artifact_file_spec_input_info

    @normalize_exceptions
    def create_artifact_files(
        self, artifact_files: Iterable["CreateArtifactFileSpecInput"]
    ) -> Mapping[str, "CreateArtifactFilesResponseFile"]:
        query_template = """
        mutation CreateArtifactFiles(
            $storageLayout: ArtifactStorageLayout!
            $artifactFiles: [CreateArtifactFileSpecInput!]!
        ) {
            createArtifactFiles(input: {
                artifactFiles: $artifactFiles,
                storageLayout: $storageLayout,
            }) {
                files {
                    edges {
                        node {
                            id
                            name
                            displayName
                            uploadUrl
                            uploadHeaders
                            _MULTIPART_UPLOAD_FIELDS_
                            artifact {
                                id
                            }
                        }
                    }
                }
            }
        }
        """
        multipart_upload_url_query = """
            storagePath
            uploadMultipartUrls {
                uploadID
                uploadUrlParts {
                    partNumber
                    uploadUrl
                }
            }
        """

        # TODO: we should use constants here from interface/artifacts.py
        # but probably don't want the dependency. We're going to remove
        # this setting in a future release, so I'm just hard-coding the strings.
        storage_layout = "V2"
        if env.get_use_v1_artifacts():
            storage_layout = "V1"

        create_artifact_file_spec_input_fields = (
            self.server_create_artifact_file_spec_input_introspection()
        )
        if "uploadPartsInput" in create_artifact_file_spec_input_fields:
            query_template = query_template.replace(
                "_MULTIPART_UPLOAD_FIELDS_", multipart_upload_url_query
            )
        else:
            query_template = query_template.replace("_MULTIPART_UPLOAD_FIELDS_", "")

        mutation = gql(query_template)
        response = self.gql(
            mutation,
            variable_values={
                "storageLayout": storage_layout,
                "artifactFiles": [af for af in artifact_files],
            },
        )

        result = {}
        for edge in response["createArtifactFiles"]["files"]["edges"]:
            node = edge["node"]
            result[node["displayName"]] = node
        return result

    @normalize_exceptions
    def notify_scriptable_run_alert(
        self,
        title: str,
        text: str,
        level: Optional[str] = None,
        wait_duration: Optional["Number"] = None,
    ) -> bool:
        mutation = gql(
            """
        mutation NotifyScriptableRunAlert(
            $entityName: String!,
            $projectName: String!,
            $runName: String!,
            $title: String!,
            $text: String!,
            $severity: AlertSeverity = INFO,
            $waitDuration: Duration
        ) {
            notifyScriptableRunAlert(input: {
                entityName: $entityName,
                projectName: $projectName,
                runName: $runName,
                title: $title,
                text: $text,
                severity: $severity,
                waitDuration: $waitDuration
            }) {
               success
            }
        }
        """
        )

        response = self.gql(
            mutation,
            variable_values={
                "entityName": self.settings("entity"),
                "projectName": self.settings("project"),
                "runName": self.current_run_id,
                "title": title,
                "text": text,
                "severity": level,
                "waitDuration": wait_duration,
            },
        )
        success: bool = response["notifyScriptableRunAlert"]["success"]
        return success

    def get_sweep_state(
        self, sweep: str, entity: Optional[str] = None, project: Optional[str] = None
    ) -> "SweepState":
        state: SweepState = self.sweep(
            sweep=sweep, entity=entity, project=project, specs="{}"
        )["state"]
        return state

    def set_sweep_state(
        self,
        sweep: str,
        state: "SweepState",
        entity: Optional[str] = None,
        project: Optional[str] = None,
    ) -> None:
        assert state in ("RUNNING", "PAUSED", "CANCELED", "FINISHED")
        s = self.sweep(sweep=sweep, entity=entity, project=project, specs="{}")
        curr_state = s["state"].upper()
        if state == "PAUSED" and curr_state not in ("PAUSED", "RUNNING"):
            raise Exception("Cannot pause {} sweep.".format(curr_state.lower()))
        elif state != "RUNNING" and curr_state not in ("RUNNING", "PAUSED", "PENDING"):
            raise Exception("Sweep already {}.".format(curr_state.lower()))
        sweep_id = s["id"]
        mutation = gql(
            """
        mutation UpsertSweep(
            $id: ID,
            $state: String,
            $entityName: String,
            $projectName: String
        ) {
            upsertSweep(input: {
                id: $id,
                state: $state,
                entityName: $entityName,
                projectName: $projectName
            }){
                sweep {
                    name
                }
            }
        }
        """
        )
        self.gql(
            mutation,
            variable_values={
                "id": sweep_id,
                "state": state,
                "entityName": entity or self.settings("entity"),
                "projectName": project or self.settings("project"),
            },
        )

    def stop_sweep(
        self,
        sweep: str,
        entity: Optional[str] = None,
        project: Optional[str] = None,
    ) -> None:
        """Finish the sweep to stop running new runs and let currently running runs finish."""
        self.set_sweep_state(
            sweep=sweep, state="FINISHED", entity=entity, project=project
        )

    def cancel_sweep(
        self,
        sweep: str,
        entity: Optional[str] = None,
        project: Optional[str] = None,
    ) -> None:
        """Cancel the sweep to kill all running runs and stop running new runs."""
        self.set_sweep_state(
            sweep=sweep, state="CANCELED", entity=entity, project=project
        )

    def pause_sweep(
        self,
        sweep: str,
        entity: Optional[str] = None,
        project: Optional[str] = None,
    ) -> None:
        """Pause the sweep to temporarily stop running new runs."""
        self.set_sweep_state(
            sweep=sweep, state="PAUSED", entity=entity, project=project
        )

    def resume_sweep(
        self,
        sweep: str,
        entity: Optional[str] = None,
        project: Optional[str] = None,
    ) -> None:
        """Resume the sweep to continue running new runs."""
        self.set_sweep_state(
            sweep=sweep, state="RUNNING", entity=entity, project=project
        )

    def _status_request(self, url: str, length: int) -> requests.Response:
        """Ask google how much we've uploaded."""
        check_httpclient_logger_handler()
        return requests.put(
            url=url,
            headers={"Content-Length": "0", "Content-Range": f"bytes */{length}"},
        )

    def _flatten_edges(self, response: "_Response") -> List[Dict]:
        """Return an array from the nested graphql relay structure."""
        return [node["node"] for node in response["edges"]]

    @normalize_exceptions
    def stop_run(
        self,
        run_id: str,
    ) -> bool:
        mutation = gql(
            """
            mutation stopRun($id: ID!) {
                stopRun(input: {
                    id: $id
                }) {
                    clientMutationId
                    success
                }
            }
            """
        )

        response = self.gql(
            mutation,
            variable_values={
                "id": run_id,
            },
        )

        success: bool = response["stopRun"].get("success")

        return success<|MERGE_RESOLUTION|>--- conflicted
+++ resolved
@@ -427,11 +427,7 @@
         self.server_create_run_queue_supports_priority: Optional[bool] = None
         self.server_supports_template_variables: Optional[bool] = None
         self.server_push_to_run_queue_supports_priority: Optional[bool] = None
-<<<<<<< HEAD
-        self._server_features_cache: Optional[ServerFeaturesQuery] = None
-=======
         self._server_features_cache: Optional[ServerFeatures] = None
->>>>>>> b26daff2
 
     def gql(self, *args: Any, **kwargs: Any) -> Any:
         ret = self._retry_gql(
@@ -951,27 +947,11 @@
         if self._server_features_cache is None:
             query = gql(SERVER_FEATURES_QUERY_GQL)
             response = self.gql(query)
-<<<<<<< HEAD
-            self._server_features_cache = ServerFeaturesQuery.model_validate(response)
-
-        feature_name = ServerFeature.Name(feature_value)  # type: ignore
-        if (
-            self._server_features_cache
-            and self._server_features_cache.server_info
-            and self._server_features_cache.server_info.features
-        ):
-            for feature_info in self._server_features_cache.server_info.features:
-                if feature_info and feature_info.name == feature_name:
-                    return feature_info.is_enabled
-
-        return False
-=======
             self._server_features_cache = ServerFeatures._from_server_info(response)
 
         return self._server_features_cache.has_feature(
             ServerFeature.Name(feature_value)
         )
->>>>>>> b26daff2
 
     def _check_server_feature_with_fallback(self, feature_value: ServerFeature) -> bool:
         """Wrapper around check_server_feature that warns and returns False for older unsupported servers.
