#
from gql import Client, gql  # type: ignore
from gql.client import RetryError  # type: ignore
from gql.transport.requests import RequestsHTTPTransport  # type: ignore
import base64
import datetime
import ast
import os
from pkg_resources import parse_version  # type: ignore
import json
import yaml
import re
import click
import logging
import requests
import socket
import sys
<<<<<<< HEAD
=======
import subprocess

>>>>>>> 77f0967e
from copy import deepcopy
import six
from six import BytesIO
import wandb
from wandb import __version__
from wandb import env
from wandb.old.settings import Settings
from wandb import util
from wandb.apis.normalize import normalize_exceptions
from wandb.errors import CommError, UsageError
from wandb.integration.sagemaker import parse_sm_secrets
from ..lib import retry
from ..lib.filenames import DIFF_FNAME, METADATA_FNAME
from ..lib.git import GitRepo

from .progress import Progress

logger = logging.getLogger(__name__)


class Api(object):
    """W&B Internal Api wrapper

    Note:
        Settings are automatically overridden by looking for
        a `wandb/settings` file in the current working directory or it's parent
        directory.  If none can be found, we look in the current users home
        directory.

    Arguments:
        default_settings(dict, optional): If you aren't using a settings
        file or you wish to override the section to use in the settings file
        Override the settings here.
    """

    HTTP_TIMEOUT = env.get_http_timeout(10)

    def __init__(
        self,
        default_settings=None,
        load_settings=True,
        retry_timedelta=datetime.timedelta(days=7),
        environ=os.environ,
        retry_callback=None,
    ):
        self._environ = environ
        self.default_settings = {
            "section": "default",
            "git_remote": "origin",
            "ignore_globs": [],
            "base_url": "https://api.wandb.ai",
        }
        self.retry_timedelta = retry_timedelta
        self.default_settings.update(default_settings or {})
        self.retry_uploads = 10
        self._settings = Settings(
            load_settings=load_settings, root_dir=self.default_settings.get("root_dir")
        )
        self.git = GitRepo(remote=self.settings("git_remote"))
        # Mutable settings set by the _file_stream_api
        self.dynamic_settings = {
            "system_sample_seconds": 2,
            "system_samples": 15,
            "heartbeat_seconds": 30,
        }
        self.client = Client(
            transport=RequestsHTTPTransport(
                headers={
                    "User-Agent": self.user_agent,
                    "X-WANDB-USERNAME": env.get_username(env=self._environ),
                    "X-WANDB-USER-EMAIL": env.get_user_email(env=self._environ),
                },
                use_json=True,
                # this timeout won't apply when the DNS lookup fails. in that case, it will be 60s
                # https://bugs.python.org/issue22889
                timeout=self.HTTP_TIMEOUT,
                auth=("api", self.api_key or ""),
                url="%s/graphql" % self.settings("base_url"),
            )
        )
        self.retry_callback = retry_callback
        self.gql = retry.Retry(
            self.execute,
            retry_timedelta=retry_timedelta,
            check_retry_fn=util.no_retry_auth,
            retryable_exceptions=(RetryError, requests.RequestException),
            retry_callback=retry_callback,
        )
        self._current_run_id = None
        self._file_stream_api = None
        # This Retry class is initialized once for each Api instance, so this
        # defaults to retrying 1 million times per process or 7 days
        self.upload_file_retry = normalize_exceptions(
            retry.retriable(retry_timedelta=retry_timedelta)(self.upload_file)
        )
        self._client_id_mapping = {}
        # Large file uploads to azure can optionally use their SDK
        self._azure_blob_module = util.get_module("azure.storage.blob")

        (
            self.query_types,
            self.server_info_types,
            self.server_use_artifact_input_info,
        ) = (
            None,
            None,
            None,
        )

    def reauth(self):
        """Ensures the current api key is set in the transport"""
        self.client.transport.auth = ("api", self.api_key or "")

    def relocate(self):
        """Ensures the current api points to the right server"""
        self.client.transport.url = "%s/graphql" % self.settings("base_url")

    def execute(self, *args, **kwargs):
        """Wrapper around execute that logs in cases of failure."""
        try:
            return self.client.execute(*args, **kwargs)
        except requests.exceptions.HTTPError as err:
            res = err.response
            logger.error("%s response executing GraphQL." % res.status_code)
            logger.error(res.text)
            self.display_gorilla_error_if_found(res)
            six.reraise(*sys.exc_info())

    def display_gorilla_error_if_found(self, res):
        try:
            data = res.json()
        except ValueError:
            return

        if "errors" in data and isinstance(data["errors"], list):
            for err in data["errors"]:
                # Our tests and potentially some api endpoints return a string error?
                if isinstance(err, six.string_types):
                    err = {"message": err}
                if not err.get("message"):
                    continue
                wandb.termerror(
                    "Error while calling W&B API: {} ({})".format(err["message"], res)
                )

    def disabled(self):
        return self._settings.get(Settings.DEFAULT_SECTION, "disabled", fallback=False)

    def set_current_run_id(self, run_id):
        self._current_run_id = run_id

    @property
    def current_run_id(self):
        return self._current_run_id

    @property
    def user_agent(self):
        return "W&B Internal Client %s" % __version__

    @property
    def api_key(self):
        auth = requests.utils.get_netrc_auth(self.api_url)
        key = None
        if auth:
            key = auth[-1]

        # Environment should take precedence
        env_key = self._environ.get(env.API_KEY)
        sagemaker_key = parse_sm_secrets().get(env.API_KEY)
        default_key = self.default_settings.get("api_key")
        return env_key or key or sagemaker_key or default_key

    @property
    def api_url(self):
        return self.settings("base_url")

    @property
    def app_url(self):
        return wandb.util.app_url(self.api_url)

    @property
    def default_entity(self):
        return self.viewer().get("entity")

    def settings(self, key=None, section=None):
        """The settings overridden from the wandb/settings file.

        Arguments:
            key (str, optional): If provided only this setting is returned
            section (str, optional): If provided this section of the setting file is
            used, defaults to "default"

        Returns:
            A dict with the current settings

                {
                    "entity": "models",
                    "base_url": "https://api.wandb.ai",
                    "project": None
                }
        """
        result = self.default_settings.copy()
        result.update(self._settings.items(section=section))
        result.update(
            {
                "entity": env.get_entity(
                    self._settings.get(
                        Settings.DEFAULT_SECTION,
                        "entity",
                        fallback=result.get("entity"),
                    ),
                    env=self._environ,
                ),
                "project": env.get_project(
                    self._settings.get(
                        Settings.DEFAULT_SECTION,
                        "project",
                        fallback=result.get("project"),
                    ),
                    env=self._environ,
                ),
                "base_url": env.get_base_url(
                    self._settings.get(
                        Settings.DEFAULT_SECTION,
                        "base_url",
                        fallback=result.get("base_url"),
                    ),
                    env=self._environ,
                ),
                "ignore_globs": env.get_ignore(
                    self._settings.get(
                        Settings.DEFAULT_SECTION,
                        "ignore_globs",
                        fallback=result.get("ignore_globs"),
                    ),
                    env=self._environ,
                ),
            }
        )

        return result if key is None else result[key]

    def clear_setting(self, key, globally=False, persist=False):
        self._settings.clear(
            Settings.DEFAULT_SECTION, key, globally=globally, persist=persist
        )

    def set_setting(self, key, value, globally=False, persist=False):
        self._settings.set(
            Settings.DEFAULT_SECTION, key, value, globally=globally, persist=persist
        )
        if key == "entity":
            env.set_entity(value, env=self._environ)
        elif key == "project":
            env.set_project(value, env=self._environ)
        elif key == "base_url":
            self.relocate()

    def parse_slug(self, slug, project=None, run=None):
        if slug and "/" in slug:
            parts = slug.split("/")
            project = parts[0]
            run = parts[1]
        else:
            project = project or self.settings().get("project")
            if project is None:
                raise CommError("No default project configured.")
            run = run or slug or self.current_run_id or env.get_run(env=self._environ)
            assert run, "run must be specified"
        return (project, run)

    @normalize_exceptions
    def server_info_introspection(self):
        query_string = """
           query ProbeServerCapabilities {
               QueryType: __type(name: "Query") {
                   ...fieldData
                }
               ServerInfoType: __type(name: "ServerInfo") {
                   ...fieldData
                }
            }

            fragment fieldData on __Type {
                fields {
                    name
                }
            }
        """

        if self.query_types is None or self.server_info_types is None:
            query = gql(query_string)
            res = self.gql(query)

            self.query_types = [
                field.get("name", "")
                for field in res.get("QueryType", {}).get("fields", [{}])
            ]
            self.server_info_types = [
                field.get("name", "")
                for field in res.get("ServerInfoType", {}).get("fields", [{}])
            ]
        return (self.query_types, self.server_info_types)

    def server_use_artifact_input_introspection(self):
        query_string = """
           query ProbeServerUseArtifactInput {
               UseArtifactInputInfoType: __type(name: "UseArtifactInput") {
                   name
                   inputFields {
                       name
                   }
                }
            }
        """

        if self.server_use_artifact_input_info is None:
            query = gql(query_string)
            res = self.gql(query)
            self.server_use_artifact_input_info = [
                field.get("name", "")
                for field in res.get("UseArtifactInputInfoType", {}).get(
                    "inputFields", [{}]
                )
            ]
        return self.server_use_artifact_input_info

    @normalize_exceptions
    def launch_agent_introspection(self):
        query = gql(
            """
            query LaunchAgentIntrospection {
                LaunchAgentType: __type(name: "LaunchAgent") {
                    name
                }
            }
        """
        )

        res = self.gql(query)
        return res.get("LaunchAgentType") or None

    @normalize_exceptions
    def viewer(self):
        query = gql(
            """
        query Viewer{
            viewer {
                id
                entity
                flags
                teams {
                    edges {
                        node {
                            name
                        }
                    }
                }
            }
        }
        """
        )
        res = self.gql(query)
        return res.get("viewer") or {}

    @normalize_exceptions
    def viewer_server_info(self):
        local_query = """
                latestLocalVersionInfo {
                    outOfDate
                    latestVersionString
                }
        """
        cli_query = """
            serverInfo {
                cliVersionInfo
                _LOCAL_QUERY_
            }
        """
        query_template = """
        query Viewer{
            viewer {
                id
                entity
                email
                flags
                teams {
                    edges {
                        node {
                            name
                        }
                    }
                }
            }
            _CLI_QUERY_
        }
        """
        query_types, server_info_types = self.server_info_introspection()

        cli_version_exists = (
            "serverInfo" in query_types and "cliVersionInfo" in server_info_types
        )

        local_version_exists = (
            "serverInfo" in query_types
            and "latestLocalVersionInfo" in server_info_types
        )

        cli_query_string = "" if not cli_version_exists else cli_query
        local_query_string = "" if not local_version_exists else local_query

        query_string = query_template.replace("_CLI_QUERY_", cli_query_string).replace(
            "_LOCAL_QUERY_", local_query_string
        )
        query = gql(query_string)
        res = self.gql(query)
        return res.get("viewer") or {}, res.get("serverInfo") or {}

    @normalize_exceptions
    def list_projects(self, entity=None):
        """Lists projects in W&B scoped by entity.

        Arguments:
            entity (str, optional): The entity to scope this project to.

        Returns:
                [{"id","name","description"}]
        """
        query = gql(
            """
        query Models($entity: String!) {
            models(first: 10, entityName: $entity) {
                edges {
                    node {
                        id
                        name
                        description
                    }
                }
            }
        }
        """
        )
        return self._flatten_edges(
            self.gql(
                query, variable_values={"entity": entity or self.settings("entity")}
            )["models"]
        )

    @normalize_exceptions
    def project(self, project, entity=None):
        """Retrieve project

        Arguments:
            project (str): The project to get details for
            entity (str, optional): The entity to scope this project to.

        Returns:
                [{"id","name","repo","dockerImage","description"}]
        """
        query = gql(
            """
        query Models($entity: String, $project: String!) {
            model(name: $project, entityName: $entity) {
                id
                name
                repo
                dockerImage
                description
            }
        }
        """
        )
        return self.gql(query, variable_values={"entity": entity, "project": project})[
            "model"
        ]

    @normalize_exceptions
    def sweep(self, sweep, specs, project=None, entity=None):
        """Retrieve sweep.

        Arguments:
            sweep (str): The sweep to get details for
            specs (str): history specs
            project (str, optional): The project to scope this sweep to.
            entity (str, optional): The entity to scope this sweep to.

        Returns:
                [{"id","name","repo","dockerImage","description"}]
        """
        query = gql(
            """
        query Sweep($entity: String, $project: String, $sweep: String!, $specs: [JSONString!]!) {
            project(name: $project, entityName: $entity) {
                sweep(sweepName: $sweep) {
                    id
                    name
                    method
                    state
                    description
                    config
                    createdAt
                    heartbeatAt
                    updatedAt
                    earlyStopJobRunning
                    bestLoss
                    controller
                    scheduler
                    runs {
                        edges {
                            node {
                                name
                                state
                                config
                                exitcode
                                heartbeatAt
                                shouldStop
                                failed
                                stopped
                                running
                                summaryMetrics
                                sampledHistory(specs: $specs)
                            }
                        }
                    }
                }
            }
        }
        """
        )
        entity = entity or self.settings("entity")
        project = project or self.settings("project")
        response = self.gql(
            query,
            variable_values={
                "entity": entity,
                "project": project,
                "sweep": sweep,
                "specs": specs,
            },
        )
        if response["project"] is None or response["project"]["sweep"] is None:
            raise ValueError("Sweep {}/{}/{} not found".format(entity, project, sweep))
        data = response["project"]["sweep"]
        if data:
            data["runs"] = self._flatten_edges(data["runs"])
        return data

    @normalize_exceptions
    def list_runs(self, project, entity=None):
        """Lists runs in W&B scoped by project.

        Arguments:
            project (str): The project to scope the runs to
            entity (str, optional): The entity to scope this project to.  Defaults to public models

        Returns:
                [{"id",name","description"}]
        """
        query = gql(
            """
        query Buckets($model: String!, $entity: String!) {
            model(name: $model, entityName: $entity) {
                buckets(first: 10) {
                    edges {
                        node {
                            id
                            name
                            displayName
                            description
                        }
                    }
                }
            }
        }
        """
        )
        return self._flatten_edges(
            self.gql(
                query,
                variable_values={
                    "entity": entity or self.settings("entity"),
                    "model": project or self.settings("project"),
                },
            )["model"]["buckets"]
        )

    @normalize_exceptions
    def launch_run(self, command, project=None, entity=None, run_id=None):
        """Launch a run in the cloud.

        Arguments:
            command (str): The command to run
            program (str): The file to run
            project (str): The project to scope the runs to
            entity (str, optional): The entity to scope this project to.  Defaults to public models
            run_id (str, optional): The run_id to scope to

        Returns:
                [{"podName","status"}]
        """
        query = gql(
            """
        mutation launchRun(
            $entity: String
            $model: String
            $runId: String
            $image: String
            $command: String
            $patch: String
            $cwd: String
            $datasets: [String]
        ) {
            launchRun(input: {id: $runId, entityName: $entity, patch: $patch, modelName: $model,
                image: $image, command: $command, datasets: $datasets, cwd: $cwd}) {
                podName
                status
                runId
            }
        }
        """
        )
        patch = BytesIO()
        if self.git.dirty:
            self.git.repo.git.execute(["git", "diff"], output_stream=patch)
            patch.seek(0)
        cwd = "."
        if self.git.enabled:
            cwd = cwd + os.getcwd().replace(self.git.repo.working_dir, "")
        return self.gql(
            query,
            variable_values={
                "entity": entity or self.settings("entity"),
                "model": project or self.settings("project"),
                "command": command,
                "runId": run_id,
                "patch": patch.read().decode("utf8"),
                "cwd": cwd,
            },
        )

    @normalize_exceptions
    def run_config(self, project, run=None, entity=None):
        """Get the relevant configs for a run

        Arguments:
            project (str): The project to download, (can include bucket)
            run (str, optional): The run to download
            entity (str, optional): The entity to scope this project to.
        """
        query = gql(
            """
        query Model(
            $name: String!,
            $entity: String!,
            $run: String!,
            $pattern: String!,
            $includeConfig: Boolean!,
        ) {
            model(name: $name, entityName: $entity) {
                bucket(name: $run) {
                    config @include(if: $includeConfig)
                    commit @include(if: $includeConfig)
                    files(pattern: $pattern) {
                        pageInfo {
                            hasNextPage
                            endCursor
                        }
                        edges {
                            node {
                                name
                                directUrl
                            }
                        }
                    }
                }
            }
        }
        """
        )

        variable_values = {
            "name": project,
            "run": run,
            "entity": entity,
            "includeConfig": True,
        }

        commit = ""
        config = {}
        patch = None
        metadata = {}

        # If we use the `names` paramter on the `files` node, then the server
        # will helpfully give us and 'open' file handle to the files that don't
        # exist. This is so that we can upload data to it. However, in this
        # case, we just want to download that file and not upload to it, so
        # let's instead query for the files that do exist using `pattern`
        # (with no wildcards).
        #
        # Unfortunately we're unable to construct a single pattern that matches
        # our 2 files, we would need something like regex for that.
        for filename in [DIFF_FNAME, METADATA_FNAME]:
            variable_values["pattern"] = filename
            response = self.gql(query, variable_values=variable_values)
            if response["model"] == None:
                raise CommError("Run {}/{}/{} not found".format(entity, project, run))
            run = response["model"]["bucket"]
            # we only need to fetch this config once
            if variable_values["includeConfig"]:
                commit = run["commit"]
                config = json.loads(run["config"] or "{}")
                variable_values["includeConfig"] = False
            if run["files"] is not None:
                for file_edge in run["files"]["edges"]:
                    name = file_edge["node"]["name"]
                    url = file_edge["node"]["directUrl"]
                    res = requests.get(url)
                    res.raise_for_status()
                    if name == METADATA_FNAME:
                        metadata = res.json()
                    elif name == DIFF_FNAME:
                        patch = res.text

        return (commit, config, patch, metadata)

    @normalize_exceptions
    def run_resume_status(self, entity, project_name, name):
        """Check if a run exists and get resume information.

        Arguments:
            entity (str): The entity to scope this project to.
            project_name (str): The project to download, (can include bucket)
            run (str): The run to download
        """
        query = gql(
            """
        query Model($project: String!, $entity: String, $name: String!) {
            model(name: $project, entityName: $entity) {
                id
                name
                entity {
                    id
                    name
                }

                bucket(name: $name, missingOk: true) {
                    id
                    name
                    summaryMetrics
                    displayName
                    logLineCount
                    historyLineCount
                    eventsLineCount
                    historyTail
                    eventsTail
                    config
                }
            }
        }
        """
        )

        response = self.gql(
            query,
            variable_values={"entity": entity, "project": project_name, "name": name,},
        )

        if "model" not in response or "bucket" not in (response["model"] or {}):
            return None

        project = response["model"]
        self.set_setting("project", project_name)
        if "entity" in project:
            self.set_setting("entity", project["entity"]["name"])

        return project["bucket"]

    @normalize_exceptions
    def check_stop_requested(self, project_name, entity_name, run_id):
        query = gql(
            """
        query Model($projectName: String, $entityName: String, $runId: String!) {
            project(name:$projectName, entityName:$entityName) {
                run(name:$runId) {
                    stopped
                }
            }
        }
        """
        )

        response = self.gql(
            query,
            variable_values={
                "projectName": project_name,
                "entityName": entity_name,
                "runId": run_id,
            },
        )

        project = response.get("project", None)
        if not project:
            return False
        run = project.get("run", None)
        if not run:
            return False

        return run["stopped"]

    def format_project(self, project):
        return re.sub(r"\W+", "-", project.lower()).strip("-_")

    @normalize_exceptions
    def upsert_project(self, project, id=None, description=None, entity=None):
        """Create a new project

        Arguments:
            project (str): The project to create
            description (str, optional): A description of this project
            entity (str, optional): The entity to scope this project to.
        """
        mutation = gql(
            """
        mutation UpsertModel($name: String!, $id: String, $entity: String!, $description: String, $repo: String)  {
            upsertModel(input: { id: $id, name: $name, entityName: $entity, description: $description, repo: $repo }) {
                model {
                    name
                    description
                }
            }
        }
        """
        )
        response = self.gql(
            mutation,
            variable_values={
                "name": self.format_project(project),
                "entity": entity or self.settings("entity"),
                "description": description,
                "id": id,
            },
        )
        # TODO(jhr): Commenting out 'repo' field for cling, add back
        #   'description': description, 'repo': self.git.remote_url, 'id': id})
        return response["upsertModel"]["model"]

    @normalize_exceptions
    def get_project_run_queues(self, entity, project):
        query = gql(
            """
        query Project($entity: String!, $projectName: String!){
            project(entityName: $entity, name: $projectName) {
                runQueues {
                    id
                    name
                    createdBy
                    access
                }
            }
        }
        """
        )
        variable_values = {
            "projectName": project,
            "entity": entity,
        }

        res = self.gql(query, variable_values)
        if res.get("project") is None:
            raise Exception(
                "Error fetching run queues for {}/{} check that you have access to this entity and project".format(
                    entity, project
                )
            )

        return res["project"]["runQueues"]

    @normalize_exceptions
    def create_run_queue(self, entity, project, queue_name, access):
        query = gql(
            """
        mutation createRunQueue($entity: String!, $project: String!, $queueName: String!, $access: RunQueueAccessType!){
            createRunQueue(
                input: {
                    entityName: $entity,
                    projectName: $project,
                    queueName: $queueName,
                    access: $access
                }
            ) {
                success
                queueID
            }

        }
        """
        )
        variable_values = {
            "project": project,
            "entity": entity,
            "access": access,
            "queueName": queue_name,
        }
        return self.gql(query, variable_values)["createRunQueue"]

    @normalize_exceptions
    def push_to_run_queue(self, queue_name, launch_spec):
        # TODO(kdg): add pushToRunQueueByName to avoid this extra query
        entity = launch_spec["entity"]
        project = launch_spec["project"]
        queues_found = self.get_project_run_queues(entity, project)
        matching_queues = [
            q
            for q in queues_found
            if q["name"] == queue_name
            # ensure user has access to queue
            and (q["access"] == "PROJECT" or q["createdBy"] == self.default_entity)
        ]
        if not matching_queues:
            # in the case of a missing default queue. create it
            if queue_name == "default":
                wandb.termlog(
                    "No default queue existing for {}/{} creating one.".format(
                        entity, project
                    )
                )
                res = self.create_run_queue(
                    launch_spec["entity"],
                    launch_spec["project"],
                    queue_name,
                    access="PROJECT",
                )

                if res is None or res.get("queueID") is None:
                    wandb.termerror(
                        "Unable to create default queue for {}/{}. Run could not be added to a queue".format(
                            entity, project
                        )
                    )
                    return
                queue_id = res["queueID"]

            else:
                wandb.termwarn(
                    "Unable to push to run queue {}. Queue not found.".format(
                        queue_name
                    )
                )
                return None
        elif len(matching_queues) > 1:
            wandb.termerror(
                "Unable to push to run queue {}. More than one queue found with this name.".format(
                    queue_name
                )
            )
            return None
        else:
            queue_id = matching_queues[0]["id"]

        mutation = gql(
            """
        mutation pushToRunQueue($queueID: ID!, $runSpec: JSONString!) {
            pushToRunQueue(
                input: {
                    queueID: $queueID,
                    runSpec: $runSpec
                }
            ) {
                runQueueItemId
            }
        }
        """
        )
        spec_json = json.dumps(launch_spec)
        response = self.gql(
            mutation, variable_values={"queueID": queue_id, "runSpec": spec_json}
        )
        return response["pushToRunQueue"]

    @normalize_exceptions
    def pop_from_run_queue(self, queue_name, entity=None, project=None, agent_id=None):
        mutation = gql(
            """
        mutation popFromRunQueue($entity: String!, $project: String!, $queueName: String!, $launchAgentId: ID)  {
            popFromRunQueue(input: {
                entityName: $entity,
                projectName: $project,
                queueName: $queueName,
                launchAgentId: $launchAgentId
            }) {
                runQueueItemId
                runSpec
            }
        }
        """
        )
        response = self.gql(
            mutation,
            variable_values={
                "entity": entity,
                "project": project,
                "queueName": queue_name,
                "launchAgentId": agent_id,
            },
        )
        return response["popFromRunQueue"]

    @normalize_exceptions
    def ack_run_queue_item(self, item_id, run_id=None):
        mutation = gql(
            """
        mutation ackRunQueueItem($itemId: ID!, $runId: String!)  {
            ackRunQueueItem(input: { runQueueItemId: $itemId, runName: $runId }) {
                success
            }
        }
        """
        )
        response = self.gql(
            mutation, variable_values={"itemId": item_id, "runId": str(run_id)}
        )
        if not response["ackRunQueueItem"]["success"]:
            raise CommError(
                "Error acking run queue item. Item may have already been acknowledged by another process"
            )
        return response["ackRunQueueItem"]["success"]

    @normalize_exceptions
    def create_launch_agent(self, entity, project, queues, gorilla_agent_support):
        project_queues = self.get_project_run_queues(entity, project)
        if not project_queues:
            # create default queue if it doesn't already exist
            default = self.create_run_queue(
                entity, project, "default", access="PROJECT"
            )
            if default is None or default.get("queueID") is None:
                raise CommError(
                    "Unable to create default queue for {}/{}. No queues for agent to poll".format(
                        entity, project
                    )
                )
            project_queues = [{"id": default["queueID"], "name": "default"}]
        polling_queue_ids = [
            q["id"] for q in project_queues if q["name"] in queues
        ]  # filter to poll specified queues
        if len(polling_queue_ids) != len(queues):
            raise CommError(
                "Could not start launch agent: Not all of requested queues ({}) found. Available queues for this project: {}".format(
                    ", ".join(queues), ",".join([q["name"] for q in project_queues])
                )
            )

        if not gorilla_agent_support:
            # if gorilla doesn't support launch agents, return a client-generated id
            return {
                "success": True,
                "launchAgentId": None,
            }

        hostname = socket.gethostname()
        mutation = gql(
            """
            mutation createLaunchAgent($entity: String!, $project: String!, $queues: [ID!]!, $hostname: String!){
                createLaunchAgent(
                    input: {
                        entityName: $entity,
                        projectName: $project,
                        runQueues: $queues,
                        hostname: $hostname
                    }
                ) {
                    launchAgentId
                }
            }
            """
        )
        variable_values = {
            "entity": entity,
            "project": project,
            "queues": polling_queue_ids,
            "hostname": hostname,
        }
        return self.gql(mutation, variable_values)["createLaunchAgent"]

    @normalize_exceptions
    def update_launch_agent_status(self, agent_id, status, gorilla_agent_support):
        if not gorilla_agent_support:
            # if gorilla doesn't support launch agents, this is a no-op
            return {
                "success": True,
            }

        mutation = gql(
            """
            mutation updateLaunchAgent($agentId: ID!, $agentStatus: String){
                updateLaunchAgent(
                    input: {
                        launchAgentId: $agentId
                        agentStatus: $agentStatus
                    }
                ) {
                    success
                }
            }
            """
        )
        variable_values = {
            "agentId": agent_id,
            "agentStatus": status,
        }
        return self.gql(mutation, variable_values)["updateLaunchAgent"]

    @normalize_exceptions
    def get_launch_agent(self, agent_id, gorilla_agent_support):
        if not gorilla_agent_support:
            return {
                "id": None,
                "name": "",
                "stopPolling": False,
            }
        query = gql(
            """
            query LaunchAgent($agentId: ID!) {
                launchAgent(id: $agentId) {
                    id
                    name
                    runQueues
                    hostname
                    agentStatus
                    stopPolling
                    heartbeatAt
                }
            }
            """
        )
        variable_values = {
            "agentId": agent_id,
        }
        return self.gql(query, variable_values)["launchAgent"]

    @normalize_exceptions
    def upsert_run(
        self,
        id=None,
        name=None,
        project=None,
        host=None,
        group=None,
        tags=None,
        config=None,
        description=None,
        entity=None,
        state=None,
        display_name=None,
        notes=None,
        repo=None,
        job_type=None,
        program_path=None,
        commit=None,
        sweep_name=None,
        summary_metrics=None,
        num_retries=None,
    ):
        """Update a run

        Arguments:
            id (str, optional): The existing run to update
            name (str, optional): The name of the run to create
            group (str, optional): Name of the group this run is a part of
            project (str, optional): The name of the project
            config (dict, optional): The latest config params
            description (str, optional): A description of this project
            entity (str, optional): The entity to scope this project to.
            repo (str, optional): Url of the program's repository.
            state (str, optional): State of the program.
            job_type (str, optional): Type of job, e.g 'train'.
            program_path (str, optional): Path to the program.
            commit (str, optional): The Git SHA to associate the run with
            summary_metrics (str, optional): The JSON summary metrics
        """
        mutation = gql(
            """
        mutation UpsertBucket(
            $id: String,
            $name: String,
            $project: String,
            $entity: String,
            $groupName: String,
            $description: String,
            $displayName: String,
            $notes: String,
            $commit: String,
            $config: JSONString,
            $host: String,
            $debug: Boolean,
            $program: String,
            $repo: String,
            $jobType: String,
            $state: String,
            $sweep: String,
            $tags: [String!],
            $summaryMetrics: JSONString,
        ) {
            upsertBucket(input: {
                id: $id,
                name: $name,
                groupName: $groupName,
                modelName: $project,
                entityName: $entity,
                description: $description,
                displayName: $displayName,
                notes: $notes,
                config: $config,
                commit: $commit,
                host: $host,
                debug: $debug,
                jobProgram: $program,
                jobRepo: $repo,
                jobType: $jobType,
                state: $state,
                sweep: $sweep,
                tags: $tags,
                summaryMetrics: $summaryMetrics,
            }) {
                bucket {
                    id
                    name
                    displayName
                    description
                    config
                    sweepName
                    project {
                        id
                        name
                        entity {
                            id
                            name
                        }
                    }
                }
                inserted
            }
        }
        """
        )
        if config is not None:
            config = json.dumps(config)
        if not description or description.isspace():
            description = None

        kwargs = {}
        if num_retries is not None:
            kwargs["num_retries"] = num_retries

        variable_values = {
            "id": id,
            "entity": entity or self.settings("entity"),
            "name": name,
            "project": project or util.auto_project_name(program_path),
            "groupName": group,
            "tags": tags,
            "description": description,
            "config": config,
            "commit": commit,
            "displayName": display_name,
            "notes": notes,
            "host": None if self.settings().get("anonymous") == "true" else host,
            "debug": env.is_debug(env=self._environ),
            "repo": repo,
            "program": program_path,
            "jobType": job_type,
            "state": state,
            "sweep": sweep_name,
            "summaryMetrics": summary_metrics,
        }

        response = self.gql(mutation, variable_values=variable_values, **kwargs)

        run = response["upsertBucket"]["bucket"]
        project = run.get("project")
        if project:
            self.set_setting("project", project["name"])
            entity = project.get("entity")
            if entity:
                self.set_setting("entity", entity["name"])

        return response["upsertBucket"]["bucket"], response["upsertBucket"]["inserted"]

    @normalize_exceptions
    def get_run_info(self, entity, project, name):
        query = gql(
            """
        query Run($project: String!, $entity: String!, $name: String!) {
            project(name: $project, entityName: $entity) {
                run(name: $name) {
                    runInfo {
                        program
                        args
                        os
                        python
                        colab
                        executable
                        codeSaved
                        cpuCount
                        gpuCount
                        gpu
                        git {
                            remote
                            commit
                        }
                    }
                }
            }
        }
        """
        )
        variable_values = {"project": project, "entity": entity, "name": name}
        res = self.gql(query, variable_values)
        if res.get("project") is None:
            raise CommError(
                "Error fetching run info for {}/{}/{}. Check that this project exists and you have access to this entity and project".format(
                    entity, project, name
                )
            )
        elif res["project"].get("run") is None:
            raise CommError(
                "Error fetching run info for {}/{}/{}. Check that this run id exists".format(
                    entity, project, name
                )
            )
        return res["project"]["run"]["runInfo"]

    @normalize_exceptions
    def upload_urls(self, project, files, run=None, entity=None, description=None):
        """Generate temporary resumeable upload urls

        Arguments:
            project (str): The project to download
            files (list or dict): The filenames to upload
            run (str, optional): The run to upload to
            entity (str, optional): The entity to scope this project to.  Defaults to wandb models

        Returns:
            (bucket_id, file_info)
            bucket_id: id of bucket we uploaded to
            file_info: A dict of filenames and urls, also indicates if this revision already has uploaded files.
                {
                    'weights.h5': { "url": "https://weights.url" },
                    'model.json': { "url": "https://model.json", "updatedAt": '2013-04-26T22:22:23.832Z', 'md5': 'mZFLkyvTelC5g8XnyQrpOw==' },
                }
        """
        query = gql(
            """
        query Model($name: String!, $files: [String]!, $entity: String!, $run: String!, $description: String) {
            model(name: $name, entityName: $entity) {
                bucket(name: $run, desc: $description) {
                    id
                    files(names: $files) {
                        uploadHeaders
                        edges {
                            node {
                                name
                                url(upload: true)
                                updatedAt
                            }
                        }
                    }
                }
            }
        }
        """
        )
        run_id = run or self.current_run_id
        assert run_id, "run must be specified"
        entity = entity or self.settings("entity")
        query_result = self.gql(
            query,
            variable_values={
                "name": project,
                "run": run_id,
                "entity": entity,
                "description": description,
                "files": [file for file in files],
            },
        )

        run = query_result["model"]["bucket"]
        if run:
            result = {file["name"]: file for file in self._flatten_edges(run["files"])}
            return run["id"], run["files"]["uploadHeaders"], result
        else:
            raise CommError(
                "Run does not exist {}/{}/{}.".format(entity, project, run_id)
            )

    @normalize_exceptions
    def download_urls(self, project, run=None, entity=None):
        """Generate download urls

        Arguments:
            project (str): The project to download
            run (str): The run to upload to
            entity (str, optional): The entity to scope this project to.  Defaults to wandb models

        Returns:
            A dict of extensions and urls

                {
                    'weights.h5': { "url": "https://weights.url", "updatedAt": '2013-04-26T22:22:23.832Z', 'md5': 'mZFLkyvTelC5g8XnyQrpOw==' },
                    'model.json': { "url": "https://model.url", "updatedAt": '2013-04-26T22:22:23.832Z', 'md5': 'mZFLkyvTelC5g8XnyQrpOw==' }
                }
        """
        query = gql(
            """
        query Model($name: String!, $entity: String!, $run: String!)  {
            model(name: $name, entityName: $entity) {
                bucket(name: $run) {
                    files {
                        edges {
                            node {
                                name
                                url
                                md5
                                updatedAt
                            }
                        }
                    }
                }
            }
        }
        """
        )
        run = run or self.current_run_id
        assert run, "run must be specified"
        entity = entity or self.settings("entity")
        query_result = self.gql(
            query, variable_values={"name": project, "run": run, "entity": entity,},
        )
        if query_result["model"] is None:
            raise CommError("Run does not exist {}/{}/{}.".format(entity, project, run))
        files = self._flatten_edges(query_result["model"]["bucket"]["files"])
        return {file["name"]: file for file in files if file}

    @normalize_exceptions
    def download_url(self, project, file_name, run=None, entity=None):
        """Generate download urls

        Arguments:
            project (str): The project to download
            file_name (str): The name of the file to download
            run (str): The run to upload to
            entity (str, optional): The entity to scope this project to.  Defaults to wandb models

        Returns:
            A dict of extensions and urls

                { "url": "https://weights.url", "updatedAt": '2013-04-26T22:22:23.832Z', 'md5': 'mZFLkyvTelC5g8XnyQrpOw==' }

        """
        query = gql(
            """
        query Model($name: String!, $fileName: String!, $entity: String!, $run: String!)  {
            model(name: $name, entityName: $entity) {
                bucket(name: $run) {
                    files(names: [$fileName]) {
                        edges {
                            node {
                                name
                                url
                                md5
                                updatedAt
                            }
                        }
                    }
                }
            }
        }
        """
        )
        run = run or self.current_run_id
        assert run, "run must be specified"
        query_result = self.gql(
            query,
            variable_values={
                "name": project,
                "run": run,
                "fileName": file_name,
                "entity": entity or self.settings("entity"),
            },
        )
        if query_result["model"]:
            files = self._flatten_edges(query_result["model"]["bucket"]["files"])
            return files[0] if len(files) > 0 and files[0].get("updatedAt") else None
        else:
            return None

    @normalize_exceptions
    def download_file(self, url):
        """Initiate a streaming download

        Arguments:
            url (str): The url to download

        Returns:
            A tuple of the content length and the streaming response
        """
        response = requests.get(url, stream=True)
        response.raise_for_status()
        return (int(response.headers.get("content-length", 0)), response)

    @normalize_exceptions
    def download_write_file(self, metadata, out_dir=None):
        """Download a file from a run and write it to wandb/

        Arguments:
            metadata (obj): The metadata object for the file to download. Comes from Api.download_urls().

        Returns:
            A tuple of the file's local path and the streaming response. The streaming response is None if the file already existed and was up to date.
        """
        fileName = metadata["name"]
        path = os.path.join(out_dir or self.settings("wandb_dir"), fileName)
        if self.file_current(fileName, metadata["md5"]):
            return path, None

        size, response = self.download_file(metadata["url"])

        with util.fsync_open(path, "wb") as file:
            for data in response.iter_content(chunk_size=1024):
                file.write(data)

        return path, response

    def upload_file_azure(self, url, file, extra_headers):
        from azure.core.exceptions import HttpResponseError

        client = self._azure_blob_module.BlobClient.from_blob_url(url)
        try:
            if extra_headers.get("Content-MD5") is not None:
                md5 = base64.b64decode(extra_headers["Content-MD5"])
            else:
                md5 = None
            content_settings = self._azure_blob_module.ContentSettings(
                content_md5=md5, content_type=extra_headers.get("Content-Type"),
            )
            client.upload_blob(
                file,
                max_concurrency=4,
                length=len(file),
                overwrite=True,
                content_settings=content_settings,
            )
        except HttpResponseError as e:
            response = requests.model.Response()
            response.status_code = e.response.status_code
            response.headers = e.response.headers
            response.raw = e.response.internal_response
            raise requests.exceptions.RequestException(e.message, response=response)

    def upload_file(self, url, file, callback=None, extra_headers={}):
        """Uploads a file to W&B with failure resumption

        Arguments:
            url (str): The url to download
            file (str): The path to the file you want to upload
            callback (func, optional): A callback which is passed the number of
            bytes uploaded since the last time it was called, used to report progress

        Returns:
            The requests library response object
        """
        extra_headers = extra_headers.copy()
        response = None
        progress = Progress(file, callback=callback)
        try:
            if "x-ms-blob-type" in extra_headers and self._azure_blob_module:
                response = self.upload_file_azure(url, progress, extra_headers)
            else:
                if "x-ms-blob-type" in extra_headers:
                    wandb.termwarn(
                        "Azure uploads over 256MB require the azure SDK, install with pip install wandb[azure]",
                        repeat=False,
                    )
                response = requests.put(url, data=progress, headers=extra_headers)
                response.raise_for_status()
        except requests.exceptions.RequestException as e:
            logger.error("upload_file exception {}: {}".format(url, e))
            request_headers = e.request.headers if e.request is not None else ""
            logger.error("upload_file request headers: {}".format(request_headers))
            response_content = e.response.content if e.response is not None else ""
            logger.error("upload_file response body: {}".format(response_content))
            status_code = e.response.status_code if e.response is not None else 0
            # We need to rewind the file for the next retry (the file passed in is seeked to 0)
            progress.rewind()
            # Retry errors from cloud storage or local network issues
            if status_code in (308, 408, 409, 429, 500, 502, 503, 504) or isinstance(
                e, (requests.exceptions.Timeout, requests.exceptions.ConnectionError)
            ):
                e = retry.TransientError(exc=e)
                six.reraise(type(e), e, sys.exc_info()[2])
            else:
                util.sentry_reraise(e)

        return response

    @normalize_exceptions
    def register_agent(self, host, sweep_id=None, project_name=None, entity=None):
        """Register a new agent

        Arguments:
            host (str): hostname
            persistent (bool): long running or oneoff
            sweep (str): sweep id
            project_name: (str): model that contains sweep
        """
        mutation = gql(
            """
        mutation CreateAgent(
            $host: String!
            $projectName: String!,
            $entityName: String!,
            $sweep: String!
        ) {
            createAgent(input: {
                host: $host,
                projectName: $projectName,
                entityName: $entityName,
                sweep: $sweep,
            }) {
                agent {
                    id
                }
            }
        }
        """
        )
        if entity is None:
            entity = self.settings("entity")
        if project_name is None:
            project_name = self.settings("project")

        # don't retry on validation or not found errors
        def no_retry_4xx(e):
            if not isinstance(e, requests.HTTPError):
                return True
            if (
                not (e.response.status_code >= 400 and e.response.status_code < 500)
                or e.response.status_code == 429
            ):
                return True
            body = json.loads(e.response.content)
            raise UsageError(body["errors"][0]["message"])

        response = self.gql(
            mutation,
            variable_values={
                "host": host,
                "entityName": entity,
                "projectName": project_name,
                "sweep": sweep_id,
            },
            check_retry_fn=no_retry_4xx,
        )
        return response["createAgent"]["agent"]

    def agent_heartbeat(self, agent_id, metrics, run_states):
        """Notify server about agent state, receive commands.

        Arguments:
            agent_id (str): agent_id
            metrics (dict): system metrics
            run_states (dict): run_id: state mapping
        Returns:
            List of commands to execute.
        """
        mutation = gql(
            """
        mutation Heartbeat(
            $id: ID!,
            $metrics: JSONString,
            $runState: JSONString
        ) {
            agentHeartbeat(input: {
                id: $id,
                metrics: $metrics,
                runState: $runState
            }) {
                agent {
                    id
                }
                commands
            }
        }
        """
        )

        if agent_id is None:
            raise ValueError("Cannot call heartbeat with an unregistered agent.")

        try:
            response = self.gql(
                mutation,
                variable_values={
                    "id": agent_id,
                    "metrics": json.dumps(metrics),
                    "runState": json.dumps(run_states),
                },
                timeout=60,
            )
        except Exception as e:
            # GQL raises exceptions with stringified python dictionaries :/
            message = ast.literal_eval(e.args[0])["message"]
            logger.error("Error communicating with W&B: %s", message)
            return []
        else:
            return json.loads(response["agentHeartbeat"]["commands"])

    @staticmethod
    def _validate_config_and_fill_distribution(config):
        # verify that parameters are well specified.
        # TODO(dag): deprecate this in favor of jsonschema validation once
        # apiVersion 2 is released and local controller is integrated with
        # wandb/client.

        # avoid modifying the original config dict in
        # case it is reused outside the calling func
        config = deepcopy(config)

        # explicitly cast to dict in case config was passed as a sweepconfig
        # sweepconfig does not serialize cleanly to yaml and breaks graphql
        # but it is a subclass of dict, so this conversion is clean
        config = dict(config)

        if "parameters" not in config:
            raise ValueError("sweep config must have a parameters section")

        for parameter_name in config["parameters"]:
            parameter = config["parameters"][parameter_name]
            if "min" in parameter and "max" in parameter:
                if "distribution" not in parameter:
                    if isinstance(parameter["min"], int) and isinstance(
                        parameter["max"], int
                    ):
                        parameter["distribution"] = "int_uniform"
                    elif isinstance(parameter["min"], float) and isinstance(
                        parameter["max"], float
                    ):
                        parameter["distribution"] = "uniform"
                    else:
                        raise ValueError(
                            "Parameter %s is ambiguous, please specify bounds as both floats (for a float_"
                            "uniform distribution) or ints (for an int_uniform distribution)."
                            % parameter_name
                        )
        return config

    @normalize_exceptions
    def upsert_sweep(
        self,
        config,
        controller=None,
        scheduler=None,
        obj_id=None,
        project=None,
        entity=None,
        state=None,
    ):
        """Upsert a sweep object.

        Arguments:
            config (dict): sweep config (will be converted to yaml)
        """
        project_query = """
                    project {
                        id
                        name
                        entity {
                            id
                            name
                        }
                    }
        """
        mutation_str = """
        mutation UpsertSweep(
            $id: ID,
            $config: String,
            $description: String,
            $entityName: String,
            $projectName: String,
            $controller: JSONString,
            $scheduler: JSONString,
            $state: String
        ) {
            upsertSweep(input: {
                id: $id,
                config: $config,
                description: $description,
                entityName: $entityName,
                projectName: $projectName,
                controller: $controller,
                scheduler: $scheduler,
                state: $state
            }) {
                sweep {
                    name
                    _PROJECT_QUERY_
                }
                configValidationWarnings
            }
        }
        """
        # FIXME(jhr): we need protocol versioning to know schema is not supported
        # for now we will just try both new and old query

        # mutation 3 maps to backend that can support CLI version of at least 0.10.31
        mutation_3 = gql(mutation_str.replace("_PROJECT_QUERY_", project_query))
        mutation_2 = gql(
            mutation_str.replace("_PROJECT_QUERY_", project_query).replace(
                "configValidationWarnings", ""
            )
        )
        mutation_1 = gql(
            mutation_str.replace("_PROJECT_QUERY_", "").replace(
                "configValidationWarnings", ""
            )
        )

        # don't retry on validation errors
        # TODO(jhr): generalize error handling routines
        def no_retry_4xx(e):
            if not isinstance(e, requests.HTTPError):
                return True
            if (
                not (e.response.status_code >= 400 and e.response.status_code < 500)
                or e.response.status_code == 429
            ):
                return True
            body = json.loads(e.response.content)
            raise UsageError(body["errors"][0]["message"])

        # TODO(dag): replace this with a query for protocol versioning
        mutations = [mutation_3, mutation_2, mutation_1]

        config = self._validate_config_and_fill_distribution(config)

        for mutation in mutations:
            try:
                response = self.gql(
                    mutation,
                    variable_values={
                        "id": obj_id,
                        "config": yaml.dump(config),
                        "description": config.get("description"),
                        "entityName": entity or self.settings("entity"),
                        "projectName": project or self.settings("project"),
                        "controller": controller,
                        "scheduler": scheduler,
                    },
                    check_retry_fn=no_retry_4xx,
                )
            except UsageError as e:
                raise (e)
            except Exception as e:
                # graphql schema exception is generic
                err = e
                continue
            err = None
            break
        if err:
            raise (err)

        sweep = response["upsertSweep"]["sweep"]
        project = sweep.get("project")
        if project:
            self.set_setting("project", project["name"])
            entity = project.get("entity")
            if entity:
                self.set_setting("entity", entity["name"])

        warnings = response["upsertSweep"].get("configValidationWarnings", [])
        return response["upsertSweep"]["sweep"]["name"], warnings

    @normalize_exceptions
    def create_anonymous_api_key(self):
        """Creates a new API key belonging to a new anonymous user."""
        mutation = gql(
            """
        mutation CreateAnonymousApiKey {
            createAnonymousEntity(input: {}) {
                apiKey {
                    name
                }
            }
        }
        """
        )

        response = self.gql(mutation, variable_values={})
        return response["createAnonymousEntity"]["apiKey"]["name"]

    def file_current(self, fname, md5):
        """Checksum a file and compare the md5 with the known md5"""
        return os.path.isfile(fname) and util.md5_file(fname) == md5

    @normalize_exceptions
    def pull(self, project, run=None, entity=None):
        """Download files from W&B

        Arguments:
            project (str): The project to download
            run (str, optional): The run to upload to
            entity (str, optional): The entity to scope this project to.  Defaults to wandb models

        Returns:
            The requests library response object
        """
        project, run = self.parse_slug(project, run=run)
        urls = self.download_urls(project, run, entity)
        responses = []
        for fileName in urls:
            _, response = self.download_write_file(urls[fileName])
            if response:
                responses.append(response)

        return responses

    def get_project(self):
        return self.settings("project")

    @normalize_exceptions
    def push(
        self,
        files,
        run=None,
        entity=None,
        project=None,
        description=None,
        force=True,
        progress=False,
    ):
        """Uploads multiple files to W&B

        Arguments:
            files (list or dict): The filenames to upload, when dict the values are open files
            run (str, optional): The run to upload to
            entity (str, optional): The entity to scope this project to.  Defaults to wandb models
            project (str, optional): The name of the project to upload to. Defaults to the one in settings.
            description (str, optional): The description of the changes
            force (bool, optional): Whether to prevent push if git has uncommitted changes
            progress (callable, or stream): If callable, will be called with (chunk_bytes,
                total_bytes) as argument else if True, renders a progress bar to stream.

        Returns:
            The requests library response object
        """
        if project is None:
            project = self.get_project()
        if project is None:
            raise CommError("No project configured.")
        if run is None:
            run = self.current_run_id

        # TODO(adrian): we use a retriable version of self.upload_file() so
        # will never retry self.upload_urls() here. Instead, maybe we should
        # make push itself retriable.
        run_id, upload_headers, result = self.upload_urls(
            project, files, run, entity, description
        )
        extra_headers = {}
        for upload_header in upload_headers:
            key, val = upload_header.split(":", 1)
            extra_headers[key] = val
        responses = []
        for file_name, file_info in result.items():
            file_url = file_info["url"]

            # If the upload URL is relative, fill it in with the base URL,
            # since its a proxied file store like the on-prem VM.
            if file_url.startswith("/"):
                file_url = "{}{}".format(self.api_url, file_url)

            try:
                # To handle Windows paths
                # TODO: this doesn't handle absolute paths...
                normal_name = os.path.join(*file_name.split("/"))
                open_file = (
                    files[file_name]
                    if isinstance(files, dict)
                    else open(normal_name, "rb")
                )
            except IOError:
                print("%s does not exist" % file_name)
                continue
            if progress:
                if hasattr(progress, "__call__"):
                    responses.append(
                        self.upload_file_retry(
                            file_url, open_file, progress, extra_headers=extra_headers
                        )
                    )
                else:
                    length = os.fstat(open_file.fileno()).st_size
                    with click.progressbar(
                        file=progress,
                        length=length,
                        label="Uploading file: %s" % (file_name),
                        fill_char=click.style("&", fg="green"),
                    ) as bar:
                        responses.append(
                            self.upload_file_retry(
                                file_url,
                                open_file,
                                lambda bites, _: bar.update(bites),
                                extra_headers=extra_headers,
                            )
                        )
            else:
                responses.append(
                    self.upload_file_retry(
                        file_info["url"], open_file, extra_headers=extra_headers
                    )
                )
            open_file.close()
        return responses

    def use_artifact(
        self,
        artifact_id,
        entity_name=None,
        project_name=None,
        run_name=None,
        use_as=None,
    ):
        query_template = """
        mutation UseArtifact(
            $entityName: String!,
            $projectName: String!,
            $runName: String!,
            $artifactID: ID!,
            _USED_AS_TYPE_
        ) {
            useArtifact(input: {
                entityName: $entityName,
                projectName: $projectName,
                runName: $runName,
                artifactID: $artifactID,
                _USED_AS_VALUE_
            }) {
                artifact {
                    id
                    digest
                    description
                    state
                    createdAt
                    labels
                    metadata
                }
            }
        }
        """

        artifact_types = self.server_use_artifact_input_introspection()
        if "usedAs" in artifact_types:
            query_template = query_template.replace(
                "_USED_AS_TYPE_", "$usedAs: String"
            ).replace("_USED_AS_VALUE_", "usedAs: $usedAs")
        else:
            query_template = query_template.replace("_USED_AS_TYPE_", "").replace(
                "_USED_AS_VALUE_", ""
            )

        query = gql(query_template)

        entity_name = entity_name or self.settings("entity")
        project_name = project_name or self.settings("project")
        run_name = run_name or self.current_run_id

        response = self.gql(
            query,
            variable_values={
                "entityName": entity_name,
                "projectName": project_name,
                "runName": run_name,
                "artifactID": artifact_id,
                "usedAs": use_as,
            },
        )

        if response["useArtifact"]["artifact"]:
            return response["useArtifact"]["artifact"]
        return None

    def create_artifact_type(
        self, artifact_type_name, entity_name=None, project_name=None, description=None
    ):
        mutation = gql(
            """
        mutation CreateArtifactType(
            $entityName: String!,
            $projectName: String!,
            $artifactTypeName: String!,
            $description: String
        ) {
            createArtifactType(input: {
                entityName: $entityName,
                projectName: $projectName,
                name: $artifactTypeName,
                description: $description
            }) {
                artifactType {
                    id
                }
            }
        }
        """
        )
        entity_name = entity_name or self.settings("entity")
        project_name = project_name or self.settings("project")
        response = self.gql(
            mutation,
            variable_values={
                "entityName": entity_name,
                "projectName": project_name,
                "artifactTypeName": artifact_type_name,
                "description": description,
            },
        )
        return response["createArtifactType"]["artifactType"]["id"]

    def create_artifact(
        self,
        artifact_type_name,
        artifact_collection_name,
        digest,
        client_id=None,
        sequence_client_id=None,
        entity_name=None,
        project_name=None,
        run_name=None,
        description=None,
        labels=None,
        metadata=None,
        aliases=None,
        distributed_id=None,
        is_user_created=False,
    ):
        # TODO: Ignore clientID and sequenceClientID if server can't handle it
        _, server_info = self.viewer_server_info()
        max_cli_version = server_info.get("cliVersionInfo", {}).get(
            "max_cli_version", None
        )
        can_handle_client_id = max_cli_version is None or parse_version(
            "0.11.0"
        ) <= parse_version(max_cli_version)

        mutation = gql(
            """
        mutation CreateArtifact(
            $artifactTypeName: String!,
            $artifactCollectionNames: [String!],
            $entityName: String!,
            $projectName: String!,
            $runName: String,
            $description: String,
            $digest: String!,
            $labels: JSONString,
            $aliases: [ArtifactAliasInput!],
            $metadata: JSONString,
            %s
            %s
            %s
        ) {
            createArtifact(input: {
                artifactTypeName: $artifactTypeName,
                artifactCollectionNames: $artifactCollectionNames,
                entityName: $entityName,
                projectName: $projectName,
                runName: $runName,
                description: $description,
                digest: $digest,
                digestAlgorithm: MANIFEST_MD5,
                labels: $labels,
                aliases: $aliases,
                metadata: $metadata,
                %s
                %s
                %s
            }) {
                artifact {
                    id
                    digest
                    state
                    aliases {
                        artifactCollectionName
                        alias
                    }
                    artifactSequence {
                        id
                        latestArtifact {
                            id
                            versionIndex
                        }
                    }
                }
            }
        }
        """
            %
            # For backwards compatibility with older backends that don't support
            # distributed writers.
            (
                "$distributedID: String," if distributed_id else "",
                "$clientID: ID!," if can_handle_client_id else "",
                "$sequenceClientID: ID!," if can_handle_client_id else "",
                "distributedID: $distributedID," if distributed_id else "",
                "clientID: $clientID," if can_handle_client_id else "",
                "sequenceClientID: $sequenceClientID," if can_handle_client_id else "",
            )
        )

        entity_name = entity_name or self.settings("entity")
        project_name = project_name or self.settings("project")
        if not is_user_created:
            run_name = run_name or self.current_run_id

        if aliases is None:
            aliases = []
        response = self.gql(
            mutation,
            variable_values={
                "entityName": entity_name,
                "projectName": project_name,
                "runName": run_name,
                "artifactTypeName": artifact_type_name,
                "artifactCollectionNames": [artifact_collection_name],
                "clientID": client_id,
                "sequenceClientID": sequence_client_id,
                "digest": digest,
                "description": description,
                "aliases": [alias for alias in aliases],
                "labels": json.dumps(util.make_safe_for_json(labels))
                if labels
                else None,
                "metadata": json.dumps(util.make_safe_for_json(metadata))
                if metadata
                else None,
                "distributedID": distributed_id,
            },
        )
        av = response["createArtifact"]["artifact"]
        # TODO: make this a part of the graph
        av["version"] = "latest"
        for alias in av["aliases"]:
            if alias["artifactCollectionName"] == artifact_collection_name and re.match(
                r"^v\d+$", alias["alias"]
            ):
                av["version"] = alias["alias"]
        latest = response["createArtifact"]["artifact"]["artifactSequence"].get(
            "latestArtifact"
        )
        return av, latest

    def commit_artifact(self, artifact_id):
        mutation = gql(
            """
        mutation CommitArtifact(
            $artifactID: ID!,
        ) {
            commitArtifact(input: {
                artifactID: $artifactID,
            }) {
                artifact {
                    id
                    digest
                }
            }
        }
        """
        )
        response = self.gql(mutation, variable_values={"artifactID": artifact_id})
        return response

    def create_artifact_manifest(
        self,
        name,
        digest,
        artifact_id,
        base_artifact_id=None,
        entity=None,
        project=None,
        run=None,
        include_upload=True,
        type="FULL",
    ):
        mutation = gql(
            """
        mutation CreateArtifactManifest(
            $name: String!,
            $digest: String!,
            $artifactID: ID!,
            $baseArtifactID: ID,
            $entityName: String!,
            $projectName: String!,
            $runName: String!,
            $includeUpload: Boolean!,
            %s
        ) {
            createArtifactManifest(input: {
                name: $name,
                digest: $digest,
                artifactID: $artifactID,
                baseArtifactID: $baseArtifactID,
                entityName: $entityName,
                projectName: $projectName,
                runName: $runName,
                %s
            }) {
                artifactManifest {
                    id
                    file {
                        id
                        name
                        displayName
                        uploadUrl @include(if: $includeUpload)
                        uploadHeaders @include(if: $includeUpload)
                    }
                }
            }
        }
        """
            %
            # For backwards compatibility with older backends that don't support
            # patch manifests.
            (
                "$type: ArtifactManifestType = FULL" if type != "FULL" else "",
                "type: $type" if type != "FULL" else "",
            )
        )

        entity_name = entity or self.settings("entity")
        project_name = project or self.settings("project")
        run_name = run or self.current_run_id

        response = self.gql(
            mutation,
            variable_values={
                "name": name,
                "digest": digest,
                "artifactID": artifact_id,
                "baseArtifactID": base_artifact_id,
                "entityName": entity_name,
                "projectName": project_name,
                "runName": run_name,
                "includeUpload": include_upload,
                "type": type,
            },
        )

        return (
            response["createArtifactManifest"]["artifactManifest"]["id"],
            response["createArtifactManifest"]["artifactManifest"]["file"],
        )

    def update_artifact_manifest(
        self,
        artifact_manifest_id,
        base_artifact_id=None,
        digest=None,
        include_upload=True,
    ):
        mutation = gql(
            """
        mutation UpdateArtifactManifest(
            $artifactManifestID: ID!,
            $digest: String,
            $baseArtifactID: ID,
            $includeUpload: Boolean!,
        ) {
            updateArtifactManifest(input: {
                artifactManifestID: $artifactManifestID,
                digest: $digest,
                baseArtifactID: $baseArtifactID,
            }) {
                artifactManifest {
                    id
                    file {
                        id
                        name
                        displayName
                        uploadUrl @include(if: $includeUpload)
                        uploadHeaders @include(if: $includeUpload)
                    }
                }
            }
        }
        """
        )

        response = self.gql(
            mutation,
            variable_values={
                "artifactManifestID": artifact_manifest_id,
                "digest": digest,
                "baseArtifactID": base_artifact_id,
                "includeUpload": include_upload,
            },
        )

        return (
            response["updateArtifactManifest"]["artifactManifest"]["id"],
            response["updateArtifactManifest"]["artifactManifest"]["file"],
        )

    def _resolve_client_id(
        self, client_id,
    ):

        if client_id in self._client_id_mapping:
            return self._client_id_mapping[client_id]

        query = gql(
            """
            query ClientIDMapping($clientID: ID!) {
                clientIDMapping(clientID: $clientID) {
                    serverID
                }
            }
        """
        )
        response = self.gql(query, variable_values={"clientID": client_id,},)
        server_id = None
        if response is not None:
            client_id_mapping = response.get("clientIDMapping")
            if client_id_mapping is not None:
                server_id = client_id_mapping.get("serverID")
                if server_id is not None:
                    self._client_id_mapping[client_id] = server_id
        return server_id

    @normalize_exceptions
    def create_artifact_files(self, artifact_files):
        mutation = gql(
            """
        mutation CreateArtifactFiles(
            $storageLayout: ArtifactStorageLayout!
            $artifactFiles: [CreateArtifactFileSpecInput!]!
        ) {
            createArtifactFiles(input: {
                artifactFiles: $artifactFiles,
                storageLayout: $storageLayout
            }) {
                files {
                    edges {
                        node {
                            id
                            name
                            displayName
                            uploadUrl
                            uploadHeaders
                            artifact {
                                id
                            }
                        }
                    }
                }
            }
        }
        """
        )

        # TODO: we should use constants here from interface/artifacts.py
        # but probably don't want the dependency. We're going to remove
        # this setting in a future release, so I'm just hard-coding the strings.
        storage_layout = "V2"
        if env.get_use_v1_artifacts():
            storage_layout = "V1"

        response = self.gql(
            mutation,
            variable_values={
                "storageLayout": storage_layout,
                "artifactFiles": [af for af in artifact_files],
            },
        )

        result = {}
        for edge in response["createArtifactFiles"]["files"]["edges"]:
            node = edge["node"]
            result[node["displayName"]] = node
        return result

    @normalize_exceptions
    def notify_scriptable_run_alert(self, title, text, level=None, wait_duration=None):
        mutation = gql(
            """
        mutation NotifyScriptableRunAlert(
            $entityName: String!,
            $projectName: String!,
            $runName: String!,
            $title: String!,
            $text: String!,
            $severity: AlertSeverity = INFO,
            $waitDuration: Duration
        ) {
            notifyScriptableRunAlert(input: {
                entityName: $entityName,
                projectName: $projectName,
                runName: $runName,
                title: $title,
                text: $text,
                severity: $severity,
                waitDuration: $waitDuration
            }) {
               success
            }
        }
        """
        )

        response = self.gql(
            mutation,
            variable_values={
                "entityName": self.settings("entity"),
                "projectName": self.settings("project"),
                "runName": self.current_run_id,
                "title": title,
                "text": text,
                "severity": level,
                "waitDuration": wait_duration,
            },
        )

        return response["notifyScriptableRunAlert"]["success"]

    def get_sweep_state(self, sweep, entity=None, project=None):
        return self.sweep(sweep=sweep, entity=entity, project=project, specs="{}")[
            "state"
        ]

    def set_sweep_state(self, sweep, state, entity=None, project=None):
        state = state.upper()
        assert state in ("RUNNING", "PAUSED", "CANCELED", "FINISHED")
        s = self.sweep(sweep=sweep, entity=entity, project=project, specs="{}")
        curr_state = s["state"].upper()
        if state == "RUNNING" and curr_state in ("CANCELED", "FINISHED"):
            raise Exception("Cannot resume %s sweep." % curr_state.lower())
        elif state == "PAUSED" and curr_state not in ("PAUSED", "RUNNING"):
            raise Exception("Cannot pause %s sweep." % curr_state.lower())
        elif curr_state not in ("RUNNING", "PAUSED"):
            raise Exception("Sweep already %s." % curr_state.lower())
        sweep_id = s["id"]
        mutation = gql(
            """
        mutation UpsertSweep(
            $id: ID,
            $state: String,
            $entityName: String,
            $projectName: String
        ) {
            upsertSweep(input: {
                id: $id,
                state: $state,
                entityName: $entityName,
                projectName: $projectName
            }){
                sweep {
                    name
                }
            }
        }
        """
        )
        self.gql(
            mutation,
            variable_values={
                "id": sweep_id,
                "state": state,
                "entityName": entity or self.settings("entity"),
                "projectName": project or self.settings("project"),
            },
        )

    def stop_sweep(self, sweep, entity=None, project=None):
        """
        Finish the sweep to stop running new runs and let currently running runs finish.
        """
        self.set_sweep_state(
            sweep=sweep, state="FINISHED", entity=entity, project=project
        )

    def cancel_sweep(self, sweep, entity=None, project=None):
        """
        Cancel the sweep to kill all running runs and stop running new runs.
        """
        self.set_sweep_state(
            sweep=sweep, state="CANCELED", entity=entity, project=project
        )

    def pause_sweep(self, sweep, entity=None, project=None):
        """
        Pause the sweep to temporarily stop running new runs.
        """
        self.set_sweep_state(
            sweep=sweep, state="PAUSED", entity=entity, project=project
        )

    def resume_sweep(self, sweep, entity=None, project=None):
        """
        Resume the sweep to continue running new runs.
        """
        self.set_sweep_state(
            sweep=sweep, state="RUNNING", entity=entity, project=project
        )

    def _status_request(self, url, length):
        """Ask google how much we've uploaded"""
        return requests.put(
            url=url,
            headers={"Content-Length": "0", "Content-Range": "bytes */%i" % length},
        )

    def _flatten_edges(self, response):
        """Return an array from the nested graphql relay structure"""
        return [node["node"] for node in response["edges"]]<|MERGE_RESOLUTION|>--- conflicted
+++ resolved
@@ -15,11 +15,6 @@
 import requests
 import socket
 import sys
-<<<<<<< HEAD
-=======
-import subprocess
-
->>>>>>> 77f0967e
 from copy import deepcopy
 import six
 from six import BytesIO
