import ast
import base64
import datetime
import functools
import http.client
import json
import logging
import os
import re
import socket
import sys
import threading
from copy import deepcopy
from pathlib import Path
from typing import (
    IO,
    TYPE_CHECKING,
    Any,
    Callable,
    Dict,
    Iterable,
    List,
    Mapping,
    MutableMapping,
    Optional,
    Sequence,
    TextIO,
    Tuple,
    Union,
)

import click
import requests
import yaml
from wandb_gql import Client, gql
from wandb_gql.client import RetryError

import wandb
from wandb import env, util
from wandb.apis.normalize import normalize_exceptions, parse_backend_error_messages
from wandb.errors import AuthenticationError, CommError, UnsupportedError, UsageError
from wandb.integration.sagemaker import parse_sm_secrets
from wandb.old.settings import Settings
from wandb.sdk.artifacts._validators import is_artifact_registry_project
from wandb.sdk.internal.thread_local_settings import _thread_local_api_settings
from wandb.sdk.lib.gql_request import GraphQLSession
from wandb.sdk.lib.hashutil import B64MD5, md5_file_b64

from ..lib import credentials, retry
from ..lib.filenames import DIFF_FNAME, METADATA_FNAME
from ..lib.gitlib import GitRepo
from . import context
from .progress import Progress

logger = logging.getLogger(__name__)

LAUNCH_DEFAULT_PROJECT = "model-registry"

if TYPE_CHECKING:
    if sys.version_info >= (3, 8):
        from typing import Literal, TypedDict
    else:
        from typing_extensions import Literal, TypedDict

    from .progress import ProgressFn

    class CreateArtifactFileSpecInput(TypedDict, total=False):
        """Corresponds to `type CreateArtifactFileSpecInput` in schema.graphql."""

        artifactID: str  # noqa: N815
        name: str
        md5: str
        mimetype: Optional[str]
        artifactManifestID: Optional[str]  # noqa: N815
        uploadPartsInput: Optional[List[Dict[str, object]]]  # noqa: N815

    class CreateArtifactFilesResponseFile(TypedDict):
        id: str
        name: str
        displayName: str  # noqa: N815
        uploadUrl: Optional[str]  # noqa: N815
        uploadHeaders: Sequence[str]  # noqa: N815
        uploadMultipartUrls: "UploadPartsResponse"  # noqa: N815
        storagePath: str  # noqa: N815
        artifact: "CreateArtifactFilesResponseFileNode"

    class CreateArtifactFilesResponseFileNode(TypedDict):
        id: str

    class UploadPartsResponse(TypedDict):
        uploadUrlParts: List["UploadUrlParts"]  # noqa: N815
        uploadID: str  # noqa: N815

    class UploadUrlParts(TypedDict):
        partNumber: int  # noqa: N815
        uploadUrl: str  # noqa: N815

    class CompleteMultipartUploadArtifactInput(TypedDict):
        """Corresponds to `type CompleteMultipartUploadArtifactInput` in schema.graphql."""

        completeMultipartAction: str  # noqa: N815
        completedParts: Dict[int, str]  # noqa: N815
        artifactID: str  # noqa: N815
        storagePath: str  # noqa: N815
        uploadID: str  # noqa: N815
        md5: str

    class CompleteMultipartUploadArtifactResponse(TypedDict):
        digest: str

    class DefaultSettings(TypedDict):
        section: str
        git_remote: str
        ignore_globs: Optional[List[str]]
        base_url: Optional[str]
        root_dir: Optional[str]
        api_key: Optional[str]
        entity: Optional[str]
        project: Optional[str]
        _extra_http_headers: Optional[Mapping[str, str]]
        _proxies: Optional[Mapping[str, str]]

    _Response = MutableMapping
    SweepState = Literal["RUNNING", "PAUSED", "CANCELED", "FINISHED"]
    Number = Union[int, float]

# class _MappingSupportsCopy(Protocol):
#     def copy(self) -> "_MappingSupportsCopy": ...
#     def keys(self) -> Iterable: ...
#     def __getitem__(self, name: str) -> Any: ...

httpclient_logger = logging.getLogger("http.client")
if os.environ.get("WANDB_DEBUG"):
    httpclient_logger.setLevel(logging.DEBUG)


def check_httpclient_logger_handler() -> None:
    # Only enable http.client logging if WANDB_DEBUG is set
    if not os.environ.get("WANDB_DEBUG"):
        return
    if httpclient_logger.handlers:
        return

    # Enable HTTPConnection debug logging to the logging framework
    level = logging.DEBUG

    def httpclient_log(*args: Any) -> None:
        httpclient_logger.log(level, " ".join(args))

    # mask the print() built-in in the http.client module to use logging instead
    http.client.print = httpclient_log  # type: ignore[attr-defined]
    # enable debugging
    http.client.HTTPConnection.debuglevel = 1

    root_logger = logging.getLogger("wandb")
    if root_logger.handlers:
        httpclient_logger.addHandler(root_logger.handlers[0])


class _ThreadLocalData(threading.local):
    context: Optional[context.Context]

    def __init__(self) -> None:
        self.context = None


class Api:
    """W&B Internal Api wrapper.

    Note:
        Settings are automatically overridden by looking for
        a `wandb/settings` file in the current working directory or its parent
        directory. If none can be found, we look in the current user's home
        directory.

    Arguments:
        default_settings(dict, optional): If you aren't using a settings
        file, or you wish to override the section to use in the settings file
        Override the settings here.
    """

    HTTP_TIMEOUT = env.get_http_timeout(20)
    FILE_PUSHER_TIMEOUT = env.get_file_pusher_timeout()
    _global_context: context.Context
    _local_data: _ThreadLocalData

    def __init__(
        self,
        default_settings: Optional[
            Union[
                "wandb.sdk.wandb_settings.Settings",
                "wandb.sdk.internal.settings_static.SettingsStatic",
                Settings,
                dict,
            ]
        ] = None,
        load_settings: bool = True,
        retry_timedelta: datetime.timedelta = datetime.timedelta(  # noqa: B008 # okay because it's immutable
            days=7
        ),
        environ: MutableMapping = os.environ,
        retry_callback: Optional[Callable[[int, str], Any]] = None,
    ) -> None:
        self._environ = environ
        self._global_context = context.Context()
        self._local_data = _ThreadLocalData()
        self.default_settings: DefaultSettings = {
            "section": "default",
            "git_remote": "origin",
            "ignore_globs": [],
            "base_url": "https://api.wandb.ai",
            "root_dir": None,
            "api_key": None,
            "entity": None,
            "project": None,
            "_extra_http_headers": None,
            "_proxies": None,
        }
        self.retry_timedelta = retry_timedelta
        # todo: Old Settings do not follow the SupportsKeysAndGetItem Protocol
        default_settings = default_settings or {}
        self.default_settings.update(default_settings)  # type: ignore
        self.retry_uploads = 10
        self._settings = Settings(
            load_settings=load_settings,
            root_dir=self.default_settings.get("root_dir"),
        )
        self.git = GitRepo(remote=self.settings("git_remote"))
        # Mutable settings set by the _file_stream_api
        self.dynamic_settings = {
            "system_sample_seconds": 2,
            "system_samples": 15,
            "heartbeat_seconds": 30,
        }

        # todo: remove these hacky hacks after settings refactor is complete
        #  keeping this code here to limit scope and so that it is easy to remove later
        self._extra_http_headers = self.settings("_extra_http_headers") or json.loads(
            self._environ.get("WANDB__EXTRA_HTTP_HEADERS", "{}")
        )
        self._extra_http_headers.update(_thread_local_api_settings.headers or {})

        auth = None
        if self.access_token is not None:
            self._extra_http_headers["Authorization"] = f"Bearer {self.access_token}"
        elif _thread_local_api_settings.cookies is None:
            auth = ("api", self.api_key or "")

        proxies = self.settings("_proxies") or json.loads(
            self._environ.get("WANDB__PROXIES", "{}")
        )

        self.client = Client(
            transport=GraphQLSession(
                headers={
                    "User-Agent": self.user_agent,
                    "X-WANDB-USERNAME": env.get_username(env=self._environ),
                    "X-WANDB-USER-EMAIL": env.get_user_email(env=self._environ),
                    **self._extra_http_headers,
                },
                use_json=True,
                # this timeout won't apply when the DNS lookup fails. in that case, it will be 60s
                # https://bugs.python.org/issue22889
                timeout=self.HTTP_TIMEOUT,
                auth=auth,
                url=f"{self.settings('base_url')}/graphql",
                cookies=_thread_local_api_settings.cookies,
                proxies=proxies,
            )
        )

        self.retry_callback = retry_callback
        self._retry_gql = retry.Retry(
            self.execute,
            retry_timedelta=retry_timedelta,
            check_retry_fn=util.no_retry_auth,
            retryable_exceptions=(RetryError, requests.RequestException),
            retry_callback=retry_callback,
        )
        self._current_run_id: Optional[str] = None
        self._file_stream_api = None
        self._upload_file_session = requests.Session()
        if self.FILE_PUSHER_TIMEOUT:
            self._upload_file_session.put = functools.partial(  # type: ignore
                self._upload_file_session.put,
                timeout=self.FILE_PUSHER_TIMEOUT,
            )
        if proxies:
            self._upload_file_session.proxies.update(proxies)
        # This Retry class is initialized once for each Api instance, so this
        # defaults to retrying 1 million times per process or 7 days
        self.upload_file_retry = normalize_exceptions(
            retry.retriable(retry_timedelta=retry_timedelta)(self.upload_file)
        )
        self.upload_multipart_file_chunk_retry = normalize_exceptions(
            retry.retriable(retry_timedelta=retry_timedelta)(
                self.upload_multipart_file_chunk
            )
        )
        self._client_id_mapping: Dict[str, str] = {}
        # Large file uploads to azure can optionally use their SDK
        self._azure_blob_module = util.get_module("azure.storage.blob")

        self.query_types: Optional[List[str]] = None
        self.mutation_types: Optional[List[str]] = None
        self.server_info_types: Optional[List[str]] = None
        self.server_use_artifact_input_info: Optional[List[str]] = None
        self.server_create_artifact_input_info: Optional[List[str]] = None
        self.server_artifact_fields_info: Optional[List[str]] = None
        self.server_organization_type_fields_info: Optional[List[str]] = None
        self._max_cli_version: Optional[str] = None
        self._server_settings_type: Optional[List[str]] = None
        self.fail_run_queue_item_input_info: Optional[List[str]] = None
        self.create_launch_agent_input_info: Optional[List[str]] = None
        self.server_create_run_queue_supports_drc: Optional[bool] = None
        self.server_create_run_queue_supports_priority: Optional[bool] = None
        self.server_supports_template_variables: Optional[bool] = None
        self.server_push_to_run_queue_supports_priority: Optional[bool] = None

    def gql(self, *args: Any, **kwargs: Any) -> Any:
        ret = self._retry_gql(
            *args,
            retry_cancel_event=self.context.cancel_event,
            **kwargs,
        )
        return ret

    def set_local_context(self, api_context: Optional[context.Context]) -> None:
        self._local_data.context = api_context

    def clear_local_context(self) -> None:
        self._local_data.context = None

    @property
    def context(self) -> context.Context:
        return self._local_data.context or self._global_context

    def reauth(self) -> None:
        """Ensure the current api key is set in the transport."""
        self.client.transport.session.auth = ("api", self.api_key or "")

    def relocate(self) -> None:
        """Ensure the current api points to the right server."""
        self.client.transport.url = "{}/graphql".format(self.settings("base_url"))

    def execute(self, *args: Any, **kwargs: Any) -> "_Response":
        """Wrapper around execute that logs in cases of failure."""
        try:
            return self.client.execute(*args, **kwargs)  # type: ignore
        except requests.exceptions.HTTPError as err:
            response = err.response
            assert response is not None
            logger.error(f"{response.status_code} response executing GraphQL.")
            logger.error(response.text)
            for error in parse_backend_error_messages(response):
                wandb.termerror(f"Error while calling W&B API: {error} ({response})")
            raise

    def disabled(self) -> Union[str, bool]:
        return self._settings.get(Settings.DEFAULT_SECTION, "disabled", fallback=False)  # type: ignore

    def set_current_run_id(self, run_id: str) -> None:
        self._current_run_id = run_id

    @property
    def current_run_id(self) -> Optional[str]:
        return self._current_run_id

    @property
    def user_agent(self) -> str:
        return f"W&B Internal Client {wandb.__version__}"

    @property
    def api_key(self) -> Optional[str]:
        if _thread_local_api_settings.api_key:
            return _thread_local_api_settings.api_key
        auth = requests.utils.get_netrc_auth(self.api_url)
        key = None
        if auth:
            key = auth[-1]

        # Environment should take precedence
        env_key: Optional[str] = self._environ.get(env.API_KEY)
        sagemaker_key: Optional[str] = parse_sm_secrets().get(env.API_KEY)
        default_key: Optional[str] = self.default_settings.get("api_key")
        return env_key or key or sagemaker_key or default_key

    @property
    def access_token(self) -> Optional[str]:
        """Retrieves an access token for authentication.

        This function attempts to exchange an identity token for a temporary
        access token from the server, and save it to the credentials file.
        It uses the path to the identity token as defined in the environment
        variables. If the environment variable is not set, it returns None.

        Returns:
            Optional[str]: The access token if available, otherwise None if
            no identity token is supplied.
        Raises:
            AuthenticationError: If the path to the identity token is not found.
        """
        token_file_str = self._environ.get(env.IDENTITY_TOKEN_FILE)
        if not token_file_str:
            return None

        token_file = Path(token_file_str)
        if not token_file.exists():
            raise AuthenticationError(f"Identity token file not found: {token_file}")

        base_url = self.settings("base_url")
        credentials_file = env.get_credentials_file(
            str(credentials.DEFAULT_WANDB_CREDENTIALS_FILE), self._environ
        )
        return credentials.access_token(base_url, token_file, credentials_file)

    @property
    def api_url(self) -> str:
        return self.settings("base_url")  # type: ignore

    @property
    def app_url(self) -> str:
        return wandb.util.app_url(self.api_url)

    @property
    def default_entity(self) -> str:
        return self.viewer().get("entity")  # type: ignore

    def settings(self, key: Optional[str] = None, section: Optional[str] = None) -> Any:
        """The settings overridden from the wandb/settings file.

        Arguments:
            key (str, optional): If provided only this setting is returned
            section (str, optional): If provided this section of the setting file is
            used, defaults to "default"

        Returns:
            A dict with the current settings

                {
                    "entity": "models",
                    "base_url": "https://api.wandb.ai",
                    "project": None
                }
        """
        result = self.default_settings.copy()
        result.update(self._settings.items(section=section))  # type: ignore
        result.update(
            {
                "entity": env.get_entity(
                    self._settings.get(
                        Settings.DEFAULT_SECTION,
                        "entity",
                        fallback=result.get("entity"),
                    ),
                    env=self._environ,
                ),
                "project": env.get_project(
                    self._settings.get(
                        Settings.DEFAULT_SECTION,
                        "project",
                        fallback=result.get("project"),
                    ),
                    env=self._environ,
                ),
                "base_url": env.get_base_url(
                    self._settings.get(
                        Settings.DEFAULT_SECTION,
                        "base_url",
                        fallback=result.get("base_url"),
                    ),
                    env=self._environ,
                ),
                "ignore_globs": env.get_ignore(
                    self._settings.get(
                        Settings.DEFAULT_SECTION,
                        "ignore_globs",
                        fallback=result.get("ignore_globs"),
                    ),
                    env=self._environ,
                ),
            }
        )

        return result if key is None else result[key]  # type: ignore

    def clear_setting(
        self, key: str, globally: bool = False, persist: bool = False
    ) -> None:
        self._settings.clear(
            Settings.DEFAULT_SECTION, key, globally=globally, persist=persist
        )

    def set_setting(
        self, key: str, value: Any, globally: bool = False, persist: bool = False
    ) -> None:
        self._settings.set(
            Settings.DEFAULT_SECTION, key, value, globally=globally, persist=persist
        )
        if key == "entity":
            env.set_entity(value, env=self._environ)
        elif key == "project":
            env.set_project(value, env=self._environ)
        elif key == "base_url":
            self.relocate()

    def parse_slug(
        self, slug: str, project: Optional[str] = None, run: Optional[str] = None
    ) -> Tuple[str, str]:
        """Parse a slug into a project and run.

        Arguments:
            slug (str): The slug to parse
            project (str, optional): The project to use, if not provided it will be
            inferred from the slug
            run (str, optional): The run to use, if not provided it will be inferred
            from the slug

        Returns:
            A dict with the project and run
        """
        if slug and "/" in slug:
            parts = slug.split("/")
            project = parts[0]
            run = parts[1]
        else:
            project = project or self.settings().get("project")
            if project is None:
                raise CommError("No default project configured.")
            run = run or slug or self.current_run_id or env.get_run(env=self._environ)
            assert run, "run must be specified"
        return project, run

    @normalize_exceptions
    def server_info_introspection(self) -> Tuple[List[str], List[str], List[str]]:
        query_string = """
           query ProbeServerCapabilities {
               QueryType: __type(name: "Query") {
                   ...fieldData
                }
                MutationType: __type(name: "Mutation") {
                   ...fieldData
                }
               ServerInfoType: __type(name: "ServerInfo") {
                   ...fieldData
                }
            }

            fragment fieldData on __Type {
                fields {
                    name
                }
            }
        """
        if (
            self.query_types is None
            or self.mutation_types is None
            or self.server_info_types is None
        ):
            query = gql(query_string)
            res = self.gql(query)

            self.query_types = [
                field.get("name", "")
                for field in res.get("QueryType", {}).get("fields", [{}])
            ]
            self.mutation_types = [
                field.get("name", "")
                for field in res.get("MutationType", {}).get("fields", [{}])
            ]
            self.server_info_types = [
                field.get("name", "")
                for field in res.get("ServerInfoType", {}).get("fields", [{}])
            ]
        return self.query_types, self.server_info_types, self.mutation_types

    @normalize_exceptions
    def server_settings_introspection(self) -> None:
        query_string = """
           query ProbeServerSettings {
               ServerSettingsType: __type(name: "ServerSettings") {
                   ...fieldData
                }
            }

            fragment fieldData on __Type {
                fields {
                    name
                }
            }
        """
        if self._server_settings_type is None:
            query = gql(query_string)
            res = self.gql(query)
            self._server_settings_type = (
                [
                    field.get("name", "")
                    for field in res.get("ServerSettingsType", {}).get("fields", [{}])
                ]
                if res
                else []
            )

    def server_use_artifact_input_introspection(self) -> List:
        query_string = """
           query ProbeServerUseArtifactInput {
               UseArtifactInputInfoType: __type(name: "UseArtifactInput") {
                   name
                   inputFields {
                       name
                   }
                }
            }
        """

        if self.server_use_artifact_input_info is None:
            query = gql(query_string)
            res = self.gql(query)
            self.server_use_artifact_input_info = [
                field.get("name", "")
                for field in res.get("UseArtifactInputInfoType", {}).get(
                    "inputFields", [{}]
                )
            ]
        return self.server_use_artifact_input_info

    @normalize_exceptions
    def launch_agent_introspection(self) -> Optional[str]:
        query = gql(
            """
            query LaunchAgentIntrospection {
                LaunchAgentType: __type(name: "LaunchAgent") {
                    name
                }
            }
        """
        )

        res = self.gql(query)
        return res.get("LaunchAgentType") or None

    @normalize_exceptions
    def create_run_queue_introspection(self) -> Tuple[bool, bool, bool]:
        _, _, mutations = self.server_info_introspection()
        query_string = """
           query ProbeCreateRunQueueInput {
               CreateRunQueueInputType: __type(name: "CreateRunQueueInput") {
                   name
                   inputFields {
                       name
                   }
                }
            }
        """
        if (
            self.server_create_run_queue_supports_drc is None
            or self.server_create_run_queue_supports_priority is None
        ):
            query = gql(query_string)
            res = self.gql(query)
            if res is None:
                raise CommError("Could not get CreateRunQueue input from GQL.")
            self.server_create_run_queue_supports_drc = "defaultResourceConfigID" in [
                x["name"]
                for x in (
                    res.get("CreateRunQueueInputType", {}).get("inputFields", [{}])
                )
            ]
            self.server_create_run_queue_supports_priority = "prioritizationMode" in [
                x["name"]
                for x in (
                    res.get("CreateRunQueueInputType", {}).get("inputFields", [{}])
                )
            ]
        return (
            "createRunQueue" in mutations,
            self.server_create_run_queue_supports_drc,
            self.server_create_run_queue_supports_priority,
        )

    @normalize_exceptions
    def upsert_run_queue_introspection(self) -> bool:
        _, _, mutations = self.server_info_introspection()
        return "upsertRunQueue" in mutations

    @normalize_exceptions
    def push_to_run_queue_introspection(self) -> Tuple[bool, bool]:
        query_string = """
            query ProbePushToRunQueueInput {
                PushToRunQueueInputType: __type(name: "PushToRunQueueInput") {
                    name
                    inputFields {
                        name
                    }
                }
            }
        """

        if (
            self.server_supports_template_variables is None
            or self.server_push_to_run_queue_supports_priority is None
        ):
            query = gql(query_string)
            res = self.gql(query)
            self.server_supports_template_variables = "templateVariableValues" in [
                x["name"]
                for x in (
                    res.get("PushToRunQueueInputType", {}).get("inputFields", [{}])
                )
            ]
            self.server_push_to_run_queue_supports_priority = "priority" in [
                x["name"]
                for x in (
                    res.get("PushToRunQueueInputType", {}).get("inputFields", [{}])
                )
            ]

        return (
            self.server_supports_template_variables,
            self.server_push_to_run_queue_supports_priority,
        )

    @normalize_exceptions
    def create_default_resource_config_introspection(self) -> bool:
        _, _, mutations = self.server_info_introspection()
        return "createDefaultResourceConfig" in mutations

    @normalize_exceptions
    def fail_run_queue_item_introspection(self) -> bool:
        _, _, mutations = self.server_info_introspection()
        return "failRunQueueItem" in mutations

    @normalize_exceptions
    def fail_run_queue_item_fields_introspection(self) -> List:
        if self.fail_run_queue_item_input_info:
            return self.fail_run_queue_item_input_info
        query_string = """
           query ProbeServerFailRunQueueItemInput {
                FailRunQueueItemInputInfoType: __type(name:"FailRunQueueItemInput") {
                    inputFields{
                        name
                    }
                }
            }
        """

        query = gql(query_string)
        res = self.gql(query)

        self.fail_run_queue_item_input_info = [
            field.get("name", "")
            for field in res.get("FailRunQueueItemInputInfoType", {}).get(
                "inputFields", [{}]
            )
        ]
        return self.fail_run_queue_item_input_info

    @normalize_exceptions
    def fail_run_queue_item(
        self,
        run_queue_item_id: str,
        message: str,
        stage: str,
        file_paths: Optional[List[str]] = None,
    ) -> bool:
        if not self.fail_run_queue_item_introspection():
            return False
        variable_values: Dict[str, Union[str, Optional[List[str]]]] = {
            "runQueueItemId": run_queue_item_id,
        }
        if "message" in self.fail_run_queue_item_fields_introspection():
            variable_values.update({"message": message, "stage": stage})
            if file_paths is not None:
                variable_values["filePaths"] = file_paths
            mutation_string = """
            mutation failRunQueueItem($runQueueItemId: ID!, $message: String!, $stage: String!, $filePaths: [String!]) {
                failRunQueueItem(
                    input: {
                        runQueueItemId: $runQueueItemId
                        message: $message
                        stage: $stage
                        filePaths: $filePaths
                    }
                ) {
                    success
                }
            }
            """
        else:
            mutation_string = """
            mutation failRunQueueItem($runQueueItemId: ID!) {
                failRunQueueItem(
                    input: {
                        runQueueItemId: $runQueueItemId
                    }
                ) {
                    success
                }
            }
            """

        mutation = gql(mutation_string)
        response = self.gql(mutation, variable_values=variable_values)
        result: bool = response["failRunQueueItem"]["success"]
        return result

    @normalize_exceptions
    def update_run_queue_item_warning_introspection(self) -> bool:
        _, _, mutations = self.server_info_introspection()
        return "updateRunQueueItemWarning" in mutations

    @normalize_exceptions
    def update_run_queue_item_warning(
        self,
        run_queue_item_id: str,
        message: str,
        stage: str,
        file_paths: Optional[List[str]] = None,
    ) -> bool:
        if not self.update_run_queue_item_warning_introspection():
            return False
        mutation = gql(
            """
        mutation updateRunQueueItemWarning($runQueueItemId: ID!, $message: String!, $stage: String!, $filePaths: [String!]) {
            updateRunQueueItemWarning(
                input: {
                    runQueueItemId: $runQueueItemId
                    message: $message
                    stage: $stage
                    filePaths: $filePaths
                }
            ) {
                success
            }
        }
        """
        )
        response = self.gql(
            mutation,
            variable_values={
                "runQueueItemId": run_queue_item_id,
                "message": message,
                "stage": stage,
                "filePaths": file_paths,
            },
        )
        result: bool = response["updateRunQueueItemWarning"]["success"]
        return result

    @normalize_exceptions
    def viewer(self) -> Dict[str, Any]:
        query = gql(
            """
        query Viewer{
            viewer {
                id
                entity
                username
                flags
                teams {
                    edges {
                        node {
                            name
                        }
                    }
                }
            }
        }
        """
        )
        res = self.gql(query)
        return res.get("viewer") or {}

    @normalize_exceptions
    def max_cli_version(self) -> Optional[str]:
        if self._max_cli_version is not None:
            return self._max_cli_version

        query_types, server_info_types, _ = self.server_info_introspection()
        cli_version_exists = (
            "serverInfo" in query_types and "cliVersionInfo" in server_info_types
        )
        if not cli_version_exists:
            return None

        _, server_info = self.viewer_server_info()
        self._max_cli_version = server_info.get("cliVersionInfo", {}).get(
            "max_cli_version"
        )
        return self._max_cli_version

    @normalize_exceptions
    def viewer_server_info(self) -> Tuple[Dict[str, Any], Dict[str, Any]]:
        local_query = """
            latestLocalVersionInfo {
                outOfDate
                latestVersionString
                versionOnThisInstanceString
            }
        """
        cli_query = """
            serverInfo {
                cliVersionInfo
                _LOCAL_QUERY_
            }
        """
        query_template = """
        query Viewer{
            viewer {
                id
                entity
                username
                email
                flags
                teams {
                    edges {
                        node {
                            name
                        }
                    }
                }
            }
            _CLI_QUERY_
        }
        """
        query_types, server_info_types, _ = self.server_info_introspection()

        cli_version_exists = (
            "serverInfo" in query_types and "cliVersionInfo" in server_info_types
        )

        local_version_exists = (
            "serverInfo" in query_types
            and "latestLocalVersionInfo" in server_info_types
        )

        cli_query_string = "" if not cli_version_exists else cli_query
        local_query_string = "" if not local_version_exists else local_query

        query_string = query_template.replace("_CLI_QUERY_", cli_query_string).replace(
            "_LOCAL_QUERY_", local_query_string
        )
        query = gql(query_string)
        res = self.gql(query)
        return res.get("viewer") or {}, res.get("serverInfo") or {}

    @normalize_exceptions
    def list_projects(self, entity: Optional[str] = None) -> List[Dict[str, str]]:
        """List projects in W&B scoped by entity.

        Arguments:
            entity (str, optional): The entity to scope this project to.

        Returns:
                [{"id","name","description"}]
        """
        query = gql(
            """
        query EntityProjects($entity: String) {
            models(first: 10, entityName: $entity) {
                edges {
                    node {
                        id
                        name
                        description
                    }
                }
            }
        }
        """
        )
        project_list: List[Dict[str, str]] = self._flatten_edges(
            self.gql(
                query, variable_values={"entity": entity or self.settings("entity")}
            )["models"]
        )
        return project_list

    @normalize_exceptions
    def project(self, project: str, entity: Optional[str] = None) -> "_Response":
        """Retrieve project.

        Arguments:
            project (str): The project to get details for
            entity (str, optional): The entity to scope this project to.

        Returns:
                [{"id","name","repo","dockerImage","description"}]
        """
        query = gql(
            """
        query ProjectDetails($entity: String, $project: String) {
            model(name: $project, entityName: $entity) {
                id
                name
                repo
                dockerImage
                description
            }
        }
        """
        )
        response: _Response = self.gql(
            query, variable_values={"entity": entity, "project": project}
        )["model"]
        return response

    @normalize_exceptions
    def sweep(
        self,
        sweep: str,
        specs: str,
        project: Optional[str] = None,
        entity: Optional[str] = None,
    ) -> Dict[str, Any]:
        """Retrieve sweep.

        Arguments:
            sweep (str): The sweep to get details for
            specs (str): history specs
            project (str, optional): The project to scope this sweep to.
            entity (str, optional): The entity to scope this sweep to.

        Returns:
                [{"id","name","repo","dockerImage","description"}]
        """
        query = gql(
            """
        query SweepWithRuns($entity: String, $project: String, $sweep: String!, $specs: [JSONString!]!) {
            project(name: $project, entityName: $entity) {
                sweep(sweepName: $sweep) {
                    id
                    name
                    method
                    state
                    description
                    config
                    createdAt
                    heartbeatAt
                    updatedAt
                    earlyStopJobRunning
                    bestLoss
                    controller
                    scheduler
                    runs {
                        edges {
                            node {
                                name
                                state
                                config
                                exitcode
                                heartbeatAt
                                shouldStop
                                failed
                                stopped
                                running
                                summaryMetrics
                                sampledHistory(specs: $specs)
                            }
                        }
                    }
                }
            }
        }
        """
        )
        entity = entity or self.settings("entity")
        project = project or self.settings("project")
        response = self.gql(
            query,
            variable_values={
                "entity": entity,
                "project": project,
                "sweep": sweep,
                "specs": specs,
            },
        )
        if response["project"] is None or response["project"]["sweep"] is None:
            raise ValueError(f"Sweep {entity}/{project}/{sweep} not found")
        data: Dict[str, Any] = response["project"]["sweep"]
        if data:
            data["runs"] = self._flatten_edges(data["runs"])
        return data

    @normalize_exceptions
    def list_runs(
        self, project: str, entity: Optional[str] = None
    ) -> List[Dict[str, str]]:
        """List runs in W&B scoped by project.

        Arguments:
            project (str): The project to scope the runs to
            entity (str, optional): The entity to scope this project to.  Defaults to public models

        Returns:
                [{"id","name","description"}]
        """
        query = gql(
            """
        query ProjectRuns($model: String!, $entity: String) {
            model(name: $model, entityName: $entity) {
                buckets(first: 10) {
                    edges {
                        node {
                            id
                            name
                            displayName
                            description
                        }
                    }
                }
            }
        }
        """
        )
        return self._flatten_edges(
            self.gql(
                query,
                variable_values={
                    "entity": entity or self.settings("entity"),
                    "model": project or self.settings("project"),
                },
            )["model"]["buckets"]
        )

    @normalize_exceptions
    def run_config(
        self, project: str, run: Optional[str] = None, entity: Optional[str] = None
    ) -> Tuple[str, Dict[str, Any], Optional[str], Dict[str, Any]]:
        """Get the relevant configs for a run.

        Arguments:
            project (str): The project to download, (can include bucket)
            run (str, optional): The run to download
            entity (str, optional): The entity to scope this project to.
        """
        check_httpclient_logger_handler()

        query = gql(
            """
        query RunConfigs(
            $name: String!,
            $entity: String,
            $run: String!,
            $pattern: String!,
            $includeConfig: Boolean!,
        ) {
            model(name: $name, entityName: $entity) {
                bucket(name: $run) {
                    config @include(if: $includeConfig)
                    commit @include(if: $includeConfig)
                    files(pattern: $pattern) {
                        pageInfo {
                            hasNextPage
                            endCursor
                        }
                        edges {
                            node {
                                name
                                directUrl
                            }
                        }
                    }
                }
            }
        }
        """
        )

        variable_values = {
            "name": project,
            "run": run,
            "entity": entity,
            "includeConfig": True,
        }

        commit: str = ""
        config: Dict[str, Any] = {}
        patch: Optional[str] = None
        metadata: Dict[str, Any] = {}

        # If we use the `names` parameter on the `files` node, then the server
        # will helpfully give us and 'open' file handle to the files that don't
        # exist. This is so that we can upload data to it. However, in this
        # case, we just want to download that file and not upload to it, so
        # let's instead query for the files that do exist using `pattern`
        # (with no wildcards).
        #
        # Unfortunately we're unable to construct a single pattern that matches
        # our 2 files, we would need something like regex for that.
        for filename in [DIFF_FNAME, METADATA_FNAME]:
            variable_values["pattern"] = filename
            response = self.gql(query, variable_values=variable_values)
            if response["model"] is None:
                raise CommError(f"Run {entity}/{project}/{run} not found")
            run_obj: Dict = response["model"]["bucket"]
            # we only need to fetch this config once
            if variable_values["includeConfig"]:
                commit = run_obj["commit"]
                config = json.loads(run_obj["config"] or "{}")
                variable_values["includeConfig"] = False
            if run_obj["files"] is not None:
                for file_edge in run_obj["files"]["edges"]:
                    name = file_edge["node"]["name"]
                    url = file_edge["node"]["directUrl"]
                    res = requests.get(url)
                    res.raise_for_status()
                    if name == METADATA_FNAME:
                        metadata = res.json()
                    elif name == DIFF_FNAME:
                        patch = res.text

        return commit, config, patch, metadata

    @normalize_exceptions
    def run_resume_status(
        self, entity: str, project_name: str, name: str
    ) -> Optional[Dict[str, Any]]:
        """Check if a run exists and get resume information.

        Arguments:
            entity (str): The entity to scope this project to.
            project_name (str): The project to download, (can include bucket)
            name (str): The run to download
        """
        # Pulling wandbConfig.start_time is required so that we can determine if a run has actually started
        query = gql(
            """
        query RunResumeStatus($project: String, $entity: String, $name: String!) {
            model(name: $project, entityName: $entity) {
                id
                name
                entity {
                    id
                    name
                }

                bucket(name: $name, missingOk: true) {
                    id
                    name
                    summaryMetrics
                    displayName
                    logLineCount
                    historyLineCount
                    eventsLineCount
                    historyTail
                    eventsTail
                    config
                    tags
                    wandbConfig(keys: ["t"])
                }
            }
        }
        """
        )

        response = self.gql(
            query,
            variable_values={
                "entity": entity,
                "project": project_name,
                "name": name,
            },
        )

        if "model" not in response or "bucket" not in (response["model"] or {}):
            return None

        project = response["model"]
        self.set_setting("project", project_name)
        if "entity" in project:
            self.set_setting("entity", project["entity"]["name"])

        result: Dict[str, Any] = project["bucket"]

        return result

    @normalize_exceptions
    def check_stop_requested(
        self, project_name: str, entity_name: str, run_id: str
    ) -> bool:
        query = gql(
            """
        query RunStoppedStatus($projectName: String, $entityName: String, $runId: String!) {
            project(name:$projectName, entityName:$entityName) {
                run(name:$runId) {
                    stopped
                }
            }
        }
        """
        )

        response = self.gql(
            query,
            variable_values={
                "projectName": project_name,
                "entityName": entity_name,
                "runId": run_id,
            },
        )

        project = response.get("project", None)
        if not project:
            return False
        run = project.get("run", None)
        if not run:
            return False

        status: bool = run["stopped"]
        return status

    def format_project(self, project: str) -> str:
        return re.sub(r"\W+", "-", project.lower()).strip("-_")

    @normalize_exceptions
    def upsert_project(
        self,
        project: str,
        id: Optional[str] = None,
        description: Optional[str] = None,
        entity: Optional[str] = None,
    ) -> Dict[str, Any]:
        """Create a new project.

        Arguments:
            project (str): The project to create
            description (str, optional): A description of this project
            entity (str, optional): The entity to scope this project to.
        """
        mutation = gql(
            """
        mutation UpsertModel($name: String!, $id: String, $entity: String!, $description: String, $repo: String)  {
            upsertModel(input: { id: $id, name: $name, entityName: $entity, description: $description, repo: $repo }) {
                model {
                    name
                    description
                }
            }
        }
        """
        )
        response = self.gql(
            mutation,
            variable_values={
                "name": self.format_project(project),
                "entity": entity or self.settings("entity"),
                "description": description,
                "id": id,
            },
        )
        # TODO(jhr): Commenting out 'repo' field for cling, add back
        #   'description': description, 'repo': self.git.remote_url, 'id': id})
        result: Dict[str, Any] = response["upsertModel"]["model"]
        return result

    @normalize_exceptions
    def entity_is_team(self, entity: str) -> bool:
        query = gql(
            """
            query EntityIsTeam($entity: String!) {
                entity(name: $entity) {
                    id
                    isTeam
                }
            }
            """
        )
        variable_values = {
            "entity": entity,
        }

        res = self.gql(query, variable_values)
        if res.get("entity") is None:
            raise Exception(
                f"Error fetching entity {entity} "
                "check that you have access to this entity"
            )

        is_team: bool = res["entity"]["isTeam"]
        return is_team

    @normalize_exceptions
    def get_project_run_queues(self, entity: str, project: str) -> List[Dict[str, str]]:
        query = gql(
            """
        query ProjectRunQueues($entity: String!, $projectName: String!){
            project(entityName: $entity, name: $projectName) {
                runQueues {
                    id
                    name
                    createdBy
                    access
                }
            }
        }
        """
        )
        variable_values = {
            "projectName": project,
            "entity": entity,
        }

        res = self.gql(query, variable_values)
        if res.get("project") is None:
            # circular dependency: (LAUNCH_DEFAULT_PROJECT = model-registry)
            if project == "model-registry":
                msg = (
                    f"Error fetching run queues for {entity} "
                    "check that you have access to this entity and project"
                )
            else:
                msg = (
                    f"Error fetching run queues for {entity}/{project} "
                    "check that you have access to this entity and project"
                )

            raise Exception(msg)

        project_run_queues: List[Dict[str, str]] = res["project"]["runQueues"]
        return project_run_queues

    @normalize_exceptions
    def create_default_resource_config(
        self,
        entity: str,
        resource: str,
        config: str,
        template_variables: Optional[Dict[str, Union[float, int, str]]],
    ) -> Optional[Dict[str, Any]]:
        if not self.create_default_resource_config_introspection():
            raise Exception()
        supports_template_vars, _ = self.push_to_run_queue_introspection()

        mutation_params = """
            $entityName: String!,
            $resource: String!,
            $config: JSONString!
        """
        mutation_inputs = """
            entityName: $entityName,
            resource: $resource,
            config: $config
        """

        if supports_template_vars:
            mutation_params += ", $templateVariables: JSONString"
            mutation_inputs += ", templateVariables: $templateVariables"
        else:
            if template_variables is not None:
                raise UnsupportedError(
                    "server does not support template variables, please update server instance to >=0.46"
                )

        variable_values = {
            "entityName": entity,
            "resource": resource,
            "config": config,
        }
        if supports_template_vars:
            if template_variables is not None:
                variable_values["templateVariables"] = json.dumps(template_variables)
            else:
                variable_values["templateVariables"] = "{}"

        query = gql(
            f"""
        mutation createDefaultResourceConfig(
            {mutation_params}
        ) {{
            createDefaultResourceConfig(
            input: {{
                {mutation_inputs}
            }}
            ) {{
            defaultResourceConfigID
            success
            }}
        }}
        """
        )

        result: Optional[Dict[str, Any]] = self.gql(query, variable_values)[
            "createDefaultResourceConfig"
        ]
        return result

    @normalize_exceptions
    def create_run_queue(
        self,
        entity: str,
        project: str,
        queue_name: str,
        access: str,
        prioritization_mode: Optional[str] = None,
        config_id: Optional[str] = None,
    ) -> Optional[Dict[str, Any]]:
        (
            create_run_queue,
            supports_drc,
            supports_prioritization,
        ) = self.create_run_queue_introspection()
        if not create_run_queue:
            raise UnsupportedError(
                "run queue creation is not supported by this version of "
                "wandb server. Consider updating to the latest version."
            )
        if not supports_drc and config_id is not None:
            raise UnsupportedError(
                "default resource configurations are not supported by this version "
                "of wandb server. Consider updating to the latest version."
            )
        if not supports_prioritization and prioritization_mode is not None:
            raise UnsupportedError(
                "launch prioritization is not supported by this version of "
                "wandb server. Consider updating to the latest version."
            )

        if supports_prioritization:
            query = gql(
                """
            mutation createRunQueue(
                $entity: String!,
                $project: String!,
                $queueName: String!,
                $access: RunQueueAccessType!,
                $prioritizationMode: RunQueuePrioritizationMode,
                $defaultResourceConfigID: ID,
            ) {
                createRunQueue(
                    input: {
                        entityName: $entity,
                        projectName: $project,
                        queueName: $queueName,
                        access: $access,
                        prioritizationMode: $prioritizationMode
                        defaultResourceConfigID: $defaultResourceConfigID
                    }
                ) {
                    success
                    queueID
                }
            }
            """
            )
            variable_values = {
                "entity": entity,
                "project": project,
                "queueName": queue_name,
                "access": access,
                "prioritizationMode": prioritization_mode,
                "defaultResourceConfigID": config_id,
            }
        else:
            query = gql(
                """
            mutation createRunQueue(
                $entity: String!,
                $project: String!,
                $queueName: String!,
                $access: RunQueueAccessType!,
                $defaultResourceConfigID: ID,
            ) {
                createRunQueue(
                    input: {
                        entityName: $entity,
                        projectName: $project,
                        queueName: $queueName,
                        access: $access,
                        defaultResourceConfigID: $defaultResourceConfigID
                    }
                ) {
                    success
                    queueID
                }
            }
            """
            )
            variable_values = {
                "entity": entity,
                "project": project,
                "queueName": queue_name,
                "access": access,
                "defaultResourceConfigID": config_id,
            }

        result: Optional[Dict[str, Any]] = self.gql(query, variable_values)[
            "createRunQueue"
        ]
        return result

    @normalize_exceptions
    def upsert_run_queue(
        self,
        queue_name: str,
        entity: str,
        resource_type: str,
        resource_config: dict,
        project: str = LAUNCH_DEFAULT_PROJECT,
        prioritization_mode: Optional[str] = None,
        template_variables: Optional[dict] = None,
        external_links: Optional[dict] = None,
    ) -> Optional[Dict[str, Any]]:
        if not self.upsert_run_queue_introspection():
            raise UnsupportedError(
                "upserting run queues is not supported by this version of "
                "wandb server. Consider updating to the latest version."
            )
        query = gql(
            """
            mutation upsertRunQueue(
                $entityName: String!
                $projectName: String!
                $queueName: String!
                $resourceType: String!
                $resourceConfig: JSONString!
                $templateVariables: JSONString
                $prioritizationMode: RunQueuePrioritizationMode
                $externalLinks: JSONString
                $clientMutationId: String
            ) {
                upsertRunQueue(
                    input: {
                        entityName: $entityName
                        projectName: $projectName
                        queueName: $queueName
                        resourceType: $resourceType
                        resourceConfig: $resourceConfig
                        templateVariables: $templateVariables
                        prioritizationMode: $prioritizationMode
                        externalLinks: $externalLinks
                        clientMutationId: $clientMutationId
                    }
                ) {
                    success
                    configSchemaValidationErrors
                }
            }
            """
        )
        variable_values = {
            "entityName": entity,
            "projectName": project,
            "queueName": queue_name,
            "resourceType": resource_type,
            "resourceConfig": json.dumps(resource_config),
            "templateVariables": (
                json.dumps(template_variables) if template_variables else None
            ),
            "prioritizationMode": prioritization_mode,
            "externalLinks": json.dumps(external_links) if external_links else None,
        }
        result: Dict[str, Any] = self.gql(query, variable_values)
        return result["upsertRunQueue"]

    @normalize_exceptions
    def push_to_run_queue_by_name(
        self,
        entity: str,
        project: str,
        queue_name: str,
        run_spec: str,
        template_variables: Optional[Dict[str, Union[int, float, str]]],
        priority: Optional[int] = None,
    ) -> Optional[Dict[str, Any]]:
        self.push_to_run_queue_introspection()
        """Queryless mutation, should be used before legacy fallback method."""

        mutation_params = """
            $entityName: String!,
            $projectName: String!,
            $queueName: String!,
            $runSpec: JSONString!
        """

        mutation_input = """
            entityName: $entityName,
            projectName: $projectName,
            queueName: $queueName,
            runSpec: $runSpec
        """

        variables: Dict[str, Any] = {
            "entityName": entity,
            "projectName": project,
            "queueName": queue_name,
            "runSpec": run_spec,
        }
        if self.server_push_to_run_queue_supports_priority:
            if priority is not None:
                variables["priority"] = priority
                mutation_params += ", $priority: Int"
                mutation_input += ", priority: $priority"
        else:
            if priority is not None:
                raise UnsupportedError(
                    "server does not support priority, please update server instance to >=0.46"
                )

        if self.server_supports_template_variables:
            if template_variables is not None:
                variables.update(
                    {"templateVariableValues": json.dumps(template_variables)}
                )
                mutation_params += ", $templateVariableValues: JSONString"
                mutation_input += ", templateVariableValues: $templateVariableValues"
        else:
            if template_variables is not None:
                raise UnsupportedError(
                    "server does not support template variables, please update server instance to >=0.46"
                )

        mutation = gql(
            f"""
        mutation pushToRunQueueByName(
          {mutation_params}
        ) {{
            pushToRunQueueByName(
                input: {{
                    {mutation_input}
                }}
            ) {{
                runQueueItemId
                runSpec
            }}
        }}
        """
        )

        try:
            result: Optional[Dict[str, Any]] = self.gql(
                mutation, variables, check_retry_fn=util.no_retry_4xx
            ).get("pushToRunQueueByName")
            if not result:
                return None

            if result.get("runSpec"):
                run_spec = json.loads(str(result["runSpec"]))
                result["runSpec"] = run_spec

            return result
        except Exception as e:
            if (
                'Cannot query field "runSpec" on type "PushToRunQueueByNamePayload"'
                not in str(e)
            ):
                return None

        mutation_no_runspec = gql(
            """
        mutation pushToRunQueueByName(
            $entityName: String!,
            $projectName: String!,
            $queueName: String!,
            $runSpec: JSONString!,
        ) {
            pushToRunQueueByName(
                input: {
                    entityName: $entityName,
                    projectName: $projectName,
                    queueName: $queueName,
                    runSpec: $runSpec
                }
            ) {
                runQueueItemId
            }
        }
        """
        )

        try:
            result = self.gql(
                mutation_no_runspec, variables, check_retry_fn=util.no_retry_4xx
            ).get("pushToRunQueueByName")
        except Exception:
            result = None

        return result

    @normalize_exceptions
    def push_to_run_queue(
        self,
        queue_name: str,
        launch_spec: Dict[str, str],
        template_variables: Optional[dict],
        project_queue: str,
        priority: Optional[int] = None,
    ) -> Optional[Dict[str, Any]]:
        self.push_to_run_queue_introspection()
        entity = launch_spec.get("queue_entity") or launch_spec["entity"]
        run_spec = json.dumps(launch_spec)

        push_result = self.push_to_run_queue_by_name(
            entity, project_queue, queue_name, run_spec, template_variables, priority
        )

        if push_result:
            return push_result

        if priority is not None:
            # Cannot proceed with legacy method if priority is set
            return None

        """ Legacy Method """
        queues_found = self.get_project_run_queues(entity, project_queue)
        matching_queues = [
            q
            for q in queues_found
            if q["name"] == queue_name
            # ensure user has access to queue
            and (
                # TODO: User created queues in the UI have USER access
                q["access"] in ["PROJECT", "USER"]
                or q["createdBy"] == self.default_entity
            )
        ]
        if not matching_queues:
            # in the case of a missing default queue. create it
            if queue_name == "default":
                wandb.termlog(
                    f"No default queue existing for entity: {entity} in project: {project_queue}, creating one."
                )
                res = self.create_run_queue(
                    launch_spec["entity"],
                    project_queue,
                    queue_name,
                    access="PROJECT",
                )

                if res is None or res.get("queueID") is None:
                    wandb.termerror(
                        f"Unable to create default queue for entity: {entity} on project: {project_queue}. Run could not be added to a queue"
                    )
                    return None
                queue_id = res["queueID"]

            else:
                if project_queue == "model-registry":
                    _msg = f"Unable to push to run queue {queue_name}. Queue not found."
                else:
                    _msg = f"Unable to push to run queue {project_queue}/{queue_name}. Queue not found."
                wandb.termwarn(_msg)
                return None
        elif len(matching_queues) > 1:
            wandb.termerror(
                f"Unable to push to run queue {queue_name}. More than one queue found with this name."
            )
            return None
        else:
            queue_id = matching_queues[0]["id"]
        spec_json = json.dumps(launch_spec)
        variables = {"queueID": queue_id, "runSpec": spec_json}

        mutation_params = """
            $queueID: ID!,
            $runSpec: JSONString!
        """
        mutation_input = """
            queueID: $queueID,
            runSpec: $runSpec
        """
        if self.server_supports_template_variables:
            if template_variables is not None:
                mutation_params += ", $templateVariableValues: JSONString"
                mutation_input += ", templateVariableValues: $templateVariableValues"
                variables.update(
                    {"templateVariableValues": json.dumps(template_variables)}
                )
        else:
            if template_variables is not None:
                raise UnsupportedError(
                    "server does not support template variables, please update server instance to >=0.46"
                )

        mutation = gql(
            f"""
        mutation pushToRunQueue(
            {mutation_params}
            ) {{
            pushToRunQueue(
                input: {{{mutation_input}}}
            ) {{
                runQueueItemId
            }}
        }}
        """
        )

        response = self.gql(mutation, variable_values=variables)
        if not response.get("pushToRunQueue"):
            raise CommError(f"Error pushing run queue item to queue {queue_name}.")

        result: Optional[Dict[str, Any]] = response["pushToRunQueue"]
        return result

    @normalize_exceptions
    def pop_from_run_queue(
        self,
        queue_name: str,
        entity: Optional[str] = None,
        project: Optional[str] = None,
        agent_id: Optional[str] = None,
    ) -> Optional[Dict[str, Any]]:
        mutation = gql(
            """
        mutation popFromRunQueue($entity: String!, $project: String!, $queueName: String!, $launchAgentId: ID)  {
            popFromRunQueue(input: {
                entityName: $entity,
                projectName: $project,
                queueName: $queueName,
                launchAgentId: $launchAgentId
            }) {
                runQueueItemId
                runSpec
            }
        }
        """
        )
        response = self.gql(
            mutation,
            variable_values={
                "entity": entity,
                "project": project,
                "queueName": queue_name,
                "launchAgentId": agent_id,
            },
        )
        result: Optional[Dict[str, Any]] = response["popFromRunQueue"]
        return result

    @normalize_exceptions
    def ack_run_queue_item(self, item_id: str, run_id: Optional[str] = None) -> bool:
        mutation = gql(
            """
        mutation ackRunQueueItem($itemId: ID!, $runId: String!)  {
            ackRunQueueItem(input: { runQueueItemId: $itemId, runName: $runId }) {
                success
            }
        }
        """
        )
        response = self.gql(
            mutation, variable_values={"itemId": item_id, "runId": str(run_id)}
        )
        if not response["ackRunQueueItem"]["success"]:
            raise CommError(
                "Error acking run queue item. Item may have already been acknowledged by another process"
            )
        result: bool = response["ackRunQueueItem"]["success"]
        return result

    @normalize_exceptions
    def create_launch_agent_fields_introspection(self) -> List:
        if self.create_launch_agent_input_info:
            return self.create_launch_agent_input_info
        query_string = """
           query ProbeServerCreateLaunchAgentInput {
                CreateLaunchAgentInputInfoType: __type(name:"CreateLaunchAgentInput") {
                    inputFields{
                        name
                    }
                }
            }
        """

        query = gql(query_string)
        res = self.gql(query)

        self.create_launch_agent_input_info = [
            field.get("name", "")
            for field in res.get("CreateLaunchAgentInputInfoType", {}).get(
                "inputFields", [{}]
            )
        ]
        return self.create_launch_agent_input_info

    @normalize_exceptions
    def create_launch_agent(
        self,
        entity: str,
        project: str,
        queues: List[str],
        agent_config: Dict[str, Any],
        version: str,
        gorilla_agent_support: bool,
    ) -> dict:
        project_queues = self.get_project_run_queues(entity, project)
        if not project_queues:
            # create default queue if it doesn't already exist
            default = self.create_run_queue(
                entity, project, "default", access="PROJECT"
            )
            if default is None or default.get("queueID") is None:
                raise CommError(
                    "Unable to create default queue for {}/{}. No queues for agent to poll".format(
                        entity, project
                    )
                )
            project_queues = [{"id": default["queueID"], "name": "default"}]
        polling_queue_ids = [
            q["id"] for q in project_queues if q["name"] in queues
        ]  # filter to poll specified queues
        if len(polling_queue_ids) != len(queues):
            raise CommError(
                f"Could not start launch agent: Not all of requested queues ({', '.join(queues)}) found. "
                f"Available queues for this project: {','.join([q['name'] for q in project_queues])}"
            )

        if not gorilla_agent_support:
            # if gorilla doesn't support launch agents, return a client-generated id
            return {
                "success": True,
                "launchAgentId": None,
            }

        hostname = socket.gethostname()

        variable_values = {
            "entity": entity,
            "project": project,
            "queues": polling_queue_ids,
            "hostname": hostname,
        }

        mutation_params = """
            $entity: String!,
            $project: String!,
            $queues: [ID!]!,
            $hostname: String!
        """

        mutation_input = """
            entityName: $entity,
            projectName: $project,
            runQueues: $queues,
            hostname: $hostname
        """

        if "agentConfig" in self.create_launch_agent_fields_introspection():
            variable_values["agentConfig"] = json.dumps(agent_config)
            mutation_params += ", $agentConfig: JSONString"
            mutation_input += ", agentConfig: $agentConfig"
        if "version" in self.create_launch_agent_fields_introspection():
            variable_values["version"] = version
            mutation_params += ", $version: String"
            mutation_input += ", version: $version"

        mutation = gql(
            f"""
            mutation createLaunchAgent(
                {mutation_params}
            ) {{
                createLaunchAgent(
                    input: {{
                        {mutation_input}
                    }}
                ) {{
                    launchAgentId
                }}
            }}
            """
        )
        result: dict = self.gql(mutation, variable_values)["createLaunchAgent"]
        return result

    @normalize_exceptions
    def update_launch_agent_status(
        self,
        agent_id: str,
        status: str,
        gorilla_agent_support: bool,
    ) -> dict:
        if not gorilla_agent_support:
            # if gorilla doesn't support launch agents, this is a no-op
            return {
                "success": True,
            }

        mutation = gql(
            """
            mutation updateLaunchAgent($agentId: ID!, $agentStatus: String){
                updateLaunchAgent(
                    input: {
                        launchAgentId: $agentId
                        agentStatus: $agentStatus
                    }
                ) {
                    success
                }
            }
            """
        )
        variable_values = {
            "agentId": agent_id,
            "agentStatus": status,
        }
        result: dict = self.gql(mutation, variable_values)["updateLaunchAgent"]
        return result

    @normalize_exceptions
    def get_launch_agent(self, agent_id: str, gorilla_agent_support: bool) -> dict:
        if not gorilla_agent_support:
            return {
                "id": None,
                "name": "",
                "stopPolling": False,
            }
        query = gql(
            """
            query LaunchAgent($agentId: ID!) {
                launchAgent(id: $agentId) {
                    id
                    name
                    runQueues
                    hostname
                    agentStatus
                    stopPolling
                    heartbeatAt
                }
            }
            """
        )
        variable_values = {
            "agentId": agent_id,
        }
        result: dict = self.gql(query, variable_values)["launchAgent"]
        return result

    @normalize_exceptions
    def upsert_run(
        self,
        id: Optional[str] = None,
        name: Optional[str] = None,
        project: Optional[str] = None,
        host: Optional[str] = None,
        group: Optional[str] = None,
        tags: Optional[List[str]] = None,
        config: Optional[dict] = None,
        description: Optional[str] = None,
        entity: Optional[str] = None,
        state: Optional[str] = None,
        display_name: Optional[str] = None,
        notes: Optional[str] = None,
        repo: Optional[str] = None,
        job_type: Optional[str] = None,
        program_path: Optional[str] = None,
        commit: Optional[str] = None,
        sweep_name: Optional[str] = None,
        summary_metrics: Optional[str] = None,
        num_retries: Optional[int] = None,
    ) -> Tuple[dict, bool, Optional[List]]:
        """Update a run.

        Arguments:
            id (str, optional): The existing run to update
            name (str, optional): The name of the run to create
            group (str, optional): Name of the group this run is a part of
            project (str, optional): The name of the project
            host (str, optional): The name of the host
            tags (list, optional): A list of tags to apply to the run
            config (dict, optional): The latest config params
            description (str, optional): A description of this project
            entity (str, optional): The entity to scope this project to.
            display_name (str, optional): The display name of this project
            notes (str, optional): Notes about this run
            repo (str, optional): Url of the program's repository.
            state (str, optional): State of the program.
            job_type (str, optional): Type of job, e.g 'train'.
            program_path (str, optional): Path to the program.
            commit (str, optional): The Git SHA to associate the run with
            sweep_name (str, optional): The name of the sweep this run is a part of
            summary_metrics (str, optional): The JSON summary metrics
            num_retries (int, optional): Number of retries
        """
        query_string = """
        mutation UpsertBucket(
            $id: String,
            $name: String,
            $project: String,
            $entity: String,
            $groupName: String,
            $description: String,
            $displayName: String,
            $notes: String,
            $commit: String,
            $config: JSONString,
            $host: String,
            $debug: Boolean,
            $program: String,
            $repo: String,
            $jobType: String,
            $state: String,
            $sweep: String,
            $tags: [String!],
            $summaryMetrics: JSONString,
        ) {
            upsertBucket(input: {
                id: $id,
                name: $name,
                groupName: $groupName,
                modelName: $project,
                entityName: $entity,
                description: $description,
                displayName: $displayName,
                notes: $notes,
                config: $config,
                commit: $commit,
                host: $host,
                debug: $debug,
                jobProgram: $program,
                jobRepo: $repo,
                jobType: $jobType,
                state: $state,
                sweep: $sweep,
                tags: $tags,
                summaryMetrics: $summaryMetrics,
            }) {
                bucket {
                    id
                    name
                    displayName
                    description
                    config
                    sweepName
                    project {
                        id
                        name
                        entity {
                            id
                            name
                        }
                    }
                    historyLineCount
                }
                inserted
                _Server_Settings_
            }
        }
        """
        self.server_settings_introspection()

        server_settings_string = (
            """
        serverSettings {
                serverMessages{
                    utfText
                    plainText
                    htmlText
                    messageType
                    messageLevel
                }
         }
        """
            if self._server_settings_type
            else ""
        )

        query_string = query_string.replace("_Server_Settings_", server_settings_string)
        mutation = gql(query_string)
        config_str = json.dumps(config) if config else None
        if not description or description.isspace():
            description = None

        kwargs = {}
        if num_retries is not None:
            kwargs["num_retries"] = num_retries

        variable_values = {
            "id": id,
            "entity": entity or self.settings("entity"),
            "name": name,
            "project": project or util.auto_project_name(program_path),
            "groupName": group,
            "tags": tags,
            "description": description,
            "config": config_str,
            "commit": commit,
            "displayName": display_name,
            "notes": notes,
            "host": None if self.settings().get("anonymous") == "true" else host,
            "debug": env.is_debug(env=self._environ),
            "repo": repo,
            "program": program_path,
            "jobType": job_type,
            "state": state,
            "sweep": sweep_name,
            "summaryMetrics": summary_metrics,
        }

        # retry conflict errors for 2 minutes, default to no_auth_retry
        check_retry_fn = util.make_check_retry_fn(
            check_fn=util.check_retry_conflict_or_gone,
            check_timedelta=datetime.timedelta(minutes=2),
            fallback_retry_fn=util.no_retry_auth,
        )

        response = self.gql(
            mutation,
            variable_values=variable_values,
            check_retry_fn=check_retry_fn,
            **kwargs,
        )

        run_obj: Dict[str, Dict[str, Dict[str, str]]] = response["upsertBucket"][
            "bucket"
        ]
        project_obj: Dict[str, Dict[str, str]] = run_obj.get("project", {})
        if project_obj:
            self.set_setting("project", project_obj["name"])
            entity_obj = project_obj.get("entity", {})
            if entity_obj:
                self.set_setting("entity", entity_obj["name"])

        server_messages = None
        if self._server_settings_type:
            server_messages = (
                response["upsertBucket"]
                .get("serverSettings", {})
                .get("serverMessages", [])
            )

        return (
            response["upsertBucket"]["bucket"],
            response["upsertBucket"]["inserted"],
            server_messages,
        )

    @normalize_exceptions
    def rewind_run(
        self,
        run_name: str,
        metric_name: str,
        metric_value: float,
        program_path: Optional[str] = None,
        entity: Optional[str] = None,
        project: Optional[str] = None,
        num_retries: Optional[int] = None,
    ) -> dict:
        """Rewinds a run to a previous state.

        Arguments:
            run_name (str): The name of the run to rewind
            metric_name (str): The name of the metric to rewind to
            metric_value (float): The value of the metric to rewind to
            program_path (str, optional): Path to the program
            entity (str, optional): The entity to scope this project to
            project (str, optional): The name of the project
            num_retries (int, optional): Number of retries

        Returns:
            A dict with the rewound run

                {
                    "id": "run_id",
                    "name": "run_name",
                    "displayName": "run_display_name",
                    "description": "run_description",
                    "config": "stringified_run_config_json",
                    "sweepName": "run_sweep_name",
                    "project": {
                        "id": "project_id",
                        "name": "project_name",
                        "entity": {
                            "id": "entity_id",
                            "name": "entity_name"
                        }
                    },
                    "historyLineCount": 100,
                }
        """
        query_string = """
        mutation RewindRun($runName: String!, $entity: String, $project: String, $metricName: String!, $metricValue: Float!) {
            rewindRun(input: {runName: $runName, entityName: $entity, projectName: $project, metricName: $metricName, metricValue: $metricValue}) {
                rewoundRun {
                    id
                    name
                    displayName
                    description
                    config
                    sweepName
                    project {
                        id
                        name
                        entity {
                            id
                            name
                        }
                    }
                    historyLineCount
                }
            }
        }
        """

        mutation = gql(query_string)

        kwargs = {}
        if num_retries is not None:
            kwargs["num_retries"] = num_retries

        variable_values = {
            "runName": run_name,
            "entity": entity or self.settings("entity"),
            "project": project or util.auto_project_name(program_path),
            "metricName": metric_name,
            "metricValue": metric_value,
        }

        # retry conflict errors for 2 minutes, default to no_auth_retry
        check_retry_fn = util.make_check_retry_fn(
            check_fn=util.check_retry_conflict_or_gone,
            check_timedelta=datetime.timedelta(minutes=2),
            fallback_retry_fn=util.no_retry_auth,
        )

        response = self.gql(
            mutation,
            variable_values=variable_values,
            check_retry_fn=check_retry_fn,
            **kwargs,
        )

        run_obj: Dict[str, Dict[str, Dict[str, str]]] = response.get(
            "rewindRun", {}
        ).get("rewoundRun", {})
        project_obj: Dict[str, Dict[str, str]] = run_obj.get("project", {})
        if project_obj:
            self.set_setting("project", project_obj["name"])
            entity_obj = project_obj.get("entity", {})
            if entity_obj:
                self.set_setting("entity", entity_obj["name"])

        return run_obj

    @normalize_exceptions
    def get_run_info(
        self,
        entity: str,
        project: str,
        name: str,
    ) -> dict:
        query = gql(
            """
        query RunInfo($project: String!, $entity: String!, $name: String!) {
            project(name: $project, entityName: $entity) {
                run(name: $name) {
                    runInfo {
                        program
                        args
                        os
                        python
                        colab
                        executable
                        codeSaved
                        cpuCount
                        gpuCount
                        gpu
                        git {
                            remote
                            commit
                        }
                    }
                }
            }
        }
        """
        )
        variable_values = {"project": project, "entity": entity, "name": name}
        res = self.gql(query, variable_values)
        if res.get("project") is None:
            raise CommError(
                "Error fetching run info for {}/{}/{}. Check that this project exists and you have access to this entity and project".format(
                    entity, project, name
                )
            )
        elif res["project"].get("run") is None:
            raise CommError(
                "Error fetching run info for {}/{}/{}. Check that this run id exists".format(
                    entity, project, name
                )
            )
        run_info: dict = res["project"]["run"]["runInfo"]
        return run_info

    @normalize_exceptions
    def get_run_state(self, entity: str, project: str, name: str) -> str:
        query = gql(
            """
        query RunState(
            $project: String!,
            $entity: String!,
            $name: String!) {
            project(name: $project, entityName: $entity) {
                run(name: $name) {
                    state
                }
            }
        }
        """
        )
        variable_values = {
            "project": project,
            "entity": entity,
            "name": name,
        }
        res = self.gql(query, variable_values)
        if res.get("project") is None or res["project"].get("run") is None:
            raise CommError(f"Error fetching run state for {entity}/{project}/{name}.")
        run_state: str = res["project"]["run"]["state"]
        return run_state

    @normalize_exceptions
    def create_run_files_introspection(self) -> bool:
        _, _, mutations = self.server_info_introspection()
        return "createRunFiles" in mutations

    @normalize_exceptions
    def upload_urls(
        self,
        project: str,
        files: Union[List[str], Dict[str, IO]],
        run: Optional[str] = None,
        entity: Optional[str] = None,
        description: Optional[str] = None,
    ) -> Tuple[str, List[str], Dict[str, Dict[str, Any]]]:
        """Generate temporary resumable upload urls.

        Arguments:
            project (str): The project to download
            files (list or dict): The filenames to upload
            run (str, optional): The run to upload to
            entity (str, optional): The entity to scope this project to.
            description (str, optional): description

        Returns:
            (run_id, upload_headers, file_info)
            run_id: id of run we uploaded files to
            upload_headers: A list of headers to use when uploading files.
            file_info: A dict of filenames and urls.
                {
                    "run_id": "run_id",
                    "upload_headers": [""],
                    "file_info":  [
                        { "weights.h5": { "uploadUrl": "https://weights.url" } },
                        { "model.json": { "uploadUrl": "https://model.json" } }
                    ]
                }
        """
        run_name = run or self.current_run_id
        assert run_name, "run must be specified"
        entity = entity or self.settings("entity")
        assert entity, "entity must be specified"

        has_create_run_files_mutation = self.create_run_files_introspection()
        if not has_create_run_files_mutation:
            return self.legacy_upload_urls(project, files, run, entity, description)

        query = gql(
            """
        mutation CreateRunFiles($entity: String!, $project: String!, $run: String!, $files: [String!]!) {
            createRunFiles(input: {entityName: $entity, projectName: $project, runName: $run, files: $files}) {
                runID
                uploadHeaders
                files {
                    name
                    uploadUrl
                }
            }
        }
        """
        )

        query_result = self.gql(
            query,
            variable_values={
                "project": project,
                "run": run_name,
                "entity": entity,
                "files": [file for file in files],
            },
        )

        result = query_result["createRunFiles"]
        run_id = result["runID"]
        if not run_id:
            raise CommError(
                f"Error uploading files to {entity}/{project}/{run_name}. Check that this project exists and you have access to this entity and project"
            )
        file_name_urls = {file["name"]: file for file in result["files"]}
        return run_id, result["uploadHeaders"], file_name_urls

    def legacy_upload_urls(
        self,
        project: str,
        files: Union[List[str], Dict[str, IO]],
        run: Optional[str] = None,
        entity: Optional[str] = None,
        description: Optional[str] = None,
    ) -> Tuple[str, List[str], Dict[str, Dict[str, Any]]]:
        """Generate temporary resumable upload urls.

        A new mutation createRunFiles was introduced after 0.15.4.
        This function is used to support older versions.
        """
        query = gql(
            """
        query RunUploadUrls($name: String!, $files: [String]!, $entity: String, $run: String!, $description: String) {
            model(name: $name, entityName: $entity) {
                bucket(name: $run, desc: $description) {
                    id
                    files(names: $files) {
                        uploadHeaders
                        edges {
                            node {
                                name
                                url(upload: true)
                                updatedAt
                            }
                        }
                    }
                }
            }
        }
        """
        )
        run_id = run or self.current_run_id
        assert run_id, "run must be specified"
        entity = entity or self.settings("entity")
        query_result = self.gql(
            query,
            variable_values={
                "name": project,
                "run": run_id,
                "entity": entity,
                "files": [file for file in files],
                "description": description,
            },
        )

        run_obj = query_result["model"]["bucket"]
        if run_obj:
            for file_node in run_obj["files"]["edges"]:
                file = file_node["node"]
                # we previously used "url" field but now use "uploadUrl"
                # replace the "url" field with "uploadUrl for downstream compatibility
                if "url" in file and "uploadUrl" not in file:
                    file["uploadUrl"] = file.pop("url")

            result = {
                file["name"]: file for file in self._flatten_edges(run_obj["files"])
            }
            return run_obj["id"], run_obj["files"]["uploadHeaders"], result
        else:
            raise CommError(f"Run does not exist {entity}/{project}/{run_id}.")

    @normalize_exceptions
    def download_urls(
        self,
        project: str,
        run: Optional[str] = None,
        entity: Optional[str] = None,
    ) -> Dict[str, Dict[str, str]]:
        """Generate download urls.

        Arguments:
            project (str): The project to download
            run (str): The run to upload to
            entity (str, optional): The entity to scope this project to.  Defaults to wandb models

        Returns:
            A dict of extensions and urls

                {
                    'weights.h5': { "url": "https://weights.url", "updatedAt": '2013-04-26T22:22:23.832Z', 'md5': 'mZFLkyvTelC5g8XnyQrpOw==' },
                    'model.json': { "url": "https://model.url", "updatedAt": '2013-04-26T22:22:23.832Z', 'md5': 'mZFLkyvTelC5g8XnyQrpOw==' }
                }
        """
        query = gql(
            """
        query RunDownloadUrls($name: String!, $entity: String, $run: String!)  {
            model(name: $name, entityName: $entity) {
                bucket(name: $run) {
                    files {
                        edges {
                            node {
                                name
                                url
                                md5
                                updatedAt
                            }
                        }
                    }
                }
            }
        }
        """
        )
        run = run or self.current_run_id
        assert run, "run must be specified"
        entity = entity or self.settings("entity")
        query_result = self.gql(
            query,
            variable_values={
                "name": project,
                "run": run,
                "entity": entity,
            },
        )
        if query_result["model"] is None:
            raise CommError(f"Run does not exist {entity}/{project}/{run}.")
        files = self._flatten_edges(query_result["model"]["bucket"]["files"])
        return {file["name"]: file for file in files if file}

    @normalize_exceptions
    def download_url(
        self,
        project: str,
        file_name: str,
        run: Optional[str] = None,
        entity: Optional[str] = None,
    ) -> Optional[Dict[str, str]]:
        """Generate download urls.

        Arguments:
            project (str): The project to download
            file_name (str): The name of the file to download
            run (str): The run to upload to
            entity (str, optional): The entity to scope this project to.  Defaults to wandb models

        Returns:
            A dict of extensions and urls

                { "url": "https://weights.url", "updatedAt": '2013-04-26T22:22:23.832Z', 'md5': 'mZFLkyvTelC5g8XnyQrpOw==' }

        """
        query = gql(
            """
        query RunDownloadUrl($name: String!, $fileName: String!, $entity: String, $run: String!)  {
            model(name: $name, entityName: $entity) {
                bucket(name: $run) {
                    files(names: [$fileName]) {
                        edges {
                            node {
                                name
                                url
                                md5
                                updatedAt
                            }
                        }
                    }
                }
            }
        }
        """
        )
        run = run or self.current_run_id
        assert run, "run must be specified"
        query_result = self.gql(
            query,
            variable_values={
                "name": project,
                "run": run,
                "fileName": file_name,
                "entity": entity or self.settings("entity"),
            },
        )
        if query_result["model"]:
            files = self._flatten_edges(query_result["model"]["bucket"]["files"])
            return files[0] if len(files) > 0 and files[0].get("updatedAt") else None
        else:
            return None

    @normalize_exceptions
    def download_file(self, url: str) -> Tuple[int, requests.Response]:
        """Initiate a streaming download.

        Arguments:
            url (str): The url to download

        Returns:
            A tuple of the content length and the streaming response
        """
        check_httpclient_logger_handler()

        http_headers = _thread_local_api_settings.headers or {}

        auth = None
        if self.access_token is not None:
            http_headers["Authorization"] = f"Bearer {self.access_token}"
        elif _thread_local_api_settings.cookies is None:
            auth = ("api", self.api_key or "")

        response = requests.get(
            url,
            auth=auth,
            cookies=_thread_local_api_settings.cookies or {},
            headers=http_headers,
            stream=True,
        )
        response.raise_for_status()
        return int(response.headers.get("content-length", 0)), response

    @normalize_exceptions
    def download_write_file(
        self,
        metadata: Dict[str, str],
        out_dir: Optional[str] = None,
    ) -> Tuple[str, Optional[requests.Response]]:
        """Download a file from a run and write it to wandb/.

        Arguments:
            metadata (obj): The metadata object for the file to download. Comes from Api.download_urls().
            out_dir (str, optional): The directory to write the file to. Defaults to wandb/

        Returns:
            A tuple of the file's local path and the streaming response. The streaming response is None if the file
            already existed and was up-to-date.
        """
        filename = metadata["name"]
        path = os.path.join(out_dir or self.settings("wandb_dir"), filename)
        if self.file_current(filename, B64MD5(metadata["md5"])):
            return path, None

        size, response = self.download_file(metadata["url"])

        with util.fsync_open(path, "wb") as file:
            for data in response.iter_content(chunk_size=1024):
                file.write(data)

        return path, response

    def upload_file_azure(
        self, url: str, file: Any, extra_headers: Dict[str, str]
    ) -> None:
        """Upload a file to azure."""
        from azure.core.exceptions import AzureError  # type: ignore

        # Configure the client without retries so our existing logic can handle them
        client = self._azure_blob_module.BlobClient.from_blob_url(
            url, retry_policy=self._azure_blob_module.LinearRetry(retry_total=0)
        )
        try:
            if extra_headers.get("Content-MD5") is not None:
                md5: Optional[bytes] = base64.b64decode(extra_headers["Content-MD5"])
            else:
                md5 = None
            content_settings = self._azure_blob_module.ContentSettings(
                content_md5=md5,
                content_type=extra_headers.get("Content-Type"),
            )
            client.upload_blob(
                file,
                max_concurrency=4,
                length=len(file),
                overwrite=True,
                content_settings=content_settings,
            )
        except AzureError as e:
            if hasattr(e, "response"):
                response = requests.models.Response()
                response.status_code = e.response.status_code
                response.headers = e.response.headers
                raise requests.exceptions.RequestException(e.message, response=response)
            else:
                raise requests.exceptions.ConnectionError(e.message)

    def upload_multipart_file_chunk(
        self,
        url: str,
        upload_chunk: bytes,
        extra_headers: Optional[Dict[str, str]] = None,
    ) -> Optional[requests.Response]:
        """Upload a file chunk to S3 with failure resumption.

        Arguments:
            url: The url to download
            upload_chunk: The path to the file you want to upload
            extra_headers: A dictionary of extra headers to send with the request

        Returns:
            The `requests` library response object
        """
        check_httpclient_logger_handler()
        try:
            if env.is_debug(env=self._environ):
                logger.debug("upload_file: %s", url)
            response = self._upload_file_session.put(
                url, data=upload_chunk, headers=extra_headers
            )
            if env.is_debug(env=self._environ):
                logger.debug("upload_file: %s complete", url)
            response.raise_for_status()
        except requests.exceptions.RequestException as e:
            logger.error(f"upload_file exception {url}: {e}")
            request_headers = e.request.headers if e.request is not None else ""
            logger.error(f"upload_file request headers: {request_headers!r}")
            response_content = e.response.content if e.response is not None else ""
            logger.error(f"upload_file response body: {response_content!r}")
            status_code = e.response.status_code if e.response is not None else 0
            # S3 reports retryable request timeouts out-of-band
            is_aws_retryable = status_code == 400 and "RequestTimeout" in str(
                response_content
            )
            # Retry errors from cloud storage or local network issues
            if (
                status_code in (308, 408, 409, 429, 500, 502, 503, 504)
                or isinstance(
                    e,
                    (requests.exceptions.Timeout, requests.exceptions.ConnectionError),
                )
                or is_aws_retryable
            ):
                _e = retry.TransientError(exc=e)
                raise _e.with_traceback(sys.exc_info()[2])
            else:
                wandb._sentry.reraise(e)
        return response

    def upload_file(
        self,
        url: str,
        file: IO[bytes],
        callback: Optional["ProgressFn"] = None,
        extra_headers: Optional[Dict[str, str]] = None,
    ) -> Optional[requests.Response]:
        """Upload a file to W&B with failure resumption.

        Arguments:
            url: The url to download
            file: The path to the file you want to upload
            callback: A callback which is passed the number of
            bytes uploaded since the last time it was called, used to report progress
            extra_headers: A dictionary of extra headers to send with the request

        Returns:
            The `requests` library response object
        """
        check_httpclient_logger_handler()
        extra_headers = extra_headers.copy() if extra_headers else {}
        response: Optional[requests.Response] = None
        progress = Progress(file, callback=callback)
        try:
            if "x-ms-blob-type" in extra_headers and self._azure_blob_module:
                self.upload_file_azure(url, progress, extra_headers)
            else:
                if "x-ms-blob-type" in extra_headers:
                    wandb.termwarn(
                        "Azure uploads over 256MB require the azure SDK, install with pip install wandb[azure]",
                        repeat=False,
                    )
                if env.is_debug(env=self._environ):
                    logger.debug("upload_file: %s", url)
                response = self._upload_file_session.put(
                    url, data=progress, headers=extra_headers
                )
                if env.is_debug(env=self._environ):
                    logger.debug("upload_file: %s complete", url)
                response.raise_for_status()
        except requests.exceptions.RequestException as e:
            logger.error(f"upload_file exception {url}: {e}")
            request_headers = e.request.headers if e.request is not None else ""
            logger.error(f"upload_file request headers: {request_headers}")
            response_content = e.response.content if e.response is not None else ""
            logger.error(f"upload_file response body: {response_content!r}")
            status_code = e.response.status_code if e.response is not None else 0
            # S3 reports retryable request timeouts out-of-band
            is_aws_retryable = (
                "x-amz-meta-md5" in extra_headers
                and status_code == 400
                and "RequestTimeout" in str(response_content)
            )
            # We need to rewind the file for the next retry (the file passed in is `seek`'ed to 0)
            progress.rewind()
            # Retry errors from cloud storage or local network issues
            if (
                status_code in (308, 408, 409, 429, 500, 502, 503, 504)
                or isinstance(
                    e,
                    (requests.exceptions.Timeout, requests.exceptions.ConnectionError),
                )
                or is_aws_retryable
            ):
                _e = retry.TransientError(exc=e)
                raise _e.with_traceback(sys.exc_info()[2])
            else:
                wandb._sentry.reraise(e)

        return response

    @normalize_exceptions
    def register_agent(
        self,
        host: str,
        sweep_id: Optional[str] = None,
        project_name: Optional[str] = None,
        entity: Optional[str] = None,
    ) -> dict:
        """Register a new agent.

        Arguments:
            host (str): hostname
            sweep_id (str): sweep id
            project_name: (str): model that contains sweep
            entity: (str): entity that contains sweep
        """
        mutation = gql(
            """
        mutation CreateAgent(
            $host: String!
            $projectName: String,
            $entityName: String,
            $sweep: String!
        ) {
            createAgent(input: {
                host: $host,
                projectName: $projectName,
                entityName: $entityName,
                sweep: $sweep,
            }) {
                agent {
                    id
                }
            }
        }
        """
        )
        if entity is None:
            entity = self.settings("entity")
        if project_name is None:
            project_name = self.settings("project")

        response = self.gql(
            mutation,
            variable_values={
                "host": host,
                "entityName": entity,
                "projectName": project_name,
                "sweep": sweep_id,
            },
            check_retry_fn=util.no_retry_4xx,
        )
        result: dict = response["createAgent"]["agent"]
        return result

    def agent_heartbeat(
        self, agent_id: str, metrics: dict, run_states: dict
    ) -> List[Dict[str, Any]]:
        """Notify server about agent state, receive commands.

        Arguments:
            agent_id (str): agent_id
            metrics (dict): system metrics
            run_states (dict): run_id: state mapping
        Returns:
            List of commands to execute.
        """
        mutation = gql(
            """
        mutation Heartbeat(
            $id: ID!,
            $metrics: JSONString,
            $runState: JSONString
        ) {
            agentHeartbeat(input: {
                id: $id,
                metrics: $metrics,
                runState: $runState
            }) {
                agent {
                    id
                }
                commands
            }
        }
        """
        )

        if agent_id is None:
            raise ValueError("Cannot call heartbeat with an unregistered agent.")

        try:
            response = self.gql(
                mutation,
                variable_values={
                    "id": agent_id,
                    "metrics": json.dumps(metrics),
                    "runState": json.dumps(run_states),
                },
                timeout=60,
            )
        except Exception as e:
            # GQL raises exceptions with stringified python dictionaries :/
            message = ast.literal_eval(e.args[0])["message"]
            logger.error("Error communicating with W&B: %s", message)
            return []
        else:
            result: List[Dict[str, Any]] = json.loads(
                response["agentHeartbeat"]["commands"]
            )
            return result

    @staticmethod
    def _validate_config_and_fill_distribution(config: dict) -> dict:
        # verify that parameters are well specified.
        # TODO(dag): deprecate this in favor of jsonschema validation once
        # apiVersion 2 is released and local controller is integrated with
        # wandb/client.

        # avoid modifying the original config dict in
        # case it is reused outside the calling func
        config = deepcopy(config)

        # explicitly cast to dict in case config was passed as a sweepconfig
        # sweepconfig does not serialize cleanly to yaml and breaks graphql,
        # but it is a subclass of dict, so this conversion is clean
        config = dict(config)

        if "parameters" not in config:
            # still shows an anaconda warning, but doesn't error
            return config

        for parameter_name in config["parameters"]:
            parameter = config["parameters"][parameter_name]
            if "min" in parameter and "max" in parameter:
                if "distribution" not in parameter:
                    if isinstance(parameter["min"], int) and isinstance(
                        parameter["max"], int
                    ):
                        parameter["distribution"] = "int_uniform"
                    elif isinstance(parameter["min"], float) and isinstance(
                        parameter["max"], float
                    ):
                        parameter["distribution"] = "uniform"
                    else:
                        raise ValueError(
                            "Parameter {} is ambiguous, please specify bounds as both floats (for a float_"
                            "uniform distribution) or ints (for an int_uniform distribution).".format(
                                parameter_name
                            )
                        )
        return config

    @normalize_exceptions
    def upsert_sweep(
        self,
        config: dict,
        controller: Optional[str] = None,
        launch_scheduler: Optional[str] = None,
        scheduler: Optional[str] = None,
        obj_id: Optional[str] = None,
        project: Optional[str] = None,
        entity: Optional[str] = None,
        state: Optional[str] = None,
        prior_runs: Optional[List[str]] = None,
        template_variable_values: Optional[Dict[str, Any]] = None,
    ) -> Tuple[str, List[str]]:
        """Upsert a sweep object.

        Arguments:
            config (dict): sweep config (will be converted to yaml)
            controller (str): controller to use
            launch_scheduler (str): launch scheduler to use
            scheduler (str): scheduler to use
            obj_id (str): object id
            project (str): project to use
            entity (str): entity to use
            state (str): state
            prior_runs (list): IDs of existing runs to add to the sweep
            template_variable_values (dict): template variable values
        """
        project_query = """
            project {
                id
                name
                entity {
                    id
                    name
                }
            }
        """
        mutation_str = """
        mutation UpsertSweep(
            $id: ID,
            $config: String,
            $description: String,
            $entityName: String,
            $projectName: String,
            $controller: JSONString,
            $scheduler: JSONString,
            $state: String,
            $priorRunsFilters: JSONString,
        ) {
            upsertSweep(input: {
                id: $id,
                config: $config,
                description: $description,
                entityName: $entityName,
                projectName: $projectName,
                controller: $controller,
                scheduler: $scheduler,
                state: $state,
                priorRunsFilters: $priorRunsFilters,
            }) {
                sweep {
                    name
                    _PROJECT_QUERY_
                }
                configValidationWarnings
            }
        }
        """
        # TODO(jhr): we need protocol versioning to know schema is not supported
        # for now we will just try both new and old query
        mutation_5 = gql(
            mutation_str.replace(
                "$controller: JSONString,",
                "$controller: JSONString,$launchScheduler: JSONString, $templateVariableValues: JSONString,",
            )
            .replace(
                "controller: $controller,",
                "controller: $controller,launchScheduler: $launchScheduler,templateVariableValues: $templateVariableValues,",
            )
            .replace("_PROJECT_QUERY_", project_query)
        )
        # launchScheduler was introduced in core v0.14.0
        mutation_4 = gql(
            mutation_str.replace(
                "$controller: JSONString,",
                "$controller: JSONString,$launchScheduler: JSONString,",
            )
            .replace(
                "controller: $controller,",
                "controller: $controller,launchScheduler: $launchScheduler",
            )
            .replace("_PROJECT_QUERY_", project_query)
        )

        # mutation 3 maps to backend that can support CLI version of at least 0.10.31
        mutation_3 = gql(mutation_str.replace("_PROJECT_QUERY_", project_query))
        mutation_2 = gql(
            mutation_str.replace("_PROJECT_QUERY_", project_query).replace(
                "configValidationWarnings", ""
            )
        )
        mutation_1 = gql(
            mutation_str.replace("_PROJECT_QUERY_", "").replace(
                "configValidationWarnings", ""
            )
        )

        # TODO(dag): replace this with a query for protocol versioning
        mutations = [mutation_5, mutation_4, mutation_3, mutation_2, mutation_1]

        config = self._validate_config_and_fill_distribution(config)

        # Silly, but attr-dicts like EasyDicts don't serialize correctly to yaml.
        # This sanitizes them with a round trip pass through json to get a regular dict.
        config_str = yaml.dump(
            json.loads(json.dumps(config)), Dumper=util.NonOctalStringDumper
        )
        filters = None
        if prior_runs:
            filters = json.dumps({"$or": [{"name": r} for r in prior_runs]})

        err: Optional[Exception] = None
        for mutation in mutations:
            try:
                variables = {
                    "id": obj_id,
                    "config": config_str,
                    "description": config.get("description"),
                    "entityName": entity or self.settings("entity"),
                    "projectName": project or self.settings("project"),
                    "controller": controller,
                    "launchScheduler": launch_scheduler,
                    "templateVariableValues": json.dumps(template_variable_values),
                    "scheduler": scheduler,
                    "priorRunsFilters": filters,
                }
                if state:
                    variables["state"] = state

                response = self.gql(
                    mutation,
                    variable_values=variables,
                    check_retry_fn=util.no_retry_4xx,
                )
            except UsageError as e:
                raise e
            except Exception as e:
                # graphql schema exception is generic
                err = e
                continue
            err = None
            break
        if err:
            raise err

        sweep: Dict[str, Dict[str, Dict]] = response["upsertSweep"]["sweep"]
        project_obj: Dict[str, Dict] = sweep.get("project", {})
        if project_obj:
            self.set_setting("project", project_obj["name"])
            entity_obj: dict = project_obj.get("entity", {})
            if entity_obj:
                self.set_setting("entity", entity_obj["name"])

        warnings = response["upsertSweep"].get("configValidationWarnings", [])
        return response["upsertSweep"]["sweep"]["name"], warnings

    @normalize_exceptions
    def create_anonymous_api_key(self) -> str:
        """Create a new API key belonging to a new anonymous user."""
        mutation = gql(
            """
        mutation CreateAnonymousApiKey {
            createAnonymousEntity(input: {}) {
                apiKey {
                    name
                }
            }
        }
        """
        )

        response = self.gql(mutation, variable_values={})
        key: str = str(response["createAnonymousEntity"]["apiKey"]["name"])
        return key

    @staticmethod
    def file_current(fname: str, md5: B64MD5) -> bool:
        """Checksum a file and compare the md5 with the known md5."""
        return os.path.isfile(fname) and md5_file_b64(fname) == md5

    @normalize_exceptions
    def pull(
        self, project: str, run: Optional[str] = None, entity: Optional[str] = None
    ) -> "List[requests.Response]":
        """Download files from W&B.

        Arguments:
            project (str): The project to download
            run (str, optional): The run to upload to
            entity (str, optional): The entity to scope this project to.  Defaults to wandb models

        Returns:
            The `requests` library response object
        """
        project, run = self.parse_slug(project, run=run)
        urls = self.download_urls(project, run, entity)
        responses = []
        for filename in urls:
            _, response = self.download_write_file(urls[filename])
            if response:
                responses.append(response)

        return responses

    def get_project(self) -> str:
        project: str = self.default_settings.get("project") or self.settings("project")
        return project

    @normalize_exceptions
    def push(
        self,
        files: Union[List[str], Dict[str, IO]],
        run: Optional[str] = None,
        entity: Optional[str] = None,
        project: Optional[str] = None,
        description: Optional[str] = None,
        force: bool = True,
        progress: Union[TextIO, bool] = False,
    ) -> "List[Optional[requests.Response]]":
        """Uploads multiple files to W&B.

        Arguments:
            files (list or dict): The filenames to upload, when dict the values are open files
            run (str, optional): The run to upload to
            entity (str, optional): The entity to scope this project to.  Defaults to wandb models
            project (str, optional): The name of the project to upload to. Defaults to the one in settings.
            description (str, optional): The description of the changes
            force (bool, optional): Whether to prevent push if git has uncommitted changes
            progress (callable, or stream): If callable, will be called with (chunk_bytes,
                total_bytes) as argument else if True, renders a progress bar to stream.

        Returns:
            A list of `requests.Response` objects
        """
        if project is None:
            project = self.get_project()
        if project is None:
            raise CommError("No project configured.")
        if run is None:
            run = self.current_run_id

        # TODO(adrian): we use a retriable version of self.upload_file() so
        # will never retry self.upload_urls() here. Instead, maybe we should
        # make push itself retriable.
        _, upload_headers, result = self.upload_urls(
            project,
            files,
            run,
            entity,
        )
        extra_headers = {}
        for upload_header in upload_headers:
            key, val = upload_header.split(":", 1)
            extra_headers[key] = val
        responses = []
        for file_name, file_info in result.items():
            file_url = file_info["uploadUrl"]

            # If the upload URL is relative, fill it in with the base URL,
            # since it's a proxied file store like the on-prem VM.
            if file_url.startswith("/"):
                file_url = f"{self.api_url}{file_url}"

            try:
                # To handle Windows paths
                # TODO: this doesn't handle absolute paths...
                normal_name = os.path.join(*file_name.split("/"))
                open_file = (
                    files[file_name]
                    if isinstance(files, dict)
                    else open(normal_name, "rb")
                )
            except OSError:
                print(f"{file_name} does not exist")
                continue
            if progress is False:
                responses.append(
                    self.upload_file_retry(
                        file_info["uploadUrl"], open_file, extra_headers=extra_headers
                    )
                )
            else:
                if callable(progress):
                    responses.append(  # type: ignore
                        self.upload_file_retry(
                            file_url, open_file, progress, extra_headers=extra_headers
                        )
                    )
                else:
                    length = os.fstat(open_file.fileno()).st_size
                    with click.progressbar(
                        file=progress,  # type: ignore
                        length=length,
                        label=f"Uploading file: {file_name}",
                        fill_char=click.style("&", fg="green"),
                    ) as bar:
                        responses.append(
                            self.upload_file_retry(
                                file_url,
                                open_file,
                                lambda bites, _: bar.update(bites),
                                extra_headers=extra_headers,
                            )
                        )
            open_file.close()
        return responses

    def link_artifact(
        self,
        client_id: str,
        server_id: str,
        portfolio_name: str,
        entity: str,
        project: str,
        aliases: Sequence[str],
        organization: str,
    ) -> Dict[str, Any]:
        template = """
                mutation LinkArtifact(
                    $artifactPortfolioName: String!,
                    $entityName: String!,
                    $projectName: String!,
                    $aliases: [ArtifactAliasInput!],
                    ID_TYPE
                    ) {
                        linkArtifact(input: {
                            artifactPortfolioName: $artifactPortfolioName,
                            entityName: $entityName,
                            projectName: $projectName,
                            aliases: $aliases,
                            ID_VALUE
                        }) {
                            versionIndex
                        }
                    }
            """

        org_entity = ""
        if is_artifact_registry_project(project):
            try:
                org_entity = self._resolve_org_entity_name(entity, organization)
            except ValueError as e:
<<<<<<< HEAD
                wandb.termerror(e)
=======
                wandb.termerror(str(e))
>>>>>>> 1095e114
                raise

        def replace(a: str, b: str) -> None:
            nonlocal template
            template = template.replace(a, b)

        if server_id:
            replace("ID_TYPE", "$artifactID: ID")
            replace("ID_VALUE", "artifactID: $artifactID")
        elif client_id:
            replace("ID_TYPE", "$clientID: ID")
            replace("ID_VALUE", "clientID: $clientID")

        variable_values = {
            "clientID": client_id,
            "artifactID": server_id,
            "artifactPortfolioName": portfolio_name,
            "entityName": org_entity or entity,
            "projectName": project,
            "aliases": [
                {"alias": alias, "artifactCollectionName": portfolio_name}
                for alias in aliases
            ],
        }

        mutation = gql(template)
        response = self.gql(mutation, variable_values=variable_values)
        link_artifact: Dict[str, Any] = response["linkArtifact"]
        return link_artifact

    def _resolve_org_entity_name(self, entity: str, organization: str = "") -> str:
<<<<<<< HEAD
        # Fetches the org entity of the portfolio entity to
        # 1. validate the user inputted the correct display org name or org entity name and
        # 2. return the org entity name so we can use the correct entity name to link the artifact.
=======
        # resolveOrgEntityName fetches the portfolio's org entity's name.
        #
        # The organization parameter may be empty, an org's display name, or an org entity name.
        #
        # If the server doesn't support fetching the org name of a portfolio, then this returns
        # the organization parameter, or an error if it is empty. Otherwise, this returns the
        # fetched value after validating that the given organization, if not empty, matches
        # either the org's display or entity name.
>>>>>>> 1095e114
        org_fields = self.server_organization_type_introspection()
        can_fetch_org_entity = "orgEntity" in org_fields
        if not organization and not can_fetch_org_entity:
            raise ValueError(
                "Fetching Registry artifacts without inputting an organization "
                "is unavailable for your server version. "
                "Please upgrade your server to 0.50.0 or later."
            )
        if not can_fetch_org_entity:
            # Server doesn't support fetching org entity to validate,
            # assume org entity is correctly inputted
            return organization

        org_entity, org_name = self.fetch_org_entity_from_entity(entity)
        if organization:
            if organization != org_name and organization != org_entity:
                raise ValueError(
                    f"Artifact belongs to the organization {org_name!r} "
<<<<<<< HEAD
                    f"and cannot be linked to {organization!r}. "
=======
                    f"and cannot be linked/fetched with {organization!r}. "
>>>>>>> 1095e114
                    "Please update the target path with the correct organization name."
                )
        return org_entity

    def fetch_org_entity_from_entity(self, entity: str) -> Tuple[str, str]:
        query = gql(
            """
            query FetchOrgEntityFromEntity(
                $entityName: String!,
            ) {
                entity(name: $entityName) {
                    organization {
                        name
                        orgEntity {
                            name
                        }
                    }
                }
            }
            """
        )
        response = self.gql(
            query,
            variable_values={
                "entityName": entity,
            },
        )
        try:
            org = response["entity"]["organization"]
            org_name = org["name"] or ""
            org_entity_name = org["orgEntity"]["name"] or ""
        except (LookupError, TypeError) as e:
            raise ValueError(
                f"Unable to find organization for artifact under entity: {entity!r} "
<<<<<<< HEAD
                "Please make sure you are using a team entity when linking to the Registry"
=======
                "Please make sure the right org in the path is provided "
                "or a team entity, not a personal entity, is used when using the shorthand path without an org."
>>>>>>> 1095e114
            ) from e
        else:
            return org_entity_name, org_name

    def use_artifact(
        self,
        artifact_id: str,
        entity_name: Optional[str] = None,
        project_name: Optional[str] = None,
        run_name: Optional[str] = None,
        use_as: Optional[str] = None,
    ) -> Optional[Dict[str, Any]]:
        query_template = """
        mutation UseArtifact(
            $entityName: String!,
            $projectName: String!,
            $runName: String!,
            $artifactID: ID!,
            _USED_AS_TYPE_
        ) {
            useArtifact(input: {
                entityName: $entityName,
                projectName: $projectName,
                runName: $runName,
                artifactID: $artifactID,
                _USED_AS_VALUE_
            }) {
                artifact {
                    id
                    digest
                    description
                    state
                    createdAt
                    metadata
                }
            }
        }
        """

        artifact_types = self.server_use_artifact_input_introspection()
        if "usedAs" in artifact_types:
            query_template = query_template.replace(
                "_USED_AS_TYPE_", "$usedAs: String"
            ).replace("_USED_AS_VALUE_", "usedAs: $usedAs")
        else:
            query_template = query_template.replace("_USED_AS_TYPE_", "").replace(
                "_USED_AS_VALUE_", ""
            )

        query = gql(query_template)

        entity_name = entity_name or self.settings("entity")
        project_name = project_name or self.settings("project")
        run_name = run_name or self.current_run_id

        response = self.gql(
            query,
            variable_values={
                "entityName": entity_name,
                "projectName": project_name,
                "runName": run_name,
                "artifactID": artifact_id,
                "usedAs": use_as,
            },
        )

        if response["useArtifact"]["artifact"]:
            artifact: Dict[str, Any] = response["useArtifact"]["artifact"]
            return artifact
        return None

    # Fetch fields available in backend of Organization type
    def server_organization_type_introspection(self) -> List[str]:
        query_string = """
            query ProbeServerOrganization {
                OrganizationInfoType: __type(name:"Organization") {
                    fields {
                        name
                    }
                }
            }
        """

        if self.server_organization_type_fields_info is None:
            query = gql(query_string)
            res = self.gql(query)
            input_fields = res.get("OrganizationInfoType", {}).get("fields", [{}])
            self.server_organization_type_fields_info = [
                field["name"] for field in input_fields if "name" in field
            ]

        return self.server_organization_type_fields_info

    def create_artifact_type(
        self,
        artifact_type_name: str,
        entity_name: Optional[str] = None,
        project_name: Optional[str] = None,
        description: Optional[str] = None,
    ) -> Optional[str]:
        mutation = gql(
            """
        mutation CreateArtifactType(
            $entityName: String!,
            $projectName: String!,
            $artifactTypeName: String!,
            $description: String
        ) {
            createArtifactType(input: {
                entityName: $entityName,
                projectName: $projectName,
                name: $artifactTypeName,
                description: $description
            }) {
                artifactType {
                    id
                }
            }
        }
        """
        )
        entity_name = entity_name or self.settings("entity")
        project_name = project_name or self.settings("project")
        response = self.gql(
            mutation,
            variable_values={
                "entityName": entity_name,
                "projectName": project_name,
                "artifactTypeName": artifact_type_name,
                "description": description,
            },
        )
        _id: Optional[str] = response["createArtifactType"]["artifactType"]["id"]
        return _id

    def server_artifact_introspection(self) -> List[str]:
        query_string = """
            query ProbeServerArtifact {
                ArtifactInfoType: __type(name:"Artifact") {
                    fields {
                        name
                    }
                }
            }
        """

        if self.server_artifact_fields_info is None:
            query = gql(query_string)
            res = self.gql(query)
            input_fields = res.get("ArtifactInfoType", {}).get("fields", [{}])
            self.server_artifact_fields_info = [
                field["name"] for field in input_fields if "name" in field
            ]

        return self.server_artifact_fields_info

    def server_create_artifact_introspection(self) -> List[str]:
        query_string = """
            query ProbeServerCreateArtifactInput {
                CreateArtifactInputInfoType: __type(name:"CreateArtifactInput") {
                    inputFields{
                        name
                    }
                }
            }
        """

        if self.server_create_artifact_input_info is None:
            query = gql(query_string)
            res = self.gql(query)
            input_fields = res.get("CreateArtifactInputInfoType", {}).get(
                "inputFields", [{}]
            )
            self.server_create_artifact_input_info = [
                field["name"] for field in input_fields if "name" in field
            ]

        return self.server_create_artifact_input_info

    def _get_create_artifact_mutation(
        self,
        fields: List,
        history_step: Optional[int],
        distributed_id: Optional[str],
    ) -> str:
        types = ""
        values = ""

        if "historyStep" in fields and history_step not in [0, None]:
            types += "$historyStep: Int64!,"
            values += "historyStep: $historyStep,"

        if distributed_id:
            types += "$distributedID: String,"
            values += "distributedID: $distributedID,"

        if "clientID" in fields:
            types += "$clientID: ID,"
            values += "clientID: $clientID,"

        if "sequenceClientID" in fields:
            types += "$sequenceClientID: ID,"
            values += "sequenceClientID: $sequenceClientID,"

        if "enableDigestDeduplication" in fields:
            values += "enableDigestDeduplication: true,"

        if "ttlDurationSeconds" in fields:
            types += "$ttlDurationSeconds: Int64,"
            values += "ttlDurationSeconds: $ttlDurationSeconds,"

        if "tags" in fields:
            types += "$tags: [TagInput!],"
            values += "tags: $tags,"

        query_template = """
            mutation CreateArtifact(
                $artifactTypeName: String!,
                $artifactCollectionNames: [String!],
                $entityName: String!,
                $projectName: String!,
                $runName: String,
                $description: String,
                $digest: String!,
                $aliases: [ArtifactAliasInput!],
                $metadata: JSONString,
                _CREATE_ARTIFACT_ADDITIONAL_TYPE_
            ) {
                createArtifact(input: {
                    artifactTypeName: $artifactTypeName,
                    artifactCollectionNames: $artifactCollectionNames,
                    entityName: $entityName,
                    projectName: $projectName,
                    runName: $runName,
                    description: $description,
                    digest: $digest,
                    digestAlgorithm: MANIFEST_MD5,
                    aliases: $aliases,
                    metadata: $metadata,
                    _CREATE_ARTIFACT_ADDITIONAL_VALUE_
                }) {
                    artifact {
                        id
                        state
                        artifactSequence {
                            id
                            latestArtifact {
                                id
                                versionIndex
                            }
                        }
                    }
                }
            }
        """

        return query_template.replace(
            "_CREATE_ARTIFACT_ADDITIONAL_TYPE_", types
        ).replace("_CREATE_ARTIFACT_ADDITIONAL_VALUE_", values)

    def create_artifact(
        self,
        artifact_type_name: str,
        artifact_collection_name: str,
        digest: str,
        client_id: Optional[str] = None,
        sequence_client_id: Optional[str] = None,
        entity_name: Optional[str] = None,
        project_name: Optional[str] = None,
        run_name: Optional[str] = None,
        description: Optional[str] = None,
        metadata: Optional[Dict] = None,
        ttl_duration_seconds: Optional[int] = None,
        aliases: Optional[List[Dict[str, str]]] = None,
        tags: Optional[List[Dict[str, str]]] = None,
        distributed_id: Optional[str] = None,
        is_user_created: Optional[bool] = False,
        history_step: Optional[int] = None,
    ) -> Tuple[Dict, Dict]:
        fields = self.server_create_artifact_introspection()
        artifact_fields = self.server_artifact_introspection()
        if ("ttlIsInherited" not in artifact_fields) and ttl_duration_seconds:
            wandb.termwarn(
                "Server not compatible with setting Artifact TTLs, please upgrade the server to use Artifact TTL"
            )
            # ttlDurationSeconds is only usable if ttlIsInherited is also present
            ttl_duration_seconds = None
        if ("tags" not in artifact_fields) and tags:
            wandb.termwarn(
                "Server not compatible with Artifact tags. "
                "To use Artifact tags, please upgrade the server to v0.85 or higher."
            )

        query_template = self._get_create_artifact_mutation(
            fields, history_step, distributed_id
        )

        entity_name = entity_name or self.settings("entity")
        project_name = project_name or self.settings("project")
        if not is_user_created:
            run_name = run_name or self.current_run_id

        mutation = gql(query_template)
        response = self.gql(
            mutation,
            variable_values={
                "entityName": entity_name,
                "projectName": project_name,
                "runName": run_name,
                "artifactTypeName": artifact_type_name,
                "artifactCollectionNames": [artifact_collection_name],
                "clientID": client_id,
                "sequenceClientID": sequence_client_id,
                "digest": digest,
                "description": description,
                "aliases": list(aliases or []),
                "tags": list(tags or []),
                "metadata": json.dumps(util.make_safe_for_json(metadata))
                if metadata
                else None,
                "ttlDurationSeconds": ttl_duration_seconds,
                "distributedID": distributed_id,
                "historyStep": history_step,
            },
        )
        av = response["createArtifact"]["artifact"]
        latest = response["createArtifact"]["artifact"]["artifactSequence"].get(
            "latestArtifact"
        )
        return av, latest

    def commit_artifact(self, artifact_id: str) -> "_Response":
        mutation = gql(
            """
        mutation CommitArtifact(
            $artifactID: ID!,
        ) {
            commitArtifact(input: {
                artifactID: $artifactID,
            }) {
                artifact {
                    id
                    digest
                }
            }
        }
        """
        )

        response: _Response = self.gql(
            mutation,
            variable_values={"artifactID": artifact_id},
            timeout=60,
        )
        return response

    def complete_multipart_upload_artifact(
        self,
        artifact_id: str,
        storage_path: str,
        completed_parts: List[Dict[str, Any]],
        upload_id: Optional[str],
        complete_multipart_action: str = "Complete",
    ) -> Optional[str]:
        mutation = gql(
            """
        mutation CompleteMultipartUploadArtifact(
            $completeMultipartAction: CompleteMultipartAction!,
            $completedParts: [UploadPartsInput!]!,
            $artifactID: ID!
            $storagePath: String!
            $uploadID: String!
        ) {
        completeMultipartUploadArtifact(
            input: {
                completeMultipartAction: $completeMultipartAction,
                completedParts: $completedParts,
                artifactID: $artifactID,
                storagePath: $storagePath
                uploadID: $uploadID
            }
            ) {
                digest
            }
        }
        """
        )
        response = self.gql(
            mutation,
            variable_values={
                "completeMultipartAction": complete_multipart_action,
                "artifactID": artifact_id,
                "storagePath": storage_path,
                "completedParts": completed_parts,
                "uploadID": upload_id,
            },
        )
        digest: Optional[str] = response["completeMultipartUploadArtifact"]["digest"]
        return digest

    def create_artifact_manifest(
        self,
        name: str,
        digest: str,
        artifact_id: Optional[str],
        base_artifact_id: Optional[str] = None,
        entity: Optional[str] = None,
        project: Optional[str] = None,
        run: Optional[str] = None,
        include_upload: bool = True,
        type: str = "FULL",
    ) -> Tuple[str, Dict[str, Any]]:
        mutation = gql(
            """
        mutation CreateArtifactManifest(
            $name: String!,
            $digest: String!,
            $artifactID: ID!,
            $baseArtifactID: ID,
            $entityName: String!,
            $projectName: String!,
            $runName: String!,
            $includeUpload: Boolean!,
            {}
        ) {{
            createArtifactManifest(input: {{
                name: $name,
                digest: $digest,
                artifactID: $artifactID,
                baseArtifactID: $baseArtifactID,
                entityName: $entityName,
                projectName: $projectName,
                runName: $runName,
                {}
            }}) {{
                artifactManifest {{
                    id
                    file {{
                        id
                        name
                        displayName
                        uploadUrl @include(if: $includeUpload)
                        uploadHeaders @include(if: $includeUpload)
                    }}
                }}
            }}
        }}
        """.format(
                "$type: ArtifactManifestType = FULL" if type != "FULL" else "",
                "type: $type" if type != "FULL" else "",
            )
        )

        entity_name = entity or self.settings("entity")
        project_name = project or self.settings("project")
        run_name = run or self.current_run_id

        response = self.gql(
            mutation,
            variable_values={
                "name": name,
                "digest": digest,
                "artifactID": artifact_id,
                "baseArtifactID": base_artifact_id,
                "entityName": entity_name,
                "projectName": project_name,
                "runName": run_name,
                "includeUpload": include_upload,
                "type": type,
            },
        )
        return (
            response["createArtifactManifest"]["artifactManifest"]["id"],
            response["createArtifactManifest"]["artifactManifest"]["file"],
        )

    def update_artifact_manifest(
        self,
        artifact_manifest_id: str,
        base_artifact_id: Optional[str] = None,
        digest: Optional[str] = None,
        include_upload: Optional[bool] = True,
    ) -> Tuple[str, Dict[str, Any]]:
        mutation = gql(
            """
        mutation UpdateArtifactManifest(
            $artifactManifestID: ID!,
            $digest: String,
            $baseArtifactID: ID,
            $includeUpload: Boolean!,
        ) {
            updateArtifactManifest(input: {
                artifactManifestID: $artifactManifestID,
                digest: $digest,
                baseArtifactID: $baseArtifactID,
            }) {
                artifactManifest {
                    id
                    file {
                        id
                        name
                        displayName
                        uploadUrl @include(if: $includeUpload)
                        uploadHeaders @include(if: $includeUpload)
                    }
                }
            }
        }
        """
        )

        response = self.gql(
            mutation,
            variable_values={
                "artifactManifestID": artifact_manifest_id,
                "digest": digest,
                "baseArtifactID": base_artifact_id,
                "includeUpload": include_upload,
            },
        )

        return (
            response["updateArtifactManifest"]["artifactManifest"]["id"],
            response["updateArtifactManifest"]["artifactManifest"]["file"],
        )

    def update_artifact_metadata(
        self, artifact_id: str, metadata: Dict[str, Any]
    ) -> Dict[str, Any]:
        """Set the metadata of the given artifact version."""
        mutation = gql(
            """
        mutation UpdateArtifact(
            $artifactID: ID!,
            $metadata: JSONString,
        ) {
            updateArtifact(input: {
                artifactID: $artifactID,
                metadata: $metadata,
            }) {
                artifact {
                    id
                }
            }
        }
        """
        )
        response = self.gql(
            mutation,
            variable_values={
                "artifactID": artifact_id,
                "metadata": json.dumps(metadata),
            },
        )
        return response["updateArtifact"]["artifact"]

    def _resolve_client_id(
        self,
        client_id: str,
    ) -> Optional[str]:
        if client_id in self._client_id_mapping:
            return self._client_id_mapping[client_id]

        query = gql(
            """
            query ClientIDMapping($clientID: ID!) {
                clientIDMapping(clientID: $clientID) {
                    serverID
                }
            }
        """
        )
        response = self.gql(
            query,
            variable_values={
                "clientID": client_id,
            },
        )
        server_id = None
        if response is not None:
            client_id_mapping = response.get("clientIDMapping")
            if client_id_mapping is not None:
                server_id = client_id_mapping.get("serverID")
                if server_id is not None:
                    self._client_id_mapping[client_id] = server_id
        return server_id

    def server_create_artifact_file_spec_input_introspection(self) -> List:
        query_string = """
           query ProbeServerCreateArtifactFileSpecInput {
                CreateArtifactFileSpecInputInfoType: __type(name:"CreateArtifactFileSpecInput") {
                    inputFields{
                        name
                    }
                }
            }
        """

        query = gql(query_string)
        res = self.gql(query)
        create_artifact_file_spec_input_info = [
            field.get("name", "")
            for field in res.get("CreateArtifactFileSpecInputInfoType", {}).get(
                "inputFields", [{}]
            )
        ]
        return create_artifact_file_spec_input_info

    @normalize_exceptions
    def create_artifact_files(
        self, artifact_files: Iterable["CreateArtifactFileSpecInput"]
    ) -> Mapping[str, "CreateArtifactFilesResponseFile"]:
        query_template = """
        mutation CreateArtifactFiles(
            $storageLayout: ArtifactStorageLayout!
            $artifactFiles: [CreateArtifactFileSpecInput!]!
        ) {
            createArtifactFiles(input: {
                artifactFiles: $artifactFiles,
                storageLayout: $storageLayout,
            }) {
                files {
                    edges {
                        node {
                            id
                            name
                            displayName
                            uploadUrl
                            uploadHeaders
                            _MULTIPART_UPLOAD_FIELDS_
                            artifact {
                                id
                            }
                        }
                    }
                }
            }
        }
        """
        multipart_upload_url_query = """
            storagePath
            uploadMultipartUrls {
                uploadID
                uploadUrlParts {
                    partNumber
                    uploadUrl
                }
            }
        """

        # TODO: we should use constants here from interface/artifacts.py
        # but probably don't want the dependency. We're going to remove
        # this setting in a future release, so I'm just hard-coding the strings.
        storage_layout = "V2"
        if env.get_use_v1_artifacts():
            storage_layout = "V1"

        create_artifact_file_spec_input_fields = (
            self.server_create_artifact_file_spec_input_introspection()
        )
        if "uploadPartsInput" in create_artifact_file_spec_input_fields:
            query_template = query_template.replace(
                "_MULTIPART_UPLOAD_FIELDS_", multipart_upload_url_query
            )
        else:
            query_template = query_template.replace("_MULTIPART_UPLOAD_FIELDS_", "")

        mutation = gql(query_template)
        response = self.gql(
            mutation,
            variable_values={
                "storageLayout": storage_layout,
                "artifactFiles": [af for af in artifact_files],
            },
        )

        result = {}
        for edge in response["createArtifactFiles"]["files"]["edges"]:
            node = edge["node"]
            result[node["displayName"]] = node
        return result

    @normalize_exceptions
    def notify_scriptable_run_alert(
        self,
        title: str,
        text: str,
        level: Optional[str] = None,
        wait_duration: Optional["Number"] = None,
    ) -> bool:
        mutation = gql(
            """
        mutation NotifyScriptableRunAlert(
            $entityName: String!,
            $projectName: String!,
            $runName: String!,
            $title: String!,
            $text: String!,
            $severity: AlertSeverity = INFO,
            $waitDuration: Duration
        ) {
            notifyScriptableRunAlert(input: {
                entityName: $entityName,
                projectName: $projectName,
                runName: $runName,
                title: $title,
                text: $text,
                severity: $severity,
                waitDuration: $waitDuration
            }) {
               success
            }
        }
        """
        )

        response = self.gql(
            mutation,
            variable_values={
                "entityName": self.settings("entity"),
                "projectName": self.settings("project"),
                "runName": self.current_run_id,
                "title": title,
                "text": text,
                "severity": level,
                "waitDuration": wait_duration,
            },
        )
        success: bool = response["notifyScriptableRunAlert"]["success"]
        return success

    def get_sweep_state(
        self, sweep: str, entity: Optional[str] = None, project: Optional[str] = None
    ) -> "SweepState":
        state: SweepState = self.sweep(
            sweep=sweep, entity=entity, project=project, specs="{}"
        )["state"]
        return state

    def set_sweep_state(
        self,
        sweep: str,
        state: "SweepState",
        entity: Optional[str] = None,
        project: Optional[str] = None,
    ) -> None:
        assert state in ("RUNNING", "PAUSED", "CANCELED", "FINISHED")
        s = self.sweep(sweep=sweep, entity=entity, project=project, specs="{}")
        curr_state = s["state"].upper()
        if state == "PAUSED" and curr_state not in ("PAUSED", "RUNNING"):
            raise Exception("Cannot pause {} sweep.".format(curr_state.lower()))
        elif state != "RUNNING" and curr_state not in ("RUNNING", "PAUSED", "PENDING"):
            raise Exception("Sweep already {}.".format(curr_state.lower()))
        sweep_id = s["id"]
        mutation = gql(
            """
        mutation UpsertSweep(
            $id: ID,
            $state: String,
            $entityName: String,
            $projectName: String
        ) {
            upsertSweep(input: {
                id: $id,
                state: $state,
                entityName: $entityName,
                projectName: $projectName
            }){
                sweep {
                    name
                }
            }
        }
        """
        )
        self.gql(
            mutation,
            variable_values={
                "id": sweep_id,
                "state": state,
                "entityName": entity or self.settings("entity"),
                "projectName": project or self.settings("project"),
            },
        )

    def stop_sweep(
        self,
        sweep: str,
        entity: Optional[str] = None,
        project: Optional[str] = None,
    ) -> None:
        """Finish the sweep to stop running new runs and let currently running runs finish."""
        self.set_sweep_state(
            sweep=sweep, state="FINISHED", entity=entity, project=project
        )

    def cancel_sweep(
        self,
        sweep: str,
        entity: Optional[str] = None,
        project: Optional[str] = None,
    ) -> None:
        """Cancel the sweep to kill all running runs and stop running new runs."""
        self.set_sweep_state(
            sweep=sweep, state="CANCELED", entity=entity, project=project
        )

    def pause_sweep(
        self,
        sweep: str,
        entity: Optional[str] = None,
        project: Optional[str] = None,
    ) -> None:
        """Pause the sweep to temporarily stop running new runs."""
        self.set_sweep_state(
            sweep=sweep, state="PAUSED", entity=entity, project=project
        )

    def resume_sweep(
        self,
        sweep: str,
        entity: Optional[str] = None,
        project: Optional[str] = None,
    ) -> None:
        """Resume the sweep to continue running new runs."""
        self.set_sweep_state(
            sweep=sweep, state="RUNNING", entity=entity, project=project
        )

    def _status_request(self, url: str, length: int) -> requests.Response:
        """Ask google how much we've uploaded."""
        check_httpclient_logger_handler()
        return requests.put(
            url=url,
            headers={"Content-Length": "0", "Content-Range": "bytes */%i" % length},
        )

    def _flatten_edges(self, response: "_Response") -> List[Dict]:
        """Return an array from the nested graphql relay structure."""
        return [node["node"] for node in response["edges"]]

    @normalize_exceptions
    def stop_run(
        self,
        run_id: str,
    ) -> bool:
        mutation = gql(
            """
            mutation stopRun($id: ID!) {
                stopRun(input: {
                    id: $id
                }) {
                    clientMutationId
                    success
                }
            }
            """
        )

        response = self.gql(
            mutation,
            variable_values={
                "id": run_id,
            },
        )

        success: bool = response["stopRun"].get("success")

        return success<|MERGE_RESOLUTION|>--- conflicted
+++ resolved
@@ -3493,11 +3493,7 @@
             try:
                 org_entity = self._resolve_org_entity_name(entity, organization)
             except ValueError as e:
-<<<<<<< HEAD
-                wandb.termerror(e)
-=======
                 wandb.termerror(str(e))
->>>>>>> 1095e114
                 raise
 
         def replace(a: str, b: str) -> None:
@@ -3529,11 +3525,6 @@
         return link_artifact
 
     def _resolve_org_entity_name(self, entity: str, organization: str = "") -> str:
-<<<<<<< HEAD
-        # Fetches the org entity of the portfolio entity to
-        # 1. validate the user inputted the correct display org name or org entity name and
-        # 2. return the org entity name so we can use the correct entity name to link the artifact.
-=======
         # resolveOrgEntityName fetches the portfolio's org entity's name.
         #
         # The organization parameter may be empty, an org's display name, or an org entity name.
@@ -3542,7 +3533,6 @@
         # the organization parameter, or an error if it is empty. Otherwise, this returns the
         # fetched value after validating that the given organization, if not empty, matches
         # either the org's display or entity name.
->>>>>>> 1095e114
         org_fields = self.server_organization_type_introspection()
         can_fetch_org_entity = "orgEntity" in org_fields
         if not organization and not can_fetch_org_entity:
@@ -3561,11 +3551,7 @@
             if organization != org_name and organization != org_entity:
                 raise ValueError(
                     f"Artifact belongs to the organization {org_name!r} "
-<<<<<<< HEAD
-                    f"and cannot be linked to {organization!r}. "
-=======
                     f"and cannot be linked/fetched with {organization!r}. "
->>>>>>> 1095e114
                     "Please update the target path with the correct organization name."
                 )
         return org_entity
@@ -3600,12 +3586,8 @@
         except (LookupError, TypeError) as e:
             raise ValueError(
                 f"Unable to find organization for artifact under entity: {entity!r} "
-<<<<<<< HEAD
-                "Please make sure you are using a team entity when linking to the Registry"
-=======
                 "Please make sure the right org in the path is provided "
                 "or a team entity, not a personal entity, is used when using the shorthand path without an org."
->>>>>>> 1095e114
             ) from e
         else:
             return org_entity_name, org_name
