#
# -*- coding: utf-8 -*-
"""
sender.
"""

from __future__ import print_function

from datetime import datetime
import json
import logging
import os
import time

from pkg_resources import parse_version
import requests
from six.moves import queue
import wandb
from wandb import util
from wandb.filesync.dir_watcher import DirWatcher
from wandb.proto import wandb_internal_pb2

from . import artifacts
from . import file_stream
from . import internal_api
from . import settings_static
from . import update
from .file_pusher import FilePusher
from ..interface import interface
from ..lib import config_util, filenames, proto_util, telemetry
from ..lib.git import GitRepo


logger = logging.getLogger(__name__)

if wandb.TYPE_CHECKING:  # TYPE_CHECKING
    from typing import Any, Dict, Generator, List, NewType, Optional, Tuple
    from six.moves.queue import Queue
    from wandb.proto.wandb_internal_pb2 import HttpResponse

    DictWithValues = NewType("DictWithValues", Dict[str, Any])
    DictNoValues = NewType("DictNoValues", Dict[str, Any])


def _framework_priority(
    imp: telemetry.TelemetryImports,
) -> Generator[Tuple[bool, str], None, None]:
    yield imp.lightgbm, "lightgbm"
    yield imp.catboost, "catboost"
    yield imp.xgboost, "xgboost"
    yield imp.transformers_huggingface, "huggingface"
    yield imp.pytorch_ignite, "ignite"
    yield imp.pytorch_lightning, "lightning"
    yield imp.fastai, "fastai"
    yield imp.torch, "torch"
    yield imp.keras, "keras"
    yield imp.tensorflow, "tensorflow"
    yield imp.sklearn, "sklearn"


class SendManager(object):

    _telemetry_obj: telemetry.TelemetryRecord

    def __init__(
        self, settings, record_q, result_q, interface,
    ):
        self._settings = settings
        self._record_q = record_q
        self._result_q = result_q
        self._interface = interface

        self._fs = None
        self._pusher = None
        self._dir_watcher = None

        # State updated by login
        self._entity = None
        self._flags = None

        # State updated by wandb.init
        self._run = None
        self._project = None

        # keep track of config from key/val updates
        self._consolidated_config: DictNoValues = dict()
        self._telemetry_obj = telemetry.TelemetryRecord()
        self._config_metric_pbdict_list: List[Dict[int, Any]] = []
        self._config_metric_index_dict: Dict[str, int] = {}
        self._config_metric_dict: Dict[str, wandb_internal_pb2.MetricRecord] = {}

        # State updated by resuming
        self._resume_state = {
            "step": 0,
            "history": 0,
            "events": 0,
            "output": 0,
            "runtime": 0,
            "summary": None,
            "config": None,
            "resumed": False,
        }

        # State added when run_exit needs results
        self._exit_sync_uuid = None

        # State added when run_exit is complete
        self._exit_result = None

        self._api = internal_api.Api(
            default_settings=settings, retry_callback=self.retry_callback
        )
        self._api_settings = dict()

        # queue filled by retry_callback
        self._retry_q: "Queue[HttpResponse]" = queue.Queue()

        # TODO(jhr): do something better, why do we need to send full lines?
        self._partial_output = dict()

        self._exit_code = 0

    @classmethod
    def setup(cls, root_dir):
        """This is a helper class method to setup a standalone SendManager.
        Currently we're using this primarily for `sync.py`.
        """
        files_dir = os.path.join(root_dir, "files")
        sd = dict(
            files_dir=files_dir,
            root_dir=root_dir,
            _start_time=0,
            git_remote=None,
            resume=None,
            program=None,
            ignore_globs=(),
            run_id=None,
            entity=None,
            project=None,
            run_group=None,
            job_type=None,
            run_tags=None,
            run_name=None,
            run_notes=None,
            save_code=None,
            email=None,
            silent=None,
        )
        settings = settings_static.SettingsStatic(sd)
        record_q = queue.Queue()
        result_q = queue.Queue()
        publish_interface = interface.BackendSender(record_q=record_q)
        return SendManager(
            settings=settings,
            record_q=record_q,
            result_q=result_q,
            interface=publish_interface,
        )

    def retry_callback(self, status, response_text):
        response = wandb_internal_pb2.HttpResponse()
        response.http_status_code = status
        response.http_response_text = response_text
        self._retry_q.put(response)

    def send(self, record):
        record_type = record.WhichOneof("record_type")
        assert record_type
        handler_str = "send_" + record_type
        send_handler = getattr(self, handler_str, None)
        # Don't log output to reduce log noise
        if record_type not in {"output", "request"}:
            logger.debug("send: {}".format(record_type))
        assert send_handler, "unknown send handler: {}".format(handler_str)
        send_handler(record)

    def send_request(self, record):
        request_type = record.request.WhichOneof("request_type")
        assert request_type
        handler_str = "send_request_" + request_type
        send_handler = getattr(self, handler_str, None)
        if request_type != "network_status":
            logger.debug("send_request: {}".format(request_type))
        assert send_handler, "unknown handle: {}".format(handler_str)
        send_handler(record)

    def _flatten(self, dictionary):
        if type(dictionary) == dict:
            for k, v in list(dictionary.items()):
                if type(v) == dict:
                    self._flatten(v)
                    dictionary.pop(k)
                    for k2, v2 in v.items():
                        dictionary[k + "." + k2] = v2

    def send_request_check_version(self, record):
        assert record.control.req_resp
        result = wandb_internal_pb2.Result(uuid=record.uuid)
        current_version = (
            record.request.check_version.current_version or wandb.__version__
        )
        messages = update.check_available(current_version)
        if messages:
            upgrade_message = messages.get("upgrade_message")
            if upgrade_message:
                result.response.check_version_response.upgrade_message = upgrade_message
            yank_message = messages.get("yank_message")
            if yank_message:
                result.response.check_version_response.yank_message = yank_message
            delete_message = messages.get("delete_message")
            if delete_message:
                result.response.check_version_response.delete_message = delete_message
        self._result_q.put(result)

    def send_request_stop_status(self, record):
        assert record.control.req_resp

        result = wandb_internal_pb2.Result(uuid=record.uuid)
        status_resp = result.response.stop_status_response
        status_resp.run_should_stop = False
        if self._entity and self._project and self._run.run_id:
            try:
                status_resp.run_should_stop = self._api.check_stop_requested(
                    self._project, self._entity, self._run.run_id
                )
            except Exception as e:
                logger.warning("Failed to check stop requested status: %s", e)
        self._result_q.put(result)

    def send_request_network_status(self, record):
        assert record.control.req_resp

        result = wandb_internal_pb2.Result(uuid=record.uuid)
        status_resp = result.response.network_status_response
        while True:
            try:
                status_resp.network_responses.append(self._retry_q.get_nowait())
            except queue.Empty:
                break
            except Exception as e:
                logger.warning("Error emptying retry queue: {}".format(e))
        self._result_q.put(result)

    def send_request_login(self, record):
        # TODO: do something with api_key or anonymous?
        # TODO: return an error if we aren't logged in?
        self._api.reauth()
        viewer_tuple = self._api.viewer_server_info()
        # self._login_flags = json.loads(viewer.get("flags", "{}"))
        # self._login_entity = viewer.get("entity")
        viewer, server_info = viewer_tuple
        if server_info:
            logger.info("Login server info: {}".format(server_info))
        self._entity = viewer.get("entity")
        if record.control.req_resp:
            result = wandb_internal_pb2.Result(uuid=record.uuid)
            if self._entity:
                result.response.login_response.active_entity = self._entity
            self._result_q.put(result)

    def send_exit(self, data):
        exit = data.exit
        self._exit_code = exit.exit_code

        logger.info("handling exit code: %s", exit.exit_code)

        # Pass the responsibility to respond to handle_request_defer()
        if data.control.req_resp:
            self._exit_sync_uuid = data.uuid

        # We need to give the request queue a chance to empty between states
        # so use handle_request_defer as a state machine.
        logger.info("send defer")
        self._interface.publish_defer()

    def send_final(self, data):
        pass

    def send_request_defer(self, data):
        defer = data.request.defer
        state = defer.state
        logger.info("handle sender defer: {}".format(state))

        done = False
        if state == defer.BEGIN:
            pass
        elif state == defer.FLUSH_STATS:
            # NOTE: this is handled in handler.py:handle_request_defer()
            pass
        elif state == defer.FLUSH_TB:
            # NOTE: this is handled in handler.py:handle_request_defer()
            pass
        elif state == defer.FLUSH_SUM:
            # NOTE: this is handled in handler.py:handle_request_defer()
            pass
        elif state == defer.FLUSH_DIR:
            if self._dir_watcher:
                self._dir_watcher.finish()
                self._dir_watcher = None
        elif state == defer.FLUSH_FP:
            if self._pusher:
                self._pusher.finish()
        elif state == defer.FLUSH_FS:
            if self._fs:
                # TODO(jhr): now is a good time to output pending output lines
                self._fs.finish(self._exit_code)
                self._fs = None
        elif state == defer.FLUSH_FINAL:
            self._interface.publish_final()
            self._interface.publish_footer()
        elif state == defer.END:
            done = True
        else:
            raise AssertionError("unknown state")

        if not done:
            state += 1
            logger.info("send defer: {}".format(state))
            self._interface.publish_defer(state)
            return

        exit_result = wandb_internal_pb2.RunExitResult()

        # This path is not the prefered method to return exit results
        # as it could take a long time to flush the file pusher buffers
        if self._exit_sync_uuid:
            if self._pusher:
                # NOTE: This will block until finished
                self._pusher.print_status()
                self._pusher.join()
                self._pusher = None
            resp = wandb_internal_pb2.Result(
                exit_result=exit_result, uuid=self._exit_sync_uuid
            )
            self._result_q.put(resp)

        # mark exit done in case we are polling on exit
        self._exit_result = exit_result

    def send_request_poll_exit(self, record):
        if not record.control.req_resp:
            return

        result = wandb_internal_pb2.Result(uuid=record.uuid)

        alive = False
        if self._pusher:
            alive, status = self._pusher.get_status()
            file_counts = self._pusher.file_counts_by_category()
            resp = result.response.poll_exit_response
            resp.pusher_stats.uploaded_bytes = status["uploaded_bytes"]
            resp.pusher_stats.total_bytes = status["total_bytes"]
            resp.pusher_stats.deduped_bytes = status["deduped_bytes"]
            resp.file_counts.wandb_count = file_counts["wandb"]
            resp.file_counts.media_count = file_counts["media"]
            resp.file_counts.artifact_count = file_counts["artifact"]
            resp.file_counts.other_count = file_counts["other"]

        if self._exit_result and not alive:
            # pusher join should not block as it was reported as not alive
            if self._pusher:
                self._pusher.join()
            result.response.poll_exit_response.exit_result.CopyFrom(self._exit_result)
            result.response.poll_exit_response.done = True
        self._result_q.put(result)

    def _maybe_setup_resume(self, run) -> "Optional[wandb_internal_pb2.ErrorInfo]":
        """This maybe queries the backend for a run and fails if the settings are
        incompatible."""
        if not self._settings.resume:
            return None

        # TODO: This causes a race, we need to make the upsert atomically
        # only create or update depending on the resume config
        # we use the runs entity if set, otherwise fallback to users entity
        entity = run.entity or self._entity
        logger.info(
            "checking resume status for %s/%s/%s", entity, run.project, run.run_id
        )
        resume_status = self._api.run_resume_status(
            entity=entity, project_name=run.project, name=run.run_id
        )

        if not resume_status:
            if self._settings.resume == "must":
                error = wandb_internal_pb2.ErrorInfo()
                error.code = wandb_internal_pb2.ErrorInfo.ErrorCode.INVALID
                error.message = "resume='must' but run (%s) doesn't exist" % run.run_id
                return error
            return None

        #
        # handle cases where we have resume_status
        #
        if self._settings.resume == "never":
            error = wandb_internal_pb2.ErrorInfo()
            error.code = wandb_internal_pb2.ErrorInfo.ErrorCode.INVALID
            error.message = "resume='never' but run (%s) exists" % run.run_id
            return error

        history = {}
        events = {}
        config = {}
        summary = {}
        try:
            events_rt = 0
            history_rt = 0
            history = json.loads(resume_status["historyTail"])
            if history:
                history = json.loads(history[-1])
                history_rt = history.get("_runtime", 0)
            events = json.loads(resume_status["eventsTail"])
            if events:
                events = json.loads(events[-1])
                events_rt = events.get("_runtime", 0)
            config = json.loads(resume_status["config"] or "{}")
            summary = json.loads(resume_status["summaryMetrics"] or "{}")
        except (IndexError, ValueError) as e:
            logger.error("unable to load resume tails", exc_info=e)
            if self._settings.resume == "must":
                error = wandb_internal_pb2.ErrorInfo()
                error.code = wandb_internal_pb2.ErrorInfo.ErrorCode.INVALID
                error.message = "resume='must' but could not resume (%s) " % run.run_id
                return error

        # TODO: Do we need to restore config / summary?
        # System metrics runtime is usually greater than history
        self._resume_state["runtime"] = max(events_rt, history_rt)
        self._resume_state["step"] = history.get("_step", -1) + 1 if history else 0
        self._resume_state["history"] = resume_status["historyLineCount"]
        self._resume_state["events"] = resume_status["eventsLineCount"]
        self._resume_state["output"] = resume_status["logLineCount"]
        self._resume_state["config"] = config
        self._resume_state["summary"] = summary
        self._resume_state["resumed"] = True
        logger.info("configured resuming with: %s" % self._resume_state)
        return None

    def _telemetry_get_framework(self) -> str:
        """Get telemetry data for internal config structure."""
        # detect framework by checking what is loaded
        imp: telemetry.TelemetryImports
        if self._telemetry_obj.HasField("imports_finish"):
            imp = self._telemetry_obj.imports_finish
        elif self._telemetry_obj.HasField("imports_init"):
            imp = self._telemetry_obj.imports_init
        else:
            return ""
        priority = _framework_priority(imp)
        framework = next((f for b, f in priority if b), "")
        return framework

    def _config_telemetry_update(self, config_dict: Dict[str, Any]) -> None:
        """Add legacy telemetry to config object."""
        wandb_key = "_wandb"
        config_dict.setdefault(wandb_key, dict())
        s: str
        b: bool
        s = self._telemetry_obj.python_version
        if s:
            config_dict[wandb_key]["python_version"] = s
        s = self._telemetry_obj.cli_version
        if s:
            config_dict[wandb_key]["cli_version"] = s
        s = self._telemetry_get_framework()
        if s:
            config_dict[wandb_key]["framework"] = s
        s = self._telemetry_obj.huggingface_version
        if s:
            config_dict[wandb_key]["huggingface_version"] = s
        b = self._telemetry_obj.env.jupyter
        config_dict[wandb_key]["is_jupyter_run"] = b
        b = self._telemetry_obj.env.kaggle
        config_dict[wandb_key]["is_kaggle_kernel"] = b

        t: Dict[int, Any] = proto_util.proto_encode_to_dict(self._telemetry_obj)
        config_dict[wandb_key]["t"] = t

    def _config_metric_update(self, config_dict: Dict[str, Any]) -> None:
        """Add default xaxis to config."""
        if not self._config_metric_pbdict_list:
            return
        wandb_key = "_wandb"
        config_dict.setdefault(wandb_key, dict())
        config_dict[wandb_key]["m"] = self._config_metric_pbdict_list

    def _config_format(self, config_data: Optional[DictNoValues]) -> DictWithValues:
        """Format dict into value dict with telemetry info."""
        config_dict: Dict[str, Any] = config_data.copy() if config_data else dict()
        self._config_telemetry_update(config_dict)
        self._config_metric_update(config_dict)
        config_value_dict: DictWithValues = config_util.dict_add_value_dict(config_dict)
        return config_value_dict

    def _config_save(self, config_value_dict: DictWithValues) -> None:
        config_path = os.path.join(self._settings.files_dir, "config.yaml")
        config_util.save_config_file_from_dict(config_path, config_value_dict)

    def _sync_spell(self, env=None):
        """Syncs this run with spell"""
        try:
            env = env or os.environ
            self._interface.publish_config(
                key=("_wandb", "spell_url"), val=env.get("SPELL_RUN_URL")
            )
            url = "{}/{}/{}/runs/{}".format(
                self._api.app_url, self._run.entity, self._run.project, self._run.run_id
            )
            return requests.put(
                env.get("SPELL_API_URL", "https://api.spell.run") + "/wandb_url",
                json={"access_token": env.get("WANDB_ACCESS_TOKEN"), "url": url},
                timeout=2,
            )
        except requests.RequestException:
            return False

    def send_run(self, data, file_dir=None) -> None:
        run = data.run
        error = None
        is_wandb_init = self._run is None

        # update telemetry
        if run.telemetry:
            self._telemetry_obj.MergeFrom(run.telemetry)

        # build config dict
        config_value_dict: Optional[DictWithValues] = None
        if run.config:
            config_util.update_from_proto(self._consolidated_config, run.config)
            config_value_dict = self._config_format(self._consolidated_config)
            self._config_save(config_value_dict)

        if is_wandb_init:
            # Ensure we have a project to query for status
            if run.project == "":
                run.project = util.auto_project_name(self._settings.program)
            # Only check resume status on `wandb.init`
            error = self._maybe_setup_resume(run)

        if error is not None:
            if data.control.req_resp:
                resp = wandb_internal_pb2.Result(uuid=data.uuid)
                resp.run_result.run.CopyFrom(run)
                resp.run_result.error.CopyFrom(error)
                self._result_q.put(resp)
            else:
                logger.error("Got error in async mode: %s", error.message)
            return

        # Save the resumed config
        if self._resume_state["config"] is not None:
            # TODO: should we merge this with resumed config?
            config_override = self._consolidated_config
            config_dict = self._resume_state["config"]
            config_dict = config_util.dict_strip_value_dict(config_dict)
            config_dict.update(config_override)
            self._consolidated_config.update(config_dict)
            config_value_dict = self._config_format(self._consolidated_config)
            self._config_save(config_value_dict)

        # handle empty config
        # TODO(jhr): consolidate the 4 ways config is built:
        #            (passed config, empty config, resume config, send_config)
        if not config_value_dict:
            config_value_dict = self._config_format(None)
            self._config_save(config_value_dict)

        self._init_run(run, config_value_dict)

        if data.control.req_resp:
            resp = wandb_internal_pb2.Result(uuid=data.uuid)
            # TODO: we could do self._interface.publish_defer(resp) to notify
            # the handler not to actually perform server updates for this uuid
            # because the user process will send a summary update when we resume
            resp.run_result.run.CopyFrom(self._run)
            self._result_q.put(resp)

        # Only spin up our threads on the first run message
        if is_wandb_init:
            self._start_run_threads(file_dir)
        else:
            logger.info("updated run: %s", self._run.run_id)

    def _init_run(self, run, config_dict):
        # We subtract the previous runs runtime when resuming
        start_time = run.start_time.ToSeconds() - self._resume_state["runtime"]
        repo = GitRepo(remote=self._settings.git_remote)
        # TODO: we don't check inserted currently, ultimately we should make
        # the upsert know the resume state and fail transactionally
        server_run, inserted = self._api.upsert_run(
            name=run.run_id,
            entity=run.entity or None,
            project=run.project or None,
            group=run.run_group or None,
            job_type=run.job_type or None,
            display_name=run.display_name or None,
            notes=run.notes or None,
            tags=run.tags[:] or None,
            config=config_dict or None,
            sweep_name=run.sweep_id or None,
            host=run.host or None,
            program_path=self._settings.program or None,
            repo=repo.remote_url,
            commit=repo.last_commit,
        )
        self._run = run
        if self._resume_state.get("resumed"):
            self._run.resumed = True
        self._run.starting_step = self._resume_state["step"]
        self._run.start_time.FromSeconds(int(start_time))
        self._run.config.CopyFrom(self._interface._make_config(config_dict))
        if self._resume_state["summary"] is not None:
            self._run.summary.CopyFrom(
                self._interface._make_summary_from_dict(self._resume_state["summary"])
            )
        storage_id = server_run.get("id")
        if storage_id:
            self._run.storage_id = storage_id
        id = server_run.get("name")
        if id:
            self._api.set_current_run_id(id)
        display_name = server_run.get("displayName")
        if display_name:
            self._run.display_name = display_name
        project = server_run.get("project")
        # TODO: remove self._api.set_settings, and make self._project a property?
        if project:
            project_name = project.get("name")
            if project_name:
                self._run.project = project_name
                self._project = project_name
                self._api_settings["project"] = project_name
                self._api.set_setting("project", project_name)
            entity = project.get("entity")
            if entity:
                entity_name = entity.get("name")
                if entity_name:
                    self._run.entity = entity_name
                    self._entity = entity_name
                    self._api_settings["entity"] = entity_name
                    self._api.set_setting("entity", entity_name)
        sweep_id = server_run.get("sweepName")
        if sweep_id:
            self._run.sweep_id = sweep_id
        if os.getenv("SPELL_RUN_URL"):
            self._sync_spell()

    def _start_run_threads(self, file_dir=None):
        self._fs = file_stream.FileStreamApi(
            self._api,
            self._run.run_id,
            self._run.start_time.ToSeconds(),
            settings=self._api_settings,
        )
        # Ensure the streaming polices have the proper offsets
        self._fs.set_file_policy("wandb-summary.json", file_stream.SummaryFilePolicy())
        self._fs.set_file_policy(
            "wandb-history.jsonl",
            file_stream.JsonlFilePolicy(start_chunk_id=self._resume_state["history"]),
        )
        self._fs.set_file_policy(
            "wandb-events.jsonl",
            file_stream.JsonlFilePolicy(start_chunk_id=self._resume_state["events"]),
        )
        self._fs.set_file_policy(
            "output.log",
            file_stream.CRDedupeFilePolicy(start_chunk_id=self._resume_state["output"]),
        )
<<<<<<< HEAD
        self._fs.start()
        self._pusher = FilePusher(self._api, silent=self._settings.silent)
        self._dir_watcher = DirWatcher(
            self._settings, self._api, self._pusher, file_dir
        )
=======
>>>>>>> d0258f92
        util.sentry_set_scope(
            "internal",
            entity=self._run.entity,
            project=self._run.project,
            email=self._settings.email,
        )
        self._fs.start()
        self._pusher = FilePusher(self._api, silent=self._settings.silent)
        self._dir_watcher = DirWatcher(self._settings, self._api, self._pusher)
        logger.info(
            "run started: %s with start time %s",
            self._run.run_id,
            self._run.start_time.ToSeconds(),
        )

    def _save_history(self, history_dict):
        if self._fs:
            self._fs.push(filenames.HISTORY_FNAME, json.dumps(history_dict))

    def send_history(self, data):
        history = data.history
        history_dict = proto_util.dict_from_proto_list(history.item)
        self._save_history(history_dict)

    def send_summary(self, data):
        summary_dict = proto_util.dict_from_proto_list(data.summary.update)
        json_summary = json.dumps(summary_dict)
        if self._fs:
            self._fs.push(filenames.SUMMARY_FNAME, json_summary)
        # TODO(jhr): we should only write this at the end of the script
        summary_path = os.path.join(self._settings.files_dir, filenames.SUMMARY_FNAME)
        with open(summary_path, "w") as f:
            f.write(json_summary)
        self._save_file(filenames.SUMMARY_FNAME)

    def send_stats(self, data):
        stats = data.stats
        if stats.stats_type != wandb_internal_pb2.StatsRecord.StatsType.SYSTEM:
            return
        if not self._fs:
            return
        now = stats.timestamp.seconds
        d = dict()
        for item in stats.item:
            d[item.key] = json.loads(item.value_json)
        row = dict(system=d)
        self._flatten(row)
        row["_wandb"] = True
        row["_timestamp"] = now
        row["_runtime"] = int(now - self._run.start_time.ToSeconds())
        self._fs.push(filenames.EVENTS_FNAME, json.dumps(row))
        # TODO(jhr): check fs.push results?

    def send_output(self, data):
        if not self._fs:
            return
        out = data.output
        prepend = ""
        stream = "stdout"
        if out.output_type == wandb_internal_pb2.OutputRecord.OutputType.STDERR:
            stream = "stderr"
            prepend = "ERROR "
        line = out.line
        if not line.endswith("\n"):
            self._partial_output.setdefault(stream, "")
            if line.startswith("\r"):
                self._partial_output[stream] = ""
            self._partial_output[stream] += line
            # TODO(jhr): how do we make sure this gets flushed?
            # we might need this for other stuff like telemetry
        else:
            # TODO(jhr): use time from timestamp proto
            # TODO(jhr): do we need to make sure we write full lines?
            # seems to be some issues with line breaks
            cur_time = time.time()
            timestamp = datetime.utcfromtimestamp(cur_time).isoformat() + " "
            prev_str = self._partial_output.get(stream, "")
            line = u"{}{}{}{}".format(prepend, timestamp, prev_str, line)
            self._fs.push(filenames.OUTPUT_FNAME, line)
            self._partial_output[stream] = ""

    def _update_config(self):
        config_value_dict = self._config_format(self._consolidated_config)
        self._api.upsert_run(
            name=self._run.run_id, config=config_value_dict, **self._api_settings
        )
        self._config_save(config_value_dict)
        # TODO(jhr): check result of upsert_run?

    def send_config(self, data):
        cfg = data.config
        config_util.update_from_proto(self._consolidated_config, cfg)
        self._update_config()

    def send_metric(self, data: wandb_internal_pb2.Record) -> None:
        metric = data.metric
        if metric.glob_name:
            logger.warning("Seen metric with glob (shouldnt happen)")
            return

        # merge or overwrite
        old_metric = self._config_metric_dict.get(
            metric.name, wandb_internal_pb2.MetricRecord()
        )
        if metric._control.overwrite:
            old_metric.CopyFrom(metric)
        else:
            old_metric.MergeFrom(metric)
        self._config_metric_dict[metric.name] = old_metric
        metric = old_metric

        # convert step_metric to index
        if metric.step_metric:
            find_step_idx = self._config_metric_index_dict.get(metric.step_metric)
            if find_step_idx is not None:
                # make a copy of this metric as we will be modifying it
                rec = wandb_internal_pb2.Record()
                rec.metric.CopyFrom(metric)
                metric = rec.metric

                metric.ClearField("step_metric")
                metric.step_metric_index = find_step_idx + 1

        md: Dict[int, Any] = proto_util.proto_encode_to_dict(metric)
        find_idx = self._config_metric_index_dict.get(metric.name)
        if find_idx is not None:
            self._config_metric_pbdict_list[find_idx] = md
        else:
            next_idx = len(self._config_metric_pbdict_list)
            self._config_metric_pbdict_list.append(md)
            self._config_metric_index_dict[metric.name] = next_idx
        self._update_config()

    def send_telemetry(self, data):
        telem = data.telemetry
        self._telemetry_obj.MergeFrom(telem)
        self._update_config()

    def _save_file(self, fname, policy="end"):
        logger.info("saving file %s with policy %s", fname, policy)
        if self._dir_watcher:
            self._dir_watcher.update_policy(fname, policy)

    def send_files(self, data):
        files = data.files
        for k in files.files:
            # TODO(jhr): fix paths with directories
            self._save_file(k.path, interface.file_enum_to_policy(k.policy))

    def send_header(self, data):
        pass

    def send_footer(self, data):
        pass

    def send_tbrecord(self, data):
        # tbrecord watching threads are handled by handler.py
        pass

    def send_request_log_artifact(self, record):
        assert record.control.req_resp
        result = wandb_internal_pb2.Result(uuid=record.uuid)
        artifact = record.request.log_artifact.artifact

        try:
            result.response.log_artifact_response.artifact_id = self._send_artifact(
                artifact
            ).get("id")
        except Exception as e:
            result.response.log_artifact_response.error_message = 'error logging artifact "{}/{}": {}'.format(
                artifact.type, artifact.name, e
            )

        self._result_q.put(result)

    def send_artifact(self, data):
        artifact = data.artifact
        try:
            self._send_artifact(artifact)
        except Exception as e:
            logger.error(
                'send_artifact: failed for artifact "{}/{}": {}'.format(
                    artifact.type, artifact.name, e
                )
            )

    def _send_artifact(self, artifact):
        saver = artifacts.ArtifactSaver(
            api=self._api,
            digest=artifact.digest,
            manifest_json=artifacts._manifest_json_from_proto(artifact.manifest),
            file_pusher=self._pusher,
            is_user_created=artifact.user_created,
        )

        if artifact.distributed_id:
            max_cli_version = self._max_cli_version()
            if max_cli_version is None or parse_version(
                max_cli_version
            ) < parse_version("0.10.16"):
                logger.warning(
                    "This W&B server doesn't support distributed artifacts, "
                    "have your administrator install wandb/local >= 0.9.37"
                )
                return

        metadata = json.loads(artifact.metadata) if artifact.metadata else None
        return saver.save(
            type=artifact.type,
            name=artifact.name,
            metadata=metadata,
            description=artifact.description,
            aliases=artifact.aliases,
            use_after_commit=artifact.use_after_commit,
            distributed_id=artifact.distributed_id,
            finalize=artifact.finalize,
            incremental=artifact.incremental_beta1,
        )

    def send_alert(self, data):
        alert = data.alert
        max_cli_version = self._max_cli_version()
        if max_cli_version is None or parse_version(max_cli_version) < parse_version(
            "0.10.9"
        ):
            logger.warning(
                "This W&B server doesn't support alerts, "
                "have your administrator install wandb/local >= 0.9.31"
            )
        else:
            try:
                self._api.notify_scriptable_run_alert(
                    title=alert.title,
                    text=alert.text,
                    level=alert.level,
                    wait_duration=alert.wait_duration,
                )
            except Exception as e:
                logger.error(
                    'send_alert: failed for alert "{}": {}'.format(alert.title, e)
                )

    def finish(self):
        logger.info("shutting down sender")
        # if self._tb_watcher:
        #     self._tb_watcher.finish()
        if self._dir_watcher:
            self._dir_watcher.finish()
            self._dir_watcher = None
        if self._pusher:
            self._pusher.finish()
            self._pusher.join()
            self._pusher = None
        if self._fs:
            self._fs.finish(self._exit_code)
            self._fs = None

    def _max_cli_version(self):
        _, server_info = self._api.viewer_server_info()
        max_cli_version = server_info.get("cliVersionInfo", {}).get(
            "max_cli_version", None
        )
        return max_cli_version<|MERGE_RESOLUTION|>--- conflicted
+++ resolved
@@ -666,14 +666,6 @@
             "output.log",
             file_stream.CRDedupeFilePolicy(start_chunk_id=self._resume_state["output"]),
         )
-<<<<<<< HEAD
-        self._fs.start()
-        self._pusher = FilePusher(self._api, silent=self._settings.silent)
-        self._dir_watcher = DirWatcher(
-            self._settings, self._api, self._pusher, file_dir
-        )
-=======
->>>>>>> d0258f92
         util.sentry_set_scope(
             "internal",
             entity=self._run.entity,
@@ -682,7 +674,7 @@
         )
         self._fs.start()
         self._pusher = FilePusher(self._api, silent=self._settings.silent)
-        self._dir_watcher = DirWatcher(self._settings, self._api, self._pusher)
+        self._dir_watcher = DirWatcher(self._settings, self._api, self._pusher, file_dir)
         logger.info(
             "run started: %s with start time %s",
             self._run.run_id,
