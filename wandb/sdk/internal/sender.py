"""sender."""


import json
import logging
import os
import queue
import threading
import time
from collections import defaultdict
from datetime import datetime
from queue import Queue
from typing import (
    TYPE_CHECKING,
    Any,
    Dict,
    Generator,
    List,
    NewType,
    Optional,
    Tuple,
    Union,
    cast,
)

import requests

import wandb
from wandb import util
from wandb.errors import CommError
from wandb.filesync.dir_watcher import DirWatcher
from wandb.proto import wandb_internal_pb2
from wandb.sdk.lib import redirect
from wandb.sdk.lib.mailbox import ContextCancelledError

from ..interface import interface
from ..interface.interface_queue import InterfaceQueue
from ..lib import (
    config_util,
    filenames,
    filesystem,
    printer,
    proto_util,
    telemetry,
    tracelog,
)
from ..lib.proto_util import message_to_dict
from ..wandb_settings import Settings
from . import artifacts, context, datastore, file_stream, internal_api, update
from .file_pusher import FilePusher
from .job_builder import JobBuilder
from .settings_static import SettingsDict, SettingsStatic

if TYPE_CHECKING:
    import sys

    from wandb.proto.wandb_internal_pb2 import (
        ArtifactRecord,
        HttpResponse,
        LocalInfo,
        Record,
        Result,
        RunExitResult,
        RunRecord,
        SummaryRecord,
    )

    if sys.version_info >= (3, 8):
        from typing import Literal
    else:
        from typing_extensions import Literal

    StreamLiterals = Literal["stdout", "stderr"]


logger = logging.getLogger(__name__)


DictWithValues = NewType("DictWithValues", Dict[str, Any])
DictNoValues = NewType("DictNoValues", Dict[str, Any])

_OUTPUT_MIN_CALLBACK_INTERVAL = 2  # seconds


def _framework_priority() -> Generator[Tuple[str, str], None, None]:
    yield from [
        ("lightgbm", "lightgbm"),
        ("catboost", "catboost"),
        ("xgboost", "xgboost"),
        ("transformers_huggingface", "huggingface"),  # backwards compatibility
        ("transformers", "huggingface"),
        ("pytorch_ignite", "ignite"),  # backwards compatibility
        ("ignite", "ignite"),
        ("pytorch_lightning", "lightning"),
        ("fastai", "fastai"),
        ("torch", "torch"),
        ("keras", "keras"),
        ("tensorflow", "tensorflow"),
        ("sklearn", "sklearn"),
    ]


class ResumeState:
    resumed: bool
    step: int
    history: int
    events: int
    output: int
    runtime: float
    wandb_runtime: Optional[int]
    summary: Optional[Dict[str, Any]]
    config: Optional[Dict[str, Any]]

    def __init__(self) -> None:
        self.resumed = False
        self.step = 0
        self.history = 0
        self.events = 0
        self.output = 0
        self.runtime = 0
        # wandb_runtime is the canonical runtime (stored in summary._wandb.runtime)
        self.wandb_runtime = None
        self.summary = None
        self.config = None

    def __str__(self) -> str:
        obj = ",".join(map(lambda it: f"{it[0]}={it[1]}", vars(self).items()))
        return f"ResumeState({obj})"


class _OutputRawStream:
    _stopped: threading.Event
    _queue: queue.Queue
    _emulator: redirect.TerminalEmulator
    _writer_thr: threading.Thread
    _reader_thr: threading.Thread

    def __init__(self, stream: str, sm: "SendManager"):
        self._stopped = threading.Event()
        self._queue = queue.Queue()
        self._emulator = redirect.TerminalEmulator()
        self._writer_thr = threading.Thread(
            target=sm._output_raw_writer_thread,
            kwargs=dict(stream=stream),
            daemon=True,
            name=f"OutRawWr-{stream}",
        )
        self._reader_thr = threading.Thread(
            target=sm._output_raw_reader_thread,
            kwargs=dict(stream=stream),
            daemon=True,
            name=f"OutRawRd-{stream}",
        )

    def start(self) -> None:
        self._writer_thr.start()
        self._reader_thr.start()


class SendManager:
    UPDATE_CONFIG_TIME: int = 30
    UPDATE_STATUS_TIME: int = 5

    _settings: SettingsStatic
    _record_q: "Queue[Record]"
    _result_q: "Queue[Result]"
    _interface: InterfaceQueue
    _api_settings: Dict[str, str]
    _partial_output: Dict[str, str]
    _context_keeper: context.ContextKeeper

    _telemetry_obj: telemetry.TelemetryRecord
    _fs: Optional["file_stream.FileStreamApi"]
    _run: Optional["RunRecord"]
    _entity: Optional[str]
    _project: Optional[str]
    _dir_watcher: Optional["DirWatcher"]
    _pusher: Optional["FilePusher"]
    _record_exit: Optional["Record"]
    _exit_result: Optional["RunExitResult"]
    _resume_state: ResumeState
    _cached_server_info: Dict[str, Any]
    _cached_viewer: Dict[str, Any]
    _server_messages: List[Dict[str, Any]]
    _ds: Optional[datastore.DataStore]
    _output_raw_streams: Dict["StreamLiterals", _OutputRawStream]
    _output_raw_file: Optional[filesystem.CRDedupedFile]
    _send_record_num: int
    _send_end_offset: int
    _debounce_config_time: float
    _debounce_status_time: float

    def __init__(
        self,
        settings: SettingsStatic,
        record_q: "Queue[Record]",
        result_q: "Queue[Result]",
        interface: InterfaceQueue,
        context_keeper: context.ContextKeeper,
    ) -> None:
        self._settings = settings
        self._record_q = record_q
        self._result_q = result_q
        self._interface = interface
        self._context_keeper = context_keeper

        self._ds = None
        self._send_record_num = 0
        self._send_end_offset = 0

        self._fs = None
        self._pusher = None
        self._dir_watcher = None

        # State updated by login
        self._entity = None
        self._flags = None

        # State updated by wandb.init
        self._run = None
        self._project = None

        # keep track of config from key/val updates
        self._consolidated_config: DictNoValues = cast(DictNoValues, dict())
        self._start_time: float = 0
        self._telemetry_obj = telemetry.TelemetryRecord()
        self._config_metric_pbdict_list: List[Dict[int, Any]] = []
        self._metadata_summary: Dict[str, Any] = defaultdict()
        self._cached_summary: Dict[str, Any] = dict()
        self._config_metric_index_dict: Dict[str, int] = {}
        self._config_metric_dict: Dict[str, wandb_internal_pb2.MetricRecord] = {}

        self._cached_server_info = dict()
        self._cached_viewer = dict()
        self._server_messages = []

        # State updated by resuming
        self._resume_state = ResumeState()

        # State added when run_exit is initiated and complete
        self._record_exit = None
        self._exit_result = None

        self._api = internal_api.Api(
            default_settings=settings, retry_callback=self.retry_callback
        )
        self._api_settings = dict()

        # queue filled by retry_callback
        self._retry_q: "Queue[HttpResponse]" = queue.Queue()

        # do we need to debounce?
        self._config_needs_debounce: bool = False

        # TODO(jhr): do something better, why do we need to send full lines?
        self._partial_output = dict()

        self._exit_code = 0

        # internal vars for handing raw console output
        self._output_raw_streams = dict()
        self._output_raw_file = None

        # job builder
        self._job_builder = JobBuilder(settings)

        time_now = time.monotonic()
        self._debounce_config_time = time_now
        self._debounce_status_time = time_now

    @classmethod
    def setup(cls, root_dir: str, resume: Union[None, bool, str]) -> "SendManager":
        """Set up a standalone SendManager.

        Currently, we're using this primarily for `sync.py`.
        """
        files_dir = os.path.join(root_dir, "files")
        # TODO(settings) replace with wandb.Settings
        sd: SettingsDict = dict(
            files_dir=files_dir,
            root_dir=root_dir,
            _start_time=0,
            git_remote=None,
            resume=resume,
            program=None,
            ignore_globs=(),
            run_id=None,
            entity=None,
            project=None,
            run_group=None,
            job_type=None,
            run_tags=None,
            run_name=None,
            run_notes=None,
            save_code=None,
            email=None,
            silent=None,
            _offline=None,
            _sync=True,
            _live_policy_rate_limit=None,
            _live_policy_wait_time=None,
            disable_job_creation=False,
<<<<<<< HEAD
            async_upload_concurrency_limit=None,
=======
            _async_upload_concurrency_limit=None,
>>>>>>> 12271fbc
        )
        settings = SettingsStatic(sd)
        record_q: "Queue[Record]" = queue.Queue()
        result_q: "Queue[Result]" = queue.Queue()
        publish_interface = InterfaceQueue(record_q=record_q)
        context_keeper = context.ContextKeeper()
        return SendManager(
            settings=settings,
            record_q=record_q,
            result_q=result_q,
            interface=publish_interface,
            context_keeper=context_keeper,
        )

    def __len__(self) -> int:
        return self._record_q.qsize()

    def retry_callback(self, status: int, response_text: str) -> None:
        response = wandb_internal_pb2.HttpResponse()
        response.http_status_code = status
        response.http_response_text = response_text
        self._retry_q.put(response)

    def send(self, record: "Record") -> None:
        self._update_record_num(record.num)
        self._update_end_offset(record.control.end_offset)

        record_type = record.WhichOneof("record_type")
        assert record_type
        handler_str = "send_" + record_type
        send_handler = getattr(self, handler_str, None)
        # Don't log output to reduce log noise
        if record_type not in {"output", "request", "output_raw"}:
            logger.debug(f"send: {record_type}")
        assert send_handler, f"unknown send handler: {handler_str}"

        context_id = context.context_id_from_record(record)
        api_context = self._context_keeper.get(context_id)
        try:
            self._api.set_local_context(api_context)
            send_handler(record)
        except ContextCancelledError:
            logger.debug(f"Record cancelled: {record_type}")
            self._context_keeper.release(context_id)
        finally:
            self._api.clear_local_context()

    def send_preempting(self, record: "Record") -> None:
        if self._fs:
            self._fs.enqueue_preempting()

    def send_request_sender_mark(self, record: "Record") -> None:
        self._maybe_report_status(always=True)

    def send_request(self, record: "Record") -> None:
        request_type = record.request.WhichOneof("request_type")
        assert request_type
        handler_str = "send_request_" + request_type
        send_handler = getattr(self, handler_str, None)
        if request_type != "network_status":
            logger.debug(f"send_request: {request_type}")
        assert send_handler, f"unknown handle: {handler_str}"
        send_handler(record)

    def _respond_result(self, result: "Result") -> None:
        tracelog.log_message_queue(result, self._result_q)
        context_id = context.context_id_from_result(result)
        self._context_keeper.release(context_id)
        self._result_q.put(result)

    def _flatten(self, dictionary: Dict) -> None:
        if type(dictionary) == dict:
            for k, v in list(dictionary.items()):
                if type(v) == dict:
                    self._flatten(v)
                    dictionary.pop(k)
                    for k2, v2 in v.items():
                        dictionary[k + "." + k2] = v2

    def _update_record_num(self, record_num: int) -> None:
        if not record_num:
            return
        # Currently how we handle offline mode and syncing is not
        # compatible with this assertion due to how the exit record
        # is (mis)handled:
        #   - using "always_send" in offline mode to trigger defer
        #     state machine
        #   - skipping the exit record in `wandb sync` mode so that
        #     it is always executed as the last record
        if not self._settings._offline and not self._settings._sync:
            assert record_num == self._send_record_num + 1
        self._send_record_num = record_num

    def _update_end_offset(self, end_offset: int) -> None:
        if not end_offset:
            return
        self._send_end_offset = end_offset

    def send_request_sender_read(self, record: "Record") -> None:
        if self._ds is None:
            self._ds = datastore.DataStore()
            self._ds.open_for_scan(self._settings.sync_file)

        # TODO(cancel_paused): implement cancel_set logic
        # The idea is that there is an active request to cancel a
        # message that is being read from the transaction log below

        start_offset = record.request.sender_read.start_offset
        final_offset = record.request.sender_read.final_offset
        self._ds.seek(start_offset)

        current_end_offset = 0
        while current_end_offset < final_offset:
            data = self._ds.scan_data()
            assert data
            current_end_offset = self._ds.get_offset()

            send_record = wandb_internal_pb2.Record()
            send_record.ParseFromString(data)
            self._update_end_offset(current_end_offset)
            self.send(send_record)

            # make sure we perform deferred operations
            self.debounce()

        # make sure that we always update writer for every sended read request
        self._maybe_report_status(always=True)

    def send_request_check_version(self, record: "Record") -> None:
        assert record.control.req_resp or record.control.mailbox_slot
        result = proto_util._result_from_record(record)
        current_version = (
            record.request.check_version.current_version or wandb.__version__
        )
        messages = update.check_available(current_version)
        if messages:
            upgrade_message = messages.get("upgrade_message")
            if upgrade_message:
                result.response.check_version_response.upgrade_message = upgrade_message
            yank_message = messages.get("yank_message")
            if yank_message:
                result.response.check_version_response.yank_message = yank_message
            delete_message = messages.get("delete_message")
            if delete_message:
                result.response.check_version_response.delete_message = delete_message
        self._respond_result(result)

    def _send_request_attach(
        self,
        req: wandb_internal_pb2.AttachRequest,
        resp: wandb_internal_pb2.AttachResponse,
    ) -> None:
        attach_id = req.attach_id
        assert attach_id
        assert self._run
        resp.run.CopyFrom(self._run)

    def send_request_attach(self, record: "Record") -> None:
        assert record.control.req_resp or record.control.mailbox_slot
        result = proto_util._result_from_record(record)
        self._send_request_attach(
            record.request.attach, result.response.attach_response
        )
        self._respond_result(result)

    def send_request_stop_status(self, record: "Record") -> None:
        result = proto_util._result_from_record(record)
        status_resp = result.response.stop_status_response
        status_resp.run_should_stop = False
        if self._entity and self._project and self._run and self._run.run_id:
            try:
                status_resp.run_should_stop = self._api.check_stop_requested(
                    self._project, self._entity, self._run.run_id
                )
            except Exception as e:
                logger.warning("Failed to check stop requested status: %s", e)
        self._respond_result(result)

    def _maybe_update_config(self, always: bool = False) -> None:
        time_now = time.monotonic()
        if (
            not always
            and time_now < self._debounce_config_time + self.UPDATE_CONFIG_TIME
        ):
            return
        if self._config_needs_debounce:
            self._debounce_config()
        self._debounce_config_time = time_now

    def _maybe_report_status(self, always: bool = False) -> None:
        time_now = time.monotonic()
        if (
            not always
            and time_now < self._debounce_status_time + self.UPDATE_STATUS_TIME
        ):
            return
        self._debounce_status_time = time_now

        status_report = wandb_internal_pb2.StatusReportRequest(
            record_num=self._send_record_num,
            sent_offset=self._send_end_offset,
        )
        status_time = time.time()
        status_report.sync_time.FromMicroseconds(int(status_time * 1e6))
        record = self._interface._make_request(status_report=status_report)
        self._interface._publish(record)

    def debounce(self, final: bool = False) -> None:
        self._maybe_report_status(always=final)
        self._maybe_update_config(always=final)

    def _debounce_config(self) -> None:
        config_value_dict = self._config_format(self._consolidated_config)
        # TODO(jhr): check result of upsert_run?
        if self._run:
            self._api.upsert_run(
                name=self._run.run_id, config=config_value_dict, **self._api_settings  # type: ignore
            )
        self._config_save(config_value_dict)
        self._config_needs_debounce = False

    def send_request_network_status(self, record: "Record") -> None:
        result = proto_util._result_from_record(record)
        status_resp = result.response.network_status_response
        while True:
            try:
                status_resp.network_responses.append(self._retry_q.get_nowait())
            except queue.Empty:
                break
            except Exception as e:
                logger.warning(f"Error emptying retry queue: {e}")
        self._respond_result(result)

    def send_request_login(self, record: "Record") -> None:
        # TODO: do something with api_key or anonymous?
        # TODO: return an error if we aren't logged in?
        self._api.reauth()
        viewer = self.get_viewer_info()
        server_info = self.get_server_info()
        # self._login_flags = json.loads(viewer.get("flags", "{}"))
        # self._login_entity = viewer.get("entity")
        if server_info:
            logger.info(f"Login server info: {server_info}")
        self._entity = viewer.get("entity")
        if record.control.req_resp:
            result = proto_util._result_from_record(record)
            if self._entity:
                result.response.login_response.active_entity = self._entity
            self._respond_result(result)

    def send_exit(self, record: "Record") -> None:
        # track where the exit came from
        self._record_exit = record

        run_exit = record.exit
        self._exit_code = run_exit.exit_code
        logger.info("handling exit code: %s", run_exit.exit_code)
        runtime = run_exit.runtime
        logger.info("handling runtime: %s", run_exit.runtime)
        self._metadata_summary["runtime"] = runtime
        self._update_summary()

        # We need to give the request queue a chance to empty between states
        # so use handle_request_defer as a state machine.
        logger.info("send defer")
        self._interface.publish_defer()

    def send_final(self, record: "Record") -> None:
        pass

    def _flush_run(self) -> None:
        pass

    def send_request_status_report(self, record: "Record") -> None:
        # todo? this is just a noop to please wandb sync
        pass

    def send_request_defer(self, record: "Record") -> None:  # noqa: C901
        defer = record.request.defer
        state = defer.state
        logger.info(f"handle sender defer: {state}")

        def transition_state() -> None:
            state = defer.state + 1
            logger.info(f"send defer: {state}")
            self._interface.publish_defer(state)

        done = False
        if state == defer.BEGIN:
            transition_state()
        elif state == defer.FLUSH_RUN:
            self._flush_run()
            transition_state()
        elif state == defer.FLUSH_STATS:
            # NOTE: this is handled in handler.py:handle_request_defer()
            transition_state()
        elif state == defer.FLUSH_PARTIAL_HISTORY:
            # NOTE: this is handled in handler.py:handle_request_defer()
            transition_state()
        elif state == defer.FLUSH_TB:
            # NOTE: this is handled in handler.py:handle_request_defer()
            transition_state()
        elif state == defer.FLUSH_SUM:
            # NOTE: this is handled in handler.py:handle_request_defer()
            transition_state()
        elif state == defer.FLUSH_DEBOUNCER:
            self.debounce(final=True)
            transition_state()
        elif state == defer.FLUSH_OUTPUT:
            self._output_raw_finish()
            transition_state()
        elif state == defer.FLUSH_JOB:
            self._flush_job()
            transition_state()
        elif state == defer.FLUSH_DIR:
            if self._dir_watcher:
                self._dir_watcher.finish()
                self._dir_watcher = None
            transition_state()
        elif state == defer.FLUSH_FP:
            if self._pusher:
                # FilePusher generates some events for FileStreamApi, so we
                # need to wait for pusher to finish before going to the next
                # state to ensure that filestream gets all the events that we
                # want before telling it to finish up
                self._pusher.finish(transition_state)
            else:
                transition_state()
        elif state == defer.JOIN_FP:
            if self._pusher:
                self._pusher.join()
            transition_state()
        elif state == defer.FLUSH_FS:
            if self._fs:
                # TODO(jhr): now is a good time to output pending output lines
                self._fs.finish(self._exit_code)
                self._fs = None
            transition_state()
        elif state == defer.FLUSH_FINAL:
            self._interface.publish_final()
            self._interface.publish_footer()
            transition_state()
        elif state == defer.END:
            done = True
        else:
            raise AssertionError("unknown state")

        if not done:
            return

        exit_result = wandb_internal_pb2.RunExitResult()

        # mark exit done in case we are polling on exit
        self._exit_result = exit_result

        # Report response to mailbox
        if self._record_exit and self._record_exit.control.mailbox_slot:
            result = proto_util._result_from_record(self._record_exit)
            result.exit_result.CopyFrom(exit_result)
            self._respond_result(result)

    def send_request_poll_exit(self, record: "Record") -> None:
        if not record.control.req_resp and not record.control.mailbox_slot:
            return

        result = proto_util._result_from_record(record)

        if self._pusher:
            _alive, status = self._pusher.get_status()
            file_counts = self._pusher.file_counts_by_category()
            resp = result.response.poll_exit_response
            resp.pusher_stats.uploaded_bytes = status.uploaded_bytes
            resp.pusher_stats.total_bytes = status.total_bytes
            resp.pusher_stats.deduped_bytes = status.deduped_bytes
            resp.file_counts.wandb_count = file_counts.wandb
            resp.file_counts.media_count = file_counts.media
            resp.file_counts.artifact_count = file_counts.artifact
            resp.file_counts.other_count = file_counts.other

        if self._exit_result:
            result.response.poll_exit_response.done = True
            result.response.poll_exit_response.exit_result.CopyFrom(self._exit_result)

        self._respond_result(result)

    def send_request_server_info(self, record: "Record") -> None:
        assert record.control.req_resp or record.control.mailbox_slot
        result = proto_util._result_from_record(record)

        result.response.server_info_response.local_info.CopyFrom(self.get_local_info())
        for message in self._server_messages:
            # guard agains the case the message level returns malformed from server
            message_level = str(message.get("messageLevel"))
            message_level_sanitized = int(
                printer.INFO if not message_level.isdigit() else message_level
            )
            result.response.server_info_response.server_messages.item.append(
                wandb_internal_pb2.ServerMessage(
                    utf_text=message.get("utfText", ""),
                    plain_text=message.get("plainText", ""),
                    html_text=message.get("htmlText", ""),
                    type=message.get("messageType", ""),
                    level=message_level_sanitized,
                )
            )
        self._respond_result(result)

    def _maybe_setup_resume(
        self, run: "RunRecord"
    ) -> Optional["wandb_internal_pb2.ErrorInfo"]:
        """Queries the backend for a run; fail if the settings are incompatible."""
        if not self._settings.resume:
            return None

        # TODO: This causes a race, we need to make the upsert atomically
        # only create or update depending on the resume config
        # we use the runs entity if set, otherwise fallback to users entity
        # todo: ensure entity is not None as self._entity is Optional[str]
        entity = run.entity or self._entity
        logger.info(
            "checking resume status for %s/%s/%s", entity, run.project, run.run_id
        )
        resume_status = self._api.run_resume_status(
            entity=entity, project_name=run.project, name=run.run_id  # type: ignore
        )

        if not resume_status:
            if self._settings.resume == "must":
                error = wandb_internal_pb2.ErrorInfo()
                error.code = wandb_internal_pb2.ErrorInfo.ErrorCode.INVALID
                error.message = "resume='must' but run (%s) doesn't exist" % run.run_id
                return error
            return None

        #
        # handle cases where we have resume_status
        #
        if self._settings.resume == "never":
            error = wandb_internal_pb2.ErrorInfo()
            error.code = wandb_internal_pb2.ErrorInfo.ErrorCode.INVALID
            error.message = "resume='never' but run (%s) exists" % run.run_id
            return error

        history = {}
        events = {}
        config = {}
        summary = {}
        try:
            events_rt = 0
            history_rt = 0
            history = json.loads(resume_status["historyTail"])
            if history:
                history = json.loads(history[-1])
                history_rt = history.get("_runtime", 0)
            events = json.loads(resume_status["eventsTail"])
            if events:
                events = json.loads(events[-1])
                events_rt = events.get("_runtime", 0)
            config = json.loads(resume_status["config"] or "{}")
            summary = json.loads(resume_status["summaryMetrics"] or "{}")
            new_runtime = summary.get("_wandb", {}).get("runtime", None)
            if new_runtime is not None:
                self._resume_state.wandb_runtime = new_runtime

        except (IndexError, ValueError) as e:
            logger.error("unable to load resume tails", exc_info=e)
            if self._settings.resume == "must":
                error = wandb_internal_pb2.ErrorInfo()
                error.code = wandb_internal_pb2.ErrorInfo.ErrorCode.INVALID
                error.message = "resume='must' but could not resume (%s) " % run.run_id
                return error

        # TODO: Do we need to restore config / summary?
        # System metrics runtime is usually greater than history
        self._resume_state.runtime = max(events_rt, history_rt)
        self._resume_state.step = history.get("_step", -1) + 1 if history else 0
        self._resume_state.history = resume_status["historyLineCount"]
        self._resume_state.events = resume_status["eventsLineCount"]
        self._resume_state.output = resume_status["logLineCount"]
        self._resume_state.config = config
        self._resume_state.summary = summary
        self._resume_state.resumed = True
        logger.info("configured resuming with: %s" % self._resume_state)
        return None

    def _telemetry_get_framework(self) -> str:
        """Get telemetry data for internal config structure."""
        # detect framework by checking what is loaded
        imports: telemetry.TelemetryImports
        if self._telemetry_obj.HasField("imports_finish"):
            imports = self._telemetry_obj.imports_finish
        elif self._telemetry_obj.HasField("imports_init"):
            imports = self._telemetry_obj.imports_init
        else:
            return ""
        framework = next(
            (n for f, n in _framework_priority() if getattr(imports, f, False)), ""
        )
        return framework

    def _config_telemetry_update(self, config_dict: Dict[str, Any]) -> None:
        """Add legacy telemetry to config object."""
        wandb_key = "_wandb"
        config_dict.setdefault(wandb_key, dict())
        s: str
        b: bool
        s = self._telemetry_obj.python_version
        if s:
            config_dict[wandb_key]["python_version"] = s
        s = self._telemetry_obj.cli_version
        if s:
            config_dict[wandb_key]["cli_version"] = s
        s = self._telemetry_get_framework()
        if s:
            config_dict[wandb_key]["framework"] = s
        s = self._telemetry_obj.huggingface_version
        if s:
            config_dict[wandb_key]["huggingface_version"] = s
        b = self._telemetry_obj.env.jupyter
        config_dict[wandb_key]["is_jupyter_run"] = b
        b = self._telemetry_obj.env.kaggle
        config_dict[wandb_key]["is_kaggle_kernel"] = b

        config_dict[wandb_key]["start_time"] = self._start_time

        t: Dict[int, Any] = proto_util.proto_encode_to_dict(self._telemetry_obj)
        config_dict[wandb_key]["t"] = t

    def _config_metric_update(self, config_dict: Dict[str, Any]) -> None:
        """Add default xaxis to config."""
        if not self._config_metric_pbdict_list:
            return
        wandb_key = "_wandb"
        config_dict.setdefault(wandb_key, dict())
        config_dict[wandb_key]["m"] = self._config_metric_pbdict_list

    def _config_format(self, config_data: Optional[DictNoValues]) -> DictWithValues:
        """Format dict into value dict with telemetry info."""
        config_dict: Dict[str, Any] = config_data.copy() if config_data else dict()
        self._config_telemetry_update(config_dict)
        self._config_metric_update(config_dict)
        config_value_dict: DictWithValues = config_util.dict_add_value_dict(config_dict)
        return config_value_dict

    def _config_save(self, config_value_dict: DictWithValues) -> None:
        config_path = os.path.join(self._settings.files_dir, "config.yaml")
        config_util.save_config_file_from_dict(config_path, config_value_dict)

    def _sync_spell(self) -> None:
        """Sync this run with spell."""
        if not self._run:
            return
        try:
            env = os.environ
            self._interface.publish_config(
                key=("_wandb", "spell_url"), val=env.get("SPELL_RUN_URL")
            )
            url = "{}/{}/{}/runs/{}".format(
                self._api.app_url, self._run.entity, self._run.project, self._run.run_id
            )
            requests.put(
                env.get("SPELL_API_URL", "https://api.spell.run") + "/wandb_url",
                json={"access_token": env.get("WANDB_ACCESS_TOKEN"), "url": url},
                timeout=2,
            )
        except requests.RequestException:
            pass
        # TODO: do something if sync spell is not successful?

    def send_run(self, record: "Record", file_dir: Optional[str] = None) -> None:
        run = record.run
        error = None
        is_wandb_init = self._run is None

        # save start time of a run
        self._start_time = run.start_time.ToMicroseconds() / 1e6

        # update telemetry
        if run.telemetry:
            self._telemetry_obj.MergeFrom(run.telemetry)
        if self._settings._sync:
            self._telemetry_obj.feature.sync = True

        # build config dict
        config_value_dict: Optional[DictWithValues] = None
        if run.config:
            config_util.update_from_proto(self._consolidated_config, run.config)
            config_value_dict = self._config_format(self._consolidated_config)
            self._config_save(config_value_dict)

        if is_wandb_init:
            # Ensure we have a project to query for status
            if run.project == "":
                run.project = util.auto_project_name(self._settings.program)
            # Only check resume status on `wandb.init`
            error = self._maybe_setup_resume(run)

        if error is not None:
            if record.control.req_resp or record.control.mailbox_slot:
                result = proto_util._result_from_record(record)
                result.run_result.run.CopyFrom(run)
                result.run_result.error.CopyFrom(error)
                self._respond_result(result)
            else:
                logger.error("Got error in async mode: %s", error.message)
            return

        # Save the resumed config
        if self._resume_state.config is not None:
            # TODO: should we merge this with resumed config?
            config_override = self._consolidated_config
            config_dict = self._resume_state.config
            config_dict = config_util.dict_strip_value_dict(config_dict)
            config_dict.update(config_override)
            self._consolidated_config.update(config_dict)
            config_value_dict = self._config_format(self._consolidated_config)
            self._config_save(config_value_dict)

        # handle empty config
        # TODO(jhr): consolidate the 4 ways config is built:
        #            (passed config, empty config, resume config, send_config)
        if not config_value_dict:
            config_value_dict = self._config_format(None)
            self._config_save(config_value_dict)

        try:
            self._init_run(run, config_value_dict)
        except CommError as e:
            logger.error(e, exc_info=True)
            if record.control.req_resp or record.control.mailbox_slot:
                result = proto_util._result_from_record(record)
                result.run_result.run.CopyFrom(run)
                error = wandb_internal_pb2.ErrorInfo()
                error.message = str(e)
                result.run_result.error.CopyFrom(error)
                self._respond_result(result)
            return

        assert self._run  # self._run is configured in _init_run()

        if record.control.req_resp or record.control.mailbox_slot:
            result = proto_util._result_from_record(record)
            # TODO: we could do self._interface.publish_defer(resp) to notify
            # the handler not to actually perform server updates for this uuid
            # because the user process will send a summary update when we resume
            result.run_result.run.CopyFrom(self._run)
            self._respond_result(result)

        # Only spin up our threads on the first run message
        if is_wandb_init:
            self._start_run_threads(file_dir)
        else:
            logger.info("updated run: %s", self._run.run_id)

    def _init_run(
        self,
        run: "RunRecord",
        config_dict: Optional[DictWithValues],
    ) -> None:
        # We subtract the previous runs runtime when resuming
        start_time = (
            run.start_time.ToMicroseconds() / 1e6
        ) - self._resume_state.runtime
        # TODO: we don't check inserted currently, ultimately we should make
        # the upsert know the resume state and fail transactionally
        server_run, inserted, server_messages = self._api.upsert_run(
            name=run.run_id,
            entity=run.entity or None,
            project=run.project or None,
            group=run.run_group or None,
            job_type=run.job_type or None,
            display_name=run.display_name or None,
            notes=run.notes or None,
            tags=run.tags[:] or None,
            config=config_dict or None,
            sweep_name=run.sweep_id or None,
            host=run.host or None,
            program_path=self._settings.program or None,
            repo=run.git.remote_url or None,
            commit=run.git.commit or None,
        )
        # TODO: we don't want to create jobs in sweeps, since the
        # executable doesn't appear to be consistent
        if hasattr(self._settings, "sweep_id") and self._settings.sweep_id:
            self._job_builder.disable = True

        self._server_messages = server_messages or []
        self._run = run
        if self._resume_state.resumed:
            self._run.resumed = True
            if self._resume_state.wandb_runtime is not None:
                self._run.runtime = self._resume_state.wandb_runtime
        else:
            # If the user is not resuming, and we didn't insert on upsert_run then
            # it is likely that we are overwriting the run which we might want to
            # prevent in the future.  This could be a false signal since an upsert_run
            # message which gets retried in the network could also show up as not
            # inserted.
            if not inserted:
                # no need to flush this, it will get updated eventually
                self._telemetry_obj.feature.maybe_run_overwrite = True
        self._run.starting_step = self._resume_state.step
        self._run.start_time.FromMicroseconds(int(start_time * 1e6))
        self._run.config.CopyFrom(self._interface._make_config(config_dict))
        if self._resume_state.summary is not None:
            self._run.summary.CopyFrom(
                self._interface._make_summary_from_dict(self._resume_state.summary)
            )
        storage_id = server_run.get("id")
        if storage_id:
            self._run.storage_id = storage_id
        id = server_run.get("name")
        if id:
            self._api.set_current_run_id(id)
        display_name = server_run.get("displayName")
        if display_name:
            self._run.display_name = display_name
        project = server_run.get("project")
        # TODO: remove self._api.set_settings, and make self._project a property?
        if project:
            project_name = project.get("name")
            if project_name:
                self._run.project = project_name
                self._project = project_name
                self._api_settings["project"] = project_name
                self._api.set_setting("project", project_name)
            entity = project.get("entity")
            if entity:
                entity_name = entity.get("name")
                if entity_name:
                    self._run.entity = entity_name
                    self._entity = entity_name
                    self._api_settings["entity"] = entity_name
                    self._api.set_setting("entity", entity_name)
        sweep_id = server_run.get("sweepName")
        if sweep_id:
            self._run.sweep_id = sweep_id
        if os.getenv("SPELL_RUN_URL"):
            self._sync_spell()

    def _start_run_threads(self, file_dir: Optional[str] = None) -> None:
        assert self._run  # self._run is configured by caller
        self._fs = file_stream.FileStreamApi(
            self._api,
            self._run.run_id,
            self._run.start_time.ToMicroseconds() / 1e6,
            settings=self._api_settings,
        )
        # Ensure the streaming polices have the proper offsets
        self._fs.set_file_policy("wandb-summary.json", file_stream.SummaryFilePolicy())
        self._fs.set_file_policy(
            "wandb-history.jsonl",
            file_stream.JsonlFilePolicy(start_chunk_id=self._resume_state.history),
        )
        self._fs.set_file_policy(
            "wandb-events.jsonl",
            file_stream.JsonlFilePolicy(start_chunk_id=self._resume_state.events),
        )
        self._fs.set_file_policy(
            "output.log",
            file_stream.CRDedupeFilePolicy(start_chunk_id=self._resume_state.output),
        )

        # hack to merge run_settings and self._settings object together
        # so that fields like entity or project are available to be attached to Sentry events.
        run_settings = message_to_dict(self._run)
        self._settings = SettingsStatic({**dict(self._settings), **run_settings})
        util.sentry_set_scope(
            settings_dict=self._settings,
        )
        self._fs.start()
        self._pusher = FilePusher(self._api, self._fs, settings=self._settings)
        self._dir_watcher = DirWatcher(
            cast(Settings, self._settings), self._pusher, file_dir
        )
        logger.info(
            "run started: %s with start time %s",
            self._run.run_id,
            self._run.start_time.ToMicroseconds() / 1e6,
        )

    def _save_history(self, history_dict: Dict[str, Any]) -> None:
        if self._fs:
            self._fs.push(filenames.HISTORY_FNAME, json.dumps(history_dict))

    def send_history(self, record: "Record") -> None:
        history = record.history
        history_dict = proto_util.dict_from_proto_list(history.item)
        self._save_history(history_dict)

    def _update_summary_record(self, summary: "SummaryRecord") -> None:
        summary_dict = proto_util.dict_from_proto_list(summary.update)
        self._cached_summary = summary_dict
        self._update_summary()

    def send_summary(self, record: "Record") -> None:
        self._update_summary_record(record.summary)

    def send_request_summary_record(self, record: "Record") -> None:
        self._update_summary_record(record.request.summary_record.summary)

    def _update_summary(self) -> None:
        summary_dict = self._cached_summary.copy()
        summary_dict.pop("_wandb", None)
        if self._metadata_summary:
            summary_dict["_wandb"] = self._metadata_summary
        json_summary = json.dumps(summary_dict)
        if self._fs:
            self._fs.push(filenames.SUMMARY_FNAME, json_summary)
        # TODO(jhr): we should only write this at the end of the script
        summary_path = os.path.join(self._settings.files_dir, filenames.SUMMARY_FNAME)
        with open(summary_path, "w") as f:
            f.write(json_summary)
        self._save_file(interface.GlobStr(filenames.SUMMARY_FNAME))

    def send_stats(self, record: "Record") -> None:
        stats = record.stats
        if stats.stats_type != wandb_internal_pb2.StatsRecord.StatsType.SYSTEM:
            return
        if not self._fs:
            return
        if not self._run:
            return
        now_us = stats.timestamp.ToMicroseconds()
        start_us = self._run.start_time.ToMicroseconds()
        d = dict()
        for item in stats.item:
            d[item.key] = json.loads(item.value_json)
        row: Dict[str, Any] = dict(system=d)
        self._flatten(row)
        row["_wandb"] = True
        row["_timestamp"] = now_us / 1e6
        row["_runtime"] = (now_us - start_us) / 1e6
        self._fs.push(filenames.EVENTS_FNAME, json.dumps(row))
        # TODO(jhr): check fs.push results?

    def _output_raw_finish(self) -> None:
        for stream, output_raw in self._output_raw_streams.items():
            output_raw._stopped.set()

            # shut down threads
            output_raw._writer_thr.join(timeout=5)
            if output_raw._writer_thr.is_alive():
                logger.info("processing output...")
                output_raw._writer_thr.join()
            output_raw._reader_thr.join()

            # flush output buffers and files
            self._output_raw_flush(stream)
        self._output_raw_streams = {}
        if self._output_raw_file:
            self._output_raw_file.close()
            self._output_raw_file = None

    def _output_raw_writer_thread(self, stream: "StreamLiterals") -> None:
        while True:
            output_raw = self._output_raw_streams[stream]
            if output_raw._queue.empty():
                if output_raw._stopped.is_set():
                    return
                time.sleep(0.5)
                continue
            data = []
            while not output_raw._queue.empty():
                data.append(output_raw._queue.get())
            if output_raw._stopped.is_set() and sum(map(len, data)) > 100000:
                logger.warning("Terminal output too large. Logging without processing.")
                self._output_raw_flush(stream)
                for line in data:
                    self._output_raw_flush(stream, line)
                # TODO: lets mark that this happened in telemetry
                return
            try:
                output_raw._emulator.write("".join(data))
            except Exception as e:
                logger.warning(f"problem writing to output_raw emulator: {e}")

    def _output_raw_reader_thread(self, stream: "StreamLiterals") -> None:
        output_raw = self._output_raw_streams[stream]
        while not (output_raw._stopped.is_set() and output_raw._queue.empty()):
            self._output_raw_flush(stream)
            time.sleep(_OUTPUT_MIN_CALLBACK_INTERVAL)

    def _output_raw_flush(
        self, stream: "StreamLiterals", data: Optional[str] = None
    ) -> None:
        if data is None:
            output_raw = self._output_raw_streams[stream]
            try:
                data = output_raw._emulator.read()
            except Exception as e:
                logger.warning(f"problem reading from output_raw emulator: {e}")
        if data:
            self._send_output_line(stream, data)
            if self._output_raw_file:
                self._output_raw_file.write(data.encode("utf-8"))

    def send_output(self, record: "Record") -> None:
        if not self._fs:
            return
        out = record.output
        stream: "StreamLiterals" = "stdout"
        if out.output_type == wandb_internal_pb2.OutputRecord.OutputType.STDERR:
            stream = "stderr"
        line = out.line
        self._send_output_line(stream, line)

    def send_output_raw(self, record: "Record") -> None:
        if not self._fs:
            return
        out = record.output_raw
        stream: "StreamLiterals" = "stdout"
        if out.output_type == wandb_internal_pb2.OutputRawRecord.OutputType.STDERR:
            stream = "stderr"
        line = out.line

        output_raw = self._output_raw_streams.get(stream)
        if not output_raw:
            output_raw = _OutputRawStream(stream=stream, sm=self)
            self._output_raw_streams[stream] = output_raw

            # open the console output file shared between both streams
            if not self._output_raw_file:
                output_log_path = os.path.join(
                    self._settings.files_dir, filenames.OUTPUT_FNAME
                )
                output_raw_file = None
                try:
                    output_raw_file = filesystem.CRDedupedFile(
                        open(output_log_path, "wb")
                    )
                except OSError as e:
                    logger.warning(f"could not open output_raw_file: {e}")
                if output_raw_file:
                    self._output_raw_file = output_raw_file
            output_raw.start()

        output_raw._queue.put(line)

    def _send_output_line(self, stream: "StreamLiterals", line: str) -> None:
        """Combined writer for raw and non raw output lines.

        This is combined because they are both post emulator.
        """
        prepend = ""
        if stream == "stderr":
            prepend = "ERROR "
        if not line.endswith("\n"):
            self._partial_output.setdefault(stream, "")
            if line.startswith("\r"):
                # TODO: maybe we shouldnt just drop this, what if there was some \ns in the partial
                # that should probably be the check instead of not line.endswith(\n")
                # logger.info(f"Dropping data {self._partial_output[stream]}")
                self._partial_output[stream] = ""
            self._partial_output[stream] += line
            # TODO(jhr): how do we make sure this gets flushed?
            # we might need this for other stuff like telemetry
        else:
            # TODO(jhr): use time from timestamp proto
            # TODO(jhr): do we need to make sure we write full lines?
            # seems to be some issues with line breaks
            cur_time = time.time()
            timestamp = datetime.utcfromtimestamp(cur_time).isoformat() + " "
            prev_str = self._partial_output.get(stream, "")
            line = f"{prepend}{timestamp}{prev_str}{line}"
            if self._fs:
                self._fs.push(filenames.OUTPUT_FNAME, line)
            self._partial_output[stream] = ""

    def _update_config(self) -> None:
        self._config_needs_debounce = True

    def send_config(self, record: "Record") -> None:
        cfg = record.config
        config_util.update_from_proto(self._consolidated_config, cfg)
        self._update_config()

    def send_metric(self, record: "Record") -> None:
        metric = record.metric
        if metric.glob_name:
            logger.warning("Seen metric with glob (shouldn't happen)")
            return

        # merge or overwrite
        old_metric = self._config_metric_dict.get(
            metric.name, wandb_internal_pb2.MetricRecord()
        )
        if metric._control.overwrite:
            old_metric.CopyFrom(metric)
        else:
            old_metric.MergeFrom(metric)
        self._config_metric_dict[metric.name] = old_metric
        metric = old_metric

        # convert step_metric to index
        if metric.step_metric:
            find_step_idx = self._config_metric_index_dict.get(metric.step_metric)
            if find_step_idx is not None:
                # make a copy of this metric as we will be modifying it
                rec = wandb_internal_pb2.Record()
                rec.metric.CopyFrom(metric)
                metric = rec.metric

                metric.ClearField("step_metric")
                metric.step_metric_index = find_step_idx + 1

        md: Dict[int, Any] = proto_util.proto_encode_to_dict(metric)
        find_idx = self._config_metric_index_dict.get(metric.name)
        if find_idx is not None:
            self._config_metric_pbdict_list[find_idx] = md
        else:
            next_idx = len(self._config_metric_pbdict_list)
            self._config_metric_pbdict_list.append(md)
            self._config_metric_index_dict[metric.name] = next_idx
        self._update_config()

    def _update_telemetry_record(self, telemetry: telemetry.TelemetryRecord) -> None:
        self._telemetry_obj.MergeFrom(telemetry)
        self._update_config()

    def send_telemetry(self, record: "Record") -> None:
        self._update_telemetry_record(record.telemetry)

    def send_request_telemetry_record(self, record: "Record") -> None:
        self._update_telemetry_record(record.request.telemetry_record.telemetry)

    def _save_file(
        self, fname: interface.GlobStr, policy: "interface.PolicyName" = "end"
    ) -> None:
        logger.info("saving file %s with policy %s", fname, policy)
        if self._dir_watcher:
            self._dir_watcher.update_policy(fname, policy)

    def send_files(self, record: "Record") -> None:
        files = record.files
        for k in files.files:
            # TODO(jhr): fix paths with directories
            self._save_file(
                interface.GlobStr(k.path), interface.file_enum_to_policy(k.policy)
            )

    def send_header(self, record: "Record") -> None:
        pass

    def send_footer(self, record: "Record") -> None:
        pass

    def send_tbrecord(self, record: "Record") -> None:
        # tbrecord watching threads are handled by handler.py
        pass

    def send_link_artifact(self, record: "Record") -> None:
        link = record.link_artifact
        client_id = link.client_id
        server_id = link.server_id
        portfolio_name = link.portfolio_name
        entity = link.portfolio_entity
        project = link.portfolio_project
        aliases = link.portfolio_aliases
        logger.debug(
            f"link_artifact params - client_id={client_id}, server_id={server_id}, pfolio={portfolio_name}, entity={entity}, project={project}"
        )
        if (client_id or server_id) and portfolio_name and entity and project:
            try:
                self._api.link_artifact(
                    client_id, server_id, portfolio_name, entity, project, aliases
                )
            except Exception as e:
                logger.warning("Failed to link artifact to portfolio: %s", e)

    def send_use_artifact(self, record: "Record") -> None:
        """Pretend to send a used artifact.

        This function doesn't actually send anything, it is just used internally.
        """
        use = record.use_artifact
        if use.type == "job":
            self._job_builder.disable = True

    def send_request_log_artifact(self, record: "Record") -> None:
        assert record.control.req_resp
        result = proto_util._result_from_record(record)
        artifact = record.request.log_artifact.artifact
        history_step = record.request.log_artifact.history_step

        try:
            res = self._send_artifact(artifact, history_step)
            assert res, "Unable to send artifact"
            result.response.log_artifact_response.artifact_id = res["id"]
            logger.info(f"logged artifact {artifact.name} - {res}")
        except Exception as e:
            result.response.log_artifact_response.error_message = (
                'error logging artifact "{}/{}": {}'.format(
                    artifact.type, artifact.name, e
                )
            )

        self._respond_result(result)

    def send_request_artifact_send(self, record: "Record") -> None:
        # TODO: combine and eventually remove send_request_log_artifact()

        # for now, we are using req/resp uuid for transaction id
        # in the future this should be part of the message to handle idempotency
        xid = record.uuid

        done_msg = wandb_internal_pb2.ArtifactDoneRequest(xid=xid)
        artifact = record.request.artifact_send.artifact
        try:
            res = self._send_artifact(artifact)
            assert res, "Unable to send artifact"
            done_msg.artifact_id = res["id"]
            logger.info(f"logged artifact {artifact.name} - {res}")
        except Exception as e:
            done_msg.error_message = 'error logging artifact "{}/{}": {}'.format(
                artifact.type, artifact.name, e
            )

        logger.info("send artifact done")
        self._interface._publish_artifact_done(done_msg)

    def send_artifact(self, record: "Record") -> None:
        artifact = record.artifact
        try:
            res = self._send_artifact(artifact)
            logger.info(f"sent artifact {artifact.name} - {res}")
        except Exception as e:
            logger.error(
                'send_artifact: failed for artifact "{}/{}": {}'.format(
                    artifact.type, artifact.name, e
                )
            )

    def _send_artifact(
        self, artifact: "ArtifactRecord", history_step: Optional[int] = None
    ) -> Optional[Dict]:
        from pkg_resources import parse_version

        assert self._pusher
        saver = artifacts.ArtifactSaver(
            api=self._api,
            digest=artifact.digest,
            manifest_json=artifacts._manifest_json_from_proto(artifact.manifest),
            file_pusher=self._pusher,
            is_user_created=artifact.user_created,
        )

        if artifact.distributed_id:
            max_cli_version = self._max_cli_version()
            if max_cli_version is None or parse_version(
                max_cli_version
            ) < parse_version("0.10.16"):
                logger.warning(
                    "This W&B Server doesn't support distributed artifacts, "
                    "have your administrator install wandb/local >= 0.9.37"
                )
                return None

        metadata = json.loads(artifact.metadata) if artifact.metadata else None
        res = saver.save(
            type=artifact.type,
            name=artifact.name,
            client_id=artifact.client_id,
            sequence_client_id=artifact.sequence_client_id,
            metadata=metadata,
            description=artifact.description,
            aliases=artifact.aliases,
            use_after_commit=artifact.use_after_commit,
            distributed_id=artifact.distributed_id,
            finalize=artifact.finalize,
            incremental=artifact.incremental_beta1,
            history_step=history_step,
        )

        self._job_builder._set_logged_code_artifact(res, artifact)
        return res

    def send_alert(self, record: "Record") -> None:
        from pkg_resources import parse_version

        alert = record.alert
        max_cli_version = self._max_cli_version()
        if max_cli_version is None or parse_version(max_cli_version) < parse_version(
            "0.10.9"
        ):
            logger.warning(
                "This W&B server doesn't support alerts, "
                "have your administrator install wandb/local >= 0.9.31"
            )
        else:
            try:
                self._api.notify_scriptable_run_alert(
                    title=alert.title,
                    text=alert.text,
                    level=alert.level,
                    wait_duration=alert.wait_duration,
                )
            except Exception as e:
                logger.error(f"send_alert: failed for alert {alert.title!r}: {e}")

    def finish(self) -> None:
        logger.info("shutting down sender")
        # if self._tb_watcher:
        #     self._tb_watcher.finish()
        self._output_raw_finish()
        if self._dir_watcher:
            self._dir_watcher.finish()
            self._dir_watcher = None
        if self._pusher:
            self._pusher.finish()
            self._pusher.join()
            self._pusher = None
        if self._fs:
            self._fs.finish(self._exit_code)
            self._fs = None

    def _max_cli_version(self) -> Optional[str]:
        server_info = self.get_server_info()
        max_cli_version = server_info.get("cliVersionInfo", {}).get(
            "max_cli_version", None
        )
        if not isinstance(max_cli_version, str):
            return None
        return max_cli_version

    def get_viewer_server_info(self) -> None:
        if self._cached_server_info and self._cached_viewer:
            return
        self._cached_viewer, self._cached_server_info = self._api.viewer_server_info()

    def get_viewer_info(self) -> Dict[str, Any]:
        if not self._cached_viewer:
            self.get_viewer_server_info()
        return self._cached_viewer

    def get_server_info(self) -> Dict[str, Any]:
        if not self._cached_server_info:
            self.get_viewer_server_info()
        return self._cached_server_info

    def get_local_info(self) -> "LocalInfo":
        """Queries the server to get the local version information.

        First, we perform an introspection, if it returns empty we deduce that the
        docker image is out-of-date. Otherwise, we use the returned values to deduce the
        state of the local server.
        """
        local_info = wandb_internal_pb2.LocalInfo()
        if self._settings._offline:
            local_info.out_of_date = False
            return local_info

        latest_local_version = "latest"

        # Assuming the query is successful if the result is empty it indicates that
        # the backend is out of date since it doesn't have the desired field
        server_info = self.get_server_info()
        latest_local_version_info = server_info.get("latestLocalVersionInfo", {})
        if latest_local_version_info is None:
            local_info.out_of_date = False
        else:
            local_info.out_of_date = latest_local_version_info.get("outOfDate", True)
            local_info.version = latest_local_version_info.get(
                "latestVersionString", latest_local_version
            )
        return local_info

    def _flush_job(self) -> None:
        if self._job_builder.disable or self._settings.get("_offline", False):
            return
        self._job_builder.set_config(
            {k: v for k, v in self._consolidated_config.items() if k != "_wandb"}
        )
        summary_dict = self._cached_summary.copy()
        summary_dict.pop("_wandb", None)
        self._job_builder.set_summary(summary_dict)
        artifact = self._job_builder.build()
        if artifact is not None and self._run is not None:
            proto_artifact = self._interface._make_artifact(artifact)
            proto_artifact.run_id = self._run.run_id
            proto_artifact.project = self._run.project
            proto_artifact.entity = self._run.entity
            # TODO: this should be removed when the latest tag is handled
            # by the backend (WB-12116)
            proto_artifact.aliases.append("latest")
            proto_artifact.user_created = True
            proto_artifact.use_after_commit = True
            proto_artifact.finalize = True

            self._interface._publish_artifact(proto_artifact)

    def __next__(self) -> "Record":
        return self._record_q.get(block=True)

    next = __next__<|MERGE_RESOLUTION|>--- conflicted
+++ resolved
@@ -300,11 +300,7 @@
             _live_policy_rate_limit=None,
             _live_policy_wait_time=None,
             disable_job_creation=False,
-<<<<<<< HEAD
-            async_upload_concurrency_limit=None,
-=======
             _async_upload_concurrency_limit=None,
->>>>>>> 12271fbc
         )
         settings = SettingsStatic(sd)
         record_q: "Queue[Record]" = queue.Queue()
