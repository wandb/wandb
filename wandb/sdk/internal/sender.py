--- conflicted
+++ resolved
@@ -315,11 +315,8 @@
             # ignore_globs=(),
             _sync=True,
             disable_job_creation=False,
-<<<<<<< HEAD
-=======
             _async_upload_concurrency_limit=None,
             _file_stream_timeout_seconds=0,
->>>>>>> 4b2253fc
         )
         settings = SettingsStatic(settings.to_proto())
         record_q: "Queue[Record]" = queue.Queue()
