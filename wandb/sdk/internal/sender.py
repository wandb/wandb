--- conflicted
+++ resolved
@@ -1512,12 +1512,8 @@
             client_id=artifact.client_id,
             sequence_client_id=artifact.sequence_client_id,
             metadata=metadata,
-<<<<<<< HEAD
             ttl_duration_seconds=artifact.ttl_duration_seconds,
-            description=artifact.description,
-=======
             description=artifact.description or None,
->>>>>>> c14d2803
             aliases=artifact.aliases,
             use_after_commit=artifact.use_after_commit,
             distributed_id=artifact.distributed_id,
