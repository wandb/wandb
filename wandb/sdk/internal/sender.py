--- conflicted
+++ resolved
@@ -730,11 +730,7 @@
         if not resume_status:
             if self._settings.resume == "must":
                 error = wandb_internal_pb2.ErrorInfo()
-<<<<<<< HEAD
-                error.code = wandb_internal_pb2.ErrorInfo.ErrorCode.INVALID
-=======
                 error.code = wandb_internal_pb2.ErrorInfo.ErrorCode.USAGE
->>>>>>> d2ab5144
                 error.message = (
                     "You provided an invalid value for the `resume` argument."
                     f" The value 'must' is not a valid option for resuming a run ({run.run_id}) that does not exist."
@@ -749,11 +745,7 @@
         #
         if self._settings.resume == "never":
             error = wandb_internal_pb2.ErrorInfo()
-<<<<<<< HEAD
-            error.code = wandb_internal_pb2.ErrorInfo.ErrorCode.INVALID
-=======
             error.code = wandb_internal_pb2.ErrorInfo.ErrorCode.USAGE
->>>>>>> d2ab5144
             error.message = (
                 "You provided an invalid value for the `resume` argument."
                 f" The value 'never' is not a valid option for resuming a run ({run.run_id}) that already exists."
