--- conflicted
+++ resolved
@@ -1,8 +1,5 @@
-<<<<<<< HEAD
 from typing import Dict, Optional, Tuple
 
-=======
->>>>>>> 2346ccfa
 from pkg_resources import parse_version
 import requests
 import wandb
@@ -87,15 +84,6 @@
     )
     delete_message = None
     if deleted:
-<<<<<<< HEAD
-        delete_message = f"{name} version {current_version} has been retired!  Please upgrade."
-    yank_message = None
-    if yanked:
-        reason_message = f"({yanked_reason})  " if yanked_reason else ""
-        yank_message = (
-            f"{name} version {current_version} has been recalled!  "
-            f"{reason_message}Please upgrade."
-=======
         delete_message = "{} version {} has been retired!  Please upgrade.".format(
             wandb._wandb_module,
             current_version,
@@ -107,7 +95,6 @@
             wandb._wandb_module,
             current_version,
             reason_message,
->>>>>>> 2346ccfa
         )
 
     # A new version is available!
