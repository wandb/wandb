--- conflicted
+++ resolved
@@ -339,13 +339,8 @@
     See also `wandb.teardown()`.
 
     Args:
-<<<<<<< HEAD
-        settings: Configuration settings to apply globally.
-            These can be overridden by subsequent `wandb.init()` calls.
-=======
         settings: Configuration settings to apply globally. These can be
             overridden by subsequent `wandb.init()` calls.
->>>>>>> 665a3e0d
 
     Example:
         ```python
