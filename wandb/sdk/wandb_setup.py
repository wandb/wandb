--- conflicted
+++ resolved
@@ -63,17 +63,10 @@
     def critical(self, msg: str, *args: Any, **kwargs: Any) -> None:
         self._log.append((logging.CRITICAL, msg, args, kwargs))
 
-<<<<<<< HEAD
-    def exception(self, msg, *args, **kwargs):
-        self._exception.append((msg, args, kwargs))
-
-    def log(self, level, msg, *args, **kwargs):
-=======
     def exception(self, msg: str, *args: Any, **kwargs: Any) -> None:
         self._exception.append((msg, args, kwargs))
 
     def log(self, level: str, msg: str, *args: Any, **kwargs: Any) -> None:
->>>>>>> e5e6fac5
         self._log.append((level, msg, args, kwargs))
 
     def _flush(self) -> None:
