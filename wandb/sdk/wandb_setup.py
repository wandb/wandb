#
"""Setup wandb session.

This module configures a wandb session which can extend to mutiple wandb runs.

Functions:
    setup(): Configure wandb session.

Early logging keeps track of logger output until the call to wandb.init() when the
run_id can be resolved.

"""

import logging
import os
import sys
import threading
from typing import TYPE_CHECKING, Any, Dict, List, Optional, Union

import wandb

from . import wandb_manager, wandb_settings
from .lib import config_util, server, tracelog

Logger = Union[logging.Logger, "_EarlyLogger"]
Settings = Union["wandb_settings.Settings", Dict[str, Any]]

if TYPE_CHECKING:
    from . import wandb_run

# logger will be configured to be either a standard logger instance or _EarlyLogger
logger: Optional[Logger] = None


def _set_logger(log_object: Logger) -> None:
    """Configure module logger."""
    global logger
    logger = log_object


class _EarlyLogger:
    """Early logger which captures logs in memory until logging can be configured."""

    def __init__(self) -> None:
        self._log: List[tuple] = []
        self._exception: List[tuple] = []
        # support old warn() as alias of warning()
        self.warn = self.warning

    def debug(self, msg: str, *args: Any, **kwargs: Any) -> None:
        self._log.append((logging.DEBUG, msg, args, kwargs))

    def info(self, msg: str, *args: Any, **kwargs: Any) -> None:
        self._log.append((logging.INFO, msg, args, kwargs))

    def warning(self, msg: str, *args: Any, **kwargs: Any) -> None:
        self._log.append((logging.WARNING, msg, args, kwargs))

    def error(self, msg: str, *args: Any, **kwargs: Any) -> None:
        self._log.append((logging.ERROR, msg, args, kwargs))

    def critical(self, msg: str, *args: Any, **kwargs: Any) -> None:
        self._log.append((logging.CRITICAL, msg, args, kwargs))

    def exception(self, msg: str, *args: Any, **kwargs: Any) -> None:
        self._exception.append((msg, args, kwargs))

    def log(self, level: str, msg: str, *args: Any, **kwargs: Any) -> None:
        self._log.append((level, msg, args, kwargs))

    def _flush(self) -> None:
        assert self is not logger
        assert logger is not None
        for level, msg, args, kwargs in self._log:
            logger.log(level, msg, *args, **kwargs)
        for msg, args, kwargs in self._exception:
            logger.exception(msg, *args, **kwargs)


class _WandbSetup__WandbSetup:  # noqa: N801
    """Inner class of _WandbSetup."""

    _manager: Optional[wandb_manager._Manager]
    _pid: int

    def __init__(
        self,
        pid: int,
        settings: Optional[Settings] = None,
        environ: Optional[Dict[str, Any]] = None,
    ) -> None:
        self._environ = environ or dict(os.environ)
        self._sweep_config: Optional[Dict[str, Any]] = None
        self._config: Optional[Dict[str, Any]] = None
        self._server: Optional[server.Server] = None
        self._manager: Optional[wandb_manager._Manager] = None
        self._pid = pid

        # keep track of multiple runs, so we can unwind with join()s
        self._global_run_stack: List["wandb_run.Run"] = []

        # TODO(jhr): defer strict checks until settings are fully initialized
        #            and logging is ready
        self._early_logger = _EarlyLogger()
        _set_logger(self._early_logger)

        self._settings = self._settings_setup(settings, self._early_logger)
        # self._settings.freeze()

        wandb.termsetup(self._settings, logger)

        self._check()
        self._setup()

        tracelog_mode = self._settings._tracelog
        if tracelog_mode:
            tracelog.enable(tracelog_mode)

    def _settings_setup(
        self,
        settings: Optional[Settings] = None,
        early_logger: Optional[_EarlyLogger] = None,
    ) -> "wandb_settings.Settings":
        s = wandb_settings.Settings()
        s._apply_base(pid=self._pid, _logger=early_logger)
        s._apply_config_files(_logger=early_logger)
        s._apply_env_vars(self._environ, _logger=early_logger)

        if isinstance(settings, wandb_settings.Settings):
            s._apply_settings(settings, _logger=early_logger)
        elif isinstance(settings, dict):
            # if passed settings arg is a mapping, update the settings with it
            s._apply_setup(settings, _logger=early_logger)

        s._infer_settings_from_environment()
        if not s._cli_only_mode:
            s._infer_run_settings_from_environment(_logger=early_logger)

        return s

    def _update(self, settings: Optional[Settings] = None) -> None:
        if settings is None:
            return
        # self._settings.unfreeze()
        if isinstance(settings, wandb_settings.Settings):
            # todo: check the logic here. this _only_ comes up in tests?
            self._settings._apply_settings(settings)
        elif isinstance(settings, dict):
            # if it is a mapping, update the settings with it
            self._settings.update(settings, source=wandb_settings.Source.SETUP)
        # self._settings.freeze()

    def _update_user_settings(self, settings: Optional[Settings] = None) -> None:
        settings = settings or self._settings
        # Get rid of cached results to force a refresh.
        self._server = None
        user_settings = self._load_user_settings(settings=settings)
        if user_settings is not None:
            # self._settings.unfreeze()
            self._settings._apply_user(user_settings)
            # self._settings.freeze()

    def _early_logger_flush(self, new_logger: Logger) -> None:
        if not self._early_logger:
            return
        _set_logger(new_logger)
        # self._settings._clear_early_logger()
        self._early_logger._flush()

    def _get_logger(self) -> Optional[Logger]:
        return logger

    @property
    def settings(self) -> "wandb_settings.Settings":
        return self._settings

    def _get_entity(self) -> Optional[str]:
        if self._settings and self._settings._offline:
            return None
        if self._server is None:
            self._load_viewer()
        assert self._server is not None
        entity = self._server._viewer.get("entity")
        return entity

    def _get_username(self) -> Optional[str]:
        if self._settings and self._settings._offline:
            return None
        if self._server is None:
            self._load_viewer()
        assert self._server is not None
        username = self._server._viewer.get("username")
        return username

    def _get_teams(self) -> List[str]:
        if self._settings and self._settings._offline:
            return []
        if self._server is None:
            self._load_viewer()
        assert self._server is not None
        teams = self._server._viewer.get("teams")
        if teams:
            teams = [team["node"]["name"] for team in teams["edges"]]
        return teams or []

    def _load_viewer(self, settings: Optional[Settings] = None) -> None:
        if self._settings and self._settings._offline:
            return
        s = server.Server(settings=settings)
        s.query_with_timeout()
        self._server = s

    def _load_user_settings(
        self, settings: Optional[Settings] = None
    ) -> Optional[Dict[str, Any]]:
        if self._server is None:
            self._load_viewer(settings=settings)

        # offline?
        if self._server is None:
            return None

        flags = self._server._flags
        user_settings = dict()
        if "code_saving_enabled" in flags:
            user_settings["save_code"] = flags["code_saving_enabled"]

        email = self._server._viewer.get("email", None)
        if email:
            user_settings["email"] = email

        return user_settings

    def _check(self) -> None:
        if hasattr(threading, "main_thread"):
            if threading.current_thread() is not threading.main_thread():
                pass
        elif threading.current_thread().name != "MainThread":
            print("bad thread2", threading.current_thread().name)
        if getattr(sys, "frozen", False):
            print("frozen, could be trouble")

    def _setup(self) -> None:
        self._setup_manager()

        sweep_path = self._settings.sweep_param_path
        if sweep_path:
            self._sweep_config = config_util.dict_from_config_file(
                sweep_path, must_exist=True
            )

        # if config_paths was set, read in config dict
        if self._settings.config_paths:
            # TODO(jhr): handle load errors, handle list of files
            for config_path in self._settings.config_paths:
                config_dict = config_util.dict_from_config_file(config_path)
                if config_dict is None:
                    continue
                if self._config is not None:
                    self._config.update(config_dict)
                else:
                    self._config = config_dict

    def _teardown(self, exit_code: Optional[int] = None) -> None:
        exit_code = exit_code or 0
        self._teardown_manager(exit_code=exit_code)

    def _setup_manager(self) -> None:
        if self._settings._disable_service:
            return
        self._manager = wandb_manager._Manager(settings=self._settings)

    def _teardown_manager(self, exit_code: int) -> None:
        if not self._manager:
            return
        self._manager._teardown(exit_code)
        self._manager = None

    def _get_manager(self) -> Optional[wandb_manager._Manager]:
        return self._manager


class _WandbSetup:
    """Wandb singleton class.

    Note: This is a process local singleton.
    (Forked processes will get a new copy of the object)
    """

    _instance: Optional["_WandbSetup__WandbSetup"] = None

    def __init__(self, settings: Optional["Settings"] = None) -> None:
        pid = os.getpid()
        if _WandbSetup._instance and _WandbSetup._instance._pid == pid:
            _WandbSetup._instance._update(settings=settings)
            return
        _WandbSetup._instance = _WandbSetup__WandbSetup(settings=settings, pid=pid)

    def __getattr__(self, name: str) -> Any:
        return getattr(self._instance, name)


<<<<<<< HEAD
def _setup(
    settings: Optional["Settings"] = None,
    _reset: bool = False,
) -> Optional["_WandbSetup"]:
    """Setup library context."""
=======
def _setup(settings=None, _reset: bool = False) -> Optional["_WandbSetup"]:
    """Set up library context."""
>>>>>>> fb97801a
    if _reset:
        setup_instance = _WandbSetup._instance
        if setup_instance:
            setup_instance._teardown()
        _WandbSetup._instance = None
        return None
    wl = _WandbSetup(settings=settings)
    return wl


def setup(settings: Optional["Settings"] = None) -> Optional["_WandbSetup"]:
    ret = _setup(settings=settings)
    return ret


def teardown(exit_code: Optional[int] = None) -> None:
    setup_instance = _WandbSetup._instance
    if setup_instance:
        setup_instance._teardown(exit_code=exit_code)
    _WandbSetup._instance = None<|MERGE_RESOLUTION|>--- conflicted
+++ resolved
@@ -300,16 +300,11 @@
         return getattr(self._instance, name)
 
 
-<<<<<<< HEAD
 def _setup(
     settings: Optional["Settings"] = None,
     _reset: bool = False,
 ) -> Optional["_WandbSetup"]:
-    """Setup library context."""
-=======
-def _setup(settings=None, _reset: bool = False) -> Optional["_WandbSetup"]:
     """Set up library context."""
->>>>>>> fb97801a
     if _reset:
         setup_instance = _WandbSetup._instance
         if setup_instance:
