--- conflicted
+++ resolved
@@ -31,9 +31,6 @@
 def filtered_dir(
     root: str, include_fn: Callable[[str], bool], exclude_fn: Callable[[str], bool]
 ) -> Generator[str, None, None]:
-<<<<<<< HEAD
-    """Simple generator to walk a directory"""
-=======
     """Simple generator to walk a directory.
 
     Args:
@@ -44,7 +41,7 @@
     Yields:
         Generator[str, None, None]: A generator of file paths.
     """
->>>>>>> 4273584c
+
     for dirpath, dirs, files in os.walk(root):
         for dir in dirs:
             if exclude_fn(dir):
