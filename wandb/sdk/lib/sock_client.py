--- conflicted
+++ resolved
@@ -83,11 +83,8 @@
     _sockid: str
     _retry_delay: float
     _lock: "threading.Lock"
-<<<<<<< HEAD
     _buffer: SockBuffer
-=======
     _bufsize: int
->>>>>>> ea87c828
 
     # current header is magic byte "W" followed by 4 byte length of the message
     HEADLEN = 1 + 4
@@ -97,11 +94,8 @@
         self._sockid = uuid.uuid4().hex
         self._retry_delay = 0.1
         self._lock = threading.Lock()
-<<<<<<< HEAD
         self._buffer = SockBuffer()
-=======
         self._bufsize = 4096
->>>>>>> ea87c828
 
     def connect(self, port: int) -> None:
         s = socket.socket(socket.AF_INET, socket.SOCK_STREAM)
