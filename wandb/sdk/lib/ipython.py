#
import logging
import sys

import wandb

logger = logging.getLogger(__name__)


STYLED_TABLE_HTML = """<style>
    table.wandb td:nth-child(1) { padding: 0 10px; text-align: right }
    </style><table class="wandb">
"""


def _get_python_type():
    try:
        from IPython import get_ipython  # type: ignore

        # Calling get_ipython can cause an ImportError
        if get_ipython() is None:
            return "python"
    except ImportError:
        return "python"
<<<<<<< HEAD
    if "terminal" in get_ipython().__module__:
=======
    if get_ipython() is None:
        return "python"
    elif "terminal" in get_ipython().__module__ or "spyder" in sys.modules:
>>>>>>> 4528a61d
        return "ipython"
    else:
        return "jupyter"


def display_html(html):
    """Displays HTML in notebooks, is a noop outside of a jupyter context"""
    if wandb.run and wandb.run._settings._silent:
        return
    try:
        from IPython.core.display import display, HTML  # type: ignore
    except ImportError:
        wandb.termwarn("Unable to render HTML, can't import display from ipython.core")
        return False
    return display(HTML(html))


def display_widget(widget):
    """Displays ipywidgets in notebooks, is a noop outside of a jupyter context"""
    if wandb.run and wandb.run._settings._silent:
        return
    try:
        from IPython.core.display import display
    except ImportError:
        wandb.termwarn(
            "Unable to render Widget, can't import display from ipython.core"
        )
        return False
    return display(widget)


class ProgressWidget(object):
    """A simple wrapper to render a nice progress bar with a label"""

    def __init__(self, widgets, min, max):
        self.widgets = widgets
        self._progress = widgets.FloatProgress(min=min, max=max)
        self._label = widgets.Label()
        self._widget = self.widgets.VBox([self._label, self._progress])
        self._displayed = False
        self._disabled = False

    def update(self, value, label):
        if self._disabled:
            return
        try:
            self._progress.value = value
            self._label.value = label
            if not self._displayed:
                self._displayed = True
                display_widget(self._widget)
        except Exception as e:
            self._disabled = True
            logger.exception(e)
            wandb.termwarn(
                "Unable to render progress bar, see the user log for details"
            )

    def close(self):
        if self._disabled or not self._displayed:
            return
        self._widget.close()


def jupyter_progress_bar(min=0, max=1.0):
    """Returns an ipywidget progress bar or None if we can't import it"""
    widgets = wandb.util.get_module("ipywidgets")
    try:
        if widgets is None:
            # TODO: this currently works in iPython but it's deprecated since 4.0
            from IPython.html import widgets  # type: ignore

        assert hasattr(widgets, "VBox")
        assert hasattr(widgets, "Label")
        assert hasattr(widgets, "FloatProgress")
        return ProgressWidget(widgets, min=min, max=max)
    except (ImportError, AssertionError):
        return None<|MERGE_RESOLUTION|>--- conflicted
+++ resolved
@@ -22,13 +22,7 @@
             return "python"
     except ImportError:
         return "python"
-<<<<<<< HEAD
-    if "terminal" in get_ipython().__module__:
-=======
-    if get_ipython() is None:
-        return "python"
-    elif "terminal" in get_ipython().__module__ or "spyder" in sys.modules:
->>>>>>> 4528a61d
+    if "terminal" in get_ipython().__module__ or "spyder" in sys.modules:
         return "ipython"
     else:
         return "jupyter"
