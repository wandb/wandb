--- conflicted
+++ resolved
@@ -1,11 +1,7 @@
 import os
 import platform
 from functools import wraps
-<<<<<<< HEAD
 from pathlib import Path, PurePath, PurePosixPath
-=======
-from pathlib import PurePath, PurePosixPath
->>>>>>> 4ba9d09a
 from typing import Any, NewType, Union
 
 # Path _inputs_ should generally accept any kind of path. This is named the same and
@@ -13,19 +9,12 @@
 # https://github.com/python/typeshed/blob/0b1cd5989669544866213807afa833a88f649ee7/stdlib/_typeshed/__init__.pyi#L56-L65
 StrPath = Union[str, "os.PathLike[str]"]
 
-<<<<<<< HEAD
-# An artifact-relative or run-relative path. It is always POSIX-style.
-LogicalFilePathStr = NewType("LogicalFilePathStr", str)
-
-=======
->>>>>>> 4ba9d09a
 # A native path to a file on a local filesystem.
 FilePathStr = NewType("FilePathStr", str)
 
 URIStr = NewType("URIStr", str)
 
 
-<<<<<<< HEAD
 class LocalPath(str):
     """A string that represents a path on the local filesystem.
 
@@ -33,6 +22,8 @@
     """
 
     def __new__(cls, path: StrPath) -> "LocalPath":
+        if isinstance(path, cls):
+            return super().__new__(cls, path)
         if hasattr(path, "__fspath__"):
             path = path.__fspath__()
         if isinstance(path, bytes):
@@ -77,8 +68,6 @@
         return super().__ne__(other)
 
 
-=======
->>>>>>> 4ba9d09a
 class LogicalPath(str):
     """A string that represents a path relative to an artifact or run.
 
@@ -119,27 +108,15 @@
     # absolute paths or check for prohibited characters etc.
 
     def __new__(cls, path: StrPath) -> "LogicalPath":
-<<<<<<< HEAD
-        if hasattr(path, "as_posix"):
-            path = path.as_posix()
-=======
-        if isinstance(path, LogicalPath):
+        if isinstance(path, cls):
             return super().__new__(cls, path)
         if hasattr(path, "as_posix"):
             path = PurePosixPath(path.as_posix())
             return super().__new__(cls, str(path))
->>>>>>> 4ba9d09a
         if hasattr(path, "__fspath__"):
             path = path.__fspath__()  # Can be str or bytes.
         if isinstance(path, bytes):
             path = os.fsdecode(path)
-<<<<<<< HEAD
-        path = str(path)
-        if platform.system() == "Windows":
-            path = path.replace("\\", "/")
-        path = str(PurePosixPath(path))
-        return super().__new__(cls, path)
-=======
         # For historical reasons we have to convert backslashes to forward slashes, but
         # only on Windows, and need to do it before any pathlib operations.
         if platform.system() == "Windows":
@@ -148,7 +125,6 @@
         # PurePosixPath(path.as_posix()).as_posix() != path.as_posix().
         path = PurePath(path).as_posix()
         return super().__new__(cls, str(PurePosixPath(path)))
->>>>>>> 4ba9d09a
 
     def to_path(self) -> PurePosixPath:
         """Convert this path to a PurePosixPath."""
@@ -180,8 +156,7 @@
 
     def __truediv__(self, other: StrPath) -> "LogicalPath":
         """Act like a PurePosixPath for the / operator, but return a LogicalPath."""
-<<<<<<< HEAD
-        return LogicalPath(self.to_path() / other)
+        return LogicalPath(self.to_path() / LogicalPath(other))
 
     def __eq__(self, other: object) -> bool:
         """Compare equal with PurePosixPath objects."""
@@ -193,7 +168,4 @@
         """Compare not equal with PurePosixPath objects."""
         if isinstance(other, PurePosixPath):
             return self.to_path() != other
-        return super().__ne__(other)
-=======
-        return LogicalPath(self.to_path() / LogicalPath(other))
->>>>>>> 4ba9d09a
+        return super().__ne__(other)