--- conflicted
+++ resolved
@@ -1,16 +1,9 @@
 import configparser
 import logging
 import os
-<<<<<<< HEAD
-
-from six.moves import configparser
-from six.moves.urllib.parse import urlparse, urlunparse
-import wandb
-=======
 from typing import Optional
 from urllib.parse import urlparse, urlunparse
 
->>>>>>> 560c02a5
 
 logger = logging.getLogger(__name__)
 
