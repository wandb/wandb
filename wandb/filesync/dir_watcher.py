--- conflicted
+++ resolved
@@ -44,14 +44,7 @@
         self._api = api
 
     @property
-<<<<<<< HEAD
-    def synced(self) -> bool:
-        return self._last_sync == os.path.getmtime(self.file_path)
-
-    @property
     @abc.abstractmethod
-=======
->>>>>>> 0b18f679
     def policy(self) -> "PolicyName":
         raise NotImplementedError
 
