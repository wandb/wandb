"""Batching file prepare requests to our API."""

import asyncio
import concurrent.futures
import logging
import queue
import sys
import threading
from typing import (
    TYPE_CHECKING,
    Awaitable,
    Callable,
    MutableMapping,
    MutableSequence,
    MutableSet,
    NamedTuple,
    Optional,
    Union,
)

from wandb.errors.term import termerror
from wandb.filesync import upload_job

if TYPE_CHECKING:
    from wandb.filesync import dir_watcher, stats
    from wandb.sdk.internal import file_stream, internal_api, progress
    from wandb.sdk.internal.settings_static import SettingsStatic

    if sys.version_info >= (3, 8):
        from typing import TypedDict
    else:
        from typing_extensions import TypedDict

    class ArtifactStatus(TypedDict):
        finalize: bool
        pending_count: int
        commit_requested: bool
        pre_commit_callbacks: MutableSet["PreCommitFn"]
        result_futures: MutableSet["concurrent.futures.Future[None]"]


PreCommitFn = Callable[[], None]
OnRequestFinishFn = Callable[[], None]
SaveFn = Callable[["progress.ProgressFn"], bool]
SaveFnAsync = Callable[["progress.ProgressFn"], Awaitable[bool]]

logger = logging.getLogger(__name__)


class RequestUpload(NamedTuple):
    path: str
    save_name: "dir_watcher.SaveName"
    artifact_id: Optional[str]
    md5: Optional[str]
    copied: bool
    save_fn: Optional[SaveFn]
    save_fn_async: Optional[SaveFnAsync]
    digest: Optional[str]


class RequestCommitArtifact(NamedTuple):
    artifact_id: str
    finalize: bool
    before_commit: PreCommitFn
    result_future: "concurrent.futures.Future[None]"


class RequestFinish(NamedTuple):
    callback: Optional[OnRequestFinishFn]


Event = Union[
    RequestUpload, RequestCommitArtifact, RequestFinish, upload_job.EventJobDone
]


class AsyncExecutor:
    """Runs async file uploads in a background thread."""

    def __init__(
        self,
        pool: concurrent.futures.ThreadPoolExecutor,
        concurrency_limit: Optional[int],
    ) -> None:
<<<<<<< HEAD

=======
>>>>>>> 12271fbc
        self.loop = asyncio.new_event_loop()
        self.loop.set_default_executor(pool)
        self.loop_thread = threading.Thread(
            target=self.loop.run_forever,
            daemon=True,
            name="wandb-upload-async",
        )

        self.concurrency_limiter = asyncio.Semaphore(
            value=concurrency_limit or 128,
            # Before Python 3.10: if we don't set `loop=loop`,
            #   then the Semaphore will bind to the wrong event loop,
            #   causing errors when a coroutine tries to wait for it;
            #   see https://pastebin.com/XcrS9suX .
            # After 3.10: the `loop` argument doesn't exist.
            # So we need to only conditionally pass in `loop`.
            **({} if sys.version_info >= (3, 10) else {"loop": self.loop}),
        )

    def start(self) -> None:
        self.loop_thread.start()

    def stop(self) -> None:
        self.loop.call_soon_threadsafe(self.loop.stop)

    def submit(self, coro: Awaitable[None]) -> None:
        async def run_with_limiter() -> None:
            async with self.concurrency_limiter:
                await coro

        asyncio.run_coroutine_threadsafe(run_with_limiter(), self.loop)


class StepUpload:
    def __init__(
        self,
        api: "internal_api.Api",
        stats: "stats.Stats",
        event_queue: "queue.Queue[Event]",
        max_threads: int,
        file_stream: "file_stream.FileStreamApi",
        settings: Optional["SettingsStatic"] = None,
    ) -> None:
        self._api = api
        self._stats = stats
        self._event_queue = event_queue
        self._file_stream = file_stream

        self._thread = threading.Thread(target=self._thread_body)
        self._thread.daemon = True

        self._pool = concurrent.futures.ThreadPoolExecutor(
            thread_name_prefix="wandb-upload",
            max_workers=max_threads,
        )

        self._async_executor = (
            AsyncExecutor(
                pool=self._pool,
<<<<<<< HEAD
                concurrency_limit=settings.async_upload_concurrency_limit,
            )
            if settings is not None and settings.async_upload_concurrency_limit
=======
                concurrency_limit=settings._async_upload_concurrency_limit,
            )
            if settings is not None and settings._async_upload_concurrency_limit
>>>>>>> 12271fbc
            else None
        )

        # Indexed by files' `save_name`'s, which are their ID's in the Run.
        self._running_jobs: MutableMapping[dir_watcher.SaveName, RequestUpload] = {}
        self._pending_jobs: MutableSequence[RequestUpload] = []

        self._artifacts: MutableMapping[str, "ArtifactStatus"] = {}

        self.silent = bool(settings.silent) if settings else False

    def _thread_body(self) -> None:
        event: Optional[Event]
        # Wait for event in the queue, and process one by one until a
        # finish event is received
        finish_callback = None
        while True:
            event = self._event_queue.get()
            if isinstance(event, RequestFinish):
                finish_callback = event.callback
                break
            self._handle_event(event)

        # We've received a finish event. At this point, further Upload requests
        # are invalid.

        # After a finish event is received, iterate through the event queue
        # one by one and process all remaining events.
        while True:
            try:
                event = self._event_queue.get(True, 0.2)
            except queue.Empty:
                event = None
            if event:
                self._handle_event(event)
            elif not self._running_jobs:
                # Queue was empty and no jobs left.
                self._pool.shutdown(wait=False)
                if self._async_executor:
                    self._async_executor.stop()
                if finish_callback:
                    finish_callback()
                break

    def _handle_event(self, event: Event) -> None:
        if isinstance(event, upload_job.EventJobDone):
            job = event.job

            if event.exc is not None:
                logger.exception(
                    "Failed to upload file: %s", job.path, exc_info=event.exc
                )

            if job.artifact_id:
                if event.exc is None:
                    self._artifacts[job.artifact_id]["pending_count"] -= 1
                    self._maybe_commit_artifact(job.artifact_id)
                else:
                    if not self.silent:
                        termerror(
                            "Uploading artifact file failed. Artifact won't be committed."
                        )
                    self._fail_artifact_futures(job.artifact_id, event.exc)
            self._running_jobs.pop(job.save_name)
            # If we have any pending jobs, start one now
            if self._pending_jobs:
                event = self._pending_jobs.pop(0)
                self._start_upload_job(event)
        elif isinstance(event, RequestCommitArtifact):
            if event.artifact_id not in self._artifacts:
                self._init_artifact(event.artifact_id)
            self._artifacts[event.artifact_id]["commit_requested"] = True
            self._artifacts[event.artifact_id]["finalize"] = event.finalize
            self._artifacts[event.artifact_id]["pre_commit_callbacks"].add(
                event.before_commit
            )
            self._artifacts[event.artifact_id]["result_futures"].add(
                event.result_future
            )
            self._maybe_commit_artifact(event.artifact_id)
        elif isinstance(event, RequestUpload):
            if event.artifact_id is not None:
                if event.artifact_id not in self._artifacts:
                    self._init_artifact(event.artifact_id)
                self._artifacts[event.artifact_id]["pending_count"] += 1
            self._start_upload_job(event)
        else:
            raise Exception("Programming error: unhandled event: %s" % str(event))

    def _start_upload_job(self, event: RequestUpload) -> None:
        # Operations on a single backend file must be serialized. if
        # we're already uploading this file, put the event on the
        # end of the queue
        if event.save_name in self._running_jobs:
            self._pending_jobs.append(event)
            return

        if self._async_executor and event.save_fn_async is not None:
            # (The `and save_fn_async is not None` is because the async code path
            # doesn't support all uploads yet: even if the user has requested async,
            # we sometimes need to use the sync method instead.)
            self._spawn_upload_async(
                event,
                async_executor=self._async_executor,
            )
        else:
            self._spawn_upload_sync(event)

    def _spawn_upload_sync(self, event: RequestUpload) -> None:
        """Spawn an upload job, and handles the bookkeeping of `self._running_jobs`.

        Context: it's important that, whenever we add an entry to `self._running_jobs`,
        we ensure that a corresponding `EventJobDone` message will eventually get handled;
        otherwise, the `_running_jobs` entry will never get removed, and the StepUpload
        will never shut down.

        The sole purpose of this function is to make sure that the code that adds an entry
        to `self._running_jobs` is textually right next to the code that eventually enqueues
        the `EventJobDone` message. This should help keep them in sync.
        """
        # Adding the entry to `self._running_jobs` MUST happen in the main thread,
        # NOT in the job that gets submitted to the thread-pool, to guard against
        # this sequence of events:
        # - StepUpload receives a RequestUpload
        #     ...and therefore spawns a thread to do the upload
        # - StepUpload receives a RequestFinish
        #     ...and checks `self._running_jobs` to see if there are any tasks to wait for...
        #     ...and there are none, because the addition to `self._running_jobs` happens in
        #        the background thread, which the scheduler hasn't yet run...
        #     ...so the StepUpload shuts down. Even though we haven't uploaded the file!
        #
        # This would be very bad!
        # So, this line has to happen _outside_ the `pool.submit()`.
        self._running_jobs[event.save_name] = event

        def run_and_notify() -> None:
            try:
                self._do_upload_sync(event)
            finally:
                self._event_queue.put(
                    upload_job.EventJobDone(event, exc=sys.exc_info()[1])
                )

        self._pool.submit(run_and_notify)

    def _spawn_upload_async(
        self,
        event: RequestUpload,
        async_executor: AsyncExecutor,
    ) -> None:
        """Equivalent to _spawn_upload_sync, but uses the async event loop instead of a thread, and requires `event.save_fn_async`.

        Raises:
            AssertionError: if `event.save_fn_async` is None.
        """
        assert event.save_fn_async is not None

        self._running_jobs[event.save_name] = event

        async def run_and_notify() -> None:
            try:
                await self._do_upload_async(event)
            finally:
                self._event_queue.put(
                    upload_job.EventJobDone(event, exc=sys.exc_info()[1])
                )

        async_executor.submit(run_and_notify())

    def _do_upload_sync(self, event: RequestUpload) -> None:
        job = upload_job.UploadJob(
            self._stats,
            self._api,
            self._file_stream,
            self.silent,
            event.save_name,
            event.path,
            event.artifact_id,
            event.md5,
            event.copied,
            event.save_fn,
            event.digest,
        )
        job.run()

    async def _do_upload_async(self, event: RequestUpload) -> None:
        """Upload a file and returns when it's done. Requires `event.save_fn_async`."""
        assert event.save_fn_async is not None
        job = upload_job.UploadJobAsync(
            stats=self._stats,
            api=self._api,
            file_stream=self._file_stream,
            silent=self.silent,
            request=event,
            save_fn_async=event.save_fn_async,
        )
        await job.run()

    def _init_artifact(self, artifact_id: str) -> None:
        self._artifacts[artifact_id] = {
            "finalize": False,
            "pending_count": 0,
            "commit_requested": False,
            "pre_commit_callbacks": set(),
            "result_futures": set(),
        }

    def _maybe_commit_artifact(self, artifact_id: str) -> None:
        artifact_status = self._artifacts[artifact_id]
        if (
            artifact_status["pending_count"] == 0
            and artifact_status["commit_requested"]
        ):
            try:
                for pre_callback in artifact_status["pre_commit_callbacks"]:
                    pre_callback()
                if artifact_status["finalize"]:
                    self._api.commit_artifact(artifact_id)
            except Exception as exc:
                termerror(
                    f"Committing artifact failed. Artifact {artifact_id} won't be finalized."
                )
                termerror(str(exc))
                self._fail_artifact_futures(artifact_id, exc)
            else:
                self._resolve_artifact_futures(artifact_id)

    def _fail_artifact_futures(self, artifact_id: str, exc: BaseException) -> None:
        futures = self._artifacts[artifact_id]["result_futures"]
        for result_future in futures:
            result_future.set_exception(exc)
        futures.clear()

    def _resolve_artifact_futures(self, artifact_id: str) -> None:
        futures = self._artifacts[artifact_id]["result_futures"]
        for result_future in futures:
            result_future.set_result(None)
        futures.clear()

    def start(self) -> None:
        self._thread.start()
        if self._async_executor:
            self._async_executor.start()

    def is_alive(self) -> bool:
        return self._thread.is_alive()<|MERGE_RESOLUTION|>--- conflicted
+++ resolved
@@ -82,10 +82,6 @@
         pool: concurrent.futures.ThreadPoolExecutor,
         concurrency_limit: Optional[int],
     ) -> None:
-<<<<<<< HEAD
-
-=======
->>>>>>> 12271fbc
         self.loop = asyncio.new_event_loop()
         self.loop.set_default_executor(pool)
         self.loop_thread = threading.Thread(
@@ -145,15 +141,9 @@
         self._async_executor = (
             AsyncExecutor(
                 pool=self._pool,
-<<<<<<< HEAD
-                concurrency_limit=settings.async_upload_concurrency_limit,
-            )
-            if settings is not None and settings.async_upload_concurrency_limit
-=======
                 concurrency_limit=settings._async_upload_concurrency_limit,
             )
             if settings is not None and settings._async_upload_concurrency_limit
->>>>>>> 12271fbc
             else None
         )
 
