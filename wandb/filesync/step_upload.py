--- conflicted
+++ resolved
@@ -1,14 +1,8 @@
 """Batching file prepare requests to our API."""
 
-<<<<<<< HEAD
 import threading
 from typing import Any, Callable, NamedTuple, Union
 from six.moves import queue
-=======
-import collections
-import queue
-import threading
->>>>>>> 59e6bb42
 
 from wandb.filesync import upload_job
 from wandb.errors.term import termerror
@@ -40,8 +34,7 @@
 Event = Union[RequestUpload, RequestCommitArtifact, RequestFinish]
 
 
-<<<<<<< HEAD
-class StepUpload(object):
+class StepUpload:
     def __init__(
         self,
         api,
@@ -51,10 +44,6 @@
         file_stream,
         silent=False,
     ):
-=======
-class StepUpload:
-    def __init__(self, api, stats, event_queue, max_jobs, file_stream, silent=False):
->>>>>>> 59e6bb42
         self._api = api
         self._stats = stats
         self._event_queue = event_queue
