"""Batching file prepare requests to our API."""

import os
import queue
import shutil
import threading
from typing import TYPE_CHECKING, NamedTuple, Optional, Union, cast

from wandb import util
from wandb.filesync import dir_watcher, step_upload
from wandb.sdk.lib import filesystem

if TYPE_CHECKING:
    import tempfile

    from wandb.filesync import stats
    from wandb.sdk.interface import artifacts
    from wandb.sdk.internal import artifacts as internal_artifacts
    from wandb.sdk.internal import internal_api


class RequestUpload(NamedTuple):
    path: str
    save_name: dir_watcher.SaveName
    copy: bool


class RequestStoreManifestFiles(NamedTuple):
    manifest: "artifacts.ArtifactManifest"
    artifact_id: str
    save_fn: "internal_artifacts.SaveFn"


class RequestCommitArtifact(NamedTuple):
    artifact_id: str
    finalize: bool
    before_commit: Optional[step_upload.PreCommitFn]
    on_commit: Optional[step_upload.PostCommitFn]


class RequestFinish(NamedTuple):
    callback: Optional[step_upload.OnRequestFinishFn]


Event = Union[
    RequestUpload, RequestStoreManifestFiles, RequestCommitArtifact, RequestFinish
]


class StepChecksum:
    def __init__(
        self,
        api: "internal_api.Api",
        tempdir: "tempfile.TemporaryDirectory",
        request_queue: "queue.Queue[Event]",
        output_queue: "queue.Queue[step_upload.Event]",
        stats: "stats.Stats",
    ) -> None:
        self._api = api
        self._tempdir = tempdir
        self._request_queue = request_queue
        self._output_queue = output_queue
        self._stats = stats

        self._thread = threading.Thread(target=self._thread_body)
        self._thread.daemon = True

    def _thread_body(self) -> None:
        while True:
            req = self._request_queue.get()
            if isinstance(req, RequestUpload):
                path = req.path
                if req.copy:
                    path = os.path.join(
                        self._tempdir.name,
                        f"{util.generate_id()}-{req.save_name}",
                    )
<<<<<<< HEAD
                    util.mkdir_exists_ok(os.path.dirname(path))
=======
                    filesystem.mkdir_exists_ok(os.path.dirname(path))
>>>>>>> a76ddcef
                    try:
                        # certain linux distros throw an exception when copying
                        # large files: https://bugs.python.org/issue43743
                        shutil.copy2(req.path, path)
                    except OSError:
                        shutil._USE_CP_SENDFILE = False  # type: ignore[attr-defined]
                        shutil.copy2(req.path, path)
                self._stats.init_file(req.save_name, os.path.getsize(path))
                self._output_queue.put(
                    step_upload.RequestUpload(
                        path,
                        req.save_name,
                        None,
                        None,
                        req.copy,
                        None,
                        None,
                    )
                )
            elif isinstance(req, RequestStoreManifestFiles):
                for entry in req.manifest.entries.values():
                    if entry.local_path:
                        # This stupid thing is needed so the closure works correctly.
                        def make_save_fn_with_entry(
                            save_fn: "internal_artifacts.SaveFn",
                            entry: "artifacts.ArtifactEntry",
                        ) -> step_upload.SaveFn:
                            return lambda progress_callback: save_fn(
                                entry, progress_callback
                            )

                        self._stats.init_file(
                            entry.local_path,
                            cast(int, entry.size),
                            is_artifact_file=True,
                        )
                        self._output_queue.put(
                            step_upload.RequestUpload(
                                entry.local_path,
                                dir_watcher.SaveName(
                                    entry.path
                                ),  # typecast might not be legit
                                req.artifact_id,
                                entry.digest,
                                False,
                                make_save_fn_with_entry(req.save_fn, entry),
                                entry.digest,
                            )
                        )
            elif isinstance(req, RequestCommitArtifact):
                self._output_queue.put(
                    step_upload.RequestCommitArtifact(
                        req.artifact_id, req.finalize, req.before_commit, req.on_commit
                    )
                )
            elif isinstance(req, RequestFinish):
                break
            else:
                raise Exception("internal error")

        self._output_queue.put(step_upload.RequestFinish(req.callback))

    def start(self) -> None:
        self._thread.start()

    def is_alive(self) -> bool:
        return self._thread.is_alive()

    def finish(self) -> None:
        self._request_queue.put(RequestFinish(None))<|MERGE_RESOLUTION|>--- conflicted
+++ resolved
@@ -75,11 +75,7 @@
                         self._tempdir.name,
                         f"{util.generate_id()}-{req.save_name}",
                     )
-<<<<<<< HEAD
-                    util.mkdir_exists_ok(os.path.dirname(path))
-=======
                     filesystem.mkdir_exists_ok(os.path.dirname(path))
->>>>>>> a76ddcef
                     try:
                         # certain linux distros throw an exception when copying
                         # large files: https://bugs.python.org/issue43743
