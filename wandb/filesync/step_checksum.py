--- conflicted
+++ resolved
@@ -42,8 +42,7 @@
 ]
 
 
-<<<<<<< HEAD
-class StepChecksum(object):
+class StepChecksum:
     def __init__(
         self,
         api,
@@ -52,10 +51,6 @@
         output_queue: "queue.Queue[step_upload.Event]",
         stats,
     ):
-=======
-class StepChecksum:
-    def __init__(self, api, tempdir, request_queue, output_queue, stats):
->>>>>>> 59e6bb42
         self._api = api
         self._tempdir = tempdir
         self._request_queue = request_queue
