--- conflicted
+++ resolved
@@ -580,11 +580,7 @@
             for c_ndx, item in enumerate(row):
                 cell = (
                     item
-<<<<<<< HEAD
                     if c_ndx not in timestamp_column_indices or item is None
-=======
-                    if c_ndx not in timestamp_column_indices or item is not None
->>>>>>> c0c4c7d8
                     # convert timestamp to seconds
                     else datetime.datetime.fromtimestamp(
                         item / 1000, tz=datetime.timezone.utc
