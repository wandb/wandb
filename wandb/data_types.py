"""This module defines data types for logging rich, interactive visualizations to W&B.

Data types include common media types, like images, audio, and videos,
flexible containers for information, like tables and HTML, and more.

For more on logging media, see [our guide](https://docs.wandb.com/guides/track/log/media)

For more on logging structured data for interactive dataset and model analysis,
see [our guide to W&B Tables](https://docs.wandb.com/guides/data-vis).

All of these special data types are subclasses of WBValue. All the data types
serialize to JSON, since that is what wandb uses to save the objects locally
and upload them to the W&B server.
"""

import base64
import binascii
import codecs
import datetime
import hashlib
import json
import logging
import os
import pprint
import re
import sys
import tempfile
from typing import Optional

import wandb
from wandb import util

from .sdk.data_types import _dtypes
from .sdk.data_types.base_types.media import (
    _numpy_arrays_to_lists,
    BatchableMedia,
    Media,
)
from .sdk.data_types.base_types.wb_value import WBValue
from .sdk.data_types.helper_types.bounding_boxes_2d import BoundingBoxes2D
from .sdk.data_types.helper_types.classes import Classes
from .sdk.data_types.helper_types.image_mask import ImageMask
from .sdk.data_types.histogram import Histogram
from .sdk.data_types.html import Html
from .sdk.data_types.image import Image
from .sdk.data_types.molecule import Molecule
from .sdk.data_types.object_3d import Object3D
from .sdk.data_types.plotly import Plotly
from .sdk.data_types.saved_model import _SavedModel
from .sdk.data_types.video import Video

# Note: we are importing everything from the sdk/data_types to maintain a namespace for now.
# Once we fully type this file and move it all into sdk, then we will need to clean up the
# other internal imports

__all__ = [
    # Untyped Exports
    "Audio",
    "Table",
    "Bokeh",
    # Typed Exports
    "Histogram",
    "Html",
    "Image",
    "Molecule",
    "Object3D",
    "Plotly",
    "Video",
    "_SavedModel",
    # Typed Legacy Exports (I'd like to remove these)
    "ImageMask",
    "BoundingBoxes2D",
    "Classes",
]


# Staging directory, so we can encode raw data into files, then hash them before
# we put them into the Run directory to be uploaded.
MEDIA_TMP = tempfile.TemporaryDirectory("wandb-media")


class _TableLinkMixin:
    def set_table(self, table):
        self._table = table


class _TableKey(str, _TableLinkMixin):
    def set_table(self, table, col_name):
        assert col_name in table.columns
        self._table = table
        self._col_name = col_name


class _TableIndex(int, _TableLinkMixin):
    def get_row(self):
        row = {}
        if self._table:
            row = {
                c: self._table.data[self][i] for i, c in enumerate(self._table.columns)
            }

        return row


def _json_helper(val, artifact):
    if isinstance(val, WBValue):
        return val.to_json(artifact)
    elif val.__class__ == dict:
        res = {}
        for key in val:
            res[key] = _json_helper(val[key], artifact)
        return res

    if hasattr(val, "tolist"):
        return _json_helper(val.tolist(), artifact)
    elif hasattr(val, "item"):
        return _json_helper(val.item(), artifact)

    if isinstance(val, datetime.datetime):
        if val.tzinfo is None:
            val = datetime.datetime(
                val.year,
                val.month,
                val.day,
                val.hour,
                val.minute,
                val.second,
                val.microsecond,
                tzinfo=datetime.timezone.utc,
            )
        return int(val.timestamp() * 1000)
    elif isinstance(val, datetime.date):
        return int(
            datetime.datetime(
                val.year, val.month, val.day, tzinfo=datetime.timezone.utc
            ).timestamp()
            * 1000
        )
    elif isinstance(val, (list, tuple)):
        return [_json_helper(i, artifact) for i in val]
    else:
        return util.json_friendly(val)[0]


class Table(Media):
    """The Table class is used to display and analyze tabular data.

    Unlike traditional spreadsheets, Tables support numerous types of data:
    scalar values, strings, numpy arrays, and most subclasses of `wandb.data_types.Media`.
    This means you can embed `Images`, `Video`, `Audio`, and other sorts of rich, annotated media
    directly in Tables, alongside other traditional scalar values.

    This class is the primary class used to generate the Table Visualizer
    in the UI: https://docs.wandb.ai/guides/data-vis/tables.

    Tables can be constructed with initial data using the `data` or
    `dataframe` parameters:
    <!--yeadoc-test:table-construct-dataframe-->
    ```python
    import pandas as pd
    import wandb

    data = {"users": ["geoff", "juergen", "ada"],
            "feature_01": [1, 117, 42]}
    df = pd.DataFrame(data)

    tbl = wandb.Table(data=df)
    assert all(tbl.get_column("users") == df["users"])
    assert all(tbl.get_column("feature_01") == df["feature_01"])
    ```

    Additionally, users can add data to Tables incrementally by using the
    `add_data`, `add_column`, and `add_computed_column` functions for
    adding rows, columns, and columns computed from data in other columns, respectively:
    <!--yeadoc-test:table-construct-rowwise-->
    ```python
    import wandb

    tbl = wandb.Table(columns=["user"])

    users = ["geoff", "juergen", "ada"]

    [tbl.add_data(user) for user in users]
    assert tbl.get_column("user") == users

    def get_user_name_length(index, row): return {"feature_01": len(row["user"])}
    tbl.add_computed_columns(get_user_name_length)
    assert tbl.get_column("feature_01") == [5, 7, 3]
    ```

    Tables can be logged directly to runs using `run.log({"my_table": table})`
    or added to artifacts using `artifact.add(table, "my_table")`:
    <!--yeadoc-test:table-logging-direct-->
    ```python
    import numpy as np
    import wandb

    wandb.init()

    tbl = wandb.Table(columns=["image", "label"])

    images = np.random.randint(0, 255, [2, 100, 100, 3], dtype=np.uint8)
    labels = ["panda", "gibbon"]
    [tbl.add_data(wandb.Image(image), label) for image, label in zip(images, labels)]

    wandb.log({"classifier_out": tbl})
    ```

    Tables added directly to runs as above will produce a corresponding Table Visualizer in the
    Workspace which can be used for further analysis and exporting to reports.

    Tables added to artifacts can be viewed in the Artifact Tab and will render
    an equivalent Table Visualizer directly in the artifact browser.

    Tables expect each value for a column to be of the same type. By default, a column supports
    optional values, but not mixed values. If you absolutely need to mix types,
    you can enable the `allow_mixed_types` flag which will disable type checking
    on the data. This will result in some table analytics features being disabled
    due to lack of consistent typing.

    Arguments:
        columns: (List[str]) Names of the columns in the table.
            Defaults to ["Input", "Output", "Expected"].
        data: (List[List[any]]) 2D row-oriented array of values.
        dataframe: (pandas.DataFrame) DataFrame object used to create the table.
            When set, `data` and `columns` arguments are ignored.
        optional: (Union[bool,List[bool]]) Determines if `None` values are allowed. Default to True
            - If a singular bool value, then the optionality is enforced for all
            columns specified at construction time
            - If a list of bool values, then the optionality is applied to each
            column - should be the same length as `columns`
            applies to all columns. A list of bool values applies to each respective column.
        allow_mixed_types: (bool) Determines if columns are allowed to have mixed types
            (disables type validation). Defaults to False
    """

    MAX_ROWS = 10000
    MAX_ARTIFACT_ROWS = 200000
    _MAX_EMBEDDING_DIMENSIONS = 150
    _log_type = "table"

    def __init__(
        self,
        columns=None,
        data=None,
        rows=None,
        dataframe=None,
        dtype=None,
        optional=True,
        allow_mixed_types=False,
    ):
        """rows is kept for legacy reasons, we use data to mimic the Pandas api"""
        super().__init__()
        self._pk_col = None
        self._fk_cols = set()
        if allow_mixed_types:
            dtype = _dtypes.AnyType

        # This is kept for legacy reasons (tss: personally, I think we should remove this)
        if columns is None:
            columns = ["Input", "Output", "Expected"]

        # Explicit dataframe option
        if dataframe is not None:
            self._init_from_dataframe(dataframe, columns, optional, dtype)
        else:
            # Expected pattern
            if data is not None:
                if util.is_numpy_array(data):
                    self._init_from_ndarray(data, columns, optional, dtype)
                elif util.is_pandas_data_frame(data):
                    self._init_from_dataframe(data, columns, optional, dtype)
                else:
                    self._init_from_list(data, columns, optional, dtype)

            # legacy
            elif rows is not None:
                self._init_from_list(rows, columns, optional, dtype)

            # Default empty case
            else:
                self._init_from_list([], columns, optional, dtype)

    @staticmethod
    def _assert_valid_columns(columns):
        valid_col_types = [str, int]
        if sys.version_info.major < 3:
            valid_col_types.append(unicode)  # noqa: F821 (unicode is in py2)
        assert type(columns) is list, "columns argument expects a `list` object"
        assert len(columns) == 0 or all(
            [type(col) in valid_col_types for col in columns]
        ), "columns argument expects list of strings or ints"

    def _init_from_list(self, data, columns, optional=True, dtype=None):
        assert type(data) is list, "data argument expects a `list` object"
        self.data = []
        self._assert_valid_columns(columns)
        self.columns = columns
        self._make_column_types(dtype, optional)
        for row in data:
            self.add_data(*row)

    def _init_from_ndarray(self, ndarray, columns, optional=True, dtype=None):
        assert util.is_numpy_array(
            ndarray
        ), "ndarray argument expects a `numpy.ndarray` object"
        self.data = []
        self._assert_valid_columns(columns)
        self.columns = columns
        self._make_column_types(dtype, optional)
        for row in ndarray:
            self.add_data(*row)

    def _init_from_dataframe(self, dataframe, columns, optional=True, dtype=None):
        assert util.is_pandas_data_frame(
            dataframe
        ), "dataframe argument expects a `pandas.core.frame.DataFrame` object"
        self.data = []
        columns = list(dataframe.columns)
        self._assert_valid_columns(columns)
        self.columns = columns
        self._make_column_types(dtype, optional)
        for row in range(len(dataframe)):
            self.add_data(*tuple(dataframe[col].values[row] for col in self.columns))

    def _make_column_types(self, dtype=None, optional=True):
        if dtype is None:
            dtype = _dtypes.UnknownType()

        if optional.__class__ != list:
            optional = [optional for _ in range(len(self.columns))]

        if dtype.__class__ != list:
            dtype = [dtype for _ in range(len(self.columns))]

        self._column_types = _dtypes.TypedDictType({})
        for col_name, opt, dt in zip(self.columns, optional, dtype):
            self.cast(col_name, dt, opt)

    def cast(self, col_name, dtype, optional=False):
        """Casts a column to a specific type

        Arguments:
            col_name: (str) - name of the column to cast
            dtype: (class, wandb.wandb_sdk.interface._dtypes.Type, any) - the target dtype. Can be one of
                normal python class, internal WB type, or an example object (e.g. an instance of wandb.Image or wandb.Classes)
            optional: (bool) - if the column should allow Nones
        """
        assert col_name in self.columns

        wbtype = _dtypes.TypeRegistry.type_from_dtype(dtype)

        if optional:
            wbtype = _dtypes.OptionalType(wbtype)

        # Cast each value in the row, raising an error if there are invalid entries.
        col_ndx = self.columns.index(col_name)
        for row in self.data:
            result_type = wbtype.assign(row[col_ndx])
            if isinstance(result_type, _dtypes.InvalidType):
                raise TypeError(
                    "Existing data {}, of type {} cannot be cast to {}".format(
                        row[col_ndx],
                        _dtypes.TypeRegistry.type_of(row[col_ndx]),
                        wbtype,
                    )
                )
            wbtype = result_type

        # Assert valid options
        is_pk = isinstance(wbtype, _PrimaryKeyType)
        is_fk = isinstance(wbtype, _ForeignKeyType)
        is_fi = isinstance(wbtype, _ForeignIndexType)
        if is_pk or is_fk or is_fi:
            assert (
                not optional
            ), "Primary keys, foreign keys, and foreign indexes cannot be optional"

        if (is_fk or is_fk) and id(wbtype.params["table"]) == id(self):
            raise AssertionError("Cannot set a foreign table reference to same table")

        if is_pk:
            assert (
                self._pk_col is None
            ), "Cannot have multiple primary keys - {} is already set as the primary key.".format(
                self._pk_col
            )

        # Update the column type
        self._column_types.params["type_map"][col_name] = wbtype

        # Wrap the data if needed
        self._update_keys()
        return wbtype

    def __ne__(self, other):
        return not self.__eq__(other)

    def _eq_debug(self, other, should_assert=False):
        eq = isinstance(other, Table)
        assert not should_assert or eq, "Found type {}, expected {}".format(
            other.__class__, Table
        )
        eq = eq and len(self.data) == len(other.data)
        assert not should_assert or eq, "Found {} rows, expected {}".format(
            len(other.data), len(self.data)
        )
        eq = eq and self.columns == other.columns
        assert not should_assert or eq, "Found columns {}, expected {}".format(
            other.columns, self.columns
        )
        eq = eq and self._column_types == other._column_types
        assert (
            not should_assert or eq
        ), "Found column type {}, expected column type {}".format(
            other._column_types, self._column_types
        )
        if eq:
            for row_ndx in range(len(self.data)):
                for col_ndx in range(len(self.data[row_ndx])):
                    _eq = self.data[row_ndx][col_ndx] == other.data[row_ndx][col_ndx]
                    # equal if all are equal
                    if util.is_numpy_array(_eq):
                        _eq = ((_eq * -1) + 1).sum() == 0
                    eq = eq and _eq
                    assert (
                        not should_assert or eq
                    ), "Unequal data at row_ndx {} col_ndx {}: found {}, expected {}".format(
                        row_ndx,
                        col_ndx,
                        other.data[row_ndx][col_ndx],
                        self.data[row_ndx][col_ndx],
                    )
                    if not eq:
                        return eq
        return eq

    def __eq__(self, other):
        return self._eq_debug(other)

    def add_row(self, *row):
        logging.warning("add_row is deprecated, use add_data")
        self.add_data(*row)

    def add_data(self, *data):
        """Add a row of data to the table. Argument length should match column length"""
        if len(data) != len(self.columns):
            raise ValueError(
                "This table expects {} columns: {}, found {}".format(
                    len(self.columns), self.columns, len(data)
                )
            )

        # Special case to pre-emptively cast a column as a key.
        # Needed as String.assign(Key) is invalid
        for ndx, item in enumerate(data):
            if isinstance(item, _TableLinkMixin):
                self.cast(
                    self.columns[ndx],
                    _dtypes.TypeRegistry.type_of(item),
                    optional=False,
                )

        # Update the table's column types
        result_type = self._get_updated_result_type(data)
        self._column_types = result_type

        # rows need to be mutable
        if isinstance(data, tuple):
            data = list(data)
        # Add the new data
        self.data.append(data)

        # Update the wrapper values if needed
        self._update_keys(force_last=True)

    def _get_updated_result_type(self, row):
        """Returns an updated result type based on incoming row. Raises error if
        the assignment is invalid"""
        incoming_row_dict = {
            col_key: row[ndx] for ndx, col_key in enumerate(self.columns)
        }
        current_type = self._column_types
        result_type = current_type.assign(incoming_row_dict)
        if isinstance(result_type, _dtypes.InvalidType):
            raise TypeError(
                "Data row contained incompatible types:\n{}".format(
                    current_type.explain(incoming_row_dict)
                )
            )
        return result_type

    def _to_table_json(self, max_rows=None, enforce_max_row_limit=True):
        # separate this method for easier testing
        if max_rows is None:
            max_rows = Table.MAX_ROWS
        n_rows = len(self.data)
        if n_rows > max_rows and enforce_max_row_limit:
            raise ValueError(
                f"Table row limit exceeded: table has {n_rows} rows, limit is {max_rows}. "
                f"To increase the maximum number of allowed rows in a wandb.Table, override "
                f"the limit with `wandb.Table.MAX_ARTIFACT_ROWS = X` and try again. Note: "
                f"this may cause slower queries in the W&B UI."
            )
        return {"columns": self.columns, "data": self.data[:max_rows]}

    def bind_to_run(self, *args, **kwargs):
        # We set `warn=False` since Tables will now always be logged to both
        # files and artifacts. The file limit will never practically matter and
        # this code path will be ultimately removed. The 10k limit warning confuses
<<<<<<< HEAD
        # users given that we publically say 200k is the limit.
        data = self._to_table_json(enforce_max_row_limit=False)
=======
        # users given that we publicly say 200k is the limit.
        data = self._to_table_json(warn=False)
>>>>>>> 59e6bb42
        tmp_path = os.path.join(MEDIA_TMP.name, util.generate_id() + ".table.json")
        data = _numpy_arrays_to_lists(data)
        with codecs.open(tmp_path, "w", encoding="utf-8") as fp:
            util.json_dump_safer(data, fp)
        self._set_file(tmp_path, is_tmp=True, extension=".table.json")
        super().bind_to_run(*args, **kwargs)

    @classmethod
    def get_media_subdir(cls):
        return os.path.join("media", "table")

    @classmethod
    def from_json(cls, json_obj, source_artifact):
        data = []
        column_types = None
        np_deserialized_columns = {}
        if json_obj.get("column_types") is not None:
            column_types = _dtypes.TypeRegistry.type_from_dict(
                json_obj["column_types"], source_artifact
            )
            for col_name in column_types.params["type_map"]:
                col_type = column_types.params["type_map"][col_name]
                ndarray_type = None
                if isinstance(col_type, _dtypes.NDArrayType):
                    ndarray_type = col_type
                elif isinstance(col_type, _dtypes.UnionType):
                    for t in col_type.params["allowed_types"]:
                        if isinstance(t, _dtypes.NDArrayType):
                            ndarray_type = t
                if (
                    ndarray_type is not None
                    and ndarray_type._get_serialization_path() is not None
                ):
                    serialization_path = ndarray_type._get_serialization_path()
                    np = util.get_module(
                        "numpy",
                        required="Deserializing numpy columns requires numpy to be installed",
                    )
                    deserialized = np.load(
                        source_artifact.get_path(serialization_path["path"]).download()
                    )
                    np_deserialized_columns[
                        json_obj["columns"].index(col_name)
                    ] = deserialized[serialization_path["key"]]
                    ndarray_type._clear_serialization_path()

        for r_ndx, row in enumerate(json_obj["data"]):
            row_data = []
            for c_ndx, item in enumerate(row):
                cell = item
                if c_ndx in np_deserialized_columns:
                    cell = np_deserialized_columns[c_ndx][r_ndx]
                elif isinstance(item, dict) and "_type" in item:
                    obj = WBValue.init_from_json(item, source_artifact)
                    if obj is not None:
                        cell = obj
                row_data.append(cell)
            data.append(row_data)

        # construct Table with dtypes for each column if type information exists
        dtypes = None
        if column_types is not None:
            dtypes = [
                column_types.params["type_map"][col] for col in json_obj["columns"]
            ]

        new_obj = cls(columns=json_obj["columns"], data=data, dtype=dtypes)

        if column_types is not None:
            new_obj._column_types = column_types

        new_obj._update_keys()
        return new_obj

    def to_json(self, run_or_artifact):
        json_dict = super().to_json(run_or_artifact)

        if isinstance(run_or_artifact, wandb.wandb_sdk.wandb_run.Run):
            json_dict.update(
                {
                    "_type": "table-file",
                    "ncols": len(self.columns),
                    "nrows": len(self.data),
                }
            )

        elif isinstance(run_or_artifact, wandb.wandb_sdk.wandb_artifacts.Artifact):
            artifact = run_or_artifact
            mapped_data = []
            data = self._to_table_json(Table.MAX_ARTIFACT_ROWS)["data"]

            ndarray_col_ndxs = set()
            for col_ndx, col_name in enumerate(self.columns):
                col_type = self._column_types.params["type_map"][col_name]
                ndarray_type = None
                if isinstance(col_type, _dtypes.NDArrayType):
                    ndarray_type = col_type
                elif isinstance(col_type, _dtypes.UnionType):
                    for t in col_type.params["allowed_types"]:
                        if isinstance(t, _dtypes.NDArrayType):
                            ndarray_type = t

                # Do not serialize 1d arrays - these are likely embeddings and
                # will not have the same cost as higher dimensional arrays
                is_1d_array = (
                    ndarray_type is not None
                    and "shape" in ndarray_type._params
                    and type(ndarray_type._params["shape"]) == list
                    and len(ndarray_type._params["shape"]) == 1
                    and ndarray_type._params["shape"][0]
                    <= self._MAX_EMBEDDING_DIMENSIONS
                )
                if is_1d_array:
                    self._column_types.params["type_map"][col_name] = _dtypes.ListType(
                        _dtypes.NumberType, ndarray_type._params["shape"][0]
                    )
                elif ndarray_type is not None:
                    np = util.get_module(
                        "numpy",
                        required="Serializing numpy requires numpy to be installed",
                    )
                    file_name = "{}_{}.npz".format(
                        str(col_name), str(util.generate_id())
                    )
                    npz_file_name = os.path.join(MEDIA_TMP.name, file_name)
                    np.savez_compressed(
                        npz_file_name,
                        **{
                            str(col_name): self.get_column(col_name, convert_to="numpy")
                        },
                    )
                    entry = artifact.add_file(
                        npz_file_name, "media/serialized_data/" + file_name, is_tmp=True
                    )
                    ndarray_type._set_serialization_path(entry.path, str(col_name))
                    ndarray_col_ndxs.add(col_ndx)

            for row in data:
                mapped_row = []
                for ndx, v in enumerate(row):
                    if ndx in ndarray_col_ndxs:
                        mapped_row.append(None)
                    else:
                        mapped_row.append(_json_helper(v, artifact))
                mapped_data.append(mapped_row)

            json_dict.update(
                {
                    "_type": Table._log_type,
                    "columns": self.columns,
                    "data": mapped_data,
                    "ncols": len(self.columns),
                    "nrows": len(mapped_data),
                    "column_types": self._column_types.to_json(artifact),
                }
            )
        else:
            raise ValueError("to_json accepts wandb_run.Run or wandb_artifact.Artifact")

        return json_dict

    def iterrows(self):
        """Iterate over rows as (ndx, row)
        Yields
        ------
        index : int
            The index of the row. Using this value in other WandB tables
            will automatically build a relationship between the tables
        row : List[any]
            The data of the row
        """
        for ndx in range(len(self.data)):
            index = _TableIndex(ndx)
            index.set_table(self)
            yield index, self.data[ndx]

    def set_pk(self, col_name):
        # TODO: Docs
        assert col_name in self.columns
        self.cast(col_name, _PrimaryKeyType())

    def set_fk(self, col_name, table, table_col):
        # TODO: Docs
        assert col_name in self.columns
        assert col_name != self._pk_col
        self.cast(col_name, _ForeignKeyType(table, table_col))

    def _update_keys(self, force_last=False):
        """Updates the known key-like columns based on the current
        column types. If the state has been updated since
        the last update, we wrap the data appropriately in the Key classes

        Arguments:
        force_last: (bool) Determines wrapping the last column of data even if
        there are no key updates.
        """
        _pk_col = None
        _fk_cols = set()

        # Buildup the known keys from column types
        c_types = self._column_types.params["type_map"]
        for t in c_types:
            if isinstance(c_types[t], _PrimaryKeyType):
                _pk_col = t
            elif isinstance(c_types[t], _ForeignKeyType) or isinstance(
                c_types[t], _ForeignIndexType
            ):
                _fk_cols.add(t)

        # If there are updates to perform, safely update them
        has_update = _pk_col != self._pk_col or _fk_cols != self._fk_cols
        if has_update:
            # If we removed the PK
            if _pk_col is None and self._pk_col is not None:
                raise AssertionError(
                    f"Cannot unset primary key (column {self._pk_col})"
                )
            # If there is a removed FK
            if len(self._fk_cols - _fk_cols) > 0:
                raise AssertionError(
                    "Cannot unset foreign key. Attempted to unset ({})".format(
                        self._fk_cols - _fk_cols
                    )
                )

            self._pk_col = _pk_col
            self._fk_cols = _fk_cols

        # Apply updates to data only if there are update or the caller
        # requested the final row to be updated
        if has_update or force_last:
            self._apply_key_updates(not has_update)

    def _apply_key_updates(self, only_last=False):
        """Appropriately wraps the underlying data in special key classes.

        Arguments:
            only_last: only apply the updates to the last row (used for performance when
            the caller knows that the only new data is the last row and no updates were
            applied to the column types)
        """
        c_types = self._column_types.params["type_map"]

        # Define a helper function which will wrap the data of a single row
        # in the appropriate class wrapper.
        def update_row(row_ndx):
            for fk_col in self._fk_cols:
                col_ndx = self.columns.index(fk_col)

                # Wrap the Foreign Keys
                if isinstance(c_types[fk_col], _ForeignKeyType) and not isinstance(
                    self.data[row_ndx][col_ndx], _TableKey
                ):
                    self.data[row_ndx][col_ndx] = _TableKey(self.data[row_ndx][col_ndx])
                    self.data[row_ndx][col_ndx].set_table(
                        c_types[fk_col].params["table"],
                        c_types[fk_col].params["col_name"],
                    )

                # Wrap the Foreign Indexes
                elif isinstance(c_types[fk_col], _ForeignIndexType) and not isinstance(
                    self.data[row_ndx][col_ndx], _TableIndex
                ):
                    self.data[row_ndx][col_ndx] = _TableIndex(
                        self.data[row_ndx][col_ndx]
                    )
                    self.data[row_ndx][col_ndx].set_table(
                        c_types[fk_col].params["table"]
                    )

            # Wrap the Primary Key
            if self._pk_col is not None:
                col_ndx = self.columns.index(self._pk_col)
                self.data[row_ndx][col_ndx] = _TableKey(self.data[row_ndx][col_ndx])
                self.data[row_ndx][col_ndx].set_table(self, self._pk_col)

        if only_last:
            update_row(len(self.data) - 1)
        else:
            for row_ndx in range(len(self.data)):
                update_row(row_ndx)

    def add_column(self, name, data, optional=False):
        """Add a column of data to the table.

        Arguments
            name: (str) - the unique name of the column
            data: (list | np.array) - a column of homogenous data
            optional: (bool) - if null-like values are permitted
        """
        assert isinstance(name, str) and name not in self.columns
        is_np = util.is_numpy_array(data)
        assert isinstance(data, list) or is_np
        assert isinstance(optional, bool)
        is_first_col = len(self.columns) == 0
        assert is_first_col or len(data) == len(
            self.data
        ), f"Expected length {len(self.data)}, found {len(data)}"

        # Add the new data
        for ndx in range(max(len(data), len(self.data))):
            if is_first_col:
                self.data.append([])
            if is_np:
                self.data[ndx].append(data[ndx])
            else:
                self.data[ndx].append(data[ndx])
        # add the column
        self.columns.append(name)

        try:
            self.cast(name, _dtypes.UnknownType(), optional=optional)
        except TypeError as err:
            # Undo the changes
            if is_first_col:
                self.data = []
                self.columns = []
            else:
                for ndx in range(len(self.data)):
                    self.data[ndx] = self.data[ndx][:-1]
                self.columns = self.columns[:-1]
            raise err

    def get_column(self, name, convert_to=None):
        """Retrieves a column of data from the table

        Arguments
            name: (str) - the name of the column
            convert_to: (str, optional)
                - "numpy": will convert the underlying data to numpy object
        """
        assert name in self.columns
        assert convert_to is None or convert_to == "numpy"
        if convert_to == "numpy":
            np = util.get_module(
                "numpy", required="Converting to numpy requires installing numpy"
            )
        col = []
        col_ndx = self.columns.index(name)
        for row in self.data:
            item = row[col_ndx]
            if convert_to is not None and isinstance(item, WBValue):
                item = item.to_data_array()
            col.append(item)
        if convert_to == "numpy":
            col = np.array(col)
        return col

    def get_index(self):
        """Returns an array of row indexes which can be used in other tables to create links"""
        ndxs = []
        for ndx in range(len(self.data)):
            index = _TableIndex(ndx)
            index.set_table(self)
            ndxs.append(index)
        return ndxs

    def index_ref(self, index):
        """Get a reference to a particular row index in the table"""
        assert index < len(self.data)
        _index = _TableIndex(index)
        _index.set_table(self)
        return _index

    def add_computed_columns(self, fn):
        """Adds one or more computed columns based on existing data

        Args:
            fn: A function which accepts one or two parameters, ndx (int) and row (dict),
                which is expected to return a dict representing new columns for that row, keyed
                by the new column names.

                `ndx` is an integer representing the index of the row. Only included if `include_ndx`
                      is set to `True`.

                `row` is a dictionary keyed by existing columns
        """
        new_columns = {}
        for ndx, row in self.iterrows():
            row_dict = {self.columns[i]: row[i] for i in range(len(self.columns))}
            new_row_dict = fn(ndx, row_dict)
            assert isinstance(new_row_dict, dict)
            for key in new_row_dict:
                new_columns[key] = new_columns.get(key, [])
                new_columns[key].append(new_row_dict[key])
        for new_col_name in new_columns:
            self.add_column(new_col_name, new_columns[new_col_name])


class _PartitionTablePartEntry:
    """Helper class for PartitionTable to track its parts"""

    def __init__(self, entry, source_artifact):
        self.entry = entry
        self.source_artifact = source_artifact
        self._part = None

    def get_part(self):
        if self._part is None:
            self._part = self.source_artifact.get(self.entry.path)
        return self._part

    def free(self):
        self._part = None


class PartitionedTable(Media):
    """PartitionedTable represents a table which is composed
    by the union of multiple sub-tables. Currently, PartitionedTable
    is designed to point to a directory within an artifact.
    """

    _log_type = "partitioned-table"

    def __init__(self, parts_path):
        """
        Args:
            parts_path (str): path to a directory of tables in the artifact
        """
        super().__init__()
        self.parts_path = parts_path
        self._loaded_part_entries = {}

    def to_json(self, artifact_or_run):
        json_obj = {
            "_type": PartitionedTable._log_type,
        }
        if isinstance(artifact_or_run, wandb.wandb_sdk.wandb_run.Run):
            artifact_entry_url = self._get_artifact_entry_ref_url()
            if artifact_entry_url is None:
                raise ValueError(
                    "PartitionedTables must first be added to an Artifact before logging to a Run"
                )
            json_obj["artifact_path"] = artifact_entry_url
        else:
            json_obj["parts_path"] = self.parts_path
        return json_obj

    @classmethod
    def from_json(cls, json_obj, source_artifact):
        instance = cls(json_obj["parts_path"])
        entries = source_artifact.manifest.get_entries_in_directory(
            json_obj["parts_path"]
        )
        for entry in entries:
            instance._add_part_entry(entry, source_artifact)
        return instance

    def iterrows(self):
        """Iterate over rows as (ndx, row)
        Yields
        ------
        index : int
            The index of the row.
        row : List[any]
            The data of the row
        """
        columns = None
        ndx = 0
        for entry_path in self._loaded_part_entries:
            part = self._loaded_part_entries[entry_path].get_part()
            if columns is None:
                columns = part.columns
            elif columns != part.columns:
                raise ValueError(
                    "Table parts have non-matching columns. {} != {}".format(
                        columns, part.columns
                    )
                )
            for _, row in part.iterrows():
                yield ndx, row
                ndx += 1

            self._loaded_part_entries[entry_path].free()

    def _add_part_entry(self, entry, source_artifact):
        self._loaded_part_entries[entry.path] = _PartitionTablePartEntry(
            entry, source_artifact
        )

    def __ne__(self, other):
        return not self.__eq__(other)

    def __eq__(self, other):
        return isinstance(other, self.__class__) and self.parts_path == other.parts_path

    def bind_to_run(self, *args, **kwargs):
        raise ValueError("PartitionedTables cannot be bound to runs")


class Audio(BatchableMedia):
    """
    Wandb class for audio clips.

    Arguments:
        data_or_path: (string or numpy array) A path to an audio file
            or a numpy array of audio data.
        sample_rate: (int) Sample rate, required when passing in raw
            numpy array of audio data.
        caption: (string) Caption to display with audio.
    """

    _log_type = "audio-file"

    def __init__(self, data_or_path, sample_rate=None, caption=None):
        """Accepts a path to an audio file or a numpy array of audio data."""
        super().__init__()
        self._duration = None
        self._sample_rate = sample_rate
        self._caption = caption

        if isinstance(data_or_path, str):
            if Audio.path_is_reference(data_or_path):
                self._path = data_or_path
                self._sha256 = hashlib.sha256(data_or_path.encode("utf-8")).hexdigest()
                self._is_tmp = False
            else:
                self._set_file(data_or_path, is_tmp=False)
        else:
            if sample_rate is None:
                raise ValueError(
                    'Argument "sample_rate" is required when instantiating wandb.Audio with raw data.'
                )

            soundfile = util.get_module(
                "soundfile",
                required='Raw audio requires the soundfile package. To get it, run "pip install soundfile"',
            )

            tmp_path = os.path.join(MEDIA_TMP.name, util.generate_id() + ".wav")
            soundfile.write(tmp_path, data_or_path, sample_rate)
            self._duration = len(data_or_path) / float(sample_rate)

            self._set_file(tmp_path, is_tmp=True)

    @classmethod
    def path_is_reference(cls, path):
        return bool(re.match(r"^(gs|s3|https?)://", path))

    @classmethod
    def get_media_subdir(cls):
        return os.path.join("media", "audio")

    @classmethod
    def from_json(cls, json_obj, source_artifact):
        return cls(
            source_artifact.get_path(json_obj["path"]).download(),
            caption=json_obj["caption"],
        )

    def bind_to_run(
        self, run, key, step, id_=None, ignore_copy_err: Optional[bool] = None
    ):
        if Audio.path_is_reference(self._path):
            raise ValueError(
                "Audio media created by a reference to external storage cannot currently be added to a run"
            )

        return super().bind_to_run(run, key, step, id_, ignore_copy_err)

    def to_json(self, run):
        json_dict = super().to_json(run)
        json_dict.update(
            {
                "_type": self._log_type,
                "caption": self._caption,
            }
        )
        return json_dict

    @classmethod
    def seq_to_json(cls, seq, run, key, step):
        audio_list = list(seq)

        util.get_module(
            "soundfile",
            required="wandb.Audio requires the soundfile package. To get it, run: pip install soundfile",
        )
        base_path = os.path.join(run.dir, "media", "audio")
        util.mkdir_exists_ok(base_path)
        meta = {
            "_type": "audio",
            "count": len(audio_list),
            "audio": [a.to_json(run) for a in audio_list],
        }
        sample_rates = cls.sample_rates(audio_list)
        if sample_rates:
            meta["sampleRates"] = sample_rates
        durations = cls.durations(audio_list)
        if durations:
            meta["durations"] = durations
        captions = cls.captions(audio_list)
        if captions:
            meta["captions"] = captions

        return meta

    @classmethod
    def durations(cls, audio_list):
        return [a._duration for a in audio_list]

    @classmethod
    def sample_rates(cls, audio_list):
        return [a._sample_rate for a in audio_list]

    @classmethod
    def captions(cls, audio_list):
        captions = [a._caption for a in audio_list]
        if all(c is None for c in captions):
            return False
        else:
            return ["" if c is None else c for c in captions]

    def resolve_ref(self):
        if Audio.path_is_reference(self._path):
            # this object was already created using a ref:
            return self._path
        source_artifact = self._artifact_source.artifact

        resolved_name = source_artifact._local_path_to_name(self._path)
        if resolved_name is not None:
            target_entry = source_artifact.manifest.get_entry_by_path(resolved_name)
            if target_entry is not None:
                return target_entry.ref

        return None

    def __eq__(self, other):
        if Audio.path_is_reference(self._path) or Audio.path_is_reference(other._path):
            # one or more of these objects is an unresolved reference -- we'll compare
            # their reference paths instead of their SHAs:
            return (
                self.resolve_ref() == other.resolve_ref()
                and self._caption == other._caption
            )

        return super().__eq__(other) and self._caption == other._caption

    def __ne__(self, other):
        return not self.__eq__(other)


class JoinedTable(Media):
    """Joins two tables for visualization in the Artifact UI

    Arguments:
        table1 (str, wandb.Table, ArtifactEntry):
            the path to a wandb.Table in an artifact, the table object, or ArtifactEntry
        table2 (str, wandb.Table):
            the path to a wandb.Table in an artifact, the table object, or ArtifactEntry
        join_key (str, [str, str]):
            key or keys to perform the join
    """

    _log_type = "joined-table"

    def __init__(self, table1, table2, join_key):
        super().__init__()

        if not isinstance(join_key, str) and (
            not isinstance(join_key, list) or len(join_key) != 2
        ):
            raise ValueError(
                "JoinedTable join_key should be a string or a list of two strings"
            )

        if not self._validate_table_input(table1):
            raise ValueError(
                "JoinedTable table1 should be an artifact path to a table or wandb.Table object"
            )

        if not self._validate_table_input(table2):
            raise ValueError(
                "JoinedTable table2 should be an artifact path to a table or wandb.Table object"
            )

        self._table1 = table1
        self._table2 = table2
        self._join_key = join_key

    @classmethod
    def from_json(cls, json_obj, source_artifact):
        t1 = source_artifact.get(json_obj["table1"])
        if t1 is None:
            t1 = json_obj["table1"]

        t2 = source_artifact.get(json_obj["table2"])
        if t2 is None:
            t2 = json_obj["table2"]

        return cls(
            t1,
            t2,
            json_obj["join_key"],
        )

    @staticmethod
    def _validate_table_input(table):
        """Helper method to validate that the table input is one of the 3 supported types"""
        return (
            (type(table) == str and table.endswith(".table.json"))
            or isinstance(table, Table)
            or isinstance(table, PartitionedTable)
            or (hasattr(table, "ref_url") and table.ref_url().endswith(".table.json"))
        )

    def _ensure_table_in_artifact(self, table, artifact, table_ndx):
        """Helper method to add the table to the incoming artifact. Returns the path"""
        if isinstance(table, Table) or isinstance(table, PartitionedTable):
            table_name = f"t{table_ndx}_{str(id(self))}"
            if (
                table._artifact_source is not None
                and table._artifact_source.name is not None
            ):
                table_name = os.path.basename(table._artifact_source.name)
            entry = artifact.add(table, table_name)
            table = entry.path
        # Check if this is an ArtifactEntry
        elif hasattr(table, "ref_url"):
            # Give the new object a unique, yet deterministic name
            name = binascii.hexlify(
                base64.standard_b64decode(table.entry.digest)
            ).decode("ascii")[:20]
            entry = artifact.add_reference(
                table.ref_url(), "{}.{}.json".format(name, table.name.split(".")[-2])
            )[0]
            table = entry.path

        err_str = "JoinedTable table:{} not found in artifact. Add a table to the artifact using Artifact#add(<table>, {}) before adding this JoinedTable"
        if table not in artifact._manifest.entries:
            raise ValueError(err_str.format(table, table))

        return table

    def to_json(self, artifact_or_run):
        json_obj = {
            "_type": JoinedTable._log_type,
        }
        if isinstance(artifact_or_run, wandb.wandb_sdk.wandb_run.Run):
            artifact_entry_url = self._get_artifact_entry_ref_url()
            if artifact_entry_url is None:
                raise ValueError(
                    "JoinedTables must first be added to an Artifact before logging to a Run"
                )
            json_obj["artifact_path"] = artifact_entry_url
        else:
            table1 = self._ensure_table_in_artifact(self._table1, artifact_or_run, 1)
            table2 = self._ensure_table_in_artifact(self._table2, artifact_or_run, 2)
            json_obj.update(
                {
                    "table1": table1,
                    "table2": table2,
                    "join_key": self._join_key,
                }
            )
        return json_obj

    def __ne__(self, other):
        return not self.__eq__(other)

    def _eq_debug(self, other, should_assert=False):
        eq = isinstance(other, JoinedTable)
        assert not should_assert or eq, "Found type {}, expected {}".format(
            other.__class__, JoinedTable
        )
        eq = eq and self._join_key == other._join_key
        assert not should_assert or eq, "Found {} join key, expected {}".format(
            other._join_key, self._join_key
        )
        eq = eq and self._table1._eq_debug(other._table1, should_assert)
        eq = eq and self._table2._eq_debug(other._table2, should_assert)
        return eq

    def __eq__(self, other):
        return self._eq_debug(other, False)

    def bind_to_run(self, *args, **kwargs):
        raise ValueError("JoinedTables cannot be bound to runs")


class Bokeh(Media):
    """
    Wandb class for Bokeh plots.

    Arguments:
        val: Bokeh plot
    """

    _log_type = "bokeh-file"

    def __init__(self, data_or_path):
        super().__init__()
        bokeh = util.get_module("bokeh", required=True)
        if isinstance(data_or_path, str) and os.path.exists(data_or_path):
            with open(data_or_path) as file:
                b_json = json.load(file)
            self.b_obj = bokeh.document.Document.from_json(b_json)
            self._set_file(data_or_path, is_tmp=False, extension=".bokeh.json")
        elif isinstance(data_or_path, bokeh.model.Model):
            _data = bokeh.document.Document()
            _data.add_root(data_or_path)
            # serialize/deserialize pairing followed by sorting attributes ensures
            # that the file's sha's are equivalent in subsequent calls
            self.b_obj = bokeh.document.Document.from_json(_data.to_json())
            b_json = self.b_obj.to_json()
            if "references" in b_json["roots"]:
                b_json["roots"]["references"].sort(key=lambda x: x["id"])

            tmp_path = os.path.join(MEDIA_TMP.name, util.generate_id() + ".bokeh.json")
            with codecs.open(tmp_path, "w", encoding="utf-8") as fp:
                util.json_dump_safer(b_json, fp)
            self._set_file(tmp_path, is_tmp=True, extension=".bokeh.json")
        elif not isinstance(data_or_path, bokeh.document.Document):
            raise TypeError(
                "Bokeh constructor accepts Bokeh document/model or path to Bokeh json file"
            )

    def get_media_subdir(self):
        return os.path.join("media", "bokeh")

    def to_json(self, run):
        # TODO: (tss) this is getting redundant for all the media objects. We can probably
        # pull this into Media#to_json and remove this type override for all the media types.
        # There are only a few cases where the type is different between artifacts and runs.
        json_dict = super().to_json(run)
        json_dict["_type"] = self._log_type
        return json_dict

    @classmethod
    def from_json(cls, json_obj, source_artifact):
        return cls(source_artifact.get_path(json_obj["path"]).download())


def _nest(thing):
    # Use tensorflows nest function if available, otherwise just wrap object in an array"""

    tfutil = util.get_module("tensorflow.python.util")
    if tfutil:
        return tfutil.nest.flatten(thing)
    else:
        return [thing]


class Graph(Media):
    """Wandb class for graphs

    This class is typically used for saving and diplaying neural net models.  It
    represents the graph as an array of nodes and edges.  The nodes can have
    labels that can be visualized by wandb.

    Examples:
        Import a keras model:
        ```
            Graph.from_keras(keras_model)
        ```

    Attributes:
        format (string): Format to help wandb display the graph nicely.
        nodes ([wandb.Node]): List of wandb.Nodes
        nodes_by_id (dict): dict of ids -> nodes
        edges ([(wandb.Node, wandb.Node)]): List of pairs of nodes interpreted as edges
        loaded (boolean): Flag to tell whether the graph is completely loaded
        root (wandb.Node): root node of the graph
    """

    _log_type = "graph-file"

    def __init__(self, format="keras"):
        super().__init__()
        # LB: TODO: I think we should factor criterion and criterion_passed out
        self.format = format
        self.nodes = []
        self.nodes_by_id = {}
        self.edges = []
        self.loaded = False
        self.criterion = None
        self.criterion_passed = False
        self.root = None  # optional root Node if applicable

    def _to_graph_json(self, run=None):
        # Needs to be its own function for tests
        return {
            "format": self.format,
            "nodes": [node.to_json() for node in self.nodes],
            "edges": [edge.to_json() for edge in self.edges],
        }

    def bind_to_run(self, *args, **kwargs):
        data = self._to_graph_json()
        tmp_path = os.path.join(MEDIA_TMP.name, util.generate_id() + ".graph.json")
        data = _numpy_arrays_to_lists(data)
        with codecs.open(tmp_path, "w", encoding="utf-8") as fp:
            util.json_dump_safer(data, fp)
        self._set_file(tmp_path, is_tmp=True, extension=".graph.json")
        if self.is_bound():
            return
        super().bind_to_run(*args, **kwargs)

    @classmethod
    def get_media_subdir(cls):
        return os.path.join("media", "graph")

    def to_json(self, run):
        json_dict = super().to_json(run)
        json_dict["_type"] = self._log_type
        return json_dict

    def __getitem__(self, nid):
        return self.nodes_by_id[nid]

    def pprint(self):
        for edge in self.edges:
            pprint.pprint(edge.attributes)
        for node in self.nodes:
            pprint.pprint(node.attributes)

    def add_node(self, node=None, **node_kwargs):
        if node is None:
            node = Node(**node_kwargs)
        elif node_kwargs:
            raise ValueError(
                "Only pass one of either node ({node}) or other keyword arguments ({node_kwargs})".format(
                    node=node, node_kwargs=node_kwargs
                )
            )
        self.nodes.append(node)
        self.nodes_by_id[node.id] = node

        return node

    def add_edge(self, from_node, to_node):
        edge = Edge(from_node, to_node)
        self.edges.append(edge)

        return edge

    @classmethod
    def from_keras(cls, model):
        graph = cls()
        # Shamelessly copied (then modified) from keras/keras/utils/layer_utils.py
        sequential_like = cls._is_sequential(model)

        relevant_nodes = None
        if not sequential_like:
            relevant_nodes = []
            for v in model._nodes_by_depth.values():
                relevant_nodes += v

        layers = model.layers
        for i in range(len(layers)):
            node = Node.from_keras(layers[i])
            if hasattr(layers[i], "_inbound_nodes"):
                for in_node in layers[i]._inbound_nodes:
                    if relevant_nodes and in_node not in relevant_nodes:
                        # node is not part of the current network
                        continue
                    for in_layer in _nest(in_node.inbound_layers):
                        inbound_keras_node = Node.from_keras(in_layer)

                        if inbound_keras_node.id not in graph.nodes_by_id:
                            graph.add_node(inbound_keras_node)
                        inbound_node = graph.nodes_by_id[inbound_keras_node.id]

                        graph.add_edge(inbound_node, node)
            graph.add_node(node)
        return graph

    @classmethod
    def _is_sequential(cls, model):
        sequential_like = True

        if (
            model.__class__.__name__ != "Sequential"
            and hasattr(model, "_is_graph_network")
            and model._is_graph_network
        ):
            nodes_by_depth = model._nodes_by_depth.values()
            nodes = []
            for v in nodes_by_depth:
                # TensorFlow2 doesn't insure inbound is always a list
                inbound = v[0].inbound_layers
                if not hasattr(inbound, "__len__"):
                    inbound = [inbound]
                if (len(v) > 1) or (len(v) == 1 and len(inbound) > 1):
                    # if the model has multiple nodes
                    # or if the nodes have multiple inbound_layers
                    # the model is no longer sequential
                    sequential_like = False
                    break
                nodes += v
            if sequential_like:
                # search for shared layers
                for layer in model.layers:
                    flag = False
                    if hasattr(layer, "_inbound_nodes"):
                        for node in layer._inbound_nodes:
                            if node in nodes:
                                if flag:
                                    sequential_like = False
                                    break
                                else:
                                    flag = True
                    if not sequential_like:
                        break
        return sequential_like


class Node(WBValue):
    """
    Node used in `Graph`
    """

    def __init__(
        self,
        id=None,
        name=None,
        class_name=None,
        size=None,
        parameters=None,
        output_shape=None,
        is_output=None,
        num_parameters=None,
        node=None,
    ):
        self._attributes = {"name": None}
        self.in_edges = {}  # indexed by source node id
        self.out_edges = {}  # indexed by dest node id
        # optional object (eg. PyTorch Parameter or Module) that this Node represents
        self.obj = None

        if node is not None:
            self._attributes.update(node._attributes)
            del self._attributes["id"]
            self.obj = node.obj

        if id is not None:
            self.id = id
        if name is not None:
            self.name = name
        if class_name is not None:
            self.class_name = class_name
        if size is not None:
            self.size = size
        if parameters is not None:
            self.parameters = parameters
        if output_shape is not None:
            self.output_shape = output_shape
        if is_output is not None:
            self.is_output = is_output
        if num_parameters is not None:
            self.num_parameters = num_parameters

    def to_json(self, run=None):
        return self._attributes

    def __repr__(self):
        return repr(self._attributes)

    @property
    def id(self):
        """Must be unique in the graph"""
        return self._attributes.get("id")

    @id.setter
    def id(self, val):
        self._attributes["id"] = val
        return val

    @property
    def name(self):
        """Usually the type of layer or sublayer"""
        return self._attributes.get("name")

    @name.setter
    def name(self, val):
        self._attributes["name"] = val
        return val

    @property
    def class_name(self):
        """Usually the type of layer or sublayer"""
        return self._attributes.get("class_name")

    @class_name.setter
    def class_name(self, val):
        self._attributes["class_name"] = val
        return val

    @property
    def functions(self):
        return self._attributes.get("functions", [])

    @functions.setter
    def functions(self, val):
        self._attributes["functions"] = val
        return val

    @property
    def parameters(self):
        return self._attributes.get("parameters", [])

    @parameters.setter
    def parameters(self, val):
        self._attributes["parameters"] = val
        return val

    @property
    def size(self):
        return self._attributes.get("size")

    @size.setter
    def size(self, val):
        """Tensor size"""
        self._attributes["size"] = tuple(val)
        return val

    @property
    def output_shape(self):
        return self._attributes.get("output_shape")

    @output_shape.setter
    def output_shape(self, val):
        """Tensor output_shape"""
        self._attributes["output_shape"] = val
        return val

    @property
    def is_output(self):
        return self._attributes.get("is_output")

    @is_output.setter
    def is_output(self, val):
        """Tensor is_output"""
        self._attributes["is_output"] = val
        return val

    @property
    def num_parameters(self):
        return self._attributes.get("num_parameters")

    @num_parameters.setter
    def num_parameters(self, val):
        """Tensor num_parameters"""
        self._attributes["num_parameters"] = val
        return val

    @property
    def child_parameters(self):
        return self._attributes.get("child_parameters")

    @child_parameters.setter
    def child_parameters(self, val):
        """Tensor child_parameters"""
        self._attributes["child_parameters"] = val
        return val

    @property
    def is_constant(self):
        return self._attributes.get("is_constant")

    @is_constant.setter
    def is_constant(self, val):
        """Tensor is_constant"""
        self._attributes["is_constant"] = val
        return val

    @classmethod
    def from_keras(cls, layer):
        node = cls()

        try:
            output_shape = layer.output_shape
        except AttributeError:
            output_shape = ["multiple"]

        node.id = layer.name
        node.name = layer.name
        node.class_name = layer.__class__.__name__
        node.output_shape = output_shape
        node.num_parameters = layer.count_params()

        return node


class Edge(WBValue):
    """
    Edge used in `Graph`
    """

    def __init__(self, from_node, to_node):
        self._attributes = {}
        self.from_node = from_node
        self.to_node = to_node

    def __repr__(self):
        temp_attr = dict(self._attributes)
        del temp_attr["from_node"]
        del temp_attr["to_node"]
        temp_attr["from_id"] = self.from_node.id
        temp_attr["to_id"] = self.to_node.id
        return str(temp_attr)

    def to_json(self, run=None):
        return [self.from_node.id, self.to_node.id]

    @property
    def name(self):
        """Optional, not necessarily unique"""
        return self._attributes.get("name")

    @name.setter
    def name(self, val):
        self._attributes["name"] = val
        return val

    @property
    def from_node(self):
        return self._attributes.get("from_node")

    @from_node.setter
    def from_node(self, val):
        self._attributes["from_node"] = val
        return val

    @property
    def to_node(self):
        return self._attributes.get("to_node")

    @to_node.setter
    def to_node(self, val):
        self._attributes["to_node"] = val
        return val


# Custom dtypes for typing system
class _ImageFileType(_dtypes.Type):
    name = "image-file"
    legacy_names = ["wandb.Image"]
    types = [Image]

    def __init__(
        self, box_layers=None, box_score_keys=None, mask_layers=None, class_map=None
    ):
        box_layers = box_layers or {}
        box_score_keys = box_score_keys or []
        mask_layers = mask_layers or {}
        class_map = class_map or {}

        if isinstance(box_layers, _dtypes.ConstType):
            box_layers = box_layers._params["val"]
        if not isinstance(box_layers, dict):
            raise TypeError("box_layers must be a dict")
        else:
            box_layers = _dtypes.ConstType(
                {layer_key: set(box_layers[layer_key]) for layer_key in box_layers}
            )

        if isinstance(mask_layers, _dtypes.ConstType):
            mask_layers = mask_layers._params["val"]
        if not isinstance(mask_layers, dict):
            raise TypeError("mask_layers must be a dict")
        else:
            mask_layers = _dtypes.ConstType(
                {layer_key: set(mask_layers[layer_key]) for layer_key in mask_layers}
            )

        if isinstance(box_score_keys, _dtypes.ConstType):
            box_score_keys = box_score_keys._params["val"]
        if not isinstance(box_score_keys, list) and not isinstance(box_score_keys, set):
            raise TypeError("box_score_keys must be a list or a set")
        else:
            box_score_keys = _dtypes.ConstType(set(box_score_keys))

        if isinstance(class_map, _dtypes.ConstType):
            class_map = class_map._params["val"]
        if not isinstance(class_map, dict):
            raise TypeError("class_map must be a dict")
        else:
            class_map = _dtypes.ConstType(class_map)

        self.params.update(
            {
                "box_layers": box_layers,
                "box_score_keys": box_score_keys,
                "mask_layers": mask_layers,
                "class_map": class_map,
            }
        )

    def assign_type(self, wb_type=None):
        if isinstance(wb_type, _ImageFileType):
            box_layers_self = self.params["box_layers"].params["val"] or {}
            box_score_keys_self = self.params["box_score_keys"].params["val"] or []
            mask_layers_self = self.params["mask_layers"].params["val"] or {}
            class_map_self = self.params["class_map"].params["val"] or {}

            box_layers_other = wb_type.params["box_layers"].params["val"] or {}
            box_score_keys_other = wb_type.params["box_score_keys"].params["val"] or []
            mask_layers_other = wb_type.params["mask_layers"].params["val"] or {}
            class_map_other = wb_type.params["class_map"].params["val"] or {}

            # Merge the class_ids from each set of box_layers
            box_layers = {
                str(key): set(
                    list(box_layers_self.get(key, []))
                    + list(box_layers_other.get(key, []))
                )
                for key in set(
                    list(box_layers_self.keys()) + list(box_layers_other.keys())
                )
            }

            # Merge the class_ids from each set of mask_layers
            mask_layers = {
                str(key): set(
                    list(mask_layers_self.get(key, []))
                    + list(mask_layers_other.get(key, []))
                )
                for key in set(
                    list(mask_layers_self.keys()) + list(mask_layers_other.keys())
                )
            }

            # Merge the box score keys
            box_score_keys = set(list(box_score_keys_self) + list(box_score_keys_other))

            # Merge the class_map
            class_map = {
                str(key): class_map_self.get(key, class_map_other.get(key, None))
                for key in set(
                    list(class_map_self.keys()) + list(class_map_other.keys())
                )
            }

            return _ImageFileType(box_layers, box_score_keys, mask_layers, class_map)

        return _dtypes.InvalidType()

    @classmethod
    def from_obj(cls, py_obj):
        if not isinstance(py_obj, Image):
            raise TypeError("py_obj must be a wandb.Image")
        else:
            if hasattr(py_obj, "_boxes") and py_obj._boxes:
                box_layers = {
                    str(key): set(py_obj._boxes[key]._class_labels.keys())
                    for key in py_obj._boxes.keys()
                }
                box_score_keys = {
                    key
                    for val in py_obj._boxes.values()
                    for box in val._val
                    for key in box.get("scores", {}).keys()
                }

            else:
                box_layers = {}
                box_score_keys = set()

            if hasattr(py_obj, "_masks") and py_obj._masks:
                mask_layers = {
                    str(key): set(
                        py_obj._masks[key]._val["class_labels"].keys()
                        if hasattr(py_obj._masks[key], "_val")
                        else []
                    )
                    for key in py_obj._masks.keys()
                }
            else:
                mask_layers = {}

            if hasattr(py_obj, "_classes") and py_obj._classes:
                class_set = {
                    str(item["id"]): item["name"] for item in py_obj._classes._class_set
                }
            else:
                class_set = {}

            return cls(box_layers, box_score_keys, mask_layers, class_set)


class _TableType(_dtypes.Type):
    name = "table"
    legacy_names = ["wandb.Table"]
    types = [Table]

    def __init__(self, column_types=None):
        if column_types is None:
            column_types = _dtypes.UnknownType()
        if isinstance(column_types, dict):
            column_types = _dtypes.TypedDictType(column_types)
        elif not (
            isinstance(column_types, _dtypes.TypedDictType)
            or isinstance(column_types, _dtypes.UnknownType)
        ):
            raise TypeError("column_types must be a dict or TypedDictType")

        self.params.update({"column_types": column_types})

    def assign_type(self, wb_type=None):
        if isinstance(wb_type, _TableType):
            column_types = self.params["column_types"].assign_type(
                wb_type.params["column_types"]
            )
            if not isinstance(column_types, _dtypes.InvalidType):
                return _TableType(column_types)

        return _dtypes.InvalidType()

    @classmethod
    def from_obj(cls, py_obj):
        if not isinstance(py_obj, Table):
            raise TypeError("py_obj must be a wandb.Table")
        else:
            return cls(py_obj._column_types)


class _ForeignKeyType(_dtypes.Type):
    name = "foreignKey"
    legacy_names = ["wandb.TableForeignKey"]
    types = [_TableKey]

    def __init__(self, table, col_name):
        assert isinstance(table, Table)
        assert isinstance(col_name, str)
        assert col_name in table.columns
        self.params.update({"table": table, "col_name": col_name})

    def assign_type(self, wb_type=None):
        if isinstance(wb_type, _dtypes.StringType):
            return self
        elif (
            isinstance(wb_type, _ForeignKeyType)
            and id(self.params["table"]) == id(wb_type.params["table"])
            and self.params["col_name"] == wb_type.params["col_name"]
        ):
            return self

        return _dtypes.InvalidType()

    @classmethod
    def from_obj(cls, py_obj):
        if not isinstance(py_obj, _TableKey):
            raise TypeError("py_obj must be a _TableKey")
        else:
            return cls(py_obj._table, py_obj._col_name)

    def to_json(self, artifact=None):
        res = super().to_json(artifact)
        if artifact is not None:
            table_name = f"media/tables/t_{util.generate_id()}"
            entry = artifact.add(self.params["table"], table_name)
            res["params"]["table"] = entry.path
        else:
            raise AssertionError(
                "_ForeignKeyType does not support serialization without an artifact"
            )
        return res

    @classmethod
    def from_json(
        cls,
        json_dict,
        artifact,
    ):
        table = None
        col_name = None
        if artifact is None:
            raise AssertionError(
                "_ForeignKeyType does not support deserialization without an artifact"
            )
        else:
            table = artifact.get(json_dict["params"]["table"])
            col_name = json_dict["params"]["col_name"]

        if table is None:
            raise AssertionError("Unable to deserialize referenced table")

        return cls(table, col_name)


class _ForeignIndexType(_dtypes.Type):
    name = "foreignIndex"
    legacy_names = ["wandb.TableForeignIndex"]
    types = [_TableIndex]

    def __init__(self, table):
        assert isinstance(table, Table)
        self.params.update({"table": table})

    def assign_type(self, wb_type=None):
        if isinstance(wb_type, _dtypes.NumberType):
            return self
        elif isinstance(wb_type, _ForeignIndexType) and id(self.params["table"]) == id(
            wb_type.params["table"]
        ):
            return self

        return _dtypes.InvalidType()

    @classmethod
    def from_obj(cls, py_obj):
        if not isinstance(py_obj, _TableIndex):
            raise TypeError("py_obj must be a _TableIndex")
        else:
            return cls(py_obj._table)

    def to_json(self, artifact=None):
        res = super().to_json(artifact)
        if artifact is not None:
            table_name = f"media/tables/t_{util.generate_id()}"
            entry = artifact.add(self.params["table"], table_name)
            res["params"]["table"] = entry.path
        else:
            raise AssertionError(
                "_ForeignIndexType does not support serialization without an artifact"
            )
        return res

    @classmethod
    def from_json(
        cls,
        json_dict,
        artifact,
    ):
        table = None
        if artifact is None:
            raise AssertionError(
                "_ForeignIndexType does not support deserialization without an artifact"
            )
        else:
            table = artifact.get(json_dict["params"]["table"])

        if table is None:
            raise AssertionError("Unable to deserialize referenced table")

        return cls(table)


class _PrimaryKeyType(_dtypes.Type):
    name = "primaryKey"
    legacy_names = ["wandb.TablePrimaryKey"]

    def assign_type(self, wb_type=None):
        if isinstance(wb_type, _dtypes.StringType) or isinstance(
            wb_type, _PrimaryKeyType
        ):
            return self
        return _dtypes.InvalidType()

    @classmethod
    def from_obj(cls, py_obj):
        if not isinstance(py_obj, _TableKey):
            raise TypeError("py_obj must be a wandb.Table")
        else:
            return cls()


class _AudioFileType(_dtypes.Type):
    name = "audio-file"
    types = [Audio]


class _BokehFileType(_dtypes.Type):
    name = "bokeh-file"
    types = [Bokeh]


class _JoinedTableType(_dtypes.Type):
    name = "joined-table"
    types = [JoinedTable]


class _PartitionedTableType(_dtypes.Type):
    name = "partitioned-table"
    types = [PartitionedTable]


_dtypes.TypeRegistry.add(_AudioFileType)
_dtypes.TypeRegistry.add(_BokehFileType)
_dtypes.TypeRegistry.add(_ImageFileType)
_dtypes.TypeRegistry.add(_TableType)
_dtypes.TypeRegistry.add(_JoinedTableType)
_dtypes.TypeRegistry.add(_PartitionedTableType)
_dtypes.TypeRegistry.add(_ForeignKeyType)
_dtypes.TypeRegistry.add(_PrimaryKeyType)
_dtypes.TypeRegistry.add(_ForeignIndexType)<|MERGE_RESOLUTION|>--- conflicted
+++ resolved
@@ -508,13 +508,8 @@
         # We set `warn=False` since Tables will now always be logged to both
         # files and artifacts. The file limit will never practically matter and
         # this code path will be ultimately removed. The 10k limit warning confuses
-<<<<<<< HEAD
-        # users given that we publically say 200k is the limit.
+        # users given that we publicly say 200k is the limit.
         data = self._to_table_json(enforce_max_row_limit=False)
-=======
-        # users given that we publicly say 200k is the limit.
-        data = self._to_table_json(warn=False)
->>>>>>> 59e6bb42
         tmp_path = os.path.join(MEDIA_TMP.name, util.generate_id() + ".table.json")
         data = _numpy_arrays_to_lists(data)
         with codecs.open(tmp_path, "w", encoding="utf-8") as fp:
