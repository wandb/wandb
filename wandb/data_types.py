--- conflicted
+++ resolved
@@ -842,12 +842,6 @@
         self._width = None
         self._height = None
         self._image = None
-<<<<<<< HEAD
-
-        self._boxes = None
-        if boxes:
-            self._boxes = BoundingBoxes2D(boxes)
-=======
         
         self._boxes = None 
         if boxes: 
@@ -858,7 +852,6 @@
                 boxes_final[key] = BoundingBoxes2D(boxes[key], key)
             self._boxes = boxes_final
 
->>>>>>> 901f06f4
         self._masks = None
         if masks:
             if not isinstance(masks, dict):
@@ -1053,19 +1046,6 @@
             return False
 
     @classmethod
-<<<<<<< HEAD
-    def all_boxes(cls, images, run, key, step):
-        boxes = []
-        for i in images:
-            if i._boxes:
-                i._boxes.bind_to_run(run, key, step)
-                boxes.append(i._boxes.to_json(run))
-            else:
-                boxes.append(None)
-        if boxes and not all(x is None for x in boxes):
-            return boxes
-        else:
-=======
     def all_boxes(cls, images, run, run_key, step):
         all_box_groups = []
         for image in images:
@@ -1081,7 +1061,6 @@
         if all_box_groups and not all(x is None for x in all_box_groups):
             return all_box_groups
         else: 
->>>>>>> 901f06f4
             return False
 
     @classmethod
@@ -1159,9 +1138,6 @@
     def type_name(self):
         return "boxes2D"
 
-<<<<<<< HEAD
-    def validate(self, boxes):
-=======
     def validate(self, val):
         # Optional argument
         if ("class_labels" in val):
@@ -1170,7 +1146,6 @@
                     raise TypeError("Class labels must be a dictionary of numbers to string")
 
         boxes = val['box_data']
->>>>>>> 901f06f4
         if not isinstance(boxes, collections.Sequence):
             raise TypeError("Boxes must be a list")
 
@@ -1237,11 +1212,7 @@
 
         PILImage = util.get_module(
             "PIL.Image", required='wandb.Image needs the PIL package. To get it, run "pip install pillow".')
-<<<<<<< HEAD
-        image = PILImage.fromarray(Image.to_uint8(val["mask_data"]), mode="L")
-=======
         image = PILImage.fromarray(val["mask_data"], mode="L")
->>>>>>> 901f06f4
 
         image.save(tmp_path, transparency=None)
         self._set_file(tmp_path, is_tmp=True, extension=ext)
@@ -1250,13 +1221,9 @@
         # bind_to_run key argument is the Image parent key
         # the self._key value is the mask's sub key
         super(ImageMask, self).bind_to_run(run, key, step)
-<<<<<<< HEAD
-        run._add_singleton("mask/class_labels", key + "_wandb_delimeter_" + self._key, self._val["class_labels"])
-=======
         class_labels = self._val["class_labels"]
 
         run._add_singleton("mask/class_labels", key + "_wandb_delimeter_" + self._key , class_labels)
->>>>>>> 901f06f4
 
     def get_media_subdir(self):
         return os.path.join('media', 'images', self.type_name())
