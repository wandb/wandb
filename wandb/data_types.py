--- conflicted
+++ resolved
@@ -1046,7 +1046,6 @@
             return False
 
     @classmethod
-<<<<<<< HEAD
     def all_boxes(cls, images, run, run_key, step):
         all_box_groups = []
         for image in images:
@@ -1057,14 +1056,6 @@
                     box.bind_to_run(run, run_key, step)
                     box_group[k] = box.to_json(run)
                 all_box_groups.append(box_group)
-=======
-    def all_boxes(cls, images, run, key, step):
-        boxes = []
-        for i in images:
-            if i._boxes:
-                i._boxes.bind_to_run(run, key, step)
-                boxes.append(i._boxes.to_json(run))
->>>>>>> d5358c1b
             else:
                 all_box_groups.append(None)
         if all_box_groups and not all(x is None for x in all_box_groups):
@@ -1146,7 +1137,6 @@
     def type_name(self):
         return "boxes2D"
 
-<<<<<<< HEAD
     def validate(self, val):
         # Optional argument
         if ("class_labels" in val):
@@ -1155,9 +1145,6 @@
                     raise TypeError("Class labels must be a dictionary of numbers to string")
 
         boxes = val['box_data']
-=======
-    def validate(self, boxes):
->>>>>>> d5358c1b
         if not isinstance(boxes, collections.Sequence):
             raise TypeError("Boxes must be a list")
 
