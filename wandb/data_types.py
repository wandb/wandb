--- conflicted
+++ resolved
@@ -47,11 +47,8 @@
 from .sdk.data_types.plotly import Plotly
 from .sdk.data_types.saved_model import _SavedModel
 from .sdk.data_types.video import Video
-<<<<<<< HEAD
 from .sdk.lib.json_util import json_dump_safer, json_serializable
-=======
 from .sdk.lib import runid
->>>>>>> 1079a041
 
 # Note: we are importing everything from the sdk/data_types to maintain a namespace for now.
 # Once we fully type this file and move it all into sdk, then we will need to clean up the
