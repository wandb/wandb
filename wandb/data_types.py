--- conflicted
+++ resolved
@@ -1182,13 +1182,9 @@
         # bind_to_run key argument is the Image parent key
         # the self._key value is the mask's sub key
         super(ImageMask, self).bind_to_run(run, key, step)
-<<<<<<< HEAD
         class_labels = self._val["class_labels"]
 
         run._add_singleton("mask/class_labels", key + "_wandb_delimeter_" + self._key , class_labels)
-=======
-        run._add_singleton("mask/class_labels", key + "_wandb_delimeter_" + self._key, self._val["class_labels"])
->>>>>>> d5358c1b
 
     def get_media_subdir(self):
         return os.path.join('media', 'images', self.type_name())
