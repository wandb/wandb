"""
Wandb has special data types for logging rich visualizations.

All of the special data types are subclasses of WBValue. All of the data types
serialize to JSON, since that is what wandb uses to save the objects locally
and upload them to the W&B server.
"""

from __future__ import print_function

import hashlib
import itertools
import json
import pprint
import shutil
from six.moves import queue
import warnings

import numbers
import collections
import os
import io
import logging
import six
import wandb
import uuid
import json
import codecs
import tempfile
import sys
from wandb import util
from wandb.util import has_num
from wandb.compat import tempfile


def _safe_sdk_import():
    """Safely imports sdks respecting python version"""

    PY3 = sys.version_info.major == 3 and sys.version_info.minor >= 6
    if PY3:
        from wandb.sdk import wandb_run
        from wandb.sdk import wandb_artifacts
    else:
        from wandb.sdk_py27 import wandb_run
        from wandb.sdk_py27 import wandb_artifacts

    return wandb_run, wandb_artifacts


# Get rid of cleanup warnings in Python 2.7.
warnings.filterwarnings(
    "ignore", "Implicitly cleaning up", RuntimeWarning, "wandb.compat.tempfile"
)

# Staging directory so we can encode raw data into files, then hash them before
# we put them into the Run directory to be uploaded.
MEDIA_TMP = tempfile.TemporaryDirectory("wandb-media")

DATA_FRAMES_SUBDIR = os.path.join("media", "data_frames")


# cling below
_glob_datatypes_callback = None


def _datatypes_set_callback(cb):
    global _glob_datatypes_callback
    _glob_datatypes_callback = cb


def _datatypes_callback(fname):
    if _glob_datatypes_callback:
        _glob_datatypes_callback(fname)


# cling above


def wb_filename(key, step, id, extension):
    return "{}_{}_{}{}".format(key, step, id, extension)


class WBValue(object):
    """
    Abstract parent class for things that can be logged by wandb.log() and
    visualized by wandb.

    The objects will be serialized as JSON and always have a _type attribute
    that indicates how to interpret the other fields.
    """

    _type_mapping = None
    artifact_type = (
        None  # override this value to indicate the type which the subclass deserializes
    )

    def __init__(self):
        self._artifact_source = None

    def to_json(self, run_or_artifact):
        """Serializes the object into a JSON blob, optionally using a run or artifact to store additional data.

        Args:
            run_or_artifact (wandb.Run | wandb.Artifact): the Run or Artifact for which this object should be generating
            JSON strong for. These objects can be used by the implementation to store additional data if needed.
        """
        raise NotImplementedError

    @classmethod
    def from_json(cls, json_obj, source_artifact):
        """Deserialize a `json_obj` into it's class representation. If additional resources were stored in the 
        `run_or_artifact` artifact during the `to_json` call, then you can expect the `source_artifact` to have
        the same resources available.

        Args:
            json_obj (dict): A JSON dictionary to deserialize
            source_artifact (wandb.Artifact): An artifact which will hold any additional resources which were stored
            during the `to_json` function.

        """
        raise NotImplementedError

    @classmethod
    def with_suffix(cls, name, filetype="json"):
        """Helper function to return the name with suffix added if needed

        Args:
            name (str): the name of the file
            filetype (str, optional): the filetype to use. Defaults to "json".

        Returns:
            str: a filename which is suffixed with it's `artifact_type` followed by the filetype
        """
        if cls.artifact_type is not None:
            suffix = cls.artifact_type + "." + filetype
        else:
            suffix = filetype
        if not name.endswith(suffix):
            return name + "." + suffix
        return name

    @staticmethod
    def init_from_json(json_obj, source_artifact):
        """Looks through all subclasses and tries to match the json obj with the class which created it. It will then
        call that subclass' `from_json` method. Importantly, this function will set the return object's `source_artifact`
        attribute to the passed in source artifact. This is critical for artifact bookkeeping. If you choose to create
        a wandb.Value via it's `from_json` method, make sure to properly set this `artifact_source` to avoid data duplication.

        Args:
            json_obj (dict): A JSON dictionary to deserialize. It must contain a `_type` key. The value of
            this key is used to lookup the correct subclass to use.
            source_artifact (wandb.Artifact): An artifact which will hold any additional resources which were stored
            during the `to_json` function.

        Returns:
            wandb.Value: a newly created instance of a subclass of wandb.Value
        """
        class_option = WBValue.type_mapping().get(json_obj["_type"])
        if class_option is not None:
            obj = class_option.from_json(json_obj, source_artifact)
            obj.artifact_source = {"artifact": source_artifact}
            return obj

        return None

    @staticmethod
    def type_mapping():
        """Returns a map from `artifact_type` to subclass. Used to lookup correct types for deserialization.

        Returns:
            dict: dictionary of str:class
        """
        if WBValue._type_mapping is None:
            WBValue._type_mapping = {}
            frontier = [WBValue]
            explored = set([])
            while len(frontier) > 0:
                class_option = frontier.pop()
                explored.add(class_option)
                if class_option.artifact_type is not None:
                    WBValue._type_mapping[class_option.artifact_type] = class_option
                for subclass in class_option.__subclasses__():
                    if subclass not in explored:
                        frontier.append(subclass)
        return WBValue._type_mapping

    def __eq__(self, other):
        return super(WBValue, self).__eq__(other)

    def __ne__(self, other):
        return not self.__eq__(other)

    @property
    def artifact_source(self):
        """Getter which returns the object's artifact source

        Returns:
            dict: {"artifact": wandb.Artifact, "name": str} the artifact from which this object was originally
            stored as well as the name (optional)
        """
        return self._artifact_source

    @artifact_source.setter
    def artifact_source(self, artifact_source):
<<<<<<< HEAD
        """Setter for artifact source

        Args:
            dict: {"artifact": wandb.Artifact, "name": str} the artifact from which this object was originally
            stored as well as the name (optional)
        """
        self._artifact_source = {}

        if artifact_source.get("artifact") is not None:
            self._artifact_source["artifact"] = artifact_source.get("artifact")

        if artifact_source.get("name") is not None:
            self._artifact_source["name"] = artifact_source.get("name")
=======
        self._artifact_source = artifact_source
>>>>>>> 91e39be4


class Histogram(WBValue):
    """
    wandb class for histograms

    This object works just like numpy's histogram function
    https://docs.scipy.org/doc/numpy/reference/generated/numpy.histogram.html

    Examples:
        Generate histogram from a sequence
        ```
        wandb.Histogram([1,2,3])
        ```

        Efficiently initialize from np.histogram.
        ```
        hist = np.histogram(data)
        wandb.Histogram(np_histogram=hist)
        ```

    Arguments:
        sequence (array_like): input data for histogram
        np_histogram (numpy histogram): alternative input of a precoomputed histogram
        num_bins (int): Number of bins for the histogram.  The default number of bins
            is 64.  The maximum number of bins is 512

    Attributes:
        bins ([float]): edges of bins
        histogram ([int]): number of elements falling in each bin
    """

    MAX_LENGTH = 512

    def __init__(self, sequence=None, np_histogram=None, num_bins=64):

        if np_histogram:
            if len(np_histogram) == 2:
                self.histogram = (
                    np_histogram[0].tolist()
                    if hasattr(np_histogram[0], "tolist")
                    else np_histogram[0]
                )
                self.bins = (
                    np_histogram[1].tolist()
                    if hasattr(np_histogram[1], "tolist")
                    else np_histogram[1]
                )
            else:
                raise ValueError(
                    "Expected np_histogram to be a tuple of (values, bin_edges) or sequence to be specified"
                )
        else:
            np = util.get_module(
                "numpy", required="Auto creation of histograms requires numpy"
            )

            self.histogram, self.bins = np.histogram(sequence, bins=num_bins)
            self.histogram = self.histogram.tolist()
            self.bins = self.bins.tolist()
        if len(self.histogram) > self.MAX_LENGTH:
            raise ValueError(
                "The maximum length of a histogram is %i" % self.MAX_LENGTH
            )
        if len(self.histogram) + 1 != len(self.bins):
            raise ValueError("len(bins) must be len(histogram) + 1")

    def to_json(self, run=None):
        return {"_type": "histogram", "values": self.histogram, "bins": self.bins}


class Media(WBValue):
    """A WBValue that we store as a file outside JSON and show in a media panel
    on the front end.

    If necessary, we move or copy the file into the Run's media directory so that it gets
    uploaded.
    """

    def __init__(self, caption=None):
        super(Media, self).__init__()
        self._path = None
        # The run under which this object is bound, if any.
        self._run = None
        self._caption = caption

    def _set_file(self, path, is_tmp=False, extension=None):
        self._path = path
        self._is_tmp = is_tmp
        self._extension = extension
        if extension is not None and not path.endswith(extension):
            raise ValueError(
                'Media file extension "{}" must occur at the end of path "{}".'.format(
                    extension, path
                )
            )

        with open(self._path, "rb") as f:
            self._sha256 = hashlib.sha256(f.read()).hexdigest()
        self._size = os.path.getsize(self._path)

    @classmethod
    def get_media_subdir(cls):
        raise NotImplementedError

    @classmethod
    def captions(cls, media_items):
        if media_items[0]._caption != None:
            return [m._caption for m in media_items]
        else:
            return False

    def is_bound(self):
        return self._run is not None

    def file_is_set(self):
        return self._path is not None

    def bind_to_run(self, run, key, step, id_=None):
        """Bind this object to a particular Run.

        Calling this function is necessary so that we have somewhere specific to
        put the file associated with this object, from which other Runs can
        refer to it.
        """
        if not self.file_is_set():
            raise AssertionError("bind_to_run called before _set_file")
        if run is None:
            raise TypeError('Argument "run" must not be None.')
        self._run = run

        base_path = os.path.join(self._run.dir, self.get_media_subdir())

        if self._extension is None:
            rootname, extension = os.path.splitext(os.path.basename(self._path))
        else:
            extension = self._extension
            rootname = os.path.basename(self._path)[: -len(extension)]

        if id_ is None:
            id_ = self._sha256[:8]

        file_path = wb_filename(key, step, id_, extension)
        media_path = os.path.join(self.get_media_subdir(), file_path)
        new_path = os.path.join(base_path, file_path)
        util.mkdir_exists_ok(os.path.dirname(new_path))

        if self._is_tmp:
            shutil.move(self._path, new_path)
            self._path = new_path
            self._is_tmp = False
            _datatypes_callback(media_path)
        else:
            shutil.copy(self._path, new_path)
            self._path = new_path
            _datatypes_callback(media_path)

    def to_json(self, run):
        """Get the JSON-friendly dict that represents this object.

        Only works if `self.bind_to_run()` has previously been called.

        The resulting dict lets you load this object into other W&B runs.
        """
        json_obj = {}
        wandb_run, _ = _safe_sdk_import()
        if isinstance(run, wandb_run.Run):
            if not self.is_bound():
                raise RuntimeError(
                    "Value of type {} must be bound to a run with bind_to_run() before being serialized to JSON.".format(
                        type(self).__name__
                    )
                )

            assert (
                self._run is run
            ), "We don't support referring to media files across runs."

            json_obj.update(
                {
                    "_type": "file",  # TODO(adrian): This isn't (yet) a real media type we support on the frontend.
                    "path": util.to_forward_slash_path(
                        os.path.relpath(self._path, self._run.dir)
                    ),
                    "sha256": self._sha256,
                    "size": self._size,
                }
            )

        return json_obj


class BatchableMedia(Media):
    """Parent class for Media we treat specially in batches, like images and
    thumbnails.

    Apart from images, we just use these batches to help organize files by name
    in the media directory.
    """

    def __init__(self):
        super(BatchableMedia, self).__init__()

    @classmethod
    def seq_to_json(self, seq, run, key, step):
        raise NotImplementedError

class Table(Media):
    """This is a table designed to display sets of records.

    Arguments:
        columns ([str]): Names of the columns in the table.
            Defaults to ["Input", "Output", "Expected"].
        data (array): 2D Array of values that will be displayed as strings.
        dataframe (pandas.DataFrame): DataFrame object used to create the table.
            When set, the other arguments are ignored.
    """

    MAX_ROWS = 10000
    MAX_ARTIFACT_ROWS = 50000
    artifact_type = "table"

    def __init__(
        self,
        columns=["Input", "Output", "Expected"],
        data=None,
        rows=None,
        dataframe=None,
    ):
        """rows is kept for legacy reasons, we use data to mimic the Pandas api
        """
        super(Table, self).__init__()
        self.columns = columns
        self.data = list(rows or data or [])
        if dataframe is not None:
            assert util.is_pandas_data_frame(
                dataframe
            ), "dataframe argument expects a `Dataframe` object"
            self.columns = list(dataframe.columns)
            self.data = []
            for row in range(len(dataframe)):
                self.add_data(
                    *tuple(dataframe[col].values[row] for col in self.columns)
                )

    def __ne__(self, other):
        return not self.__eq__(other)

    def __eq__(self, other):
        if len(self.data) != len(other.data) or self.columns != other.columns:
            return False

        for row_ndx in range(len(self.data)):
            for col_ndx in range(len(self.data[row_ndx])):
                if self.data[row_ndx][col_ndx] != other.data[row_ndx][col_ndx]:
                    return False

        return True

    def add_row(self, *row):
        logging.warning("add_row is deprecated, use add_data")
        self.add_data(*row)

    def add_data(self, *data):
        """Add a row of data to the table. Argument length should match column length"""
        if len(data) != len(self.columns):
            raise ValueError(
                "This table expects {} columns: {}".format(
                    len(self.columns), self.columns
                )
            )
        self.data.append(list(data))

    def _to_table_json(self, max_rows=None):
        # seperate method for testing
        if max_rows is None:
            max_rows = Table.MAX_ROWS
        if len(self.data) > max_rows:
            logging.warning("Truncating wandb.Table object to %i rows." % max_rows)
        return {"columns": self.columns, "data": self.data[:max_rows]}

    def bind_to_run(self, *args, **kwargs):
        data = self._to_table_json()
        tmp_path = os.path.join(MEDIA_TMP.name, util.generate_id() + ".table.json")
        data = numpy_arrays_to_lists(data)
        util.json_dump_safer(data, codecs.open(tmp_path, "w", encoding="utf-8"))
        self._set_file(tmp_path, is_tmp=True, extension=".table.json")
        super(Table, self).bind_to_run(*args, **kwargs)

    @classmethod
    def get_media_subdir(cls):
        return os.path.join("media", "table")

    @classmethod
    def from_json(cls, json_obj, source_artifact):
        data = []
        for row in json_obj["data"]:
            row_data = []
            for item in row:
                cell = item
                if isinstance(item, dict):
                    obj = WBValue.init_from_json(item, source_artifact)
                    if obj is not None:
                        cell = obj
                row_data.append(cell)
            data.append(row_data)

        return cls(json_obj["columns"], data=data,)

    def to_json(self, run_or_artifact):
        json_dict = super(Table, self).to_json(run_or_artifact)
        wandb_run, wandb_artifacts = _safe_sdk_import()

        if isinstance(run_or_artifact, wandb_run.Run):
            json_dict.update(
                {
                    "_type": "table-file",
                    "ncols": len(self.columns),
                    "nrows": len(self.data),
                }
            )

        elif isinstance(run_or_artifact, wandb_artifacts.Artifact):
            for column in self.columns:
                if "." in column:
                    raise ValueError(
                        "invalid column name: {} - tables added to artifacts must not contain periods.".format(
                            column
                        )
                    )
            artifact = run_or_artifact
            mapped_data = []
            data = self._to_table_json(Table.MAX_ARTIFACT_ROWS)["data"]
            for row in data:
                mapped_row = []
                for v in row:
                    if isinstance(v, WBValue):
                        mapped_row.append(v.to_json(artifact))
                    else:
                        mapped_row.append(v)
                mapped_data.append(mapped_row)
            json_dict.update(
                {
                    "_type": Table.artifact_type,
                    "columns": self.columns,
                    "data": mapped_data,
                    "ncols": len(self.columns),
                    "nrows": len(mapped_data),
                }
            )
        else:
            raise ValueError("to_json accepts wandb_run.Run or wandb_artifact.Artifact")

        return json_dict


class Audio(BatchableMedia):
    """
        Wandb class for audio clips.

        Arguments:
            data_or_path (string or numpy array): A path to an audio file
                or a numpy array of audio data.
            sample_rate (int): Sample rate, required when passing in raw
                numpy array of audio data.
            caption (string): Caption to display with audio.
    """

    def __init__(self, data_or_path, sample_rate=None, caption=None):
        """Accepts a path to an audio file or a numpy array of audio data.
        """
        super(Audio, self).__init__()
        self._duration = None
        self._sample_rate = sample_rate
        self._caption = caption

        if isinstance(data_or_path, six.string_types):
            self._set_file(data_or_path, is_tmp=False)
        else:
            if sample_rate == None:
                raise ValueError(
                    'Argument "sample_rate" is required when instantiating wandb.Audio with raw data.'
                )

            soundfile = util.get_module(
                "soundfile",
                required='Raw audio requires the soundfile package. To get it, run "pip install soundfile"',
            )

            tmp_path = os.path.join(MEDIA_TMP.name, util.generate_id() + ".wav")
            soundfile.write(tmp_path, data_or_path, sample_rate)
            self._duration = len(data_or_path) / float(sample_rate)

            self._set_file(tmp_path, is_tmp=True)

    @classmethod
    def get_media_subdir(cls):
        return os.path.join("media", "audio")

    def to_json(self, run):
        json_dict = super(Audio, self).to_json(run)
        json_dict.update(
            {
                "_type": "audio-file",
                "sample_rate": self._sample_rate,
                "caption": self._caption,
            }
        )
        return json_dict

    @classmethod
    def seq_to_json(cls, seq, run, key, step):
        audio_list = list(seq)

        sf = util.get_module(
            "soundfile",
            required="wandb.Audio requires the soundfile package. To get it, run: pip install soundfile",
        )
        base_path = os.path.join(run.dir, "media", "audio")
        util.mkdir_exists_ok(base_path)
        meta = {
            "_type": "audio",
            "count": len(audio_list),
            "audio": [a.to_json(run) for a in audio_list],
        }
        sample_rates = cls.sample_rates(audio_list)
        if sample_rates:
            meta["sampleRates"] = sample_rates
        durations = cls.durations(audio_list)
        if durations:
            meta["durations"] = durations
        captions = cls.captions(audio_list)
        if captions:
            meta["captions"] = captions

        return meta

    @classmethod
    def durations(cls, audio_list):
        return [a._duration for a in audio_list]

    @classmethod
    def sample_rates(cls, audio_list):
        return [a._sample_rate for a in audio_list]

    @classmethod
    def captions(cls, audio_list):
        captions = [a._caption for a in audio_list]
        if all(c is None for c in captions):
            return False
        else:
            return ["" if c == None else c for c in captions]


def is_numpy_array(data):
    np = util.get_module(
        "numpy", required="Logging raw point cloud data requires numpy"
    )
    return isinstance(data, np.ndarray)


class Object3D(BatchableMedia):
    """
        Wandb class for 3D point clouds.

        Arguments:
            data_or_path (numpy array, string, io):
                Object3D can be initialized from a file or a numpy array.

                The file types supported are obj, gltf, babylon, stl.  You can pass a path to
                    a file or an io object and a file_type which must be one of `'obj', 'gltf', 'babylon', 'stl'`.

                The shape of the numpy array must be one of either:
                ```
                [[x y z],       ...] nx3
                [x y z c],     ...] nx4 where c is a category with supported range [1, 14]
                [x y z r g b], ...] nx4 where is rgb is color
                ```

    """

    SUPPORTED_TYPES = set(["obj", "gltf", "babylon", "stl"])

    def __init__(self, data_or_path, **kwargs):
        super(Object3D, self).__init__()

        if hasattr(data_or_path, "name"):
            # if the file has a path, we just detect the type and copy it from there
            data_or_path = data_or_path.name

        if hasattr(data_or_path, "read"):
            if hasattr(data_or_path, "seek"):
                data_or_path.seek(0)
            object3D = data_or_path.read()

            extension = kwargs.pop("file_type", None)
            if extension == None:
                raise ValueError(
                    "Must pass file type keyword argument when using io objects."
                )
            if extension not in Object3D.SUPPORTED_TYPES:
                raise ValueError(
                    "Object 3D only supports numpy arrays or files of the type: "
                    + ", ".join(Object3D.SUPPORTED_TYPES)
                )

            tmp_path = os.path.join(
                MEDIA_TMP.name, util.generate_id() + "." + extension
            )
            with open(tmp_path, "w") as f:
                f.write(object3D)

            self._set_file(tmp_path, is_tmp=True)
        elif isinstance(data_or_path, six.string_types):
            path = data_or_path
            try:
                extension = os.path.splitext(data_or_path)[1][1:]
            except:
                raise ValueError("File type must have an extension")
            if extension not in Object3D.SUPPORTED_TYPES:
                raise ValueError(
                    "Object 3D only supports numpy arrays or files of the type: "
                    + ", ".join(Object3D.SUPPORTED_TYPES)
                )

            self._set_file(data_or_path, is_tmp=False)
        # Supported different types and scene for 3D scenes
        elif isinstance(data_or_path, dict) and "type" in data_or_path:
            if data_or_path["type"] == "lidar/beta":
                data = {
                    "type": data_or_path["type"],
                    "vectors": data_or_path["vectors"].tolist()
                    if "vectors" in data_or_path
                    else [],
                    "points": data_or_path["points"].tolist()
                    if "points" in data_or_path
                    else [],
                    "boxes": data_or_path["boxes"].tolist()
                    if "boxes" in data_or_path
                    else [],
                }
            else:
                raise ValueError(
                    "Type not supported, only 'lidar/beta' is currently supported"
                )

            tmp_path = os.path.join(MEDIA_TMP.name, util.generate_id() + ".pts.json")
            json.dump(
                data,
                codecs.open(tmp_path, "w", encoding="utf-8"),
                separators=(",", ":"),
                sort_keys=True,
                indent=4,
            )
            self._set_file(tmp_path, is_tmp=True, extension=".pts.json")
        elif is_numpy_array(data_or_path):
            data = data_or_path

            if len(data.shape) != 2 or data.shape[1] not in {3, 4, 6}:
                raise ValueError(
                    """The shape of the numpy array must be one of either
                                    [[x y z],       ...] nx3
                                     [x y z c],     ...] nx4 where c is a category with supported range [1, 14]
                                     [x y z r g b], ...] nx4 where is rgb is color"""
                )

            data = data.tolist()
            tmp_path = os.path.join(MEDIA_TMP.name, util.generate_id() + ".pts.json")
            json.dump(
                data,
                codecs.open(tmp_path, "w", encoding="utf-8"),
                separators=(",", ":"),
                sort_keys=True,
                indent=4,
            )
            self._set_file(tmp_path, is_tmp=True, extension=".pts.json")
        else:
            raise ValueError("data must be a numpy array, dict or a file object")

    @classmethod
    def get_media_subdir(self):
        return os.path.join("media", "object3D")

    def to_json(self, run):
        json_dict = super(Object3D, self).to_json(run)
        json_dict["_type"] = "object3D-file"
        return json_dict

    @classmethod
    def seq_to_json(cls, threeD_list, run, key, step):
        threeD_list = list(threeD_list)

        jsons = [obj.to_json(run) for obj in threeD_list]

        for obj in jsons:
            expected = util.to_forward_slash_path(cls.get_media_subdir())
            if not obj["path"].startswith(expected):
                raise ValueError(
                    "Files in an array of Object3D's must be in the {} directory, not {}".format(
                        expected, obj["path"]
                    )
                )

        return {
            "_type": "object3D",
            "filenames": [
                os.path.relpath(j["path"], cls.get_media_subdir()) for j in jsons
            ],
            "count": len(jsons),
            "objects": jsons,
        }


class Molecule(BatchableMedia):
    """
        Wandb class for Molecular data

        Arguments:
            data_or_path (string, io):
                Molecule can be initialized from a file name or an io object.
    """

    SUPPORTED_TYPES = set(
        ["pdb", "pqr", "mmcif", "mcif", "cif", "sdf", "sd", "gro", "mol2", "mmtf"]
    )

    def __init__(self, data_or_path, **kwargs):
        super(Molecule, self).__init__(**kwargs)

        if hasattr(data_or_path, "name"):
            # if the file has a path, we just detect the type and copy it from there
            data_or_path = data_or_path.name

        if hasattr(data_or_path, "read"):
            if hasattr(data_or_path, "seek"):
                data_or_path.seek(0)
            molecule = data_or_path.read()

            extension = kwargs.pop("file_type", None)
            if extension == None:
                raise ValueError(
                    "Must pass file type keyword argument when using io objects."
                )
            if extension not in Molecule.SUPPORTED_TYPES:
                raise ValueError(
                    "Molecule 3D only supports files of the type: "
                    + ", ".join(Molecule.SUPPORTED_TYPES)
                )

            tmp_path = os.path.join(
                MEDIA_TMP.name, util.generate_id() + "." + extension
            )
            with open(tmp_path, "w") as f:
                f.write(molecule)

            self._set_file(tmp_path, is_tmp=True)
        elif isinstance(data_or_path, six.string_types):
            path = data_or_path
            try:
                extension = os.path.splitext(data_or_path)[1][1:]
            except:
                raise ValueError("File type must have an extension")
            if extension not in Molecule.SUPPORTED_TYPES:
                raise ValueError(
                    "Molecule only supports files of the type: "
                    + ", ".join(Molecule.SUPPORTED_TYPES)
                )

            self._set_file(data_or_path, is_tmp=False)
        else:
            raise ValueError("Data must be file name or a file object")

    @classmethod
    def get_media_subdir(self):
        return os.path.join("media", "molecule")

    def to_json(self, run):
        json_dict = super(Molecule, self).to_json(run)
        json_dict["_type"] = "molecule-file"
        if self._caption:
            json_dict["caption"] = self._caption
        return json_dict

    @classmethod
    def seq_to_json(cls, molecule_list, run, key, step):
        molecule_list = list(molecule_list)

        jsons = [obj.to_json(run) for obj in molecule_list]

        for obj in jsons:
            expected = util.to_forward_slash_path(cls.get_media_subdir())
            if not obj["path"].startswith(expected):
                raise ValueError(
                    "Files in an array of Molecule's must be in the {} directory, not {}".format(
                        cls.get_media_subdir(), obj["path"]
                    )
                )

        return {
            "_type": "molecule",
            "filenames": [obj["path"] for obj in jsons],
            "count": len(jsons),
            "captions": Media.captions(molecule_list),
        }


class Html(BatchableMedia):
    """
        Wandb class for arbitrary html

        Arguments:
            data (string or io object): HTML to display in wandb
            inject (boolean): Add a stylesheet to the HTML object.  If set
                to False the HTML will pass through unchanged.
    """

    def __init__(self, data, inject=True):
        super(Html, self).__init__()

        if isinstance(data, str):
            self.html = data
        elif hasattr(data, "read"):
            if hasattr(data, "seek"):
                data.seek(0)
            self.html = data.read()
        else:
            raise ValueError("data must be a string or an io object")
        if inject:
            self.inject_head()

        tmp_path = os.path.join(MEDIA_TMP.name, util.generate_id() + ".html")
        with open(tmp_path, "w") as out:
            print(self.html, file=out)

        self._set_file(tmp_path, is_tmp=True)

    def inject_head(self):
        join = ""
        if "<head>" in self.html:
            parts = self.html.split("<head>", 1)
            parts[0] = parts[0] + "<head>"
        elif "<html>" in self.html:
            parts = self.html.split("<html>", 1)
            parts[0] = parts[0] + "<html><head>"
            parts[1] = "</head>" + parts[1]
        else:
            parts = ["", self.html]
        parts.insert(
            1,
            '<base target="_blank"><link rel="stylesheet" type="text/css" href="https://app.wandb.ai/normalize.css" />',
        )
        self.html = join.join(parts).strip()

    @classmethod
    def get_media_subdir(self):
        return os.path.join("media", "html")

    def to_json(self, run):
        json_dict = super(Html, self).to_json(run)
        json_dict["_type"] = "html-file"
        return json_dict

    @classmethod
    def seq_to_json(cls, html_list, run, key, step):
        base_path = os.path.join(run.dir, cls.get_media_subdir())
        util.mkdir_exists_ok(base_path)

        meta = {
            "_type": "html",
            "count": len(html_list),
            "html": [h.to_json(run) for h in html_list],
        }
        return meta


class Video(BatchableMedia):

    """
        Wandb representation of video.

        Arguments:
            data_or_path (numpy array, string, io):
                Video can be initialized with a path to a file or an io object.
                    The format must be "gif", "mp4", "webm" or "ogg".
                    The format must be specified with the format argument.
                Video can be initialized with a numpy tensor.
                    The numpy tensor must be either 4 dimensional or 5 dimensional.
                    Channels should be (time, channel, height, width) or
                        (batch, time, channel, height width)
            caption (string): caption associated with the video for display
            fps (int): frames per second for video. Default is 4.
            format (string): format of video, necessary if initializing with path or io object.
    """

    EXTS = ("gif", "mp4", "webm", "ogg")

    def __init__(self, data_or_path, caption=None, fps=4, format=None):
        super(Video, self).__init__()

        self._fps = fps
        self._format = format or "gif"
        self._width = None
        self._height = None
        self._channels = None
        self._caption = caption
        if self._format not in Video.EXTS:
            raise ValueError("wandb.Video accepts %s formats" % ", ".join(Video.EXTS))

        if isinstance(data_or_path, six.BytesIO):
            filename = os.path.join(
                MEDIA_TMP.name, util.generate_id() + "." + self._format
            )
            with open(filename, "wb") as f:
                f.write(data_or_path.read())
            self._set_file(filename, is_tmp=True)
        elif isinstance(data_or_path, six.string_types):
            _, ext = os.path.splitext(data_or_path)
            ext = ext[1:].lower()
            if ext not in Video.EXTS:
                raise ValueError(
                    "wandb.Video accepts %s formats" % ", ".join(Video.EXTS)
                )
            self._set_file(data_or_path, is_tmp=False)
            # ffprobe -v error -select_streams v:0 -show_entries stream=width,height -of csv=p=0 data_or_path
        else:
            if hasattr(data_or_path, "numpy"):  # TF data eager tensors
                self.data = data_or_path.numpy()
            elif is_numpy_array(data_or_path):
                self.data = data_or_path
            else:
                raise ValueError(
                    "wandb.Video accepts a file path or numpy like data as input"
                )
            self.encode()

    def encode(self):
        mpy = util.get_module(
            "moviepy.editor",
            required='wandb.Video requires moviepy and imageio when passing raw data.  Install with "pip install moviepy imageio"',
        )
        tensor = self._prepare_video(self.data)
        _, self._height, self._width, self._channels = tensor.shape

        # encode sequence of images into gif string
        clip = mpy.ImageSequenceClip(list(tensor), fps=self._fps)

        filename = os.path.join(MEDIA_TMP.name, util.generate_id() + "." + self._format)
        try:  # older version of moviepy does not support progress_bar argument.
            if self._format == "gif":
                clip.write_gif(filename, verbose=False, progress_bar=False)
            else:
                clip.write_videofile(filename, verbose=False, progress_bar=False)
        except TypeError:
            if self._format == "gif":
                clip.write_gif(filename, verbose=False)
            else:
                clip.write_videofile(filename, verbose=False)
        self._set_file(filename, is_tmp=True)

    @classmethod
    def get_media_subdir(cls):
        return os.path.join("media", "videos")

    def to_json(self, run):
        json_dict = super(Video, self).to_json(run)
        json_dict["_type"] = "video-file"

        if self._width is not None:
            json_dict["width"] = self._width
        if self._height is not None:
            json_dict["height"] = self._height
        if self._caption:
            json_dict["caption"] = self._caption

        return json_dict

    def _prepare_video(self, V):
        """This logic was mostly taken from tensorboardX"""
        np = util.get_module(
            "numpy",
            required='wandb.Video requires numpy when passing raw data. To get it, run "pip install numpy".',
        )
        if V.ndim < 4:
            raise ValueError(
                "Video must be atleast 4 dimensions: time, channels, height, width"
            )
        if V.ndim == 4:
            V = V.reshape(1, *V.shape)
        b, t, c, h, w = V.shape

        if V.dtype != np.uint8:
            logging.warning("Converting video data to uint8")
            V = V.astype(np.uint8)

        def is_power2(num):
            return num != 0 and ((num & (num - 1)) == 0)

        # pad to nearest power of 2, all at once
        if not is_power2(V.shape[0]):
            len_addition = int(2 ** V.shape[0].bit_length() - V.shape[0])
            V = np.concatenate((V, np.zeros(shape=(len_addition, t, c, h, w))), axis=0)

        n_rows = 2 ** ((b.bit_length() - 1) // 2)
        n_cols = V.shape[0] // n_rows

        V = np.reshape(V, newshape=(n_rows, n_cols, t, c, h, w))
        V = np.transpose(V, axes=(2, 0, 4, 1, 5, 3))
        V = np.reshape(V, newshape=(t, n_rows * h, n_cols * w, c))
        return V

    @classmethod
    def seq_to_json(cls, videos, run, key, step):
        base_path = os.path.join(run.dir, cls.get_media_subdir())
        util.mkdir_exists_ok(base_path)

        meta = {
            "_type": "videos",
            "count": len(videos),
            "videos": [v.to_json(run) for v in videos],
            "captions": Video.captions(videos),
        }
        return meta

    @classmethod
    def captions(cls, videos):
        if videos[0]._caption != None:
            return [v._caption for v in videos]
        else:
            return False


class Classes(Media):
    artifact_type = "classes"

    def __init__(self, class_set):
        """Classes is holds class metadata intended to be used in concert with other objects when visualizing artifacts

        Args:
            class_set (list): list of dicts in the form of {"id":int|str, "name":str}
        """
        super(Classes, self).__init__()
        if isinstance(class_set, list):
            for class_def in class_set:
                if not isinstance(class_def, dict) or "id" not in class_def or "name" not in class_def:
                    raise ValueError('`class_set` list of dicts in the form of {"id":int|str, "name":str}')
        self._class_set = class_set

    @classmethod
    def from_json(cls, json_obj, source_artifact):
        return cls(json_obj.get("class_set"))

    def to_json(self, artifact):
        json_obj = super(Classes, self).to_json(artifact)
        json_obj["_type"] = Classes.artifact_type
        json_obj["class_set"] = self._class_set
        return json_obj

    def __ne__(self, other):
        return not self.__eq__(other)

    def __eq__(self, other):
        return self._class_set == other._class_set


class JoinedTable(Media):
    """Joins two tables for visualization in the Artifact UI

    Arguments:
        table1 (str, wandb.Table):
            the path of a wandb.Table or the table object
        table2 (str, wandb.Table):
            the path of a wandb.Table or the table object
        join_key (str, [str, str]):
            key or keys to perform the join
    """

    artifact_type = "joined-table"

    def __init__(self, table1, table2, join_key):
        super(JoinedTable, self).__init__()

        if not isinstance(join_key, str) and (
            not isinstance(join_key, list) or len(join_key) != 2
        ):
            raise ValueError(
                "JoinedTable join_key should be a string or a list of two strings"
            )

        if not isinstance(table1, str) and not isinstance(table1, Table):
            raise ValueError(
                "JoinedTable table1 should be a path or wandb.Table object"
            )

        if not isinstance(table2, str) and not isinstance(table2, Table):
            raise ValueError(
                "JoinedTable table2 should be a path or wandb.Table object"
            )

        self._table1 = table1
        self._table2 = table2
        self._join_key = join_key

    @classmethod
    def from_json(cls, json_obj, source_artifact):
        t1 = source_artifact.get(json_obj["table1"])
        if t1 is None:
            t1 = json_obj["table1"]

        t2 = source_artifact.get(json_obj["table2"])
        if t2 is None:
            t2 = json_obj["table2"]

        return cls(t1, t2, json_obj["join_key"],)

    def to_json(self, artifact):
        json_obj = super(JoinedTable, self).to_json(artifact)

        table1 = self._table1
        table2 = self._table2

        if isinstance(self._table1, Table):
            table_name = "t1_" + str(id(self))
            if (
                self._table1.artifact_source is not None
                and self._table1.artifact_source["name"] is not None
            ):
                table_name = os.path.basename(self._table1.artifact_source["name"])
            entry = artifact.add(self._table1, table_name)
            table1 = entry.path

        if isinstance(self._table2, Table):
            table_name = "t2_" + str(id(self))
            if (
                self._table2.artifact_source is not None
                and self._table2.artifact_source["name"] is not None
            ):
                table_name = os.path.basename(self._table2.artifact_source["name"])
            entry = artifact.add(self._table2, table_name)
            table2 = entry.path

        json_obj.update(
            {
                "_type": JoinedTable.artifact_type,
                "table1": table1,
                "table2": table2,
                "join_key": self._join_key,
            }
        )
        return json_obj

    def __ne__(self, other):
        return not self.__eq__(other)

    def __eq__(self, other):
        return (
            self._table1 == other._table1
            and self._table2 == other._table2
            and self._join_key == other._join_key
        )


class Image(BatchableMedia):
    """
        Wandb class for images.

        Arguments:
            data_or_path (numpy array, string, io): Accepts numpy array of
                image data, or a PIL image. The class attempts to infer
                the data format and converts it.
            mode (string): The PIL mode for an image. Most common are "L", "RGB",
                "RGBA". Full explanation at https://pillow.readthedocs.io/en/4.2.x/handbook/concepts.html#concept-modes.
            caption (string): Label for display of image.
    """

    MAX_ITEMS = 108

    # PIL limit
    MAX_DIMENSION = 65500

    artifact_type = "image-file"

    def __init__(
        self,
        data_or_path,
        mode=None,
        caption=None,
        grouping=None,
        classes=None,
        boxes=None,
        masks=None,
    ):
        super(Image, self).__init__()
        # TODO: We should remove grouping, it's a terrible name and I don't
        # think anyone uses it.

        self._grouping = None
        self._caption = None
        self._width = None
        self._height = None
        self._image = None
        self._classes = None
        self._boxes = None
        self._masks = None

        # Allows the user to pass an Image object as the first parameter and have a perfect copy,
        # only overriding additional metdata passed in. If this pattern is compelling, we can generalize.
        if isinstance(data_or_path, Image):
            self._grouping = data_or_path._grouping
            self._caption = data_or_path._caption
            self._width = data_or_path._width
            self._height = data_or_path._height
            self._image = data_or_path._image
            self._classes = data_or_path._classes
            self._path = data_or_path._path
            self._is_tmp = data_or_path._is_tmp
            self._extension = data_or_path._extension
            self._sha256 = data_or_path._sha256
            self._size = data_or_path._size
            self.format = data_or_path.format
            self.artifact_source = data_or_path.artifact_source

            # We do not want to implicitly copy boxes or masks, just the image-related data.
            # self._boxes = data_or_path._boxes
            # self._masks = data_or_path._masks
        else:
            PILImage = util.get_module(
                "PIL.Image",
                required='wandb.Image needs the PIL package. To get it, run "pip install pillow".',
            )
            if isinstance(data_or_path, six.string_types):
                self._set_file(data_or_path, is_tmp=False)
                self._image = PILImage.open(data_or_path)
                self._image.load()
                ext = os.path.splitext(data_or_path)[1][1:]
                self.format = ext
            else:
                data = data_or_path

                if util.is_matplotlib_typename(util.get_full_typename(data)):
                    buf = six.BytesIO()
                    util.ensure_matplotlib_figure(data).savefig(buf)
                    self._image = PILImage.open(buf)
                elif isinstance(data, PILImage.Image):
                    self._image = data
                elif util.is_pytorch_tensor_typename(util.get_full_typename(data)):
                    vis_util = util.get_module(
                        "torchvision.utils", "torchvision is required to render images"
                    )
                    if hasattr(data, "requires_grad") and data.requires_grad:
                        data = data.detach()
                    data = vis_util.make_grid(data, normalize=True)
                    self._image = PILImage.fromarray(
                        data.mul(255)
                        .clamp(0, 255)
                        .byte()
                        .permute(1, 2, 0)
                        .cpu()
                        .numpy()
                    )
                else:
                    if hasattr(data, "numpy"):  # TF data eager tensors
                        data = data.numpy()
                    if data.ndim > 2:
                        data = (
                            data.squeeze()
                        )  # get rid of trivial dimensions as a convenience
                    self._image = PILImage.fromarray(
                        self.to_uint8(data), mode=mode or self.guess_mode(data)
                    )

                tmp_path = os.path.join(MEDIA_TMP.name, util.generate_id() + ".png")
                self.format = "png"
                self._image.save(tmp_path, transparency=None)
                self._set_file(tmp_path, is_tmp=True)

        if grouping is not None:
            self._grouping = grouping

        if caption is not None:
            self._caption = caption

        if classes is not None:
            if not isinstance(classes, Classes):
                self._classes = Classes(classes)
            else:
                self._classes = classes

        if boxes:
            if not isinstance(boxes, dict):
                raise ValueError('Images "boxes" argument must be a dictionary')
            boxes_final = {}
            for key in boxes:
                if isinstance(boxes[key], BoundingBoxes2D):
                    boxes_final[key] = boxes[key]
                else:
                    boxes_final[key] = BoundingBoxes2D(boxes[key], key)
            self._boxes = boxes_final

        if masks:
            if not isinstance(masks, dict):
                raise ValueError('Images "masks" argument must be a dictionary')
            masks_final = {}
            for key in masks:
                if isinstance(masks[key], ImageMask):
                    masks_final[key] = masks[key]
                else:
                    masks_final[key] = ImageMask(masks[key], key)
            self._masks = masks_final

        self._width, self._height = self._image.size

    @classmethod
    def from_json(cls, json_obj, source_artifact):
        classes = None
        if json_obj.get("classes") is not None:
            classes = source_artifact.get(json_obj["classes"]["path"])

        _masks = None
        masks = json_obj.get("masks")
        if masks:
            _masks = {}
            for key in masks:
                _masks[key] = ImageMask.from_json(masks[key], source_artifact)
                _masks[key].artifact_source = {"artifact": source_artifact}
                _masks[key]._key = key

        boxes = json_obj.get("boxes")
        _boxes = None
        if boxes:
            _boxes = {}
            for key in boxes:
                _boxes[key] = BoundingBoxes2D.from_json(boxes[key], source_artifact)
                _boxes[key]._key = key

        return cls(
            source_artifact.get_path(json_obj["path"]).download(),
            caption=json_obj.get("caption"),
            grouping=json_obj.get("grouping"),
            classes=classes,
            boxes=_boxes,
            masks=_masks,
        )

    @classmethod
    def get_media_subdir(cls):
        return os.path.join("media", "images")

    def bind_to_run(self, *args, **kwargs):
        super(Image, self).bind_to_run(*args, **kwargs)
        id_ = kwargs.get("id_")
        if self._boxes is not None:
            for i, k in enumerate(self._boxes):
                kwargs["id_"] = "{}{}".format(id_, i) if id_ is not None else None
                self._boxes[k].bind_to_run(*args, **kwargs)

        if self._masks is not None:
            for i, k in enumerate(self._masks):
                kwargs["id_"] = "{}{}".format(id_, i) if id_ is not None else None
                self._masks[k].bind_to_run(*args, **kwargs)

    def to_json(self, run_or_artifact):
        json_dict = super(Image, self).to_json(run_or_artifact)
        json_dict["_type"] = Image.artifact_type
        json_dict["format"] = self.format

        if self._width is not None:
            json_dict["width"] = self._width
        if self._height is not None:
            json_dict["height"] = self._height
        if self._grouping:
            json_dict["grouping"] = self._grouping
        if self._caption:
            json_dict["caption"] = self._caption

        wandb_run, wandb_artifacts = _safe_sdk_import()

        if isinstance(run_or_artifact, wandb_artifacts.Artifact):
            artifact = run_or_artifact
            if (self._masks != None or self._boxes != None) and self._classes is None:
                raise ValueError(
                    "classes must be passed to wandb.Image which have masks or bounding boxes when adding to artifacts"
                )

            name = artifact.get_added_local_path_name(self._path)
            if name is None:
                name = os.path.join(
                    self.get_media_subdir(), os.path.basename(self._path)
                )
                if (
                    self.artifact_source is not None
                    and self.artifact_source["artifact"] != artifact
                ):
                    path = self.artifact_source["artifact"].get_path(name)
                    artifact.add_reference(path.ref_url(), name=name)
                else:
                    artifact.add_file(self._path, name=name)

            json_dict["path"] = name

            if self._classes is not None:
                # Here, rather than give each class definition it's own name (and entry), we
                # purposely are giving a non-unique class name of /media/cls.classes.json.
                # This may create user confusion if if multiple different class definitions
                # are expected in a single artifact. However, we want to catch this user pattern
                # if it exists and dive deeper. The alternative code is provided below.
                #
                class_name = os.path.join("media", "cls")
                #
                # class_name = os.path.join(
                #     "media", "classes", os.path.basename(self._path) + "_cls"
                # )
                #
                classes_entry = artifact.add(self._classes, class_name)
                json_dict["classes"] = {
                    "type": "classes-file",
                    "path": classes_entry.path,
                    "digest": classes_entry.digest,
                }

        elif not isinstance(run_or_artifact, wandb_run.Run):
            raise ValueError("to_json accepts wandb_run.Run or wandb_artifact.Artifact")

        if self._boxes:
            json_dict["boxes"] = {
                k: box.to_json(run_or_artifact) for (k, box) in self._boxes.items()
            }
        if self._masks:
            json_dict["masks"] = {
                k: mask.to_json(run_or_artifact) for (k, mask) in self._masks.items()
            }
        return json_dict

    def guess_mode(self, data):
        """
        Guess what type of image the np.array is representing
        """
        # TODO: do we want to support dimensions being at the beginning of the array?
        if data.ndim == 2:
            return "L"
        elif data.shape[-1] == 3:
            return "RGB"
        elif data.shape[-1] == 4:
            return "RGBA"
        else:
            raise ValueError(
                "Un-supported shape for image conversion %s" % list(data.shape)
            )

    @classmethod
    def to_uint8(self, data):
        """
        Converts floating point image on the range [0,1] and integer images
        on the range [0,255] to uint8, clipping if necessary.
        """
        np = util.get_module(
            "numpy",
            required="wandb.Image requires numpy if not supplying PIL Images: pip install numpy",
        )

        # I think it's better to check the image range vs the data type, since many
        # image libraries will return floats between 0 and 255

        # some images have range -1...1 or 0-1
        dmin = np.min(data)
        if dmin < 0:
            data = (data - np.min(data)) / np.ptp(data)
        if np.max(data) <= 1.0:
            data = (data * 255).astype(np.int32)

        # assert issubclass(data.dtype.type, np.integer), 'Illegal image format.'
        return data.clip(0, 255).astype(np.uint8)

    @classmethod
    def seq_to_json(cls, images, run, key, step):
        """
        Combines a list of images into a meta dictionary object describing the child images.
        """

        jsons = [obj.to_json(run) for obj in images]

        media_dir = cls.get_media_subdir()

        for obj in jsons:
            expected = util.to_forward_slash_path(media_dir)
            if not obj["path"].startswith(expected):
                raise ValueError(
                    "Files in an array of Image's must be in the {} directory, not {}".format(
                        cls.get_media_subdir(), obj["path"]
                    )
                )

        num_images_to_log = len(images)
        width, height = images[0]._image.size
        format = jsons[0]["format"]

        def size_equals_image(image):
            img_width, img_height = image._image.size
            return img_width == width and img_height == height

        sizes_match = all(size_equals_image(img) for img in images)
        if not sizes_match:
            logging.warning(
                "Images sizes do not match. This will causes images to be display incorrectly in the UI."
            )

        meta = {
            "_type": "images/separated",
            "width": width,
            "height": height,
            "format": format,
            "count": num_images_to_log,
        }

        captions = Image.all_captions(images)

        if captions:
            meta["captions"] = captions

        all_masks = Image.all_masks(images, run, key, step)

        if all_masks:
            meta["all_masks"] = all_masks

        all_boxes = Image.all_boxes(images, run, key, step)

        if all_boxes:
            meta["all_boxes"] = all_boxes

        return meta

    @classmethod
    def all_masks(cls, images, run, run_key, step):
        all_mask_groups = []
        for image in images:
            if image._masks:
                mask_group = {}
                for k in image._masks:
                    mask = image._masks[k]
                    mask_group[k] = mask.to_json(run)
                all_mask_groups.append(mask_group)
            else:
                all_mask_groups.append(None)
        if all_mask_groups and not all(x is None for x in all_mask_groups):
            return all_mask_groups
        else:
            return False

    @classmethod
    def all_boxes(cls, images, run, run_key, step):
        all_box_groups = []
        for image in images:
            if image._boxes:
                box_group = {}
                for k in image._boxes:
                    box = image._boxes[k]
                    box_group[k] = box.to_json(run)
                all_box_groups.append(box_group)
            else:
                all_box_groups.append(None)
        if all_box_groups and not all(x is None for x in all_box_groups):
            return all_box_groups
        else:
            return False

    @classmethod
    def all_captions(cls, images):
        if images[0]._caption != None:
            return [i._caption for i in images]
        else:
            return False

    def __ne__(self, other):
        return not self.__eq__(other)

    def __eq__(self, other):
        return (
            self._grouping == other._grouping
            and self._caption == other._caption
            and self._width == other._width
            and self._height == other._height
            and self._image == other._image
            and self._classes == other._classes
        )


# Allows encoding of arbitrary JSON structures
# as a file
#
# This class should be used as an abstract class
# extended to have validation methods


class JSONMetadata(Media):
    """
    JSONMetadata is a type for encoding arbitrary metadata as files.
    """

    def __init__(self, val, **kwargs):
        super(JSONMetadata, self).__init__()

        self.validate(val)
        self._val = val

        ext = "." + self.type_name() + ".json"
        tmp_path = os.path.join(MEDIA_TMP.name, util.generate_id() + ext)
        util.json_dump_uncompressed(
            self._val, codecs.open(tmp_path, "w", encoding="utf-8")
        )
        self._set_file(tmp_path, is_tmp=True, extension=ext)

    def get_media_subdir(self):
        return os.path.join("media", "metadata", self.type_name())

    def to_json(self, run):
        json_dict = super(JSONMetadata, self).to_json(run)
        json_dict["_type"] = self.type_name()

        return json_dict

    # These methods should be overridden in the child class
    def type_name(self):
        return "metadata"

    def validate(self, val):
        return True


class BoundingBoxes2D(JSONMetadata):
    """
    Wandb class for 2D bounding boxes
    """

    artifact_type = "bounding-boxes"

    def __init__(self, val, key, **kwargs):
        """
        Args:
            val (dict): dictionary following the form: 
            {
                "class_labels": optional mapping from class ids to strings {id: str}
                "box_data": list of boxes: [
                    {
                        "position": {
                            "minX": float,
                            "maxX": float,
                            "minY": float,
                            "maxY": float,
                        },
                        "class_id": 1,
                        "box_caption": optional str
                        "scores": optional dict of scores
                    },
                    ...
                ],
            }
            key (str): id for set of bounding boxes
        """
        super(BoundingBoxes2D, self).__init__(val)
        self._val = val["box_data"]
        self._key = key
        # Add default class mapping
        if not "class_labels" in val:
            np = util.get_module(
                "numpy", required="Semantic Segmentation mask support requires numpy"
            )
            classes = (
                np.unique(list(map(lambda box: box["class_id"], val["box_data"])))
                .astype(np.int32)
                .tolist()
            )
            class_labels = dict((c, "class_" + str(c)) for c in classes)
            self._class_labels = class_labels
        else:
            self._class_labels = val["class_labels"]

    def bind_to_run(self, run, key, step, id_=None):
        # bind_to_run key argument is the Image parent key
        # the self._key value is the mask's sub key
        super(BoundingBoxes2D, self).bind_to_run(run, key, step, id_=id_)
        run._add_singleton(
            "bounding_box/class_labels",
            key + "_wandb_delimeter_" + self._key,
            self._class_labels,
        )

    def type_name(self):
        return "boxes2D"

    def validate(self, val):
        # Optional argument
        if "class_labels" in val:
            for k, v in list(val["class_labels"].items()):
                if (not isinstance(k, numbers.Number)) or (
                    not isinstance(v, six.string_types)
                ):
                    raise TypeError(
                        "Class labels must be a dictionary of numbers to string"
                    )

        boxes = val["box_data"]
        if not isinstance(boxes, collections.Sequence):
            raise TypeError("Boxes must be a list")

        for box in boxes:
            # Required arguments
            error_str = "Each box must contain a position with: middle, width, and height or \
                    \nminX, maxX, minY, maxY."
            if not "position" in box:
                raise TypeError(error_str)
            else:
                valid = False
                if (
                    "middle" in box["position"]
                    and len(box["position"]["middle"]) == 2
                    and has_num(box["position"], "width")
                    and has_num(box["position"], "height")
                ):
                    valid = True
                elif (
                    has_num(box["position"], "minX")
                    and has_num(box["position"], "maxX")
                    and has_num(box["position"], "minY")
                    and has_num(box["position"], "maxY")
                ):
                    valid = True

                if not valid:
                    raise TypeError(error_str)

            # Optional arguments
            if ("scores" in box) and not isinstance(box["scores"], dict):
                raise TypeError("Box scores must be a dictionary")
            elif "scores" in box:
                for k, v in list(box["scores"].items()):
                    if not isinstance(k, six.string_types):
                        raise TypeError("A score key must be a string")
                    if not isinstance(v, numbers.Number):
                        raise TypeError("A score value must be a number")

            if ("class_id" in box) and not isinstance(
                box["class_id"], six.integer_types
            ):
                raise TypeError("A box's class_id must be an integer")

            # Optional
            if ("box_caption" in box) and not isinstance(
                box["box_caption"], six.string_types
            ):
                raise TypeError("A box's caption must be a string")

    def to_json(self, run_or_artifact):
        wandb_run, wandb_artifacts = _safe_sdk_import()

        if isinstance(run_or_artifact, wandb_run.Run):
            return super(BoundingBoxes2D, self).to_json(run_or_artifact)
        elif isinstance(run_or_artifact, wandb_artifacts.Artifact):
            # TODO (tim): I would like to log out a proper dictionary representing this object, but don't
            # want to mess with the visualizations that are currently available in the UI. This really should output
            # an object with a _type key. Will need to push this change to the UI first to ensure backwards compat
            return self._val
        else:
            raise ValueError("to_json accepts wandb_run.Run or wandb_artifact.Artifact")

    @classmethod
    def from_json(cls, json_obj, source_artifact):
        return cls({"box_data": json_obj}, "")


class ImageMask(Media):
    """
    Wandb class for image masks, useful for segmentation tasks
    """

    artifact_type = "mask"

    def __init__(self, val, key, **kwargs):
        """
        Args:
            val (dict): dictionary following 1 of two forms: 
            {
                "mask_data": 2d array of integers corresponding to classes,
                "class_labels": optional mapping from class ids to strings {id: str}
            }

            {
                "path": path to an image file containing integers corresponding to classes,
                "class_labels": optional mapping from class ids to strings {id: str}
            }
            key (str): id for set of masks
        """
        super(ImageMask, self).__init__()

        if "path" in val:
            self._set_file(val["path"])
        else:
            np = util.get_module(
                "numpy", required="Semantic Segmentation mask support requires numpy"
            )
            # Add default class mapping
            if not "class_labels" in val:
                classes = np.unique(val["mask_data"]).astype(np.int32).tolist()
                class_labels = dict((c, "class_" + str(c)) for c in classes)
                val["class_labels"] = class_labels

            self.validate(val)
            self._val = val
            self._key = key

            ext = "." + self.type_name() + ".png"
            tmp_path = os.path.join(MEDIA_TMP.name, util.generate_id() + ext)

            PILImage = util.get_module(
                "PIL.Image",
                required='wandb.Image needs the PIL package. To get it, run "pip install pillow".',
            )
            image = PILImage.fromarray(val["mask_data"].astype(np.int8), mode="L")

            image.save(tmp_path, transparency=None)
            self._set_file(tmp_path, is_tmp=True, extension=ext)

    def bind_to_run(self, run, key, step, id_=None):
        # bind_to_run key argument is the Image parent key
        # the self._key value is the mask's sub key
        super(ImageMask, self).bind_to_run(run, key, step, id_=id_)
        class_labels = self._val["class_labels"]

        run._add_singleton(
            "mask/class_labels", key + "_wandb_delimeter_" + self._key, class_labels
        )

    def get_media_subdir(self):
        return os.path.join("media", "images", self.type_name())

    @classmethod
    def from_json(cls, json_obj, source_artifact):
        return cls(
            {"path": source_artifact.get_path(json_obj["path"]).download()}, key="",
        )

    def to_json(self, run_or_artifact):
        wandb_run, wandb_artifacts = _safe_sdk_import()

        if isinstance(run_or_artifact, wandb_run.Run):
            run = run_or_artifact
            json_dict = super(ImageMask, self).to_json(run)
            json_dict["_type"] = self.type_name()
            return json_dict
        elif isinstance(run_or_artifact, wandb_artifacts.Artifact):
            artifact = run_or_artifact
            mask_path = os.path.join(
                self.get_media_subdir(), os.path.basename(self._path)
            )
            mask_name = artifact.get_added_local_path_name(mask_path)
            mask_entry_digest = None
            if mask_name is None:
                if (
                    self.artifact_source is not None
                    and self.artifact_source["artifact"] != artifact
                ):
                    path = self.artifact_source["artifact"].get_path(mask_path)
                    mask_entry = artifact.add_reference(path.ref_url(), name=mask_path)[
                        0
                    ]
                else:
                    mask_entry = artifact.add_file(self._path, name=mask_path)

                mask_name = mask_path
                mask_entry_digest = mask_entry.digest
            return {
                "_type": ImageMask.artifact_type,
                "path": mask_name,
                "digest": mask_entry_digest,
            }
        else:
            raise ValueError("to_json accepts wandb_run.Run or wandb_artifact.Artifact")

    def type_name(self):
        return "mask"

    def validate(self, mask):
        np = util.get_module(
            "numpy", required="Semantic Segmentation mask support requires numpy"
        )
        # 2D Make this work with all tensor(like) types
        if not "mask_data" in mask:
            raise TypeError(
                'Missing key "mask_data": A mask requires mask data(A 2D array representing the predctions)'
            )
        else:
            error_str = "mask_data must be a 2d array"
            shape = mask["mask_data"].shape
            if len(shape) != 2:
                raise TypeError(error_str)
            if not (
                (mask["mask_data"] >= 0).all() and (mask["mask_data"] <= 255).all()
            ) and issubclass(mask["mask_data"].dtype.type, np.integer):
                raise TypeError("Mask data must be integers between 0 and 255")

        # Optional argument
        if "class_labels" in mask:
            for k, v in list(mask["class_labels"].items()):
                if (not isinstance(k, numbers.Number)) or (
                    not isinstance(v, six.string_types)
                ):
                    raise TypeError(
                        "Class labels must be a dictionary of numbers to string"
                    )


class Plotly(Media):
    """
        Wandb class for plotly plots.

        Arguments:
            val: matplotlib or plotly figure
    """

    @classmethod
    def make_plot_media(cls, val):
        if util.is_matplotlib_typename(util.get_full_typename(val)):
            if util.matplotlib_contains_images(val):
                return Image(val)
            val = util.matplotlib_to_plotly(val)
        return cls(val)

    def __init__(self, val, **kwargs):
        super(Plotly, self).__init__()
        # First, check to see if the incoming `val` object is a plotfly figure
        if not util.is_plotly_figure_typename(util.get_full_typename(val)):
            # If it is not, but it is a matplotlib figure, then attempt to convert it to plotly
            if util.is_matplotlib_typename(util.get_full_typename(val)):
                if util.matplotlib_contains_images(val):
                    raise ValueError(
                        "Plotly does not currently support converting matplotlib figures containing images. \
                            You can convert the plot to a static image with `wandb.Image(plt)` "
                    )
                val = util.matplotlib_to_plotly(val)
            else:
                raise ValueError(
                    "Logged plots must be plotly figures, or matplotlib plots convertible to plotly via mpl_to_plotly"
                )

        tmp_path = os.path.join(MEDIA_TMP.name, util.generate_id() + ".plotly.json")
        val = numpy_arrays_to_lists(val.to_plotly_json())
        util.json_dump_safer(val, codecs.open(tmp_path, "w", encoding="utf-8"))
        self._set_file(tmp_path, is_tmp=True, extension=".plotly.json")

    def get_media_subdir(self):
        return os.path.join("media", "plotly")

    def to_json(self, run):
        json_dict = super(Plotly, self).to_json(run)
        json_dict["_type"] = "plotly-file"
        return json_dict


class Graph(Media):
    """Wandb class for graphs

    This class is typically used for saving and diplaying neural net models.  It
    represents the graph as an array of nodes and edges.  The nodes can have
    labels that can be visualized by wandb.

    Examples:
        Import a keras model:
        ```
            Graph.from_keras(keras_model)
        ```

    Attributes:
        format (string): Format to help wandb display the graph nicely.
        nodes ([wandb.Node]): List of wandb.Nodes
        nodes_by_id (dict): dict of ids -> nodes
        edges ([(wandb.Node, wandb.Node)]): List of pairs of nodes interpreted as edges
        loaded (boolean): Flag to tell whether the graph is completely loaded
        root (wandb.Node): root node of the graph
    """

    def __init__(self, format="keras"):
        super(Graph, self).__init__()
        # LB: TODO: I think we should factor criterion and criterion_passed out
        self.format = format
        self.nodes = []
        self.nodes_by_id = {}
        self.edges = []
        self.loaded = False
        self.criterion = None
        self.criterion_passed = False
        self.root = None  # optional root Node if applicable

    def _to_graph_json(self, run=None):
        # Needs to be it's own function for tests
        return {
            "format": self.format,
            "nodes": [node.to_json() for node in self.nodes],
            "edges": [edge.to_json() for edge in self.edges],
        }

    def bind_to_run(self, *args, **kwargs):
        data = self._to_graph_json()
        tmp_path = os.path.join(MEDIA_TMP.name, util.generate_id() + ".graph.json")
        data = numpy_arrays_to_lists(data)
        util.json_dump_safer(data, codecs.open(tmp_path, "w", encoding="utf-8"))
        self._set_file(tmp_path, is_tmp=True, extension=".graph.json")
        if self.is_bound():
            return
        super(Graph, self).bind_to_run(*args, **kwargs)

    @classmethod
    def get_media_subdir(cls):
        return os.path.join("media", "graph")

    def to_json(self, run):
        json_dict = super(Graph, self).to_json(run)
        json_dict["_type"] = "graph-file"
        return json_dict

    def __getitem__(self, nid):
        return self.nodes_by_id[nid]

    def pprint(self):
        for edge in self.edges:
            pprint.pprint(edge.attributes)
        for node in self.nodes:
            pprint.pprint(node.attributes)

    def add_node(self, node=None, **node_kwargs):
        if node is None:
            node = Node(**node_kwargs)
        elif node_kwargs:
            raise ValueError(
                "Only pass one of either node ({node}) or other keyword arguments ({node_kwargs})".format(
                    node=node, node_kwargs=node_kwargs
                )
            )
        self.nodes.append(node)
        self.nodes_by_id[node.id] = node

        return node

    def add_edge(self, from_node, to_node):
        edge = Edge(from_node, to_node)
        self.edges.append(edge)

        return edge

    @classmethod
    def from_keras(cls, model):
        graph = cls()
        # Shamelessly copied from keras/keras/utils/layer_utils.py

        if model.__class__.__name__ == "Sequential":
            sequential_like = True
        elif not hasattr(model, "_is_graph_network") or not model._is_graph_network:
            # We treat subclassed models as a simple sequence of layers,
            # for logging purposes.
            sequential_like = True
        else:
            sequential_like = True
            nodes_by_depth = model._nodes_by_depth.values()
            nodes = []
            for v in nodes_by_depth:
                # TensorFlow2 doesn't insure inbound is always a list
                inbound = v[0].inbound_layers
                if not hasattr(inbound, "__len__"):
                    inbound = [inbound]
                if (len(v) > 1) or (len(v) == 1 and len(inbound) > 1):
                    # if the model has multiple nodes
                    # or if the nodes have multiple inbound_layers
                    # the model is no longer sequential
                    sequential_like = False
                    break
                nodes += v
            if sequential_like:
                # search for shared layers
                for layer in model.layers:
                    flag = False
                    if hasattr(layer, "_inbound_nodes"):
                        for node in layer._inbound_nodes:
                            if node in nodes:
                                if flag:
                                    sequential_like = False
                                    break
                                else:
                                    flag = True
                    if not sequential_like:
                        break

        relevant_nodes = None
        if sequential_like:
            # header names for the different log elements
            to_display = ["Layer (type)", "Output Shape", "Param #"]
        else:
            relevant_nodes = []
            for v in model._nodes_by_depth.values():
                relevant_nodes += v

        layers = model.layers
        for i in range(len(layers)):
            node = Node.from_keras(layers[i])
            if hasattr(layers[i], "_inbound_nodes"):
                for in_node in layers[i]._inbound_nodes:
                    if relevant_nodes and in_node not in relevant_nodes:
                        # node is not part of the current network
                        continue
                    for in_layer in nest(in_node.inbound_layers):
                        inbound_keras_node = Node.from_keras(in_layer)

                        if inbound_keras_node.id not in graph.nodes_by_id:
                            graph.add_node(inbound_keras_node)
                        inbound_node = graph.nodes_by_id[inbound_keras_node.id]

                        graph.add_edge(inbound_node, node)
            graph.add_node(node)
        return graph


class Node(WBValue):
    """
    Node used in `Graph`
    """

    def __init__(
        self,
        id=None,
        name=None,
        class_name=None,
        size=None,
        parameters=None,
        output_shape=None,
        is_output=None,
        num_parameters=None,
        node=None,
    ):
        self._attributes = {"name": None}
        self.in_edges = {}  # indexed by source node id
        self.out_edges = {}  # indexed by dest node id
        # optional object (eg. PyTorch Parameter or Module) that this Node represents
        self.obj = None

        if node is not None:
            self._attributes.update(node._attributes)
            del self._attributes["id"]
            self.obj = node.obj

        if id is not None:
            self.id = id
        if name is not None:
            self.name = name
        if class_name is not None:
            self.class_name = class_name
        if size is not None:
            self.size = size
        if parameters is not None:
            self.parameters = parameters
        if output_shape is not None:
            self.output_shape = output_shape
        if is_output is not None:
            self.is_output = is_output
        if num_parameters is not None:
            self.num_parameters = num_parameters

    def to_json(self, run=None):
        return self._attributes

    def __repr__(self):
        return repr(self._attributes)

    @property
    def id(self):
        """Must be unique in the graph"""
        return self._attributes.get("id")

    @id.setter
    def id(self, val):
        self._attributes["id"] = val
        return val

    @property
    def name(self):
        """Usually the type of layer or sublayer"""
        return self._attributes.get("name")

    @name.setter
    def name(self, val):
        self._attributes["name"] = val
        return val

    @property
    def class_name(self):
        """Usually the type of layer or sublayer"""
        return self._attributes.get("class_name")

    @class_name.setter
    def class_name(self, val):
        self._attributes["class_name"] = val
        return val

    @property
    def functions(self):
        return self._attributes.get("functions", [])

    @functions.setter
    def functions(self, val):
        self._attributes["functions"] = val
        return val

    @property
    def parameters(self):
        return self._attributes.get("parameters", [])

    @parameters.setter
    def parameters(self, val):
        self._attributes["parameters"] = val
        return val

    @property
    def size(self):
        return self._attributes.get("size")

    @size.setter
    def size(self, val):
        """Tensor size"""
        self._attributes["size"] = tuple(val)
        return val

    @property
    def output_shape(self):
        return self._attributes.get("output_shape")

    @output_shape.setter
    def output_shape(self, val):
        """Tensor output_shape"""
        self._attributes["output_shape"] = val
        return val

    @property
    def is_output(self):
        return self._attributes.get("is_output")

    @is_output.setter
    def is_output(self, val):
        """Tensor is_output"""
        self._attributes["is_output"] = val
        return val

    @property
    def num_parameters(self):
        return self._attributes.get("num_parameters")

    @num_parameters.setter
    def num_parameters(self, val):
        """Tensor num_parameters"""
        self._attributes["num_parameters"] = val
        return val

    @property
    def child_parameters(self):
        return self._attributes.get("child_parameters")

    @child_parameters.setter
    def child_parameters(self, val):
        """Tensor child_parameters"""
        self._attributes["child_parameters"] = val
        return val

    @property
    def is_constant(self):
        return self._attributes.get("is_constant")

    @is_constant.setter
    def is_constant(self, val):
        """Tensor is_constant"""
        self._attributes["is_constant"] = val
        return val

    @classmethod
    def from_keras(cls, layer):
        node = cls()

        try:
            output_shape = layer.output_shape
        except AttributeError:
            output_shape = ["multiple"]

        node.id = layer.name
        node.name = layer.name
        node.class_name = layer.__class__.__name__
        node.output_shape = output_shape
        node.num_parameters = layer.count_params()

        return node


class Edge(WBValue):
    """
    Edge used in `Graph`
    """

    def __init__(self, from_node, to_node):
        self._attributes = {}
        self.from_node = from_node
        self.to_node = to_node

    def __repr__(self):
        temp_attr = dict(self._attributes)
        del temp_attr["from_node"]
        del temp_attr["to_node"]
        temp_attr["from_id"] = self.from_node.id
        temp_attr["to_id"] = self.to_node.id
        return str(temp_attr)

    def to_json(self, run=None):
        return [self.from_node.id, self.to_node.id]

    @property
    def name(self):
        """Optional, not necessarily unique"""
        return self._attributes.get("name")

    @name.setter
    def name(self, val):
        self._attributes["name"] = val
        return val

    @property
    def from_node(self):
        return self._attributes.get("from_node")

    @from_node.setter
    def from_node(self, val):
        self._attributes["from_node"] = val
        return val

    @property
    def to_node(self):
        return self._attributes.get("to_node")

    @to_node.setter
    def to_node(self, val):
        self._attributes["to_node"] = val
        return val


def nest(thing):
    # Use tensorflows nest function if available, otherwise just wrap object in an array"""

    tfutil = util.get_module("tensorflow.python.util")
    if tfutil:
        return tfutil.nest.flatten(thing)
    else:
        return [thing]


def history_dict_to_json(run, payload, step=None):
    # Converts a History row dict's elements so they're friendly for JSON serialization.

    if step is None:
        # We should be at the top level of the History row; assume this key is set.
        step = payload["_step"]

    # We use list here because we were still seeing cases of RuntimeError dict changed size
    for key in list(payload):
        val = payload[key]
        if isinstance(val, dict):
            payload[key] = history_dict_to_json(run, val, step=step)
        else:
            payload[key] = val_to_json(run, key, val, namespace=step)

    return payload


def numpy_arrays_to_lists(payload):
    # Casts all numpy arrays to lists so we don't convert them to histograms, primarily for Plotly

    if isinstance(payload, dict):
        res = {}
        for key, val in six.iteritems(payload):
            res[key] = numpy_arrays_to_lists(val)
        return res
    elif isinstance(payload, collections.Sequence) and not isinstance(
        payload, six.string_types
    ):
        return [numpy_arrays_to_lists(v) for v in payload]
    elif util.is_numpy_array(payload):
        return [numpy_arrays_to_lists(v) for v in payload.tolist()]

    return payload


def prune_max_seq(seq):
    # If media type has a max respect it
    items = seq
    if hasattr(seq[0], "MAX_ITEMS") and seq[0].MAX_ITEMS < len(seq):
        logging.warning(
            "Only %i %s will be uploaded."
            % (seq[0].MAX_ITEMS, seq[0].__class__.__name__)
        )
        items = seq[: seq[0].MAX_ITEMS]
    return items


def val_to_json(run, key, val, namespace=None):
    # Converts a wandb datatype to its JSON representation.
    if namespace == None:
        raise ValueError(
            "val_to_json must be called with a namespace(a step number, or 'summary') argument"
        )

    converted = val
    typename = util.get_full_typename(val)

    if util.is_pandas_data_frame(val):
        assert namespace == "summary", "We don't yet support DataFrames in History."
        return data_frame_to_json(val, run, key, namespace)
    elif util.is_matplotlib_typename(typename) or util.is_plotly_typename(typename):
        val = Plotly.make_plot_media(val)
    elif isinstance(val, collections.Sequence) and all(
        isinstance(v, WBValue) for v in val
    ):
        # This check will break down if Image/Audio/... have child classes.
        if (
            len(val)
            and isinstance(val[0], BatchableMedia)
            and all(isinstance(v, type(val[0])) for v in val)
        ):
            items = prune_max_seq(val)

            for i, item in enumerate(items):
                item.bind_to_run(run, key, namespace, id_=i)

            return items[0].seq_to_json(items, run, key, namespace)
        else:
            # TODO(adrian): Good idea to pass on the same key here? Maybe include
            # the array index?
            # There is a bug here: if this array contains two arrays of the same type of
            # anonymous media objects, their eventual names will collide.
            # This used to happen. The frontend doesn't handle heterogenous arrays
            # raise ValueError(
            #    "Mixed media types in the same list aren't supported")
            return [val_to_json(run, key, v, namespace=namespace) for v in val]

    if isinstance(val, WBValue):
        if isinstance(val, Media) and not val.is_bound():
            val.bind_to_run(run, key, namespace)
        return val.to_json(run)

    return converted


def data_frame_to_json(df, run, key, step):
    """!NODOC Encode a Pandas DataFrame into the JSON/backend format.

    Writes the data to a file and returns a dictionary that we use to represent
    it in `Summary`'s.

    Arguments:
        df (pandas.DataFrame): The DataFrame. Must not have columns named
            "wandb_run_id" or "wandb_data_frame_id". They will be added to the
            DataFrame here.
        run (wandb_run.Run): The Run the DataFrame is associated with. We need
            this because the information we store on the DataFrame is derived
            from the Run it's in.
        key (str): Name of the DataFrame, ie. the summary key path in which it's
            stored. This is for convenience, so people exploring the
            directory tree can have some idea of what is in the Parquet files.
        step: History step or "summary".

    Returns:
        A dict representing the DataFrame that we can store in summaries or
        histories. This is the format:
        {
            '_type': 'data-frame',
                # Magic field that indicates that this object is a data frame as
                # opposed to a normal dictionary or anything else.
            'id': 'asdf',
                # ID for the data frame that is unique to this Run.
            'format': 'parquet',
                # The file format in which the data frame is stored. Currently can
                # only be Parquet.
            'project': 'wfeas',
                # (Current) name of the project that this Run is in. It'd be
                # better to store the project's ID because we know it'll never
                # change but we don't have that here. We store this just in
                # case because we use the project name in identifiers on the
                # back end.
            'path': 'media/data_frames/sdlk.parquet',
                # Path to the Parquet file in the Run directory.
        }
    """
    pandas = util.get_module("pandas")
    fastparquet = util.get_module("fastparquet")
    missing_reqs = []
    if not pandas:
        missing_reqs.append("pandas")
    if not fastparquet:
        missing_reqs.append("fastparquet")
    if len(missing_reqs) > 0:
        raise wandb.Error(
            "Failed to save data frame. Please run 'pip install %s'"
            % " ".join(missing_reqs)
        )

    data_frame_id = util.generate_id()

    df = df.copy()  # we don't want to modify the user's DataFrame instance.

    for col_name, series in df.items():
        for i, val in enumerate(series):
            if isinstance(val, WBValue):
                series.iat[i] = six.text_type(
                    json.dumps(val_to_json(run, key, val, namespace=step))
                )

    # We have to call this wandb_run_id because that name is treated specially by
    # our filtering code
    df["wandb_run_id"] = pandas.Series(
        [six.text_type(run.id)] * len(df.index), index=df.index
    )

    df["wandb_data_frame_id"] = pandas.Series(
        [six.text_type(data_frame_id)] * len(df.index), index=df.index
    )
    frames_dir = os.path.join(run.dir, DATA_FRAMES_SUBDIR)
    util.mkdir_exists_ok(frames_dir)
    path = os.path.join(frames_dir, "{}-{}.parquet".format(key, data_frame_id))
    fastparquet.write(path, df)

    return {
        "id": data_frame_id,
        "_type": "data-frame",
        "format": "parquet",
        "project": run.project_name(),  # we don't have the project ID here
        "entity": run.entity,
        "run": run.id,
        "path": path,
    }<|MERGE_RESOLUTION|>--- conflicted
+++ resolved
@@ -202,23 +202,13 @@
 
     @artifact_source.setter
     def artifact_source(self, artifact_source):
-<<<<<<< HEAD
         """Setter for artifact source
 
         Args:
             dict: {"artifact": wandb.Artifact, "name": str} the artifact from which this object was originally
             stored as well as the name (optional)
         """
-        self._artifact_source = {}
-
-        if artifact_source.get("artifact") is not None:
-            self._artifact_source["artifact"] = artifact_source.get("artifact")
-
-        if artifact_source.get("name") is not None:
-            self._artifact_source["name"] = artifact_source.get("name")
-=======
         self._artifact_source = artifact_source
->>>>>>> 91e39be4
 
 
 class Histogram(WBValue):
