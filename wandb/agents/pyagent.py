# -*- coding: utf-8 -*-
"""Agent - Agent object.

Manage wandb agent.

"""

from __future__ import print_function

import ctypes
import logging
import os
import socket
import threading
import time

from six.moves import queue
import wandb
from wandb import util
from wandb import wandb_sdk
from wandb.apis import InternalApi
from wandb.lib import config_util


logger = logging.getLogger(__name__)


def _terminate_thread(thread):
    if not thread.isAlive():
        return
    tid = getattr(thread, "_thread_id", None)
    if tid is None:
        for k, v in threading._active.items():
            if v is thread:
                tid = k
    if tid is None:
        # This should never happen
        return
    logger.debug("Terminating thread: {}".format(tid))
    res = ctypes.pythonapi.PyThreadState_SetAsyncExc(
        ctypes.c_long(tid), ctypes.py_object(Exception)
    )
    if res == 0:
        # This should never happen
        return
    elif res != 1:
        # Revert
        logger.debug("Termination failed for thread {}".format(tid))
        ctypes.pythonapi.PyThreadState_SetAsyncExc(ctypes.c_long(tid), None)


class Job(object):
    def __init__(self, command):
        self.command = command
        job_type = command.get("type")
        self.type = job_type
        self.run_id = command.get("run_id")
        self.config = command.get("args")

    def __repr__(self):
        if self.type == "run":
            return "Job({},{})".format(self.run_id, self.config)
        elif self.type == "stop":
            return "stop({})".format(self.run_id)
        else:
            return "exit"


class Agent(object):

    FLAPPING_MAX_SECONDS = 60
    FLAPPING_MAX_FAILURES = 3

    def __init__(
        self, sweep_id=None, project=None, entity=None, function=None, count=None
    ):
        self._sweep_path = sweep_id
        self._sweep_id = None
        self._project = project
        self._entity = entity
        self._function = function
        self._count = count
        # glob_config = os.path.expanduser('~/.config/wandb/settings')
        # loc_config = 'wandb/settings'
        # files = (glob_config, loc_config)
        self._api = InternalApi()
        self._agent_id = None

    def _init(self):
        # These are not in constructor so that Agent instance can be rerun
        self._run_threads = {}
        self._queue = queue.Queue()
        self._stopped_runs = set()
        self._exit_flag = False
        self._errored_runs = {}
        self._start_time = time.time()

    def _register(self):
        logger.debug("Agent._register()")
        agent = self._api.register_agent(socket.gethostname(), sweep_id=self._sweep_id)
        self._agent_id = agent["id"]
        logger.debug("agent_id = {}".format(self._agent_id))

    def _setup(self):
        logger.debug("Agent._setup()")
        self._init()
        parts = dict(entity=self._entity, project=self._project, name=self._sweep_path)
        err = util.parse_sweep_id(parts)
        if err:
            wandb.termerror(err)
            return
        entity = parts.get("entity") or self._entity
        project = parts.get("project") or self._project
        sweep_id = parts.get("name") or self._sweep_id
        if sweep_id:
            os.environ[wandb.env.SWEEP_ID] = sweep_id
        if entity:
            wandb.env.set_entity(entity)
        if project:
            wandb.env.set_project(project)
        if sweep_id:
            self._sweep_id = sweep_id
        self._register()

    def _run_status(self):
        run_status = {}
        dead_runs = []
        for k, v in self._run_threads.items():
            if v.isAlive():
                run_status[k] = True
            else:
                dead_runs.append(k)
        # clean up dead runs
        for k in dead_runs:
            del self._run_threads[k]
        return run_status

    def _stop_run(self, run_id):
        logger.debug("Stopping run {}.".format(run_id))
        self._stopped_runs.add(run_id)
        thread = self._run_threads.get(run_id)
        if thread:
            _terminate_thread(thread)
            del self._run_threads[run_id]

    def _stop_all_runs(self):
        logger.debug("Stopping all runs.")
        for run in list(self._run_threads.keys()):
            self._stop_run(run)

    def _exit(self):
        self._stop_all_runs()
        self._exit_flag = True
        # _terminate_thread(self._main_thread)

    def _heartbeat(self):
        while True:
            if self._exit_flag:
                return
            # if not self._main_thread.isAlive():
            #     return
            commands = self._api.agent_heartbeat(self._agent_id, {}, self._run_status())
            if not commands:
                continue
            job = Job(commands[0])
            logger.debug("Job received: {}".format(job))
            if job.type == "run":
                self._queue.put(job)
            elif job.type == "stop":
                self._stop_run(job.run_id)
            elif job.type == "exit":
                self._exit()
                return
            time.sleep(5)

    def _run_jobs_from_queue(self):
        global _INSTACES
        _INSTACES += 1
        try:
            waiting = False
            count = 0
            while True:
                if self._exit_flag:
                    return
                try:
                    try:
                        job = self._queue.get(timeout=5)
                        if self._exit_flag:
                            logger.debug("Exiting main loop due to exit flag.")
                            wandb.termlog("Sweep Agent: Exiting.")
                            return
                    except queue.Empty:
                        if not waiting:
                            logger.debug("Paused.")
                            wandb.termlog("Sweep Agent: Waiting for job.")
                            waiting = True
                        time.sleep(5)
                        if self._exit_flag:
                            logger.debug("Exiting main loop due to exit flag.")
                            wandb.termlog("Sweep Agent: Exiting.")
                            return
                        continue
                    if waiting:
                        logger.debug("Resumed.")
                        wandb.termlog("Job received.")
                        waiting = False
                    count += 1
                    run_id = job.run_id
                    logger.debug("Spawning new thread for run {}.".format(run_id))
                    thread = threading.Thread(target=self._run_job, args=(job,))
                    self._run_threads[run_id] = thread
                    thread.start()
                    thread.join()
                    logger.debug("Thread joined for run {}.".format(run_id))
                    exc = self._errored_runs.get(run_id)
                    if exc:
                        logger.error("Run {} errored: {}".format(run_id, repr(exc)))
                        wandb.termerror("Run {} errored: {}".format(run_id, repr(exc)))
                        if os.getenv(wandb.env.AGENT_DISABLE_FLAPPING) == "true":
                            self._exit_flag = True
                            return
                        elif (
                            time.time() - wandb.START_TIME < self.FLAPPING_MAX_SECONDS
                        ) and (len(self._errored_runs) >= self.FLAPPING_MAX_FAILURES):
                            msg = "Detected {} failed runs in the first {} seconds, killing sweep.".format(
                                self.FLAPPING_MAX_FAILURES, self.FLAPPING_MAX_SECONDS
                            )
                            logger.error(msg)
                            wandb.termerror(msg)
                            wandb.termlog(
                                "To disable this check set WANDB_AGENT_DISABLE_FLAPPING=true"
                            )
                            self._exit_flag = True
                            return
                    del self._run_threads[job.run_id]
                    if self._count and self._count == count:
                        logger.debug("Exiting main loop because max count reached.")
                        self._exit_flag = True
                        return
                except KeyboardInterrupt:
                    logger.debug("Ctrl + C detected. Stopping sweep.")
                    wandb.termlog("Ctrl + C detected. Stopping sweep.")
                    self._exit()
                    return
                except Exception as e:
                    if self._exit_flag:
                        logger.debug("Exiting main loop due to exit flag.")
                        wandb.termlog("Sweep Agent: Killed.")
                        return
<<<<<<< HEAD
                    else:
                        raise e
        finally:
            _INSTACES -= 1
=======
                    elif (
                        time.time() - self._start_time < self.FLAPPING_MAX_SECONDS
                    ) and (len(self._errored_runs) >= self.FLAPPING_MAX_FAILURES):
                        msg = "Detected {} failed runs in the first {} seconds, killing sweep.".format(
                            self.FLAPPING_MAX_FAILURES, self.FLAPPING_MAX_SECONDS
                        )
                        logger.error(msg)
                        wandb.termerror(msg)
                        wandb.termlog(
                            "To disable this check set WANDB_AGENT_DISABLE_FLAPPING=true"
                        )
                        self._exit_flag = True
                        return
                del self._run_threads[job.run_id]
                if self._count and self._count == count:
                    logger.debug("Exiting main loop because max count reached.")
                    self._exit_flag = True
                    return
            except KeyboardInterrupt:
                logger.debug("Ctrl + C detected. Stopping sweep.")
                wandb.termlog("Ctrl + C detected. Stopping sweep.")
                self._exit()
                return
            except Exception as e:
                if self._exit_flag:
                    logger.debug("Exiting main loop due to exit flag.")
                    wandb.termlog("Sweep Agent: Killed.")
                    return
                else:
                    raise e
>>>>>>> 8bbb2636

    def _run_job(self, job):
        try:
            run_id = job.run_id

            config_file = os.path.join(
                "wandb", "sweep-" + self._sweep_id, "config-" + run_id + ".yaml"
            )
            config_util.save_config_file_from_dict(config_file, job.config)
            os.environ[wandb.env.RUN_ID] = run_id
            os.environ[wandb.env.CONFIG_PATHS] = config_file
            os.environ[wandb.env.SWEEP_ID] = self._sweep_id
            wandb_sdk.wandb_setup._setup(_reset=True)

            wandb.termlog("Agent Starting Run: {} with config:".format(run_id))
            for k, v in job.config.items():
                wandb.termlog("\t{}: {}".format(k, v["value"]))

            self._function()
            wandb.finish()
        except KeyboardInterrupt as ki:
            raise ki
        except Exception as e:
            wandb.finish(exit_code=1)
            if run_id in self._stopped_runs:
                self._stopped_runs.remove(run_id)
                # wandb.termlog("Stopping run: " + str(run_id))
            else:
                self._errored_runs[run_id] = e

    def run(self):
        logger.info(
            "Starting sweep agent: entity={}, project={}, count={}".format(
                self._entity, self._project, self._count
            )
        )
        self._setup()
        # self._main_thread = threading.Thread(target=self._run_jobs_from_queue)
        self._heartbeat_thread = threading.Thread(target=self._heartbeat, daemon=True)
        # self._main_thread.start()
        self._heartbeat_thread.start()
        # self._main_thread.join()
        self._run_jobs_from_queue()


def pyagent(sweep_id, function, entity=None, project=None, count=None):
    """Generic agent entrypoint, used for CLI or jupyter.

    Args:
        sweep_id (dict): Sweep ID generated by CLI or sweep API
        function (func, optional): A function to call instead of the "program"
        entity (str, optional): W&B Entity
        project (str, optional): W&B Project
        count (int, optional): the number of trials to run.
    """
    if not callable(function):
        raise Exception("function paramter must be callable!")
    agent = Agent(
        sweep_id, function=function, entity=entity, project=project, count=count,
    )
    agent.run()


_INSTACES = 0


def is_running():
    return bool(_INSTACES)<|MERGE_RESOLUTION|>--- conflicted
+++ resolved
@@ -247,12 +247,8 @@
                         logger.debug("Exiting main loop due to exit flag.")
                         wandb.termlog("Sweep Agent: Killed.")
                         return
-<<<<<<< HEAD
                     else:
                         raise e
-        finally:
-            _INSTACES -= 1
-=======
                     elif (
                         time.time() - self._start_time < self.FLAPPING_MAX_SECONDS
                     ) and (len(self._errored_runs) >= self.FLAPPING_MAX_FAILURES):
@@ -283,7 +279,8 @@
                     return
                 else:
                     raise e
->>>>>>> 8bbb2636
+        finally:
+            _INSTACES -= 1
 
     def _run_job(self, job):
         try:
