--- conflicted
+++ resolved
@@ -486,21 +486,12 @@
         response_data: Dict[str, Any],
         **kwargs: Any,
     ) -> Optional[Dict[str, Any]]:
-<<<<<<< HEAD
-        resutls = []
-        for resolver in self.resolvers:
-            result = resolver.get("resolver")(request_data, response_data, **kwargs)
-            if result is not None:
-                resutls.append(result)
-        return resutls
-=======
         results = []
         for resolver in self.resolvers:
             result = resolver.get("resolver")(request_data, response_data, **kwargs)
             if result is not None:
                 results.append(result)
         return results
->>>>>>> 3f2403cd
 
 
 class TokenizedCircularPattern:
