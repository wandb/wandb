--- conflicted
+++ resolved
@@ -111,145 +111,7 @@
         wandb.termlog(' ' * 79)
 
     def files(self):
-<<<<<<< HEAD
-        return self._progress.keys()
-
-    def summary(self):
-        progress_values = list(self._progress.values())
-        return {
-            'nfiles': len(progress_values),
-            'uploaded_bytes': sum(f['uploaded'] for f in progress_values),
-            'total_bytes': sum(f['total'] for f in progress_values),
-            'deduped_bytes': sum(f['total'] for f in progress_values if f['deduped'])
-        }
-
-    def _process_body(self):
-        # Wait for event in the queue, and process one by one until a
-        # finish event is received
-        while True:
-            event = self._event_queue.get()
-            if isinstance(event, EventFinish):
-                self._finished = True
-                break
-            self._process_event(event)
-
-        # After a finish event is received, iterate through the event queue
-        # one by one and process all remaining events.
-        while True:
-            try:
-                event = self._event_queue.get(True, 1)
-            except queue.Empty:
-                event = None
-            if event:
-                self._process_event(event)
-            elif not self._running_jobs:
-                # Queue was empty and no jobs left.
-                break
-
-    def _checksum_body(self):
-        finished = False
-        while True:
-            artifact_commits = []
-            batch = []
-            batch_started_at = time.time()
-            batch_end_at = batch_started_at + self.BATCH_THRESHOLD_SECS
-            while time.time() < batch_end_at and len(batch) < self.BATCH_MAX_FILES:
-                # Get the latest event
-                try:
-                    wait_secs = batch_end_at - time.time()
-                    event = self._checksum_queue.get(timeout=wait_secs)
-                except queue.Empty:
-                    # If nothing is available in the batch by the timeout
-                    # wrap up and send the current batch immediately.
-                    break
-                # If it's a finish, stop waiting and send the current batch
-                # immediately.
-                if isinstance(event, CommitArtifactRequest):
-                    artifact_commits.append(event.artifact_id)
-                elif isinstance(event, EventFinish):
-                    finished = True
-                    break
-                elif isinstance(event, UploadRequest):
-                    # Otherwise, it's file changed, so add it to the pending batch.
-                    batch.append(event)
-                else:
-                    raise Exception('invalid event %s' % event)
-
-            if batch:
-                paths = [e.path for e in batch]
-                checksums = self._pool.imap(wandb.util.md5_file, paths, chunksize=5)
-
-                file_specs = []
-                for e, checksum in zip(batch, checksums):
-                    file_specs.append({
-                        'name': e.save_name, 'artifactID': e.artifact_id, 'fingerprint': checksum})
-                result = self._api.prepare_files(file_specs)
-
-                for e, file_spec in zip(batch, file_specs):
-                    response_file = result[e.save_name]
-                    if response_file['uploadUrl'] is None:
-                        try:
-                            size = os.path.getsize(e.path)
-                        except OSError:
-                            size = 0
-                        self._progress[e.save_name] = {
-                            'deduped': True,
-                            'total': size,
-                            'uploaded': size,
-                            'failed': False
-                        }
-                    else:
-                        start_upload_event = EventStartUploadJob(
-                            e.path, e.save_name, response_file['uploadUrl'], response_file['uploadHeaders'])
-                        self._event_queue.put(start_upload_event)
-                batch = []
-
-            for artifact_id in artifact_commits:
-                self._api.commit_artifact(artifact_id)
-
-            # And stop the infinite loop if we've finished
-            if finished:
-                self._event_queue.put(EventFinish())
-                break
-
-    def _process_event(self, event):
-        # print('EVENT %s %s' % (len(self._running_jobs), len(self._pending_jobs)))
-        if isinstance(event, EventJobDone):
-            job = event.job
-            job.join()
-            self._running_jobs.pop(job.save_name)
-            # If we have any pending jobs, start one now
-            if self._pending_jobs:
-                event = self._pending_jobs.pop(0)
-                self._start_upload_job(event)
-        elif isinstance(event, EventStartUploadJob):
-            if len(self._running_jobs) == self._max_jobs:
-                self._pending_jobs.append(event)
-            else:
-                self._start_upload_job(event)
-        else:
-            raise Exception('Programming error: unhandled event')
-
-    def _start_upload_job(self, event):
-        if not isinstance(event, EventStartUploadJob):
-            raise Exception('Programming error: invalid event')
-
-        # Operations on a single backend file must be serialized. if
-        # we're already uploading this file, put the event on the
-        # end of the queue
-        if event.save_name in self._running_jobs:
-            self._pending_jobs.append(event)
-            return
-
-        # Start it.
-        self._last_job_started_at = time.time()
-        job = UploadJob(self._event_queue, self._progress, self._api,
-                        event.save_name, event.path, event.upload_url, event.upload_headers)
-        self._running_jobs[event.save_name] = job
-        job.start()
-=======
         return self._stats.files()
->>>>>>> bd9beebc
 
     def file_changed(self, save_name, path, artifact_id=None):
         """Tell the file pusher that a file's changed and should be uploaded.
