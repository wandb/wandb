import base64
import binascii
import codecs
import colorsys
import contextlib
from datetime import date, datetime
import errno
import functools
import gzip
import hashlib
import importlib
from importlib import import_module
import json
import logging
import math
import numbers
import os
import pathlib
import platform
import queue
import random
import re
import shlex
import socket
import sys
from sys import getsizeof
import tarfile
import tempfile
import threading
import time
import traceback
from types import ModuleType, TracebackType
from typing import (
    Any,
    Callable,
    Dict,
    Generator,
    IO,
    List,
    Mapping,
    Optional,
    Sequence,
    TextIO,
    Tuple,
    Type,
    Union,
)
import urllib
from urllib.parse import quote

import requests
import sentry_sdk  # type: ignore
import shortuuid  # type: ignore
import wandb
from wandb.env import error_reporting_enabled, get_app_url, SENTRY_DSN
from wandb.errors import CommError, term, UsageError
import yaml

logger = logging.getLogger(__name__)
_not_importable = set()

MAX_LINE_BYTES = (10 << 20) - (100 << 10)  # imposed by back end
IS_GIT = os.path.exists(os.path.join(os.path.dirname(__file__), "..", ".git"))
RE_WINFNAMES = re.compile(r'[<>:"\\?*]')

# these match the environments for gorilla
if IS_GIT:
    SENTRY_ENV = "development"
else:
    SENTRY_ENV = "production"


PLATFORM_WINDOWS = "windows"
PLATFORM_LINUX = "linux"
PLATFORM_BSD = "bsd"
PLATFORM_DARWIN = "darwin"
PLATFORM_UNKNOWN = "unknown"


def get_platform_name() -> str:
    if sys.platform.startswith("win"):
        return PLATFORM_WINDOWS
    elif sys.platform.startswith("darwin"):
        return PLATFORM_DARWIN
    elif sys.platform.startswith("linux"):
        return PLATFORM_LINUX
    elif sys.platform.startswith(
        (
            "dragonfly",
            "freebsd",
            "netbsd",
            "openbsd",
        )
    ):
        return PLATFORM_BSD
    else:
        return PLATFORM_UNKNOWN


# TODO(sentry): This code needs to be moved, sentry shouldn't be initialized as a
#  side effect of loading a module.
sentry_client: Optional["sentry_sdk.client.Client"] = None
sentry_hub: Optional["sentry_sdk.hub.Hub"] = None
sentry_default_dsn = (
    "https://a2f1d701163c42b097b9588e56b1c37e@o151352.ingest.sentry.io/5288891"
)
if error_reporting_enabled():
    sentry_dsn = os.environ.get(SENTRY_DSN, sentry_default_dsn)
    sentry_client = sentry_sdk.Client(
        dsn=sentry_dsn,
        default_integrations=False,
        environment=SENTRY_ENV,
        release=wandb.__version__,
    )

    sentry_hub = sentry_sdk.Hub(sentry_client)

POW_10_BYTES = [
    ("B", 10**0),
    ("KB", 10**3),
    ("MB", 10**6),
    ("GB", 10**9),
    ("TB", 10**12),
    ("PB", 10**15),
    ("EB", 10**18),
]

POW_2_BYTES = [
    ("B", 2**0),
    ("KiB", 2**10),
    ("MiB", 2**20),
    ("GiB", 2**30),
    ("TiB", 2**40),
    ("PiB", 2**50),
    ("EiB", 2**60),
]


def sentry_message(message: str) -> None:
    if error_reporting_enabled():
        sentry_hub.capture_message(message)  # type: ignore
    return None


def sentry_exc(
    exc: Union[
        str,
        BaseException,
        Tuple[
            Optional[Type[BaseException]],
            Optional[BaseException],
            Optional[TracebackType],
        ],
        None,
    ],
    delay: bool = False,
) -> None:
    if error_reporting_enabled():
        if isinstance(exc, str):
            sentry_hub.capture_exception(Exception(exc))  # type: ignore
        else:
            sentry_hub.capture_exception(exc)  # type: ignore
    if delay:
        time.sleep(2)
    return None


def sentry_reraise(exc: Any) -> None:
    """Re-raise an exception after logging it to Sentry

    Use this for top-level exceptions when you want the user to see the traceback.

    Must be called from within an exception handler.
    """
    sentry_exc(exc)
    # this will messily add this "reraise" function to the stack trace
    # but hopefully it's not too bad
    raise exc.with_traceback(sys.exc_info()[2])


def sentry_set_scope(
    settings_dict: Optional[
        Union[
            "wandb.sdk.wandb_settings.Settings",
            "wandb.sdk.internal.settings_static.SettingsStatic",
        ]
    ] = None,
    process_context: Optional[str] = None,
) -> None:
    if not error_reporting_enabled():
        return None

    # Tags come from two places: settings and args passed into this func.
    args = dict(locals())
    del args["settings_dict"]

    settings_tags = [
        "entity",
        "project",
        "run_id",
        "run_url",
        "sweep_url",
        "sweep_id",
        "deployment",
        "_require_service",
    ]

    s = settings_dict

    # convenience function for getting attr from settings
    def get(key: str) -> Any:
        return getattr(s, key, None)

    with sentry_hub.configure_scope() as scope:  # type: ignore
        scope.set_tag("platform", get_platform_name())

        # apply settings tags
        if s is not None:
            for tag in settings_tags:
                val = get(tag)
                if val not in [None, ""]:
                    scope.set_tag(tag, val)

            python_runtime = (
                "colab"
                if get("_colab")
                else ("jupyter" if get("_jupyter") else "python")
            )
            scope.set_tag("python_runtime", python_runtime)

            # Hack for constructing run_url and sweep_url given run_id and sweep_id
            required = ["entity", "project", "base_url"]
            params = {key: get(key) for key in required}
            if all(params.values()):
                # here we're guaranteed that entity, project, base_url all have valid values
                app_url = wandb.util.app_url(params["base_url"])
                e, p = (quote(params[k]) for k in ["entity", "project"])

                # TODO: the settings object will be updated to contain run_url and sweep_url
                # This is done by passing a settings_map in the run_start protocol buffer message
                for word in ["run", "sweep"]:
                    _url, _id = f"{word}_url", f"{word}_id"
                    if not get(_url) and get(_id):
                        scope.set_tag(_url, f"{app_url}/{e}/{p}/{word}s/{get(_id)}")

            if hasattr(s, "email"):
                scope.user = {"email": s.email}

        # apply directly passed-in tags
        for tag, value in args.items():
            if value is not None and value != "":
                scope.set_tag(tag, value)


def vendor_setup() -> Callable:
    """This enables us to use the vendor directory for packages we don't depend on
    Returns a function to call after imports are complete. Make sure to call this
    function or you will modify the user's path which is never good. The pattern should be:
    reset_path = vendor_setup()
    # do any vendor imports...
    reset_path()
    """
    original_path = [directory for directory in sys.path]

    def reset_import_path() -> None:
        sys.path = original_path

    parent_dir = os.path.abspath(os.path.dirname(__file__))
    vendor_dir = os.path.join(parent_dir, "vendor")
    vendor_packages = ("gql-0.2.0", "graphql-core-1.1")
    package_dirs = [os.path.join(vendor_dir, p) for p in vendor_packages]
    for p in [vendor_dir] + package_dirs:
        if p not in sys.path:
            sys.path.insert(1, p)

    return reset_import_path


def apple_gpu_stats_binary() -> str:
    parent_dir = os.path.abspath(os.path.dirname(__file__))
    return os.path.join(parent_dir, "bin", "apple_gpu_stats")


def vendor_import(name: str) -> Any:
    reset_path = vendor_setup()
    module = import_module(name)
    reset_path()
    return module


def get_module(name: str, required: Optional[Union[str, bool]] = None) -> Any:
    """
    Return module or None. Absolute import is required.
    :param (str) name: Dot-separated module path. E.g., 'scipy.stats'.
    :param (str) required: A string to raise a ValueError if missing
    :return: (module|None) If import succeeds, the module will be returned.
    """
    if name not in _not_importable:
        try:
            return import_module(name)
        except Exception:
            _not_importable.add(name)
            msg = f"Error importing optional module {name}"
            if required:
                logger.exception(msg)
    if required and name in _not_importable:
        raise wandb.Error(required)


def get_optional_module(name) -> Optional["importlib.ModuleInterface"]:  # type: ignore
    return get_module(name)


np = get_module("numpy")

# TODO: Revisit these limits
VALUE_BYTES_LIMIT = 100000


def app_url(api_url: str) -> str:
    """Returns the frontend app url without a trailing slash."""
    # TODO: move me to settings
    app_url = get_app_url()
    if app_url is not None:
        return str(app_url.strip("/"))
    if "://api.wandb.test" in api_url:
        # dev mode
        return api_url.replace("://api.", "://app.").strip("/")
    elif "://api.wandb." in api_url:
        # cloud
        return api_url.replace("://api.", "://").strip("/")
    elif "://api." in api_url:
        # onprem cloud
        return api_url.replace("://api.", "://app.").strip("/")
    # wandb/local
    return api_url


def get_full_typename(o: Any) -> Any:
    """We determine types based on type names so we don't have to import
    (and therefore depend on) PyTorch, TensorFlow, etc.
    """
    instance_name = o.__class__.__module__ + "." + o.__class__.__name__
    if instance_name in ["builtins.module", "__builtin__.module"]:
        return o.__name__
    else:
        return instance_name


def get_h5_typename(o: Any) -> Any:
    typename = get_full_typename(o)
    if is_tf_tensor_typename(typename):
        return "tensorflow.Tensor"
    elif is_pytorch_tensor_typename(typename):
        return "torch.Tensor"
    else:
        return o.__class__.__module__.split(".")[0] + "." + o.__class__.__name__


def is_uri(string: str) -> bool:
    parsed_uri = urllib.parse.urlparse(string)
    return len(parsed_uri.scheme) > 0


def local_file_uri_to_path(uri: str) -> str:
    """
    Convert URI to local filesystem path.
    No-op if the uri does not have the expected scheme.
    """
    path = urllib.parse.urlparse(uri).path if uri.startswith("file:") else uri
    return urllib.request.url2pathname(path)


def get_local_path_or_none(path_or_uri: str) -> Optional[str]:
    """Check if the argument is a local path (no scheme or file:///) and return local path if true,
    None otherwise.
    """
    parsed_uri = urllib.parse.urlparse(path_or_uri)
    if (
        len(parsed_uri.scheme) == 0
        or parsed_uri.scheme == "file"
        and len(parsed_uri.netloc) == 0
    ):
        return local_file_uri_to_path(path_or_uri)
    else:
        return None


def make_tarfile(
    output_filename: str,
    source_dir: str,
    archive_name: str,
    custom_filter: Optional[Callable] = None,
) -> None:
    # Helper for filtering out modification timestamps
    def _filter_timestamps(tar_info: "tarfile.TarInfo") -> Optional["tarfile.TarInfo"]:
        tar_info.mtime = 0
        return tar_info if custom_filter is None else custom_filter(tar_info)

    descriptor, unzipped_filename = tempfile.mkstemp()
    try:
        with tarfile.open(unzipped_filename, "w") as tar:
            tar.add(source_dir, arcname=archive_name, filter=_filter_timestamps)
        # When gzipping the tar, don't include the tar's filename or modification time in the
        # zipped archive (see https://docs.python.org/3/library/gzip.html#gzip.GzipFile)
        with gzip.GzipFile(
            filename="", fileobj=open(output_filename, "wb"), mode="wb", mtime=0
        ) as gzipped_tar, open(unzipped_filename, "rb") as tar_file:
            gzipped_tar.write(tar_file.read())
    finally:
        os.close(descriptor)
        os.remove(unzipped_filename)


def _user_args_to_dict(arguments: List[str]) -> Dict[str, Union[str, bool]]:
    user_dict = dict()
    value: Union[str, bool]
    name: str
    i = 0
    while i < len(arguments):
        arg = arguments[i]
        split = arg.split("=", maxsplit=1)
        # flag arguments don't require a value -> set to True if specified
        if len(split) == 1 and (
            i + 1 >= len(arguments) or arguments[i + 1].startswith("-")
        ):
            name = split[0].lstrip("-")
            value = True
            i += 1
        elif len(split) == 1 and not arguments[i + 1].startswith("-"):
            name = split[0].lstrip("-")
            value = arguments[i + 1]
            i += 2
        elif len(split) == 2:
            name = split[0].lstrip("-")
            value = split[1]
            i += 1
        if name in user_dict:
            wandb.termerror(f"Repeated parameter: '{name}'")
            sys.exit(1)
        user_dict[name] = value
    return user_dict


def is_tf_tensor(obj: Any) -> bool:
    import tensorflow  # type: ignore

    return isinstance(obj, tensorflow.Tensor)


def is_tf_tensor_typename(typename: str) -> bool:
    return typename.startswith("tensorflow.") and (
        "Tensor" in typename or "Variable" in typename
    )


def is_tf_eager_tensor_typename(typename: str) -> bool:
    return typename.startswith("tensorflow.") and ("EagerTensor" in typename)


def is_pytorch_tensor(obj: Any) -> bool:
    import torch  # type: ignore

    return isinstance(obj, torch.Tensor)


def is_pytorch_tensor_typename(typename: str) -> bool:
    return typename.startswith("torch.") and (
        "Tensor" in typename or "Variable" in typename
    )


def is_jax_tensor_typename(typename: str) -> bool:
    return typename.startswith("jaxlib.") and "DeviceArray" in typename


def get_jax_tensor(obj: Any) -> Optional[Any]:
    import jax  # type: ignore

    return jax.device_get(obj)


def is_fastai_tensor_typename(typename: str) -> bool:
    return typename.startswith("fastai.") and ("Tensor" in typename)


def is_pandas_data_frame_typename(typename: str) -> bool:
    return typename.startswith("pandas.") and "DataFrame" in typename


def is_matplotlib_typename(typename: str) -> bool:
    return typename.startswith("matplotlib.")


def is_plotly_typename(typename: str) -> bool:
    return typename.startswith("plotly.")


def is_plotly_figure_typename(typename: str) -> bool:
    return typename.startswith("plotly.") and typename.endswith(".Figure")


def is_numpy_array(obj: Any) -> bool:
    return np and isinstance(obj, np.ndarray)


def is_pandas_data_frame(obj: Any) -> bool:
    return is_pandas_data_frame_typename(get_full_typename(obj))


def ensure_matplotlib_figure(obj: Any) -> Any:
    """Extract the current figure from a matplotlib object or return the object if it's a figure.
    raises ValueError if the object can't be converted.
    """
    import matplotlib  # type: ignore
    from matplotlib.figure import Figure  # type: ignore

    # there are combinations of plotly and matplotlib versions that don't work well together,
    # this patches matplotlib to add a removed method that plotly assumes exists
    from matplotlib.spines import Spine  # type: ignore

    def is_frame_like(self: Any) -> bool:
        """Return True if directly on axes frame.
        This is useful for determining if a spine is the edge of an
        old style MPL plot. If so, this function will return True.
        """
        position = self._position or ("outward", 0.0)
        if isinstance(position, str):
            if position == "center":
                position = ("axes", 0.5)
            elif position == "zero":
                position = ("data", 0)
        if len(position) != 2:
            raise ValueError("position should be 2-tuple")
        position_type, amount = position  # type: ignore
        if position_type == "outward" and amount == 0:
            return True
        else:
            return False

    Spine.is_frame_like = is_frame_like

    if obj == matplotlib.pyplot:
        obj = obj.gcf()
    elif not isinstance(obj, Figure):
        if hasattr(obj, "figure"):
            obj = obj.figure
            # Some matplotlib objects have a figure function
            if not isinstance(obj, Figure):
                raise ValueError(
                    "Only matplotlib.pyplot or matplotlib.pyplot.Figure objects are accepted."
                )
    return obj


def matplotlib_to_plotly(obj: Any) -> Any:
    obj = ensure_matplotlib_figure(obj)
    tools = get_module(
        "plotly.tools",
        required=(
            "plotly is required to log interactive plots, install with: "
            "`pip install plotly` or convert the plot to an image with `wandb.Image(plt)`"
        ),
    )
    return tools.mpl_to_plotly(obj)


def matplotlib_contains_images(obj: Any) -> bool:
    obj = ensure_matplotlib_figure(obj)
    return any(len(ax.images) > 0 for ax in obj.axes)


def json_friendly(  # noqa: C901
    obj: Any,
) -> Union[Tuple[Any, bool], Tuple[Union[None, str, float], bool]]:  # noqa: C901
    """Convert an object into something that's more becoming of JSON"""
    converted = True
    typename = get_full_typename(obj)

    if is_tf_eager_tensor_typename(typename):
        obj = obj.numpy()
    elif is_tf_tensor_typename(typename):
        try:
            obj = obj.eval()
        except RuntimeError:
            obj = obj.numpy()
    elif is_pytorch_tensor_typename(typename) or is_fastai_tensor_typename(typename):
        try:
            if obj.requires_grad:
                obj = obj.detach()
        except AttributeError:
            pass  # before 0.4 is only present on variables

        try:
            obj = obj.data
        except RuntimeError:
            pass  # happens for Tensors before 0.4

        if obj.size():
            obj = obj.cpu().detach().numpy()
        else:
            return obj.item(), True
    elif is_jax_tensor_typename(typename):
        obj = get_jax_tensor(obj)

    if is_numpy_array(obj):
        if obj.size == 1:
            obj = obj.flatten()[0]
        elif obj.size <= 32:
            obj = obj.tolist()
    elif np and isinstance(obj, np.generic):
        obj = obj.item()
        if isinstance(obj, float) and math.isnan(obj):
            obj = None
        elif isinstance(obj, np.generic) and (
            obj.dtype.kind == "f" or obj.dtype == "bfloat16"
        ):
            # obj is a numpy float with precision greater than that of native python float
            # (i.e., float96 or float128) or it is of custom type such as bfloat16.
            # in these cases, obj.item() does not return a native
            # python float (in the first case - to avoid loss of precision,
            # so we need to explicitly cast this down to a 64bit float)
            obj = float(obj)

    elif isinstance(obj, bytes):
        obj = obj.decode("utf-8")
    elif isinstance(obj, (datetime, date)):
        obj = obj.isoformat()
    elif callable(obj):
        obj = (
            f"{obj.__module__}.{obj.__qualname__}"
            if hasattr(obj, "__qualname__") and hasattr(obj, "__module__")
            else str(obj)
        )
    elif isinstance(obj, float) and math.isnan(obj):
        obj = None
    else:
        converted = False
    if getsizeof(obj) > VALUE_BYTES_LIMIT:
        wandb.termwarn(
            "Serializing object of type {} that is {} bytes".format(
                type(obj).__name__, getsizeof(obj)
            )
        )
    return obj, converted


def json_friendly_val(val: Any) -> Any:
    """Make any value (including dict, slice, sequence, etc) JSON friendly"""
    converted: Union[dict, list]
    if isinstance(val, dict):
        converted = {}
        for key, value in val.items():
            converted[key] = json_friendly_val(value)
        return converted
    if isinstance(val, slice):
        converted = dict(
            slice_start=val.start, slice_step=val.step, slice_stop=val.stop
        )
        return converted
    val, _ = json_friendly(val)
    if isinstance(val, Sequence) and not isinstance(val, str):
        converted = []
        for value in val:
            converted.append(json_friendly_val(value))
        return converted
    else:
        if val.__class__.__module__ not in ("builtins", "__builtin__"):
            val = str(val)
        return val


def convert_plots(obj: Any) -> Any:
    if is_matplotlib_typename(get_full_typename(obj)):
        tools = get_module(
            "plotly.tools",
            required=(
                "plotly is required to log interactive plots, install with: "
                "`pip install plotly` or convert the plot to an image with `wandb.Image(plt)`"
            ),
        )
        obj = tools.mpl_to_plotly(obj)

    if is_plotly_typename(get_full_typename(obj)):
        return {"_type": "plotly", "plot": obj.to_plotly_json()}
    else:
        return obj


def maybe_compress_history(obj: Any) -> Tuple[Any, bool]:
    if np and isinstance(obj, np.ndarray) and obj.size > 32:
        return wandb.Histogram(obj, num_bins=32).to_json(), True
    else:
        return obj, False


def maybe_compress_summary(obj: Any, h5_typename: str) -> Tuple[Any, bool]:
    if np and isinstance(obj, np.ndarray) and obj.size > 32:
        return (
            {
                "_type": h5_typename,  # may not be ndarray
                "var": np.var(obj).item(),
                "mean": np.mean(obj).item(),
                "min": np.amin(obj).item(),
                "max": np.amax(obj).item(),
                "10%": np.percentile(obj, 10),
                "25%": np.percentile(obj, 25),
                "75%": np.percentile(obj, 75),
                "90%": np.percentile(obj, 90),
                "size": obj.size,
            },
            True,
        )
    else:
        return obj, False


def launch_browser(attempt_launch_browser: bool = True) -> bool:
    """Decide if we should launch a browser"""
    _display_variables = ["DISPLAY", "WAYLAND_DISPLAY", "MIR_SOCKET"]
    _webbrowser_names_blocklist = ["www-browser", "lynx", "links", "elinks", "w3m"]

    import webbrowser

    launch_browser = attempt_launch_browser
    if launch_browser:
        if "linux" in sys.platform and not any(
            os.getenv(var) for var in _display_variables
        ):
            launch_browser = False
        try:
            browser = webbrowser.get()
            if hasattr(browser, "name") and browser.name in _webbrowser_names_blocklist:
                launch_browser = False
        except webbrowser.Error:
            launch_browser = False

    return launch_browser


def generate_id(length: int = 8) -> str:
    # ~3t run ids (36**8)
    run_gen = shortuuid.ShortUUID(alphabet=list("0123456789abcdefghijklmnopqrstuvwxyz"))
    return str(run_gen.random(length))


def parse_tfjob_config() -> Any:
    """Attempts to parse TFJob config, returning False if it can't find it"""
    if os.getenv("TF_CONFIG"):
        try:
            return json.loads(os.environ["TF_CONFIG"])
        except ValueError:
            return False
    else:
        return False


class WandBJSONEncoder(json.JSONEncoder):
    """A JSON Encoder that handles some extra types."""

    def default(self, obj: Any) -> Any:
        if hasattr(obj, "json_encode"):
            return obj.json_encode()
        # if hasattr(obj, 'to_json'):
        #     return obj.to_json()
        tmp_obj, converted = json_friendly(obj)
        if converted:
            return tmp_obj
        return json.JSONEncoder.default(self, obj)


class WandBJSONEncoderOld(json.JSONEncoder):
    """A JSON Encoder that handles some extra types."""

    def default(self, obj: Any) -> Any:
        tmp_obj, converted = json_friendly(obj)
        tmp_obj, compressed = maybe_compress_summary(tmp_obj, get_h5_typename(obj))
        if converted:
            return tmp_obj
        return json.JSONEncoder.default(self, tmp_obj)


class WandBHistoryJSONEncoder(json.JSONEncoder):
    """A JSON Encoder that handles some extra types.
    This encoder turns numpy like objects with a size > 32 into histograms"""

    def default(self, obj: Any) -> Any:
        obj, converted = json_friendly(obj)
        obj, compressed = maybe_compress_history(obj)
        if converted:
            return obj
        return json.JSONEncoder.default(self, obj)


class JSONEncoderUncompressed(json.JSONEncoder):
    """A JSON Encoder that handles some extra types.
    This encoder turns numpy like objects with a size > 32 into histograms"""

    def default(self, obj: Any) -> Any:
        if is_numpy_array(obj):
            return obj.tolist()
        elif np and isinstance(obj, np.generic):
            obj = obj.item()
        return json.JSONEncoder.default(self, obj)


def json_dump_safer(obj: Any, fp: IO[str], **kwargs: Any) -> None:
    """Convert obj to json, with some extra encodable types."""
    return json.dump(obj, fp, cls=WandBJSONEncoder, **kwargs)


def json_dumps_safer(obj: Any, **kwargs: Any) -> str:
    """Convert obj to json, with some extra encodable types."""
    return json.dumps(obj, cls=WandBJSONEncoder, **kwargs)


# This is used for dumping raw json into files
def json_dump_uncompressed(obj: Any, fp: IO[str], **kwargs: Any) -> None:
    """Convert obj to json, with some extra encodable types."""
    return json.dump(obj, fp, cls=JSONEncoderUncompressed, **kwargs)


def json_dumps_safer_history(obj: Any, **kwargs: Any) -> str:
    """Convert obj to json, with some extra encodable types, including histograms"""
    return json.dumps(obj, cls=WandBHistoryJSONEncoder, **kwargs)


def make_json_if_not_number(
    v: Union[int, float, str, Mapping, Sequence]
) -> Union[int, float, str]:
    """If v is not a basic type convert it to json."""
    if isinstance(v, (float, int)):
        return v
    return json_dumps_safer(v)


def make_safe_for_json(obj: Any) -> Any:
    """Replace invalid json floats with strings. Also converts to lists and dicts."""
    if isinstance(obj, Mapping):
        return {k: make_safe_for_json(v) for k, v in obj.items()}
    elif isinstance(obj, str):
        # str's are Sequence, so we need to short-circuit
        return obj
    elif isinstance(obj, Sequence):
        return [make_safe_for_json(v) for v in obj]
    elif isinstance(obj, float):
        # W&B backend and UI handle these strings
        if obj != obj:  # standard way to check for NaN
            return "NaN"
        elif obj == float("+inf"):
            return "Infinity"
        elif obj == float("-inf"):
            return "-Infinity"
    return obj


def mkdir_exists_ok(path: str) -> bool:
    try:
        os.makedirs(path)
        return True
    except OSError as exc:
        if exc.errno == errno.EEXIST and os.path.isdir(path):
            return False
        else:
            raise


def no_retry_auth(e: Any) -> bool:
    if hasattr(e, "exception"):
        e = e.exception
    if not isinstance(e, requests.HTTPError):
        return True
    if e.response is None:
        return True
    # Don't retry bad request errors; raise immediately
    if e.response.status_code in (400, 409):
        return False
    # Retry all non-forbidden/unauthorized/not-found errors.
    if e.response.status_code not in (401, 403, 404):
        return True
    # Crash w/message on forbidden/unauthorized errors.
    if e.response.status_code == 401:
        raise CommError("Invalid or missing api_key. Run `wandb login`")
    elif wandb.run:
        raise CommError(f"Permission denied to access {wandb.run.path}")
    else:
        raise CommError("Permission denied, ask the project owner to grant you access")


def check_retry_commit_artifact(e: Any) -> bool:
    if hasattr(e, "exception"):
        e = e.exception
    if (
        isinstance(e, requests.HTTPError)
        and e.response is not None
        and e.response.status_code == 409
    ):
        return True
    return no_retry_auth(e)


def find_runner(program: str) -> Union[None, list, List[str]]:
    """Return a command that will run program.

    Arguments:
        program: The string name of the program to try to run.
    Returns:
        commandline list of strings to run the program (eg. with subprocess.call()) or None
    """
    if os.path.isfile(program) and not os.access(program, os.X_OK):
        # program is a path to a non-executable file
        try:
            opened = open(program)
        except OSError:  # PermissionError doesn't exist in 2.7
            return None
        first_line = opened.readline().strip()
        if first_line.startswith("#!"):
            return shlex.split(first_line[2:])
        if program.endswith(".py"):
            return [sys.executable]
    return None


def downsample(values: Sequence, target_length: int) -> list:
    """Downsamples 1d values to target_length, including start and end.

    Algorithm just rounds index down.

    Values can be any sequence, including a generator.
    """
    if not target_length > 1:
        raise UsageError("target_length must be > 1")
    values = list(values)
    if len(values) < target_length:
        return values
    ratio = float(len(values) - 1) / (target_length - 1)
    result = []
    for i in range(target_length):
        result.append(values[int(i * ratio)])
    return result


def has_num(dictionary: Mapping, key: Any) -> bool:
    return key in dictionary and isinstance(dictionary[key], numbers.Number)


def md5_file(path: str) -> str:
    hash_md5 = hashlib.md5()
    with open(path, "rb") as f:
        for chunk in iter(lambda: f.read(4096), b""):
            hash_md5.update(chunk)
    return base64.b64encode(hash_md5.digest()).decode("ascii")


def get_log_file_path() -> str:
    """Log file path used in error messages.

    It would probably be better if this pointed to a log file in a
    run directory.
    """
    # TODO(jhr, cvp): refactor
    if wandb.run is not None:
        return wandb.run._settings.log_internal
    return os.path.join("wandb", "debug-internal.log")


def docker_image_regex(image: str) -> Any:
    """regex for valid docker image names"""
    if image:
        return re.match(
            r"^(?:(?=[^:\/]{1,253})(?!-)[a-zA-Z0-9-]{1,63}(?<!-)(?:\.(?!-)[a-zA-Z0-9-]{1,63}(?<!-))*(?::[0-9]{1,5})?/)?((?![._-])(?:[a-z0-9._-]*)(?<![._-])(?:/(?![._-])[a-z0-9._-]*(?<![._-]))*)(?::(?![.-])[a-zA-Z0-9_.-]{1,128})?$",
            image,
        )
    return None


def image_from_docker_args(args: List[str]) -> Optional[str]:
    """This scans docker run args and attempts to find the most likely docker image argument.
    If excludes any argments that start with a dash, and the argument after it if it isn't a boolean
    switch.  This can be improved, we currently fallback gracefully when this fails.
    """
    bool_args = [
        "-t",
        "--tty",
        "--rm",
        "--privileged",
        "--oom-kill-disable",
        "--no-healthcheck",
        "-i",
        "--interactive",
        "--init",
        "--help",
        "--detach",
        "-d",
        "--sig-proxy",
        "-it",
        "-itd",
    ]
    last_flag = -2
    last_arg = ""
    possible_images = []
    if len(args) > 0 and args[0] == "run":
        args.pop(0)
    for i, arg in enumerate(args):
        if arg.startswith("-"):
            last_flag = i
            last_arg = arg
        elif "@sha256:" in arg:
            # Because our regex doesn't match digests
            possible_images.append(arg)
        elif docker_image_regex(arg):
            if last_flag == i - 2:
                possible_images.append(arg)
            elif "=" in last_arg:
                possible_images.append(arg)
            elif last_arg in bool_args and last_flag == i - 1:
                possible_images.append(arg)
    most_likely = None
    for img in possible_images:
        if ":" in img or "@" in img or "/" in img:
            most_likely = img
            break
    if most_likely is None and len(possible_images) > 0:
        most_likely = possible_images[0]
    return most_likely


def load_yaml(file: Any) -> Any:
    return yaml.safe_load(file)


def image_id_from_k8s() -> Optional[str]:
    """Pings the k8s metadata service for the image id.  Specify the
    KUBERNETES_NAMESPACE environment variable if your pods are not in
    the default namespace:

    - name: KUBERNETES_NAMESPACE
      valueFrom:
        fieldRef:
          fieldPath: metadata.namespace
    """
    token_path = "/var/run/secrets/kubernetes.io/serviceaccount/token"
    if os.path.exists(token_path):
        k8s_server = "https://{}:{}/api/v1/namespaces/{}/pods/{}".format(
            os.getenv("KUBERNETES_SERVICE_HOST"),
            os.getenv("KUBERNETES_PORT_443_TCP_PORT"),
            os.getenv("KUBERNETES_NAMESPACE", "default"),
            os.getenv("HOSTNAME"),
        )
        try:
            res = requests.get(
                k8s_server,
                verify="/var/run/secrets/kubernetes.io/serviceaccount/ca.crt",
                timeout=3,
                headers={"Authorization": f"Bearer {open(token_path).read()}"},
            )
            res.raise_for_status()
        except requests.RequestException:
            return None
        try:
            return str(  # noqa: B005
                res.json()["status"]["containerStatuses"][0]["imageID"]
            ).strip("docker-pullable://")
        except (ValueError, KeyError, IndexError):
            logger.exception("Error checking kubernetes for image id")
            return None
    return None


def async_call(target: Callable, timeout: Optional[int] = None) -> Callable:
    """Accepts a method and optional timeout.
    Returns a new method that will call the original with any args, waiting for upto timeout seconds.
    This new method blocks on the original and returns the result or None
    if timeout was reached, along with the thread.
    You can check thread.is_alive() to determine if a timeout was reached.
    If an exception is thrown in the thread, we reraise it.
    """
    q: "queue.Queue" = queue.Queue()

    def wrapped_target(q: "queue.Queue", *args: Any, **kwargs: Any) -> Any:
        try:
            q.put(target(*args, **kwargs))
        except Exception as e:
            q.put(e)

    def wrapper(
        *args: Any, **kwargs: Any
    ) -> Union[Tuple[Exception, "threading.Thread"], Tuple[None, "threading.Thread"]]:
        thread = threading.Thread(
            target=wrapped_target, args=(q,) + args, kwargs=kwargs
        )
        thread.daemon = True
        thread.start()
        try:
            result = q.get(True, timeout)
            if isinstance(result, Exception):
                raise result.with_traceback(sys.exc_info()[2])
            return result, thread
        except queue.Empty:
            return None, thread

    return wrapper


def read_many_from_queue(q: "queue.Queue", max_items: int, queue_timeout: int) -> list:
    try:
        item = q.get(True, queue_timeout)
    except queue.Empty:
        return []
    items = [item]
    for _ in range(max_items):
        try:
            item = q.get_nowait()
        except queue.Empty:
            return items
        items.append(item)
    return items


def stopwatch_now() -> float:
    """Get a time value for interval comparisons

    When possible it is a monotonic clock to prevent backwards time issues.
    """
    return time.monotonic()


def class_colors(class_count: int) -> List[List[int]]:
    # make class 0 black, and the rest equally spaced fully saturated hues
    return [[0, 0, 0]] + [
        colorsys.hsv_to_rgb(i / (class_count - 1.0), 1.0, 1.0)  # type: ignore
        for i in range(class_count - 1)
    ]


def _prompt_choice(
    input_timeout: int = None,
    jupyter: bool = False,
) -> str:
    input_fn: Callable = input
    prompt = term.LOG_STRING
    if input_timeout is not None:
        # delayed import to mitigate risk of timed_input complexity
        from wandb.sdk.lib import timed_input

        input_fn = functools.partial(timed_input.timed_input, timeout=input_timeout)
        # timed_input doesnt handle enhanced prompts
        if platform.system() == "Windows":
            prompt = "wandb"

    text = f"{prompt}: Enter your choice: "
    if input_fn == input:
        choice = input_fn(text)
    else:
        choice = input_fn(text, jupyter=jupyter)
    return choice  # type: ignore


def prompt_choices(
    choices: Sequence[str],
    input_timeout: int = None,
    jupyter: bool = False,
) -> str:
    """Allow a user to choose from a list of options"""
    for i, choice in enumerate(choices):
        wandb.termlog(f"({i+1}) {choice}")

    idx = -1
    while idx < 0 or idx > len(choices) - 1:
        choice = _prompt_choice(input_timeout=input_timeout, jupyter=jupyter)
        if not choice:
            continue
        idx = -1
        try:
            idx = int(choice) - 1
        except ValueError:
            pass
        if idx < 0 or idx > len(choices) - 1:
            wandb.termwarn("Invalid choice")
    result = choices[idx]
    wandb.termlog(f"You chose '{result}'")
    return result


def guess_data_type(shape: Sequence[int], risky: bool = False) -> Optional[str]:
    """Infer the type of data based on the shape of the tensors

    Arguments:
        shape (Sequence[int]): The shape of the data
        risky(bool): some guesses are more likely to be wrong.
    """
    # (samples,) or (samples,logits)
    if len(shape) in (1, 2):
        return "label"
    # Assume image mask like fashion mnist: (no color channel)
    # This is risky because RNNs often have 3 dim tensors: batch, time, channels
    if risky and len(shape) == 3:
        return "image"
    if len(shape) == 4:
        if shape[-1] in (1, 3, 4):
            # (samples, height, width, Y \ RGB \ RGBA)
            return "image"
        else:
            # (samples, height, width, logits)
            return "segmentation_mask"
    return None


def download_file_from_url(
    dest_path: str, source_url: str, api_key: Optional[str] = None
) -> None:
    response = requests.get(source_url, auth=("api", api_key), stream=True, timeout=5)
    response.raise_for_status()

    if os.sep in dest_path:
        mkdir_exists_ok(os.path.dirname(dest_path))
    with fsync_open(dest_path, "wb") as file:
        for data in response.iter_content(chunk_size=1024):
            file.write(data)


def isatty(ob: IO) -> bool:
    return hasattr(ob, "isatty") and ob.isatty()


def to_human_size(size: int, units: Optional[List[Tuple[str, Any]]] = None) -> str:
    units = units or POW_10_BYTES
    unit, value = units[0]
    factor = round(float(size) / value, 1)
    return (
        f"{factor}{unit}"
        if factor < 1024 or len(units) == 1
        else to_human_size(size, units[1:])
    )


def from_human_size(size: str, units: Optional[List[Tuple[str, Any]]] = None) -> int:
    units = units or POW_10_BYTES
    units_dict = {unit.upper(): value for (unit, value) in units}
    regex = re.compile(
        r"(\d+\.?\d*)\s*({})?".format("|".join(units_dict.keys())), re.IGNORECASE
    )
    match = re.match(regex, size)
    if not match:
        raise ValueError("size must be of the form `10`, `10B` or `10 B`.")
    factor, unit = (
        float(match.group(1)),
        units_dict[match.group(2).upper()] if match.group(2) else 1,
    )
    return int(factor * unit)


def auto_project_name(program: Optional[str]) -> str:
    # if we're in git, set project name to git repo name + relative path within repo
    root_dir = wandb.wandb_sdk.lib.git.GitRepo().root_dir
    if root_dir is None:
        return "uncategorized"
    # On windows, GitRepo returns paths in unix style, but os.path is windows
    # style. Coerce here.
    root_dir = to_native_slash_path(root_dir)
    repo_name = os.path.basename(root_dir)
    if program is None:
        return str(repo_name)
    if not os.path.isabs(program):
        program = os.path.join(os.curdir, program)
    prog_dir = os.path.dirname(os.path.abspath(program))
    if not prog_dir.startswith(root_dir):
        return str(repo_name)
    project = repo_name
    sub_path = os.path.relpath(prog_dir, root_dir)
    if sub_path != ".":
        project += "-" + sub_path
    return str(project.replace(os.sep, "_"))


def parse_sweep_id(parts_dict: dict) -> Optional[str]:
    """In place parse sweep path from parts dict.

    Arguments:
        parts_dict (dict): dict(entity=,project=,name=).  Modifies dict inplace.

    Returns:
        None or str if there is an error
    """

    entity = None
    project = None
    sweep_id = parts_dict.get("name")
    if not isinstance(sweep_id, str):
        return "Expected string sweep_id"

    sweep_split = sweep_id.split("/")
    if len(sweep_split) == 1:
        pass
    elif len(sweep_split) == 2:
        split_project, sweep_id = sweep_split
        project = split_project or project
    elif len(sweep_split) == 3:
        split_entity, split_project, sweep_id = sweep_split
        project = split_project or project
        entity = split_entity or entity
    else:
        return (
            "Expected sweep_id in form of sweep, project/sweep, or entity/project/sweep"
        )
    parts_dict.update(dict(name=sweep_id, project=project, entity=entity))
    return None


def to_forward_slash_path(path: str) -> str:
    if platform.system() == "Windows":
        path = path.replace("\\", "/")
    return path


def to_native_slash_path(path: str) -> str:
    return path.replace("/", os.sep)


def bytes_to_hex(bytestr: Union[str, bytes]) -> str:
    return codecs.getencoder("hex")(bytestr)[0].decode("ascii")  # type: ignore


def check_and_warn_old(files: List[str]) -> bool:
    if "wandb-metadata.json" in files:
        wandb.termwarn("These runs were logged with a previous version of wandb.")
        wandb.termwarn(
            "Run pip install wandb<0.10.0 to get the old library and sync your runs."
        )
        return True
    return False


class ImportMetaHook:
    def __init__(self) -> None:
        self.modules: Dict[str, ModuleType] = dict()
        self.on_import: Dict[str, list] = dict()

    def add(self, fullname: str, on_import: Callable) -> None:
        self.on_import.setdefault(fullname, []).append(on_import)

    def install(self) -> None:
        sys.meta_path.insert(0, self)  # type: ignore

    def uninstall(self) -> None:
        sys.meta_path.remove(self)  # type: ignore

    def find_module(
        self, fullname: str, path: Optional[str] = None
    ) -> Optional["ImportMetaHook"]:
        if fullname in self.on_import:
            return self
        return None

    def load_module(self, fullname: str) -> ModuleType:
        self.uninstall()
        mod = importlib.import_module(fullname)
        self.install()
        self.modules[fullname] = mod
        on_imports = self.on_import.get(fullname)
        if on_imports:
            for f in on_imports:
                f()
        return mod

    def get_modules(self) -> Tuple[str, ...]:
        return tuple(self.modules)

    def get_module(self, module: str) -> ModuleType:
        return self.modules[module]


_import_hook: Optional[ImportMetaHook] = None


def add_import_hook(fullname: str, on_import: Callable) -> None:
    global _import_hook
    if _import_hook is None:
        _import_hook = ImportMetaHook()
        _import_hook.install()
    _import_hook.add(fullname, on_import)


def b64_to_hex_id(id_string: Any) -> str:
    return binascii.hexlify(base64.standard_b64decode(str(id_string))).decode("utf-8")


def hex_to_b64_id(encoded_string: Union[str, bytes]) -> str:
    return base64.standard_b64encode(binascii.unhexlify(encoded_string)).decode("utf-8")


def host_from_path(path: Optional[str]) -> str:
    """returns the host of the path"""
    url = urllib.parse.urlparse(path)
    return str(url.netloc)


def uri_from_path(path: Optional[str]) -> str:
    """returns the URI of the path"""
    url = urllib.parse.urlparse(path)
    uri = url.path if url.path[0] != "/" else url.path[1:]
    return str(uri)


def is_unicode_safe(stream: TextIO) -> bool:
    """returns true if the stream supports UTF-8"""
    encoding = getattr(stream, "encoding", None)
    return encoding.lower() in {"utf-8", "utf_8"} if encoding else False


def _has_internet() -> bool:
    """Attempts to open a DNS connection to Googles root servers"""
    try:
        s = socket.create_connection(("8.8.8.8", 53), 0.5)
        s.close()
        return True
    except OSError:
        return False


def rand_alphanumeric(length: int = 8, rand: Optional[ModuleType] = None) -> str:
    rand = rand or random
    return "".join(rand.choice("0123456789ABCDEF") for _ in range(length))  # type: ignore


@contextlib.contextmanager
def fsync_open(
    path: Union[pathlib.Path, str], mode: str = "w", encoding: Optional[str] = None
) -> Generator[IO[Any], None, None]:
    """
    Opens a path for I/O, guaranteeing that the file is flushed and
    fsynced when the file's context expires.
    """
    with open(path, mode, encoding=encoding) as f:
        yield f

        f.flush()
        os.fsync(f.fileno())


def _is_kaggle() -> bool:
    return (
        os.getenv("KAGGLE_KERNEL_RUN_TYPE") is not None
        or "kaggle_environments" in sys.modules  # noqa: W503
    )


def _is_likely_kaggle() -> bool:
    # Telemetry to mark first runs from Kagglers.
    return (
        _is_kaggle()
        or os.path.exists(
            os.path.expanduser(os.path.join("~", ".kaggle", "kaggle.json"))
        )
        or "kaggle" in sys.modules
    )


def _is_databricks() -> bool:
    # check if we are running inside a databricks notebook by
    # inspecting sys.modules, searching for dbutils and verifying that
    # it has the appropriate structure

    if "dbutils" in sys.modules:
        dbutils = sys.modules["dbutils"]
        if hasattr(dbutils, "shell"):
            shell = dbutils.shell  # type: ignore
            if hasattr(shell, "sc"):
                sc = shell.sc
                if hasattr(sc, "appName"):
                    return bool(sc.appName == "Databricks Shell")
    return False


def _is_py_path(path: str) -> bool:
    return path.endswith(".py")


def sweep_config_err_text_from_jsonschema_violations(violations: List[str]) -> str:
    """Consolidate violation strings from wandb/sweeps describing the ways in which a
    sweep config violates the allowed schema as a single string.

    Parameters
    ----------
    violations: list of str
        The warnings to render.

    Returns
    -------
    violation: str
        The consolidated violation text.

    """

    violation_base = (
        "Malformed sweep config detected! This may cause your sweep to behave in unexpected ways.\n"
        "To avoid this, please fix the sweep config schema violations below:"
    )

    for i, warning in enumerate(violations):
        violations[i] = f"  Violation {i + 1}. {warning}"
    violation = "\n".join([violation_base] + violations)

    return violation


def handle_sweep_config_violations(warnings: List[str]) -> None:
    """Render warnings from gorilla describing the ways in which a
    sweep config violates the allowed schema as terminal warnings.

    Parameters
    ----------
    warnings: list of str
        The warnings to render.
    """

    warning = sweep_config_err_text_from_jsonschema_violations(warnings)
    if len(warnings) > 0:
        term.termwarn(warning)


def _log_thread_stacks() -> None:
    """Log all threads, useful for debugging."""

    thread_map = {t.ident: t.name for t in threading.enumerate()}

    for thread_id, frame in sys._current_frames().items():
        logger.info(
            f"\n--- Stack for thread {thread_id} {thread_map.get(thread_id, 'unknown')} ---"
        )
        for filename, lineno, name, line in traceback.extract_stack(frame):
            logger.info(f'  File: "{filename}", line {lineno}, in {name}')
            if line:
                logger.info(f"  Line: {line}")


def check_windows_valid_filename(path: Union[int, str]) -> bool:
    return not bool(re.search(RE_WINFNAMES, path))  # type: ignore


def artifact_to_json(
    artifact: Union["wandb.sdk.wandb_artifacts.Artifact", "wandb.apis.public.Artifact"]
) -> Dict[str, Any]:
    # public.Artifact has the _sequence name, instances of wandb.Artifact
    # just have the name
    if hasattr(artifact, "_sequence_name"):
        sequence_name = artifact._sequence_name  # type: ignore
    else:
        sequence_name = artifact.name.split(":")[0]

    return {
        "_type": "artifactVersion",
        "_version": "v0",
        "id": artifact.id,
        "version": artifact.version,
        "sequenceName": sequence_name,
        "usedAs": artifact._use_as,
    }


def check_dict_contains_nested_artifact(d: dict, nested: bool = False) -> bool:
    for item in d.values():
        if isinstance(item, dict):
            contains_artifacts = check_dict_contains_nested_artifact(item, True)
            if contains_artifacts:
                return True
        elif (
            isinstance(item, wandb.Artifact)
            or isinstance(item, wandb.apis.public.Artifact)
            or _is_artifact_string(item)
        ) and nested:
            return True
    return False


def load_json_yaml_dict(config: str) -> Any:
    ext = os.path.splitext(config)[-1]
    if ext == ".json":
        with open(config) as f:
            return json.load(f)
    elif ext == ".yaml":
        with open(config) as f:
            return yaml.safe_load(f)
    else:
        try:
            return json.loads(config)
        except ValueError:
            return None


def _parse_entity_project_item(path: str) -> tuple:
    """Parses paths with the following formats: {item}, {project}/{item}, & {entity}/{project}/{item}.

    Args:
        path: `str`, input path; must be between 0 and 3 in length.

    Returns:
        tuple of length 3 - (item, project, entity)

    Example:
        alias, project, entity = _parse_entity_project_item("myproj/mymodel:best")

        assert entity   == ""
        assert project  == "myproj"
        assert alias    == "mymodel:best"

    """
    words = path.split("/")
    if len(words) > 3:
        raise ValueError(
            "Invalid path: must be str the form {item}, {project}/{item}, or {entity}/{project}/{item}"
        )
    padded_words = [""] * (3 - len(words)) + words
    return tuple(reversed(padded_words))


def _resolve_aliases(aliases: Optional[Union[str, List[str]]]) -> List[str]:
    """Takes in `aliases` which can be None, str, or List[str] and returns List[str].
    Ensures that "latest" is always present in the returned list.

    Args:
        aliases: `Optional[Union[str, List[str]]]`

    Returns:
        List[str], with "latest" always present.

    Example:
        aliases = _resolve_aliases(["best", "dev"])
        assert aliases == ["best", "dev", "latest"]

        aliases = _resolve_aliases("boom")
        assert aliases == ["boom", "latest"]

    """
    if aliases is None:
        aliases = []

    if not any(map(lambda x: isinstance(aliases, x), [str, list])):
        raise ValueError("`aliases` must either be None or of type str or list")

    if isinstance(aliases, str):
        aliases = [aliases]

    if "latest" not in aliases:
        aliases.append("latest")

    return aliases


def _is_artifact_object(v: Any) -> bool:
    return isinstance(v, wandb.Artifact) or isinstance(v, wandb.apis.public.Artifact)


def _is_artifact_string(v: Any) -> bool:
    return isinstance(v, str) and v.startswith("wandb-artifact://")


def _is_artifact_version_weave_dict(v: Any) -> bool:
    return isinstance(v, dict) and v.get("_type") == "artifactVersion"


<<<<<<< HEAD
=======
def _is_artifact_representation(v: Any) -> bool:
    return (
        _is_artifact_object(v)
        or _is_artifact_string(v)
        or _is_artifact_version_weave_dict(v)
    )


>>>>>>> 9368d345
def parse_artifact_string(v: str) -> Tuple[str, Optional[str], bool]:
    if not v.startswith("wandb-artifact://"):
        raise ValueError(f"Invalid artifact string: {v}")
    parsed_v = v[len("wandb-artifact://") :]
    base_uri = None
    url_info = urllib.parse.urlparse(parsed_v)
    if url_info.scheme != "":
        base_uri = f"{url_info.scheme}://{url_info.netloc}"
        parts = url_info.path.split("/")[1:]
    else:
        parts = parsed_v.split("/")
    if parts[0] == "_id":
        # for now can't fetch paths but this will be supported in the future
        # when we allow passing typed media objects, this can be extended
        # to include paths
        return parts[1], base_uri, True

    if len(parts) < 3:
        raise ValueError(f"Invalid artifact string: {v}")

    # for now can't fetch paths but this will be supported in the future
    # when we allow passing typed media objects, this can be extended
    # to include paths
    entity, project, name_and_alias_or_version = parts[:3]
    return f"{entity}/{project}/{name_and_alias_or_version}", base_uri, False


def _get_max_cli_version() -> Union[str, None]:
    max_cli_version = wandb.api.max_cli_version()
    return str(max_cli_version) if max_cli_version is not None else None


def _is_offline() -> bool:
    return (  # type: ignore[no-any-return]
        wandb.run is not None and wandb.run.settings._offline
    ) or wandb.setup().settings._offline


def ensure_text(
    string: Union[str, bytes], encoding: str = "utf-8", errors: str = "strict"
) -> str:
    """Coerce s to str."""
    if isinstance(string, bytes):
        return string.decode(encoding, errors)
    elif isinstance(string, str):
        return string
    else:
        raise TypeError(f"not expecting type '{type(string)}'")


def make_artifact_name_safe(name: str) -> str:
    """Make an artifact name safe for use in artifacts"""
<<<<<<< HEAD
    return re.sub(r"[^a-zA-Z0-9_\-.]", "", name)


def make_docker_image_name_safe(name: str) -> str:
    """Make a docker image name safe for use in artifacts"""
    return re.sub(r"[^a-z0-9_\-.]", "", name)
=======
    # artifact names may only contain alphanumeric characters, dashes, underscores, and dots.
    return re.sub(r"[^a-zA-Z0-9_\-.]", "_", name)


def has_main_file(path: str) -> bool:
    """Check if a directory has a main.py file"""
    return path != "<python with no main file>"
>>>>>>> 9368d345
<|MERGE_RESOLUTION|>--- conflicted
+++ resolved
@@ -1659,8 +1659,6 @@
     return isinstance(v, dict) and v.get("_type") == "artifactVersion"
 
 
-<<<<<<< HEAD
-=======
 def _is_artifact_representation(v: Any) -> bool:
     return (
         _is_artifact_object(v)
@@ -1669,7 +1667,6 @@
     )
 
 
->>>>>>> 9368d345
 def parse_artifact_string(v: str) -> Tuple[str, Optional[str], bool]:
     if not v.startswith("wandb-artifact://"):
         raise ValueError(f"Invalid artifact string: {v}")
@@ -1722,19 +1719,16 @@
 
 def make_artifact_name_safe(name: str) -> str:
     """Make an artifact name safe for use in artifacts"""
-<<<<<<< HEAD
-    return re.sub(r"[^a-zA-Z0-9_\-.]", "", name)
+    # artifact names may only contain alphanumeric characters, dashes, underscores, and dots.
+    return re.sub(r"[^a-zA-Z0-9_\-.]", "_", name)
 
 
 def make_docker_image_name_safe(name: str) -> str:
     """Make a docker image name safe for use in artifacts"""
     return re.sub(r"[^a-z0-9_\-.]", "", name)
-=======
-    # artifact names may only contain alphanumeric characters, dashes, underscores, and dots.
-    return re.sub(r"[^a-zA-Z0-9_\-.]", "_", name)
+    
 
 
 def has_main_file(path: str) -> bool:
     """Check if a directory has a main.py file"""
-    return path != "<python with no main file>"
->>>>>>> 9368d345
+    return path != "<python with no main file>"