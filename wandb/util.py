--- conflicted
+++ resolved
@@ -945,7 +945,6 @@
         return key
 
 
-<<<<<<< HEAD
 def sizeof_fmt(num, suffix='B'):
     """Pretty print file size
         https://stackoverflow.com/questions/1094841/reusable-library-to-get-human-readable-version-of-file-size
@@ -955,7 +954,8 @@
             return "%3.1f%s%s" % (num, unit, suffix)
         num /= 1024.0
     return "%.1f%s%s" % (num, 'Yi', suffix)
-=======
+
+
 def auto_project_name(program, api):
     # if we're in git, set project name to git repo name + relative path within repo
     root_dir = api.git.root_dir
@@ -1020,5 +1020,4 @@
 def to_forward_slash_path(path):
     if platform.system() == "Windows":
         path = path.replace("\\", "/")
-    return path
->>>>>>> 22bf0f40
+    return path