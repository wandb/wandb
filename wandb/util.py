import colorsys
import contextlib
import functools
import gzip
import importlib
import importlib.util
import json
import logging
import math
import numbers
import os
import pathlib
import platform
import queue
import random
import re
import shlex
import socket
import sys
import tarfile
import tempfile
import threading
import time
import traceback
import urllib
from datetime import date, datetime, timedelta
from importlib import import_module
from sys import getsizeof
from types import ModuleType
from typing import (
    IO,
    TYPE_CHECKING,
    Any,
    Callable,
    Dict,
    Generator,
    Iterable,
    List,
    Mapping,
    NewType,
    Optional,
    Sequence,
    Set,
    TextIO,
    Tuple,
    Union,
)

import requests
import yaml

import wandb
<<<<<<< HEAD
from wandb.env import get_app_url
from wandb.errors import PermissionsError, UsageError, term
=======
from wandb.env import SENTRY_DSN, error_reporting_enabled, get_app_url
from wandb.errors import BackendError, UsageError, term
>>>>>>> d2ab5144
from wandb.sdk.lib import filesystem, runid

if TYPE_CHECKING:
    import wandb.apis.public
    import wandb.sdk.internal.settings_static
    import wandb.sdk.wandb_artifacts
    import wandb.sdk.wandb_settings

CheckRetryFnType = Callable[[Exception], Union[bool, timedelta]]

# `LogicalFilePathStr` is a somewhat-fuzzy "conceptual" path to a file.
# It is NOT necessarily a path on the local filesystem; e.g. it is slash-separated
# even on Windows. It's used to refer to e.g. the locations of runs' or artifacts' files.
#
# TODO(spencerpearson): this should probably be replaced with pathlib.PurePosixPath
LogicalFilePathStr = NewType("LogicalFilePathStr", str)

# `FilePathStr` represents a path to a file on the local filesystem.
#
# TODO(spencerpearson): this should probably be replaced with pathlib.Path
FilePathStr = NewType("FilePathStr", str)

# TODO(spencerpearson): this should probably be replaced with urllib.parse.ParseResult
URIStr = NewType("URIStr", str)

logger = logging.getLogger(__name__)
_not_importable = set()

MAX_LINE_BYTES = (10 << 20) - (100 << 10)  # imposed by back end
IS_GIT = os.path.exists(os.path.join(os.path.dirname(__file__), "..", ".git"))
RE_WINFNAMES = re.compile(r'[<>:"\\?*]')

# From https://docs.docker.com/engine/reference/commandline/tag/
# "Name components may contain lowercase letters, digits and separators.
# A separator is defined as a period, one or two underscores, or one or more dashes.
# A name component may not start or end with a separator."
DOCKER_IMAGE_NAME_SEPARATOR = "(?:__|[._]|[-]+)"
RE_DOCKER_IMAGE_NAME_SEPARATOR_START = re.compile("^" + DOCKER_IMAGE_NAME_SEPARATOR)
RE_DOCKER_IMAGE_NAME_SEPARATOR_END = re.compile(DOCKER_IMAGE_NAME_SEPARATOR + "$")
RE_DOCKER_IMAGE_NAME_SEPARATOR_REPEAT = re.compile(DOCKER_IMAGE_NAME_SEPARATOR + "{2,}")
RE_DOCKER_IMAGE_NAME_CHARS = re.compile(r"[^a-z0-9._\-]")

# these match the environments for gorilla
if IS_GIT:
    SENTRY_ENV = "development"
else:
    SENTRY_ENV = "production"


PLATFORM_WINDOWS = "windows"
PLATFORM_LINUX = "linux"
PLATFORM_BSD = "bsd"
PLATFORM_DARWIN = "darwin"
PLATFORM_UNKNOWN = "unknown"

LAUNCH_JOB_ARTIFACT_SLOT_NAME = "_wandb_job"


def get_platform_name() -> str:
    if sys.platform.startswith("win"):
        return PLATFORM_WINDOWS
    elif sys.platform.startswith("darwin"):
        return PLATFORM_DARWIN
    elif sys.platform.startswith("linux"):
        return PLATFORM_LINUX
    elif sys.platform.startswith(
        (
            "dragonfly",
            "freebsd",
            "netbsd",
            "openbsd",
        )
    ):
        return PLATFORM_BSD
    else:
        return PLATFORM_UNKNOWN


POW_10_BYTES = [
    ("B", 10**0),
    ("KB", 10**3),
    ("MB", 10**6),
    ("GB", 10**9),
    ("TB", 10**12),
    ("PB", 10**15),
    ("EB", 10**18),
]

POW_2_BYTES = [
    ("B", 2**0),
    ("KiB", 2**10),
    ("MiB", 2**20),
    ("GiB", 2**30),
    ("TiB", 2**40),
    ("PiB", 2**50),
    ("EiB", 2**60),
]


def vendor_setup() -> Callable:
    """Create a function that restores user paths after vendor imports.

    This enables us to use the vendor directory for packages we don't depend on. Call
    the returned function after imports are complete. If you don't you may modify the
    user's path which is never good.

    Usage:

    ```python
    reset_path = vendor_setup()
    # do any vendor imports...
    reset_path()
    ```
    """
    original_path = [directory for directory in sys.path]

    def reset_import_path() -> None:
        sys.path = original_path

    parent_dir = os.path.abspath(os.path.dirname(__file__))
    vendor_dir = os.path.join(parent_dir, "vendor")
    vendor_packages = (
        "gql-0.2.0",
        "graphql-core-1.1",
        "watchdog_0_9_0",
        "promise-2.3.0",
    )
    package_dirs = [os.path.join(vendor_dir, p) for p in vendor_packages]
    for p in [vendor_dir] + package_dirs:
        if p not in sys.path:
            sys.path.insert(1, p)

    return reset_import_path


def vendor_import(name: str) -> Any:
    reset_path = vendor_setup()
    module = import_module(name)
    reset_path()
    return module


def import_module_lazy(name: str) -> Any:
    """Import a module lazily, only when it is used.

    :param (str) name: Dot-separated module path. E.g., 'scipy.stats'.
    """
    try:
        return sys.modules[name]
    except KeyError:
        module_spec = importlib.util.find_spec(name)
        if not module_spec:
            raise ModuleNotFoundError

        module = importlib.util.module_from_spec(module_spec)
        sys.modules[name] = module

        assert module_spec.loader is not None
        lazy_loader = importlib.util.LazyLoader(module_spec.loader)
        lazy_loader.exec_module(module)

        return module


def get_module(
    name: str,
    required: Optional[Union[str, bool]] = None,
    lazy: bool = True,
) -> Any:
    """Return module or None. Absolute import is required.

    :param (str) name: Dot-separated module path. E.g., 'scipy.stats'.
    :param (str) required: A string to raise a ValueError if missing
    :param (bool) lazy: If True, return a lazy loader for the module.
    :return: (module|None) If import succeeds, the module will be returned.
    """
    if name not in _not_importable:
        try:
            if not lazy:
                return import_module(name)
            else:
                return import_module_lazy(name)
        except Exception:
            _not_importable.add(name)
            msg = f"Error importing optional module {name}"
            if required:
                logger.exception(msg)
    if required and name in _not_importable:
        raise wandb.Error(required)


def get_optional_module(name) -> Optional["importlib.ModuleInterface"]:  # type: ignore
    return get_module(name)


np = get_module("numpy")

# TODO: Revisit these limits
VALUE_BYTES_LIMIT = 100000


def app_url(api_url: str) -> str:
    """Return the frontend app url without a trailing slash."""
    # TODO: move me to settings
    app_url = get_app_url()
    if app_url is not None:
        return str(app_url.strip("/"))
    if "://api.wandb.test" in api_url:
        # dev mode
        return api_url.replace("://api.", "://app.").strip("/")
    elif "://api.wandb." in api_url:
        # cloud
        return api_url.replace("://api.", "://").strip("/")
    elif "://api." in api_url:
        # onprem cloud
        return api_url.replace("://api.", "://app.").strip("/")
    # wandb/local
    return api_url


def get_full_typename(o: Any) -> Any:
    """Determine types based on type names.

    Avoids needing to to import (and therefore depend on) PyTorch, TensorFlow, etc.
    """
    instance_name = o.__class__.__module__ + "." + o.__class__.__name__
    if instance_name in ["builtins.module", "__builtin__.module"]:
        return o.__name__
    else:
        return instance_name


def get_h5_typename(o: Any) -> Any:
    typename = get_full_typename(o)
    if is_tf_tensor_typename(typename):
        return "tensorflow.Tensor"
    elif is_pytorch_tensor_typename(typename):
        return "torch.Tensor"
    else:
        return o.__class__.__module__.split(".")[0] + "." + o.__class__.__name__


def is_uri(string: str) -> bool:
    parsed_uri = urllib.parse.urlparse(string)
    return len(parsed_uri.scheme) > 0


def local_file_uri_to_path(uri: str) -> str:
    """Convert URI to local filesystem path.

    No-op if the uri does not have the expected scheme.
    """
    path = urllib.parse.urlparse(uri).path if uri.startswith("file:") else uri
    return urllib.request.url2pathname(path)


def get_local_path_or_none(path_or_uri: str) -> Optional[str]:
    """Return path if local, None otherwise.

    Return None if the argument is a local path (not a scheme or file:///). Otherwise
    return `path_or_uri`.
    """
    parsed_uri = urllib.parse.urlparse(path_or_uri)
    if (
        len(parsed_uri.scheme) == 0
        or parsed_uri.scheme == "file"
        and len(parsed_uri.netloc) == 0
    ):
        return local_file_uri_to_path(path_or_uri)
    else:
        return None


def make_tarfile(
    output_filename: str,
    source_dir: str,
    archive_name: str,
    custom_filter: Optional[Callable] = None,
) -> None:
    # Helper for filtering out modification timestamps
    def _filter_timestamps(tar_info: "tarfile.TarInfo") -> Optional["tarfile.TarInfo"]:
        tar_info.mtime = 0
        return tar_info if custom_filter is None else custom_filter(tar_info)

    descriptor, unzipped_filename = tempfile.mkstemp()
    try:
        with tarfile.open(unzipped_filename, "w") as tar:
            tar.add(source_dir, arcname=archive_name, filter=_filter_timestamps)
        # When gzipping the tar, don't include the tar's filename or modification time in the
        # zipped archive (see https://docs.python.org/3/library/gzip.html#gzip.GzipFile)
        with gzip.GzipFile(
            filename="", fileobj=open(output_filename, "wb"), mode="wb", mtime=0
        ) as gzipped_tar, open(unzipped_filename, "rb") as tar_file:
            gzipped_tar.write(tar_file.read())
    finally:
        os.close(descriptor)
        os.remove(unzipped_filename)


def _user_args_to_dict(arguments: List[str]) -> Dict[str, Union[str, bool]]:
    user_dict = dict()
    value: Union[str, bool]
    name: str
    i = 0
    while i < len(arguments):
        arg = arguments[i]
        split = arg.split("=", maxsplit=1)
        # flag arguments don't require a value -> set to True if specified
        if len(split) == 1 and (
            i + 1 >= len(arguments) or arguments[i + 1].startswith("-")
        ):
            name = split[0].lstrip("-")
            value = True
            i += 1
        elif len(split) == 1 and not arguments[i + 1].startswith("-"):
            name = split[0].lstrip("-")
            value = arguments[i + 1]
            i += 2
        elif len(split) == 2:
            name = split[0].lstrip("-")
            value = split[1]
            i += 1
        if name in user_dict:
            wandb.termerror(f"Repeated parameter: {name!r}")
            sys.exit(1)
        user_dict[name] = value
    return user_dict


def is_tf_tensor(obj: Any) -> bool:
    import tensorflow  # type: ignore

    return isinstance(obj, tensorflow.Tensor)


def is_tf_tensor_typename(typename: str) -> bool:
    return typename.startswith("tensorflow.") and (
        "Tensor" in typename or "Variable" in typename
    )


def is_tf_eager_tensor_typename(typename: str) -> bool:
    return typename.startswith("tensorflow.") and ("EagerTensor" in typename)


def is_pytorch_tensor(obj: Any) -> bool:
    import torch  # type: ignore

    return isinstance(obj, torch.Tensor)


def is_pytorch_tensor_typename(typename: str) -> bool:
    return typename.startswith("torch.") and (
        "Tensor" in typename or "Variable" in typename
    )


def is_jax_tensor_typename(typename: str) -> bool:
    return typename.startswith("jaxlib.") and "Array" in typename


def get_jax_tensor(obj: Any) -> Optional[Any]:
    import jax  # type: ignore

    return jax.device_get(obj)


def is_fastai_tensor_typename(typename: str) -> bool:
    return typename.startswith("fastai.") and ("Tensor" in typename)


def is_pandas_data_frame_typename(typename: str) -> bool:
    return typename.startswith("pandas.") and "DataFrame" in typename


def is_matplotlib_typename(typename: str) -> bool:
    return typename.startswith("matplotlib.")


def is_plotly_typename(typename: str) -> bool:
    return typename.startswith("plotly.")


def is_plotly_figure_typename(typename: str) -> bool:
    return typename.startswith("plotly.") and typename.endswith(".Figure")


def is_numpy_array(obj: Any) -> bool:
    return np and isinstance(obj, np.ndarray)


def is_pandas_data_frame(obj: Any) -> bool:
    return is_pandas_data_frame_typename(get_full_typename(obj))


def ensure_matplotlib_figure(obj: Any) -> Any:
    """Extract the current figure from a matplotlib object.

    Return the object itself if it's a figure.
    Raises ValueError if the object can't be converted.
    """
    import matplotlib  # type: ignore
    from matplotlib.figure import Figure  # type: ignore

    # there are combinations of plotly and matplotlib versions that don't work well together,
    # this patches matplotlib to add a removed method that plotly assumes exists
    from matplotlib.spines import Spine  # type: ignore

    def is_frame_like(self: Any) -> bool:
        """Return True if directly on axes frame.

        This is useful for determining if a spine is the edge of an
        old style MPL plot. If so, this function will return True.
        """
        position = self._position or ("outward", 0.0)
        if isinstance(position, str):
            if position == "center":
                position = ("axes", 0.5)
            elif position == "zero":
                position = ("data", 0)
        if len(position) != 2:
            raise ValueError("position should be 2-tuple")
        position_type, amount = position  # type: ignore
        if position_type == "outward" and amount == 0:
            return True
        else:
            return False

    Spine.is_frame_like = is_frame_like

    if obj == matplotlib.pyplot:
        obj = obj.gcf()
    elif not isinstance(obj, Figure):
        if hasattr(obj, "figure"):
            obj = obj.figure
            # Some matplotlib objects have a figure function
            if not isinstance(obj, Figure):
                raise ValueError(
                    "Only matplotlib.pyplot or matplotlib.pyplot.Figure objects are accepted."
                )
    return obj


def matplotlib_to_plotly(obj: Any) -> Any:
    obj = ensure_matplotlib_figure(obj)
    tools = get_module(
        "plotly.tools",
        required=(
            "plotly is required to log interactive plots, install with: "
            "`pip install plotly` or convert the plot to an image with `wandb.Image(plt)`"
        ),
    )
    return tools.mpl_to_plotly(obj)


def matplotlib_contains_images(obj: Any) -> bool:
    obj = ensure_matplotlib_figure(obj)
    return any(len(ax.images) > 0 for ax in obj.axes)


def _numpy_generic_convert(obj: Any) -> Any:
    obj = obj.item()
    if isinstance(obj, float) and math.isnan(obj):
        obj = None
    elif isinstance(obj, np.generic) and (
        obj.dtype.kind == "f" or obj.dtype == "bfloat16"
    ):
        # obj is a numpy float with precision greater than that of native python float
        # (i.e., float96 or float128) or it is of custom type such as bfloat16.
        # in these cases, obj.item() does not return a native
        # python float (in the first case - to avoid loss of precision,
        # so we need to explicitly cast this down to a 64bit float)
        obj = float(obj)
    return obj


def _find_all_matching_keys(
    d: Dict,
    match_fn: Callable[[Any], bool],
    visited: Optional[Set[int]] = None,
    key_path: Tuple[Any, ...] = (),
) -> Generator[Tuple[Tuple[Any, ...], Any], None, None]:
    """Recursively find all keys that satisfies a match function.

    Args:
       d: The dict to search.
       match_fn: The function to determine if the key is a match.
       visited: Keep track of visited nodes so we dont recurse forever.
       key_path: Keep track of all the keys to get to the current node.

    Yields:
       (key_path, key): The location where the key was found, and the key
    """
    if visited is None:
        visited = set()
    me = id(d)
    if me not in visited:
        visited.add(me)
        for key, value in d.items():
            if match_fn(key):
                yield key_path, key
            if isinstance(value, dict):
                yield from _find_all_matching_keys(
                    value,
                    match_fn,
                    visited=visited,
                    key_path=tuple(list(key_path) + [key]),
                )


def _sanitize_numpy_keys(d: Dict) -> Tuple[Dict, bool]:
    np_keys = list(_find_all_matching_keys(d, lambda k: isinstance(k, np.generic)))
    if not np_keys:
        return d, False
    for key_path, key in np_keys:
        ptr = d
        for k in key_path:
            ptr = ptr[k]
        ptr[_numpy_generic_convert(key)] = ptr.pop(key)
    return d, True


def json_friendly(  # noqa: C901
    obj: Any,
) -> Union[Tuple[Any, bool], Tuple[Union[None, str, float], bool]]:
    """Convert an object into something that's more becoming of JSON."""
    converted = True
    typename = get_full_typename(obj)

    if is_tf_eager_tensor_typename(typename):
        obj = obj.numpy()
    elif is_tf_tensor_typename(typename):
        try:
            obj = obj.eval()
        except RuntimeError:
            obj = obj.numpy()
    elif is_pytorch_tensor_typename(typename) or is_fastai_tensor_typename(typename):
        try:
            if obj.requires_grad:
                obj = obj.detach()
        except AttributeError:
            pass  # before 0.4 is only present on variables

        try:
            obj = obj.data
        except RuntimeError:
            pass  # happens for Tensors before 0.4

        if obj.size():
            obj = obj.cpu().detach().numpy()
        else:
            return obj.item(), True
    elif is_jax_tensor_typename(typename):
        obj = get_jax_tensor(obj)

    if is_numpy_array(obj):
        if obj.size == 1:
            obj = obj.flatten()[0]
        elif obj.size <= 32:
            obj = obj.tolist()
    elif np and isinstance(obj, np.generic):
        obj = _numpy_generic_convert(obj)
    elif isinstance(obj, bytes):
        obj = obj.decode("utf-8")
    elif isinstance(obj, (datetime, date)):
        obj = obj.isoformat()
    elif callable(obj):
        obj = (
            f"{obj.__module__}.{obj.__qualname__}"
            if hasattr(obj, "__qualname__") and hasattr(obj, "__module__")
            else str(obj)
        )
    elif isinstance(obj, float) and math.isnan(obj):
        obj = None
    elif isinstance(obj, dict) and np:
        obj, converted = _sanitize_numpy_keys(obj)
    else:
        converted = False
    if getsizeof(obj) > VALUE_BYTES_LIMIT:
        wandb.termwarn(
            "Serializing object of type {} that is {} bytes".format(
                type(obj).__name__, getsizeof(obj)
            )
        )
    return obj, converted


def json_friendly_val(val: Any) -> Any:
    """Make any value (including dict, slice, sequence, etc) JSON friendly."""
    converted: Union[dict, list]
    if isinstance(val, dict):
        converted = {}
        for key, value in val.items():
            converted[key] = json_friendly_val(value)
        return converted
    if isinstance(val, slice):
        converted = dict(
            slice_start=val.start, slice_step=val.step, slice_stop=val.stop
        )
        return converted
    val, _ = json_friendly(val)
    if isinstance(val, Sequence) and not isinstance(val, str):
        converted = []
        for value in val:
            converted.append(json_friendly_val(value))
        return converted
    else:
        if val.__class__.__module__ not in ("builtins", "__builtin__"):
            val = str(val)
        return val


def alias_is_version_index(alias: str) -> bool:
    return len(alias) >= 2 and alias[0] == "v" and alias[1:].isnumeric()


def convert_plots(obj: Any) -> Any:
    if is_matplotlib_typename(get_full_typename(obj)):
        tools = get_module(
            "plotly.tools",
            required=(
                "plotly is required to log interactive plots, install with: "
                "`pip install plotly` or convert the plot to an image with `wandb.Image(plt)`"
            ),
        )
        obj = tools.mpl_to_plotly(obj)

    if is_plotly_typename(get_full_typename(obj)):
        return {"_type": "plotly", "plot": obj.to_plotly_json()}
    else:
        return obj


def maybe_compress_history(obj: Any) -> Tuple[Any, bool]:
    if np and isinstance(obj, np.ndarray) and obj.size > 32:
        return wandb.Histogram(obj, num_bins=32).to_json(), True
    else:
        return obj, False


def maybe_compress_summary(obj: Any, h5_typename: str) -> Tuple[Any, bool]:
    if np and isinstance(obj, np.ndarray) and obj.size > 32:
        return (
            {
                "_type": h5_typename,  # may not be ndarray
                "var": np.var(obj).item(),
                "mean": np.mean(obj).item(),
                "min": np.amin(obj).item(),
                "max": np.amax(obj).item(),
                "10%": np.percentile(obj, 10),
                "25%": np.percentile(obj, 25),
                "75%": np.percentile(obj, 75),
                "90%": np.percentile(obj, 90),
                "size": obj.size,
            },
            True,
        )
    else:
        return obj, False


def launch_browser(attempt_launch_browser: bool = True) -> bool:
    """Decide if we should launch a browser."""
    _display_variables = ["DISPLAY", "WAYLAND_DISPLAY", "MIR_SOCKET"]
    _webbrowser_names_blocklist = ["www-browser", "lynx", "links", "elinks", "w3m"]

    import webbrowser

    launch_browser = attempt_launch_browser
    if launch_browser:
        if "linux" in sys.platform and not any(
            os.getenv(var) for var in _display_variables
        ):
            launch_browser = False
        try:
            browser = webbrowser.get()
            if hasattr(browser, "name") and browser.name in _webbrowser_names_blocklist:
                launch_browser = False
        except webbrowser.Error:
            launch_browser = False

    return launch_browser


def generate_id(length: int = 8) -> str:
    # Do not use this; use wandb.sdk.lib.runid.generate_id instead.
    # This is kept only for legacy code.
    return runid.generate_id(length)


def parse_tfjob_config() -> Any:
    """Attempt to parse TFJob config, returning False if it can't find it."""
    if os.getenv("TF_CONFIG"):
        try:
            return json.loads(os.environ["TF_CONFIG"])
        except ValueError:
            return False
    else:
        return False


class WandBJSONEncoder(json.JSONEncoder):
    """A JSON Encoder that handles some extra types."""

    def default(self, obj: Any) -> Any:
        if hasattr(obj, "json_encode"):
            return obj.json_encode()
        # if hasattr(obj, 'to_json'):
        #     return obj.to_json()
        tmp_obj, converted = json_friendly(obj)
        if converted:
            return tmp_obj
        return json.JSONEncoder.default(self, obj)


class WandBJSONEncoderOld(json.JSONEncoder):
    """A JSON Encoder that handles some extra types."""

    def default(self, obj: Any) -> Any:
        tmp_obj, converted = json_friendly(obj)
        tmp_obj, compressed = maybe_compress_summary(tmp_obj, get_h5_typename(obj))
        if converted:
            return tmp_obj
        return json.JSONEncoder.default(self, tmp_obj)


class WandBHistoryJSONEncoder(json.JSONEncoder):
    """A JSON Encoder that handles some extra types.

    This encoder turns numpy like objects with a size > 32 into histograms.
    """

    def default(self, obj: Any) -> Any:
        obj, converted = json_friendly(obj)
        obj, compressed = maybe_compress_history(obj)
        if converted:
            return obj
        return json.JSONEncoder.default(self, obj)


class JSONEncoderUncompressed(json.JSONEncoder):
    """A JSON Encoder that handles some extra types.

    This encoder turns numpy like objects with a size > 32 into histograms.
    """

    def default(self, obj: Any) -> Any:
        if is_numpy_array(obj):
            return obj.tolist()
        elif np and isinstance(obj, np.generic):
            obj = obj.item()
        return json.JSONEncoder.default(self, obj)


def json_dump_safer(obj: Any, fp: IO[str], **kwargs: Any) -> None:
    """Convert obj to json, with some extra encodable types."""
    return json.dump(obj, fp, cls=WandBJSONEncoder, **kwargs)


def json_dumps_safer(obj: Any, **kwargs: Any) -> str:
    """Convert obj to json, with some extra encodable types."""
    return json.dumps(obj, cls=WandBJSONEncoder, **kwargs)


# This is used for dumping raw json into files
def json_dump_uncompressed(obj: Any, fp: IO[str], **kwargs: Any) -> None:
    """Convert obj to json, with some extra encodable types."""
    return json.dump(obj, fp, cls=JSONEncoderUncompressed, **kwargs)


def json_dumps_safer_history(obj: Any, **kwargs: Any) -> str:
    """Convert obj to json, with some extra encodable types, including histograms."""
    return json.dumps(obj, cls=WandBHistoryJSONEncoder, **kwargs)


def make_json_if_not_number(
    v: Union[int, float, str, Mapping, Sequence]
) -> Union[int, float, str]:
    """If v is not a basic type convert it to json."""
    if isinstance(v, (float, int)):
        return v
    return json_dumps_safer(v)


def make_safe_for_json(obj: Any) -> Any:
    """Replace invalid json floats with strings. Also converts to lists and dicts."""
    if isinstance(obj, Mapping):
        return {k: make_safe_for_json(v) for k, v in obj.items()}
    elif isinstance(obj, str):
        # str's are Sequence, so we need to short-circuit
        return obj
    elif isinstance(obj, Sequence):
        return [make_safe_for_json(v) for v in obj]
    elif isinstance(obj, float):
        # W&B backend and UI handle these strings
        if obj != obj:  # standard way to check for NaN
            return "NaN"
        elif obj == float("+inf"):
            return "Infinity"
        elif obj == float("-inf"):
            return "-Infinity"
    return obj


def no_retry_4xx(e: Exception) -> bool:
    if not isinstance(e, requests.HTTPError):
        return True
    if not (400 <= e.response.status_code < 500) or e.response.status_code == 429:
        return True
    body = json.loads(e.response.content)
    raise UsageError(body["errors"][0]["message"])


def no_retry_auth(e: Any) -> bool:
    if hasattr(e, "exception"):
        e = e.exception
    if not isinstance(e, requests.HTTPError):
        return True
    if e.response is None:
        return True
    # Don't retry bad request errors; raise immediately
    if e.response.status_code in (400, 409):
        return False
    # Retry all non-forbidden/unauthorized/not-found errors.
    if e.response.status_code not in (401, 403, 404):
        return True
    # Crash w/message on forbidden/unauthorized errors.
    if e.response.status_code == 401:
        raise UsageError(
            "The API key is either invalid or missing, or the host is incorrect. "
            "To resolve this issue, you may try running the 'wandb login --host [hostname]' command. "
            "The host defaults to 'https://api.wandb.ai' if not specified. "
            f"(Error {e.response.status_code}: {e.response.reason})"
        )
    elif wandb.run:
<<<<<<< HEAD
        raise PermissionsError(f"Permission denied to access {wandb.run.path}")
    else:
        raise PermissionsError(
=======
        raise BackendError(f"Permission denied to access {wandb.run.path}")
    else:
        raise BackendError(
>>>>>>> d2ab5144
            "It appears that you do not have permission to access the requested resource. "
            "Please reach out to the project owner to grant you access. "
            "If you have the correct permissions, verify that there are no issues with your networking setup."
            f"(Error {e.response.status_code}: {e.response.reason})"
        )


def check_retry_conflict(e: Any) -> Optional[bool]:
    """Check if the exception is a conflict type so it can be retried.

    Returns:
        True - Should retry this operation
        False - Should not retry this operation
        None - No decision, let someone else decide
    """
    if hasattr(e, "exception"):
        e = e.exception
    if isinstance(e, requests.HTTPError) and e.response is not None:
        if e.response.status_code == 409:
            return True
    return None


def check_retry_conflict_or_gone(e: Any) -> Optional[bool]:
    """Check if the exception is a conflict or gone type, so it can be retried or not.

    Returns:
        True - Should retry this operation
        False - Should not retry this operation
        None - No decision, let someone else decide
    """
    if hasattr(e, "exception"):
        e = e.exception
    if isinstance(e, requests.HTTPError) and e.response is not None:
        if e.response.status_code == 409:
            return True
        if e.response.status_code == 410:
            return False
    return None


def make_check_retry_fn(
    fallback_retry_fn: CheckRetryFnType,
    check_fn: Callable[[Exception], Optional[bool]],
    check_timedelta: Optional[timedelta] = None,
) -> CheckRetryFnType:
    """Return a check_retry_fn which can be used by lib.Retry().

    Arguments:
        fallback_fn: Use this function if check_fn didn't decide if a retry should happen.
        check_fn: Function which returns bool if retry should happen or None if unsure.
        check_timedelta: Optional retry timeout if we check_fn matches the exception
    """

    def check_retry_fn(e: Exception) -> Union[bool, timedelta]:
        check = check_fn(e)
        if check is None:
            return fallback_retry_fn(e)
        if check is False:
            return False
        if check_timedelta:
            return check_timedelta
        return True

    return check_retry_fn


def find_runner(program: str) -> Union[None, list, List[str]]:
    """Return a command that will run program.

    Arguments:
        program: The string name of the program to try to run.

    Returns:
        commandline list of strings to run the program (eg. with subprocess.call()) or None
    """
    if os.path.isfile(program) and not os.access(program, os.X_OK):
        # program is a path to a non-executable file
        try:
            opened = open(program)
        except OSError:  # PermissionError doesn't exist in 2.7
            return None
        first_line = opened.readline().strip()
        if first_line.startswith("#!"):
            return shlex.split(first_line[2:])
        if program.endswith(".py"):
            return [sys.executable]
    return None


def downsample(values: Sequence, target_length: int) -> list:
    """Downsample 1d values to target_length, including start and end.

    Algorithm just rounds index down.

    Values can be any sequence, including a generator.
    """
    if not target_length > 1:
        raise UsageError("target_length must be > 1")
    values = list(values)
    if len(values) < target_length:
        return values
    ratio = float(len(values) - 1) / (target_length - 1)
    result = []
    for i in range(target_length):
        result.append(values[int(i * ratio)])
    return result


def has_num(dictionary: Mapping, key: Any) -> bool:
    return key in dictionary and isinstance(dictionary[key], numbers.Number)


def get_log_file_path() -> str:
    """Log file path used in error messages.

    It would probably be better if this pointed to a log file in a
    run directory.
    """
    # TODO(jhr, cvp): refactor
    if wandb.run is not None:
        return wandb.run._settings.log_internal
    return os.path.join("wandb", "debug-internal.log")


def docker_image_regex(image: str) -> Any:
    """Regex match for valid docker image names."""
    if image:
        return re.match(
            r"^(?:(?=[^:\/]{1,253})(?!-)[a-zA-Z0-9-]{1,63}(?<!-)(?:\.(?!-)[a-zA-Z0-9-]{1,63}(?<!-))*(?::[0-9]{1,5})?/)?((?![._-])(?:[a-z0-9._-]*)(?<![._-])(?:/(?![._-])[a-z0-9._-]*(?<![._-]))*)(?::(?![.-])[a-zA-Z0-9_.-]{1,128})?$",
            image,
        )
    return None


def image_from_docker_args(args: List[str]) -> Optional[str]:
    """Scan docker run args and attempt to find the most likely docker image argument.

    It excludes any arguments that start with a dash, and the argument after it if it
    isn't a boolean switch. This can be improved, we currently fallback gracefully when
    this fails.
    """
    bool_args = [
        "-t",
        "--tty",
        "--rm",
        "--privileged",
        "--oom-kill-disable",
        "--no-healthcheck",
        "-i",
        "--interactive",
        "--init",
        "--help",
        "--detach",
        "-d",
        "--sig-proxy",
        "-it",
        "-itd",
    ]
    last_flag = -2
    last_arg = ""
    possible_images = []
    if len(args) > 0 and args[0] == "run":
        args.pop(0)
    for i, arg in enumerate(args):
        if arg.startswith("-"):
            last_flag = i
            last_arg = arg
        elif "@sha256:" in arg:
            # Because our regex doesn't match digests
            possible_images.append(arg)
        elif docker_image_regex(arg):
            if last_flag == i - 2:
                possible_images.append(arg)
            elif "=" in last_arg:
                possible_images.append(arg)
            elif last_arg in bool_args and last_flag == i - 1:
                possible_images.append(arg)
    most_likely = None
    for img in possible_images:
        if ":" in img or "@" in img or "/" in img:
            most_likely = img
            break
    if most_likely is None and len(possible_images) > 0:
        most_likely = possible_images[0]
    return most_likely


def load_yaml(file: Any) -> Any:
    return yaml.safe_load(file)


def image_id_from_k8s() -> Optional[str]:
    """Ping the k8s metadata service for the image id.

    Specify the KUBERNETES_NAMESPACE environment variable if your pods are not in the
    default namespace:

    - name: KUBERNETES_NAMESPACE valueFrom:
        fieldRef:
          fieldPath: metadata.namespace
    """
    token_path = "/var/run/secrets/kubernetes.io/serviceaccount/token"
    if os.path.exists(token_path):
        k8s_server = "https://{}:{}/api/v1/namespaces/{}/pods/{}".format(
            os.getenv("KUBERNETES_SERVICE_HOST"),
            os.getenv("KUBERNETES_PORT_443_TCP_PORT"),
            os.getenv("KUBERNETES_NAMESPACE", "default"),
            os.getenv("HOSTNAME"),
        )
        try:
            res = requests.get(
                k8s_server,
                verify="/var/run/secrets/kubernetes.io/serviceaccount/ca.crt",
                timeout=3,
                headers={"Authorization": f"Bearer {open(token_path).read()}"},
            )
            res.raise_for_status()
        except requests.RequestException:
            return None
        try:
            return str(  # noqa: B005
                res.json()["status"]["containerStatuses"][0]["imageID"]
            ).strip("docker-pullable://")
        except (ValueError, KeyError, IndexError):
            logger.exception("Error checking kubernetes for image id")
            return None
    return None


def async_call(
    target: Callable, timeout: Optional[Union[int, float]] = None
) -> Callable:
    """Wrap a method to run in the background with an optional timeout.

    Returns a new method that will call the original with any args, waiting for upto
    timeout seconds. This new method blocks on the original and returns the result or
    None if timeout was reached, along with the thread. You can check thread.is_alive()
    to determine if a timeout was reached. If an exception is thrown in the thread, we
    reraise it.
    """
    q: "queue.Queue" = queue.Queue()

    def wrapped_target(q: "queue.Queue", *args: Any, **kwargs: Any) -> Any:
        try:
            q.put(target(*args, **kwargs))
        except Exception as e:
            q.put(e)

    def wrapper(
        *args: Any, **kwargs: Any
    ) -> Union[Tuple[Exception, "threading.Thread"], Tuple[None, "threading.Thread"]]:
        thread = threading.Thread(
            target=wrapped_target, args=(q,) + args, kwargs=kwargs
        )
        thread.daemon = True
        thread.start()
        try:
            result = q.get(True, timeout)
            if isinstance(result, Exception):
                raise result.with_traceback(sys.exc_info()[2])
            return result, thread
        except queue.Empty:
            return None, thread

    return wrapper


def read_many_from_queue(
    q: "queue.Queue", max_items: int, queue_timeout: Union[int, float]
) -> list:
    try:
        item = q.get(True, queue_timeout)
    except queue.Empty:
        return []
    items = [item]
    for _ in range(max_items):
        try:
            item = q.get_nowait()
        except queue.Empty:
            return items
        items.append(item)
    return items


def stopwatch_now() -> float:
    """Get a time value for interval comparisons.

    When possible it is a monotonic clock to prevent backwards time issues.
    """
    return time.monotonic()


def class_colors(class_count: int) -> List[List[int]]:
    # make class 0 black, and the rest equally spaced fully saturated hues
    return [[0, 0, 0]] + [
        colorsys.hsv_to_rgb(i / (class_count - 1.0), 1.0, 1.0)  # type: ignore
        for i in range(class_count - 1)
    ]


def _prompt_choice(
    input_timeout: Optional[int] = None,
    jupyter: bool = False,
) -> str:
    input_fn: Callable = input
    prompt = term.LOG_STRING
    if input_timeout is not None:
        # delayed import to mitigate risk of timed_input complexity
        from wandb.sdk.lib import timed_input

        input_fn = functools.partial(timed_input.timed_input, timeout=input_timeout)
        # timed_input doesnt handle enhanced prompts
        if platform.system() == "Windows":
            prompt = "wandb"

    text = f"{prompt}: Enter your choice: "
    if input_fn == input:
        choice = input_fn(text)
    else:
        choice = input_fn(text, jupyter=jupyter)
    return choice  # type: ignore


def prompt_choices(
    choices: Sequence[str],
    input_timeout: Optional[int] = None,
    jupyter: bool = False,
) -> str:
    """Allow a user to choose from a list of options."""
    for i, choice in enumerate(choices):
        wandb.termlog(f"({i+1}) {choice}")

    idx = -1
    while idx < 0 or idx > len(choices) - 1:
        choice = _prompt_choice(input_timeout=input_timeout, jupyter=jupyter)
        if not choice:
            continue
        idx = -1
        try:
            idx = int(choice) - 1
        except ValueError:
            pass
        if idx < 0 or idx > len(choices) - 1:
            wandb.termwarn("Invalid choice")
    result = choices[idx]
    wandb.termlog(f"You chose {result!r}")
    return result


def guess_data_type(shape: Sequence[int], risky: bool = False) -> Optional[str]:
    """Infer the type of data based on the shape of the tensors.

    Arguments:
        shape (Sequence[int]): The shape of the data
        risky(bool): some guesses are more likely to be wrong.
    """
    # (samples,) or (samples,logits)
    if len(shape) in (1, 2):
        return "label"
    # Assume image mask like fashion mnist: (no color channel)
    # This is risky because RNNs often have 3 dim tensors: batch, time, channels
    if risky and len(shape) == 3:
        return "image"
    if len(shape) == 4:
        if shape[-1] in (1, 3, 4):
            # (samples, height, width, Y \ RGB \ RGBA)
            return "image"
        else:
            # (samples, height, width, logits)
            return "segmentation_mask"
    return None


def download_file_from_url(
    dest_path: str, source_url: str, api_key: Optional[str] = None
) -> None:
    response = requests.get(source_url, auth=("api", api_key), stream=True, timeout=5)  # type: ignore
    response.raise_for_status()

    if os.sep in dest_path:
        filesystem.mkdir_exists_ok(os.path.dirname(dest_path))
    with fsync_open(dest_path, "wb") as file:
        for data in response.iter_content(chunk_size=1024):
            file.write(data)


def isatty(ob: IO) -> bool:
    return hasattr(ob, "isatty") and ob.isatty()


def to_human_size(size: int, units: Optional[List[Tuple[str, Any]]] = None) -> str:
    units = units or POW_10_BYTES
    unit, value = units[0]
    factor = round(float(size) / value, 1)
    return (
        f"{factor}{unit}"
        if factor < 1024 or len(units) == 1
        else to_human_size(size, units[1:])
    )


def from_human_size(size: str, units: Optional[List[Tuple[str, Any]]] = None) -> int:
    units = units or POW_10_BYTES
    units_dict = {unit.upper(): value for (unit, value) in units}
    regex = re.compile(
        r"(\d+\.?\d*)\s*({})?".format("|".join(units_dict.keys())), re.IGNORECASE
    )
    match = re.match(regex, size)
    if not match:
        raise ValueError("size must be of the form `10`, `10B` or `10 B`.")
    factor, unit = (
        float(match.group(1)),
        units_dict[match.group(2).upper()] if match.group(2) else 1,
    )
    return int(factor * unit)


def auto_project_name(program: Optional[str]) -> str:
    # if we're in git, set project name to git repo name + relative path within repo
    root_dir = wandb.wandb_sdk.lib.git.GitRepo().root_dir
    if root_dir is None:
        return "uncategorized"
    # On windows, GitRepo returns paths in unix style, but os.path is windows
    # style. Coerce here.
    root_dir = to_native_slash_path(root_dir)
    repo_name = os.path.basename(root_dir)
    if program is None:
        return str(repo_name)
    if not os.path.isabs(program):
        program = os.path.join(os.curdir, program)
    prog_dir = os.path.dirname(os.path.abspath(program))
    if not prog_dir.startswith(root_dir):
        return str(repo_name)
    project = repo_name
    sub_path = os.path.relpath(prog_dir, root_dir)
    if sub_path != ".":
        project += "-" + sub_path
    return str(project.replace(os.sep, "_"))


def parse_sweep_id(parts_dict: dict) -> Optional[str]:
    """In place parse sweep path from parts dict.

    Arguments:
        parts_dict (dict): dict(entity=,project=,name=).  Modifies dict inplace.

    Returns:
        None or str if there is an error
    """
    entity = None
    project = None
    sweep_id = parts_dict.get("name")
    if not isinstance(sweep_id, str):
        return "Expected string sweep_id"

    sweep_split = sweep_id.split("/")
    if len(sweep_split) == 1:
        pass
    elif len(sweep_split) == 2:
        split_project, sweep_id = sweep_split
        project = split_project or project
    elif len(sweep_split) == 3:
        split_entity, split_project, sweep_id = sweep_split
        project = split_project or project
        entity = split_entity or entity
    else:
        return (
            "Expected sweep_id in form of sweep, project/sweep, or entity/project/sweep"
        )
    parts_dict.update(dict(name=sweep_id, project=project, entity=entity))
    return None


def to_forward_slash_path(path: str) -> LogicalFilePathStr:
    if platform.system() == "Windows":
        path = path.replace("\\", "/")
    return LogicalFilePathStr(path)


def to_native_slash_path(path: str) -> FilePathStr:
    return FilePathStr(path.replace("/", os.sep))


def check_and_warn_old(files: List[str]) -> bool:
    if "wandb-metadata.json" in files:
        wandb.termwarn("These runs were logged with a previous version of wandb.")
        wandb.termwarn(
            "Run pip install wandb<0.10.0 to get the old library and sync your runs."
        )
        return True
    return False


class ImportMetaHook:
    def __init__(self) -> None:
        self.modules: Dict[str, ModuleType] = dict()
        self.on_import: Dict[str, list] = dict()

    def add(self, fullname: str, on_import: Callable) -> None:
        self.on_import.setdefault(fullname, []).append(on_import)

    def install(self) -> None:
        sys.meta_path.insert(0, self)  # type: ignore

    def uninstall(self) -> None:
        sys.meta_path.remove(self)  # type: ignore

    def find_module(
        self, fullname: str, path: Optional[str] = None
    ) -> Optional["ImportMetaHook"]:
        if fullname in self.on_import:
            return self
        return None

    def load_module(self, fullname: str) -> ModuleType:
        self.uninstall()
        mod = importlib.import_module(fullname)
        self.install()
        self.modules[fullname] = mod
        on_imports = self.on_import.get(fullname)
        if on_imports:
            for f in on_imports:
                f()
        return mod

    def get_modules(self) -> Tuple[str, ...]:
        return tuple(self.modules)

    def get_module(self, module: str) -> ModuleType:
        return self.modules[module]


_import_hook: Optional[ImportMetaHook] = None


def add_import_hook(fullname: str, on_import: Callable) -> None:
    global _import_hook
    if _import_hook is None:
        _import_hook = ImportMetaHook()
        _import_hook.install()
    _import_hook.add(fullname, on_import)


def host_from_path(path: Optional[str]) -> str:
    """Return the host of the path."""
    url = urllib.parse.urlparse(path)
    return str(url.netloc)


def uri_from_path(path: Optional[str]) -> str:
    """Return the URI of the path."""
    url = urllib.parse.urlparse(path)
    uri = url.path if url.path[0] != "/" else url.path[1:]
    return str(uri)


def is_unicode_safe(stream: TextIO) -> bool:
    """Return True if the stream supports UTF-8."""
    encoding = getattr(stream, "encoding", None)
    return encoding.lower() in {"utf-8", "utf_8"} if encoding else False


def _has_internet() -> bool:
    """Attempt to open a DNS connection to Googles root servers."""
    try:
        s = socket.create_connection(("8.8.8.8", 53), 0.5)
        s.close()
        return True
    except OSError:
        return False


def rand_alphanumeric(length: int = 8, rand: Optional[random.Random] = None) -> str:
    rand = rand or random.Random()
    return "".join(rand.choice("0123456789ABCDEF") for _ in range(length))


@contextlib.contextmanager
def fsync_open(
    path: Union[pathlib.Path, str], mode: str = "w", encoding: Optional[str] = None
) -> Generator[IO[Any], None, None]:
    """Open a path for I/O and guarante that the file is flushed and synced."""
    with open(path, mode, encoding=encoding) as f:
        yield f

        f.flush()
        os.fsync(f.fileno())


def _is_kaggle() -> bool:
    return (
        os.getenv("KAGGLE_KERNEL_RUN_TYPE") is not None
        or "kaggle_environments" in sys.modules
    )


def _is_likely_kaggle() -> bool:
    # Telemetry to mark first runs from Kagglers.
    return (
        _is_kaggle()
        or os.path.exists(
            os.path.expanduser(os.path.join("~", ".kaggle", "kaggle.json"))
        )
        or "kaggle" in sys.modules
    )


def _is_databricks() -> bool:
    # check if we are running inside a databricks notebook by
    # inspecting sys.modules, searching for dbutils and verifying that
    # it has the appropriate structure

    if "dbutils" in sys.modules:
        dbutils = sys.modules["dbutils"]
        if hasattr(dbutils, "shell"):
            shell = dbutils.shell
            if hasattr(shell, "sc"):
                sc = shell.sc
                if hasattr(sc, "appName"):
                    return bool(sc.appName == "Databricks Shell")
    return False


def _is_py_path(path: str) -> bool:
    return path.endswith(".py")


def sweep_config_err_text_from_jsonschema_violations(violations: List[str]) -> str:
    """Consolidate schema violation strings from wandb/sweeps into a single string.

    Parameters
    ----------
    violations: list of str
        The warnings to render.

    Returns:
    -------
    violation: str
        The consolidated violation text.

    """
    violation_base = (
        "Malformed sweep config detected! This may cause your sweep to behave in unexpected ways.\n"
        "To avoid this, please fix the sweep config schema violations below:"
    )

    for i, warning in enumerate(violations):
        violations[i] = f"  Violation {i + 1}. {warning}"
    violation = "\n".join([violation_base] + violations)

    return violation


def handle_sweep_config_violations(warnings: List[str]) -> None:
    """Echo sweep config schema violation warnings from Gorilla to the terminal.

    Parameters
    ----------
    warnings: list of str
        The warnings to render.
    """
    warning = sweep_config_err_text_from_jsonschema_violations(warnings)
    if len(warnings) > 0:
        term.termwarn(warning)


def _log_thread_stacks() -> None:
    """Log all threads, useful for debugging."""
    thread_map = {t.ident: t.name for t in threading.enumerate()}

    for thread_id, frame in sys._current_frames().items():
        logger.info(
            f"\n--- Stack for thread {thread_id} {thread_map.get(thread_id, 'unknown')} ---"
        )
        for filename, lineno, name, line in traceback.extract_stack(frame):
            logger.info(f"  File: {filename!r}, line {lineno}, in {name}")
            if line:
                logger.info(f"  Line: {line}")


def check_windows_valid_filename(path: Union[int, str]) -> bool:
    return not bool(re.search(RE_WINFNAMES, path))  # type: ignore


def artifact_to_json(
    artifact: Union["wandb.sdk.wandb_artifacts.Artifact", "wandb.apis.public.Artifact"]
) -> Dict[str, Any]:
    # public.Artifact has the _sequence name, instances of wandb.Artifact
    # just have the name
    if hasattr(artifact, "_sequence_name"):
        sequence_name = artifact._sequence_name
    else:
        sequence_name = artifact.name.split(":")[0]

    return {
        "_type": "artifactVersion",
        "_version": "v0",
        "id": artifact.id,
        "version": artifact.source_version,
        "sequenceName": sequence_name,
        "usedAs": artifact._use_as,
    }


def check_dict_contains_nested_artifact(d: dict, nested: bool = False) -> bool:
    for item in d.values():
        if isinstance(item, dict):
            contains_artifacts = check_dict_contains_nested_artifact(item, True)
            if contains_artifacts:
                return True
        elif (
            isinstance(item, wandb.Artifact)
            or isinstance(item, wandb.apis.public.Artifact)
            or _is_artifact_string(item)
        ) and nested:
            return True
    return False


def load_json_yaml_dict(config: str) -> Any:
    ext = os.path.splitext(config)[-1]
    if ext == ".json":
        with open(config) as f:
            return json.load(f)
    elif ext == ".yaml":
        with open(config) as f:
            return yaml.safe_load(f)
    else:
        try:
            return json.loads(config)
        except ValueError:
            return None


def _parse_entity_project_item(path: str) -> tuple:
    """Parse paths with the following formats: {item}, {project}/{item}, & {entity}/{project}/{item}.

    Args:
        path: `str`, input path; must be between 0 and 3 in length.

    Returns:
        tuple of length 3 - (item, project, entity)

    Example:
        alias, project, entity = _parse_entity_project_item("myproj/mymodel:best")

        assert entity   == ""
        assert project  == "myproj"
        assert alias    == "mymodel:best"

    """
    words = path.split("/")
    if len(words) > 3:
        raise ValueError(
            "Invalid path: must be str the form {item}, {project}/{item}, or {entity}/{project}/{item}"
        )
    padded_words = [""] * (3 - len(words)) + words
    return tuple(reversed(padded_words))


def _resolve_aliases(aliases: Optional[Union[str, Iterable[str]]]) -> List[str]:
    """Add the 'latest' alias and ensure that all aliases are unique.

    Takes in `aliases` which can be None, str, or List[str] and returns List[str].
    Ensures that "latest" is always present in the returned list.

    Args:
        aliases: `Optional[Union[str, List[str]]]`

    Returns:
        List[str], with "latest" always present.

    Usage:

    ```python
    aliases = _resolve_aliases(["best", "dev"])
    assert aliases == ["best", "dev", "latest"]

    aliases = _resolve_aliases("boom")
    assert aliases == ["boom", "latest"]
    ```
    """
    aliases = aliases or ["latest"]

    if isinstance(aliases, str):
        aliases = [aliases]

    try:
        return list(set(aliases) | {"latest"})
    except TypeError as exc:
        raise ValueError("`aliases` must be Iterable or None") from exc


def _is_artifact_object(v: Any) -> bool:
    return isinstance(v, wandb.Artifact) or isinstance(v, wandb.apis.public.Artifact)


def _is_artifact_string(v: Any) -> bool:
    return isinstance(v, str) and v.startswith("wandb-artifact://")


def _is_artifact_version_weave_dict(v: Any) -> bool:
    return isinstance(v, dict) and v.get("_type") == "artifactVersion"


def _is_artifact_representation(v: Any) -> bool:
    return (
        _is_artifact_object(v)
        or _is_artifact_string(v)
        or _is_artifact_version_weave_dict(v)
    )


def parse_artifact_string(v: str) -> Tuple[str, Optional[str], bool]:
    if not v.startswith("wandb-artifact://"):
        raise ValueError(f"Invalid artifact string: {v}")
    parsed_v = v[len("wandb-artifact://") :]
    base_uri = None
    url_info = urllib.parse.urlparse(parsed_v)
    if url_info.scheme != "":
        base_uri = f"{url_info.scheme}://{url_info.netloc}"
        parts = url_info.path.split("/")[1:]
    else:
        parts = parsed_v.split("/")
    if parts[0] == "_id":
        # for now can't fetch paths but this will be supported in the future
        # when we allow passing typed media objects, this can be extended
        # to include paths
        return parts[1], base_uri, True

    if len(parts) < 3:
        raise ValueError(f"Invalid artifact string: {v}")

    # for now can't fetch paths but this will be supported in the future
    # when we allow passing typed media objects, this can be extended
    # to include paths
    entity, project, name_and_alias_or_version = parts[:3]
    return f"{entity}/{project}/{name_and_alias_or_version}", base_uri, False


def _get_max_cli_version() -> Union[str, None]:
    max_cli_version = wandb.api.max_cli_version()
    return str(max_cli_version) if max_cli_version is not None else None


def _is_offline() -> bool:
    return (  # type: ignore[no-any-return]
        wandb.run is not None and wandb.run.settings._offline
    ) or wandb.setup().settings._offline


def ensure_text(
    string: Union[str, bytes], encoding: str = "utf-8", errors: str = "strict"
) -> str:
    """Coerce s to str."""
    if isinstance(string, bytes):
        return string.decode(encoding, errors)
    elif isinstance(string, str):
        return string
    else:
        raise TypeError(f"not expecting type {type(string)!r}")


def make_artifact_name_safe(name: str) -> str:
    """Make an artifact name safe for use in artifacts."""
    # artifact names may only contain alphanumeric characters, dashes, underscores, and dots.
    cleaned = re.sub(r"[^a-zA-Z0-9_\-.]", "_", name)
    if len(cleaned) <= 128:
        return cleaned
    # truncate with dots in the middle using regex
    return re.sub(r"(^.{63}).*(.{63}$)", r"\g<1>..\g<2>", cleaned)


def make_docker_image_name_safe(name: str) -> str:
    """Make a docker image name safe for use in artifacts."""
    safe_chars = RE_DOCKER_IMAGE_NAME_CHARS.sub("__", name.lower())
    deduped = RE_DOCKER_IMAGE_NAME_SEPARATOR_REPEAT.sub("__", safe_chars)
    trimmed_start = RE_DOCKER_IMAGE_NAME_SEPARATOR_START.sub("", deduped)
    trimmed = RE_DOCKER_IMAGE_NAME_SEPARATOR_END.sub("", trimmed_start)
    return trimmed if trimmed else "image"


def merge_dicts(source: Dict[str, Any], destination: Dict[str, Any]) -> Dict[str, Any]:
    """Recursively merge two dictionaries."""
    for key, value in source.items():
        if isinstance(value, dict):
            # get node or create one
            node = destination.setdefault(key, {})
            merge_dicts(value, node)
        else:
            if isinstance(value, list):
                if key in destination:
                    destination[key].extend(value)
                else:
                    destination[key] = value
            else:
                destination[key] = value
    return destination<|MERGE_RESOLUTION|>--- conflicted
+++ resolved
@@ -50,13 +50,8 @@
 import yaml
 
 import wandb
-<<<<<<< HEAD
 from wandb.env import get_app_url
-from wandb.errors import PermissionsError, UsageError, term
-=======
-from wandb.env import SENTRY_DSN, error_reporting_enabled, get_app_url
 from wandb.errors import BackendError, UsageError, term
->>>>>>> d2ab5144
 from wandb.sdk.lib import filesystem, runid
 
 if TYPE_CHECKING:
@@ -892,15 +887,9 @@
             f"(Error {e.response.status_code}: {e.response.reason})"
         )
     elif wandb.run:
-<<<<<<< HEAD
-        raise PermissionsError(f"Permission denied to access {wandb.run.path}")
-    else:
-        raise PermissionsError(
-=======
         raise BackendError(f"Permission denied to access {wandb.run.path}")
     else:
         raise BackendError(
->>>>>>> d2ab5144
             "It appears that you do not have permission to access the requested resource. "
             "Please reach out to the project owner to grant you access. "
             "If you have the correct permissions, verify that there are no issues with your networking setup."
