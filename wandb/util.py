--- conflicted
+++ resolved
@@ -55,19 +55,17 @@
 import shortuuid  # type: ignore
 import yaml
 
-<<<<<<< HEAD
+import wandb
+from wandb.env import SENTRY_DSN, error_reporting_enabled, get_app_url
+from wandb.errors import CommError, UsageError, term
+
 if TYPE_CHECKING:
     import wandb.sdk.wandb_settings
     import wandb.sdk.internal.settings_static
     import wandb.sdk.wandb_artifacts
     import wandb.apis.public
-=======
-import wandb
-from wandb.env import SENTRY_DSN, error_reporting_enabled, get_app_url
-from wandb.errors import CommError, UsageError, term
 
 CheckRetryFnType = Callable[[Exception], Union[bool, timedelta]]
->>>>>>> 54d64ef1
 
 logger = logging.getLogger(__name__)
 _not_importable = set()
