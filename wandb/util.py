from __future__ import print_function
from __future__ import absolute_import
from __future__ import division

import base64
import binascii
import colorsys
import contextlib
import codecs
import errno
import functools
import gzip
import hashlib
import json
import logging
import math
import numbers
import traceback
import os
import re
import shlex
import socket
import sys
import threading
import time
import random
import shortuuid
import importlib
import tarfile
import tempfile
import types
from typing import Optional
import yaml
from datetime import date, datetime
import platform
from six.moves import urllib
from typing import Any, Dict

import requests
import six
from six.moves import queue, input
from sys import getsizeof
from six.moves.collections_abc import Mapping, Sequence
from importlib import import_module
import sentry_sdk
from sentry_sdk import capture_exception
from sentry_sdk import capture_message
from wandb.env import error_reporting_enabled, get_app_url

import wandb
from wandb import env
from wandb.errors import CommError, term

logger = logging.getLogger(__name__)
_not_importable = set()

MAX_LINE_BYTES = (10 << 20) - (100 << 10)  # imposed by back end
IS_GIT = os.path.exists(os.path.join(os.path.dirname(__file__), "..", ".git"))
RE_WINFNAMES = re.compile('[<>:"/\?*]')

# these match the environments for gorilla
if IS_GIT:
    SENTRY_ENV = "development"
else:
    SENTRY_ENV = "production"

if error_reporting_enabled():
    sentry_sdk.init(
        dsn="https://a2f1d701163c42b097b9588e56b1c37e@o151352.ingest.sentry.io/5288891",
        release=wandb.__version__,
        default_integrations=False,
        environment=SENTRY_ENV,
    )

POW_10_BYTES = [
    ("B", 10 ** 0),
    ("KB", 10 ** 3),
    ("MB", 10 ** 6),
    ("GB", 10 ** 9),
    ("TB", 10 ** 12),
    ("PB", 10 ** 15),
    ("EB", 10 ** 18),
]

POW_2_BYTES = [
    ("B", 2 ** 0),
    ("KiB", 2 ** 10),
    ("MiB", 2 ** 20),
    ("GiB", 2 ** 30),
    ("TiB", 2 ** 40),
    ("PiB", 2 ** 50),
    ("EiB", 2 ** 60),
]


def sentry_message(message):
    if error_reporting_enabled():
        capture_message(message)


def sentry_exc(exc, delay=False):
    if error_reporting_enabled():
        if isinstance(exc, six.string_types):
            capture_exception(Exception(exc))
        else:
            capture_exception(exc)
        if delay:
            time.sleep(2)


def sentry_reraise(exc):
    """Re-raise an exception after logging it to Sentry

    Use this for top-level exceptions when you want the user to see the traceback.

    Must be called from within an exception handler.
    """
    sentry_exc(exc)
    # this will messily add this "reraise" function to the stack trace
    # but hopefully it's not too bad
    six.reraise(type(exc), exc, sys.exc_info()[2])


def sentry_set_scope(process_context, entity, project, email=None, url=None):
    # Using GLOBAL_HUB means these tags will persist between threads.
    # Normally there is one hub per thread.
    with sentry_sdk.hub.GLOBAL_HUB.configure_scope() as scope:
        scope.set_tag("process_context", process_context)
        scope.set_tag("entity", entity)
        scope.set_tag("project", project)
        if email:
            scope.user = {"email": email}
        if url:
            scope.set_tag("url", url)


def vendor_setup():
    """This enables us to use the vendor directory for packages we don't depend on
    Returns a function to call after imports are complete. Make sure to call this
    function or you will modify the user's path which is never good. The pattern should be:
    reset_path = vendor_setup()
    # do any vendor imports...
    reset_path()
    """
    original_path = [directory for directory in sys.path]

    def reset_import_path():
        sys.path = original_path

    parent_dir = os.path.abspath(os.path.dirname(__file__))
    vendor_dir = os.path.join(parent_dir, "vendor")
    vendor_packages = ("gql-0.2.0", "graphql-core-1.1")
    package_dirs = [os.path.join(vendor_dir, p) for p in vendor_packages]
    for p in [vendor_dir] + package_dirs:
        if p not in sys.path:
            sys.path.insert(1, p)

    return reset_import_path


def apple_gpu_stats_binary():
    parent_dir = os.path.abspath(os.path.dirname(__file__))
    return os.path.join(parent_dir, "bin", "apple_gpu_stats")


def vendor_import(name):
    reset_path = vendor_setup()
    module = import_module(name)
    reset_path()
    return module


def get_module(name, required=None):
    """
    Return module or None. Absolute import is required.
    :param (str) name: Dot-separated module path. E.g., 'scipy.stats'.
    :param (str) required: A string to raise a ValueError if missing
    :return: (module|None) If import succeeds, the module will be returned.
    """
    if name not in _not_importable:
        try:
            return import_module(name)
        except Exception as e:
            _not_importable.add(name)
            msg = "Error importing optional module {}".format(name)
            if required:
                logger.exception(msg)
    if required and name in _not_importable:
        raise wandb.Error(required)


def get_optional_module(name) -> Optional["importlib.ModuleInterface"]:
    return get_module(name)


class LazyLoader(types.ModuleType):
    """Lazily import a module, mainly to avoid pulling in large dependencies.
    we use this for tensorflow and other optional libraries primarily at the top module level
    """

    # The lint error here is incorrect.
    def __init__(
        self, local_name, parent_module_globals, name, warning=None
    ):  # pylint: disable=super-on-old-class
        self._local_name = local_name
        self._parent_module_globals = parent_module_globals
        self._warning = warning

        super(LazyLoader, self).__init__(name)

    def _load(self):
        """Load the module and insert it into the parent's globals."""
        # Import the target module and insert it into the parent's namespace
        module = importlib.import_module(self.__name__)
        self._parent_module_globals[self._local_name] = module

        # Emit a warning if one was specified
        if self._warning:
            print(self._warning)
            # Make sure to only warn once.
            self._warning = None

        # Update this object's dict so that if someone keeps a reference to the
        #   LazyLoader, lookups are efficient (__getattr__ is only called on lookups
        #   that fail).
        self.__dict__.update(module.__dict__)

        return module

    def __getattr__(self, item):
        module = self._load()
        return getattr(module, item)

    def __dir__(self):
        module = self._load()
        return dir(module)


class PreInitObject(object):
    def __init__(self, name):
        self._name = name

    def __getitem__(self, key):
        raise wandb.Error(
            'You must call wandb.init() before {}["{}"]'.format(self._name, key)
        )

    def __setitem__(self, key, value):
        raise wandb.Error(
            'You must call wandb.init() before {}["{}"]'.format(self._name, key)
        )

    def __setattr__(self, key, value):
        if not key.startswith("_"):
            raise wandb.Error(
                "You must call wandb.init() before {}.{}".format(self._name, key)
            )
        else:
            return object.__setattr__(self, key, value)

    def __getattr__(self, key):
        if not key.startswith("_"):
            raise wandb.Error(
                "You must call wandb.init() before {}.{}".format(self._name, key)
            )
        else:
            raise AttributeError()


np = get_module("numpy")

# TODO: Revisit these limits
VALUE_BYTES_LIMIT = 100000


def app_url(api_url):
    """Returns the frontend app url without a trailing slash."""
    # TODO: move me to settings
    app_url = get_app_url()
    if app_url is not None:
        return app_url.strip("/")
    if "://api.wandb.test" in api_url:
        # dev mode
        return api_url.replace("://api.", "://app.").strip("/")
    elif "://api.wandb." in api_url:
        # cloud
        return api_url.replace("://api.", "://").strip("/")
    elif "://api." in api_url:
        # onprem cloud
        return api_url.replace("://api.", "://app.").strip("/")
    # wandb/local
    return api_url


def get_full_typename(o):
    """We determine types based on type names so we don't have to import
    (and therefore depend on) PyTorch, TensorFlow, etc.
    """
    instance_name = o.__class__.__module__ + "." + o.__class__.__name__
    if instance_name in ["builtins.module", "__builtin__.module"]:
        return o.__name__
    else:
        return instance_name


def get_h5_typename(o):
    typename = get_full_typename(o)
    if is_tf_tensor_typename(typename):
        return "tensorflow.Tensor"
    elif is_pytorch_tensor_typename(typename):
        return "torch.Tensor"
    else:
        return o.__class__.__module__.split(".")[0] + "." + o.__class__.__name__


def is_uri(string):
    parsed_uri = urllib.parse.urlparse(string)
    return len(parsed_uri.scheme) > 0


def local_file_uri_to_path(uri):
    """
    Convert URI to local filesystem path.
    No-op if the uri does not have the expected scheme.
    """
    path = urllib.parse.urlparse(uri).path if uri.startswith("file:") else uri
    return urllib.request.url2pathname(path)


def get_local_path_or_none(path_or_uri):
    """Check if the argument is a local path (no scheme or file:///) and return local path if true,
    None otherwise.
    """
    parsed_uri = urllib.parse.urlparse(path_or_uri)
    if (
        len(parsed_uri.scheme) == 0
        or parsed_uri.scheme == "file"
        and len(parsed_uri.netloc) == 0
    ):
        return local_file_uri_to_path(path_or_uri)
    else:
        return None


def make_tarfile(output_filename, source_dir, archive_name, custom_filter=None):
    # Helper for filtering out modification timestamps
    def _filter_timestamps(tar_info):
        tar_info.mtime = 0
        return tar_info if custom_filter is None else custom_filter(tar_info)

    unzipped_filename = tempfile.mktemp()
    try:
        with tarfile.open(unzipped_filename, "w") as tar:
            tar.add(source_dir, arcname=archive_name, filter=_filter_timestamps)
        # When gzipping the tar, don't include the tar's filename or modification time in the
        # zipped archive (see https://docs.python.org/3/library/gzip.html#gzip.GzipFile)
        with gzip.GzipFile(
            filename="", fileobj=open(output_filename, "wb"), mode="wb", mtime=0
        ) as gzipped_tar, open(unzipped_filename, "rb") as tar:
            gzipped_tar.write(tar.read())
    finally:
        os.remove(unzipped_filename)


def _user_args_to_dict(arguments):
    user_dict = {}
    i = 0
    while i < len(arguments):
        arg = arguments[i]
        split = arg.split("=", maxsplit=1)
        # flag arguments don't require a value -> set to True if specified
        if len(split) == 1 and (
            i + 1 >= len(arguments) or arguments[i + 1].startswith("-")
        ):
            name = split[0].lstrip("-")
            value = True
            i += 1
        elif len(split) == 1 and not arguments[i + 1].startswith("-"):
            name = split[0].lstrip("-")
            value = arguments[i + 1]
            i += 2
        elif len(split) == 2:
            name = split[0].lstrip("-")
            value = split[1]
            i += 1
        if name in user_dict:
            wandb.termerror("Repeated parameter: '%s'" % name)
            sys.exit(1)
        user_dict[name] = value
    return user_dict


def is_tf_tensor(obj):
    import tensorflow

    return isinstance(obj, tensorflow.Tensor)


def is_tf_tensor_typename(typename):
    return typename.startswith("tensorflow.") and (
        "Tensor" in typename or "Variable" in typename
    )


def is_tf_eager_tensor_typename(typename):
    return typename.startswith("tensorflow.") and ("EagerTensor" in typename)


def is_pytorch_tensor(obj):
    import torch

    return isinstance(obj, torch.Tensor)


def is_pytorch_tensor_typename(typename):
    return typename.startswith("torch.") and (
        "Tensor" in typename or "Variable" in typename
    )


def is_jax_tensor_typename(typename):
    return typename.startswith("jaxlib.") and "DeviceArray" in typename


def get_jax_tensor(obj):
    import jax

    return jax.device_get(obj)


def is_fastai_tensor_typename(typename):
    return typename.startswith("fastai.") and ("Tensor" in typename)


def is_pandas_data_frame_typename(typename):
    return typename.startswith("pandas.") and "DataFrame" in typename


def is_matplotlib_typename(typename):
    return typename.startswith("matplotlib.")


def is_plotly_typename(typename):
    return typename.startswith("plotly.")


def is_plotly_figure_typename(typename):
    return typename.startswith("plotly.") and typename.endswith(".Figure")


def is_numpy_array(obj):
    return np and isinstance(obj, np.ndarray)


def is_pandas_data_frame(obj):
    return is_pandas_data_frame_typename(get_full_typename(obj))


def ensure_matplotlib_figure(obj):
    """Extract the current figure from a matplotlib object or return the object if it's a figure.
    raises ValueError if the object can't be converted.
    """
    import matplotlib
    from matplotlib.figure import Figure

    # plotly and matplotlib broke in recent releases,
    # this patches matplotlib to add a removed method that plotly assumes exists
    from matplotlib.spines import Spine

    def is_frame_like(self):
        """Return True if directly on axes frame.

        This is useful for determining if a spine is the edge of an
        old style MPL plot. If so, this function will return True.
        """
        position = self._position or ("outward", 0.0)
        if isinstance(position, str):
            if position == "center":
                position = ("axes", 0.5)
            elif position == "zero":
                position = ("data", 0)
        if len(position) != 2:
            raise ValueError("position should be 2-tuple")
        position_type, amount = position
        if position_type == "outward" and amount == 0:
            return True
        else:
            return False

    Spine.is_frame_like = is_frame_like
    if obj == matplotlib.pyplot:
        obj = obj.gcf()
    elif not isinstance(obj, Figure):
        if hasattr(obj, "figure"):
            obj = obj.figure
            # Some matplotlib objects have a figure function
            if not isinstance(obj, Figure):
                raise ValueError(
                    "Only matplotlib.pyplot or matplotlib.pyplot.Figure objects are accepted."
                )
    return obj


def matplotlib_to_plotly(obj):
    obj = ensure_matplotlib_figure(obj)
    tools = get_module(
        "plotly.tools",
        required="plotly is required to log interactive plots, install with: pip install plotly or convert the plot to an image with `wandb.Image(plt)`",
    )
    return tools.mpl_to_plotly(obj)


def matplotlib_contains_images(obj):
    obj = ensure_matplotlib_figure(obj)
    return any(len(ax.images) > 0 for ax in obj.axes)


def json_friendly(obj):
    """Convert an object into something that's more becoming of JSON"""
    converted = True
    typename = get_full_typename(obj)

    if is_tf_eager_tensor_typename(typename):
        obj = obj.numpy()
    elif is_tf_tensor_typename(typename):
        try:
            obj = obj.eval()
        except RuntimeError:
            obj = obj.numpy()
    elif is_pytorch_tensor_typename(typename) or is_fastai_tensor_typename(typename):
        try:
            if obj.requires_grad:
                obj = obj.detach()
        except AttributeError:
            pass  # before 0.4 is only present on variables

        try:
            obj = obj.data
        except RuntimeError:
            pass  # happens for Tensors before 0.4

        if obj.size():
            obj = obj.cpu().detach().numpy()
        else:
            return obj.item(), True
    elif is_jax_tensor_typename(typename):
        obj = get_jax_tensor(obj)

    if is_numpy_array(obj):
        if obj.size == 1:
            obj = obj.flatten()[0]
        elif obj.size <= 32:
            obj = obj.tolist()
    elif np and isinstance(obj, np.generic):
        obj = obj.item()
        if isinstance(obj, float) and math.isnan(obj):
            obj = None
        elif isinstance(obj, np.generic) and obj.dtype.kind == "f":
            # obj is a numpy float with precision greater than that of native python float
            # (i.e., float96 or float128). in this case obj.item() does not return a native
            # python float to avoid loss of precision, so we need to explicitly cast this
            # down to a 64bit float
            obj = float(obj)

    elif isinstance(obj, bytes):
        obj = obj.decode("utf-8")
    elif isinstance(obj, (datetime, date)):
        obj = obj.isoformat()
    elif callable(obj):
        obj = (
            "{}.{}".format(obj.__module__, obj.__qualname__)
            if hasattr(obj, "__qualname__") and hasattr(obj, "__module__")
            else str(obj)
        )
    elif isinstance(obj, float) and math.isnan(obj):
        obj = None
    else:
        converted = False
    if getsizeof(obj) > VALUE_BYTES_LIMIT:
        wandb.termwarn(
            "Serializing object of type {} that is {} bytes".format(
                type(obj).__name__, getsizeof(obj)
            )
        )
    return obj, converted


def json_friendly_val(val):
    """Make any value (including dict, slice, sequence, etc) JSON friendly"""
    if isinstance(val, dict):
        converted = {}
        for key, value in six.iteritems(val):
            converted[key] = json_friendly_val(value)
        return converted
    if isinstance(val, slice):
        converted = dict(
            slice_start=val.start, slice_step=val.step, slice_stop=val.stop
        )
        return converted
    val, _ = json_friendly(val)
    if isinstance(val, Sequence) and not isinstance(val, six.string_types):
        converted = []
        for value in val:
            converted.append(json_friendly_val(value))
        return converted
    else:
        if val.__class__.__module__ not in ("builtins", "__builtin__"):
            val = str(val)
        return val


def convert_plots(obj):
    if is_matplotlib_typename(get_full_typename(obj)):
        tools = get_module(
            "plotly.tools",
            required="plotly is required to log interactive plots, install with: pip install plotly or convert the plot to an image with `wandb.Image(plt)`",
        )
        obj = tools.mpl_to_plotly(obj)

    if is_plotly_typename(get_full_typename(obj)):
        return {"_type": "plotly", "plot": obj.to_plotly_json()}
    else:
        return obj


def maybe_compress_history(obj):
    if np and isinstance(obj, np.ndarray) and obj.size > 32:
        return wandb.Histogram(obj, num_bins=32).to_json(), True
    else:
        return obj, False


def maybe_compress_summary(obj, h5_typename):
    if np and isinstance(obj, np.ndarray) and obj.size > 32:
        return (
            {
                "_type": h5_typename,  # may not be ndarray
                "var": np.var(obj).item(),
                "mean": np.mean(obj).item(),
                "min": np.amin(obj).item(),
                "max": np.amax(obj).item(),
                "10%": np.percentile(obj, 10),
                "25%": np.percentile(obj, 25),
                "75%": np.percentile(obj, 75),
                "90%": np.percentile(obj, 90),
                "size": obj.size,
            },
            True,
        )
    else:
        return obj, False


def launch_browser(attempt_launch_browser=True):
    """Decide if we should launch a browser"""
    _DISPLAY_VARIABLES = ["DISPLAY", "WAYLAND_DISPLAY", "MIR_SOCKET"]
    _WEBBROWSER_NAMES_BLACKLIST = ["www-browser", "lynx", "links", "elinks", "w3m"]

    import webbrowser

    launch_browser = attempt_launch_browser
    if launch_browser:
        if "linux" in sys.platform and not any(
            os.getenv(var) for var in _DISPLAY_VARIABLES
        ):
            launch_browser = False
        try:
            browser = webbrowser.get()
            if hasattr(browser, "name") and browser.name in _WEBBROWSER_NAMES_BLACKLIST:
                launch_browser = False
        except webbrowser.Error:
            launch_browser = False

    return launch_browser


def generate_id(length=8):
    # ~3t run ids (36**8)
    run_gen = shortuuid.ShortUUID(alphabet=list("0123456789abcdefghijklmnopqrstuvwxyz"))
    return run_gen.random(length)


def parse_tfjob_config():
    """Attempts to parse TFJob config, returning False if it can't find it"""
    if os.getenv("TF_CONFIG"):
        try:
            return json.loads(os.environ["TF_CONFIG"])
        except ValueError:
            return False
    else:
        return False


class WandBJSONEncoder(json.JSONEncoder):
    """A JSON Encoder that handles some extra types."""

    def default(self, obj):
        if hasattr(obj, "json_encode"):
            return obj.json_encode()
        # if hasattr(obj, 'to_json'):
        #     return obj.to_json()
        tmp_obj, converted = json_friendly(obj)
        if converted:
            return tmp_obj
        return json.JSONEncoder.default(self, obj)


class WandBJSONEncoderOld(json.JSONEncoder):
    """A JSON Encoder that handles some extra types."""

    def default(self, obj):
        tmp_obj, converted = json_friendly(obj)
        tmp_obj, compressed = maybe_compress_summary(tmp_obj, get_h5_typename(obj))
        if converted:
            return tmp_obj
        return json.JSONEncoder.default(self, tmp_obj)


class WandBHistoryJSONEncoder(json.JSONEncoder):
    """A JSON Encoder that handles some extra types.
    This encoder turns numpy like objects with a size > 32 into histograms"""

    def default(self, obj):
        obj, converted = json_friendly(obj)
        obj, compressed = maybe_compress_history(obj)
        if converted:
            return obj
        return json.JSONEncoder.default(self, obj)


class JSONEncoderUncompressed(json.JSONEncoder):
    """A JSON Encoder that handles some extra types.
    This encoder turns numpy like objects with a size > 32 into histograms"""

    def default(self, obj):
        if is_numpy_array(obj):
            return obj.tolist()
        elif np and isinstance(obj, np.generic):
            obj = obj.item()
        return json.JSONEncoder.default(self, obj)


def json_dump_safer(obj, fp, **kwargs):
    """Convert obj to json, with some extra encodable types."""
    return json.dump(obj, fp, cls=WandBJSONEncoder, **kwargs)


def json_dumps_safer(obj, **kwargs):
    """Convert obj to json, with some extra encodable types."""
    return json.dumps(obj, cls=WandBJSONEncoder, **kwargs)


# This is used for dumping raw json into files
def json_dump_uncompressed(obj, fp, **kwargs):
    """Convert obj to json, with some extra encodable types."""
    return json.dump(obj, fp, cls=JSONEncoderUncompressed, **kwargs)


def json_dumps_safer_history(obj, **kwargs):
    """Convert obj to json, with some extra encodable types, including histograms"""
    return json.dumps(obj, cls=WandBHistoryJSONEncoder, **kwargs)


def make_json_if_not_number(v):
    """If v is not a basic type convert it to json."""
    if isinstance(v, (float, int)):
        return v
    return json_dumps_safer(v)


def make_safe_for_json(obj):
    """Replace invalid json floats with strings. Also converts to lists and dicts."""
    if isinstance(obj, Mapping):
        return {k: make_safe_for_json(v) for k, v in obj.items()}
    elif isinstance(obj, str):
        # str's are Sequence, so we need to short-circuit
        return obj
    elif isinstance(obj, Sequence):
        return [make_safe_for_json(v) for v in obj]
    elif isinstance(obj, float):
        # W&B backend and UI handle these strings
        if obj != obj:  # standard way to check for NaN
            return "NaN"
        elif obj == float("+inf"):
            return "Infinity"
        elif obj == float("-inf"):
            return "-Infinity"
    return obj


def mkdir_exists_ok(path):
    try:
        os.makedirs(path)
        return True
    except OSError as exc:
        if exc.errno == errno.EEXIST and os.path.isdir(path):
            return False
        else:
            raise


def no_retry_auth(e):
    if hasattr(e, "exception"):
        e = e.exception
    if not isinstance(e, requests.HTTPError):
        return True
    if e.response is None:
        return True
    # Don't retry bad request errors; raise immediately
    if e.response.status_code in (400, 409):
        return False
    # Retry all non-forbidden/unauthorized/not-found errors.
    if e.response.status_code not in (401, 403, 404):
        return True
    # Crash w/message on forbidden/unauthorized errors.
    if e.response.status_code == 401:
        raise CommError("Invalid or missing api_key.  Run wandb login")
    elif wandb.run:
        raise CommError("Permission denied to access {}".format(wandb.run.path))
    else:
        raise CommError("Permission denied, ask the project owner to grant you access")


def find_runner(program):
    """Return a command that will run program.

    Arguments:
        program: The string name of the program to try to run.
    Returns:
        commandline list of strings to run the program (eg. with subprocess.call()) or None
    """
    if os.path.isfile(program) and not os.access(program, os.X_OK):
        # program is a path to a non-executable file
        try:
            opened = open(program)
        except IOError:  # PermissionError doesn't exist in 2.7
            return None
        first_line = opened.readline().strip()
        if first_line.startswith("#!"):
            return shlex.split(first_line[2:])
        if program.endswith(".py"):
            return [sys.executable]
    return None


def downsample(values, target_length):
    """Downsamples 1d values to target_length, including start and end.

    Algorithm just rounds index down.

    Values can be any sequence, including a generator.
    """
    assert target_length > 1
    values = list(values)
    if len(values) < target_length:
        return values
    ratio = float(len(values) - 1) / (target_length - 1)
    result = []
    for i in range(target_length):
        result.append(values[int(i * ratio)])
    return result


def has_num(dictionary, key):
    return key in dictionary and isinstance(dictionary[key], numbers.Number)


def md5_file(path):
    hash_md5 = hashlib.md5()
    with open(path, "rb") as f:
        for chunk in iter(lambda: f.read(4096), b""):
            hash_md5.update(chunk)
    return base64.b64encode(hash_md5.digest()).decode("ascii")


def get_log_file_path():
    """Log file path used in error messages.

    It would probably be better if this pointed to a log file in a
    run directory.
    """
    # TODO(jhr, cvp): refactor
    if wandb.run:
        return wandb.run._settings.log_internal
    return os.path.join("wandb", "debug-internal.log")


def docker_image_regex(image):
    "regex for valid docker image names"
    if image:
        return re.match(
            r"^(?:(?=[^:\/]{1,253})(?!-)[a-zA-Z0-9-]{1,63}(?<!-)(?:\.(?!-)[a-zA-Z0-9-]{1,63}(?<!-))*(?::[0-9]{1,5})?/)?((?![._-])(?:[a-z0-9._-]*)(?<![._-])(?:/(?![._-])[a-z0-9._-]*(?<![._-]))*)(?::(?![.-])[a-zA-Z0-9_.-]{1,128})?$",
            image,
        )


def image_from_docker_args(args):
    """This scans docker run args and attempts to find the most likely docker image argument.
    If excludes any argments that start with a dash, and the argument after it if it isn't a boolean
    switch.  This can be improved, we currently fallback gracefully when this fails.
    """
    bool_args = [
        "-t",
        "--tty",
        "--rm",
        "--privileged",
        "--oom-kill-disable",
        "--no-healthcheck",
        "-i",
        "--interactive",
        "--init",
        "--help",
        "--detach",
        "-d",
        "--sig-proxy",
        "-it",
        "-itd",
    ]
    last_flag = -2
    last_arg = ""
    possible_images = []
    if len(args) > 0 and args[0] == "run":
        args.pop(0)
    for i, arg in enumerate(args):
        if arg.startswith("-"):
            last_flag = i
            last_arg = arg
        elif "@sha256:" in arg:
            # Because our regex doesn't match digests
            possible_images.append(arg)
        elif docker_image_regex(arg):
            if last_flag == i - 2:
                possible_images.append(arg)
            elif "=" in last_arg:
                possible_images.append(arg)
            elif last_arg in bool_args and last_flag == i - 1:
                possible_images.append(arg)
    most_likely = None
    for img in possible_images:
        if ":" in img or "@" in img or "/" in img:
            most_likely = img
            break
    if most_likely == None and len(possible_images) > 0:
        most_likely = possible_images[0]
    return most_likely


def load_yaml(file):
    """If pyyaml > 5.1 use full_load to avoid warning"""
    if hasattr(yaml, "full_load"):
        return yaml.full_load(file)
    else:
        return yaml.load(file)


def image_id_from_k8s():
    """Pings the k8s metadata service for the image id.  Specify the
    KUBERNETES_NAMESPACE environment variable if your pods are not in
    the default namespace:

    - name: KUBERNETES_NAMESPACE
      valueFrom:
        fieldRef:
          fieldPath: metadata.namespace
    """
    token_path = "/var/run/secrets/kubernetes.io/serviceaccount/token"
    if os.path.exists(token_path):
        k8s_server = "https://{}:{}/api/v1/namespaces/{}/pods/{}".format(
            os.getenv("KUBERNETES_SERVICE_HOST"),
            os.getenv("KUBERNETES_PORT_443_TCP_PORT"),
            os.getenv("KUBERNETES_NAMESPACE", "default"),
            os.getenv("HOSTNAME"),
        )
        try:
            res = requests.get(
                k8s_server,
                verify="/var/run/secrets/kubernetes.io/serviceaccount/ca.crt",
                timeout=3,
                headers={"Authorization": "Bearer {}".format(open(token_path).read())},
            )
            res.raise_for_status()
        except requests.RequestException:
            return None
        try:
            return res.json()["status"]["containerStatuses"][0]["imageID"].strip(
                "docker-pullable://"
            )
        except (ValueError, KeyError, IndexError):
            logger.exception("Error checking kubernetes for image id")
            return None


def async_call(target, timeout=None):
    """Accepts a method and optional timeout.
    Returns a new method that will call the original with any args, waiting for upto timeout seconds.
    This new method blocks on the original and returns the result or None
    if timeout was reached, along with the thread.
    You can check thread.is_alive() to determine if a timeout was reached.
    If an exception is thrown in the thread, we reraise it.
    """
    q = queue.Queue()

    def wrapped_target(q, *args, **kwargs):
        try:
            q.put(target(*args, **kwargs))
        except Exception as e:
            q.put(e)

    def wrapper(*args, **kwargs):
        thread = threading.Thread(
            target=wrapped_target, args=(q,) + args, kwargs=kwargs
        )
        thread.daemon = True
        thread.start()
        try:
            result = q.get(True, timeout)
            if isinstance(result, Exception):
                six.reraise(type(result), result, sys.exc_info()[2])
            return result, thread
        except queue.Empty:
            return None, thread

    return wrapper


def read_many_from_queue(q, max_items, queue_timeout):
    try:
        item = q.get(True, queue_timeout)
    except queue.Empty:
        return []
    items = [item]
    for i in range(max_items):
        try:
            item = q.get_nowait()
        except queue.Empty:
            return items
        items.append(item)
    return items


def stopwatch_now():
    """Get a timevalue for interval comparisons

    When possible it is a monotonic clock to prevent backwards time issues.
    """
    if six.PY2:
        now = time.time()
    else:
        now = time.monotonic()
    return now


def class_colors(class_count):
    # make class 0 black, and the rest equally spaced fully saturated hues
    return [[0, 0, 0]] + [
        colorsys.hsv_to_rgb(i / (class_count - 1.0), 1.0, 1.0)
        for i in range(class_count - 1)
    ]


def _prompt_choice(input_timeout: int = None) -> str:
    input_fn = input
    prompt = term.LOG_STRING
    if input_timeout:
        # delayed import to mitigate risk of timed_input complexity
        from wandb.sdk.lib import timed_input

        input_fn = functools.partial(timed_input.timed_input, timeout=input_timeout)
        # timed_input doesnt handle enhanced prompts
        if platform.system() == "Windows":
            prompt = "wandb"
    choice = input_fn(f"{prompt}: Enter your choice: ")
    return choice


def prompt_choices(choices, allow_manual=False, input_timeout: int = None):
    """Allow a user to choose from a list of options"""
    for i, choice in enumerate(choices):
        wandb.termlog("(%i) %s" % (i + 1, choice))

    idx = -1
    while idx < 0 or idx > len(choices) - 1:
        choice = _prompt_choice(input_timeout=input_timeout)
        if not choice:
            continue
        idx = -1
        try:
            idx = int(choice) - 1
        except ValueError:
            pass
        if idx < 0 or idx > len(choices) - 1:
            wandb.termwarn("Invalid choice")
    result = choices[idx]
    wandb.termlog("You chose '%s'" % result)
    return result


def guess_data_type(shape, risky=False):
    """Infer the type of data based on the shape of the tensors

    Arguments:
        risky(bool): some guesses are more likely to be wrong.
    """
    # (samples,) or (samples,logits)
    if len(shape) in (1, 2):
        return "label"
    # Assume image mask like fashion mnist: (no color channel)
    # This is risky because RNNs often have 3 dim tensors: batch, time, channels
    if risky and len(shape) == 3:
        return "image"
    if len(shape) == 4:
        if shape[-1] in (1, 3, 4):
            # (samples, height, width, Y \ RGB \ RGBA)
            return "image"
        else:
            # (samples, height, width, logits)
            return "segmentation_mask"
    return None


def download_file_from_url(dest_path, source_url, api_key=None):
    response = requests.get(source_url, auth=("api", api_key), stream=True, timeout=5)
    response.raise_for_status()

    if os.sep in dest_path:
        mkdir_exists_ok(os.path.dirname(dest_path))
    with fsync_open(dest_path, "wb") as file:
        for data in response.iter_content(chunk_size=1024):
            file.write(data)


def isatty(ob):
    return hasattr(ob, "isatty") and ob.isatty()


def to_human_size(bytes, units=None):
    units = units or POW_10_BYTES
    unit, value = units[0]
    factor = round(float(bytes) / value, 1)
    return (
        "{}{}".format(factor, unit)
        if factor < 1024 or len(units) == 1
        else to_human_size(bytes, units[1:])
    )


def from_human_size(size, units=None):
    units = {unit.upper(): value for (unit, value) in units or POW_10_BYTES}
    regex = re.compile(
        r"(\d+\.?\d*)\s*({})?".format("|".join(units.keys())), re.IGNORECASE
    )
    match = re.match(regex, size)
    if not match:
        raise ValueError("Size must be of the form `10`, `10B` or `10 B`.")
    factor, unit = (
        float(match.group(1)),
        units[match.group(2).upper()] if match.group(2) else 1,
    )
    return int(factor * unit)


def auto_project_name(program):
    # if we're in git, set project name to git repo name + relative path within repo
    root_dir = wandb.wandb_sdk.lib.git.GitRepo().root_dir
    if root_dir is None:
        return "uncategorized"
    # On windows, GitRepo returns paths in unix style, but os.path is windows
    # style. Coerce here.
    root_dir = to_native_slash_path(root_dir)
    repo_name = os.path.basename(root_dir)
    if program is None:
        return repo_name
    if not os.path.isabs(program):
        program = os.path.join(os.curdir, program)
    prog_dir = os.path.dirname(os.path.abspath(program))
    if not prog_dir.startswith(root_dir):
        return repo_name
    project = repo_name
    sub_path = os.path.relpath(prog_dir, root_dir)
    if sub_path != ".":
        project += "-" + sub_path
    return project.replace(os.sep, "_")


def parse_sweep_id(parts_dict):
    """In place parse sweep path from parts dict.

    Arguments:
        parts_dict (dict): dict(entity=,project=,name=).  Modifies dict inplace.

    Returns:
        None or str if there is an error
    """

    entity = None
    project = None
    sweep_id = parts_dict.get("name")
    if not isinstance(sweep_id, six.string_types):
        return "Expected string sweep_id"

    sweep_split = sweep_id.split("/")
    if len(sweep_split) == 1:
        pass
    elif len(sweep_split) == 2:
        split_project, sweep_id = sweep_split
        project = split_project or project
    elif len(sweep_split) == 3:
        split_entity, split_project, sweep_id = sweep_split
        project = split_project or project
        entity = split_entity or entity
    else:
        return (
            "Expected sweep_id in form of sweep, project/sweep, or entity/project/sweep"
        )
    parts_dict.update(dict(name=sweep_id, project=project, entity=entity))


def to_forward_slash_path(path):
    if platform.system() == "Windows":
        path = path.replace("\\", "/")
    return path


def to_native_slash_path(path):
    return path.replace("/", os.sep)


def bytes_to_hex(bytestr):
    # Works in python2 / python3
    return codecs.getencoder("hex")(bytestr)[0].decode("ascii")


def check_and_warn_old(files):
    if "wandb-metadata.json" in files:
        wandb.termwarn("These runs were logged with a previous version of wandb.")
        wandb.termwarn(
            "Run pip install wandb<0.10.0 to get the old library and sync your runs."
        )
        return True
    return False


class ImportMetaHook:
    def __init__(self):
        self.modules = {}
        self.on_import = {}

    def add(self, fullname, on_import):
        self.on_import.setdefault(fullname, []).append(on_import)

    def install(self):
        sys.meta_path.insert(0, self)

    def uninstall(self):
        sys.meta_path.remove(self)

    def find_module(self, fullname, path=None):
        if fullname in self.on_import:
            return self

    def load_module(self, fullname):
        self.uninstall()
        mod = importlib.import_module(fullname)
        self.install()
        self.modules[fullname] = mod
        on_imports = self.on_import.get(fullname)
        if on_imports:
            for f in on_imports:
                f()
        return mod

    def get_modules(self):
        return tuple(self.modules)

    def get_module(self, module):
        return self.modules[module]


_import_hook = None


def add_import_hook(fullname, on_import):
    global _import_hook
    if _import_hook is None:
        _import_hook = ImportMetaHook()
        _import_hook.install()
    _import_hook.add(fullname, on_import)


def b64_to_hex_id(id_string):
    return binascii.hexlify(base64.standard_b64decode(str(id_string))).decode("utf-8")


def hex_to_b64_id(encoded_string):
    return base64.standard_b64encode(binascii.unhexlify(encoded_string)).decode("utf-8")


def host_from_path(path):
    """returns the host of the path"""
    url = urllib.parse.urlparse(path)
    return url.netloc


def uri_from_path(path):
    """returns the URI of the path"""
    url = urllib.parse.urlparse(path)
    return url.path if url.path[0] != "/" else url.path[1:]


def is_unicode_safe(stream):
    """returns true if the stream supports UTF-8"""
    if not hasattr(stream, "encoding"):
        return False
    return stream.encoding == "UTF-8"


def _has_internet():
    """Attempts to open a DNS connection to Googles root servers"""
    try:
        s = socket.create_connection(("8.8.8.8", 53), 0.5)
        s.close()
        return True
    except OSError:
        return False


def rand_alphanumeric(length=8, rand=None):
    rand = rand or random
    return "".join(rand.choice("0123456789ABCDEF") for _ in range(length))


@contextlib.contextmanager
def fsync_open(path, mode="w"):
    """
    Opens a path for I/O, guaranteeing that the file is flushed and
    fsynced when the file's context expires.
    """
    with open(path, mode) as f:
        yield f

        f.flush()
        os.fsync(f.fileno())


def _is_kaggle():
    return (
        os.getenv("KAGGLE_KERNEL_RUN_TYPE") is not None
        or "kaggle_environments" in sys.modules  # noqa: W503
    )


def _is_likely_kaggle():
    # Telemetry to mark first runs from Kagglers.
    return (
        _is_kaggle()
        or os.path.exists(
            os.path.expanduser(os.path.join("~", ".kaggle", "kaggle.json"))
        )
        or "kaggle" in sys.modules
    )


def _is_databricks():
    # check if we are running inside a databricks notebook by
    # inspecting sys.modules, searching for dbutils and verifying that
    # it has the appropriate structure

    if "dbutils" in sys.modules:
        dbutils = sys.modules["dbutils"]
        if hasattr(dbutils, "shell"):
            shell = dbutils.shell
            if hasattr(shell, "sc"):
                sc = shell.sc
                return sc.appName == "Databricks Shell"
    return False


def sweep_config_err_text_from_jsonschema_violations(violations):
    """Consolidate violation strings from wandb/sweeps describing the ways in which a
    sweep config violates the allowed schema as a single string.

    Parameters
    ----------
    violations: list of str
        The warnings to render.

    Returns
    -------
    violation: str
        The consolidated violation text.

    """

    violation_base = (
        "Malformed sweep config detected! This may cause your sweep to behave in unexpected ways.\n"
        "To avoid this, please fix the sweep config schema violations below:"
    )

    for i, warning in enumerate(violations):
        violations[i] = "  Violation {}. {}".format(i + 1, warning)
    violation = "\n".join([violation_base] + violations)

    return violation


def handle_sweep_config_violations(warnings):
    """Render warnings from gorilla describing the ways in which a
    sweep config violates the allowed schema as terminal warnings.

    Parameters
    ----------
    warnings: list of str
        The warnings to render.
    """

    warning = sweep_config_err_text_from_jsonschema_violations(warnings)
    if len(warnings) > 0:
        term.termwarn(warning)


def _log_thread_stacks():
    """Log all threads, useful for debugging."""

    thread_map = dict((t.ident, t.name) for t in threading.enumerate())

    for thread_id, frame in sys._current_frames().items():
        logger.info(
            "\n--- Stack for thread {t} {name} ---".format(
                t=thread_id, name=thread_map.get(thread_id, "unknown")
            )
        )
        for filename, lineno, name, line in traceback.extract_stack(frame):
            logger.info('  File: "%s", line %d, in %s' % (filename, lineno, name))
            if line:
                logger.info("  Line: %s" % line)


<<<<<<< HEAD
def artifact_to_json(artifact) -> Dict[str, Any]:
    # public.Artifact has the _sequence name, instances of wandb.Artifact
    # just have the name

    if hasattr(artifact, "_sequence_name"):
        sequence_name = artifact._sequence_name
    else:
        sequence_name = artifact.name.split(":")[0]

    return {
        "_type": "artifactVersion",
        "_version": "v0",
        "id": artifact.id,
        "version": artifact.version,
        "sequenceName": sequence_name,
        "usedAs": artifact._use_as,
    }


def check_dict_contains_nested_artifact(d, nested=False):
    if isinstance(d, dict):
        for _, item in six.iteritems(d):
            if isinstance(item, dict):
                contains_artifacts = check_dict_contains_nested_artifact(item, True)
                if contains_artifacts:
                    return True
            elif (
                isinstance(item, wandb.Artifact)
                or isinstance(item, wandb.apis.public.Artifact)
            ) and nested:
                return True
    return False
=======
def check_windows_valid_filename(path):
    return not bool(re.search(RE_WINFNAMES, path))
>>>>>>> 75204454
<|MERGE_RESOLUTION|>--- conflicted
+++ resolved
@@ -1435,7 +1435,10 @@
                 logger.info("  Line: %s" % line)
 
 
-<<<<<<< HEAD
+def check_windows_valid_filename(path):
+    return not bool(re.search(RE_WINFNAMES, path))
+
+
 def artifact_to_json(artifact) -> Dict[str, Any]:
     # public.Artifact has the _sequence name, instances of wandb.Artifact
     # just have the name
@@ -1467,8 +1470,4 @@
                 or isinstance(item, wandb.apis.public.Artifact)
             ) and nested:
                 return True
-    return False
-=======
-def check_windows_valid_filename(path):
-    return not bool(re.search(RE_WINFNAMES, path))
->>>>>>> 75204454
+    return False