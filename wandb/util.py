from __future__ import print_function
from __future__ import absolute_import
from __future__ import division

import base64
import binascii
import colorsys
import contextlib
import codecs
import errno
import hashlib
import json
import getpass
import logging
import math
import os
import re
import shlex
import socket
import subprocess
import sys
import threading
import time
import random
import stat
import shortuuid
import importlib
import types
import yaml
from datetime import date, datetime
import platform
from six.moves.urllib.parse import urlparse

import click
import requests
import six
from six.moves import queue
import textwrap
from sys import getsizeof
from collections import namedtuple
from six.moves.collections_abc import Mapping, Sequence
from importlib import import_module
import sentry_sdk
from sentry_sdk import capture_exception
from sentry_sdk import capture_message
from sentry_sdk import configure_scope
from wandb.env import error_reporting_enabled

import wandb
from wandb.errors import CommError
from wandb.old.core import wandb_dir
from wandb import env

logger = logging.getLogger(__name__)
_not_importable = set()

NUMERIC_KINDS = set("buifc")

MAX_LINE_SIZE = 4 * 1024 * 1024 - 100 * 1024  # imposed by back end
IS_GIT = os.path.exists(os.path.join(os.path.dirname(__file__), "..", ".git"))

# these match the environments for gorilla
if IS_GIT:
    SENTRY_ENV = "development"
else:
    SENTRY_ENV = "production"

if error_reporting_enabled():
    sentry_sdk.init(
        dsn="https://a2f1d701163c42b097b9588e56b1c37e@o151352.ingest.sentry.io/5288891",
        release=wandb.__version__,
        default_integrations=False,
        environment=SENTRY_ENV,
    )

POW_10_BYTES = [
    ("B", 10 ** 0),
    ("KB", 10 ** 3),
    ("MB", 10 ** 6),
    ("GB", 10 ** 9),
    ("TB", 10 ** 12),
    ("PB", 10 ** 15),
    ("EB", 10 ** 18),
]

POW_2_BYTES = [
    ("B", 2 ** 0),
    ("KiB", 2 ** 10),
    ("MiB", 2 ** 20),
    ("GiB", 2 ** 30),
    ("TiB", 2 ** 40),
    ("PiB", 2 ** 50),
    ("EiB", 2 ** 60),
]


def sentry_message(message):
    if error_reporting_enabled():
        capture_message(message)


def sentry_exc(exc, delay=False):
    if error_reporting_enabled():
        if isinstance(exc, six.string_types):
            capture_exception(Exception(exc))
        else:
            capture_exception(exc)
        if delay:
            time.sleep(2)


def sentry_reraise(exc):
    """Re-raise an exception after logging it to Sentry

    Use this for top-level exceptions when you want the user to see the traceback.

    Must be called from within an exception handler.
    """
    sentry_exc(exc)
    # this will messily add this "reraise" function to the stack trace
    # but hopefully it's not too bad
    six.reraise(type(exc), exc, sys.exc_info()[2])


def sentry_set_scope(process_context, entity, project, email=None, url=None):
    # Using GLOBAL_HUB means these tags will persist between threads.
    # Normally there is one hub per thread.
    with sentry_sdk.hub.GLOBAL_HUB.configure_scope() as scope:
        scope.set_tag("process_context", process_context)
        scope.set_tag("entity", entity)
        scope.set_tag("project", project)
        if email:
            scope.user = {"email": email}
        if url:
            scope.set_tag("url", url)


def vendor_setup():
    """This enables us to use the vendor directory for packages we don't depend on
    Returns a function to call after imports are complete. Make sure to call this
    function or you will modify the user's path which is never good. The pattern should be:
    reset_path = vendor_setup()
    # do any vendor imports...
    reset_path()
    """
    original_path = [directory for directory in sys.path]

    def reset_import_path():
        sys.path = original_path

    parent_dir = os.path.abspath(os.path.dirname(__file__))
    vendor_dir = os.path.join(parent_dir, "vendor")
    vendor_packages = ("gql-0.2.0", "graphql-core-1.1")
    package_dirs = [os.path.join(vendor_dir, p) for p in vendor_packages]
    for p in [vendor_dir] + package_dirs:
        if p not in sys.path:
            sys.path.insert(1, p)

    return reset_import_path


def apple_gpu_stats_binary():
    parent_dir = os.path.abspath(os.path.dirname(__file__))
    return os.path.join(parent_dir, "bin", "apple_gpu_stats")


def vendor_import(name):
    reset_path = vendor_setup()
    module = import_module(name)
    reset_path()
    return module


def get_module(name, required=None):
    """
    Return module or None. Absolute import is required.
    :param (str) name: Dot-separated module path. E.g., 'scipy.stats'.
    :param (str) required: A string to raise a ValueError if missing
    :return: (module|None) If import succeeds, the module will be returned.
    """
    if name not in _not_importable:
        try:
            return import_module(name)
        except Exception as e:
            _not_importable.add(name)
            msg = "Error importing optional module {}".format(name)
            if required:
                logger.exception(msg)
    if required and name in _not_importable:
        raise wandb.Error(required)


class LazyLoader(types.ModuleType):
    """Lazily import a module, mainly to avoid pulling in large dependencies.
    we use this for tensorflow and other optional libraries primarily at the top module level
    """

    # The lint error here is incorrect.
    def __init__(
        self, local_name, parent_module_globals, name, warning=None
    ):  # pylint: disable=super-on-old-class
        self._local_name = local_name
        self._parent_module_globals = parent_module_globals
        self._warning = warning

        super(LazyLoader, self).__init__(name)

    def _load(self):
        """Load the module and insert it into the parent's globals."""
        # Import the target module and insert it into the parent's namespace
        module = importlib.import_module(self.__name__)
        self._parent_module_globals[self._local_name] = module

        # Emit a warning if one was specified
        if self._warning:
            print(self._warning)
            # Make sure to only warn once.
            self._warning = None

        # Update this object's dict so that if someone keeps a reference to the
        #   LazyLoader, lookups are efficient (__getattr__ is only called on lookups
        #   that fail).
        self.__dict__.update(module.__dict__)

        return module

    def __getattr__(self, item):
        module = self._load()
        return getattr(module, item)

    def __dir__(self):
        module = self._load()
        return dir(module)


class PreInitObject(object):
    def __init__(self, name):
        self._name = name

    def __getitem__(self, key):
        raise wandb.Error(
            'You must call wandb.init() before {}["{}"]'.format(self._name, key)
        )

    def __setitem__(self, key, value):
        raise wandb.Error(
            'You must call wandb.init() before {}["{}"]'.format(self._name, key)
        )

    def __setattr__(self, key, value):
        if not key.startswith("_"):
            raise wandb.Error(
                "You must call wandb.init() before {}.{}".format(self._name, key)
            )
        else:
            return object.__setattr__(self, key, value)

    def __getattr__(self, key):
        if not key.startswith("_"):
            raise wandb.Error(
                "You must call wandb.init() before {}.{}".format(self._name, key)
            )
        else:
            raise AttributeError()


np = get_module("numpy")

MAX_SLEEP_SECONDS = 60 * 5
# TODO: Revisit these limits
VALUE_BYTES_LIMIT = 100000


def app_url(api_url):
    if "://api.wandb.test" in api_url:
        # dev mode
        return api_url.replace("://api.", "://app.")
    elif "://api.wandb." in api_url:
        # cloud
        return api_url.replace("://api.", "://")
    elif "://api." in api_url:
        # onprem cloud
        return api_url.replace("://api.", "://app.")
    # wandb/local
    return api_url


def get_full_typename(o):
    """We determine types based on type names so we don't have to import
    (and therefore depend on) PyTorch, TensorFlow, etc.
    """
    instance_name = o.__class__.__module__ + "." + o.__class__.__name__
    if instance_name in ["builtins.module", "__builtin__.module"]:
        return o.__name__
    else:
        return instance_name


def get_h5_typename(o):
    typename = get_full_typename(o)
    if is_tf_tensor_typename(typename):
        return "tensorflow.Tensor"
    elif is_pytorch_tensor_typename(typename):
        return "torch.Tensor"
    else:
        return o.__class__.__module__.split(".")[0] + "." + o.__class__.__name__


def is_tf_tensor(obj):
    import tensorflow

    return isinstance(obj, tensorflow.Tensor)


def is_tf_tensor_typename(typename):
    return typename.startswith("tensorflow.") and (
        "Tensor" in typename or "Variable" in typename
    )


def is_tf_eager_tensor_typename(typename):
    return typename.startswith("tensorflow.") and ("EagerTensor" in typename)


def is_pytorch_tensor(obj):
    import torch

    return isinstance(obj, torch.Tensor)


def is_pytorch_tensor_typename(typename):
    return typename.startswith("torch.") and (
        "Tensor" in typename or "Variable" in typename
    )


def is_fastai_tensor_typename(typename):
    return typename.startswith("fastai.") and ("Tensor" in typename)


def is_pandas_data_frame_typename(typename):
    return typename.startswith("pandas.") and "DataFrame" in typename


def is_matplotlib_typename(typename):
    return typename.startswith("matplotlib.")


def is_plotly_typename(typename):
    return typename.startswith("plotly.")


def is_plotly_figure_typename(typename):
    return typename.startswith("plotly.") and typename.endswith(".Figure")


def is_numpy_array(obj):
    return np and isinstance(obj, np.ndarray)


def is_pandas_data_frame(obj):
    return is_pandas_data_frame_typename(get_full_typename(obj))


def ensure_matplotlib_figure(obj):
    """Extract the current figure from a matplotlib object or return the object if it's a figure.
    raises ValueError if the object can't be converted.
    """
    import matplotlib
    from matplotlib.figure import Figure

    # plotly and matplotlib broke in recent releases,
    # this patches matplotlib to add a removed method that plotly assumes exists
    from matplotlib.spines import Spine

    def is_frame_like(self):
        """Return True if directly on axes frame.

        This is useful for determining if a spine is the edge of an
        old style MPL plot. If so, this function will return True.
        """
        position = self._position or ("outward", 0.0)
        if isinstance(position, str):
            if position == "center":
                position = ("axes", 0.5)
            elif position == "zero":
                position = ("data", 0)
        if len(position) != 2:
            raise ValueError("position should be 2-tuple")
        position_type, amount = position
        if position_type == "outward" and amount == 0:
            return True
        else:
            return False

    Spine.is_frame_like = is_frame_like
    if obj == matplotlib.pyplot:
        obj = obj.gcf()
    elif not isinstance(obj, Figure):
        if hasattr(obj, "figure"):
            obj = obj.figure
            # Some matplotlib objects have a figure function
            if not isinstance(obj, Figure):
                raise ValueError(
                    "Only matplotlib.pyplot or matplotlib.pyplot.Figure objects are accepted."
                )
    return obj


def matplotlib_to_plotly(obj):
    obj = ensure_matplotlib_figure(obj)
    tools = get_module(
        "plotly.tools",
        required="plotly is required to log interactive plots, install with: pip install plotly or convert the plot to an image with `wandb.Image(plt)`",
    )
    return tools.mpl_to_plotly(obj)


def matplotlib_contains_images(obj):
    obj = ensure_matplotlib_figure(obj)
    return any(len(ax.images) > 0 for ax in obj.axes)


def json_friendly(obj):
    """Convert an object into something that's more becoming of JSON"""
    converted = True
    typename = get_full_typename(obj)

    if is_tf_eager_tensor_typename(typename):
        obj = obj.numpy()
    elif is_tf_tensor_typename(typename):
        try:
            obj = obj.eval()
        except RuntimeError:
            obj = obj.numpy()
    elif is_pytorch_tensor_typename(typename) or is_fastai_tensor_typename(typename):
        try:
            if obj.requires_grad:
                obj = obj.detach()
        except AttributeError:
            pass  # before 0.4 is only present on variables

        try:
            obj = obj.data
        except RuntimeError:
            pass  # happens for Tensors before 0.4

        if obj.size():
            obj = obj.numpy()
        else:
            return obj.item(), True

    if is_numpy_array(obj):
        if obj.size == 1:
            obj = obj.flatten()[0]
        elif obj.size <= 32:
            obj = obj.tolist()
    elif np and isinstance(obj, np.generic):
        obj = obj.item()
        if isinstance(obj, float) and math.isnan(obj):
            obj = None
    elif isinstance(obj, bytes):
        obj = obj.decode("utf-8")
    elif isinstance(obj, (datetime, date)):
        obj = obj.isoformat()
    elif callable(obj):
        obj = (
            "{}.{}".format(obj.__module__, obj.__qualname__)
            if hasattr(obj, "__qualname__") and hasattr(obj, "__module__")
            else str(obj)
        )
    elif isinstance(obj, float) and math.isnan(obj):
        obj = None
    else:
        converted = False
    if getsizeof(obj) > VALUE_BYTES_LIMIT:
        wandb.termwarn(
            "Serializing object of type {} that is {} bytes".format(
                type(obj).__name__, getsizeof(obj)
            )
        )

    return obj, converted


def json_friendly_val(val):
    """Make any value (including dict, slice, sequence, etc) JSON friendly"""
    if isinstance(val, dict):
        converted = {}
        for key, value in six.iteritems(val):
            converted[key] = json_friendly_val(value)
        return converted
    if isinstance(val, slice):
        converted = dict(
            slice_start=val.start, slice_step=val.step, slice_stop=val.stop
        )
        return converted
    val, _ = json_friendly(val)
    if isinstance(val, Sequence) and not isinstance(val, six.string_types):
        converted = []
        for value in val:
            converted.append(json_friendly_val(value))
        return converted
    else:
        if val.__class__.__module__ not in ("builtins", "__builtin__"):
            val = str(val)
        return val


def convert_plots(obj):
    if is_matplotlib_typename(get_full_typename(obj)):
        tools = get_module(
            "plotly.tools",
            required="plotly is required to log interactive plots, install with: pip install plotly or convert the plot to an image with `wandb.Image(plt)`",
        )
        obj = tools.mpl_to_plotly(obj)

    if is_plotly_typename(get_full_typename(obj)):
        return {"_type": "plotly", "plot": obj.to_plotly_json()}
    else:
        return obj


def maybe_compress_history(obj):
    if np and isinstance(obj, np.ndarray) and obj.size > 32:
        return wandb.Histogram(obj, num_bins=32).to_json(), True
    else:
        return obj, False


def maybe_compress_summary(obj, h5_typename):
    if np and isinstance(obj, np.ndarray) and obj.size > 32:
        return (
            {
                "_type": h5_typename,  # may not be ndarray
                "var": np.var(obj).item(),
                "mean": np.mean(obj).item(),
                "min": np.amin(obj).item(),
                "max": np.amax(obj).item(),
                "10%": np.percentile(obj, 10),
                "25%": np.percentile(obj, 25),
                "75%": np.percentile(obj, 75),
                "90%": np.percentile(obj, 90),
                "size": obj.size,
            },
            True,
        )
    else:
        return obj, False


def launch_browser(attempt_launch_browser=True):
    """Decide if we should launch a browser"""
    _DISPLAY_VARIABLES = ["DISPLAY", "WAYLAND_DISPLAY", "MIR_SOCKET"]
    _WEBBROWSER_NAMES_BLACKLIST = ["www-browser", "lynx", "links", "elinks", "w3m"]

    import webbrowser

    launch_browser = attempt_launch_browser
    if launch_browser:
        if "linux" in sys.platform and not any(
            os.getenv(var) for var in _DISPLAY_VARIABLES
        ):
            launch_browser = False
        try:
            browser = webbrowser.get()
            if hasattr(browser, "name") and browser.name in _WEBBROWSER_NAMES_BLACKLIST:
                launch_browser = False
        except webbrowser.Error:
            launch_browser = False

    return launch_browser


def generate_id():
    # ~3t run ids (36**8)
    run_gen = shortuuid.ShortUUID(alphabet=list("0123456789abcdefghijklmnopqrstuvwxyz"))
    return run_gen.random(8)


def parse_tfjob_config():
    """Attempts to parse TFJob config, returning False if it can't find it"""
    if os.getenv("TF_CONFIG"):
        try:
            return json.loads(os.environ["TF_CONFIG"])
        except ValueError:
            return False
    else:
        return False


class WandBJSONEncoder(json.JSONEncoder):
    """A JSON Encoder that handles some extra types."""

    def default(self, obj):
        if hasattr(obj, "json_encode"):
            return obj.json_encode()
        # if hasattr(obj, 'to_json'):
        #     return obj.to_json()
        tmp_obj, converted = json_friendly(obj)
        if converted:
            return tmp_obj
        return json.JSONEncoder.default(self, obj)


class WandBJSONEncoderOld(json.JSONEncoder):
    """A JSON Encoder that handles some extra types."""

    def default(self, obj):
        tmp_obj, converted = json_friendly(obj)
        tmp_obj, compressed = maybe_compress_summary(tmp_obj, get_h5_typename(obj))
        if converted:
            return tmp_obj
        return json.JSONEncoder.default(self, tmp_obj)


class WandBHistoryJSONEncoder(json.JSONEncoder):
    """A JSON Encoder that handles some extra types.
    This encoder turns numpy like objects with a size > 32 into histograms"""

    def default(self, obj):
        obj, converted = json_friendly(obj)
        obj, compressed = maybe_compress_history(obj)
        if converted:
            return obj
        return json.JSONEncoder.default(self, obj)


class JSONEncoderUncompressed(json.JSONEncoder):
    """A JSON Encoder that handles some extra types.
    This encoder turns numpy like objects with a size > 32 into histograms"""

    def default(self, obj):
        if is_numpy_array(obj):
            return obj.tolist()
        elif np and isinstance(obj, np.generic):
            obj = obj.item()
        return json.JSONEncoder.default(self, obj)


def json_dump_safer(obj, fp, **kwargs):
    """Convert obj to json, with some extra encodable types."""
    return json.dump(obj, fp, cls=WandBJSONEncoder, **kwargs)


def json_dumps_safer(obj, **kwargs):
    """Convert obj to json, with some extra encodable types."""
    return json.dumps(obj, cls=WandBJSONEncoder, **kwargs)


# This is used for dumping raw json into files
def json_dump_uncompressed(obj, fp, **kwargs):
    """Convert obj to json, with some extra encodable types."""
    return json.dump(obj, fp, cls=JSONEncoderUncompressed, **kwargs)


def json_dumps_safer_history(obj, **kwargs):
    """Convert obj to json, with some extra encodable types, including histograms"""
    return json.dumps(obj, cls=WandBHistoryJSONEncoder, **kwargs)


def make_json_if_not_number(v):
    """If v is not a basic type convert it to json."""
    if isinstance(v, (float, int)):
        return v
    return json_dumps_safer(v)


def make_safe_for_json(obj):
    """Replace invalid json floats with strings. Also converts to lists and dicts."""
    if isinstance(obj, Mapping):
        return {k: make_safe_for_json(v) for k, v in obj.items()}
    elif isinstance(obj, str):
        # str's are Sequence, so we need to short-circuit
        return obj
    elif isinstance(obj, Sequence):
        return [make_safe_for_json(v) for v in obj]
    elif isinstance(obj, float):
        # W&B backend and UI handle these strings
        if obj != obj:  # standard way to check for NaN
            return "NaN"
        elif obj == float("+inf"):
            return "Infinity"
        elif obj == float("-inf"):
            return "-Infinity"
    return obj


def mkdir_exists_ok(path):
    try:
        os.makedirs(path)
        return True
    except OSError as exc:
        if exc.errno == errno.EEXIST and os.path.isdir(path):
            return False
        else:
            raise


def no_retry_auth(e):
    if hasattr(e, "exception"):
        e = e.exception
    if not isinstance(e, requests.HTTPError):
        return True
    # Don't retry bad request errors; raise immediately
    if e.response.status_code == 400:
        return False
    # Retry all non-forbidden/unauthorized/not-found errors.
    if e.response.status_code not in (401, 403, 404):
        return True
    # Crash w/message on forbidden/unauthorized errors.
    if e.response.status_code == 401:
        raise CommError("Invalid or missing api_key.  Run wandb login")
    elif wandb.run:
        raise CommError("Permission denied to access {}".format(wandb.run.path))
    else:
        raise CommError("Permission denied, ask the project owner to grant you access")


def request_with_retry(func, *args, **kwargs):
    """Perform a requests http call, retrying with exponential backoff.

    Arguments:
        func: An http-requesting function to call, like requests.post
        max_retries: Maximum retries before giving up. By default we retry 30 times in ~2 hours before dropping the chunk
        *args: passed through to func
        **kwargs: passed through to func
    """
    max_retries = kwargs.pop("max_retries", 30)
    retry_callback = kwargs.pop("retry_callback", None)
    sleep = 2
    retry_count = 0
    while True:
        try:
            response = func(*args, **kwargs)
            response.raise_for_status()
            return response
        except (
            requests.exceptions.ConnectionError,
            requests.exceptions.HTTPError,
            requests.exceptions.Timeout,
        ) as e:
            if isinstance(e, requests.exceptions.HTTPError):
                # Non-retriable HTTP errors.
                #
                # We retry 500s just to be cautious, and because the back end
                # returns them when there are infrastructure issues. If retrying
                # some request winds up being problematic, we'll change the
                # back end to indicate that it shouldn't be retried.
                if (
                    hasattr(e.response, "status_code")
                    and e.response.status_code in {400, 403, 404, 409}
                ) or (
                    hasattr(e.response, "status_code")
                    and hasattr(e.response, "content")
                    and e.response.status_code == 500
                    and e.response.content == b'{"error":"context deadline exceeded"}\n'
                ):
                    return e

            if retry_count == max_retries:
                return e
            retry_count += 1
            delay = sleep + random.random() * 0.25 * sleep
            if isinstance(e, requests.exceptions.HTTPError) and (
                hasattr(e.response, "status_code") and e.response.status_code == 429
            ):
                err_str = "Filestream rate limit exceeded, retrying in {} seconds".format(
                    delay
                )
                if retry_callback:
                    retry_callback(e.response.status_code, err_str)
                logger.info(err_str)
            else:
                pass
                logger.warning(
                    "requests_with_retry encountered retryable exception: %s. func: %s, args: %s, kwargs: %s",
                    e,
                    func,
                    args,
                    kwargs,
                )
            time.sleep(delay)
            sleep *= 2
            if sleep > MAX_SLEEP_SECONDS:
                sleep = MAX_SLEEP_SECONDS
        except requests.exceptions.RequestException as e:
            logger.error(response.json()["error"])  # XXX clean this up
            logger.exception(
                "requests_with_retry encountered unretryable exception: %s", e
            )
            return e


def find_runner(program):
    """Return a command that will run program.

    Arguments:
        program: The string name of the program to try to run.
    Returns:
        commandline list of strings to run the program (eg. with subprocess.call()) or None
    """
    if os.path.isfile(program) and not os.access(program, os.X_OK):
        # program is a path to a non-executable file
        try:
            opened = open(program)
        except IOError:  # PermissionError doesn't exist in 2.7
            return None
        first_line = opened.readline().strip()
        if first_line.startswith("#!"):
            return shlex.split(first_line[2:])
        if program.endswith(".py"):
            return [sys.executable]
    return None


def downsample(values, target_length):
    """Downsamples 1d values to target_length, including start and end.

    Algorithm just rounds index down.

    Values can be any sequence, including a generator.
    """
    assert target_length > 1
    values = list(values)
    if len(values) < target_length:
        return values
    ratio = float(len(values) - 1) / (target_length - 1)
    result = []
    for i in range(target_length):
        result.append(values[int(i * ratio)])
    return result


import numbers


def has_num(dictionary, key):
    return key in dictionary and isinstance(dictionary[key], numbers.Number)


def md5_file(path):
    hash_md5 = hashlib.md5()
    with open(path, "rb") as f:
        for chunk in iter(lambda: f.read(4096), b""):
            hash_md5.update(chunk)
    return base64.b64encode(hash_md5.digest()).decode("ascii")


def get_log_file_path():
    """Log file path used in error messages.

    It would probably be better if this pointed to a log file in a
    run directory.
    """
    # TODO(jhr, cvp): refactor
    if wandb.run:
        return wandb.run._settings.log_internal
    return os.path.join("wandb", "debug-internal.log")


def docker_image_regex(image):
    "regex for valid docker image names"
    if image:
        return re.match(
            r"^(?:(?=[^:\/]{1,253})(?!-)[a-zA-Z0-9-]{1,63}(?<!-)(?:\.(?!-)[a-zA-Z0-9-]{1,63}(?<!-))*(?::[0-9]{1,5})?/)?((?![._-])(?:[a-z0-9._-]*)(?<![._-])(?:/(?![._-])[a-z0-9._-]*(?<![._-]))*)(?::(?![.-])[a-zA-Z0-9_.-]{1,128})?$",
            image,
        )


def image_from_docker_args(args):
    """This scans docker run args and attempts to find the most likely docker image argument.
    If excludes any argments that start with a dash, and the argument after it if it isn't a boolean
    switch.  This can be improved, we currently fallback gracefully when this fails.
    """
    bool_args = [
        "-t",
        "--tty",
        "--rm",
        "--privileged",
        "--oom-kill-disable",
        "--no-healthcheck",
        "-i",
        "--interactive",
        "--init",
        "--help",
        "--detach",
        "-d",
        "--sig-proxy",
        "-it",
        "-itd",
    ]
    last_flag = -2
    last_arg = ""
    possible_images = []
    if len(args) > 0 and args[0] == "run":
        args.pop(0)
    for i, arg in enumerate(args):
        if arg.startswith("-"):
            last_flag = i
            last_arg = arg
        elif "@sha256:" in arg:
            # Because our regex doesn't match digests
            possible_images.append(arg)
        elif docker_image_regex(arg):
            if last_flag == i - 2:
                possible_images.append(arg)
            elif "=" in last_arg:
                possible_images.append(arg)
            elif last_arg in bool_args and last_flag == i - 1:
                possible_images.append(arg)
    most_likely = None
    for img in possible_images:
        if ":" in img or "@" in img or "/" in img:
            most_likely = img
            break
    if most_likely == None and len(possible_images) > 0:
        most_likely = possible_images[0]
    return most_likely


def load_yaml(file):
    """If pyyaml > 5.1 use full_load to avoid warning"""
    if hasattr(yaml, "full_load"):
        return yaml.full_load(file)
    else:
        return yaml.load(file)


def image_id_from_k8s():
    """Pings the k8s metadata service for the image id.  Specify the
    KUBERNETES_NAMESPACE environment variable if your pods are not in
    the default namespace:

    - name: KUBERNETES_NAMESPACE
      valueFrom:
        fieldRef:
          fieldPath: metadata.namespace
    """
    token_path = "/var/run/secrets/kubernetes.io/serviceaccount/token"
    if os.path.exists(token_path):
        k8s_server = "https://{}:{}/api/v1/namespaces/{}/pods/{}".format(
            os.getenv("KUBERNETES_SERVICE_HOST"),
            os.getenv("KUBERNETES_PORT_443_TCP_PORT"),
            os.getenv("KUBERNETES_NAMESPACE", "default"),
            os.getenv("HOSTNAME"),
        )
        try:
            res = requests.get(
                k8s_server,
                verify="/var/run/secrets/kubernetes.io/serviceaccount/ca.crt",
                timeout=3,
                headers={"Authorization": "Bearer {}".format(open(token_path).read())},
            )
            res.raise_for_status()
        except requests.RequestException:
            return None
        try:
            return res.json()["status"]["containerStatuses"][0]["imageID"].strip(
                "docker-pullable://"
            )
        except (ValueError, KeyError, IndexError):
            logger.exception("Error checking kubernetes for image id")
            return None


def async_call(target, timeout=None):
    """Accepts a method and optional timeout.
    Returns a new method that will call the original with any args, waiting for upto timeout seconds.
    This new method blocks on the original and returns the result or None
    if timeout was reached, along with the thread.
    You can check thread.is_alive() to determine if a timeout was reached.
    If an exception is thrown in the thread, we reraise it.
    """
    q = queue.Queue()

    def wrapped_target(q, *args, **kwargs):
        try:
            q.put(target(*args, **kwargs))
        except Exception as e:
            q.put(e)

    def wrapper(*args, **kwargs):
        thread = threading.Thread(
            target=wrapped_target, args=(q,) + args, kwargs=kwargs
        )
        thread.daemon = True
        thread.start()
        try:
            result = q.get(True, timeout)
            if isinstance(result, Exception):
                six.reraise(type(result), result, sys.exc_info()[2])
            return result, thread
        except queue.Empty:
            return None, thread

    return wrapper


def read_many_from_queue(q, max_items, queue_timeout):
    try:
        item = q.get(True, queue_timeout)
    except queue.Empty:
        return []
    items = [item]
    for i in range(max_items):
        try:
            item = q.get_nowait()
        except queue.Empty:
            return items
        items.append(item)
    return items


def stopwatch_now():
    """Get a timevalue for interval comparisons

    When possible it is a monotonic clock to prevent backwards time issues.
    """
    if six.PY2:
        now = time.time()
    else:
        now = time.monotonic()
    return now


def class_colors(class_count):
    # make class 0 black, and the rest equally spaced fully saturated hues
    return [[0, 0, 0]] + [
        colorsys.hsv_to_rgb(i / (class_count - 1.0), 1.0, 1.0)
        for i in range(class_count - 1)
    ]


def guess_data_type(shape, risky=False):
    """Infer the type of data based on the shape of the tensors

    Arguments:
        risky(bool): some guesses are more likely to be wrong.
    """
    # (samples,) or (samples,logits)
    if len(shape) in (1, 2):
        return "label"
    # Assume image mask like fashion mnist: (no color channel)
    # This is risky because RNNs often have 3 dim tensors: batch, time, channels
    if risky and len(shape) == 3:
        return "image"
    if len(shape) == 4:
        if shape[-1] in (1, 3, 4):
            # (samples, height, width, Y \ RGB \ RGBA)
            return "image"
        else:
            # (samples, height, width, logits)
            return "segmentation_mask"
    return None


def download_file_from_url(dest_path, source_url, api_key=None):
    response = requests.get(source_url, auth=("api", api_key), stream=True, timeout=5)
    response.raise_for_status()

    if os.sep in dest_path:
        mkdir_exists_ok(os.path.dirname(dest_path))
    with fsync_open(dest_path, "wb") as file:
        for data in response.iter_content(chunk_size=1024):
            file.write(data)


def isatty(ob):
    return hasattr(ob, "isatty") and ob.isatty()


def to_human_size(bytes, units=None):
    units = units or POW_10_BYTES
    unit, value = units[0]
    factor = round(float(bytes) / value, 1)
    return (
        "{}{}".format(factor, unit)
        if factor < 1024 or len(units) == 1
        else to_human_size(bytes, units[1:])
    )


def from_human_size(size, units=None):
    units = {unit.upper(): value for (unit, value) in units or POW_10_BYTES}
    regex = re.compile(
        r"(\d+\.?\d*)\s*({})?".format("|".join(units.keys())), re.IGNORECASE
    )
    match = re.match(regex, size)
    if not match:
        raise ValueError("Size must be of the form `10`, `10B` or `10 B`.")
    factor, unit = (
        float(match.group(1)),
        units[match.group(2).upper()] if match.group(2) else 1,
    )
    return int(factor * unit)


def auto_project_name(program):
    # if we're in git, set project name to git repo name + relative path within repo
    root_dir = wandb.wandb_sdk.lib.git.GitRepo().root_dir
    if root_dir is None:
        return "uncategorized"
    # On windows, GitRepo returns paths in unix style, but os.path is windows
    # style. Coerce here.
    root_dir = to_native_slash_path(root_dir)
    repo_name = os.path.basename(root_dir)
    if program is None:
        return repo_name
    if not os.path.isabs(program):
        program = os.path.join(os.curdir, program)
    prog_dir = os.path.dirname(os.path.abspath(program))
    if not prog_dir.startswith(root_dir):
        return repo_name
    project = repo_name
    sub_path = os.path.relpath(prog_dir, root_dir)
    if sub_path != ".":
        project += "-" + sub_path
    return project.replace(os.sep, "_")


def parse_sweep_id(parts_dict):
    """In place parse sweep path from parts dict.

    Arguments:
        parts_dict (dict): dict(entity=,project=,name=).  Modifies dict inplace.

    Returns:
        None or str if there is an error
    """

    entity = None
    project = None
    sweep_id = parts_dict.get("name")
    if not isinstance(sweep_id, six.string_types):
        return "Expected string sweep_id"

    sweep_split = sweep_id.split("/")
    if len(sweep_split) == 1:
        pass
    elif len(sweep_split) == 2:
        split_project, sweep_id = sweep_split
        project = split_project or project
    elif len(sweep_split) == 3:
        split_entity, split_project, sweep_id = sweep_split
        project = split_project or project
        entity = split_entity or entity
    else:
        return (
            "Expected sweep_id in form of sweep, project/sweep, or entity/project/sweep"
        )
    parts_dict.update(dict(name=sweep_id, project=project, entity=entity))


def to_forward_slash_path(path):
    if platform.system() == "Windows":
        path = path.replace("\\", "/")
    return path


def to_native_slash_path(path):
    return path.replace("/", os.sep)


def bytes_to_hex(bytestr):
    # Works in python2 / python3
    return codecs.getencoder("hex")(bytestr)[0].decode("ascii")


def check_and_warn_old(files):
    if "wandb-metadata.json" in files:
        wandb.termwarn("These runs were logged with a previous version of wandb.")
        wandb.termwarn(
            "Run pip install wandb<0.10.0 to get the old library and sync your runs."
        )
        return True
    return False


class ImportMetaHook:
    def __init__(self):
        self.modules = {}
        self.on_import = {}

    def add(self, fullname, on_import):
        self.on_import.setdefault(fullname, []).append(on_import)

    def install(self):
        sys.meta_path.insert(0, self)

    def uninstall(self):
        sys.meta_path.remove(self)

    def find_module(self, fullname, path=None):
        if fullname in self.on_import:
            return self

    def load_module(self, fullname):
        self.uninstall()
        mod = importlib.import_module(fullname)
        self.install()
        self.modules[fullname] = mod
        on_imports = self.on_import.get(fullname)
        if on_imports:
            for f in on_imports:
                f()
        return mod

    def get_modules(self):
        return tuple(self.modules)

    def get_module(self, module):
        return self.modules[module]


_import_hook = None


def add_import_hook(fullname, on_import):
    global _import_hook
    if _import_hook is None:
        _import_hook = ImportMetaHook()
        _import_hook.install()
    _import_hook.add(fullname, on_import)


def b64_to_hex_id(id_string):
    return binascii.hexlify(base64.standard_b64decode(str(id_string))).decode("utf-8")


def hex_to_b64_id(encoded_string):
    return base64.standard_b64encode(binascii.unhexlify(encoded_string)).decode("utf-8")


def host_from_path(path):
    """returns the host of the path"""
    url = urlparse(path)
    return url.netloc


def uri_from_path(path):
    """returns the URI of the path"""
    url = urlparse(path)
    return url.path if url.path[0] != "/" else url.path[1:]


def _has_internet():
    """Attempts to open a DNS connection to Googles root servers"""
    try:
        s = socket.create_connection(("8.8.8.8", 53), 0.5)
        s.close()
        return True
    except OSError:
        return False


def rand_alphanumeric(length=8, rand=None):
    rand = rand or random
    return "".join(rand.choice("0123456789ABCDEF") for _ in range(length))


@contextlib.contextmanager
def fsync_open(path, mode="w"):
    """
    Opens a path for I/O, guaranteeing that the file is flushed and
    fsynced when the file's context expires.
    """
    with open(path, mode) as f:
        yield f

        f.flush()
        os.fsync(f.fileno())


def _is_kaggle():
    return (
        os.getenv("KAGGLE_KERNEL_RUN_TYPE") is not None
        or "kaggle_environments" in sys.modules  # noqa: W503
    )


<<<<<<< HEAD
def is_numeric_array(array):
    return np.asarray(array).dtype.kind in NUMERIC_KINDS
=======
def _is_likely_kaggle():
    # Telemetry to mark first runs from Kagglers.
    return (
        _is_kaggle()
        or os.path.exists(
            os.path.expanduser(os.path.join("~", ".kaggle", "kaggle.json"))
        )
        or "kaggle" in sys.modules
    )


def _is_databricks():
    # check if we are running inside a databricks notebook by
    # inspecting sys.modules, searching for dbutils and verifying that
    # it has the appropriate structure

    if "dbutils" in sys.modules:
        dbutils = sys.modules["dbutils"]
        if hasattr(dbutils, "shell"):
            shell = dbutils.shell
            if hasattr(shell, "sc"):
                sc = shell.sc
                return sc.appName == "Databricks Shell"
    return False
>>>>>>> 0e5b6695
<|MERGE_RESOLUTION|>--- conflicted
+++ resolved
@@ -1279,10 +1279,10 @@
     )
 
 
-<<<<<<< HEAD
 def is_numeric_array(array):
     return np.asarray(array).dtype.kind in NUMERIC_KINDS
-=======
+
+
 def _is_likely_kaggle():
     # Telemetry to mark first runs from Kagglers.
     return (
@@ -1307,4 +1307,3 @@
                 sc = shell.sc
                 return sc.appName == "Databricks Shell"
     return False
->>>>>>> 0e5b6695
