--- conflicted
+++ resolved
@@ -2,7 +2,7 @@
 from __future__ import absolute_import
 from __future__ import division
 
-import base64 
+import base64
 import colorsys
 import errno
 import hashlib
@@ -986,12 +986,10 @@
         return 'Expected sweep_id in form of sweep, project/sweep, or entity/project/sweep'
     parts_dict.update(dict(name=sweep_id, project=project, entity=entity))
 
-<<<<<<< HEAD
 def has_num(dictionary, key):
      return (key in dictionary and isinstance(dictionary[key], numbers.Number))
-=======
+
 def to_forward_slash_path(path):
     if platform.system() == "Windows":
         path = path.replace("\\", "/")
-    return path
->>>>>>> 485bdb07
+    return path