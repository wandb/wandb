import base64
import errno
import hashlib
import json
import logging
import os
from six.moves import queue
import requests
import shlex
import subprocess
import threading
import time

from wandb import io_wrap

logger = logging.getLogger(__name__)

# TODO: get rid of this
try:
    import numpy as np
except ImportError:
    pass


class WandBJSONEncoder(json.JSONEncoder):
    """A JSON Encoder that handles some extra types."""

    def default(self, obj):
        # TODO: Some of this is just guessing. Be smarter.
        if isinstance(obj, np.ndarray):
            return obj.tolist()
        if isinstance(obj, np.generic):
            return np.asscalar(obj)
        if isinstance(obj, bytes):
            return obj.decode('utf-8')
        return json.JSONEncoder.default(self, obj)


def json_dumps_safer(obj, **kwargs):
    """Convert obj to json, with some extra encodable types."""
    return json.dumps(obj, cls=WandBJSONEncoder, **kwargs)


def make_json_if_not_number(v):
    """If v is not a basic type convert it to json."""
    if isinstance(v, (float, int)):
        return v
    return json_dumps_safer(v)


def mkdir_exists_ok(path):
    try:
        os.makedirs(path)
    except OSError as exc:
        if exc.errno == errno.EEXIST and os.path.isdir(path):
            pass
        else:
            raise


<<<<<<< HEAD
class SafeSubprocess(object):
    def __init__(self, args, env=None, read_output=False):
        self._args = args
        self._env = env
        self._read_output = read_output
        self._stdout = queue.Queue()
        self._stderr = queue.Queue()
        self._popen = None
        self._stdout_thread = None
        self._stderr_thread = None

    def run(self):
        if self._read_output:
            self._popen = subprocess.Popen(
                self._args, stdout=subprocess.PIPE, stderr=subprocess.PIPE,
                env=self._env)
            self._stdout_thread = io_wrap.spawn_reader_writer(
                lambda: (self._popen.stdout.read(64).decode('utf-8') or None),
                self._stdout.put)
            self._stderr_thread = io_wrap.spawn_reader_writer(
                lambda: (self._popen.stderr.read(64).decode('utf-8') or None),
                self._stderr.put)
        else:
            self._popen = subprocess.Popen(self._args, env=self._env)

    def _read(self, rqueue):
        try:
            return rqueue.get(False)
        except queue.Empty:
            return None

    def _read_all(self, rqueue):
        reads = []
        while True:
            got = self._read(rqueue)
            if got is None:
                break
            reads.append(got)
        return reads

    def _read_stdout(self):
        return self._read_all(self._stdout)

    def _read_stderr(self):
        return self._read_all(self._stderr)

    def poll(self):
        if self._read_output:
            return self._popen.poll(), self._read_stdout(), self._read_stderr()
        else:
            return self._popen.poll()

    def terminate(self):
        self._popen.terminate()


=======
>>>>>>> a99e5df1
def request_with_retry(func, *args, **kwargs):
    """Perform a requests http call, retrying with exponetial backoff.

    Args:
        func: An http-requesting function to call, like requests.post
        retries: Maximum retries before giving up.
        *args: passed through to func
        **kwargs: passed through to func
    """
    retries = kwargs.get('retries', 5)
    retry_delay = 2
    retry_count = 0
    while True:
        try:
            response = func(*args, **kwargs)
            response.raise_for_status()
            return True
        except (requests.exceptions.ConnectionError,
                requests.exceptions.HTTPError,  # XXX 500s aren't retryable
                requests.exceptions.Timeout) as e:
            logger.warning('requests_with_retry encountered retryable exception: %s. args: %s, kwargs: %s',
                           e, args, kwargs)
            if retry_count == retries:
                return e
            retry_count += 1
            time.sleep(retry_delay)
            retry_delay *= 2
        except requests.exceptions.RequestException as e:
            logger.error(response.json()['error'])  # XXX clean this up
            logger.exception(
                'requests_with_retry encountered unretryable exception: %s', e)
            return e


def find_runner(program):
    """Return a command that will run program.

    Args:
        program: The string name of the program to try to run.
    Returns:
        commandline list of strings to run the program (eg. with subprocess.call()) or None
    """
    if os.path.isfile(program) and not os.access(program, os.X_OK):
        # program is a path to a non-executable file
        try:
            opened = open(program)
        except PermissionError:
            return None
        first_line = opened.readline().strip()
        if first_line.startswith('#!'):
            return shlex.split(first_line[2:])
        if program.endswith('.py'):
            return ['python']
    return None


def downsample(values, target_length):
    """Downsamples 1d values to target_length, including start and end.

    Algorithm just rounds index down.
    """
    assert target_length > 1
    if len(values) < target_length:
        return values
    ratio = float(len(values) - 1) / (target_length - 1)
    result = []
    for i in range(target_length):
        result.append(values[int(i * ratio)])
    return result


def md5_file(path):
    hash_md5 = hashlib.md5()
    with open(path, "rb") as f:
        for chunk in iter(lambda: f.read(4096), b""):
            hash_md5.update(chunk)
    return base64.b64encode(hash_md5.digest()).decode('ascii')


def get_log_file_path():
    parent_handlers = logger.parent.handlers
    if parent_handlers and "baseFilename" in dir(parent_handlers[0]):
        return os.path.relpath(parent_handlers[0].baseFilename, os.getcwd())
    else:
        return '<unknown>'


def read_many_from_queue(q, max_items, queue_timeout):
    try:
        item = q.get(True, queue_timeout)
    except queue.Empty:
        return []
    items = [item]
    for i in range(max_items):
        try:
            item = q.get_nowait()
        except queue.Empty:
            return items
        items.append(item)
    return items<|MERGE_RESOLUTION|>--- conflicted
+++ resolved
@@ -58,65 +58,6 @@
             raise
 
 
-<<<<<<< HEAD
-class SafeSubprocess(object):
-    def __init__(self, args, env=None, read_output=False):
-        self._args = args
-        self._env = env
-        self._read_output = read_output
-        self._stdout = queue.Queue()
-        self._stderr = queue.Queue()
-        self._popen = None
-        self._stdout_thread = None
-        self._stderr_thread = None
-
-    def run(self):
-        if self._read_output:
-            self._popen = subprocess.Popen(
-                self._args, stdout=subprocess.PIPE, stderr=subprocess.PIPE,
-                env=self._env)
-            self._stdout_thread = io_wrap.spawn_reader_writer(
-                lambda: (self._popen.stdout.read(64).decode('utf-8') or None),
-                self._stdout.put)
-            self._stderr_thread = io_wrap.spawn_reader_writer(
-                lambda: (self._popen.stderr.read(64).decode('utf-8') or None),
-                self._stderr.put)
-        else:
-            self._popen = subprocess.Popen(self._args, env=self._env)
-
-    def _read(self, rqueue):
-        try:
-            return rqueue.get(False)
-        except queue.Empty:
-            return None
-
-    def _read_all(self, rqueue):
-        reads = []
-        while True:
-            got = self._read(rqueue)
-            if got is None:
-                break
-            reads.append(got)
-        return reads
-
-    def _read_stdout(self):
-        return self._read_all(self._stdout)
-
-    def _read_stderr(self):
-        return self._read_all(self._stderr)
-
-    def poll(self):
-        if self._read_output:
-            return self._popen.poll(), self._read_stdout(), self._read_stderr()
-        else:
-            return self._popen.poll()
-
-    def terminate(self):
-        self._popen.terminate()
-
-
-=======
->>>>>>> a99e5df1
 def request_with_retry(func, *args, **kwargs):
     """Perform a requests http call, retrying with exponetial backoff.
 
