--- conflicted
+++ resolved
@@ -1166,7 +1166,6 @@
     return url.path if url.path[0] != "/" else url.path[1:]
 
 
-<<<<<<< HEAD
 def _has_internet():
     """Attempts to open a DNS connection to Googles root servers"""
     try:
@@ -1175,7 +1174,8 @@
         return True
     except OSError:
         return False
-=======
+
+
 @contextlib.contextmanager
 def fsync_open(path, mode="w"):
     """
@@ -1187,7 +1187,6 @@
 
         f.flush()
         os.fsync(f.fileno())
->>>>>>> 05b2cd86
 
 
 def _is_kaggle():
