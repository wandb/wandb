import colorsys
import contextlib
import functools
import gzip
import importlib
import importlib.util
import json
import logging
import math
import numbers
import os
import pathlib
import platform
import queue
import random
import re
import shlex
import socket
import sys
import tarfile
import tempfile
import threading
import time
import traceback
import urllib
from datetime import date, datetime, timedelta
from importlib import import_module
from sys import getsizeof
from types import ModuleType
from typing import (
    IO,
    TYPE_CHECKING,
    Any,
    Callable,
    Dict,
    Generator,
    Iterable,
    List,
    Mapping,
    NewType,
    Optional,
    Sequence,
    Set,
    TextIO,
    Tuple,
    Union,
)

import requests
import yaml

import wandb
<<<<<<< HEAD
from wandb.env import get_app_url
from wandb.errors import BackendError, UsageError, term
=======
from wandb.env import SENTRY_DSN, error_reporting_enabled, get_app_url
from wandb.errors import AuthenticationError, CommError, UsageError, term
>>>>>>> ccaf0da5
from wandb.sdk.lib import filesystem, runid

if TYPE_CHECKING:
    import wandb.apis.public
    import wandb.sdk.internal.settings_static
    import wandb.sdk.wandb_artifacts
    import wandb.sdk.wandb_settings

CheckRetryFnType = Callable[[Exception], Union[bool, timedelta]]

# `LogicalFilePathStr` is a somewhat-fuzzy "conceptual" path to a file.
# It is NOT necessarily a path on the local filesystem; e.g. it is slash-separated
# even on Windows. It's used to refer to e.g. the locations of runs' or artifacts' files.
#
# TODO(spencerpearson): this should probably be replaced with pathlib.PurePosixPath
LogicalFilePathStr = NewType("LogicalFilePathStr", str)

# `FilePathStr` represents a path to a file on the local filesystem.
#
# TODO(spencerpearson): this should probably be replaced with pathlib.Path
FilePathStr = NewType("FilePathStr", str)

# TODO(spencerpearson): this should probably be replaced with urllib.parse.ParseResult
URIStr = NewType("URIStr", str)

logger = logging.getLogger(__name__)
_not_importable = set()

MAX_LINE_BYTES = (10 << 20) - (100 << 10)  # imposed by back end
IS_GIT = os.path.exists(os.path.join(os.path.dirname(__file__), "..", ".git"))
RE_WINFNAMES = re.compile(r'[<>:"\\?*]')

# From https://docs.docker.com/engine/reference/commandline/tag/
# "Name components may contain lowercase letters, digits and separators.
# A separator is defined as a period, one or two underscores, or one or more dashes.
# A name component may not start or end with a separator."
DOCKER_IMAGE_NAME_SEPARATOR = "(?:__|[._]|[-]+)"
RE_DOCKER_IMAGE_NAME_SEPARATOR_START = re.compile("^" + DOCKER_IMAGE_NAME_SEPARATOR)
RE_DOCKER_IMAGE_NAME_SEPARATOR_END = re.compile(DOCKER_IMAGE_NAME_SEPARATOR + "$")
RE_DOCKER_IMAGE_NAME_SEPARATOR_REPEAT = re.compile(DOCKER_IMAGE_NAME_SEPARATOR + "{2,}")
RE_DOCKER_IMAGE_NAME_CHARS = re.compile(r"[^a-z0-9._\-]")

# these match the environments for gorilla
if IS_GIT:
    SENTRY_ENV = "development"
else:
    SENTRY_ENV = "production"


PLATFORM_WINDOWS = "windows"
PLATFORM_LINUX = "linux"
PLATFORM_BSD = "bsd"
PLATFORM_DARWIN = "darwin"
PLATFORM_UNKNOWN = "unknown"

LAUNCH_JOB_ARTIFACT_SLOT_NAME = "_wandb_job"


def get_platform_name() -> str:
    if sys.platform.startswith("win"):
        return PLATFORM_WINDOWS
    elif sys.platform.startswith("darwin"):
        return PLATFORM_DARWIN
    elif sys.platform.startswith("linux"):
        return PLATFORM_LINUX
    elif sys.platform.startswith(
        (
            "dragonfly",
            "freebsd",
            "netbsd",
            "openbsd",
        )
    ):
        return PLATFORM_BSD
    else:
        return PLATFORM_UNKNOWN


POW_10_BYTES = [
    ("B", 10**0),
    ("KB", 10**3),
    ("MB", 10**6),
    ("GB", 10**9),
    ("TB", 10**12),
    ("PB", 10**15),
    ("EB", 10**18),
]

POW_2_BYTES = [
    ("B", 2**0),
    ("KiB", 2**10),
    ("MiB", 2**20),
    ("GiB", 2**30),
    ("TiB", 2**40),
    ("PiB", 2**50),
    ("EiB", 2**60),
]


def vendor_setup() -> Callable:
    """Create a function that restores user paths after vendor imports.

    This enables us to use the vendor directory for packages we don't depend on. Call
    the returned function after imports are complete. If you don't you may modify the
    user's path which is never good.

    Usage:

    ```python
    reset_path = vendor_setup()
    # do any vendor imports...
    reset_path()
    ```
    """
    original_path = [directory for directory in sys.path]

    def reset_import_path() -> None:
        sys.path = original_path

    parent_dir = os.path.abspath(os.path.dirname(__file__))
    vendor_dir = os.path.join(parent_dir, "vendor")
    vendor_packages = (
        "gql-0.2.0",
        "graphql-core-1.1",
        "watchdog_0_9_0",
        "promise-2.3.0",
    )
    package_dirs = [os.path.join(vendor_dir, p) for p in vendor_packages]
    for p in [vendor_dir] + package_dirs:
        if p not in sys.path:
            sys.path.insert(1, p)

    return reset_import_path


def vendor_import(name: str) -> Any:
    reset_path = vendor_setup()
    module = import_module(name)
    reset_path()
    return module


def import_module_lazy(name: str) -> Any:
    """Import a module lazily, only when it is used.

    :param (str) name: Dot-separated module path. E.g., 'scipy.stats'.
    """
    try:
        return sys.modules[name]
    except KeyError:
        module_spec = importlib.util.find_spec(name)
        if not module_spec:
            raise ModuleNotFoundError

        module = importlib.util.module_from_spec(module_spec)
        sys.modules[name] = module

        assert module_spec.loader is not None
        lazy_loader = importlib.util.LazyLoader(module_spec.loader)
        lazy_loader.exec_module(module)

        return module


def get_module(
    name: str,
    required: Optional[Union[str, bool]] = None,
    lazy: bool = True,
) -> Any:
    """Return module or None. Absolute import is required.

    :param (str) name: Dot-separated module path. E.g., 'scipy.stats'.
    :param (str) required: A string to raise a ValueError if missing
    :param (bool) lazy: If True, return a lazy loader for the module.
    :return: (module|None) If import succeeds, the module will be returned.
    """
    if name not in _not_importable:
        try:
            if not lazy:
                return import_module(name)
            else:
                return import_module_lazy(name)
        except Exception:
            _not_importable.add(name)
            msg = f"Error importing optional module {name}"
            if required:
                logger.exception(msg)
    if required and name in _not_importable:
        raise wandb.Error(required)


def get_optional_module(name) -> Optional["importlib.ModuleInterface"]:  # type: ignore
    return get_module(name)


np = get_module("numpy")

# TODO: Revisit these limits
VALUE_BYTES_LIMIT = 100000


def app_url(api_url: str) -> str:
    """Return the frontend app url without a trailing slash."""
    # TODO: move me to settings
    app_url = get_app_url()
    if app_url is not None:
        return str(app_url.strip("/"))
    if "://api.wandb.test" in api_url:
        # dev mode
        return api_url.replace("://api.", "://app.").strip("/")
    elif "://api.wandb." in api_url:
        # cloud
        return api_url.replace("://api.", "://").strip("/")
    elif "://api." in api_url:
        # onprem cloud
        return api_url.replace("://api.", "://app.").strip("/")
    # wandb/local
    return api_url


def get_full_typename(o: Any) -> Any:
    """Determine types based on type names.

    Avoids needing to to import (and therefore depend on) PyTorch, TensorFlow, etc.
    """
    instance_name = o.__class__.__module__ + "." + o.__class__.__name__
    if instance_name in ["builtins.module", "__builtin__.module"]:
        return o.__name__
    else:
        return instance_name


def get_h5_typename(o: Any) -> Any:
    typename = get_full_typename(o)
    if is_tf_tensor_typename(typename):
        return "tensorflow.Tensor"
    elif is_pytorch_tensor_typename(typename):
        return "torch.Tensor"
    else:
        return o.__class__.__module__.split(".")[0] + "." + o.__class__.__name__


def is_uri(string: str) -> bool:
    parsed_uri = urllib.parse.urlparse(string)
    return len(parsed_uri.scheme) > 0


def local_file_uri_to_path(uri: str) -> str:
    """Convert URI to local filesystem path.

    No-op if the uri does not have the expected scheme.
    """
    path = urllib.parse.urlparse(uri).path if uri.startswith("file:") else uri
    return urllib.request.url2pathname(path)


def get_local_path_or_none(path_or_uri: str) -> Optional[str]:
    """Return path if local, None otherwise.

    Return None if the argument is a local path (not a scheme or file:///). Otherwise
    return `path_or_uri`.
    """
    parsed_uri = urllib.parse.urlparse(path_or_uri)
    if (
        len(parsed_uri.scheme) == 0
        or parsed_uri.scheme == "file"
        and len(parsed_uri.netloc) == 0
    ):
        return local_file_uri_to_path(path_or_uri)
    else:
        return None


def make_tarfile(
    output_filename: str,
    source_dir: str,
    archive_name: str,
    custom_filter: Optional[Callable] = None,
) -> None:
    # Helper for filtering out modification timestamps
    def _filter_timestamps(tar_info: "tarfile.TarInfo") -> Optional["tarfile.TarInfo"]:
        tar_info.mtime = 0
        return tar_info if custom_filter is None else custom_filter(tar_info)

    descriptor, unzipped_filename = tempfile.mkstemp()
    try:
        with tarfile.open(unzipped_filename, "w") as tar:
            tar.add(source_dir, arcname=archive_name, filter=_filter_timestamps)
        # When gzipping the tar, don't include the tar's filename or modification time in the
        # zipped archive (see https://docs.python.org/3/library/gzip.html#gzip.GzipFile)
        with gzip.GzipFile(
            filename="", fileobj=open(output_filename, "wb"), mode="wb", mtime=0
        ) as gzipped_tar, open(unzipped_filename, "rb") as tar_file:
            gzipped_tar.write(tar_file.read())
    finally:
        os.close(descriptor)
        os.remove(unzipped_filename)


def _user_args_to_dict(arguments: List[str]) -> Dict[str, Union[str, bool]]:
    user_dict = dict()
    value: Union[str, bool]
    name: str
    i = 0
    while i < len(arguments):
        arg = arguments[i]
        split = arg.split("=", maxsplit=1)
        # flag arguments don't require a value -> set to True if specified
        if len(split) == 1 and (
            i + 1 >= len(arguments) or arguments[i + 1].startswith("-")
        ):
            name = split[0].lstrip("-")
            value = True
            i += 1
        elif len(split) == 1 and not arguments[i + 1].startswith("-"):
            name = split[0].lstrip("-")
            value = arguments[i + 1]
            i += 2
        elif len(split) == 2:
            name = split[0].lstrip("-")
            value = split[1]
            i += 1
        if name in user_dict:
            wandb.termerror(f"Repeated parameter: {name!r}")
            sys.exit(1)
        user_dict[name] = value
    return user_dict


def is_tf_tensor(obj: Any) -> bool:
    import tensorflow  # type: ignore

    return isinstance(obj, tensorflow.Tensor)


def is_tf_tensor_typename(typename: str) -> bool:
    return typename.startswith("tensorflow.") and (
        "Tensor" in typename or "Variable" in typename
    )


def is_tf_eager_tensor_typename(typename: str) -> bool:
    return typename.startswith("tensorflow.") and ("EagerTensor" in typename)


def is_pytorch_tensor(obj: Any) -> bool:
    import torch  # type: ignore

    return isinstance(obj, torch.Tensor)


def is_pytorch_tensor_typename(typename: str) -> bool:
    return typename.startswith("torch.") and (
        "Tensor" in typename or "Variable" in typename
    )


def is_jax_tensor_typename(typename: str) -> bool:
    return typename.startswith("jaxlib.") and "Array" in typename


def get_jax_tensor(obj: Any) -> Optional[Any]:
    import jax  # type: ignore

    return jax.device_get(obj)


def is_fastai_tensor_typename(typename: str) -> bool:
    return typename.startswith("fastai.") and ("Tensor" in typename)


def is_pandas_data_frame_typename(typename: str) -> bool:
    return typename.startswith("pandas.") and "DataFrame" in typename


def is_matplotlib_typename(typename: str) -> bool:
    return typename.startswith("matplotlib.")


def is_plotly_typename(typename: str) -> bool:
    return typename.startswith("plotly.")


def is_plotly_figure_typename(typename: str) -> bool:
    return typename.startswith("plotly.") and typename.endswith(".Figure")


def is_numpy_array(obj: Any) -> bool:
    return np and isinstance(obj, np.ndarray)


def is_pandas_data_frame(obj: Any) -> bool:
    return is_pandas_data_frame_typename(get_full_typename(obj))


def ensure_matplotlib_figure(obj: Any) -> Any:
    """Extract the current figure from a matplotlib object.

    Return the object itself if it's a figure.
    Raises ValueError if the object can't be converted.
    """
    import matplotlib  # type: ignore
    from matplotlib.figure import Figure  # type: ignore

    # there are combinations of plotly and matplotlib versions that don't work well together,
    # this patches matplotlib to add a removed method that plotly assumes exists
    from matplotlib.spines import Spine  # type: ignore

    def is_frame_like(self: Any) -> bool:
        """Return True if directly on axes frame.

        This is useful for determining if a spine is the edge of an
        old style MPL plot. If so, this function will return True.
        """
        position = self._position or ("outward", 0.0)
        if isinstance(position, str):
            if position == "center":
                position = ("axes", 0.5)
            elif position == "zero":
                position = ("data", 0)
        if len(position) != 2:
            raise ValueError("position should be 2-tuple")
        position_type, amount = position  # type: ignore
        if position_type == "outward" and amount == 0:
            return True
        else:
            return False

    Spine.is_frame_like = is_frame_like

    if obj == matplotlib.pyplot:
        obj = obj.gcf()
    elif not isinstance(obj, Figure):
        if hasattr(obj, "figure"):
            obj = obj.figure
            # Some matplotlib objects have a figure function
            if not isinstance(obj, Figure):
                raise ValueError(
                    "Only matplotlib.pyplot or matplotlib.pyplot.Figure objects are accepted."
                )
    return obj


def matplotlib_to_plotly(obj: Any) -> Any:
    obj = ensure_matplotlib_figure(obj)
    tools = get_module(
        "plotly.tools",
        required=(
            "plotly is required to log interactive plots, install with: "
            "`pip install plotly` or convert the plot to an image with `wandb.Image(plt)`"
        ),
    )
    return tools.mpl_to_plotly(obj)


def matplotlib_contains_images(obj: Any) -> bool:
    obj = ensure_matplotlib_figure(obj)
    return any(len(ax.images) > 0 for ax in obj.axes)


def _numpy_generic_convert(obj: Any) -> Any:
    obj = obj.item()
    if isinstance(obj, float) and math.isnan(obj):
        obj = None
    elif isinstance(obj, np.generic) and (
        obj.dtype.kind == "f" or obj.dtype == "bfloat16"
    ):
        # obj is a numpy float with precision greater than that of native python float
        # (i.e., float96 or float128) or it is of custom type such as bfloat16.
        # in these cases, obj.item() does not return a native
        # python float (in the first case - to avoid loss of precision,
        # so we need to explicitly cast this down to a 64bit float)
        obj = float(obj)
    return obj


def _find_all_matching_keys(
    d: Dict,
    match_fn: Callable[[Any], bool],
    visited: Optional[Set[int]] = None,
    key_path: Tuple[Any, ...] = (),
) -> Generator[Tuple[Tuple[Any, ...], Any], None, None]:
    """Recursively find all keys that satisfies a match function.

    Args:
       d: The dict to search.
       match_fn: The function to determine if the key is a match.
       visited: Keep track of visited nodes so we dont recurse forever.
       key_path: Keep track of all the keys to get to the current node.

    Yields:
       (key_path, key): The location where the key was found, and the key
    """
    if visited is None:
        visited = set()
    me = id(d)
    if me not in visited:
        visited.add(me)
        for key, value in d.items():
            if match_fn(key):
                yield key_path, key
            if isinstance(value, dict):
                yield from _find_all_matching_keys(
                    value,
                    match_fn,
                    visited=visited,
                    key_path=tuple(list(key_path) + [key]),
                )


def _sanitize_numpy_keys(d: Dict) -> Tuple[Dict, bool]:
    np_keys = list(_find_all_matching_keys(d, lambda k: isinstance(k, np.generic)))
    if not np_keys:
        return d, False
    for key_path, key in np_keys:
        ptr = d
        for k in key_path:
            ptr = ptr[k]
        ptr[_numpy_generic_convert(key)] = ptr.pop(key)
    return d, True


def json_friendly(  # noqa: C901
    obj: Any,
) -> Union[Tuple[Any, bool], Tuple[Union[None, str, float], bool]]:
    """Convert an object into something that's more becoming of JSON."""
    converted = True
    typename = get_full_typename(obj)

    if is_tf_eager_tensor_typename(typename):
        obj = obj.numpy()
    elif is_tf_tensor_typename(typename):
        try:
            obj = obj.eval()
        except RuntimeError:
            obj = obj.numpy()
    elif is_pytorch_tensor_typename(typename) or is_fastai_tensor_typename(typename):
        try:
            if obj.requires_grad:
                obj = obj.detach()
        except AttributeError:
            pass  # before 0.4 is only present on variables

        try:
            obj = obj.data
        except RuntimeError:
            pass  # happens for Tensors before 0.4

        if obj.size():
            obj = obj.cpu().detach().numpy()
        else:
            return obj.item(), True
    elif is_jax_tensor_typename(typename):
        obj = get_jax_tensor(obj)

    if is_numpy_array(obj):
        if obj.size == 1:
            obj = obj.flatten()[0]
        elif obj.size <= 32:
            obj = obj.tolist()
    elif np and isinstance(obj, np.generic):
        obj = _numpy_generic_convert(obj)
    elif isinstance(obj, bytes):
        obj = obj.decode("utf-8")
    elif isinstance(obj, (datetime, date)):
        obj = obj.isoformat()
    elif callable(obj):
        obj = (
            f"{obj.__module__}.{obj.__qualname__}"
            if hasattr(obj, "__qualname__") and hasattr(obj, "__module__")
            else str(obj)
        )
    elif isinstance(obj, float) and math.isnan(obj):
        obj = None
    elif isinstance(obj, dict) and np:
        obj, converted = _sanitize_numpy_keys(obj)
    else:
        converted = False
    if getsizeof(obj) > VALUE_BYTES_LIMIT:
        wandb.termwarn(
            "Serializing object of type {} that is {} bytes".format(
                type(obj).__name__, getsizeof(obj)
            )
        )
    return obj, converted


def json_friendly_val(val: Any) -> Any:
    """Make any value (including dict, slice, sequence, etc) JSON friendly."""
    converted: Union[dict, list]
    if isinstance(val, dict):
        converted = {}
        for key, value in val.items():
            converted[key] = json_friendly_val(value)
        return converted
    if isinstance(val, slice):
        converted = dict(
            slice_start=val.start, slice_step=val.step, slice_stop=val.stop
        )
        return converted
    val, _ = json_friendly(val)
    if isinstance(val, Sequence) and not isinstance(val, str):
        converted = []
        for value in val:
            converted.append(json_friendly_val(value))
        return converted
    else:
        if val.__class__.__module__ not in ("builtins", "__builtin__"):
            val = str(val)
        return val


def alias_is_version_index(alias: str) -> bool:
    return len(alias) >= 2 and alias[0] == "v" and alias[1:].isnumeric()


def convert_plots(obj: Any) -> Any:
    if is_matplotlib_typename(get_full_typename(obj)):
        tools = get_module(
            "plotly.tools",
            required=(
                "plotly is required to log interactive plots, install with: "
                "`pip install plotly` or convert the plot to an image with `wandb.Image(plt)`"
            ),
        )
        obj = tools.mpl_to_plotly(obj)

    if is_plotly_typename(get_full_typename(obj)):
        return {"_type": "plotly", "plot": obj.to_plotly_json()}
    else:
        return obj


def maybe_compress_history(obj: Any) -> Tuple[Any, bool]:
    if np and isinstance(obj, np.ndarray) and obj.size > 32:
        return wandb.Histogram(obj, num_bins=32).to_json(), True
    else:
        return obj, False


def maybe_compress_summary(obj: Any, h5_typename: str) -> Tuple[Any, bool]:
    if np and isinstance(obj, np.ndarray) and obj.size > 32:
        return (
            {
                "_type": h5_typename,  # may not be ndarray
                "var": np.var(obj).item(),
                "mean": np.mean(obj).item(),
                "min": np.amin(obj).item(),
                "max": np.amax(obj).item(),
                "10%": np.percentile(obj, 10),
                "25%": np.percentile(obj, 25),
                "75%": np.percentile(obj, 75),
                "90%": np.percentile(obj, 90),
                "size": obj.size,
            },
            True,
        )
    else:
        return obj, False


def launch_browser(attempt_launch_browser: bool = True) -> bool:
    """Decide if we should launch a browser."""
    _display_variables = ["DISPLAY", "WAYLAND_DISPLAY", "MIR_SOCKET"]
    _webbrowser_names_blocklist = ["www-browser", "lynx", "links", "elinks", "w3m"]

    import webbrowser

    launch_browser = attempt_launch_browser
    if launch_browser:
        if "linux" in sys.platform and not any(
            os.getenv(var) for var in _display_variables
        ):
            launch_browser = False
        try:
            browser = webbrowser.get()
            if hasattr(browser, "name") and browser.name in _webbrowser_names_blocklist:
                launch_browser = False
        except webbrowser.Error:
            launch_browser = False

    return launch_browser


def generate_id(length: int = 8) -> str:
    # Do not use this; use wandb.sdk.lib.runid.generate_id instead.
    # This is kept only for legacy code.
    return runid.generate_id(length)


def parse_tfjob_config() -> Any:
    """Attempt to parse TFJob config, returning False if it can't find it."""
    if os.getenv("TF_CONFIG"):
        try:
            return json.loads(os.environ["TF_CONFIG"])
        except ValueError:
            return False
    else:
        return False


class WandBJSONEncoder(json.JSONEncoder):
    """A JSON Encoder that handles some extra types."""

    def default(self, obj: Any) -> Any:
        if hasattr(obj, "json_encode"):
            return obj.json_encode()
        # if hasattr(obj, 'to_json'):
        #     return obj.to_json()
        tmp_obj, converted = json_friendly(obj)
        if converted:
            return tmp_obj
        return json.JSONEncoder.default(self, obj)


class WandBJSONEncoderOld(json.JSONEncoder):
    """A JSON Encoder that handles some extra types."""

    def default(self, obj: Any) -> Any:
        tmp_obj, converted = json_friendly(obj)
        tmp_obj, compressed = maybe_compress_summary(tmp_obj, get_h5_typename(obj))
        if converted:
            return tmp_obj
        return json.JSONEncoder.default(self, tmp_obj)


class WandBHistoryJSONEncoder(json.JSONEncoder):
    """A JSON Encoder that handles some extra types.

    This encoder turns numpy like objects with a size > 32 into histograms.
    """

    def default(self, obj: Any) -> Any:
        obj, converted = json_friendly(obj)
        obj, compressed = maybe_compress_history(obj)
        if converted:
            return obj
        return json.JSONEncoder.default(self, obj)


class JSONEncoderUncompressed(json.JSONEncoder):
    """A JSON Encoder that handles some extra types.

    This encoder turns numpy like objects with a size > 32 into histograms.
    """

    def default(self, obj: Any) -> Any:
        if is_numpy_array(obj):
            return obj.tolist()
        elif np and isinstance(obj, np.generic):
            obj = obj.item()
        return json.JSONEncoder.default(self, obj)


def json_dump_safer(obj: Any, fp: IO[str], **kwargs: Any) -> None:
    """Convert obj to json, with some extra encodable types."""
    return json.dump(obj, fp, cls=WandBJSONEncoder, **kwargs)


def json_dumps_safer(obj: Any, **kwargs: Any) -> str:
    """Convert obj to json, with some extra encodable types."""
    return json.dumps(obj, cls=WandBJSONEncoder, **kwargs)


# This is used for dumping raw json into files
def json_dump_uncompressed(obj: Any, fp: IO[str], **kwargs: Any) -> None:
    """Convert obj to json, with some extra encodable types."""
    return json.dump(obj, fp, cls=JSONEncoderUncompressed, **kwargs)


def json_dumps_safer_history(obj: Any, **kwargs: Any) -> str:
    """Convert obj to json, with some extra encodable types, including histograms."""
    return json.dumps(obj, cls=WandBHistoryJSONEncoder, **kwargs)


def make_json_if_not_number(
    v: Union[int, float, str, Mapping, Sequence]
) -> Union[int, float, str]:
    """If v is not a basic type convert it to json."""
    if isinstance(v, (float, int)):
        return v
    return json_dumps_safer(v)


def make_safe_for_json(obj: Any) -> Any:
    """Replace invalid json floats with strings. Also converts to lists and dicts."""
    if isinstance(obj, Mapping):
        return {k: make_safe_for_json(v) for k, v in obj.items()}
    elif isinstance(obj, str):
        # str's are Sequence, so we need to short-circuit
        return obj
    elif isinstance(obj, Sequence):
        return [make_safe_for_json(v) for v in obj]
    elif isinstance(obj, float):
        # W&B backend and UI handle these strings
        if obj != obj:  # standard way to check for NaN
            return "NaN"
        elif obj == float("+inf"):
            return "Infinity"
        elif obj == float("-inf"):
            return "-Infinity"
    return obj


def no_retry_4xx(e: Exception) -> bool:
    if not isinstance(e, requests.HTTPError):
        return True
    if not (400 <= e.response.status_code < 500) or e.response.status_code == 429:
        return True
    body = json.loads(e.response.content)
    raise UsageError(body["errors"][0]["message"])


def no_retry_auth(e: Any) -> bool:
    if hasattr(e, "exception"):
        e = e.exception
    if not isinstance(e, requests.HTTPError):
        return True
    if e.response is None:
        return True
    # Don't retry bad request errors; raise immediately
    if e.response.status_code in (400, 409):
        return False
    # Retry all non-forbidden/unauthorized/not-found errors.
    if e.response.status_code not in (401, 403, 404):
        return True
    # Crash w/message on forbidden/unauthorized errors.
    if e.response.status_code == 401:
<<<<<<< HEAD
        raise UsageError(
=======
        raise AuthenticationError(
>>>>>>> ccaf0da5
            "The API key is either invalid or missing, or the host is incorrect. "
            "To resolve this issue, you may try running the 'wandb login --host [hostname]' command. "
            "The host defaults to 'https://api.wandb.ai' if not specified. "
            f"(Error {e.response.status_code}: {e.response.reason})"
        )
    elif wandb.run:
        raise BackendError(f"Permission denied to access {wandb.run.path}")
    else:
        raise BackendError(
            "It appears that you do not have permission to access the requested resource. "
            "Please reach out to the project owner to grant you access. "
            "If you have the correct permissions, verify that there are no issues with your networking setup."
            f"(Error {e.response.status_code}: {e.response.reason})"
        )


def check_retry_conflict(e: Any) -> Optional[bool]:
    """Check if the exception is a conflict type so it can be retried.

    Returns:
        True - Should retry this operation
        False - Should not retry this operation
        None - No decision, let someone else decide
    """
    if hasattr(e, "exception"):
        e = e.exception
    if isinstance(e, requests.HTTPError) and e.response is not None:
        if e.response.status_code == 409:
            return True
    return None


def check_retry_conflict_or_gone(e: Any) -> Optional[bool]:
    """Check if the exception is a conflict or gone type, so it can be retried or not.

    Returns:
        True - Should retry this operation
        False - Should not retry this operation
        None - No decision, let someone else decide
    """
    if hasattr(e, "exception"):
        e = e.exception
    if isinstance(e, requests.HTTPError) and e.response is not None:
        if e.response.status_code == 409:
            return True
        if e.response.status_code == 410:
            return False
    return None


def make_check_retry_fn(
    fallback_retry_fn: CheckRetryFnType,
    check_fn: Callable[[Exception], Optional[bool]],
    check_timedelta: Optional[timedelta] = None,
) -> CheckRetryFnType:
    """Return a check_retry_fn which can be used by lib.Retry().

    Arguments:
        fallback_fn: Use this function if check_fn didn't decide if a retry should happen.
        check_fn: Function which returns bool if retry should happen or None if unsure.
        check_timedelta: Optional retry timeout if we check_fn matches the exception
    """

    def check_retry_fn(e: Exception) -> Union[bool, timedelta]:
        check = check_fn(e)
        if check is None:
            return fallback_retry_fn(e)
        if check is False:
            return False
        if check_timedelta:
            return check_timedelta
        return True

    return check_retry_fn


def find_runner(program: str) -> Union[None, list, List[str]]:
    """Return a command that will run program.

    Arguments:
        program: The string name of the program to try to run.

    Returns:
        commandline list of strings to run the program (eg. with subprocess.call()) or None
    """
    if os.path.isfile(program) and not os.access(program, os.X_OK):
        # program is a path to a non-executable file
        try:
            opened = open(program)
        except OSError:  # PermissionError doesn't exist in 2.7
            return None
        first_line = opened.readline().strip()
        if first_line.startswith("#!"):
            return shlex.split(first_line[2:])
        if program.endswith(".py"):
            return [sys.executable]
    return None


def downsample(values: Sequence, target_length: int) -> list:
    """Downsample 1d values to target_length, including start and end.

    Algorithm just rounds index down.

    Values can be any sequence, including a generator.
    """
    if not target_length > 1:
        raise UsageError("target_length must be > 1")
    values = list(values)
    if len(values) < target_length:
        return values
    ratio = float(len(values) - 1) / (target_length - 1)
    result = []
    for i in range(target_length):
        result.append(values[int(i * ratio)])
    return result


def has_num(dictionary: Mapping, key: Any) -> bool:
    return key in dictionary and isinstance(dictionary[key], numbers.Number)


def get_log_file_path() -> str:
    """Log file path used in error messages.

    It would probably be better if this pointed to a log file in a
    run directory.
    """
    # TODO(jhr, cvp): refactor
    if wandb.run is not None:
        return wandb.run._settings.log_internal
    return os.path.join("wandb", "debug-internal.log")


def docker_image_regex(image: str) -> Any:
    """Regex match for valid docker image names."""
    if image:
        return re.match(
            r"^(?:(?=[^:\/]{1,253})(?!-)[a-zA-Z0-9-]{1,63}(?<!-)(?:\.(?!-)[a-zA-Z0-9-]{1,63}(?<!-))*(?::[0-9]{1,5})?/)?((?![._-])(?:[a-z0-9._-]*)(?<![._-])(?:/(?![._-])[a-z0-9._-]*(?<![._-]))*)(?::(?![.-])[a-zA-Z0-9_.-]{1,128})?$",
            image,
        )
    return None


def image_from_docker_args(args: List[str]) -> Optional[str]:
    """Scan docker run args and attempt to find the most likely docker image argument.

    It excludes any arguments that start with a dash, and the argument after it if it
    isn't a boolean switch. This can be improved, we currently fallback gracefully when
    this fails.
    """
    bool_args = [
        "-t",
        "--tty",
        "--rm",
        "--privileged",
        "--oom-kill-disable",
        "--no-healthcheck",
        "-i",
        "--interactive",
        "--init",
        "--help",
        "--detach",
        "-d",
        "--sig-proxy",
        "-it",
        "-itd",
    ]
    last_flag = -2
    last_arg = ""
    possible_images = []
    if len(args) > 0 and args[0] == "run":
        args.pop(0)
    for i, arg in enumerate(args):
        if arg.startswith("-"):
            last_flag = i
            last_arg = arg
        elif "@sha256:" in arg:
            # Because our regex doesn't match digests
            possible_images.append(arg)
        elif docker_image_regex(arg):
            if last_flag == i - 2:
                possible_images.append(arg)
            elif "=" in last_arg:
                possible_images.append(arg)
            elif last_arg in bool_args and last_flag == i - 1:
                possible_images.append(arg)
    most_likely = None
    for img in possible_images:
        if ":" in img or "@" in img or "/" in img:
            most_likely = img
            break
    if most_likely is None and len(possible_images) > 0:
        most_likely = possible_images[0]
    return most_likely


def load_yaml(file: Any) -> Any:
    return yaml.safe_load(file)


def image_id_from_k8s() -> Optional[str]:
    """Ping the k8s metadata service for the image id.

    Specify the KUBERNETES_NAMESPACE environment variable if your pods are not in the
    default namespace:

    - name: KUBERNETES_NAMESPACE valueFrom:
        fieldRef:
          fieldPath: metadata.namespace
    """
    token_path = "/var/run/secrets/kubernetes.io/serviceaccount/token"
    if os.path.exists(token_path):
        k8s_server = "https://{}:{}/api/v1/namespaces/{}/pods/{}".format(
            os.getenv("KUBERNETES_SERVICE_HOST"),
            os.getenv("KUBERNETES_PORT_443_TCP_PORT"),
            os.getenv("KUBERNETES_NAMESPACE", "default"),
            os.getenv("HOSTNAME"),
        )
        try:
            res = requests.get(
                k8s_server,
                verify="/var/run/secrets/kubernetes.io/serviceaccount/ca.crt",
                timeout=3,
                headers={"Authorization": f"Bearer {open(token_path).read()}"},
            )
            res.raise_for_status()
        except requests.RequestException:
            return None
        try:
            return str(  # noqa: B005
                res.json()["status"]["containerStatuses"][0]["imageID"]
            ).strip("docker-pullable://")
        except (ValueError, KeyError, IndexError):
            logger.exception("Error checking kubernetes for image id")
            return None
    return None


def async_call(
    target: Callable, timeout: Optional[Union[int, float]] = None
) -> Callable:
    """Wrap a method to run in the background with an optional timeout.

    Returns a new method that will call the original with any args, waiting for upto
    timeout seconds. This new method blocks on the original and returns the result or
    None if timeout was reached, along with the thread. You can check thread.is_alive()
    to determine if a timeout was reached. If an exception is thrown in the thread, we
    reraise it.
    """
    q: "queue.Queue" = queue.Queue()

    def wrapped_target(q: "queue.Queue", *args: Any, **kwargs: Any) -> Any:
        try:
            q.put(target(*args, **kwargs))
        except Exception as e:
            q.put(e)

    def wrapper(
        *args: Any, **kwargs: Any
    ) -> Union[Tuple[Exception, "threading.Thread"], Tuple[None, "threading.Thread"]]:
        thread = threading.Thread(
            target=wrapped_target, args=(q,) + args, kwargs=kwargs
        )
        thread.daemon = True
        thread.start()
        try:
            result = q.get(True, timeout)
            if isinstance(result, Exception):
                raise result.with_traceback(sys.exc_info()[2])
            return result, thread
        except queue.Empty:
            return None, thread

    return wrapper


def read_many_from_queue(
    q: "queue.Queue", max_items: int, queue_timeout: Union[int, float]
) -> list:
    try:
        item = q.get(True, queue_timeout)
    except queue.Empty:
        return []
    items = [item]
    for _ in range(max_items):
        try:
            item = q.get_nowait()
        except queue.Empty:
            return items
        items.append(item)
    return items


def stopwatch_now() -> float:
    """Get a time value for interval comparisons.

    When possible it is a monotonic clock to prevent backwards time issues.
    """
    return time.monotonic()


def class_colors(class_count: int) -> List[List[int]]:
    # make class 0 black, and the rest equally spaced fully saturated hues
    return [[0, 0, 0]] + [
        colorsys.hsv_to_rgb(i / (class_count - 1.0), 1.0, 1.0)  # type: ignore
        for i in range(class_count - 1)
    ]


def _prompt_choice(
    input_timeout: Optional[int] = None,
    jupyter: bool = False,
) -> str:
    input_fn: Callable = input
    prompt = term.LOG_STRING
    if input_timeout is not None:
        # delayed import to mitigate risk of timed_input complexity
        from wandb.sdk.lib import timed_input

        input_fn = functools.partial(timed_input.timed_input, timeout=input_timeout)
        # timed_input doesnt handle enhanced prompts
        if platform.system() == "Windows":
            prompt = "wandb"

    text = f"{prompt}: Enter your choice: "
    if input_fn == input:
        choice = input_fn(text)
    else:
        choice = input_fn(text, jupyter=jupyter)
    return choice  # type: ignore


def prompt_choices(
    choices: Sequence[str],
    input_timeout: Optional[int] = None,
    jupyter: bool = False,
) -> str:
    """Allow a user to choose from a list of options."""
    for i, choice in enumerate(choices):
        wandb.termlog(f"({i+1}) {choice}")

    idx = -1
    while idx < 0 or idx > len(choices) - 1:
        choice = _prompt_choice(input_timeout=input_timeout, jupyter=jupyter)
        if not choice:
            continue
        idx = -1
        try:
            idx = int(choice) - 1
        except ValueError:
            pass
        if idx < 0 or idx > len(choices) - 1:
            wandb.termwarn("Invalid choice")
    result = choices[idx]
    wandb.termlog(f"You chose {result!r}")
    return result


def guess_data_type(shape: Sequence[int], risky: bool = False) -> Optional[str]:
    """Infer the type of data based on the shape of the tensors.

    Arguments:
        shape (Sequence[int]): The shape of the data
        risky(bool): some guesses are more likely to be wrong.
    """
    # (samples,) or (samples,logits)
    if len(shape) in (1, 2):
        return "label"
    # Assume image mask like fashion mnist: (no color channel)
    # This is risky because RNNs often have 3 dim tensors: batch, time, channels
    if risky and len(shape) == 3:
        return "image"
    if len(shape) == 4:
        if shape[-1] in (1, 3, 4):
            # (samples, height, width, Y \ RGB \ RGBA)
            return "image"
        else:
            # (samples, height, width, logits)
            return "segmentation_mask"
    return None


def download_file_from_url(
    dest_path: str, source_url: str, api_key: Optional[str] = None
) -> None:
    response = requests.get(source_url, auth=("api", api_key), stream=True, timeout=5)  # type: ignore
    response.raise_for_status()

    if os.sep in dest_path:
        filesystem.mkdir_exists_ok(os.path.dirname(dest_path))
    with fsync_open(dest_path, "wb") as file:
        for data in response.iter_content(chunk_size=1024):
            file.write(data)


def isatty(ob: IO) -> bool:
    return hasattr(ob, "isatty") and ob.isatty()


def to_human_size(size: int, units: Optional[List[Tuple[str, Any]]] = None) -> str:
    units = units or POW_10_BYTES
    unit, value = units[0]
    factor = round(float(size) / value, 1)
    return (
        f"{factor}{unit}"
        if factor < 1024 or len(units) == 1
        else to_human_size(size, units[1:])
    )


def from_human_size(size: str, units: Optional[List[Tuple[str, Any]]] = None) -> int:
    units = units or POW_10_BYTES
    units_dict = {unit.upper(): value for (unit, value) in units}
    regex = re.compile(
        r"(\d+\.?\d*)\s*({})?".format("|".join(units_dict.keys())), re.IGNORECASE
    )
    match = re.match(regex, size)
    if not match:
        raise ValueError("size must be of the form `10`, `10B` or `10 B`.")
    factor, unit = (
        float(match.group(1)),
        units_dict[match.group(2).upper()] if match.group(2) else 1,
    )
    return int(factor * unit)


def auto_project_name(program: Optional[str]) -> str:
    # if we're in git, set project name to git repo name + relative path within repo
    root_dir = wandb.wandb_sdk.lib.git.GitRepo().root_dir
    if root_dir is None:
        return "uncategorized"
    # On windows, GitRepo returns paths in unix style, but os.path is windows
    # style. Coerce here.
    root_dir = to_native_slash_path(root_dir)
    repo_name = os.path.basename(root_dir)
    if program is None:
        return str(repo_name)
    if not os.path.isabs(program):
        program = os.path.join(os.curdir, program)
    prog_dir = os.path.dirname(os.path.abspath(program))
    if not prog_dir.startswith(root_dir):
        return str(repo_name)
    project = repo_name
    sub_path = os.path.relpath(prog_dir, root_dir)
    if sub_path != ".":
        project += "-" + sub_path
    return str(project.replace(os.sep, "_"))


def parse_sweep_id(parts_dict: dict) -> Optional[str]:
    """In place parse sweep path from parts dict.

    Arguments:
        parts_dict (dict): dict(entity=,project=,name=).  Modifies dict inplace.

    Returns:
        None or str if there is an error
    """
    entity = None
    project = None
    sweep_id = parts_dict.get("name")
    if not isinstance(sweep_id, str):
        return "Expected string sweep_id"

    sweep_split = sweep_id.split("/")
    if len(sweep_split) == 1:
        pass
    elif len(sweep_split) == 2:
        split_project, sweep_id = sweep_split
        project = split_project or project
    elif len(sweep_split) == 3:
        split_entity, split_project, sweep_id = sweep_split
        project = split_project or project
        entity = split_entity or entity
    else:
        return (
            "Expected sweep_id in form of sweep, project/sweep, or entity/project/sweep"
        )
    parts_dict.update(dict(name=sweep_id, project=project, entity=entity))
    return None


def to_forward_slash_path(path: str) -> LogicalFilePathStr:
    if platform.system() == "Windows":
        path = path.replace("\\", "/")
    return LogicalFilePathStr(path)


def to_native_slash_path(path: str) -> FilePathStr:
    return FilePathStr(path.replace("/", os.sep))


def check_and_warn_old(files: List[str]) -> bool:
    if "wandb-metadata.json" in files:
        wandb.termwarn("These runs were logged with a previous version of wandb.")
        wandb.termwarn(
            "Run pip install wandb<0.10.0 to get the old library and sync your runs."
        )
        return True
    return False


class ImportMetaHook:
    def __init__(self) -> None:
        self.modules: Dict[str, ModuleType] = dict()
        self.on_import: Dict[str, list] = dict()

    def add(self, fullname: str, on_import: Callable) -> None:
        self.on_import.setdefault(fullname, []).append(on_import)

    def install(self) -> None:
        sys.meta_path.insert(0, self)  # type: ignore

    def uninstall(self) -> None:
        sys.meta_path.remove(self)  # type: ignore

    def find_module(
        self, fullname: str, path: Optional[str] = None
    ) -> Optional["ImportMetaHook"]:
        if fullname in self.on_import:
            return self
        return None

    def load_module(self, fullname: str) -> ModuleType:
        self.uninstall()
        mod = importlib.import_module(fullname)
        self.install()
        self.modules[fullname] = mod
        on_imports = self.on_import.get(fullname)
        if on_imports:
            for f in on_imports:
                f()
        return mod

    def get_modules(self) -> Tuple[str, ...]:
        return tuple(self.modules)

    def get_module(self, module: str) -> ModuleType:
        return self.modules[module]


_import_hook: Optional[ImportMetaHook] = None


def add_import_hook(fullname: str, on_import: Callable) -> None:
    global _import_hook
    if _import_hook is None:
        _import_hook = ImportMetaHook()
        _import_hook.install()
    _import_hook.add(fullname, on_import)


def host_from_path(path: Optional[str]) -> str:
    """Return the host of the path."""
    url = urllib.parse.urlparse(path)
    return str(url.netloc)


def uri_from_path(path: Optional[str]) -> str:
    """Return the URI of the path."""
    url = urllib.parse.urlparse(path)
    uri = url.path if url.path[0] != "/" else url.path[1:]
    return str(uri)


def is_unicode_safe(stream: TextIO) -> bool:
    """Return True if the stream supports UTF-8."""
    encoding = getattr(stream, "encoding", None)
    return encoding.lower() in {"utf-8", "utf_8"} if encoding else False


def _has_internet() -> bool:
    """Attempt to open a DNS connection to Googles root servers."""
    try:
        s = socket.create_connection(("8.8.8.8", 53), 0.5)
        s.close()
        return True
    except OSError:
        return False


def rand_alphanumeric(
    length: int = 8, rand: Optional[Union[ModuleType, random.Random]] = None
) -> str:
    wandb.termerror("rand_alphanumeric is deprecated, use 'secrets.token_hex'")
    rand = rand or random
    return "".join(rand.choice("0123456789ABCDEF") for _ in range(length))


@contextlib.contextmanager
def fsync_open(
    path: Union[pathlib.Path, str], mode: str = "w", encoding: Optional[str] = None
) -> Generator[IO[Any], None, None]:
    """Open a path for I/O and guarante that the file is flushed and synced."""
    with open(path, mode, encoding=encoding) as f:
        yield f

        f.flush()
        os.fsync(f.fileno())


def _is_kaggle() -> bool:
    return (
        os.getenv("KAGGLE_KERNEL_RUN_TYPE") is not None
        or "kaggle_environments" in sys.modules
    )


def _is_likely_kaggle() -> bool:
    # Telemetry to mark first runs from Kagglers.
    return (
        _is_kaggle()
        or os.path.exists(
            os.path.expanduser(os.path.join("~", ".kaggle", "kaggle.json"))
        )
        or "kaggle" in sys.modules
    )


def _is_databricks() -> bool:
    # check if we are running inside a databricks notebook by
    # inspecting sys.modules, searching for dbutils and verifying that
    # it has the appropriate structure

    if "dbutils" in sys.modules:
        dbutils = sys.modules["dbutils"]
        if hasattr(dbutils, "shell"):
            shell = dbutils.shell
            if hasattr(shell, "sc"):
                sc = shell.sc
                if hasattr(sc, "appName"):
                    return bool(sc.appName == "Databricks Shell")
    return False


def _is_py_path(path: str) -> bool:
    return path.endswith(".py")


def sweep_config_err_text_from_jsonschema_violations(violations: List[str]) -> str:
    """Consolidate schema violation strings from wandb/sweeps into a single string.

    Parameters
    ----------
    violations: list of str
        The warnings to render.

    Returns:
    -------
    violation: str
        The consolidated violation text.

    """
    violation_base = (
        "Malformed sweep config detected! This may cause your sweep to behave in unexpected ways.\n"
        "To avoid this, please fix the sweep config schema violations below:"
    )

    for i, warning in enumerate(violations):
        violations[i] = f"  Violation {i + 1}. {warning}"
    violation = "\n".join([violation_base] + violations)

    return violation


def handle_sweep_config_violations(warnings: List[str]) -> None:
    """Echo sweep config schema violation warnings from Gorilla to the terminal.

    Parameters
    ----------
    warnings: list of str
        The warnings to render.
    """
    warning = sweep_config_err_text_from_jsonschema_violations(warnings)
    if len(warnings) > 0:
        term.termwarn(warning)


def _log_thread_stacks() -> None:
    """Log all threads, useful for debugging."""
    thread_map = {t.ident: t.name for t in threading.enumerate()}

    for thread_id, frame in sys._current_frames().items():
        logger.info(
            f"\n--- Stack for thread {thread_id} {thread_map.get(thread_id, 'unknown')} ---"
        )
        for filename, lineno, name, line in traceback.extract_stack(frame):
            logger.info(f"  File: {filename!r}, line {lineno}, in {name}")
            if line:
                logger.info(f"  Line: {line}")


def check_windows_valid_filename(path: Union[int, str]) -> bool:
    return not bool(re.search(RE_WINFNAMES, path))  # type: ignore


def artifact_to_json(
    artifact: Union["wandb.sdk.wandb_artifacts.Artifact", "wandb.apis.public.Artifact"]
) -> Dict[str, Any]:
    # public.Artifact has the _sequence name, instances of wandb.Artifact
    # just have the name
    if hasattr(artifact, "_sequence_name"):
        sequence_name = artifact._sequence_name
    else:
        sequence_name = artifact.name.split(":")[0]

    return {
        "_type": "artifactVersion",
        "_version": "v0",
        "id": artifact.id,
        "version": artifact.source_version,
        "sequenceName": sequence_name,
        "usedAs": artifact._use_as,
    }


def check_dict_contains_nested_artifact(d: dict, nested: bool = False) -> bool:
    for item in d.values():
        if isinstance(item, dict):
            contains_artifacts = check_dict_contains_nested_artifact(item, True)
            if contains_artifacts:
                return True
        elif (
            isinstance(item, wandb.Artifact)
            or isinstance(item, wandb.apis.public.Artifact)
            or _is_artifact_string(item)
        ) and nested:
            return True
    return False


def load_json_yaml_dict(config: str) -> Any:
    ext = os.path.splitext(config)[-1]
    if ext == ".json":
        with open(config) as f:
            return json.load(f)
    elif ext == ".yaml":
        with open(config) as f:
            return yaml.safe_load(f)
    else:
        try:
            return json.loads(config)
        except ValueError:
            return None


def _parse_entity_project_item(path: str) -> tuple:
    """Parse paths with the following formats: {item}, {project}/{item}, & {entity}/{project}/{item}.

    Args:
        path: `str`, input path; must be between 0 and 3 in length.

    Returns:
        tuple of length 3 - (item, project, entity)

    Example:
        alias, project, entity = _parse_entity_project_item("myproj/mymodel:best")

        assert entity   == ""
        assert project  == "myproj"
        assert alias    == "mymodel:best"

    """
    words = path.split("/")
    if len(words) > 3:
        raise ValueError(
            "Invalid path: must be str the form {item}, {project}/{item}, or {entity}/{project}/{item}"
        )
    padded_words = [""] * (3 - len(words)) + words
    return tuple(reversed(padded_words))


def _resolve_aliases(aliases: Optional[Union[str, Iterable[str]]]) -> List[str]:
    """Add the 'latest' alias and ensure that all aliases are unique.

    Takes in `aliases` which can be None, str, or List[str] and returns List[str].
    Ensures that "latest" is always present in the returned list.

    Args:
        aliases: `Optional[Union[str, List[str]]]`

    Returns:
        List[str], with "latest" always present.

    Usage:

    ```python
    aliases = _resolve_aliases(["best", "dev"])
    assert aliases == ["best", "dev", "latest"]

    aliases = _resolve_aliases("boom")
    assert aliases == ["boom", "latest"]
    ```
    """
    aliases = aliases or ["latest"]

    if isinstance(aliases, str):
        aliases = [aliases]

    try:
        return list(set(aliases) | {"latest"})
    except TypeError as exc:
        raise ValueError("`aliases` must be Iterable or None") from exc


def _is_artifact_object(v: Any) -> bool:
    return isinstance(v, wandb.Artifact) or isinstance(v, wandb.apis.public.Artifact)


def _is_artifact_string(v: Any) -> bool:
    return isinstance(v, str) and v.startswith("wandb-artifact://")


def _is_artifact_version_weave_dict(v: Any) -> bool:
    return isinstance(v, dict) and v.get("_type") == "artifactVersion"


def _is_artifact_representation(v: Any) -> bool:
    return (
        _is_artifact_object(v)
        or _is_artifact_string(v)
        or _is_artifact_version_weave_dict(v)
    )


def parse_artifact_string(v: str) -> Tuple[str, Optional[str], bool]:
    if not v.startswith("wandb-artifact://"):
        raise ValueError(f"Invalid artifact string: {v}")
    parsed_v = v[len("wandb-artifact://") :]
    base_uri = None
    url_info = urllib.parse.urlparse(parsed_v)
    if url_info.scheme != "":
        base_uri = f"{url_info.scheme}://{url_info.netloc}"
        parts = url_info.path.split("/")[1:]
    else:
        parts = parsed_v.split("/")
    if parts[0] == "_id":
        # for now can't fetch paths but this will be supported in the future
        # when we allow passing typed media objects, this can be extended
        # to include paths
        return parts[1], base_uri, True

    if len(parts) < 3:
        raise ValueError(f"Invalid artifact string: {v}")

    # for now can't fetch paths but this will be supported in the future
    # when we allow passing typed media objects, this can be extended
    # to include paths
    entity, project, name_and_alias_or_version = parts[:3]
    return f"{entity}/{project}/{name_and_alias_or_version}", base_uri, False


def _get_max_cli_version() -> Union[str, None]:
    max_cli_version = wandb.api.max_cli_version()
    return str(max_cli_version) if max_cli_version is not None else None


def _is_offline() -> bool:
    return (  # type: ignore[no-any-return]
        wandb.run is not None and wandb.run.settings._offline
    ) or wandb.setup().settings._offline


def ensure_text(
    string: Union[str, bytes], encoding: str = "utf-8", errors: str = "strict"
) -> str:
    """Coerce s to str."""
    if isinstance(string, bytes):
        return string.decode(encoding, errors)
    elif isinstance(string, str):
        return string
    else:
        raise TypeError(f"not expecting type {type(string)!r}")


def make_artifact_name_safe(name: str) -> str:
    """Make an artifact name safe for use in artifacts."""
    # artifact names may only contain alphanumeric characters, dashes, underscores, and dots.
    cleaned = re.sub(r"[^a-zA-Z0-9_\-.]", "_", name)
    if len(cleaned) <= 128:
        return cleaned
    # truncate with dots in the middle using regex
    return re.sub(r"(^.{63}).*(.{63}$)", r"\g<1>..\g<2>", cleaned)


def make_docker_image_name_safe(name: str) -> str:
    """Make a docker image name safe for use in artifacts."""
    safe_chars = RE_DOCKER_IMAGE_NAME_CHARS.sub("__", name.lower())
    deduped = RE_DOCKER_IMAGE_NAME_SEPARATOR_REPEAT.sub("__", safe_chars)
    trimmed_start = RE_DOCKER_IMAGE_NAME_SEPARATOR_START.sub("", deduped)
    trimmed = RE_DOCKER_IMAGE_NAME_SEPARATOR_END.sub("", trimmed_start)
    return trimmed if trimmed else "image"


def merge_dicts(source: Dict[str, Any], destination: Dict[str, Any]) -> Dict[str, Any]:
    """Recursively merge two dictionaries."""
    for key, value in source.items():
        if isinstance(value, dict):
            # get node or create one
            node = destination.setdefault(key, {})
            merge_dicts(value, node)
        else:
            if isinstance(value, list):
                if key in destination:
                    destination[key].extend(value)
                else:
                    destination[key] = value
            else:
                destination[key] = value
    return destination<|MERGE_RESOLUTION|>--- conflicted
+++ resolved
@@ -50,13 +50,8 @@
 import yaml
 
 import wandb
-<<<<<<< HEAD
-from wandb.env import get_app_url
-from wandb.errors import BackendError, UsageError, term
-=======
-from wandb.env import SENTRY_DSN, error_reporting_enabled, get_app_url
+from wandb.env import error_reporting_enabled, get_app_url
 from wandb.errors import AuthenticationError, CommError, UsageError, term
->>>>>>> ccaf0da5
 from wandb.sdk.lib import filesystem, runid
 
 if TYPE_CHECKING:
@@ -885,11 +880,7 @@
         return True
     # Crash w/message on forbidden/unauthorized errors.
     if e.response.status_code == 401:
-<<<<<<< HEAD
-        raise UsageError(
-=======
         raise AuthenticationError(
->>>>>>> ccaf0da5
             "The API key is either invalid or missing, or the host is incorrect. "
             "To resolve this issue, you may try running the 'wandb login --host [hostname]' command. "
             "The host defaults to 'https://api.wandb.ai' if not specified. "
