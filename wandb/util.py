import base64
import binascii
import codecs
import colorsys
import contextlib
from datetime import date, datetime
import errno
import functools
import gzip
import hashlib
import importlib
from importlib import import_module
import json
import logging
import math
import numbers
import os
import pathlib
import platform
import queue
import random
import re
import shlex
import socket
import sys
from sys import getsizeof
import tarfile
import tempfile
<<<<<<< HEAD
import types
from typing import List, Optional, Sequence
import yaml
from datetime import date, datetime
import platform
from six.moves import urllib
from typing import Any, Dict
=======
import threading
import time
import traceback
from types import ModuleType, TracebackType
from typing import (
    Any,
    Callable,
    Dict,
    Generator,
    IO,
    List,
    Mapping,
    Optional,
    Sequence,
    TextIO,
    Tuple,
    Type,
    Union,
)
import urllib
>>>>>>> 2c5c1372

import requests
import sentry_sdk  # type: ignore
from sentry_sdk import capture_exception, capture_message
import shortuuid  # type: ignore
import six
import wandb
from wandb.env import error_reporting_enabled, get_app_url, SENTRY_DSN
from wandb.errors import CommError, term, UsageError
import yaml

logger = logging.getLogger(__name__)
_not_importable = set()

MAX_LINE_BYTES = (10 << 20) - (100 << 10)  # imposed by back end
IS_GIT = os.path.exists(os.path.join(os.path.dirname(__file__), "..", ".git"))
RE_WINFNAMES = re.compile('[<>:"/?*]')

# these match the environments for gorilla
if IS_GIT:
    SENTRY_ENV = "development"
else:
    SENTRY_ENV = "production"

# TODO(sentry): This code needs to be moved, sentry shouldn't be initialized as a
# side effect of loading a module.
if error_reporting_enabled():
    default_dsn = (
        "https://a2f1d701163c42b097b9588e56b1c37e@o151352.ingest.sentry.io/5288891"
    )
    sentry_dsn = os.environ.get(SENTRY_DSN, default_dsn)
    sentry_sdk.init(
        dsn=sentry_dsn,
        release=wandb.__version__,
        default_integrations=False,
        environment=SENTRY_ENV,
    )

POW_10_BYTES = [
    ("B", 10 ** 0),
    ("KB", 10 ** 3),
    ("MB", 10 ** 6),
    ("GB", 10 ** 9),
    ("TB", 10 ** 12),
    ("PB", 10 ** 15),
    ("EB", 10 ** 18),
]

POW_2_BYTES = [
    ("B", 2 ** 0),
    ("KiB", 2 ** 10),
    ("MiB", 2 ** 20),
    ("GiB", 2 ** 30),
    ("TiB", 2 ** 40),
    ("PiB", 2 ** 50),
    ("EiB", 2 ** 60),
]


def sentry_message(message: str) -> None:
    if error_reporting_enabled():
        capture_message(message)


def sentry_exc(
    exc: Union[
        str,
        BaseException,
        Tuple[
            Optional[Type[BaseException]],
            Optional[BaseException],
            Optional[TracebackType],
        ],
        None,
    ],
    delay: bool = False,
) -> None:
    if error_reporting_enabled():
        if isinstance(exc, str):
            capture_exception(Exception(exc))
        else:
            capture_exception(exc)
        if delay:
            time.sleep(2)


def sentry_reraise(exc: Any) -> None:
    """Re-raise an exception after logging it to Sentry

    Use this for top-level exceptions when you want the user to see the traceback.

    Must be called from within an exception handler.
    """
    sentry_exc(exc)
    # this will messily add this "reraise" function to the stack trace
    # but hopefully it's not too bad
    six.reraise(type(exc), exc, sys.exc_info()[2])


def sentry_set_scope(
    process_context: Optional[str],
    entity: Optional[str],
    project: Optional[str],
    email: Optional[str] = None,
    url: Optional[str] = None,
) -> None:
    # Using GLOBAL_HUB means these tags will persist between threads.
    # Normally there is one hub per thread.
    with sentry_sdk.hub.GLOBAL_HUB.configure_scope() as scope:
        scope.set_tag("process_context", process_context)
        scope.set_tag("entity", entity)
        scope.set_tag("project", project)
        if email:
            scope.user = {"email": email}
        if url:
            scope.set_tag("url", url)


def vendor_setup() -> Callable:
    """This enables us to use the vendor directory for packages we don't depend on
    Returns a function to call after imports are complete. Make sure to call this
    function or you will modify the user's path which is never good. The pattern should be:
    reset_path = vendor_setup()
    # do any vendor imports...
    reset_path()
    """
    original_path = [directory for directory in sys.path]

    def reset_import_path() -> None:
        sys.path = original_path

    parent_dir = os.path.abspath(os.path.dirname(__file__))
    vendor_dir = os.path.join(parent_dir, "vendor")
    vendor_packages = ("gql-0.2.0", "graphql-core-1.1")
    package_dirs = [os.path.join(vendor_dir, p) for p in vendor_packages]
    for p in [vendor_dir] + package_dirs:
        if p not in sys.path:
            sys.path.insert(1, p)

    return reset_import_path


def apple_gpu_stats_binary() -> str:
    parent_dir = os.path.abspath(os.path.dirname(__file__))
    return os.path.join(parent_dir, "bin", "apple_gpu_stats")


def vendor_import(name: str) -> Any:
    reset_path = vendor_setup()
    module = import_module(name)
    reset_path()
    return module


def get_module(name: str, required: Optional[Union[str, bool]] = None) -> Any:
    """
    Return module or None. Absolute import is required.
    :param (str) name: Dot-separated module path. E.g., 'scipy.stats'.
    :param (str) required: A string to raise a ValueError if missing
    :return: (module|None) If import succeeds, the module will be returned.
    """
    if name not in _not_importable:
        try:
            return import_module(name)
        except Exception:
            _not_importable.add(name)
            msg = f"Error importing optional module {name}"
            if required:
                logger.exception(msg)
    if required and name in _not_importable:
        raise wandb.Error(required)


def get_optional_module(name) -> Optional["importlib.ModuleInterface"]:  # type: ignore
    return get_module(name)


np = get_module("numpy")

# TODO: Revisit these limits
VALUE_BYTES_LIMIT = 100000


def app_url(api_url: str) -> str:
    """Returns the frontend app url without a trailing slash."""
    # TODO: move me to settings
    app_url = get_app_url()
    if app_url is not None:
        return str(app_url.strip("/"))
    if "://api.wandb.test" in api_url:
        # dev mode
        return api_url.replace("://api.", "://app.").strip("/")
    elif "://api.wandb." in api_url:
        # cloud
        return api_url.replace("://api.", "://").strip("/")
    elif "://api." in api_url:
        # onprem cloud
        return api_url.replace("://api.", "://app.").strip("/")
    # wandb/local
    return api_url


def get_full_typename(o: Any) -> Any:
    """We determine types based on type names so we don't have to import
    (and therefore depend on) PyTorch, TensorFlow, etc.
    """
    instance_name = o.__class__.__module__ + "." + o.__class__.__name__
    if instance_name in ["builtins.module", "__builtin__.module"]:
        return o.__name__
    else:
        return instance_name


def get_h5_typename(o: Any) -> Any:
    typename = get_full_typename(o)
    if is_tf_tensor_typename(typename):
        return "tensorflow.Tensor"
    elif is_pytorch_tensor_typename(typename):
        return "torch.Tensor"
    else:
        return o.__class__.__module__.split(".")[0] + "." + o.__class__.__name__


def is_uri(string: str) -> bool:
    parsed_uri = urllib.parse.urlparse(string)
    return len(parsed_uri.scheme) > 0


def local_file_uri_to_path(uri: str) -> str:
    """
    Convert URI to local filesystem path.
    No-op if the uri does not have the expected scheme.
    """
    path = urllib.parse.urlparse(uri).path if uri.startswith("file:") else uri
    return urllib.request.url2pathname(path)


def get_local_path_or_none(path_or_uri: str) -> Optional[str]:
    """Check if the argument is a local path (no scheme or file:///) and return local path if true,
    None otherwise.
    """
    parsed_uri = urllib.parse.urlparse(path_or_uri)
    if (
        len(parsed_uri.scheme) == 0
        or parsed_uri.scheme == "file"
        and len(parsed_uri.netloc) == 0
    ):
        return local_file_uri_to_path(path_or_uri)
    else:
        return None


def make_tarfile(
    output_filename: str,
    source_dir: str,
    archive_name: str,
    custom_filter: Optional[Callable] = None,
) -> None:
    # Helper for filtering out modification timestamps
    def _filter_timestamps(tar_info: "tarfile.TarInfo") -> Optional["tarfile.TarInfo"]:
        tar_info.mtime = 0
        return tar_info if custom_filter is None else custom_filter(tar_info)

    unzipped_filename = tempfile.mktemp()
    try:
        with tarfile.open(unzipped_filename, "w") as tar:
            tar.add(source_dir, arcname=archive_name, filter=_filter_timestamps)
        # When gzipping the tar, don't include the tar's filename or modification time in the
        # zipped archive (see https://docs.python.org/3/library/gzip.html#gzip.GzipFile)
        with gzip.GzipFile(
            filename="", fileobj=open(output_filename, "wb"), mode="wb", mtime=0
        ) as gzipped_tar, open(unzipped_filename, "rb") as tar_file:
            gzipped_tar.write(tar_file.read())
    finally:
        os.remove(unzipped_filename)


def _user_args_to_dict(arguments: List[str]) -> Dict[str, Union[str, bool]]:
    user_dict = dict()
    value: Union[str, bool]
    name: str
    i = 0
    while i < len(arguments):
        arg = arguments[i]
        split = arg.split("=", maxsplit=1)
        # flag arguments don't require a value -> set to True if specified
        if len(split) == 1 and (
            i + 1 >= len(arguments) or arguments[i + 1].startswith("-")
        ):
            name = split[0].lstrip("-")
            value = True
            i += 1
        elif len(split) == 1 and not arguments[i + 1].startswith("-"):
            name = split[0].lstrip("-")
            value = arguments[i + 1]
            i += 2
        elif len(split) == 2:
            name = split[0].lstrip("-")
            value = split[1]
            i += 1
        if name in user_dict:
            wandb.termerror(f"Repeated parameter: '{name}'")
            sys.exit(1)
        user_dict[name] = value
    return user_dict


def is_tf_tensor(obj: Any) -> bool:
    import tensorflow  # type: ignore

    return isinstance(obj, tensorflow.Tensor)


def is_tf_tensor_typename(typename: str) -> bool:
    return typename.startswith("tensorflow.") and (
        "Tensor" in typename or "Variable" in typename
    )


def is_tf_eager_tensor_typename(typename: str) -> bool:
    return typename.startswith("tensorflow.") and ("EagerTensor" in typename)


def is_pytorch_tensor(obj: Any) -> bool:
    import torch  # type: ignore

    return isinstance(obj, torch.Tensor)


def is_pytorch_tensor_typename(typename: str) -> bool:
    return typename.startswith("torch.") and (
        "Tensor" in typename or "Variable" in typename
    )


def is_jax_tensor_typename(typename: str) -> bool:
    return typename.startswith("jaxlib.") and "DeviceArray" in typename


def get_jax_tensor(obj: Any) -> Optional[Any]:
    import jax  # type: ignore

    return jax.device_get(obj)


def is_fastai_tensor_typename(typename: str) -> bool:
    return typename.startswith("fastai.") and ("Tensor" in typename)


def is_pandas_data_frame_typename(typename: str) -> bool:
    return typename.startswith("pandas.") and "DataFrame" in typename


def is_matplotlib_typename(typename: str) -> bool:
    return typename.startswith("matplotlib.")


def is_plotly_typename(typename: str) -> bool:
    return typename.startswith("plotly.")


def is_plotly_figure_typename(typename: str) -> bool:
    return typename.startswith("plotly.") and typename.endswith(".Figure")


def is_numpy_array(obj: Any) -> bool:
    return np and isinstance(obj, np.ndarray)


def is_pandas_data_frame(obj: Any) -> bool:
    return is_pandas_data_frame_typename(get_full_typename(obj))


def ensure_matplotlib_figure(obj: Any) -> Any:
    """Extract the current figure from a matplotlib object or return the object if it's a figure.
    raises ValueError if the object can't be converted.
    """
    import matplotlib  # type: ignore
    from matplotlib.figure import Figure  # type: ignore

    # there are combinations of plotly and matplotlib versions that don't work well together,
    # this patches matplotlib to add a removed method that plotly assumes exists
    from matplotlib.spines import Spine  # type: ignore

    def is_frame_like(self: Any) -> bool:
        """Return True if directly on axes frame.
        This is useful for determining if a spine is the edge of an
        old style MPL plot. If so, this function will return True.
        """
        position = self._position or ("outward", 0.0)
        if isinstance(position, str):
            if position == "center":
                position = ("axes", 0.5)
            elif position == "zero":
                position = ("data", 0)
        if len(position) != 2:
            raise ValueError("position should be 2-tuple")
        position_type, amount = position  # type: ignore
        if position_type == "outward" and amount == 0:
            return True
        else:
            return False

    Spine.is_frame_like = is_frame_like

    if obj == matplotlib.pyplot:
        obj = obj.gcf()
    elif not isinstance(obj, Figure):
        if hasattr(obj, "figure"):
            obj = obj.figure
            # Some matplotlib objects have a figure function
            if not isinstance(obj, Figure):
                raise ValueError(
                    "Only matplotlib.pyplot or matplotlib.pyplot.Figure objects are accepted."
                )
    return obj


def matplotlib_to_plotly(obj: Any) -> Any:
    obj = ensure_matplotlib_figure(obj)
    tools = get_module(
        "plotly.tools",
        required=(
            "plotly is required to log interactive plots, install with: "
            "`pip install plotly` or convert the plot to an image with `wandb.Image(plt)`"
        ),
    )
    return tools.mpl_to_plotly(obj)


def matplotlib_contains_images(obj: Any) -> bool:
    obj = ensure_matplotlib_figure(obj)
    return any(len(ax.images) > 0 for ax in obj.axes)


def json_friendly(  # noqa: C901
    obj: Any,
) -> Union[Tuple[Any, bool], Tuple[Union[None, str, float], bool]]:  # noqa: C901
    """Convert an object into something that's more becoming of JSON"""
    converted = True
    typename = get_full_typename(obj)

    if is_tf_eager_tensor_typename(typename):
        obj = obj.numpy()
    elif is_tf_tensor_typename(typename):
        try:
            obj = obj.eval()
        except RuntimeError:
            obj = obj.numpy()
    elif is_pytorch_tensor_typename(typename) or is_fastai_tensor_typename(typename):
        try:
            if obj.requires_grad:
                obj = obj.detach()
        except AttributeError:
            pass  # before 0.4 is only present on variables

        try:
            obj = obj.data
        except RuntimeError:
            pass  # happens for Tensors before 0.4

        if obj.size():
            obj = obj.cpu().detach().numpy()
        else:
            return obj.item(), True
    elif is_jax_tensor_typename(typename):
        obj = get_jax_tensor(obj)

    if is_numpy_array(obj):
        if obj.size == 1:
            obj = obj.flatten()[0]
        elif obj.size <= 32:
            obj = obj.tolist()
    elif np and isinstance(obj, np.generic):
        obj = obj.item()
        if isinstance(obj, float) and math.isnan(obj):
            obj = None
        elif isinstance(obj, np.generic) and obj.dtype.kind == "f":
            # obj is a numpy float with precision greater than that of native python float
            # (i.e., float96 or float128). in this case obj.item() does not return a native
            # python float to avoid loss of precision, so we need to explicitly cast this
            # down to a 64bit float
            obj = float(obj)

    elif isinstance(obj, bytes):
        obj = obj.decode("utf-8")
    elif isinstance(obj, (datetime, date)):
        obj = obj.isoformat()
    elif callable(obj):
        obj = (
            "{}.{}".format(obj.__module__, obj.__qualname__)
            if hasattr(obj, "__qualname__") and hasattr(obj, "__module__")
            else str(obj)
        )
    elif isinstance(obj, float) and math.isnan(obj):
        obj = None
    else:
        converted = False
    if getsizeof(obj) > VALUE_BYTES_LIMIT:
        wandb.termwarn(
            "Serializing object of type {} that is {} bytes".format(
                type(obj).__name__, getsizeof(obj)
            )
        )
    return obj, converted


def json_friendly_val(val: Any) -> Any:
    """Make any value (including dict, slice, sequence, etc) JSON friendly"""
    converted: Union[dict, list]
    if isinstance(val, dict):
        converted = {}
        for key, value in val.items():
            converted[key] = json_friendly_val(value)
        return converted
    if isinstance(val, slice):
        converted = dict(
            slice_start=val.start, slice_step=val.step, slice_stop=val.stop
        )
        return converted
    val, _ = json_friendly(val)
    if isinstance(val, Sequence) and not isinstance(val, str):
        converted = []
        for value in val:
            converted.append(json_friendly_val(value))
        return converted
    else:
        if val.__class__.__module__ not in ("builtins", "__builtin__"):
            val = str(val)
        return val


def convert_plots(obj: Any) -> Any:
    if is_matplotlib_typename(get_full_typename(obj)):
        tools = get_module(
            "plotly.tools",
            required=(
                "plotly is required to log interactive plots, install with: "
                "`pip install plotly` or convert the plot to an image with `wandb.Image(plt)`"
            ),
        )
        obj = tools.mpl_to_plotly(obj)

    if is_plotly_typename(get_full_typename(obj)):
        return {"_type": "plotly", "plot": obj.to_plotly_json()}
    else:
        return obj


def maybe_compress_history(obj: Any) -> Tuple[Any, bool]:
    if np and isinstance(obj, np.ndarray) and obj.size > 32:
        return wandb.Histogram(obj, num_bins=32).to_json(), True
    else:
        return obj, False


def maybe_compress_summary(obj: Any, h5_typename: str) -> Tuple[Any, bool]:
    if np and isinstance(obj, np.ndarray) and obj.size > 32:
        return (
            {
                "_type": h5_typename,  # may not be ndarray
                "var": np.var(obj).item(),
                "mean": np.mean(obj).item(),
                "min": np.amin(obj).item(),
                "max": np.amax(obj).item(),
                "10%": np.percentile(obj, 10),
                "25%": np.percentile(obj, 25),
                "75%": np.percentile(obj, 75),
                "90%": np.percentile(obj, 90),
                "size": obj.size,
            },
            True,
        )
    else:
        return obj, False


def launch_browser(attempt_launch_browser: bool = True) -> bool:
    """Decide if we should launch a browser"""
    _display_variables = ["DISPLAY", "WAYLAND_DISPLAY", "MIR_SOCKET"]
    _webbrowser_names_blocklist = ["www-browser", "lynx", "links", "elinks", "w3m"]

    import webbrowser

    launch_browser = attempt_launch_browser
    if launch_browser:
        if "linux" in sys.platform and not any(
            os.getenv(var) for var in _display_variables
        ):
            launch_browser = False
        try:
            browser = webbrowser.get()
            if hasattr(browser, "name") and browser.name in _webbrowser_names_blocklist:
                launch_browser = False
        except webbrowser.Error:
            launch_browser = False

    return launch_browser


def generate_id(length: int = 8) -> str:
    # ~3t run ids (36**8)
    run_gen = shortuuid.ShortUUID(alphabet=list("0123456789abcdefghijklmnopqrstuvwxyz"))
    return str(run_gen.random(length))


def parse_tfjob_config() -> Any:
    """Attempts to parse TFJob config, returning False if it can't find it"""
    if os.getenv("TF_CONFIG"):
        try:
            return json.loads(os.environ["TF_CONFIG"])
        except ValueError:
            return False
    else:
        return False


class WandBJSONEncoder(json.JSONEncoder):
    """A JSON Encoder that handles some extra types."""

    def default(self, obj: Any) -> Any:
        if hasattr(obj, "json_encode"):
            return obj.json_encode()
        # if hasattr(obj, 'to_json'):
        #     return obj.to_json()
        tmp_obj, converted = json_friendly(obj)
        if converted:
            return tmp_obj
        return json.JSONEncoder.default(self, obj)


class WandBJSONEncoderOld(json.JSONEncoder):
    """A JSON Encoder that handles some extra types."""

    def default(self, obj: Any) -> Any:
        tmp_obj, converted = json_friendly(obj)
        tmp_obj, compressed = maybe_compress_summary(tmp_obj, get_h5_typename(obj))
        if converted:
            return tmp_obj
        return json.JSONEncoder.default(self, tmp_obj)


class WandBHistoryJSONEncoder(json.JSONEncoder):
    """A JSON Encoder that handles some extra types.
    This encoder turns numpy like objects with a size > 32 into histograms"""

    def default(self, obj: Any) -> Any:
        obj, converted = json_friendly(obj)
        obj, compressed = maybe_compress_history(obj)
        if converted:
            return obj
        return json.JSONEncoder.default(self, obj)


class JSONEncoderUncompressed(json.JSONEncoder):
    """A JSON Encoder that handles some extra types.
    This encoder turns numpy like objects with a size > 32 into histograms"""

    def default(self, obj: Any) -> Any:
        if is_numpy_array(obj):
            return obj.tolist()
        elif np and isinstance(obj, np.generic):
            obj = obj.item()
        return json.JSONEncoder.default(self, obj)


def json_dump_safer(obj: Any, fp: IO[str], **kwargs: Any) -> None:
    """Convert obj to json, with some extra encodable types."""
    return json.dump(obj, fp, cls=WandBJSONEncoder, **kwargs)


def json_dumps_safer(obj: Any, **kwargs: Any) -> str:
    """Convert obj to json, with some extra encodable types."""
    return json.dumps(obj, cls=WandBJSONEncoder, **kwargs)


# This is used for dumping raw json into files
def json_dump_uncompressed(obj: Any, fp: IO[str], **kwargs: Any) -> None:
    """Convert obj to json, with some extra encodable types."""
    return json.dump(obj, fp, cls=JSONEncoderUncompressed, **kwargs)


def json_dumps_safer_history(obj: Any, **kwargs: Any) -> str:
    """Convert obj to json, with some extra encodable types, including histograms"""
    return json.dumps(obj, cls=WandBHistoryJSONEncoder, **kwargs)


def make_json_if_not_number(
    v: Union[int, float, str, Mapping, Sequence]
) -> Union[int, float, str]:
    """If v is not a basic type convert it to json."""
    if isinstance(v, (float, int)):
        return v
    return json_dumps_safer(v)


def make_safe_for_json(obj: Any) -> Any:
    """Replace invalid json floats with strings. Also converts to lists and dicts."""
    if isinstance(obj, Mapping):
        return {k: make_safe_for_json(v) for k, v in obj.items()}
    elif isinstance(obj, str):
        # str's are Sequence, so we need to short-circuit
        return obj
    elif isinstance(obj, Sequence):
        return [make_safe_for_json(v) for v in obj]
    elif isinstance(obj, float):
        # W&B backend and UI handle these strings
        if obj != obj:  # standard way to check for NaN
            return "NaN"
        elif obj == float("+inf"):
            return "Infinity"
        elif obj == float("-inf"):
            return "-Infinity"
    return obj


def mkdir_exists_ok(path: str) -> bool:
    try:
        os.makedirs(path)
        return True
    except OSError as exc:
        if exc.errno == errno.EEXIST and os.path.isdir(path):
            return False
        else:
            raise


def no_retry_auth(e: Any) -> bool:
    if hasattr(e, "exception"):
        e = e.exception
    if not isinstance(e, requests.HTTPError):
        return True
    if e.response is None:
        return True
    # Don't retry bad request errors; raise immediately
    if e.response.status_code in (400, 409):
        return False
    # Retry all non-forbidden/unauthorized/not-found errors.
    if e.response.status_code not in (401, 403, 404):
        return True
    # Crash w/message on forbidden/unauthorized errors.
    if e.response.status_code == 401:
        raise CommError("Invalid or missing api_key. Run `wandb login`")
    elif wandb.run:
        raise CommError(f"Permission denied to access {wandb.run.path}")
    else:
        raise CommError("Permission denied, ask the project owner to grant you access")


def find_runner(program: str) -> Union[None, list, List[str]]:
    """Return a command that will run program.

    Arguments:
        program: The string name of the program to try to run.
    Returns:
        commandline list of strings to run the program (eg. with subprocess.call()) or None
    """
    if os.path.isfile(program) and not os.access(program, os.X_OK):
        # program is a path to a non-executable file
        try:
            opened = open(program)
        except IOError:  # PermissionError doesn't exist in 2.7
            return None
        first_line = opened.readline().strip()
        if first_line.startswith("#!"):
            return shlex.split(first_line[2:])
        if program.endswith(".py"):
            return [sys.executable]
    return None


<<<<<<< HEAD
def downsample(values: "Sequence[Any]", target_length: int) -> List[Any]:
=======
def downsample(values: Sequence, target_length: int) -> list:
>>>>>>> 2c5c1372
    """Downsamples 1d values to target_length, including start and end.

    Algorithm just rounds index down.

    Values can be any sequence, including a generator.
    """
    if not target_length > 1:
        raise UsageError("target_length must be > 1")
    values = list(values)
    if len(values) < target_length:
        return values
    ratio = float(len(values) - 1) / (target_length - 1)
    result = []
    for i in range(target_length):
        result.append(values[int(i * ratio)])
    return result


def has_num(dictionary: Mapping, key: Any) -> bool:
    return key in dictionary and isinstance(dictionary[key], numbers.Number)


def md5_file(path: str) -> str:
    hash_md5 = hashlib.md5()
    with open(path, "rb") as f:
        for chunk in iter(lambda: f.read(4096), b""):
            hash_md5.update(chunk)
    return base64.b64encode(hash_md5.digest()).decode("ascii")


def get_log_file_path() -> str:
    """Log file path used in error messages.

    It would probably be better if this pointed to a log file in a
    run directory.
    """
    # TODO(jhr, cvp): refactor
    if wandb.run is not None:
        return wandb.run._settings.log_internal  # type: ignore
    return os.path.join("wandb", "debug-internal.log")


def docker_image_regex(image: str) -> Any:
    """regex for valid docker image names"""
    if image:
        return re.match(
            r"^(?:(?=[^:\/]{1,253})(?!-)[a-zA-Z0-9-]{1,63}(?<!-)(?:\.(?!-)[a-zA-Z0-9-]{1,63}(?<!-))*(?::[0-9]{1,5})?/)?((?![._-])(?:[a-z0-9._-]*)(?<![._-])(?:/(?![._-])[a-z0-9._-]*(?<![._-]))*)(?::(?![.-])[a-zA-Z0-9_.-]{1,128})?$",
            image,
        )
    return None


def image_from_docker_args(args: List[str]) -> Optional[str]:
    """This scans docker run args and attempts to find the most likely docker image argument.
    If excludes any argments that start with a dash, and the argument after it if it isn't a boolean
    switch.  This can be improved, we currently fallback gracefully when this fails.
    """
    bool_args = [
        "-t",
        "--tty",
        "--rm",
        "--privileged",
        "--oom-kill-disable",
        "--no-healthcheck",
        "-i",
        "--interactive",
        "--init",
        "--help",
        "--detach",
        "-d",
        "--sig-proxy",
        "-it",
        "-itd",
    ]
    last_flag = -2
    last_arg = ""
    possible_images = []
    if len(args) > 0 and args[0] == "run":
        args.pop(0)
    for i, arg in enumerate(args):
        if arg.startswith("-"):
            last_flag = i
            last_arg = arg
        elif "@sha256:" in arg:
            # Because our regex doesn't match digests
            possible_images.append(arg)
        elif docker_image_regex(arg):
            if last_flag == i - 2:
                possible_images.append(arg)
            elif "=" in last_arg:
                possible_images.append(arg)
            elif last_arg in bool_args and last_flag == i - 1:
                possible_images.append(arg)
    most_likely = None
    for img in possible_images:
        if ":" in img or "@" in img or "/" in img:
            most_likely = img
            break
    if most_likely is None and len(possible_images) > 0:
        most_likely = possible_images[0]
    return most_likely


def load_yaml(file: Any) -> Any:
    """If pyyaml > 5.1 use full_load to avoid warning"""
    if hasattr(yaml, "full_load"):
        return yaml.full_load(file)
    else:
        return yaml.load(file)


def image_id_from_k8s() -> Optional[str]:
    """Pings the k8s metadata service for the image id.  Specify the
    KUBERNETES_NAMESPACE environment variable if your pods are not in
    the default namespace:

    - name: KUBERNETES_NAMESPACE
      valueFrom:
        fieldRef:
          fieldPath: metadata.namespace
    """
    token_path = "/var/run/secrets/kubernetes.io/serviceaccount/token"
    if os.path.exists(token_path):
        k8s_server = "https://{}:{}/api/v1/namespaces/{}/pods/{}".format(
            os.getenv("KUBERNETES_SERVICE_HOST"),
            os.getenv("KUBERNETES_PORT_443_TCP_PORT"),
            os.getenv("KUBERNETES_NAMESPACE", "default"),
            os.getenv("HOSTNAME"),
        )
        try:
            res = requests.get(
                k8s_server,
                verify="/var/run/secrets/kubernetes.io/serviceaccount/ca.crt",
                timeout=3,
                headers={"Authorization": "Bearer {}".format(open(token_path).read())},
            )
            res.raise_for_status()
        except requests.RequestException:
            return None
        try:
            return str(  # noqa: B005
                res.json()["status"]["containerStatuses"][0]["imageID"]
            ).strip("docker-pullable://")
        except (ValueError, KeyError, IndexError):
            logger.exception("Error checking kubernetes for image id")
            return None
    return None


def async_call(target: Callable, timeout: Optional[int] = None) -> Callable:
    """Accepts a method and optional timeout.
    Returns a new method that will call the original with any args, waiting for upto timeout seconds.
    This new method blocks on the original and returns the result or None
    if timeout was reached, along with the thread.
    You can check thread.is_alive() to determine if a timeout was reached.
    If an exception is thrown in the thread, we reraise it.
    """
    q: "queue.Queue" = queue.Queue()

    def wrapped_target(q: "queue.Queue", *args: Any, **kwargs: Any) -> Any:
        try:
            q.put(target(*args, **kwargs))
        except Exception as e:
            q.put(e)

    def wrapper(
        *args: Any, **kwargs: Any
    ) -> Union[Tuple[Exception, "threading.Thread"], Tuple[None, "threading.Thread"]]:
        thread = threading.Thread(
            target=wrapped_target, args=(q,) + args, kwargs=kwargs
        )
        thread.daemon = True
        thread.start()
        try:
            result = q.get(True, timeout)
            if isinstance(result, Exception):
                six.reraise(type(result), result, sys.exc_info()[2])
            return result, thread
        except queue.Empty:
            return None, thread

    return wrapper


def read_many_from_queue(q: "queue.Queue", max_items: int, queue_timeout: int) -> list:
    try:
        item = q.get(True, queue_timeout)
    except queue.Empty:
        return []
    items = [item]
    for _ in range(max_items):
        try:
            item = q.get_nowait()
        except queue.Empty:
            return items
        items.append(item)
    return items


def stopwatch_now() -> float:
    """Get a time value for interval comparisons

    When possible it is a monotonic clock to prevent backwards time issues.
    """
    return time.monotonic()


def class_colors(class_count: int) -> List[List[int]]:
    # make class 0 black, and the rest equally spaced fully saturated hues
    return [[0, 0, 0]] + [
        colorsys.hsv_to_rgb(i / (class_count - 1.0), 1.0, 1.0)  # type: ignore
        for i in range(class_count - 1)
    ]


def _prompt_choice(input_timeout: int = None, jupyter: bool = False,) -> str:
    input_fn: Callable = input
    prompt = term.LOG_STRING
    if input_timeout is not None:
        # delayed import to mitigate risk of timed_input complexity
        from wandb.sdk.lib import timed_input

        input_fn = functools.partial(timed_input.timed_input, timeout=input_timeout)
        # timed_input doesnt handle enhanced prompts
        if platform.system() == "Windows":
            prompt = "wandb"

    text = f"{prompt}: Enter your choice: "
    if input_fn == input:
        choice = input_fn(text)
    else:
        choice = input_fn(text, jupyter=jupyter)
    return choice  # type: ignore


def prompt_choices(
    choices: Sequence[str], input_timeout: int = None, jupyter: bool = False,
) -> str:
    """Allow a user to choose from a list of options"""
    for i, choice in enumerate(choices):
        wandb.termlog(f"({i+1}) {choice}")

    idx = -1
    while idx < 0 or idx > len(choices) - 1:
        choice = _prompt_choice(input_timeout=input_timeout, jupyter=jupyter)
        if not choice:
            continue
        idx = -1
        try:
            idx = int(choice) - 1
        except ValueError:
            pass
        if idx < 0 or idx > len(choices) - 1:
            wandb.termwarn("Invalid choice")
    result = choices[idx]
    wandb.termlog(f"You chose '{result}'")
    return result


def guess_data_type(shape: Sequence[int], risky: bool = False) -> Optional[str]:
    """Infer the type of data based on the shape of the tensors

    Arguments:
        shape (Sequence[int]): The shape of the data
        risky(bool): some guesses are more likely to be wrong.
    """
    # (samples,) or (samples,logits)
    if len(shape) in (1, 2):
        return "label"
    # Assume image mask like fashion mnist: (no color channel)
    # This is risky because RNNs often have 3 dim tensors: batch, time, channels
    if risky and len(shape) == 3:
        return "image"
    if len(shape) == 4:
        if shape[-1] in (1, 3, 4):
            # (samples, height, width, Y \ RGB \ RGBA)
            return "image"
        else:
            # (samples, height, width, logits)
            return "segmentation_mask"
    return None


def download_file_from_url(
    dest_path: str, source_url: str, api_key: Optional[str] = None
) -> None:
    response = requests.get(source_url, auth=("api", api_key), stream=True, timeout=5)
    response.raise_for_status()

    if os.sep in dest_path:
        mkdir_exists_ok(os.path.dirname(dest_path))
    with fsync_open(dest_path, "wb") as file:
        for data in response.iter_content(chunk_size=1024):
            file.write(data)


def isatty(ob: IO) -> bool:
    return hasattr(ob, "isatty") and ob.isatty()


def to_human_size(size: int, units: Optional[List[Tuple[str, Any]]] = None) -> str:
    units = units or POW_10_BYTES
    unit, value = units[0]
    factor = round(float(size) / value, 1)
    return (
        f"{factor}{unit}"
        if factor < 1024 or len(units) == 1
        else to_human_size(size, units[1:])
    )


def from_human_size(size: str, units: Optional[List[Tuple[str, Any]]] = None) -> int:
    units = units or POW_10_BYTES
    units_dict = {unit.upper(): value for (unit, value) in units}
    regex = re.compile(
        r"(\d+\.?\d*)\s*({})?".format("|".join(units_dict.keys())), re.IGNORECASE
    )
    match = re.match(regex, size)
    if not match:
        raise ValueError("size must be of the form `10`, `10B` or `10 B`.")
    factor, unit = (
        float(match.group(1)),
        units_dict[match.group(2).upper()] if match.group(2) else 1,
    )
    return int(factor * unit)


def auto_project_name(program: Optional[str]) -> str:
    # if we're in git, set project name to git repo name + relative path within repo
    root_dir = wandb.wandb_sdk.lib.git.GitRepo().root_dir
    if root_dir is None:
        return "uncategorized"
    # On windows, GitRepo returns paths in unix style, but os.path is windows
    # style. Coerce here.
    root_dir = to_native_slash_path(root_dir)
    repo_name = os.path.basename(root_dir)
    if program is None:
        return str(repo_name)
    if not os.path.isabs(program):
        program = os.path.join(os.curdir, program)
    prog_dir = os.path.dirname(os.path.abspath(program))
    if not prog_dir.startswith(root_dir):
        return str(repo_name)
    project = repo_name
    sub_path = os.path.relpath(prog_dir, root_dir)
    if sub_path != ".":
        project += "-" + sub_path
    return str(project.replace(os.sep, "_"))


def parse_sweep_id(parts_dict: dict) -> Optional[str]:
    """In place parse sweep path from parts dict.

    Arguments:
        parts_dict (dict): dict(entity=,project=,name=).  Modifies dict inplace.

    Returns:
        None or str if there is an error
    """

    entity = None
    project = None
    sweep_id = parts_dict.get("name")
    if not isinstance(sweep_id, six.string_types):
        return "Expected string sweep_id"

    sweep_split = sweep_id.split("/")
    if len(sweep_split) == 1:
        pass
    elif len(sweep_split) == 2:
        split_project, sweep_id = sweep_split
        project = split_project or project
    elif len(sweep_split) == 3:
        split_entity, split_project, sweep_id = sweep_split
        project = split_project or project
        entity = split_entity or entity
    else:
        return (
            "Expected sweep_id in form of sweep, project/sweep, or entity/project/sweep"
        )
    parts_dict.update(dict(name=sweep_id, project=project, entity=entity))
    return None


def to_forward_slash_path(path: str) -> str:
    if platform.system() == "Windows":
        path = path.replace("\\", "/")
    return path


def to_native_slash_path(path: str) -> str:
    return path.replace("/", os.sep)


def bytes_to_hex(bytestr: Union[str, bytes]) -> str:
    return codecs.getencoder("hex")(bytestr)[0].decode("ascii")  # type: ignore


def check_and_warn_old(files: List[str]) -> bool:
    if "wandb-metadata.json" in files:
        wandb.termwarn("These runs were logged with a previous version of wandb.")
        wandb.termwarn(
            "Run pip install wandb<0.10.0 to get the old library and sync your runs."
        )
        return True
    return False


class ImportMetaHook:
    def __init__(self) -> None:
        self.modules: Dict[str, ModuleType] = dict()
        self.on_import: Dict[str, list] = dict()

    def add(self, fullname: str, on_import: Callable) -> None:
        self.on_import.setdefault(fullname, []).append(on_import)

    def install(self) -> None:
        sys.meta_path.insert(0, self)  # type: ignore

    def uninstall(self) -> None:
        sys.meta_path.remove(self)  # type: ignore

    def find_module(
        self, fullname: str, path: Optional[str] = None
    ) -> Optional["ImportMetaHook"]:
        if fullname in self.on_import:
            return self
        return None

    def load_module(self, fullname: str) -> ModuleType:
        self.uninstall()
        mod = importlib.import_module(fullname)
        self.install()
        self.modules[fullname] = mod
        on_imports = self.on_import.get(fullname)
        if on_imports:
            for f in on_imports:
                f()
        return mod

    def get_modules(self) -> Tuple[str, ...]:
        return tuple(self.modules)

    def get_module(self, module: str) -> ModuleType:
        return self.modules[module]


_import_hook: Optional[ImportMetaHook] = None


def add_import_hook(fullname: str, on_import: Callable) -> None:
    global _import_hook
    if _import_hook is None:
        _import_hook = ImportMetaHook()
        _import_hook.install()
    _import_hook.add(fullname, on_import)


def b64_to_hex_id(id_string: Any) -> str:
    return binascii.hexlify(base64.standard_b64decode(str(id_string))).decode("utf-8")


def hex_to_b64_id(encoded_string: Union[str, bytes]) -> str:
    return base64.standard_b64encode(binascii.unhexlify(encoded_string)).decode("utf-8")


def host_from_path(path: Optional[str]) -> str:
    """returns the host of the path"""
    url = urllib.parse.urlparse(path)
    return str(url.netloc)


def uri_from_path(path: Optional[str]) -> str:
    """returns the URI of the path"""
    url = urllib.parse.urlparse(path)
    uri = url.path if url.path[0] != "/" else url.path[1:]
    return str(uri)


<<<<<<< HEAD
def is_unicode_safe(stream: "_io.TextIOWrapper") -> bool:
=======
def is_unicode_safe(stream: TextIO) -> bool:
>>>>>>> 2c5c1372
    """returns true if the stream supports UTF-8"""
    if not hasattr(stream, "encoding"):
        return False
    return stream.encoding.lower() in {"utf-8", "utf_8"}


def _has_internet() -> bool:
    """Attempts to open a DNS connection to Googles root servers"""
    try:
        s = socket.create_connection(("8.8.8.8", 53), 0.5)
        s.close()
        return True
    except OSError:
        return False


def rand_alphanumeric(length: int = 8, rand: Optional[ModuleType] = None) -> str:
    rand = rand or random
    return "".join(rand.choice("0123456789ABCDEF") for _ in range(length))  # type: ignore


@contextlib.contextmanager
def fsync_open(
    path: Union[pathlib.Path, str], mode: str = "w"
) -> Generator[IO[Any], None, None]:
    """
    Opens a path for I/O, guaranteeing that the file is flushed and
    fsynced when the file's context expires.
    """
    with open(path, mode) as f:
        yield f

        f.flush()
        os.fsync(f.fileno())


def _is_kaggle() -> bool:
    return (
        os.getenv("KAGGLE_KERNEL_RUN_TYPE") is not None
        or "kaggle_environments" in sys.modules  # noqa: W503
    )


def _is_likely_kaggle() -> bool:
    # Telemetry to mark first runs from Kagglers.
    return (
        _is_kaggle()
        or os.path.exists(
            os.path.expanduser(os.path.join("~", ".kaggle", "kaggle.json"))
        )
        or "kaggle" in sys.modules
    )


def _is_databricks() -> bool:
    # check if we are running inside a databricks notebook by
    # inspecting sys.modules, searching for dbutils and verifying that
    # it has the appropriate structure

    if "dbutils" in sys.modules:
        dbutils = sys.modules["dbutils"]
        if hasattr(dbutils, "shell"):
            shell = dbutils.shell  # type: ignore
            if hasattr(shell, "sc"):
                sc = shell.sc
                if hasattr(sc, "appName"):
                    return bool(sc.appName == "Databricks Shell")
    return False


def sweep_config_err_text_from_jsonschema_violations(violations: List[str]) -> str:
    """Consolidate violation strings from wandb/sweeps describing the ways in which a
    sweep config violates the allowed schema as a single string.

    Parameters
    ----------
    violations: list of str
        The warnings to render.

    Returns
    -------
    violation: str
        The consolidated violation text.

    """

    violation_base = (
        "Malformed sweep config detected! This may cause your sweep to behave in unexpected ways.\n"
        "To avoid this, please fix the sweep config schema violations below:"
    )

    for i, warning in enumerate(violations):
        violations[i] = f"  Violation {i + 1}. {warning}"
    violation = "\n".join([violation_base] + violations)

    return violation


def handle_sweep_config_violations(warnings: List[str]) -> None:
    """Render warnings from gorilla describing the ways in which a
    sweep config violates the allowed schema as terminal warnings.

    Parameters
    ----------
    warnings: list of str
        The warnings to render.
    """

    warning = sweep_config_err_text_from_jsonschema_violations(warnings)
    if len(warnings) > 0:
        term.termwarn(warning)


def _log_thread_stacks() -> None:
    """Log all threads, useful for debugging."""

    thread_map = dict((t.ident, t.name) for t in threading.enumerate())

    for thread_id, frame in sys._current_frames().items():
        logger.info(
            f"\n--- Stack for thread {thread_id} {thread_map.get(thread_id, 'unknown')} ---"
        )
        for filename, lineno, name, line in traceback.extract_stack(frame):
            logger.info(f'  File: "{filename}", line {lineno}, in {name}')
            if line:
                logger.info(f"  Line: {line}")


def check_windows_valid_filename(path: Union[int, str]) -> bool:
    return not bool(re.search(RE_WINFNAMES, path))  # type: ignore


def artifact_to_json(
    artifact: Union["wandb.sdk.wandb_artifacts.Artifact", "wandb.apis.public.Artifact"]
) -> Dict[str, Any]:
    # public.Artifact has the _sequence name, instances of wandb.Artifact
    # just have the name

    if hasattr(artifact, "_sequence_name"):
        sequence_name = artifact._sequence_name  # type: ignore
    else:
        sequence_name = artifact.name.split(":")[0]

    return {
        "_type": "artifactVersion",
        "_version": "v0",
        "id": artifact.id,
        "version": artifact.version,
        "sequenceName": sequence_name,
        "usedAs": artifact._use_as,
    }


def check_dict_contains_nested_artifact(d: dict, nested: bool = False) -> bool:
    for item in d.values():
        if isinstance(item, dict):
            contains_artifacts = check_dict_contains_nested_artifact(item, True)
            if contains_artifacts:
                return True
        elif (
            isinstance(item, wandb.Artifact)
            or isinstance(item, wandb.apis.public.Artifact)
        ) and nested:
            return True
    return False<|MERGE_RESOLUTION|>--- conflicted
+++ resolved
@@ -26,15 +26,6 @@
 from sys import getsizeof
 import tarfile
 import tempfile
-<<<<<<< HEAD
-import types
-from typing import List, Optional, Sequence
-import yaml
-from datetime import date, datetime
-import platform
-from six.moves import urllib
-from typing import Any, Dict
-=======
 import threading
 import time
 import traceback
@@ -55,7 +46,6 @@
     Union,
 )
 import urllib
->>>>>>> 2c5c1372
 
 import requests
 import sentry_sdk  # type: ignore
@@ -827,11 +817,7 @@
     return None
 
 
-<<<<<<< HEAD
-def downsample(values: "Sequence[Any]", target_length: int) -> List[Any]:
-=======
 def downsample(values: Sequence, target_length: int) -> list:
->>>>>>> 2c5c1372
     """Downsamples 1d values to target_length, including start and end.
 
     Algorithm just rounds index down.
@@ -1047,7 +1033,10 @@
     ]
 
 
-def _prompt_choice(input_timeout: int = None, jupyter: bool = False,) -> str:
+def _prompt_choice(
+    input_timeout: int = None,
+    jupyter: bool = False,
+) -> str:
     input_fn: Callable = input
     prompt = term.LOG_STRING
     if input_timeout is not None:
@@ -1068,7 +1057,9 @@
 
 
 def prompt_choices(
-    choices: Sequence[str], input_timeout: int = None, jupyter: bool = False,
+    choices: Sequence[str],
+    input_timeout: int = None,
+    jupyter: bool = False,
 ) -> str:
     """Allow a user to choose from a list of options"""
     for i, choice in enumerate(choices):
@@ -1311,11 +1302,7 @@
     return str(uri)
 
 
-<<<<<<< HEAD
-def is_unicode_safe(stream: "_io.TextIOWrapper") -> bool:
-=======
 def is_unicode_safe(stream: TextIO) -> bool:
->>>>>>> 2c5c1372
     """returns true if the stream supports UTF-8"""
     if not hasattr(stream, "encoding"):
         return False
