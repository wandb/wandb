--- conflicted
+++ resolved
@@ -983,11 +983,8 @@
         return 'Expected sweep_id in form of sweep, project/sweep, or entity/project/sweep'
     parts_dict.update(dict(name=sweep_id, project=project, entity=entity))
 
-<<<<<<< HEAD
 def has_num(dictionary, key):
      return (key in dictionary and isinstance(dictionary[key], numbers.Number))
-
-=======
 
 def get_program():
     try:
@@ -997,7 +994,6 @@
         program = None
     return program
     
->>>>>>> 012e5ef5
 def to_forward_slash_path(path):
     if platform.system() == "Windows":
         path = path.replace("\\", "/")
