--- conflicted
+++ resolved
@@ -1033,7 +1033,10 @@
     ]
 
 
-def _prompt_choice(input_timeout: int = None, jupyter: bool = False,) -> str:
+def _prompt_choice(
+    input_timeout: int = None,
+    jupyter: bool = False,
+) -> str:
     input_fn: Callable = input
     prompt = term.LOG_STRING
     if input_timeout is not None:
@@ -1054,7 +1057,9 @@
 
 
 def prompt_choices(
-    choices: Sequence[str], input_timeout: int = None, jupyter: bool = False,
+    choices: Sequence[str],
+    input_timeout: int = None,
+    jupyter: bool = False,
 ) -> str:
     """Allow a user to choose from a list of options"""
     for i, choice in enumerate(choices):
@@ -1467,14 +1472,6 @@
     return False
 
 
-<<<<<<< HEAD
-def _is_artifact_string_or_artifact(v):
-    return (
-        (isinstance(v, six.string_types) and v.startswith("wandb-artifact://"))
-        or isinstance(v, wandb.Artifact)
-        or isinstance(v, wandb.apis.public.Artifact)
-    )
-=======
 def load_as_json_file_or_load_dict_as_json(config: str) -> Any:
     if os.path.splitext(config)[-1] == ".json":
         with open(config, "r") as f:
@@ -1484,4 +1481,11 @@
             return json.loads(config)
         except ValueError:
             return None
->>>>>>> 9c707750
+
+
+def _is_artifact_string_or_artifact(v):
+    return (
+        (isinstance(v, six.string_types) and v.startswith("wandb-artifact://"))
+        or isinstance(v, wandb.Artifact)
+        or isinstance(v, wandb.apis.public.Artifact)
+    )