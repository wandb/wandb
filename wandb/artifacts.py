import collections
import json
import codecs
import base64
import hashlib
import os
import tempfile
import time
import shutil
import requests
from six.moves.urllib.parse import urlparse

from wandb.compat import tempfile as compat_tempfile

from wandb.apis import InternalApi
from wandb import artifacts_cache
from wandb import util
from wandb.core import termwarn, termlog


def md5_string(string):
    hash_md5 = hashlib.md5()
    hash_md5.update(string.encode())
    return base64.b64encode(hash_md5.digest()).decode('ascii')


def md5_hash_file(path):
    hash_md5 = hashlib.md5()
    with open(path, "rb") as f:
        for chunk in iter(lambda: f.read(64 * 1024), b""):
            hash_md5.update(chunk)
    return hash_md5


def md5_file_b64(path):
    return base64.b64encode(md5_hash_file(path).digest()).decode('ascii')


def md5_file_hex(path):
    return md5_hash_file(path).hexdigest()


def bytes_to_hex(bytestr):
    # Works in python2 / python3
    return codecs.getencoder('hex')(bytestr)[0]


class ServerManifestV1(object):
    """This implements the same artifact digest algorithm as the server."""

    # hash must be the base64 encoded md5 checksum of the file at path.
    ArtifactManifestEntry = collections.namedtuple('ArtifactManifestEntry', ('path', 'hash'))

    def __init__(self, entries):
        # lexicographic sort. paths must be unique, so sort doesn't ever visit hash
        self.entries = sorted(entries)


class Artifact(object):
    """An artifact object you can write files into, and pass to log_artifact."""

    # A local manifest contains the path to the local file in addition to the path within
    # the artifact.
    LocalArtifactManifestEntry = collections.namedtuple('LocalArtifactManifestEntry', (
        'path', 'hash', 'local_path'))

    def __init__(self, type, description=None, metadata=None):
        # TODO: this shouldn't be a property of the artifact. It's a more like an
        # argument to log_artifact.
        self._storage_policy = WandbStoragePolicy()
        self._file_specs = {}
        self._api = InternalApi()
        self._final = False
        self._digest = None
        self._file_entries = None
        self._manifest = ArtifactManifestV1(self, self._storage_policy)
        self._cache = artifacts_cache.get_artifacts_cache()
        self._added_new = False
        # You can write into this directory when creating artifact files
        self._artifact_dir = compat_tempfile.TemporaryDirectory(missing_ok_on_cleanup=True)
        self.server_manifest = None
        self.type = type
        self.description = description
        self.metadata = metadata

    @property
    def id(self):
        # The artifact hasn't been saved so an ID doesn't exist yet.
        return None

    @property
    def entity(self):
        return self._api.settings('entity')

    @property
    def project(self):
        return self._api.settings('project')

    @property
    def manifest(self):
        self.finalize()
        return self._manifest

    # TODO: Currently this returns the L0 digest. Is this what we want?
    @property
    def digest(self):
        self.finalize()
        # Digest will be none if the artifact hasn't been saved yet.
        return self._digest

    def _ensure_can_add(self):
        if self._final:
            raise ValueError('Can\'t add to finalized artifact.')

    def new_file(self, name):
        self._ensure_can_add()
        path = os.path.join(self._artifact_dir.name, name)
        if os.path.exists(path):
            raise ValueError('File with name "%s" already exists' % name)
        util.mkdir_exists_ok(os.path.dirname(path))
        self._added_new = True
        return open(path, 'w')

    def add_file(self, local_path, name=None):
        self._ensure_can_add()
        if not os.path.isfile(local_path):
            raise ValueError('Path is not file: %s' % local_path)

        name = name or os.path.basename(local_path)
        entry = ArtifactManifestEntry(
            name, None, digest=md5_file_b64(local_path),
            size=os.path.getsize(local_path),
            local_path=local_path)
        self._manifest.add_entry(entry)

    def add_dir(self, local_path, name=None):
        self._ensure_can_add()
        if not os.path.isdir(local_path):
            raise ValueError('Path is not dir: %s' % local_path)

        termlog('Adding directory to artifact (%s)... ' %
            os.path.join('.', os.path.normpath(local_path)), newline=False)
        start_time = time.time()

        paths = []
        for dirpath, _, filenames in os.walk(local_path, followlinks=True):
            for fname in filenames:
                physical_path = os.path.join(dirpath, fname)
                logical_path = os.path.relpath(physical_path, start=local_path)
                if name is not None:
                    logical_path = os.path.join(name, logical_path)
                paths.append((logical_path, physical_path))

        def add_manifest_file(log_phy_path):
            logical_path, physical_path = log_phy_path
            self._manifest.add_entry(
                ArtifactManifestEntry(
                    logical_path,
                    None,
                    digest=md5_file_b64(physical_path),
                    size=os.path.getsize(physical_path),
                    local_path=physical_path
                )
            )

        import multiprocessing.dummy  # this uses threads
        NUM_THREADS = 8
        pool = multiprocessing.dummy.Pool(NUM_THREADS)
        pool.map(add_manifest_file, paths)
        pool.close()
        pool.join()

        termlog('Done. %.1fs' % (time.time() - start_time), prefix=False)

    def add_reference(self, uri, name=None, checksum=True, max_objects=None):
        url = urlparse(uri)
        if not url.scheme:
            raise ValueError('References must be URIs. To reference a local file, use file://')
        if self._final:
            raise ValueError('Can\'t add to finalized artifact.')
        manifest_entries = self._storage_policy.store_reference(
            self, uri, name=name, checksum=checksum, max_objects=max_objects)
        for entry in manifest_entries:
            self._manifest.add_entry(entry)

    def load_path(self, name, expand_dirs=False):
        raise ValueError('Cannot load paths from an artifact before it has been saved')

    def finalize(self):
        if self._final:
            return self._file_entries

        # Record any created files in the manifest.
        if self._added_new:
            self.add_dir(self._artifact_dir.name)

        # mark final after all files are added
        self._final = True

        # Add the manifest itself as a file.
        with tempfile.NamedTemporaryFile('w+', suffix=".json", delete=False) as fp:
            json.dump(self._manifest.to_manifest_json(), fp, indent=4)
            self._file_specs['wandb_manifest.json'] = fp.name
            manifest_file = fp.name

        # Calculate the server manifest
        file_entries = []
        for name, local_path in self._file_specs.items():
            file_entries.append(self.LocalArtifactManifestEntry(
                name, md5_file_b64(local_path), os.path.abspath(local_path)))
        self.server_manifest = ServerManifestV1(file_entries)
        self._digest = self._manifest.digest()

        # If there are new files, move them into the artifact cache. We do this
        # so that they'll definitely be available when file_pusher tries to upload
        # them. Other files don't get written through the cache.
        if self._added_new > 0:
            final_artifact_dir = self._cache.get_artifact_dir(self.type, self._digest)
            shutil.rmtree(final_artifact_dir)
            os.rename(self._artifact_dir.name, final_artifact_dir)

            # Update the file entries for new files to point at their new location.
            def remap_entry(entry):
                if entry.local_path is None or not entry.local_path.startswith(self._artifact_dir.name):
                    return entry
                rel_path = os.path.relpath(entry.local_path, start=self._artifact_dir.name)
                entry.local_path = os.path.join(final_artifact_dir, rel_path)
            for entry in self._manifest.entries.values():
                remap_entry(entry)


class ArtifactManifest(object):

    @classmethod
    # TODO: we don't need artifact here.
    def from_manifest_json(cls, artifact, manifest_json):
        if 'version' not in manifest_json:
            raise ValueError('Invalid manifest format. Must contain version field.')
        version = manifest_json['version']
        for sub in cls.__subclasses__():
            if sub.version() == version:
                return sub.from_manifest_json(artifact, manifest_json)

    @classmethod
    def version(cls):
        pass

    def __init__(self, artifact, storage_policy, entries=None):
        self.artifact = artifact
        self.storage_policy = storage_policy
        self.entries = entries or {}

    def to_manifest_json(self):
        raise NotImplementedError()

    def digest(self):
        raise NotImplementedError()

    def load_path(self, path, local=False, expand_dirs=False):
        if path in self.entries:
            return self.storage_policy.load_path(self.artifact, self.entries[path], local=local)

        # the path could be a directory, so load all matching prefixes
        paths = []
        for (name, entry) in self.entries.items():
            if name.startswith(path):
                paths.append(self.storage_policy.load_path(self.artifact, entry, local=local))

        if len(paths) > 0 and local:
            return os.path.join(self.artifact.artifact_dir, path)
        if len(paths) > 0 and not local:
            if expand_dirs:
                return paths
            raise ValueError('Cannot fetch remote path of directory "%s". '
                             'Set expand_dirs=True get remote paths for directories.' % path)
        raise ValueError('Failed to find "%s" in artifact manifest' % path)

    def add_entry(self, entry):
        if entry.path in self.entries:
            raise ValueError('Cannot add the same path twice: %s' % entry.path)
        self.entries[entry.path] = entry


class ArtifactManifestV1(ArtifactManifest):

    @classmethod
    def version(cls):
        return 1

    @classmethod
    def from_manifest_json(cls, artifact, manifest_json):
        if manifest_json['version'] != cls.version():
            raise ValueError('Expected manifest version 1, got %s' % manifest_json['version'])

        storage_policy_name = manifest_json['storagePolicy']
        storage_policy_config = manifest_json.get('storagePolicyConfig', {})
        storage_policy_cls = StoragePolicy.lookup_by_name(storage_policy_name)
        if storage_policy_cls is None:
            raise ValueError('Failed to find storage policy "%s"' % storage_policy_name)

        entries = {
            name: ArtifactManifestEntry(
                name, val.get('ref'), val['digest'],
                size=val.get('size'),
                extra=val.get('extra'),
                local_path=val.get('local_path'))
            for name, val in manifest_json['contents'].items()
        }

        return cls(artifact, storage_policy_cls.from_config(storage_policy_config), entries)

    def __init__(self, artifact, storage_policy, entries=None):
        super(ArtifactManifestV1, self).__init__(artifact, storage_policy, entries=entries)

    def to_manifest_json(self, include_local=False):
        """This is the JSON that's stored in wandb_manifest.json
        
        If include_local is True we also include the local paths to files. This is
        used to represent an artifact that's waiting to be saved on the current
        system. We don't need to include the local paths in the artifact manifest
        contents.
        """
        contents = {}
        for entry in sorted(self.entries.values(), key=lambda k: k.path):
            json_entry = {
                'digest': entry.digest,
            }
            if entry.ref is not None:
                json_entry['ref'] = entry.ref
            if entry.extra:
                json_entry['extra'] = entry.extra
            if entry.size is not None:
                json_entry['size'] = entry.size
            if include_local and entry.local_path is not None:
                json_entry['local_path'] = entry.local_path
            contents[entry.path] = json_entry
        return {
            'version': self.__class__.version(),
            'storagePolicy': self.storage_policy.name(),
            'storagePolicyConfig': self.storage_policy.config() or {},
            'contents': contents
        }

    def digest(self):
        hasher = hashlib.md5()
        hasher.update("wandb-artifact-manifest-v1\n".encode())
        for (name, entry) in sorted(self.entries.items(), key=lambda kv: kv[0]):
            hasher.update('{}:{}\n'.format(name, entry.digest).encode())
        return hasher.hexdigest()


class ArtifactManifestEntry(object):

    def __init__(self, path, ref, digest, size=None, extra=None, local_path=None):
        self.path = path
        self.ref = ref  # This is None for files stored in the artifact.
        self.digest = digest
        self.size = size
        self.extra = extra or {}
        # This is not stored in the manifest json, it's only used in the process
        # of saving
        self.local_path = local_path

    def __repr__(self):
        if self.ref is not None:
            summary = 'ref: %s' % self.ref
        else:
            summary = 'digest: %s' % self.digest

        return "<ManifestEntry %s>" % summary


class StoragePolicy(object):

    @classmethod
    def lookup_by_name(cls, name):
        for sub in cls.__subclasses__():
            if sub.name() == name:
                return sub
        return None

    @classmethod
    def name(cls):
        pass

    @classmethod
    def from_config(cls, config):
        pass

    def config(self):
        pass

    def load_path(self, artifact, manifest_entry, local=False):
        pass

    def store_reference(self, artifact, path, name=None, checksum=True, max_objects=None):
        pass


class WandbStoragePolicy(StoragePolicy):

    @classmethod
    def name(cls):
        return 'wandb-storage-policy-v1'

    @classmethod
    def from_config(cls, config):
        return cls()

    def __init__(self):
        s3 = S3Handler()
        gcs = GCSHandler()
        file_handler = LocalFileHandler()

        self._api = InternalApi()
        self._handler = MultiHandler(handlers=[
            s3,
            gcs,
            file_handler,
        ], default_handler=TrackingHandler())

        # I believe this makes the first sleep 1s, and then doubles it up to
        # total times, which makes for ~18 hours.
        retry_strategy = requests.packages.urllib3.util.retry.Retry(
            backoff_factor=1,
            total=16,
            status_forcelist=(308, 409, 429, 500, 502, 503, 504))
        self._session = requests.Session()
        adapter = requests.adapters.HTTPAdapter(
            max_retries=retry_strategy,
            pool_connections=64,
            pool_maxsize=64)
        self._session.mount('http://', adapter)
        self._session.mount('https://', adapter)

    def config(self):
        return None

    def load_file(self, artifact, name, manifest_entry):
        path = '{}/{}'.format(artifact.artifact_dir, name)
        if os.path.isfile(path):
            cur_md5 = md5_file_b64(path)
            if cur_md5 == manifest_entry.digest:
                return path

        util.mkdir_exists_ok(os.path.dirname(path))
        response = self._session.get(
            self._file_url(
                self._api,
                self._api.settings('entity'),
                manifest_entry.digest),
            auth=("api", self._api.api_key),
            stream=True)
        response.raise_for_status()

        with open(path, "wb") as file:
            for data in response.iter_content(chunk_size=16 * 1024):
                file.write(data)
        return path

    def load_path(self, artifact, manifest_entry, local=False):
        return self._handler.load_path(artifact, manifest_entry, local=local)

    def store_reference(self, artifact, path, name=None, checksum=True, max_objects=None):
        return self._handler.store_path(artifact, path, name=name, checksum=checksum, max_objects=max_objects)

    def load_reference(self, artifact, name, manifest_entry, local=False):
        return self._handler.load_path(artifact, manifest_entry, local)

<<<<<<< HEAD
    def _file_url(self, api, entity_name, md5):
        md5_hex = base64.b64decode(md5).hex()
        return '{}/artifacts/{}/{}'.format(api.settings("base_url"), entity_name, md5_hex)
=======
    def _file_url(self, api, entity_name, md5, upload=False):
        md5_hex = bytes_to_hex(base64.b64decode(md5))
        suffix = "/uploadURL" if upload else ""
        return '{}/artifacts/{}/{}{}'.format(api.settings("base_url"), entity_name, md5_hex, suffix)
>>>>>>> 9aea57b2

    def store_file(self, artifact_id, entry, preparer):
        resp = preparer.prepare(lambda: {
            "artifactID": artifact_id,
            "name": entry.path,
            "md5": entry.digest,
        })

        exists = resp.upload_url is None
        if not exists:
            with open(entry.local_path, "rb") as file:
                # This fails if we don't send the first byte before the signed URL
                # expires.
                r = self._session.put(resp.upload_url,
                                 headers={
                                     header.split(":", 1)[0]: header.split(":", 1)[1]
                                     for header in (resp.upload_headers or {})
                                 },
                                 data=file)
                r.raise_for_status()
        return exists


# Don't use this yet!
class __S3BucketPolicy(StoragePolicy):

    @classmethod
    def name(cls):
        return 'wandb-s3-bucket-policy-v1'

    @classmethod
    def from_config(cls, config):
        if 'bucket' not in config:
            raise ValueError('Bucket name not found in config')
        return cls(config['bucket'])

    def __init__(self, bucket):
        self._bucket = bucket
        s3 = S3Handler(bucket)
        local = LocalFileHandler()

        self._handler = MultiHandler(handlers=[
            s3,
            local,
        ], default_handler=TrackingHandler())

    def config(self):
        return {
            'bucket': self._bucket
        }

    def load_path(self, artifact, manifest_entry, local=False):
        return self._handler.load_path(artifact, manifest_entry, local=local)

    def store_path(self, artifact, path, name=None, checksum=True, max_objects=None):
        return self._handler.store_path(artifact, path, name=name, checksum=checksum, max_objects=max_objects)


class StorageHandler(object):

    def scheme(self):
        """
        :return: The scheme to which this handler applies.
        :rtype: str
        """
        pass

    def load_path(self, artifact, manifest_entry, local=False):
        """
        Loads the file or directory within the specified artifact given its
        corresponding index entry.

        :param manifest_entry: The index entry to load
        :type manifest_entry: ArtifactManifestEntry
        :return: A path to the file represented by `index_entry`
        :rtype: os.PathLike
        """
        pass

    def store_path(self, artifact, path, name=None, checksum=True, max_objects=None):
        """
        Stores the file or directory at the given path within the specified artifact.

        :param path: The path to store
        :type path: str
        :param name: If specified, the logical name that should map to `path`
        :type name: str
        :return: A list of manifest entries to store within the artifact
        :rtype: list(ArtifactManifestEntry)
        """
        pass


class MultiHandler(StorageHandler):

    def __init__(self, handlers=None, default_handler=None):
        self._handlers = {}
        self._default_handler = default_handler

        handlers = handlers or []
        for handler in handlers:
            self._handlers[handler.scheme] = handler

    @property
    def scheme(self):
        raise NotImplementedError()

    def load_path(self, artifact, manifest_entry, local=False):
        url = urlparse(manifest_entry.ref)
        if url.scheme not in self._handlers:
            if self._default_handler is not None:
                return self._default_handler.load_path(artifact, manifest_entry, local=local)
            raise ValueError('No storage handler registered for scheme "%s"' % url.scheme)
        return self._handlers[url.scheme].load_path(artifact, manifest_entry, local=local)

    def store_path(self, artifact, path, name=None, checksum=True, max_objects=None):
        url = urlparse(path)
        if url.scheme not in self._handlers:
            if self._handlers is not None:
                return self._default_handler.store_path(artifact, path, name=name, checksum=checksum, max_objects=max_objects)
            raise ValueError('No storage handler registered for scheme "%s"' % url.scheme)
        return self._handlers[url.scheme].store_path(artifact, path, name=name, checksum=checksum, max_objects=max_objects)


class TrackingHandler(StorageHandler):

    def __init__(self, scheme=None):
        """
        Tracks paths as is, with no modification or special processing. Useful
        when paths being tracked are on file systems mounted at a standardized
        location.

        For example, if the data to track is located on an NFS share mounted on
        /data, then it is sufficient to just track the paths.
        """
        self._scheme = scheme

    @property
    def scheme(self):
        return self._scheme

    def load_path(self, artifact, manifest_entry, local=False):
        if local:
            # Likely a user error. The tracking handler is
            # oblivious to the underlying paths, so it has
            # no way of actually loading it.
            url = urlparse(manifest_entry.ref)
            raise ValueError('Cannot download file at path %s, scheme %s not recognized' %
                             (manifest_entry.ref, url.scheme))
        return manifest_entry.path

    def store_path(self, artifact, path, name=None, checksum=False, max_objects=None):
        url = urlparse(path)
        if name is None:
            raise ValueError('You must pass name="<entry_name>" when tracking references with unknown schemes. ref: %s' % path)
        termwarn('Artifact references with unsupported schemes cannot be checksummed: %s' % path)
        name = name or url.path[1:]  # strip leading slash
        return [ArtifactManifestEntry(name, path, digest=path)]

DEFAULT_MAX_OBJECTS = 10000

class LocalFileHandler(StorageHandler):

    """Handles file:// references"""

    def __init__(self, scheme=None):
        """
        Tracks files or directories on a local filesystem. Directories
        are expanded to create an entry for each file contained within.
        """
        self._scheme = scheme or "file"

    @property
    def scheme(self):
        return self._scheme

    def load_path(self, artifact, manifest_entry, local=False):
        url = urlparse(manifest_entry.ref)
        local_path = '%s%s' % (url.netloc, url.path)
        if not os.path.exists(local_path):
            raise ValueError('Failed to find file at path %s' % local_path)

        path = '%s/%s' % (artifact.artifact_dir, manifest_entry.path)
        if os.path.isfile(path):
            md5 = md5_file_b64(path)
            if md5 == manifest_entry.digest:
                # Skip download.
                return path
        md5 = md5_file_b64(local_path)
        if md5 != manifest_entry.digest:
            raise ValueError('Digest mismatch for path %s: expected %s but found %s' %
                             (local_path, manifest_entry.digest, md5))

        util.mkdir_exists_ok(os.path.dirname(path))
        shutil.copy(local_path, path)
        return path

    def store_path(self, artifact, path, name=None, checksum=True, max_objects=None):
        url = urlparse(path)
        local_path = '%s%s' % (url.netloc, url.path)
        max_objects = max_objects or DEFAULT_MAX_OBJECTS
        # We have a single file or directory
        # Note, we follow symlinks for files contained within the directory
        entries = []
        if checksum == False:
            return [ArtifactManifestEntry(name or os.path.basename(path), path, digest=path)]

        if os.path.isdir(local_path):
            i = 0
            start_time = time.time()
            termlog('Generating checksum for up to %i files in "%s"...' % (max_objects, local_path), newline=False)
            for root, dirs, files in os.walk(local_path):
                for sub_path in files:
                    i += 1
                    if i >= max_objects:
                        raise ValueError('Exceeded %i objects tracked, pass max_objects to add_reference' % max_objects)
                    entry = ArtifactManifestEntry(os.path.basename(sub_path),
                        os.path.join(path, sub_path), size=os.path.getsize(sub_path), digest=md5_file_b64(sub_path))
                    entries.append(entry)
            termlog('Done. %.1fs' % (time.time() - start_time), prefix=False)
        elif os.path.isfile(local_path):
            name = name or os.path.basename(local_path)
            entry = ArtifactManifestEntry(name, path, size=os.path.getsize(local_path), digest=md5_file_b64(local_path))
            entries.append(entry)
        else:
            # TODO: update error message if we don't allow directories.
            raise ValueError('Path "%s" must be a valid file or directory path' % path)
        return entries

class S3Handler(StorageHandler):

    def __init__(self, scheme=None):
        self._scheme = scheme or "s3"
        self._s3 = None

    @property
    def scheme(self):
        return self._scheme

    def init_boto(self):
        if self._s3 is not None:
            return self._s3
        boto3 = util.get_module('boto3', required="s3:// references requires the boto3 library, run pip install wandb[aws]")
        self._s3 = boto3.resource('s3', endpoint_url=os.getenv("AWS_S3_ENDPOINT_URL"), region_name=os.getenv("AWS_REGION"))
        self._botocore = util.get_module("botocore")
        return self._s3

    def _parse_uri(self, uri):
        url = urlparse(uri)
        bucket = url.netloc
        key = url.path[1:] # strip leading slash
        return bucket, key

    def load_path(self, artifact, manifest_entry, local=False):
        self.init_boto()
        bucket, key = self._parse_uri(manifest_entry.ref)
        version = manifest_entry.extra.get('versionID')

        extra_args = {}
        if version is None:
            # Object versioning is disabled on the bucket, so just get
            # the latest version and make sure the MD5 matches.
            obj = self._s3.Object(bucket, key)
            md5 = self._md5_from_obj(obj)
            if md5 != manifest_entry.digest:
                raise ValueError('Digest mismatch for object %s/%s: expected %s but found %s',
                                 (self._bucket, key, manifest_entry.digest, md5))
        else:
            obj = self._s3.ObjectVersion(bucket, key, version).Object()
            extra_args['VersionId'] = version

        if not local:
            return manifest_entry.ref

        path = '%s/%s' % (artifact.artifact_dir, manifest_entry.path)

        # TODO: We only have etag for this file, so we can't compare to an md5 to skip
        # downloading. Switching to object caching (caching files by their digest instead
        # of file name), this would work. Or we can store a list of known etags for local
        # files.

        util.mkdir_exists_ok(os.path.dirname(path))
        obj.download_file(path, ExtraArgs=extra_args)
        return path

    def store_path(self, artifact, path, name=None, checksum=True, max_objects=None):
        self.init_boto()
        bucket, key = self._parse_uri(path)
        max_objects = max_objects or DEFAULT_MAX_OBJECTS
        if checksum == False:
            return [ArtifactManifestEntry(name or key, path, digest=path)]

        objs = [self._s3.Object(bucket, key)]
        start_time = None
        try:
            objs[0].load()
        except self._botocore.exceptions.ClientError as e:
            if e.response['Error']['Code'] == "404":
                start_time = time.time()
                termlog('Generating checksum for up to %i objects with prefix "%s"... ' % (max_objects, key), newline=False)
                objs = self._s3.Bucket(bucket).objects.filter(Prefix=key).limit(max_objects)
            else:
                raise

        entries = [self._entry_from_obj(obj, path, name, prefix=key) for obj in objs]
        if start_time is not None:
            termlog('Done. %.1fs' % (time.time() - start_time), prefix=False)
        if len(entries) >= max_objects:
            raise ValueError('Exceeded %i objects tracked, pass max_objects to add_reference' % max_objects)
        return entries

    def _entry_from_obj(self, obj, path, name=None, prefix=""):
        if name is None:
            # TODO: this what we want?
            if prefix in obj.key:
                name = os.path.relpath(obj.key, start=prefix)
            else:
                name = os.path.basename(obj.key)
        # ObjectSummary has size, Object has content_length
        if hasattr(obj, "size"):
            size = obj.size
        else:
            size = obj.content_length
        return ArtifactManifestEntry(name, path, self._md5_from_obj(obj), size=size, extra=self._extra_from_obj(obj))

    @staticmethod
    def _md5_from_obj(obj):
        # If we're lucky, the MD5 is directly in the metadata.
        if hasattr(obj, "metadata") and 'md5' in obj.metadata:
            return obj.metadata['md5']
        # Unfortunately, this is not the true MD5 of the file. Without
        # streaming the file and computing an MD5 manually, there is no
        # way to obtain the true MD5.
        return obj.e_tag[1:-1]  # escape leading and trailing quote

    @staticmethod
    def _extra_from_obj(obj):
        extra = {
            'etag': obj.e_tag[1:-1],  # escape leading and trailing quote
        }
        # ObjectSummary will never have version_id
        if hasattr(obj, "version_id") and obj.version_id != "null":
            extra['versionID'] = obj.version_id
        return extra

    @staticmethod
    def _content_addressed_path(md5):
        # TODO: is this the structure we want? not at all human
        # readable, but that's probably OK. don't want people
        # poking around in the bucket
        return 'wandb/%s' % base64.b64encode(md5.encode("ascii")).decode("ascii")

class GCSHandler(StorageHandler):
    def __init__(self, scheme=None):
        self._scheme = scheme or "gs"
        self._client = None

    @property
    def scheme(self):
        return self._scheme

    def init_gcs(self):
        if self._client is not None:
            return self._client
        storage = util.get_module('google.cloud.storage', required="gs:// references requires the google-cloud-storage library, run pip install wandb[gcp]")
        self._client = storage.Client()
        return self._client

    def _parse_uri(self, uri):
        url = urlparse(uri)
        bucket = url.netloc
        key = url.path[1:]
        return bucket, key

    def load_path(self, artifact, manifest_entry, local=False):
        self.init_gcs()
        bucket, key = self._parse_uri(manifest_entry.ref)
        version = manifest_entry.extra.get('versionID')

        extra_args = {}
        if version is None:
            # Object versioning is disabled on the bucket, so just get
            # the latest version and make sure the MD5 matches.
            obj = self._client.bucket(bucket).get_blob(key)
            md5 = obj.md5_hash
            if md5 != manifest_entry.digest:
                raise ValueError('Digest mismatch for object %s/%s: expected %s but found %s',
                                 (self._bucket, key, manifest_entry.digest, md5))
        else:
            obj = self._client.bucket(bucket).get_blob(key, generation=version)

        if not local:
            return manifest_entry.ref

        path = '%s/%s' % (artifact.artifact_dir, manifest_entry.path)

        # TODO: We only have etag for this file, so we can't compare to an md5 to skip
        # downloading. Switching to object caching (caching files by their digest instead
        # of file name), this would work. Or we can store a list of known etags for local
        # files.

        util.mkdir_exists_ok(os.path.dirname(path))
        obj.download_to_file(path)
        return path

    def store_path(self, artifact, path, name=None, checksum=True, max_objects=None):
        self.init_gcs()
        bucket, key = self._parse_uri(path)
        max_objects = max_objects or DEFAULT_MAX_OBJECTS

        if checksum == False:
            return [ArtifactManifestEntry(name or key, path, digest=path)]
        start_time = None
        obj = self._client.bucket(bucket).get_blob(key)
        if obj is None:
            start_time = time.time()
            termlog('Generating checksum for up to %i objects with prefix "%s"... ' % (max_objects, key), newline=False)
            objects = self._client.bucket(bucket).list_blobs(prefix=key, max_results=max_objects)
        else:
            objects = [obj]

        entries = [self._entry_from_obj(obj, path, name, prefix=key) for obj in objects]
        if start_time is not None:
            termlog('Done. %.1fs' % (time.time() - start_time), prefix=False)
        if len(entries) >= max_objects:
            raise ValueError('Exceeded %i objects tracked, pass max_objects to add_reference' % max_objects)
        return entries

    def _entry_from_obj(self, obj, path, name=None, prefix=""):
        if name is None:
            # TODO: this what we want?
            if prefix in obj.name:
                name = os.path.relpath(obj.name, start=prefix)
            else:
                name = os.path.basename(obj.name)
        return ArtifactManifestEntry(name, path, obj.md5_hash, size=obj.size, extra=self._extra_from_obj(obj))

    @staticmethod
    def _extra_from_obj(obj):
        return {
            'etag': obj.etag,
            'versionID': obj.generation,
        }

    @staticmethod
    def _content_addressed_path(md5):
        # TODO: is this the structure we want? not at all human
        # readable, but that's probably OK. don't want people
        # poking around in the bucket
        return 'wandb/%s' % base64.b64encode(md5.encode("ascii")).decode("ascii")<|MERGE_RESOLUTION|>--- conflicted
+++ resolved
@@ -467,16 +467,9 @@
     def load_reference(self, artifact, name, manifest_entry, local=False):
         return self._handler.load_path(artifact, manifest_entry, local)
 
-<<<<<<< HEAD
     def _file_url(self, api, entity_name, md5):
         md5_hex = base64.b64decode(md5).hex()
         return '{}/artifacts/{}/{}'.format(api.settings("base_url"), entity_name, md5_hex)
-=======
-    def _file_url(self, api, entity_name, md5, upload=False):
-        md5_hex = bytes_to_hex(base64.b64decode(md5))
-        suffix = "/uploadURL" if upload else ""
-        return '{}/artifacts/{}/{}{}'.format(api.settings("base_url"), entity_name, md5_hex, suffix)
->>>>>>> 9aea57b2
 
     def store_file(self, artifact_id, entry, preparer):
         resp = preparer.prepare(lambda: {
