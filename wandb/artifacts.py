import collections
import json
import codecs
import base64
import hashlib
import re
import os
import tempfile
import time
import shutil
import requests
from six.moves.urllib.parse import urlparse

from wandb.compat import tempfile as compat_tempfile

from wandb.apis import InternalApi, Progress, CommError
from wandb import artifacts_cache
from wandb import util
from wandb import file_pusher
from wandb.core import termwarn, termlog


def md5_string(string):
    hash_md5 = hashlib.md5()
    hash_md5.update(string.encode())
    return base64.b64encode(hash_md5.digest()).decode('ascii')


def md5_hash_file(path):
    hash_md5 = hashlib.md5()
    with open(path, "rb") as f:
        for chunk in iter(lambda: f.read(64 * 1024), b""):
            hash_md5.update(chunk)
    return hash_md5


def md5_file_b64(path):
    return base64.b64encode(md5_hash_file(path).digest()).decode('ascii')


def md5_file_hex(path):
    return md5_hash_file(path).hexdigest()


class ServerManifestV1(object):
    """This implements the same artifact digest algorithm as the server."""

    # hash must be the base64 encoded md5 checksum of the file at path.
    ArtifactManifestEntry = collections.namedtuple('ArtifactManifestEntry', ('path', 'hash'))

    def __init__(self, entries):
        # lexicographic sort. paths must be unique, so sort doesn't ever visit hash
        self.entries = sorted(entries)


class Artifact(object):
    """An artifact object you can write files into, and pass to log_artifact."""

    # A local manifest contains the path to the local file in addition to the path within
    # the artifact.
    LocalArtifactManifestEntry = collections.namedtuple('LocalArtifactManifestEntry', (
        'path', 'hash', 'local_path'))

    def __init__(self, name, type, description=None, metadata=None):
        if not re.match('^[a-zA-Z0-9_\-.]+$', name):
            raise ValueError('Artifact name may only contain alphanumeric characters, dashes, underscores, and dots. Invalid name: "%s"' % name)
        # TODO: this shouldn't be a property of the artifact. It's a more like an
        # argument to log_artifact.
        self._storage_policy = WandbStoragePolicy()
        self._file_specs = {}
        self._api = InternalApi() # TODO: persist project in settings?
        self._final = False
        self._digest = None
        self._file_entries = None
        self._manifest = ArtifactManifestV1(self, self._storage_policy)
        self._cache = artifacts_cache.get_artifacts_cache()
        self._added_new = False
        # You can write into this directory when creating artifact files
        self._artifact_dir = compat_tempfile.TemporaryDirectory(missing_ok_on_cleanup=True)
        self.server_manifest = None
        self.type = type
        self.name = name
        self.description = description
        self.metadata = metadata

    @property
    def id(self):
        # The artifact hasn't been saved so an ID doesn't exist yet.
        return None

    @property
    def entity(self):
        # TODO: querying for default entity a good idea here?
        return self._api.settings('entity') or self._api.viewer().get("entity")

    @property
    def project(self):
        return self._api.settings('project')

    @property
    def manifest(self):
        self.finalize()
        return self._manifest

    # TODO: Currently this returns the L0 digest. Is this what we want?
    @property
    def digest(self):
        self.finalize()
        return self._digest

    def _ensure_can_add(self):
        if self._final:
            raise ValueError('Can\'t add to finalized artifact.')

    def new_file(self, name):
        self._ensure_can_add()
        path = os.path.join(self._artifact_dir.name, name.lstrip('/'))
        if os.path.exists(path):
            raise ValueError('File with name "%s" already exists' % name)
        util.mkdir_exists_ok(os.path.dirname(path))
        self._added_new = True
        return open(path, 'w')

    def add_file(self, local_path, name=None):
        self._ensure_can_add()
        if not os.path.isfile(local_path):
            raise ValueError('Path is not a file: %s' % local_path)

        name = name or os.path.basename(local_path)
        entry = ArtifactManifestEntry(
            name, None, digest=md5_file_b64(local_path),
            size=os.path.getsize(local_path),
            local_path=local_path)
        self._manifest.add_entry(entry)

    def add_dir(self, local_path, name=None):
        self._ensure_can_add()
        if not os.path.isdir(local_path):
            raise ValueError('Path is not a directory: %s' % local_path)

        termlog('Adding directory to artifact (%s)... ' %
            os.path.join('.', os.path.normpath(local_path)), newline=False)
        start_time = time.time()

        paths = []
        for dirpath, _, filenames in os.walk(local_path, followlinks=True):
            for fname in filenames:
                physical_path = os.path.join(dirpath, fname)
                logical_path = os.path.relpath(physical_path, start=local_path)
                if name is not None:
                    logical_path = os.path.join(name, logical_path)
                paths.append((logical_path, physical_path))

        def add_manifest_file(log_phy_path):
            logical_path, physical_path = log_phy_path
            self._manifest.add_entry(
                ArtifactManifestEntry(
                    logical_path,
                    None,
                    digest=md5_file_b64(physical_path),
                    size=os.path.getsize(physical_path),
                    local_path=physical_path
                )
            )

        import multiprocessing.dummy  # this uses threads
        NUM_THREADS = 8
        pool = multiprocessing.dummy.Pool(NUM_THREADS)
        pool.map(add_manifest_file, paths)
        pool.close()
        pool.join()

        termlog('Done. %.1fs' % (time.time() - start_time), prefix=False)

    def add_reference(self, uri, name=None, checksum=True, max_objects=None):
        url = urlparse(uri)
        if not url.scheme:
            raise ValueError('References must be URIs. To reference a local file, use file://')
        if self._final:
            raise ValueError('Can\'t add to finalized artifact.')
        manifest_entries = self._storage_policy.store_reference(
            self, uri, name=name, checksum=checksum, max_objects=max_objects)
        for entry in manifest_entries:
            self._manifest.add_entry(entry)

    def get_path(self, name):
        raise ValueError('Cannot load paths from an artifact before it has been saved')

    def download(self):
        raise ValueError('Cannot call download on an artifact before it has been saved')

    def finalize(self):
        if self._final:
            return self._file_entries

        # Record any created files in the manifest.
        if self._added_new:
            self.add_dir(self._artifact_dir.name)

        # mark final after all files are added
        self._final = True

        # Add the manifest itself as a file.
        with tempfile.NamedTemporaryFile('w+', suffix=".json", delete=False) as fp:
            json.dump(self._manifest.to_manifest_json(), fp, indent=4)
            self._file_specs['wandb_manifest.json'] = fp.name
            manifest_file = fp.name

        # Calculate the server manifest
        file_entries = []
        for name, local_path in self._file_specs.items():
            file_entries.append(self.LocalArtifactManifestEntry(
                name, md5_file_b64(local_path), os.path.abspath(local_path)))
        self.server_manifest = ServerManifestV1(file_entries)
        self._digest = self._manifest.digest()

        # If there are new files, move them into the artifact cache now. Our temp
        # self._artifact_dir may not be available by the time file pusher syncs
        # these files.
        if self._added_new:
            # Update the file entries for new files to point at their new location.
            def remap_entry(entry):
                if entry.local_path is None or not entry.local_path.startswith(self._artifact_dir.name):
                    return entry
                rel_path = os.path.relpath(entry.local_path, start=self._artifact_dir.name)
                local_path = os.path.join(self._artifact_dir.name, rel_path)
                cache_path, hit = self._cache.check_md5_obj_path(entry.digest, entry.size)
                if not hit:
                    shutil.copyfile(local_path, cache_path)
                entry.local_path = cache_path
            for entry in self._manifest.entries.values():
                remap_entry(entry)

class ArtifactSaver(object):
    def __init__(self, api, digest, server_manifest_entries, manifest_json, file_pusher=None, is_user_created=False):
        # NOTE: manifest_entries are LocalManifestEntry but they get converted to
        # arrays when we convert to json, so we need to access fields by index instead
        # of by name
        self._api = api
        self._file_pusher = file_pusher
        self._digest = digest
        self._server_manifest_entries = server_manifest_entries
        self._manifest = ArtifactManifest.from_manifest_json(None, manifest_json)
        self._is_user_created = is_user_created
        self._server_artifact = None

    def save(self, type, name, metadata=None, description=None, aliases=None, labels=None, use_after_commit=False):
        aliases = aliases or []
        alias_specs = []
        for alias in aliases:
            if ":" in alias:
                # Users can explicitly alias this artifact to names
                # other than the primary one passed in by using the
                # 'secondaryName:alias' notation.
                idx = alias.index(":")
                artifact_collection_name = alias[:idx-1]
                tag = alias[idx+1:]
            else:
                artifact_collection_name = name
                tag = alias
            alias_specs.append({
                'artifactCollectionName': artifact_collection_name,
                'alias': tag,
            })

        """Returns the server artifact."""
        self._server_artifact = self._api.create_artifact(
            type,
            name,
            self._digest,
            metadata=metadata,
            aliases=alias_specs, labels=labels, description=description,
            is_user_created=self._is_user_created)
        # TODO(artifacts):
        #   if it's committed, all is good. If it's committing, just moving ahead isn't necessarily
        #   correct. It may be better to poll until it's committed or failed, and then decided what to
        #   do
        artifact_id = self._server_artifact['id']
        if self._server_artifact['state'] == 'COMMITTED' or self._server_artifact['state'] == 'COMMITTING':
            # TODO: update aliases, labels, description etc?
            if use_after_commit:
                self._api.use_artifact(artifact_id)
            return self._server_artifact
        elif self._server_artifact['state'] != 'PENDING':
            # TODO: what to do in this case?
            raise Exception('Server artifact not in PENDING state', self._server_artifact)

        # Upload Artifact "L0" files. This should only be artifact_manifest.json. We need to use
        # the use_prepare_flow, so that the file entry is created in our database before the
        # upload to cloud storage commences
        for path, hash, local_path in self._server_manifest_entries:
            # We need to use the "use_prepare_flow" option
            self._file_pusher.file_changed(path, local_path, artifact_id, use_prepare_flow=True)

        step_prepare = file_pusher.step_prepare.StepPrepare(self._api, 0.1, 0.01, 1000)  # TODO: params
        step_prepare.start()

        # Upload Artifact "L1" files, the actual artifact contents
        self._file_pusher.store_manifest_files(
            self._manifest,
            artifact_id,
            lambda entry, progress_callback : self._manifest.storage_policy.store_file(
                artifact_id,
                entry,
                step_prepare,
                progress_callback=progress_callback))

        def on_commit():
            if use_after_commit:
                self._api.use_artifact(artifact_id)
            step_prepare.shutdown()

        # This will queue the commit. It will only happen after all the file uploads are done
        self._file_pusher.commit_artifact(artifact_id, on_commit=on_commit)
        return self._server_artifact

    def wait(self):
        if self._server_artifact is None:
            raise ValueError('Must call save first')
        while self._server_artifact.state != 'READY':
            time.sleep(2)

class ArtifactManifest(object):

    @classmethod
    # TODO: we don't need artifact here.
    def from_manifest_json(cls, artifact, manifest_json):
        if 'version' not in manifest_json:
            raise ValueError('Invalid manifest format. Must contain version field.')
        version = manifest_json['version']
        for sub in cls.__subclasses__():
            if sub.version() == version:
                return sub.from_manifest_json(artifact, manifest_json)

    @classmethod
    def version(cls):
        pass

    def __init__(self, artifact, storage_policy, entries=None):
        self.artifact = artifact
        self.storage_policy = storage_policy
        self.entries = entries or {}

    def to_manifest_json(self):
        raise NotImplementedError()

    def digest(self):
        raise NotImplementedError()

    def add_entry(self, entry):
        if entry.path in self.entries:
            raise ValueError('Cannot add the same path twice: %s' % entry.path)
        self.entries[entry.path] = entry


class ArtifactManifestV1(ArtifactManifest):

    @classmethod
    def version(cls):
        return 1

    @classmethod
    def from_manifest_json(cls, artifact, manifest_json):
        if manifest_json['version'] != cls.version():
            raise ValueError('Expected manifest version 1, got %s' % manifest_json['version'])

        storage_policy_name = manifest_json['storagePolicy']
        storage_policy_config = manifest_json.get('storagePolicyConfig', {})
        storage_policy_cls = StoragePolicy.lookup_by_name(storage_policy_name)
        if storage_policy_cls is None:
            raise ValueError('Failed to find storage policy "%s"' % storage_policy_name)

        entries = {
            name: ArtifactManifestEntry(
                name, val.get('ref'), val['digest'],
                size=val.get('size'),
                extra=val.get('extra'),
                local_path=val.get('local_path'))
            for name, val in manifest_json['contents'].items()
        }

        return cls(artifact, storage_policy_cls.from_config(storage_policy_config), entries)

    def __init__(self, artifact, storage_policy, entries=None):
        super(ArtifactManifestV1, self).__init__(artifact, storage_policy, entries=entries)

    def to_manifest_json(self, include_local=False):
        """This is the JSON that's stored in wandb_manifest.json
        
        If include_local is True we also include the local paths to files. This is
        used to represent an artifact that's waiting to be saved on the current
        system. We don't need to include the local paths in the artifact manifest
        contents.
        """
        contents = {}
        for entry in sorted(self.entries.values(), key=lambda k: k.path):
            json_entry = {
                'digest': entry.digest,
            }
            if entry.ref is not None:
                json_entry['ref'] = entry.ref
            if entry.extra:
                json_entry['extra'] = entry.extra
            if entry.size is not None:
                json_entry['size'] = entry.size
            if include_local and entry.local_path is not None:
                json_entry['local_path'] = entry.local_path
            contents[entry.path] = json_entry
        return {
            'version': self.__class__.version(),
            'storagePolicy': self.storage_policy.name(),
            'storagePolicyConfig': self.storage_policy.config() or {},
            'contents': contents
        }

    def digest(self):
        hasher = hashlib.md5()
        hasher.update("wandb-artifact-manifest-v1\n".encode())
        for (name, entry) in sorted(self.entries.items(), key=lambda kv: kv[0]):
            hasher.update('{}:{}\n'.format(name, entry.digest).encode())
        return hasher.hexdigest()


class ArtifactManifestEntry(object):

    def __init__(self, path, ref, digest, size=None, extra=None, local_path=None):
        self.path = path
        self.ref = ref  # This is None for files stored in the artifact.
        self.digest = digest
        self.size = size
        self.extra = extra or {}
        # This is not stored in the manifest json, it's only used in the process
        # of saving
        self.local_path = local_path

    def __repr__(self):
        if self.ref is not None:
            summary = 'ref: %s/%s' % (self.ref, self.path)
        else:
            summary = 'digest: %s' % self.digest

        return "<ManifestEntry %s>" % summary


class StoragePolicy(object):

    @classmethod
    def lookup_by_name(cls, name):
        for sub in cls.__subclasses__():
            if sub.name() == name:
                return sub
        return None

    @classmethod
    def name(cls):
        pass

    @classmethod
    def from_config(cls, config):
        pass

    def config(self):
        pass

    def load_file(self, artifact, name, manifest_entry):
        raise NotImplementedError

    def store_file(self, artifact_id, entry, preparer, progress_callback=None):
        raise NotImplementedError

    def store_reference(self, artifact, path, name=None, checksum=True, max_objects=None):
        raise NotImplementedError

    def load_reference(self, artifact, name, manifest_entry, local=False):
        raise NotImplementedError


class WandbStoragePolicy(StoragePolicy):

    @classmethod
    def name(cls):
        return 'wandb-storage-policy-v1'

    @classmethod
    def from_config(cls, config):
        return cls()

    def __init__(self):
        s3 = S3Handler()
        gcs = GCSHandler()
        file_handler = LocalFileHandler()

        self._api = InternalApi()
        self._handler = MultiHandler(handlers=[
            s3,
            gcs,
            file_handler,
        ], default_handler=TrackingHandler())

        self._cache = artifacts_cache.get_artifacts_cache()

        # I believe this makes the first sleep 1s, and then doubles it up to
        # total times, which makes for ~18 hours.
        retry_strategy = requests.packages.urllib3.util.retry.Retry(
            backoff_factor=1,
            total=16,
            status_forcelist=(308, 409, 429, 500, 502, 503, 504))
        self._session = requests.Session()
        adapter = requests.adapters.HTTPAdapter(
            max_retries=retry_strategy,
            pool_connections=64,
            pool_maxsize=64)
        self._session.mount('http://', adapter)
        self._session.mount('https://', adapter)

    def config(self):
        return None

    def load_file(self, artifact, name, manifest_entry):
        path, hit = self._cache.check_md5_obj_path(manifest_entry.digest, manifest_entry.size)
        if hit:
            return path

        response = self._session.get(
            self._file_url(
                self._api,
                artifact.entity,
                manifest_entry.digest),
            auth=("api", self._api.api_key),
            stream=True)
        response.raise_for_status()

        with open(path, "wb") as file:
            for data in response.iter_content(chunk_size=16 * 1024):
                file.write(data)
        return path

    def store_reference(self, artifact, path, name=None, checksum=True, max_objects=None):
        return self._handler.store_path(artifact, path, name=name, checksum=checksum, max_objects=max_objects)

    def load_reference(self, artifact, name, manifest_entry, local=False):
        return self._handler.load_path(self._cache, manifest_entry, local)

    def _file_url(self, api, entity_name, md5):
        md5_hex = base64.b64decode(md5).hex()
        return '{}/artifacts/{}/{}'.format(api.settings("base_url"), entity_name, md5_hex)

    def store_file(self, artifact_id, entry, preparer, progress_callback=None):
        # write-through cache
        cache_path, hit = self._cache.check_md5_obj_path(entry.digest, entry.size)
        if not hit:
            shutil.copyfile(entry.local_path, cache_path)

        resp = preparer.prepare(lambda: {
            "artifactID": artifact_id,
            "name": entry.path,
            "md5": entry.digest,
        })

        exists = resp.upload_url is None
        if not exists:
            with open(entry.local_path, "rb") as file:
                # This fails if we don't send the first byte before the signed URL
                # expires.
                r = self._session.put(resp.upload_url,
                                 headers={
                                     header.split(":", 1)[0]: header.split(":", 1)[1]
                                     for header in (resp.upload_headers or {})
                                 },
                                 data=Progress(file, callback=progress_callback))
                r.raise_for_status()
        return exists


# Don't use this yet!
class __S3BucketPolicy(StoragePolicy):

    @classmethod
    def name(cls):
        return 'wandb-s3-bucket-policy-v1'

    @classmethod
    def from_config(cls, config):
        if 'bucket' not in config:
            raise ValueError('Bucket name not found in config')
        return cls(config['bucket'])

    def __init__(self, bucket):
        self._bucket = bucket
        s3 = S3Handler(bucket)
        local = LocalFileHandler()

        self._handler = MultiHandler(handlers=[
            s3,
            local,
        ], default_handler=TrackingHandler())

    def config(self):
        return {
            'bucket': self._bucket
        }

    def load_path(self, artifact, manifest_entry, local=False):
        return self._handler.load_path(artifact, manifest_entry, local=local)

    def store_path(self, artifact, path, name=None, checksum=True, max_objects=None):
        return self._handler.store_path(artifact, path, name=name, checksum=checksum, max_objects=max_objects)


class StorageHandler(object):

    def scheme(self):
        """
        :return: The scheme to which this handler applies.
        :rtype: str
        """
        pass

    def load_path(self, artifact, manifest_entry, local=False):
        """
        Loads the file or directory within the specified artifact given its
        corresponding index entry.

        :param manifest_entry: The index entry to load
        :type manifest_entry: ArtifactManifestEntry
        :return: A path to the file represented by `index_entry`
        :rtype: os.PathLike
        """
        pass

    def store_path(self, artifact, path, name=None, checksum=True, max_objects=None):
        """
        Stores the file or directory at the given path within the specified artifact.

        :param path: The path to store
        :type path: str
        :param name: If specified, the logical name that should map to `path`
        :type name: str
        :return: A list of manifest entries to store within the artifact
        :rtype: list(ArtifactManifestEntry)
        """
        pass


class MultiHandler(StorageHandler):

    def __init__(self, handlers=None, default_handler=None):
        self._handlers = {}
        self._default_handler = default_handler

        handlers = handlers or []
        for handler in handlers:
            self._handlers[handler.scheme] = handler

    @property
    def scheme(self):
        raise NotImplementedError()

    def load_path(self, artifact, manifest_entry, local=False):
        url = urlparse(manifest_entry.ref)
        if url.scheme not in self._handlers:
            if self._default_handler is not None:
                return self._default_handler.load_path(artifact, manifest_entry, local=local)
            raise ValueError('No storage handler registered for scheme "%s"' % url.scheme)
        return self._handlers[url.scheme].load_path(artifact, manifest_entry, local=local)

    def store_path(self, artifact, path, name=None, checksum=True, max_objects=None):
        url = urlparse(path)
        if url.scheme not in self._handlers:
            if self._handlers is not None:
                return self._default_handler.store_path(artifact, path, name=name, checksum=checksum, max_objects=max_objects)
            raise ValueError('No storage handler registered for scheme "%s"' % url.scheme)
        return self._handlers[url.scheme].store_path(artifact, path, name=name, checksum=checksum, max_objects=max_objects)


class TrackingHandler(StorageHandler):

    def __init__(self, scheme=None):
        """
        Tracks paths as is, with no modification or special processing. Useful
        when paths being tracked are on file systems mounted at a standardized
        location.

        For example, if the data to track is located on an NFS share mounted on
        /data, then it is sufficient to just track the paths.
        """
        self._scheme = scheme

    @property
    def scheme(self):
        return self._scheme

    def load_path(self, artifact, manifest_entry, local=False):
        if local:
            # Likely a user error. The tracking handler is
            # oblivious to the underlying paths, so it has
            # no way of actually loading it.
            url = urlparse(manifest_entry.ref)
            raise ValueError('Cannot download file at path %s, scheme %s not recognized' %
                             (manifest_entry.ref, url.scheme))
        return manifest_entry.path

    def store_path(self, artifact, path, name=None, checksum=False, max_objects=None):
        url = urlparse(path)
        if name is None:
            raise ValueError('You must pass name="<entry_name>" when tracking references with unknown schemes. ref: %s' % path)
        termwarn('Artifact references with unsupported schemes cannot be checksummed: %s' % path)
        name = name or url.path[1:]  # strip leading slash
        return [ArtifactManifestEntry(name, path, digest=path)]

DEFAULT_MAX_OBJECTS = 10000

class LocalFileHandler(StorageHandler):

    """Handles file:// references"""

    def __init__(self, scheme=None):
        """
        Tracks files or directories on a local filesystem. Directories
        are expanded to create an entry for each file contained within.
        """
        self._scheme = scheme or "file"
        self._cache = artifacts_cache.get_artifacts_cache()

    @property
    def scheme(self):
        return self._scheme

    def load_path(self, artifact, manifest_entry, local=False):
        url = urlparse(manifest_entry.ref)
        local_path = '%s%s' % (url.netloc, url.path)
        if not os.path.exists(local_path):
<<<<<<< HEAD
            raise ValueError('Failed to find file at path %s' % local_path)

        path, hit = artifact.cache.check_md5_obj_path(
=======
            raise ValueError('Local file reference: Failed to find file at path %s.' % local_path)

        path, hit = self._cache.check_md5_obj_path(
>>>>>>> 546722fb
            manifest_entry.digest, manifest_entry.size)
        if hit:
            return path
        md5 = md5_file_b64(local_path)
        if md5 != manifest_entry.digest:
            raise ValueError('Local file reference: Digest mismatch for path %s. expected %s but found %s' %
                             (local_path, manifest_entry.digest, md5))

        util.mkdir_exists_ok(os.path.dirname(path))
        shutil.copy(local_path, path)
        return path

    def store_path(self, artifact, path, name=None, checksum=True, max_objects=None):
        url = urlparse(path)
        local_path = '%s%s' % (url.netloc, url.path)
        max_objects = max_objects or DEFAULT_MAX_OBJECTS
        # We have a single file or directory
        # Note, we follow symlinks for files contained within the directory
        entries = []
        if checksum == False:
            return [ArtifactManifestEntry(name or os.path.basename(path), path, digest=path)]

        if os.path.isdir(local_path):
            i = 0
            start_time = time.time()
            termlog('Generating checksum for up to %i files in "%s"...' % (max_objects, local_path), newline=False)
            for root, dirs, files in os.walk(local_path):
                for sub_path in files:
                    i += 1
                    if i >= max_objects:
                        raise ValueError('Exceeded %i objects tracked, pass max_objects to add_reference' % max_objects)
                    entry = ArtifactManifestEntry(os.path.basename(sub_path),
                        os.path.join(path, sub_path), size=os.path.getsize(sub_path), digest=md5_file_b64(sub_path))
                    entries.append(entry)
            termlog('Done. %.1fs' % (time.time() - start_time), prefix=False)
        elif os.path.isfile(local_path):
            name = name or os.path.basename(local_path)
            entry = ArtifactManifestEntry(name, path, size=os.path.getsize(local_path), digest=md5_file_b64(local_path))
            entries.append(entry)
        else:
            # TODO: update error message if we don't allow directories.
            raise ValueError('Path "%s" must be a valid file or directory path' % path)
        return entries

class S3Handler(StorageHandler):

    def __init__(self, scheme=None):
        self._scheme = scheme or "s3"
        self._s3 = None
        self._versioning_enabled = None
        self._cache = artifacts_cache.get_artifacts_cache()

    @property
    def scheme(self):
        return self._scheme

    def init_boto(self):
        if self._s3 is not None:
            return self._s3
        boto3 = util.get_module('boto3', required="s3:// references requires the boto3 library, run pip install wandb[aws]")
        self._s3 = boto3.session.Session().resource('s3', endpoint_url=os.getenv("AWS_S3_ENDPOINT_URL"), region_name=os.getenv("AWS_REGION"))
        self._botocore = util.get_module("botocore")
        return self._s3

    def _parse_uri(self, uri):
        url = urlparse(uri)
        bucket = url.netloc
        key = url.path[1:] # strip leading slash
        return bucket, key

    def versioning_enabled(self, bucket):
        self.init_boto()
        if self._versioning_enabled is not None:
            return self._versioning_enabled
        res = self._s3.BucketVersioning(bucket)
        self._versioning_enabled = res.status == 'Enabled'
        return self._versioning_enabled

    def load_path(self, artifact, manifest_entry, local=False):
        path, hit = self._cache.check_etag_obj_path(manifest_entry.digest, manifest_entry.size)
        if hit:
            return path

        self.init_boto()
        bucket, key = self._parse_uri(manifest_entry.ref)
        version = manifest_entry.extra.get('versionID')

        extra_args = {}
        if version is None:
            # We don't have version information so just get the latest version
            # and fallback to listing all versions if we don't have a match.
            obj = self._s3.Object(bucket, key)
            etag = self._etag_from_obj(obj)
            if etag != manifest_entry.digest:
                if self.versioning_enabled(bucket):
                    # Fallback to listing versions
                    obj = None
                    object_versions = self._s3.Bucket(bucket).object_versions.filter(Prefix=key)
                    for object_version in object_versions:
                        if manifest_entry.extra.get('etag') == object_version.e_tag[1:-1]:
                            obj = object_version.Object()
                            extra_args['VersionId'] = object_version.version_id
                            break
                    if obj is None:
                        raise ValueError("Couldn't find object version for %s/%s matching etag %s" %
                            (self._bucket, key, manifest_entry.extra.get('etag')))
                else:
                    raise ValueError('Digest mismatch for object %s: expected %s but found %s' %
                                    (manifest_entry.ref, manifest_entry.digest, etag))
        else:
            obj = self._s3.ObjectVersion(bucket, key, version).Object()
            extra_args['VersionId'] = version

        if not local:
            return manifest_entry.ref

<<<<<<< HEAD
        path, hit = self._cache.check_etag_obj_path(manifest_entry.digest, manifest_entry.size)
        if hit:
            return path

=======
>>>>>>> 546722fb
        obj.download_file(path, ExtraArgs=extra_args)
        return path

    def store_path(self, artifact, path, name=None, checksum=True, max_objects=None):
        self.init_boto()
        bucket, key = self._parse_uri(path)
        max_objects = max_objects or DEFAULT_MAX_OBJECTS
        if checksum == False:
            return [ArtifactManifestEntry(name or key, path, digest=path)]

        objs = [self._s3.Object(bucket, key)]
        start_time = None
        multi = False
        try:
            objs[0].load()
        except self._botocore.exceptions.ClientError as e:
            if e.response['Error']['Code'] == "404":
                multi = True
                start_time = time.time()
                termlog('Generating checksum for up to %i objects with prefix "%s"... ' % (max_objects, key), newline=False)
                objs = self._s3.Bucket(bucket).objects.filter(Prefix=key).limit(max_objects)
            else:
                raise CommError("Unable to connect to S3 (%s): %s" % (e.response['Error']['Code'], e.response['Error']['Message']))

        # Weird iterator scoping makes us assign this to a local function
        size = self._size_from_obj
        entries = [self._entry_from_obj(obj, path, name, prefix=key, multi=multi) for obj in objs if size(obj) > 0]
        if start_time is not None:
            termlog('Done. %.1fs' % (time.time() - start_time), prefix=False)
        if len(entries) >= max_objects:
            raise ValueError('Exceeded %i objects tracked, pass max_objects to add_reference' % max_objects)
        return entries

    def _size_from_obj(self, obj):
        # ObjectSummary has size, Object has content_length
        if hasattr(obj, "size"):
            size = obj.size
        else:
            size = obj.content_length
        return size

    def _entry_from_obj(self, obj, path, name=None, prefix="", multi=False):
        ref = path
        if name is None:
            if prefix in obj.key and prefix != obj.key:
                name = os.path.relpath(obj.key, start=prefix)
                ref = os.path.join(path, name)
            else:
                name = os.path.basename(obj.key)
        elif multi:
            # We're listing a path and user provided name, just prepend it
            name = os.path.join(name, os.path.basename(obj.key))
            ref = os.path.join(path, name)
        return ArtifactManifestEntry(name, ref,
            self._etag_from_obj(obj), size=self._size_from_obj(obj), extra=self._extra_from_obj(obj))

    @staticmethod
    def _etag_from_obj(obj):
        return obj.e_tag[1:-1]  # escape leading and trailing quote

    @staticmethod
    def _extra_from_obj(obj):
        extra = {
            'etag': obj.e_tag[1:-1],  # escape leading and trailing quote
        }
        # ObjectSummary will never have version_id
        if hasattr(obj, "version_id") and obj.version_id != "null":
            extra['versionID'] = obj.version_id
        return extra

    @staticmethod
    def _content_addressed_path(md5):
        # TODO: is this the structure we want? not at all human
        # readable, but that's probably OK. don't want people
        # poking around in the bucket
        return 'wandb/%s' % base64.b64encode(md5.encode("ascii")).decode("ascii")

class GCSHandler(StorageHandler):
    def __init__(self, scheme=None):
        self._scheme = scheme or "gs"
        self._client = None
        self._versioning_enabled = None
        self._cache = artifacts_cache.get_artifacts_cache()

    def versioning_enabled(self, bucket):
        if self._versioning_enabled is not None:
            return self._versioning_enabled
        self.init_gcs()
        bucket = self._client.bucket(bucket)
        bucket.reload()
        self._versioning_enabled = bucket.versioning_enabled
        return self._versioning_enabled

    @property
    def scheme(self):
        return self._scheme

    def init_gcs(self):
        if self._client is not None:
            return self._client
        storage = util.get_module('google.cloud.storage', required="gs:// references requires the google-cloud-storage library, run pip install wandb[gcp]")
        self._client = storage.Client()
        return self._client

    def _parse_uri(self, uri):
        url = urlparse(uri)
        bucket = url.netloc
        key = url.path[1:]
        return bucket, key

    def load_path(self, artifact, manifest_entry, local=False):
        path, hit = self._cache.check_md5_obj_path(
            manifest_entry.digest, manifest_entry.size)
        if hit:
            return True

        self.init_gcs()
        bucket, key = self._parse_uri(manifest_entry.ref)
        version = manifest_entry.extra.get('versionID')

        extra_args = {}
        obj = None
        # First attempt to get the generation specified, this will return None if versioning is not enabled
        if version is not None:
            obj = self._client.bucket(bucket).get_blob(key, generation=version)

        if obj is None:
            # Object versioning is disabled on the bucket, so just get
            # the latest version and make sure the MD5 matches.
            obj = self._client.bucket(bucket).get_blob(key)
            if obj is None:
                raise ValueError('Unable to download object %s with generation %s' % (manifest_entry.ref, version))
            md5 = obj.md5_hash
            if md5 != manifest_entry.digest:
                raise ValueError('Digest mismatch for object %s: expected %s but found %s' %
                    (manifest_entry.ref, manifest_entry.digest, md5))

        if not local:
            return manifest_entry.ref

<<<<<<< HEAD
        path, hit = self._cache.check_md5_obj_path(
            manifest_entry.digest, manifest_entry.size)
        if hit:
            return True

=======
>>>>>>> 546722fb
        obj.download_to_filename(path)
        return path

    def store_path(self, artifact, path, name=None, checksum=True, max_objects=None):
        self.init_gcs()
        bucket, key = self._parse_uri(path)
        max_objects = max_objects or DEFAULT_MAX_OBJECTS

        if checksum == False:
            return [ArtifactManifestEntry(name or key, path, digest=path)]
        start_time = None
        obj = self._client.bucket(bucket).get_blob(key)
        multi = obj is None
        if multi:
            start_time = time.time()
            termlog('Generating checksum for up to %i objects with prefix "%s"... ' % (max_objects, key), newline=False)
            objects = self._client.bucket(bucket).list_blobs(prefix=key, max_results=max_objects)
        else:
            objects = [obj]

        entries = [self._entry_from_obj(obj, path, name, prefix=key, multi=multi) for obj in objects]
        if start_time is not None:
            termlog('Done. %.1fs' % (time.time() - start_time), prefix=False)
        if len(entries) >= max_objects:
            raise ValueError('Exceeded %i objects tracked, pass max_objects to add_reference' % max_objects)
        return entries

    def _entry_from_obj(self, obj, path, name=None, prefix="", multi=False):
        ref = path
        if name is None:
            if prefix in obj.name and prefix != obj.name:
                name = os.path.relpath(obj.name, start=prefix)
                ref = os.path.join(path, name)
            else:
                name = os.path.basename(obj.name)
        elif multi:
            # We're listing a path and user provided name, just prepend it
            name = os.path.join(name, os.path.basename(obj.name))
            ref = os.path.join(path, name)
        return ArtifactManifestEntry(name, ref, obj.md5_hash, size=obj.size, extra=self._extra_from_obj(obj))

    @staticmethod
    def _extra_from_obj(obj):
        return {
            'etag': obj.etag,
            'versionID': obj.generation,
        }

    @staticmethod
    def _content_addressed_path(md5):
        # TODO: is this the structure we want? not at all human
        # readable, but that's probably OK. don't want people
        # poking around in the bucket
        return 'wandb/%s' % base64.b64encode(md5.encode("ascii")).decode("ascii")<|MERGE_RESOLUTION|>--- conflicted
+++ resolved
@@ -730,15 +730,9 @@
         url = urlparse(manifest_entry.ref)
         local_path = '%s%s' % (url.netloc, url.path)
         if not os.path.exists(local_path):
-<<<<<<< HEAD
-            raise ValueError('Failed to find file at path %s' % local_path)
-
-        path, hit = artifact.cache.check_md5_obj_path(
-=======
             raise ValueError('Local file reference: Failed to find file at path %s.' % local_path)
 
         path, hit = self._cache.check_md5_obj_path(
->>>>>>> 546722fb
             manifest_entry.digest, manifest_entry.size)
         if hit:
             return path
@@ -855,13 +849,6 @@
         if not local:
             return manifest_entry.ref
 
-<<<<<<< HEAD
-        path, hit = self._cache.check_etag_obj_path(manifest_entry.digest, manifest_entry.size)
-        if hit:
-            return path
-
-=======
->>>>>>> 546722fb
         obj.download_file(path, ExtraArgs=extra_args)
         return path
 
@@ -1002,14 +989,6 @@
         if not local:
             return manifest_entry.ref
 
-<<<<<<< HEAD
-        path, hit = self._cache.check_md5_obj_path(
-            manifest_entry.digest, manifest_entry.size)
-        if hit:
-            return True
-
-=======
->>>>>>> 546722fb
         obj.download_to_filename(path)
         return path
 
