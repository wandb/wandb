--- conflicted
+++ resolved
@@ -1,18 +1,9 @@
 __all__ = [
     "Error",
     "CommError",
-<<<<<<< HEAD
-    "BackendError",
-    "UsageError",
-    "UnsupportedError",
-    "DependencyError",
-    "InternalError",
-    "WaitTimeoutError",
-=======
     "AuthenticationError",
     "UsageError",
     "UnsupportedError",
->>>>>>> ccaf0da5
 ]
 
 from typing import Optional
@@ -30,11 +21,7 @@
 
 
 class CommError(Error):
-<<<<<<< HEAD
-    """Error communicating with W&B (legacy error for backwards compatibility)"""
-=======
     """Error communicating with W&B servers."""
->>>>>>> ccaf0da5
 
     def __init__(self, msg, exc=None) -> None:
         self.exc = exc
@@ -42,36 +29,13 @@
         super().__init__(self.message)
 
 
-<<<<<<< HEAD
-class BackendError(CommError):
-    """Error communicating with W&B backend"""
-
-
-class UsageError(Error):
-    """Raised when an invalid usage of the SDK API is detected"""
-
-=======
 class AuthenticationError(CommError):
     """Raised when authentication fails."""
->>>>>>> ccaf0da5
 
 
 class UsageError(Error):
     """Raised when an invalid usage of the SDK API is detected."""
 
-<<<<<<< HEAD
-class DependencyError(UsageError):
-    """Raised when there is a missing or invalid dependency"""
-
-
-class InternalError(Error):
-    """Raised when an SDK internal error occurs"""
-
-
-class WaitTimeoutError(Error):
-    """Raised when wait() timeout occurs before process is finished"""
-=======
 
 class UnsupportedError(UsageError):
-    """Raised when trying to use a feature that is not supported."""
->>>>>>> ccaf0da5
+    """Raised when trying to use a feature that is not supported."""