class Error(Exception):
    """Base W&B Error"""

    def __init__(self, message):
        super(Error, self).__init__(message)
        self.message = message

    # For python 2 support
    def encode(self, encoding):
        return self.message


class CommError(Error):
    """Error communicating with W&B"""

    def __init__(self, msg, exc=None):
        super(CommError, self).__init__(msg)
        self.message = msg
        self.exc = exc


class UsageError(Error):
    """API Usage Error"""

    pass


class LogError(Error):
    """Raised when wandb.log() fails"""

    pass


class LogMultiprocessError(LogError):
    """Raised when wandb.log() fails because of multiprocessing"""

    pass


<<<<<<< HEAD
class UseFeatureError(Error):
    """Raised when wandb.use_feature() fails"""
=======
class RequireError(Error):
    """Raised when wandb.require() fails"""
>>>>>>> a4cb21d3

    pass


__all__ = [
    "Error",
    "UsageError",
    "CommError",
    "LogError",
    "LogMultiprocessError",
<<<<<<< HEAD
    "UseFeatureError",
=======
    "RequireError",
>>>>>>> a4cb21d3
]<|MERGE_RESOLUTION|>--- conflicted
+++ resolved
@@ -37,13 +37,8 @@
     pass
 
 
-<<<<<<< HEAD
-class UseFeatureError(Error):
-    """Raised when wandb.use_feature() fails"""
-=======
 class RequireError(Error):
     """Raised when wandb.require() fails"""
->>>>>>> a4cb21d3
 
     pass
 
@@ -54,9 +49,5 @@
     "CommError",
     "LogError",
     "LogMultiprocessError",
-<<<<<<< HEAD
-    "UseFeatureError",
-=======
     "RequireError",
->>>>>>> a4cb21d3
 ]