from typing import Any

from wandb.sdk.internal.internal_api import Api as InternalApi


class Api:
    """Internal proxy to the official internal API."""

    # TODO: Move these methods to PublicApi.

    def __init__(self, *args: Any, **kwargs: Any) -> None:
        self._api_args = args
        self._api_kwargs = kwargs
        self._api = None

    def __getstate__(self):
        """Use for serializing.

        self._api is not serializable, so it's dropped
        """
        state = self.__dict__.copy()
        del state["_api"]
        return state

    def __setstate__(self, state):
        """Used for deserializing.

        Don't need to set self._api because it's constructed when needed.
        """
        self.__dict__.update(state)
        self._api = None

    @property
    def api(self) -> InternalApi:
        # This is a property in order to delay construction of Internal API
        # for as long as possible. If constructed in constructor, then the
        # whole InternalAPI is started when simply importing wandb.
        if self._api is None:
            self._api = InternalApi(*self._api_args, **self._api_kwargs)
        return self._api

    @property
    def api_key(self):
        return self.api.api_key

    @property
    def api_url(self):
        return self.api.api_url

    @property
    def app_url(self):
        return self.api.app_url

    @property
    def default_entity(self):
        return self.api.default_entity

    @property
    def git(self):
        return self.api.git

    def file_current(self, *args):
        return self.api.file_current(*args)

    def download_file(self, *args, **kwargs):
        return self.api.download_file(*args, **kwargs)

    def download_write_file(self, *args, **kwargs):
        return self.api.download_write_file(*args, **kwargs)

    def set_current_run_id(self, run_id):
        return self.api.set_current_run_id(run_id)

    def viewer(self):
        return self.api.viewer()

    def max_cli_version(self):
        return self.api.max_cli_version()

    def viewer_server_info(self):
        return self.api.viewer_server_info()

    def list_projects(self, entity=None):
        return self.api.list_projects(entity=entity)

    def format_project(self, project):
        return self.api.format_project(project)

    def upsert_project(self, project, id=None, description=None, entity=None):
        return self.api.upsert_project(
            project, id=id, description=description, entity=entity
        )

    def upsert_run(self, *args, **kwargs):
        return self.api.upsert_run(*args, **kwargs)

    def settings(self, *args, **kwargs):
        return self.api.settings(*args, **kwargs)

    def clear_setting(
        self, key: str, globally: bool = False, persist: bool = False
    ) -> None:
        return self.api.clear_setting(key, globally, persist)

    def set_setting(
        self, key: str, value: Any, globally: bool = False, persist: bool = False
    ) -> None:
        return self.api.set_setting(key, value, globally, persist)

    def parse_slug(self, *args, **kwargs):
        return self.api.parse_slug(*args, **kwargs)

    def download_url(self, *args, **kwargs):
        return self.api.download_url(*args, **kwargs)

    def download_urls(self, *args, **kwargs):
        return self.api.download_urls(*args, **kwargs)

    def create_anonymous_api_key(self) -> str:
        return self.api.create_anonymous_api_key()

    def push(self, *args, **kwargs):
        return self.api.push(*args, **kwargs)

    def sweep(self, *args, **kwargs):
        return self.api.sweep(*args, **kwargs)

    def upsert_sweep(self, *args, **kwargs):
        return self.api.upsert_sweep(*args, **kwargs)

    def set_sweep_state(self, *args, **kwargs):
        return self.api.set_sweep_state(*args, **kwargs)

    def get_sweep_state(self, *args, **kwargs):
        return self.api.get_sweep_state(*args, **kwargs)

    def stop_sweep(self, *args, **kwargs):
        return self.api.stop_sweep(*args, **kwargs)

    def cancel_sweep(self, *args, **kwargs):
        return self.api.cancel_sweep(*args, **kwargs)

    def pause_sweep(self, *args, **kwargs):
        return self.api.pause_sweep(*args, **kwargs)

    def resume_sweep(self, *args, **kwargs):
        return self.api.resume_sweep(*args, **kwargs)

    def register_agent(self, *args, **kwargs):
        return self.api.register_agent(*args, **kwargs)

    def agent_heartbeat(self, *args, **kwargs):
        return self.api.agent_heartbeat(*args, **kwargs)

    def use_artifact(self, *args, **kwargs):
        return self.api.use_artifact(*args, **kwargs)

    def create_artifact(self, *args, **kwargs):
        return self.api.create_artifact(*args, **kwargs)

    def complete_multipart_upload_artifact(self, *args, **kwargs):
        return self.api.complete_multipart_upload_artifact(*args, **kwargs)

    def run_config(self, *args, **kwargs):
        return self.api.run_config(*args, **kwargs)

    def upload_file_retry(self, *args, **kwargs):
        return self.api.upload_file_retry(*args, **kwargs)

    def upload_multipart_file_chunk_retry(self, *args, **kwargs):
        return self.api.upload_multipart_file_chunk_retry(*args, **kwargs)

    async def upload_file_retry_async(self, *args, **kwargs):
        return await self.api.upload_file_retry_async(*args, **kwargs)

    def get_run_info(self, *args, **kwargs):
        return self.api.get_run_info(*args, **kwargs)

    def get_run_state(self, *args, **kwargs):
        return self.api.get_run_state(*args, **kwargs)

    def entity_is_team(self, *args, **kwargs):
        return self.api.entity_is_team(*args, **kwargs)

    def get_project_run_queues(self, *args, **kwargs):
        return self.api.get_project_run_queues(*args, **kwargs)

    def push_to_run_queue(self, *args, **kwargs):
        return self.api.push_to_run_queue(*args, **kwargs)

    def pop_from_run_queue(self, *args, **kwargs):
        return self.api.pop_from_run_queue(*args, **kwargs)

    def ack_run_queue_item(self, *args, **kwargs):
        return self.api.ack_run_queue_item(*args, **kwargs)

    def create_launch_agent(self, *args, **kwargs):
        return self.api.create_launch_agent(*args, **kwargs)

    def create_default_resource_config(self, *args, **kwargs):
        return self.api.create_default_resource_config(*args, **kwargs)

    def create_run_queue(self, *args, **kwargs):
        return self.api.create_run_queue(*args, **kwargs)

    def update_launch_agent_status(self, *args, **kwargs):
        return self.api.update_launch_agent_status(*args, **kwargs)

    def launch_agent_introspection(self, *args, **kwargs):
        return self.api.launch_agent_introspection(*args, **kwargs)

    def job_set_introspection(self, *args, **kwargs):
        return self.api.job_set_introspection(*args, **kwargs)

    def fail_run_queue_item_introspection(self, *args, **kwargs):
        return self.api.fail_run_queue_item_introspection(*args, **kwargs)

    def fail_run_queue_item(self, *args, **kwargs):
        return self.api.fail_run_queue_item(*args, **kwargs)

    def update_run_queue_item_warning(self, *args, **kwargs):
        return self.api.update_run_queue_item_warning(*args, **kwargs)

    def get_launch_agent(self, *args, **kwargs):
        return self.api.get_launch_agent(*args, **kwargs)

    def stop_run(self, *args, **kwargs):
        return self.api.stop_run(*args, **kwargs)

    def get_job_set_by_id(self, *args, **kwargs):
        return self.api.get_job_set_by_id(*args, **kwargs)

    def get_job_set_by_spec(self, *args, **kwargs):
        return self.api.get_job_set_by_spec(*args, **kwargs)
<<<<<<< HEAD
    
    def get_job_set_diff_by_id(self, *args, **kwargs):
        return self.api.get_job_set_diff_by_id(*args, **kwargs)

    def get_job_set_diff_by_spec(self, *args, **kwargs):
        return self.api.get_job_set_diff_by_spec(*args, **kwargs)
   
=======

>>>>>>> bebfb636
    def lease_job_set_item(self, *args, **kwargs):
        return self.api.lease_job_set_item(*args, **kwargs)

    def ack_job_set_item(self, *args, **kwargs):
        return self.api.ack_job_set_item(*args, **kwargs)

__all__ = ["Api"]<|MERGE_RESOLUTION|>--- conflicted
+++ resolved
@@ -232,7 +232,6 @@
 
     def get_job_set_by_spec(self, *args, **kwargs):
         return self.api.get_job_set_by_spec(*args, **kwargs)
-<<<<<<< HEAD
     
     def get_job_set_diff_by_id(self, *args, **kwargs):
         return self.api.get_job_set_diff_by_id(*args, **kwargs)
@@ -240,9 +239,6 @@
     def get_job_set_diff_by_spec(self, *args, **kwargs):
         return self.api.get_job_set_diff_by_spec(*args, **kwargs)
    
-=======
-
->>>>>>> bebfb636
     def lease_job_set_item(self, *args, **kwargs):
         return self.api.lease_job_set_item(*args, **kwargs)
 
