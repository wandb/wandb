"""Public interfaces for the Report API."""
import os
from datetime import datetime
from typing import Dict, Iterable, Optional, Tuple, Union
from typing import List as LList

try:
    from typing import Literal
except ImportError:
    from typing_extensions import Literal

from urllib.parse import urlparse, urlunparse

from pydantic import ConfigDict, Field, validator
from pydantic.dataclasses import dataclass

import wandb

from . import expr_parsing, gql, internal
from .internal import (
    CodeCompareDiff,
    FontSize,
    GroupAgg,
    GroupArea,
    Language,
    LegendPosition,
    LinePlotStyle,
    Range,
    ReportWidth,
    SmoothingType,
)

TextLike = Union[str, "TextWithInlineComments", "Link", "InlineLatex", "InlineCode"]
TextLikeField = Union[TextLike, LList[TextLike]]
SpecialMetricType = Union["Config", "SummaryMetric", "Metric"]
MetricType = Union[str, SpecialMetricType]
ParallelCoordinatesMetric = Union[str, "Config", "SummaryMetric"]
RunId = str


dataclass_config = ConfigDict(validate_assignment=True, extra="forbid", slots=True)


@dataclass(config=dataclass_config)
class Base:
    ...
    # TODO: Add __repr__ that hides Nones

    @property
    def _model(self):
        return self.to_model()

    @property
    def _spec(self):
        return self._model.model_dump(by_alias=True, exclude_none=True)


@dataclass(config=dataclass_config, frozen=True)
class RunsetGroupKey:
    key: MetricType
    value: str


@dataclass(config=dataclass_config, frozen=True)
class RunsetGroup:
    runset_name: str
    keys: Tuple[RunsetGroupKey, ...]


@dataclass(config=dataclass_config, frozen=True)
class Metric:
    name: str


@dataclass(config=dataclass_config, frozen=True)
class Config:
    name: str


@dataclass(config=dataclass_config, frozen=True)
class SummaryMetric:
    name: str


@dataclass(config=dataclass_config)
class Layout(Base):
    x: int = 0
    y: int = 0
    w: int = 8
    h: int = 6

    def to_model(self):
        return internal.Layout(x=self.x, y=self.y, w=self.w, h=self.h)

    @classmethod
    def from_model(cls, model: internal.Layout):
        return cls(x=model.x, y=model.y, w=model.w, h=model.h)


@dataclass(config=dataclass_config)
class Block(Base):
    ...


@dataclass(config=ConfigDict(validate_assignment=True, extra="allow", slots=True))
class UnknownBlock(Block):
    def __repr__(self) -> str:
        class_name = self.__class__.__name__
        attributes = ", ".join(
            f"{key}={value!r}" for key, value in self.__dict__.items()
        )
        return f"{class_name}({attributes})"

    def to_model(self):
        d = self.__dict__
        return internal.UnknownBlock.model_validate(d)

    @classmethod
    def from_model(cls, model: internal.UnknownBlock):
        d = model.model_dump()
        return cls(**d)


@dataclass(config=dataclass_config)
class TextWithInlineComments(Base):
    text: str

    _inline_comments: Optional[LList[internal.InlineComment]] = Field(
        default_factory=lambda: None, repr=False
    )


@dataclass(config=dataclass_config)
class Heading(Block):
    @classmethod
    def from_model(cls, model: internal.Heading):
        text = _internal_children_to_text(model.children)

        blocks = None
        if model.collapsed_children:
            blocks = [_lookup(b) for b in model.collapsed_children]

        if model.level == 1:
            return H1(text=text, collapsed_blocks=blocks)
        if model.level == 2:
            return H2(text=text, collapsed_blocks=blocks)
        if model.level == 3:
            return H3(text=text, collapsed_blocks=blocks)


@dataclass(config=dataclass_config)
class H1(Heading):
    text: TextLikeField = ""
    collapsed_blocks: Optional[LList["BlockTypes"]] = None

    def to_model(self):
        collapsed_children = self.collapsed_blocks
        if collapsed_children is not None:
            collapsed_children = [b.to_model() for b in collapsed_children]

        return internal.Heading(
            level=1,
            children=_text_to_internal_children(self.text),
            collapsed_children=collapsed_children,
        )


@dataclass(config=dataclass_config)
class H2(Heading):
    text: TextLikeField = ""
    collapsed_blocks: Optional[LList["BlockTypes"]] = None

    def to_model(self):
        collapsed_children = self.collapsed_blocks
        if collapsed_children is not None:
            collapsed_children = [b.to_model() for b in collapsed_children]

        return internal.Heading(
            level=2,
            children=_text_to_internal_children(self.text),
            collapsed_children=collapsed_children,
        )


@dataclass(config=dataclass_config)
class H3(Heading):
    text: TextLikeField = ""
    collapsed_blocks: Optional[LList["BlockTypes"]] = None

    def to_model(self):
        collapsed_children = self.collapsed_blocks
        if collapsed_children is not None:
            collapsed_children = [b.to_model() for b in collapsed_children]

        return internal.Heading(
            level=3,
            children=_text_to_internal_children(self.text),
            collapsed_children=collapsed_children,
        )


@dataclass(config=dataclass_config)
class Link(Base):
    text: Union[str, TextWithInlineComments]
    url: str

    _inline_comments: Optional[LList[internal.InlineComment]] = Field(
        default_factory=lambda: None, init=False, repr=False
    )


@dataclass(config=dataclass_config)
class InlineLatex(Base):
    text: str


@dataclass(config=dataclass_config)
class InlineCode(Base):
    text: str


@dataclass(config=dataclass_config)
class P(Block):
    text: TextLikeField = ""

    def to_model(self):
        children = _text_to_internal_children(self.text)
        return internal.Paragraph(children=children)

    @classmethod
    def from_model(cls, model: internal.Paragraph):
        pieces = _internal_children_to_text(model.children)
        return cls(text=pieces)


@dataclass(config=dataclass_config)
class ListItem(Base):
    @classmethod
    def from_model(cls, model: internal.ListItem):
        text = _internal_children_to_text(model.children)
        if model.checked is not None:
            return CheckedListItem(text=text, checked=model.checked)
        return text
        # if model.ordered is not None:
        #     return OrderedListItem(text=text)
        # return UnorderedListItem(text=text)


@dataclass(config=dataclass_config)
class CheckedListItem(Base):
    text: TextLikeField = ""
    checked: bool = False

    def to_model(self):
        return internal.ListItem(
            children=[
                internal.Paragraph(children=_text_to_internal_children(self.text))
            ],
            checked=self.checked,
        )


@dataclass(config=dataclass_config)
class OrderedListItem(Base):
    text: TextLikeField = ""

    def to_model(self):
        return internal.ListItem(
            children=[
                internal.Paragraph(children=_text_to_internal_children(self.text))
            ],
            ordered=True,
        )


@dataclass(config=dataclass_config)
class UnorderedListItem(Base):
    text: TextLikeField = ""

    def to_model(self):
        return internal.ListItem(
            children=[
                internal.Paragraph(children=_text_to_internal_children(self.text))
            ],
        )


@dataclass(config=dataclass_config)
class List(Block):
    @classmethod
    def from_model(cls, model: internal.List):
        if not model.children:
            return UnorderedList()

        item = model.children[0]
        items = [ListItem.from_model(x) for x in model.children]
        if item.checked is not None:
            return CheckedList(items=items)

        if item.ordered is not None:
            return OrderedList(items=items)

        # else unordered
        return UnorderedList(items=items)


@dataclass(config=dataclass_config)
class CheckedList(List):
    items: LList[CheckedListItem] = Field(default_factory=lambda: [CheckedListItem()])

    def to_model(self):
        items = [x.to_model() for x in self.items]
        return internal.List(children=items)


@dataclass(config=dataclass_config)
class OrderedList(List):
    items: LList[str] = Field(default_factory=lambda: [""])

    def to_model(self):
        children = [OrderedListItem(li).to_model() for li in self.items]
        return internal.List(children=children, ordered=True)


@dataclass(config=dataclass_config)
class UnorderedList(List):
    items: LList[str] = Field(default_factory=lambda: [""])

    def to_model(self):
        children = [UnorderedListItem(li).to_model() for li in self.items]
        return internal.List(children=children)


@dataclass(config=dataclass_config)
class BlockQuote(Block):
    text: TextLikeField = ""

    def to_model(self):
        return internal.BlockQuote(children=_text_to_internal_children(self.text))

    @classmethod
    def from_model(cls, model: internal.BlockQuote):
        return cls(text=_internal_children_to_text(model.children))


@dataclass(config=dataclass_config)
class CodeBlock(Block):
    code: TextLikeField = ""
    language: Optional[Language] = "python"

    def to_model(self):
        return internal.CodeBlock(
            children=[
                internal.CodeLine(
                    children=_text_to_internal_children(self.code),
                    language=self.language,
                )
            ],
            language=self.language,
        )

    @classmethod
    def from_model(cls, model: internal.CodeBlock):
        code = _internal_children_to_text(model.children[0].children)
        return cls(code=code, language=model.language)


@dataclass(config=dataclass_config)
class MarkdownBlock(Block):
    text: str = ""

    def to_model(self):
        return internal.MarkdownBlock(content=self.text)

    @classmethod
    def from_model(cls, model: internal.MarkdownBlock):
        return cls(text=model.content)


@dataclass(config=dataclass_config)
class LatexBlock(Block):
    text: str = ""

    def to_model(self):
        return internal.LatexBlock(content=self.text)

    @classmethod
    def from_model(cls, model: internal.LatexBlock):
        return cls(text=model.content)


@dataclass(config=dataclass_config)
class Image(Block):
    url: str = "https://raw.githubusercontent.com/wandb/assets/main/wandb-logo-yellow-dots-black-wb.svg"
    caption: TextLikeField = ""

    def to_model(self):
        has_caption = False
        children = _text_to_internal_children(self.caption)
        if children:
            has_caption = True

        return internal.Image(children=children, url=self.url, has_caption=has_caption)

    @classmethod
    def from_model(cls, model: internal.Image):
        caption = _internal_children_to_text(model.children)
        return cls(url=model.url, caption=caption)


@dataclass(config=dataclass_config)
class CalloutBlock(Block):
    text: TextLikeField = ""

    def to_model(self):
        return internal.CalloutBlock(
            children=[
                internal.CalloutLine(children=_text_to_internal_children(self.text))
            ]
        )

    @classmethod
    def from_model(cls, model: internal.CalloutBlock):
        text = _internal_children_to_text(model.children[0].children)
        return cls(text=text)


@dataclass(config=dataclass_config)
class HorizontalRule(Block):
    def to_model(self):
        return internal.HorizontalRule()

    @classmethod
    def from_model(cls, model: internal.HorizontalRule):
        return cls()


@dataclass(config=dataclass_config)
class Video(Block):
    url: str = "https://www.youtube.com/watch?v=krWjJcW80_A"

    def to_model(self):
        return internal.Video(url=self.url)

    @classmethod
    def from_model(cls, model: internal.Video):
        return cls(url=model.url)


@dataclass(config=dataclass_config)
class Spotify(Block):
    spotify_id: str

    def to_model(self):
        return internal.Spotify(spotify_id=self.spotify_id)

    @classmethod
    def from_model(cls, model: internal.Spotify):
        return cls(spotify_id=model.spotify_id)


@dataclass(config=dataclass_config)
class SoundCloud(Block):
    html: str

    def to_model(self):
        return internal.SoundCloud(html=self.html)

    @classmethod
    def from_model(cls, model: internal.SoundCloud):
        return cls(html=model.html)


@dataclass(config=dataclass_config)
class GalleryReport(Base):
    report_id: str


@dataclass(config=dataclass_config)
class GalleryURL(Base):
    url: str  # app accepts non-standard URL unfortunately
    title: Optional[str] = None
    description: Optional[str] = None
    image_url: Optional[str] = None


@dataclass(config=dataclass_config)
class Gallery(Block):
    items: LList[Union[GalleryReport, GalleryURL]] = Field(default_factory=list)

    def to_model(self):
        links = []
        for x in self.items:
            if isinstance(x, GalleryReport):
                link = internal.GalleryLinkReport(id=x.report_id)
            elif isinstance(x, GalleryURL):
                link = internal.GalleryLinkURL(
                    url=x.url,
                    title=x.title,
                    description=x.description,
                    image_url=x.image_url,
                )
            links.append(link)

        return internal.Gallery(links=links)

    @classmethod
    def from_model(cls, model: internal.Gallery):
        items = []
        if model.ids:
            items = [GalleryReport(x) for x in model.ids]
        elif model.links:
            for x in model.links:
                if isinstance(x, internal.GalleryLinkReport):
                    item = GalleryReport(report_id=x.id)
                elif isinstance(x, internal.GalleryLinkURL):
                    item = GalleryURL(
                        url=x.url,
                        title=x.title,
                        description=x.description,
                        image_url=x.image_url,
                    )
                items.append(item)

        return cls(items=items)


@dataclass(config=dataclass_config)
class OrderBy(Base):
    name: MetricType
    ascending: bool = False

    def to_model(self):
        return internal.SortKey(
            key=internal.SortKeyKey(name=_metric_to_backend(self.name)),
            ascending=self.ascending,
        )

    @classmethod
    def from_model(cls, model: internal.SortKey):
        return cls(
            name=_metric_to_frontend(model.key.name),
            ascending=model.ascending,
        )


@dataclass(config=dataclass_config)
class Runset(Base):
    entity: str = ""
    project: str = ""
    name: str = "Run set"
    query: str = ""
    filters: Optional[str] = ""
    groupby: LList[str] = Field(default_factory=list)
    order: LList[OrderBy] = Field(
        default_factory=lambda: [OrderBy("CreatedTimestamp", ascending=False)]
    )

    # this field does not get exported to model, but is used in PanelGrid
    custom_run_colors: Dict[Union[str, Tuple[MetricType, ...]], str] = Field(
        default_factory=dict
    )

    _id: str = Field(default_factory=internal._generate_name, init=False, repr=False)

    def to_model(self):
        project = None
        if self.entity or self.project:
            project = internal.Project(entity_name=self.entity, name=self.project)

        obj = internal.Runset(
            project=project,
            name=self.name,
            filters=expr_parsing.expr_to_filters(self.filters),
            grouping=[
                internal.Key(name=expr_parsing.to_backend_name(g)) for g in self.groupby
            ],
            sort=internal.Sort(keys=[o.to_model() for o in self.order]),
        )
        obj.id = self._id
        return obj

    @classmethod
    def from_model(cls, model: internal.Runset):
        entity = ""
        project = ""

        p = model.project
        if p is not None:
            if p.entity_name:
                entity = p.entity_name
            if p.name:
                project = p.name

        obj = cls(
            entity=entity,
            project=project,
            name=model.name,
            filters=expr_parsing.filters_to_expr(model.filters),
            groupby=[expr_parsing.to_frontend_name(k.name) for k in model.grouping],
            order=[OrderBy.from_model(s) for s in model.sort.keys],
        )
        obj._id = model.id
        return obj


@dataclass(config=dataclass_config)
class Panel(Base):
    id: str = Field(default_factory=internal._generate_name, kw_only=True)
    layout: Layout = Field(default_factory=Layout, kw_only=True)

    _ref: Optional[internal.Ref] = Field(
        default_factory=lambda: None, init=False, repr=False
    )


@dataclass(config=dataclass_config)
class PanelGrid(Block):
    runsets: LList["Runset"] = Field(default_factory=lambda: [Runset()])
    panels: LList["PanelTypes"] = Field(default_factory=list)
    active_runset: int = 0
    custom_run_colors: Dict[Union[RunId, RunsetGroup], str] = Field(
        default_factory=dict
    )

    _ref: Optional[internal.Ref] = Field(
        default_factory=lambda: None, init=False, repr=False
    )
    _open_viz: bool = Field(default_factory=lambda: True, init=False, repr=False)
    _panel_bank_sections: LList[dict] = Field(
        default_factory=list, init=False, repr=False
    )
    _panel_grid_metadata_ref: Optional[internal.Ref] = Field(
        default_factory=lambda: None, init=False, repr=False
    )

    def to_model(self):
        return internal.PanelGrid(
            metadata=internal.PanelGridMetadata(
                run_sets=[rs.to_model() for rs in self.runsets],
                panel_bank_section_config=internal.PanelBankSectionConfig(
                    panels=[p.to_model() for p in self.panels],
                ),
                panels=internal.PanelGridMetadataPanels(
                    ref=self._panel_grid_metadata_ref,
                    panel_bank_config=internal.PanelBankConfig(),
                    open_viz=self._open_viz,
                ),
                custom_run_colors=_to_color_dict(self.custom_run_colors, self.runsets),
            )
        )

    @classmethod
    def from_model(cls, model: internal.PanelGrid):
        runsets = [Runset.from_model(rs) for rs in model.metadata.run_sets]
        obj = cls(
            runsets=runsets,
            panels=[
                _lookup_panel(p)
                for p in model.metadata.panel_bank_section_config.panels
            ],
            active_runset=model.metadata.open_run_set,
            custom_run_colors=_from_color_dict(
                model.metadata.custom_run_colors, runsets
            ),
            # _panel_bank_sections=model.metadata.panel_bank_config.sections,
        )
        obj._open_viz = model.metadata.open_viz
        obj._ref = model.metadata.panels.ref
        return obj

    @validator("panels")
    def _resolve_collisions(cls, v):  # noqa: N805
        v2 = _resolve_collisions(v)
        return v2

    @validator("runsets")
    def _validate_list_not_empty(cls, v):  # noqa: N805
        if len(v) < 1:
            raise ValueError("must have at least one runset")
        return v


@dataclass(config=dataclass_config)
class TableOfContents(Block):
    def to_model(self):
        return internal.TableOfContents()

    @classmethod
    def from_model(cls, model: internal.TableOfContents):
        return cls()


@dataclass(config=dataclass_config)
class Twitter(Block):
    html: str

    def to_model(self):
        return internal.Twitter(html=self.html)

    @classmethod
    def from_model(cls, model: internal.Twitter):
        return cls(html=model.html)


@dataclass(config=dataclass_config)
class WeaveBlock(Block):
    ...


@dataclass(config=dataclass_config)
class WeaveBlockSummaryTable(Block):
    # TODO: Replace with actual weave blocks when ready
    entity: str
    project: str
    table_name: str

    def to_model(self):
        return internal.WeaveBlock(
            config={
                "panelConfig": {
                    "exp": {
                        "nodeType": "output",
                        "type": {
                            "type": "tagged",
                            "tag": {
                                "type": "tagged",
                                "tag": {
                                    "type": "typedDict",
                                    "propertyTypes": {
                                        "entityName": "string",
                                        "projectName": "string",
                                    },
                                },
                                "value": {
                                    "type": "typedDict",
                                    "propertyTypes": {"project": "project"},
                                },
                            },
                            "value": {
                                "type": "list",
                                "objectType": {
                                    "type": "tagged",
                                    "tag": {
                                        "type": "typedDict",
                                        "propertyTypes": {"run": "run"},
                                    },
                                    "value": {
                                        "type": "union",
                                        "members": [
                                            {
                                                "type": "file",
                                                "extension": "json",
                                                "wbObjectType": {
                                                    "type": "table",
                                                    "columnTypes": {},
                                                },
                                            },
                                            "none",
                                        ],
                                    },
                                },
                            },
                        },
                        "fromOp": {
                            "name": "pick",
                            "inputs": {
                                "obj": {
                                    "nodeType": "output",
                                    "type": {
                                        "type": "tagged",
                                        "tag": {
                                            "type": "tagged",
                                            "tag": {
                                                "type": "typedDict",
                                                "propertyTypes": {
                                                    "entityName": "string",
                                                    "projectName": "string",
                                                },
                                            },
                                            "value": {
                                                "type": "typedDict",
                                                "propertyTypes": {"project": "project"},
                                            },
                                        },
                                        "value": {
                                            "type": "list",
                                            "objectType": {
                                                "type": "tagged",
                                                "tag": {
                                                    "type": "typedDict",
                                                    "propertyTypes": {"run": "run"},
                                                },
                                                "value": {
                                                    "type": "union",
                                                    "members": [
                                                        {
                                                            "type": "typedDict",
                                                            "propertyTypes": {
                                                                "_wandb": {
                                                                    "type": "typedDict",
                                                                    "propertyTypes": {
                                                                        "runtime": "number"
                                                                    },
                                                                }
                                                            },
                                                        },
                                                        {
                                                            "type": "typedDict",
                                                            "propertyTypes": {
                                                                "_step": "number",
                                                                "table": {
                                                                    "type": "file",
                                                                    "extension": "json",
                                                                    "wbObjectType": {
                                                                        "type": "table",
                                                                        "columnTypes": {},
                                                                    },
                                                                },
                                                                "_wandb": {
                                                                    "type": "typedDict",
                                                                    "propertyTypes": {
                                                                        "runtime": "number"
                                                                    },
                                                                },
                                                                "_runtime": "number",
                                                                "_timestamp": "number",
                                                            },
                                                        },
                                                        {
                                                            "type": "typedDict",
                                                            "propertyTypes": {},
                                                        },
                                                    ],
                                                },
                                            },
                                        },
                                    },
                                    "fromOp": {
                                        "name": "run-summary",
                                        "inputs": {
                                            "run": {
                                                "nodeType": "output",
                                                "type": {
                                                    "type": "tagged",
                                                    "tag": {
                                                        "type": "tagged",
                                                        "tag": {
                                                            "type": "typedDict",
                                                            "propertyTypes": {
                                                                "entityName": "string",
                                                                "projectName": "string",
                                                            },
                                                        },
                                                        "value": {
                                                            "type": "typedDict",
                                                            "propertyTypes": {
                                                                "project": "project"
                                                            },
                                                        },
                                                    },
                                                    "value": {
                                                        "type": "list",
                                                        "objectType": "run",
                                                    },
                                                },
                                                "fromOp": {
                                                    "name": "project-runs",
                                                    "inputs": {
                                                        "project": {
                                                            "nodeType": "output",
                                                            "type": {
                                                                "type": "tagged",
                                                                "tag": {
                                                                    "type": "typedDict",
                                                                    "propertyTypes": {
                                                                        "entityName": "string",
                                                                        "projectName": "string",
                                                                    },
                                                                },
                                                                "value": "project",
                                                            },
                                                            "fromOp": {
                                                                "name": "root-project",
                                                                "inputs": {
                                                                    "entityName": {
                                                                        "nodeType": "const",
                                                                        "type": "string",
                                                                        "val": self.entity,
                                                                    },
                                                                    "projectName": {
                                                                        "nodeType": "const",
                                                                        "type": "string",
                                                                        "val": self.project,
                                                                    },
                                                                },
                                                            },
                                                        }
                                                    },
                                                },
                                            }
                                        },
                                    },
                                },
                                "key": {
                                    "nodeType": "const",
                                    "type": "string",
                                    "val": self.table_name,
                                },
                            },
                        },
                        "__userInput": True,
                    }
                }
            }
        )

    @classmethod
    def from_model(cls, model: internal.WeaveBlock):
        inputs = internal._get_weave_block_inputs(model.config)
        entity = inputs["obj"]["fromOp"]["inputs"]["run"]["fromOp"]["inputs"][
            "project"
        ]["fromOp"]["inputs"]["entityName"]["val"]
        project = inputs["obj"]["fromOp"]["inputs"]["run"]["fromOp"]["inputs"][
            "project"
        ]["fromOp"]["inputs"]["projectName"]["val"]
        table_name = inputs["key"]["val"]
        return cls(entity, project, table_name)


@dataclass(config=dataclass_config)
class WeaveBlockArtifactVersionedFile(Block):
    # TODO: Replace with actual weave blocks when ready
    entity: str
    project: str
    artifact: str
    version: str
    file: str

    def to_model(self):
        return internal.WeaveBlock(
            config={
                "panelConfig": {
                    "exp": {
                        "nodeType": "output",
                        "type": {
                            "type": "tagged",
                            "tag": {
                                "type": "tagged",
                                "tag": {
                                    "type": "typedDict",
                                    "propertyTypes": {
                                        "entityName": "string",
                                        "projectName": "string",
                                    },
                                },
                                "value": {
                                    "type": "typedDict",
                                    "propertyTypes": {
                                        "project": "project",
                                        "artifactName": "string",
                                        "artifactVersionAlias": "string",
                                    },
                                },
                            },
                            "value": {
                                "type": "file",
                                "extension": "json",
                                "wbObjectType": {"type": "table", "columnTypes": {}},
                            },
                        },
                        "fromOp": {
                            "name": "artifactVersion-file",
                            "inputs": {
                                "artifactVersion": {
                                    "nodeType": "output",
                                    "type": {
                                        "type": "tagged",
                                        "tag": {
                                            "type": "tagged",
                                            "tag": {
                                                "type": "typedDict",
                                                "propertyTypes": {
                                                    "entityName": "string",
                                                    "projectName": "string",
                                                },
                                            },
                                            "value": {
                                                "type": "typedDict",
                                                "propertyTypes": {
                                                    "project": "project",
                                                    "artifactName": "string",
                                                    "artifactVersionAlias": "string",
                                                },
                                            },
                                        },
                                        "value": "artifactVersion",
                                    },
                                    "fromOp": {
                                        "name": "project-artifactVersion",
                                        "inputs": {
                                            "project": {
                                                "nodeType": "output",
                                                "type": {
                                                    "type": "tagged",
                                                    "tag": {
                                                        "type": "typedDict",
                                                        "propertyTypes": {
                                                            "entityName": "string",
                                                            "projectName": "string",
                                                        },
                                                    },
                                                    "value": "project",
                                                },
                                                "fromOp": {
                                                    "name": "root-project",
                                                    "inputs": {
                                                        "entityName": {
                                                            "nodeType": "const",
                                                            "type": "string",
                                                            "val": self.entity,
                                                        },
                                                        "projectName": {
                                                            "nodeType": "const",
                                                            "type": "string",
                                                            "val": self.project,
                                                        },
                                                    },
                                                },
                                            },
                                            "artifactName": {
                                                "nodeType": "const",
                                                "type": "string",
                                                "val": self.artifact,
                                            },
                                            "artifactVersionAlias": {
                                                "nodeType": "const",
                                                "type": "string",
                                                "val": self.version,
                                            },
                                        },
                                    },
                                },
                                "path": {
                                    "nodeType": "const",
                                    "type": "string",
                                    "val": self.file,
                                },
                            },
                        },
                        "__userInput": True,
                    }
                }
            }
        )

    @classmethod
    def from_model(cls, model: internal.WeaveBlock):
        inputs = internal._get_weave_block_inputs(model.config)
        entity = inputs["artifactVersion"]["fromOp"]["inputs"]["project"]["fromOp"][
            "inputs"
        ]["entityName"]["val"]
        project = inputs["artifactVersion"]["fromOp"]["inputs"]["project"]["fromOp"][
            "inputs"
        ]["projectName"]["val"]
        artifact = inputs["artifactVersion"]["fromOp"]["inputs"]["artifactName"]["val"]
        version = inputs["artifactVersion"]["fromOp"]["inputs"]["artifactVersionAlias"][
            "val"
        ]
        file = inputs["path"]["val"]
        return cls(entity, project, artifact, version, file)


@dataclass(config=dataclass_config)
class WeaveBlockArtifact(Block):
    # TODO: Replace with actual weave blocks when ready
    entity: str
    project: str
    artifact: str
    tab: Literal["overview", "metadata", "usage", "files", "lineage"] = "overview"

    def to_model(self):
        return internal.WeaveBlock(
            config={
                "panelConfig": {
                    "exp": {
                        "nodeType": "output",
                        "type": {
                            "type": "tagged",
                            "tag": {
                                "type": "tagged",
                                "tag": {
                                    "type": "typedDict",
                                    "propertyTypes": {
                                        "entityName": "string",
                                        "projectName": "string",
                                    },
                                },
                                "value": {
                                    "type": "typedDict",
                                    "propertyTypes": {
                                        "project": "project",
                                        "artifactName": "string",
                                    },
                                },
                            },
                            "value": "artifact",
                        },
                        "fromOp": {
                            "name": "project-artifact",
                            "inputs": {
                                "project": {
                                    "nodeType": "output",
                                    "type": {
                                        "type": "tagged",
                                        "tag": {
                                            "type": "typedDict",
                                            "propertyTypes": {
                                                "entityName": "string",
                                                "projectName": "string",
                                            },
                                        },
                                        "value": "project",
                                    },
                                    "fromOp": {
                                        "name": "root-project",
                                        "inputs": {
                                            "entityName": {
                                                "nodeType": "const",
                                                "type": "string",
                                                "val": self.entity,
                                            },
                                            "projectName": {
                                                "nodeType": "const",
                                                "type": "string",
                                                "val": self.project,
                                            },
                                        },
                                    },
                                },
                                "artifactName": {
                                    "nodeType": "const",
                                    "type": "string",
                                    "val": self.artifact,
                                },
                            },
                        },
                        "__userInput": True,
                    },
                    "panelInputType": {
                        "type": "tagged",
                        "tag": {
                            "type": "tagged",
                            "tag": {
                                "type": "typedDict",
                                "propertyTypes": {
                                    "entityName": "string",
                                    "projectName": "string",
                                },
                            },
                            "value": {
                                "type": "typedDict",
                                "propertyTypes": {
                                    "project": "project",
                                    "artifactName": "string",
                                },
                            },
                        },
                        "value": "artifact",
                    },
                    "panelConfig": {
                        "tabConfigs": {"overview": {"selectedTab": self.tab}}
                    },
                }
            }
        )

    @classmethod
    def from_model(cls, model: internal.WeaveBlock):
        inputs = internal._get_weave_block_inputs(model.config)
        entity = inputs["project"]["fromOp"]["inputs"]["entityName"]["val"]
        project = inputs["project"]["fromOp"]["inputs"]["projectName"]["val"]
        artifact = inputs["artifactName"]["val"]
        tab = model.config["panelConfig"]["panelConfig"]["tabConfigs"]["overview"][
            "selectedTab"
        ]
        return cls(entity, project, artifact, tab)


defined_weave_blocks = [
    WeaveBlockSummaryTable,
    WeaveBlockArtifactVersionedFile,
    WeaveBlockArtifact,
]

BlockTypes = Union[
    H1,
    H2,
    H3,
    P,
    CodeBlock,
    MarkdownBlock,
    LatexBlock,
    Image,
    UnorderedList,
    OrderedList,
    CheckedList,
    CalloutBlock,
    Video,
    HorizontalRule,
    Spotify,
    SoundCloud,
    Gallery,
    PanelGrid,
    TableOfContents,
    BlockQuote,
    Twitter,
    WeaveBlockSummaryTable,
    WeaveBlockArtifactVersionedFile,
    WeaveBlockArtifact,
    WeaveBlock,
    UnknownBlock,
]


block_mapping = {
    internal.Paragraph: P,
    internal.CalloutBlock: CalloutBlock,
    internal.CodeBlock: CodeBlock,
    internal.Gallery: Gallery,
    internal.Heading: Heading,
    internal.HorizontalRule: HorizontalRule,
    internal.Image: Image,
    internal.LatexBlock: LatexBlock,
    internal.List: List,
    internal.MarkdownBlock: MarkdownBlock,
    internal.PanelGrid: PanelGrid,
    internal.TableOfContents: TableOfContents,
    internal.Video: Video,
    internal.BlockQuote: BlockQuote,
    internal.Spotify: Spotify,
    internal.Twitter: Twitter,
    internal.SoundCloud: SoundCloud,
    internal.UnknownBlock: UnknownBlock,
    internal.WeaveBlock: WeaveBlock,
}


@dataclass(config=dataclass_config)
class GradientPoint(Base):
    color: str
    offset: float = Field(0, ge=0, le=100)

    @validator("color")
    def validate_color(cls, v):  # noqa: N805
        if not internal.is_valid_color(v):
            raise ValueError("invalid color, value should be hex, rgb, or rgba")
        return v

    def to_model(self):
        return internal.GradientPoint(color=self.color, offset=self.offset)

    @classmethod
    def from_model(cls, model: internal.GradientPoint):
        return cls(color=model.color, offset=model.offset)


@dataclass(config=dataclass_config)
class LinePlot(Panel):
    title: Optional[str] = None
    x: Optional[MetricType] = "Step"
    y: LList[MetricType] = Field(default_factory=list)
    range_x: Range = Field(default_factory=lambda: (None, None))
    range_y: Range = Field(default_factory=lambda: (None, None))
    log_x: Optional[bool] = None
    log_y: Optional[bool] = None
    title_x: Optional[str] = None
    title_y: Optional[str] = None
    ignore_outliers: Optional[bool] = None
    groupby: Optional[str] = None
    groupby_aggfunc: Optional[GroupAgg] = None
    groupby_rangefunc: Optional[GroupArea] = None
    smoothing_factor: Optional[float] = None
    smoothing_type: Optional[SmoothingType] = None
    smoothing_show_original: Optional[bool] = None
    max_runs_to_show: Optional[int] = None
    custom_expressions: Optional[LList[str]] = None
    plot_type: Optional[LinePlotStyle] = None
    font_size: Optional[FontSize] = None
    legend_position: Optional[LegendPosition] = None
    legend_template: Optional[str] = None
    aggregate: Optional[bool] = None
    xaxis_expression: Optional[str] = None

    def to_model(self):
        obj = internal.LinePlot(
            config=internal.LinePlotConfig(
                chart_title=self.title,
                x_axis=_metric_to_backend(self.x),
                metrics=[_metric_to_backend(name) for name in _listify(self.y)],
                x_axis_min=self.range_x[0],
                x_axis_max=self.range_x[1],
                y_axis_min=self.range_x[0],
                y_axis_max=self.range_x[1],
                x_log_scale=self.log_x,
                y_log_scale=self.log_y,
                x_axis_title=self.title_x,
                y_axis_title=self.title_y,
                ignore_outliers=self.ignore_outliers,
                group_by=self.groupby,
                group_agg=self.groupby_aggfunc,
                group_area=self.groupby_rangefunc,
                smoothing_weight=self.smoothing_factor,
                smoothing_type=self.smoothing_type,
                show_original_after_smoothing=self.smoothing_show_original,
                limit=self.max_runs_to_show,
                expressions=self.custom_expressions,
                plot_type=self.plot_type,
                font_size=self.font_size,
                legend_position=self.legend_position,
                legend_template=self.legend_template,
                aggregate=self.aggregate,
                x_expression=self.xaxis_expression,
            ),
            id=self.id,
            layout=self.layout.to_model(),
        )
        obj.ref = self._ref
        return obj

    @classmethod
    def from_model(cls, model: internal.LinePlot):
        obj = cls(
            title=model.config.chart_title,
            x=_metric_to_frontend(model.config.x_axis),
            y=[_metric_to_frontend(name) for name in model.config.metrics],
            range_x=(model.config.x_axis_min, model.config.x_axis_max),
            range_y=(model.config.y_axis_min, model.config.y_axis_max),
            log_x=model.config.x_log_scale,
            log_y=model.config.y_log_scale,
            title_x=model.config.x_axis_title,
            title_y=model.config.y_axis_title,
            ignore_outliers=model.config.ignore_outliers,
            groupby=model.config.group_by,
            groupby_aggfunc=model.config.group_agg,
            groupby_rangefunc=model.config.group_area,
            smoothing_factor=model.config.smoothing_weight,
            smoothing_type=model.config.smoothing_type,
            smoothing_show_original=model.config.show_original_after_smoothing,
            max_runs_to_show=model.config.limit,
            custom_expressions=model.config.expressions,
            plot_type=model.config.plot_type,
            font_size=model.config.font_size,
            legend_position=model.config.legend_position,
            legend_template=model.config.legend_template,
            aggregate=model.config.aggregate,
            xaxis_expression=model.config.x_expression,
            layout=Layout.from_model(model.layout),
            id=model.id,
        )
        obj._ref = model.ref
        return obj


@dataclass(config=dataclass_config)
class ScatterPlot(Panel):
    title: Optional[str] = None
    x: Optional[MetricType] = None
    y: Optional[MetricType] = None
    z: Optional[MetricType] = None
    range_x: Range = Field(default_factory=lambda: (None, None))
    range_y: Range = Field(default_factory=lambda: (None, None))
    range_z: Range = Field(default_factory=lambda: (None, None))
    log_x: Optional[bool] = None
    log_y: Optional[bool] = None
    log_z: Optional[bool] = None
    running_ymin: Optional[bool] = None
    running_ymax: Optional[bool] = None
    running_ymean: Optional[bool] = None
    legend_template: Optional[str] = None
    gradient: Optional[LList[GradientPoint]] = None
    font_size: Optional[FontSize] = None
    regression: Optional[bool] = None

    def to_model(self):
        custom_gradient = self.gradient
        if custom_gradient is not None:
            custom_gradient = [cgp.to_model() for cgp in self.gradient]

        obj = internal.ScatterPlot(
            config=internal.ScatterPlotConfig(
                chart_title=self.title,
                x_axis=_metric_to_backend(self.x),
                y_axis=_metric_to_backend(self.y),
                z_axis=_metric_to_backend(self.z),
                x_axis_min=self.range_x[0],
                x_axis_max=self.range_x[1],
                y_axis_min=self.range_y[0],
                y_axis_max=self.range_y[1],
                z_axis_min=self.range_z[0],
                z_axis_max=self.range_z[1],
                x_axis_log_scale=self.log_x,
                y_axis_log_scale=self.log_y,
                z_axis_log_scale=self.log_z,
                show_min_y_axis_line=self.running_ymin,
                show_max_y_axis_line=self.running_ymax,
                show_avg_y_axis_line=self.running_ymean,
                legend_template=self.legend_template,
                custom_gradient=custom_gradient,
                font_size=self.font_size,
                show_linear_regression=self.regression,
            ),
            layout=self.layout.to_model(),
            id=self.id,
        )
        obj.ref = self._ref
        return obj

    @classmethod
    def from_model(cls, model: internal.ScatterPlot):
        gradient = model.config.custom_gradient
        if gradient is not None:
            gradient = [GradientPoint.from_model(cgp) for cgp in gradient]

        obj = cls(
            title=model.config.chart_title,
            x=_metric_to_frontend(model.config.x_axis),
            y=_metric_to_frontend(model.config.y_axis),
            z=_metric_to_frontend(model.config.z_axis),
            range_x=(model.config.x_axis_min, model.config.x_axis_max),
            range_y=(model.config.y_axis_min, model.config.y_axis_max),
            range_z=(model.config.z_axis_min, model.config.z_axis_max),
            log_x=model.config.x_axis_log_scale,
            log_y=model.config.y_axis_log_scale,
            log_z=model.config.z_axis_log_scale,
            running_ymin=model.config.show_min_y_axis_line,
            running_ymax=model.config.show_max_y_axis_line,
            running_ymean=model.config.show_avg_y_axis_line,
            legend_template=model.config.legend_template,
            gradient=gradient,
            font_size=model.config.font_size,
            regression=model.config.show_linear_regression,
            layout=Layout.from_model(model.layout),
            id=model.id,
        )
        obj._ref = model.ref
        return obj


@dataclass(config=dataclass_config)
class BarPlot(Panel):
    title: Optional[str] = None
    metrics: LList[MetricType] = Field(default_factory=list)
    orientation: Literal["v", "h"] = "h"
    range_x: Range = Field(default_factory=lambda: (None, None))
    title_x: Optional[str] = None
    title_y: Optional[str] = None
    groupby: Optional[str] = None
    groupby_aggfunc: Optional[GroupAgg] = None
    groupby_rangefunc: Optional[GroupArea] = None
    max_runs_to_show: Optional[int] = None
    max_bars_to_show: Optional[int] = None
    custom_expressions: Optional[LList[str]] = None
    legend_template: Optional[str] = None
    font_size: Optional[FontSize] = None
    line_titles: Optional[dict] = None
    line_colors: Optional[dict] = None

    def to_model(self):
        obj = internal.BarPlot(
            config=internal.BarPlotConfig(
                chart_title=self.title,
                metrics=[_metric_to_backend(name) for name in _listify(self.metrics)],
                vertical=self.orientation == "v",
                x_axis_min=self.range_x[0],
                x_axis_max=self.range_x[1],
                x_axis_title=self.title_x,
                y_axis_title=self.title_y,
                group_by=self.groupby,
                group_agg=self.groupby_aggfunc,
                group_area=self.groupby_rangefunc,
                limit=self.max_runs_to_show,
                bar_limit=self.max_bars_to_show,
                expressions=self.custom_expressions,
                legend_template=self.legend_template,
                font_size=self.font_size,
                override_series_titles=self.line_titles,
                override_colors=self.line_colors,
            ),
            layout=self.layout.to_model(),
            id=self.id,
        )
        obj.ref = self._ref
        return obj

    @classmethod
    def from_model(cls, model: internal.ScatterPlot):
        obj = cls(
            title=model.config.chart_title,
            metrics=[_metric_to_frontend(name) for name in model.config.metrics],
            orientation="v" if model.config.vertical else "h",
            range_x=(model.config.x_axis_min, model.config.x_axis_max),
            title_x=model.config.x_axis_title,
            title_y=model.config.y_axis_title,
            groupby=model.config.group_by,
            groupby_aggfunc=model.config.group_agg,
            groupby_rangefunc=model.config.group_area,
            max_runs_to_show=model.config.limit,
            max_bars_to_show=model.config.bar_limit,
            custom_expressions=model.config.expressions,
            legend_template=model.config.legend_template,
            font_size=model.config.font_size,
            line_titles=model.config.override_series_titles,
            line_colors=model.config.override_colors,
            layout=Layout.from_model(model.layout),
            id=model.id,
        )
        obj._ref = model.ref
        return obj


@dataclass(config=dataclass_config)
class ScalarChart(Panel):
    title: Optional[str] = None
    metric: MetricType = ""
    groupby_aggfunc: Optional[GroupAgg] = None
    groupby_rangefunc: Optional[GroupArea] = None
    custom_expressions: Optional[LList[str]] = None
    legend_template: Optional[str] = None
    font_size: Optional[FontSize] = None

    def to_model(self):
        obj = internal.ScalarChart(
            config=internal.ScalarChartConfig(
                chart_title=self.title,
                metrics=[_metric_to_backend(self.metric)],
                group_agg=self.groupby_aggfunc,
                group_area=self.groupby_rangefunc,
                expressions=self.custom_expressions,
                legend_template=self.legend_template,
                font_size=self.font_size,
            ),
            layout=self.layout.to_model(),
            id=self.id,
        )
        obj.ref = self._ref
        return obj

    @classmethod
    def from_model(cls, model: internal.ScatterPlot):
        obj = cls(
            title=model.config.chart_title,
            metric=_metric_to_frontend(model.config.metrics[0]),
            groupby_aggfunc=model.config.group_agg,
            groupby_rangefunc=model.config.group_area,
            custom_expressions=model.config.expressions,
            legend_template=model.config.legend_template,
            font_size=model.config.font_size,
            layout=Layout.from_model(model.layout),
            id=model.id,
        )
        obj._ref = model.ref
        return obj


@dataclass(config=dataclass_config)
class CodeComparer(Panel):
    diff: CodeCompareDiff = "split"

    def to_model(self):
        obj = internal.CodeComparer(
            config=internal.CodeComparerConfig(diff=self.diff),
            layout=self.layout.to_model(),
            id=self.id,
        )
        obj.ref = self._ref
        return obj

    @classmethod
    def from_model(cls, model: internal.ScatterPlot):
        obj = cls(
            diff=model.config.diff,
            layout=Layout.from_model(model.layout),
            id=model.id,
        )
        obj._ref = model.ref
        return obj


@dataclass(config=dataclass_config)
class ParallelCoordinatesPlotColumn(Base):
    metric: ParallelCoordinatesMetric
    display_name: Optional[str] = None
    inverted: Optional[bool] = None
    log: Optional[bool] = None

    _ref: Optional[internal.Ref] = Field(
        default_factory=lambda: None, init=False, repr=False
    )

    def to_model(self):
        obj = internal.Column(
            accessor=_metric_to_backend_pc(self.metric),
            display_name=self.display_name,
            inverted=self.inverted,
            log=self.log,
        )
        obj.ref = self._ref
        return obj

    @classmethod
    def from_model(cls, model: internal.Column):
        obj = cls(
            metric=_metric_to_frontend_pc(model.accessor),
            display_name=model.display_name,
            inverted=model.inverted,
            log=model.log,
        )
        obj._ref = model.ref
        return obj


@dataclass(config=dataclass_config)
class ParallelCoordinatesPlot(Panel):
    columns: LList[ParallelCoordinatesPlotColumn] = Field(default_factory=list)
    title: Optional[str] = None
    gradient: Optional[LList[GradientPoint]] = None
    font_size: Optional[FontSize] = None

    def to_model(self):
        gradient = self.gradient
        if gradient is not None:
            gradient = [x.to_model() for x in self.gradient]

        obj = internal.ParallelCoordinatesPlot(
            config=internal.ParallelCoordinatesPlotConfig(
                chart_title=self.title,
                columns=[c.to_model() for c in self.columns],
                custom_gradient=gradient,
                font_size=self.font_size,
            ),
            layout=self.layout.to_model(),
            id=self.id,
        )
        obj.ref = self._ref
        return obj

    @classmethod
    def from_model(cls, model: internal.ScatterPlot):
        gradient = model.config.custom_gradient
        if gradient is not None:
            gradient = [GradientPoint.from_model(x) for x in gradient]

        obj = cls(
            columns=[
                ParallelCoordinatesPlotColumn.from_model(c)
                for c in model.config.columns
            ],
            title=model.config.chart_title,
            gradient=gradient,
            font_size=model.config.font_size,
            layout=Layout.from_model(model.layout),
            id=model.id,
        )
        obj._ref = model.ref
        return obj


@dataclass(config=dataclass_config)
class ParameterImportancePlot(Panel):
    with_respect_to: str = ""

    def to_model(self):
        obj = internal.ParameterImportancePlot(
            config=internal.ParameterImportancePlotConfig(
                target_key=self.with_respect_to
            ),
            layout=self.layout.to_model(),
            id=self.id,
        )
        obj.ref = self._ref
        return obj

    @classmethod
    def from_model(cls, model: internal.ScatterPlot):
        obj = cls(
            with_respect_to=model.config.target_key,
            layout=Layout.from_model(model.layout),
            id=model.id,
        )
        obj._ref = model.ref
        return obj


@dataclass(config=dataclass_config)
class RunComparer(Panel):
    diff_only: Optional[Literal["split", True]] = None

    def to_model(self):
        obj = internal.RunComparer(
            config=internal.RunComparerConfig(diff_only=self.diff_only),
            layout=self.layout.to_model(),
            id=self.id,
        )
        obj.ref = self._ref
        return obj

    @classmethod
    def from_model(cls, model: internal.ScatterPlot):
        obj = cls(
            diff_only=model.config.diff_only,
            layout=Layout.from_model(model.layout),
            id=model.id,
        )
        obj._ref = model.ref
        return obj


@dataclass(config=dataclass_config)
class MediaBrowser(Panel):
    num_columns: Optional[int] = None
    media_keys: LList[str] = Field(default_factory=list)

    def to_model(self):
        obj = internal.MediaBrowser(
            config=internal.MediaBrowserConfig(
                column_count=self.num_columns,
                media_keys=self.media_keys,
            ),
            layout=self.layout.to_model(),
            id=self.id,
        )
        obj.ref = self._ref
        return obj

    @classmethod
    def from_model(cls, model: internal.MediaBrowser):
        obj = cls(
            num_columns=model.config.column_count,
            media_keys=model.config.media_keys,
            layout=Layout.from_model(model.layout),
            id=model.id,
        )
        obj._ref = model.ref
        return obj


@dataclass(config=dataclass_config)
class MarkdownPanel(Panel):
    markdown: str = ""

    def to_model(self):
        obj = internal.MarkdownPanel(
            config=internal.MarkdownPanelConfig(value=self.markdown),
            layout=self.layout.to_model(),
            id=self.id,
        )
        obj.ref = self._ref
        return obj

    @classmethod
    def from_model(cls, model: internal.ScatterPlot):
        obj = cls(
            markdown=model.config.value,
            layout=Layout.from_model(model.layout),
            id=model.id,
        )
        obj._ref = model.ref
        return obj


# @dataclass(config=dataclass_config)
# class ConfusionMatrix(Panel):
#     def to_model(self):
#         ...

#     @classmethod
#     def from_model(cls, model: internal.ConfusionMatrix):
#         ...


# @dataclass(config=dataclass_config)
# class DataFrames(Panel):
#     def to_model(self):
#         ...

#     @classmethod
#     def from_model(cls, model: internal.ScatterPlot):
#         ...


# @dataclass(config=dataclass_config)
# class MultiRunTable(Panel):
#     def to_model(self):
#         ...

#     @classmethod
#     def from_model(cls, model: internal.ScatterPlot):
#         ...


# @dataclass(config=dataclass_config)
# class Vega(Panel):
#     def to_model(self):
#         ...

#     @classmethod
#     def from_model(cls, model: internal.ScatterPlot):
#         ...


# @dataclass(config=dataclass_config)
# class Vega3(Panel):
#     def to_model(self):
#         ...

#     @classmethod
#     def from_model(cls, model: internal.ScatterPlot):
#         ...


@dataclass(config=dataclass_config)
class CustomChart(Panel):
    query: dict = Field(default_factory=dict)
    chart_name: str = Field(default_factory=dict)
    chart_fields: dict = Field(default_factory=dict)
    chart_strings: dict = Field(default_factory=dict)

    @classmethod
    def from_table(
        cls, table_name: str, chart_fields: dict = None, chart_strings: dict = None
    ):
        return cls(
            query={"summaryTable": {"tableKey": table_name}},
            chart_fields=chart_fields,
            chart_strings=chart_strings,
        )

    def to_model(self):
        obj = internal.Vega2(
            config=internal.Vega2Config(
                # user_query=internal.UserQuery(
                #     query_fields=[
                #         internal.QueryField(
                #             args=...,
                #             fields=...,
                #             name=...,
                #         )
                #     ]
                # )
            ),
            layout=self.layout.to_model(),
        )
        obj.ref = self._ref
        # obj.id=self.id,
        return obj

    @classmethod
    def from_model(cls, model: internal.ScatterPlot):
        obj = cls(
            # query=model.config.user_query.query_fields,
            # chart_name=model.config.panel_def_id,
            # chart_fields=model.config.field_settings,
            # chart_strings=model.config.string_settings,
            layout=Layout.from_model(model.layout),
        )
        obj._ref = model.ref
        return obj


@dataclass(config=ConfigDict(validate_assignment=True, extra="forbid", slots=True))
class UnknownPanel(Base):
    def __repr__(self) -> str:
        class_name = self.__class__.__name__
        attributes = ", ".join(
            f"{key}={value!r}" for key, value in self.__dict__.items()
        )
        return f"{class_name}({attributes})"

    def to_model(self):
        d = self.__dict__
        print(d)
        return internal.UnknownPanel.model_validate(d)

    @classmethod
    def from_model(cls, model: internal.UnknownPanel):
        d = model.model_dump()
        return cls(**d)


@dataclass(config=dataclass_config)
class WeavePanel(Panel):
    ...


@dataclass(config=dataclass_config)
class WeavePanelSummaryTable(Panel):
    # TODO: Replace with actual weave panels when ready
    table_name: str = Field(..., kw_only=True)

    def to_model(self):
        return internal.WeavePanel(
            config={
                "panel2Config": {
                    "exp": {
                        "nodeType": "output",
                        "type": {
                            "type": "tagged",
                            "tag": {
                                "type": "tagged",
                                "tag": {
                                    "type": "typedDict",
                                    "propertyTypes": {
                                        "entityName": "string",
                                        "projectName": "string",
                                    },
                                },
                                "value": {
                                    "type": "typedDict",
                                    "propertyTypes": {
                                        "project": "project",
                                        "filter": "string",
                                        "order": "string",
                                    },
                                },
                            },
                            "value": {
                                "type": "list",
                                "objectType": {
                                    "type": "tagged",
                                    "tag": {
                                        "type": "typedDict",
                                        "propertyTypes": {"run": "run"},
                                    },
                                    "value": {
                                        "type": "union",
                                        "members": [
                                            {
                                                "type": "file",
                                                "extension": "json",
                                                "wbObjectType": {
                                                    "type": "table",
                                                    "columnTypes": {},
                                                },
                                            },
                                            "none",
                                        ],
                                    },
                                },
                                "maxLength": 50,
                            },
                        },
                        "fromOp": {
                            "name": "pick",
                            "inputs": {
                                "obj": {
                                    "nodeType": "output",
                                    "type": {
                                        "type": "tagged",
                                        "tag": {
                                            "type": "tagged",
                                            "tag": {
                                                "type": "typedDict",
                                                "propertyTypes": {
                                                    "entityName": "string",
                                                    "projectName": "string",
                                                },
                                            },
                                            "value": {
                                                "type": "typedDict",
                                                "propertyTypes": {
                                                    "project": "project",
                                                    "filter": "string",
                                                    "order": "string",
                                                },
                                            },
                                        },
                                        "value": {
                                            "type": "list",
                                            "objectType": {
                                                "type": "tagged",
                                                "tag": {
                                                    "type": "typedDict",
                                                    "propertyTypes": {"run": "run"},
                                                },
                                                "value": {
                                                    "type": "union",
                                                    "members": [
                                                        {
                                                            "type": "typedDict",
                                                            "propertyTypes": {
                                                                "_wandb": {
                                                                    "type": "typedDict",
                                                                    "propertyTypes": {
                                                                        "runtime": "number"
                                                                    },
                                                                }
                                                            },
                                                        },
                                                        {
                                                            "type": "typedDict",
                                                            "propertyTypes": {
                                                                "_step": "number",
                                                                "table": {
                                                                    "type": "file",
                                                                    "extension": "json",
                                                                    "wbObjectType": {
                                                                        "type": "table",
                                                                        "columnTypes": {},
                                                                    },
                                                                },
                                                                "_wandb": {
                                                                    "type": "typedDict",
                                                                    "propertyTypes": {
                                                                        "runtime": "number"
                                                                    },
                                                                },
                                                                "_runtime": "number",
                                                                "_timestamp": "number",
                                                            },
                                                        },
                                                    ],
                                                },
                                            },
                                            "maxLength": 50,
                                        },
                                    },
                                    "fromOp": {
                                        "name": "run-summary",
                                        "inputs": {
                                            "run": {
                                                "nodeType": "var",
                                                "type": {
                                                    "type": "tagged",
                                                    "tag": {
                                                        "type": "tagged",
                                                        "tag": {
                                                            "type": "typedDict",
                                                            "propertyTypes": {
                                                                "entityName": "string",
                                                                "projectName": "string",
                                                            },
                                                        },
                                                        "value": {
                                                            "type": "typedDict",
                                                            "propertyTypes": {
                                                                "project": "project",
                                                                "filter": "string",
                                                                "order": "string",
                                                            },
                                                        },
                                                    },
                                                    "value": {
                                                        "type": "list",
                                                        "objectType": "run",
                                                        "maxLength": 50,
                                                    },
                                                },
                                                "varName": "runs",
                                            }
                                        },
                                    },
                                },
                                "key": {
                                    "nodeType": "const",
                                    "type": "string",
                                    "val": self.table_name,
                                },
                            },
                        },
                        "__userInput": True,
                    }
                }
            }
        )

    @classmethod
    def from_model(cls, model: internal.WeavePanel):
        inputs = internal._get_weave_panel_inputs(model.config)
        table_name = inputs["key"]["val"]
        return cls(table_name)


@dataclass(config=dataclass_config)
class WeavePanelArtifactVersionedFile(Panel):
    # TODO: Replace with actual weave panels when ready
    artifact: str = Field(..., kw_only=True)
    version: str = Field(..., kw_only=True)
    file: str = Field(..., kw_only=True)

    def to_model(self):
        return internal.WeavePanel(
            config={
                "panel2Config": {
                    "exp": {
                        "nodeType": "output",
                        "type": {
                            "type": "tagged",
                            "tag": {
                                "type": "tagged",
                                "tag": {
                                    "type": "typedDict",
                                    "propertyTypes": {
                                        "entityName": "string",
                                        "projectName": "string",
                                    },
                                },
                                "value": {
                                    "type": "typedDict",
                                    "propertyTypes": {
                                        "project": "project",
                                        "artifactName": "string",
                                        "artifactVersionAlias": "string",
                                    },
                                },
                            },
                            "value": {
                                "type": "file",
                                "extension": "json",
                                "wbObjectType": {"type": "table", "columnTypes": {}},
                            },
                        },
                        "fromOp": {
                            "name": "artifactVersion-file",
                            "inputs": {
                                "artifactVersion": {
                                    "nodeType": "output",
                                    "type": {
                                        "type": "tagged",
                                        "tag": {
                                            "type": "tagged",
                                            "tag": {
                                                "type": "typedDict",
                                                "propertyTypes": {
                                                    "entityName": "string",
                                                    "projectName": "string",
                                                },
                                            },
                                            "value": {
                                                "type": "typedDict",
                                                "propertyTypes": {
                                                    "project": "project",
                                                    "artifactName": "string",
                                                    "artifactVersionAlias": "string",
                                                },
                                            },
                                        },
                                        "value": "artifactVersion",
                                    },
                                    "fromOp": {
                                        "name": "project-artifactVersion",
                                        "inputs": {
                                            "project": {
                                                "nodeType": "var",
                                                "type": {
                                                    "type": "tagged",
                                                    "tag": {
                                                        "type": "typedDict",
                                                        "propertyTypes": {
                                                            "entityName": "string",
                                                            "projectName": "string",
                                                        },
                                                    },
                                                    "value": "project",
                                                },
                                                "varName": "project",
                                            },
                                            "artifactName": {
                                                "nodeType": "const",
                                                "type": "string",
                                                "val": self.artifact,
                                            },
                                            "artifactVersionAlias": {
                                                "nodeType": "const",
                                                "type": "string",
                                                "val": self.version,
                                            },
                                        },
                                    },
                                },
                                "path": {
                                    "nodeType": "const",
                                    "type": "string",
                                    "val": self.file,
                                },
                            },
                        },
                        "__userInput": True,
                    }
                }
            }
        )

    @classmethod
    def from_model(cls, model: internal.WeavePanel):
        inputs = internal._get_weave_panel_inputs(model.config)
        artifact = inputs["artifactVersion"]["fromOp"]["inputs"]["artifactName"]["val"]
        version = inputs["artifactVersion"]["fromOp"]["inputs"]["artifactVersionAlias"][
            "val"
        ]
        file = inputs["path"]["val"]
        return cls(artifact, version, file)


@dataclass(config=dataclass_config)
class WeavePanelArtifact(WeavePanel):
    # TODO: Replace with actual weave panels when ready
    artifact: str = Field(..., kw_only=True)
    tab: Literal["overview", "metadata", "usage", "files", "lineage"] = "overview"

    def to_model(self):
        return internal.WeavePanel(
            config={
                "panel2Config": {
                    "exp": {
                        "nodeType": "output",
                        "type": {
                            "type": "tagged",
                            "tag": {
                                "type": "tagged",
                                "tag": {
                                    "type": "typedDict",
                                    "propertyTypes": {
                                        "entityName": "string",
                                        "projectName": "string",
                                    },
                                },
                                "value": {
                                    "type": "typedDict",
                                    "propertyTypes": {
                                        "project": "project",
                                        "artifactName": "string",
                                    },
                                },
                            },
                            "value": "artifact",
                        },
                        "fromOp": {
                            "name": "project-artifact",
                            "inputs": {
                                "project": {
                                    "nodeType": "var",
                                    "type": {
                                        "type": "tagged",
                                        "tag": {
                                            "type": "typedDict",
                                            "propertyTypes": {
                                                "entityName": "string",
                                                "projectName": "string",
                                            },
                                        },
                                        "value": "project",
                                    },
                                    "varName": "project",
                                },
                                "artifactName": {
                                    "nodeType": "const",
                                    "type": "string",
                                    "val": self.artifact,
                                },
                            },
                        },
                        "__userInput": True,
                    },
                    "panelInputType": {
                        "type": "tagged",
                        "tag": {
                            "type": "tagged",
                            "tag": {
                                "type": "typedDict",
                                "propertyTypes": {
                                    "entityName": "string",
                                    "projectName": "string",
                                },
                            },
                            "value": {
                                "type": "typedDict",
                                "propertyTypes": {
                                    "project": "project",
                                    "artifactName": "string",
                                },
                            },
                        },
                        "value": "artifact",
                    },
                    "panelConfig": {
                        "tabConfigs": {"overview": {"selectedTab": self.tab}}
                    },
                }
            }
        )

    @classmethod
    def from_model(cls, model: internal.WeavePanel):
        inputs = internal._get_weave_panel_inputs(model.config)
        artifact = inputs["artifactName"]["val"]
        tab = model.config["panel2Confg"]["panelConfig"]["tabConfigs"]["overview"][
            "selectedTab"
        ]
        return cls(artifact, tab)


@dataclass(config=dataclass_config)
class Report(Base):
    project: str
    entity: str = Field(default_factory=lambda: _get_api().default_entity)
    title: str = Field("Untitled Report", max_length=128)
    width: ReportWidth = "readable"
    description: str = ""
    blocks: LList[BlockTypes] = Field(default_factory=list)

    id: str = Field(default_factory=lambda: "", init=False, repr=False, kw_only=True)
    _discussion_threads: list = Field(default_factory=list, init=False, repr=False)
    _ref: dict = Field(default_factory=dict, init=False, repr=False)
    _panel_settings: dict = Field(default_factory=dict, init=False, repr=False)
    _authors: LList[dict] = Field(default_factory=list, init=False, repr=False)
    _created_at: Optional[datetime] = Field(
        default_factory=lambda: None, init=False, repr=False
    )
    _updated_at: Optional[datetime] = Field(
        default_factory=lambda: None, init=False, repr=False
    )

    def to_model(self):
        blocks = self.blocks
        if len(blocks) > 0 and blocks[0] != P():
            blocks = [P()] + blocks

        if len(blocks) > 0 and blocks[-1] != P():
            blocks = blocks + [P()]

        if not blocks:
            blocks = [P(), P()]

        return internal.ReportViewspec(
            display_name=self.title,
            description=self.description,
            project=internal.Project(name=self.project, entity_name=self.entity),
            id=self.id,
            created_at=self._created_at,
            updated_at=self._updated_at,
            spec=internal.Spec(
                panel_settings=self._panel_settings,
                blocks=[b.to_model() for b in blocks],
                width=self.width,
                authors=self._authors,
                discussion_threads=self._discussion_threads,
                ref=self._ref,
            ),
        )

    @classmethod
    def from_model(cls, model: internal.ReportViewspec):
        blocks = model.spec.blocks

        if blocks[0] == internal.Paragraph():
            blocks = blocks[1:]

        if blocks[-1] == internal.Paragraph():
            blocks = blocks[:-1]

        obj = cls(
            title=model.display_name,
            description=model.description,
            entity=model.project.entity_name,
            project=model.project.name,
<<<<<<< HEAD
            # id=model.id,
            blocks=[_lookup(b) for b in blocks],
            # _discussion_threads=model.spec.discussion_threads,
            # _panel_settings=model.spec.panel_settings,
            # _ref=model.spec.ref,
            # _authors=model.spec.authors,
            # _created_at=model.created_at,
            # _updated_at=model.updated_at,
=======
            blocks=[_lookup(b) for b in blocks],
>>>>>>> 497b2b44
        )
        obj.id = model.id
        obj._discussion_threads = model.spec.discussion_threads
        obj._panel_settings = model.spec.panel_settings
        obj._ref = model.spec.ref
        obj._authors = model.spec.authors
        obj._created_at = model.created_at
        obj._updated_at = model.updated_at

        return obj

    @property
    def url(self):
        if self.id == "":
            raise AttributeError("save report or explicitly pass `id` to get a url")

        base = urlparse(_get_api().client.app_url)

        title = self.title.replace(" ", "-")

        scheme = base.scheme
        netloc = base.netloc
        path = os.path.join(self.entity, self.project, "reports", f"{title}--{self.id}")
        params = ""
        query = ""
        fragment = ""

        return urlunparse((scheme, netloc, path, params, query, fragment))

    def save(self, draft: bool = False, clone: bool = False):
        model = self.to_model()

        # create project if not exists
        projects = _get_api().projects(self.entity)
        is_new_project = True
        for p in projects:
            if p.name == self.project:
                is_new_project = False
                break

        if is_new_project:
            _get_api().create_project(self.project, self.entity)

        r = _get_api().client.execute(
            gql.upsert_view,
            variable_values={
                "id": None if clone or not model.id else model.id,
                "name": internal._generate_name()
                if clone or not model.name
                else model.name,
                "entityName": model.project.entity_name,
                "projectName": model.project.name,
                "description": model.description,
                "displayName": model.display_name,
                "type": "runs/draft" if draft else "runs",
                "spec": model.spec.model_dump_json(by_alias=True, exclude_none=True),
            },
        )

        viewspec = r["upsertView"]["view"]
        new_model = internal.ReportViewspec.model_validate(viewspec)
        self.id = new_model.id

        wandb.termlog(f"Saved report to: {self.url}")
        return self

    @classmethod
    def from_url(cls, url, *, as_model: bool = False):
        vs = _url_to_viewspec(url)
        model = internal.ReportViewspec.model_validate(vs)
        if as_model:
            return model
        return cls.from_model(model)

    def to_html(self, height: int = 1024, hidden: bool = False) -> str:
        """Generate HTML containing an iframe displaying this report."""
        try:
            url = self.url + "?jupyter=true"
            style = f"border:none;width:100%;height:{height}px;"
            prefix = ""
            if hidden:
                style += "display:none;"
                prefix = wandb.sdk.lib.ipython.toggle_button("report")
            return prefix + f"<iframe src={url!r} style={style!r}></iframe>"
        except AttributeError:
            wandb.termlog("HTML repr will be available after you save the report!")

    def _repr_html_(self) -> str:
        return self.to_html()


def _get_api():
    try:
        return wandb.Api()
    except wandb.errors.UsageError as e:
        raise Exception("not logged in to W&B, try `wandb login --relogin`") from e


def _url_to_viewspec(url):
    report_id = _url_to_report_id(url)
    r = _get_api().client.execute(
        gql.view_report, variable_values={"reportId": report_id}
    )
    viewspec = r["view"]
    return viewspec


def _url_to_report_id(url):
    parse_result = urlparse(url)
    path = parse_result.path

    _, entity, project, _, name = path.split("/")
    title, report_id = name.split("--")

    return report_id


def _lookup(block: "BlockTypes"):
    cls = block_mapping.get(block.__class__, UnknownBlock)

    if cls is UnknownBlock:
        wandb.termwarn(f"Unknown block type: {block.__class__}")

    if cls is WeaveBlock:
        for cls in defined_weave_blocks:
            try:
                cls.from_model(block)
            except Exception:
                continue
            else:
                break

    return cls.from_model(block)


def _should_show_attr(k, v):
    if k.startswith("_"):
        return False
    if k == "id":
        return False
    if v is None:
        return False
    if isinstance(v, Iterable) and not isinstance(v, (str, bytes, bytearray)):
        return not all(x is None for x in v)
    # ignore the default layout
    if isinstance(v, Layout) and v.x == 0 and v.y == 0 and v.w == 8 and v.h == 6:
        return False
    return True


def _listify(x):
    if isinstance(x, Iterable):
        return list(x)
    return [x]


def _lookup_panel(panel: "PanelTypes"):
    cls = panel_mapping.get(panel.__class__, UnknownPanel)

    if cls is UnknownPanel:
        wandb.termwarn(f"Unknown panel type: {panel.__class__}")

    if cls is WeavePanel:
        for cls in defined_weave_panels:
            try:
                cls.from_model(panel)
            except Exception:
                continue
            else:
                break

    return cls.from_model(panel)


def _load_spec_from_url(url, as_model=False):
    import json

    vs = _url_to_viewspec(url)
    spec = vs["spec"]
    if as_model:
        return internal.Spec.model_validate_json(spec)
    return json.loads(spec)


defined_weave_panels = [
    WeavePanelSummaryTable,
    WeavePanelArtifactVersionedFile,
    WeavePanelArtifact,
]

PanelTypes = Union[
    LinePlot,
    ScatterPlot,
    ScalarChart,
    BarPlot,
    CodeComparer,
    ParallelCoordinatesPlot,
    ParameterImportancePlot,
    RunComparer,
    MediaBrowser,
    MarkdownPanel,
    CustomChart,
    WeavePanelSummaryTable,
    WeavePanelArtifactVersionedFile,
    WeavePanelArtifact,
    WeavePanel,
    UnknownPanel,
]


panel_mapping = {
    internal.LinePlot: LinePlot,
    internal.ScatterPlot: ScatterPlot,
    internal.BarPlot: BarPlot,
    internal.ScalarChart: ScalarChart,
    internal.CodeComparer: CodeComparer,
    internal.ParallelCoordinatesPlot: ParallelCoordinatesPlot,
    internal.ParameterImportancePlot: ParameterImportancePlot,
    internal.RunComparer: RunComparer,
    internal.Vega2: CustomChart,
    internal.WeavePanel: WeavePanel,
    internal.MediaBrowser: MediaBrowser,
    internal.MarkdownPanel: MarkdownPanel,
}


def _text_to_internal_children(text_field):
    text = text_field
    if text == []:
        text = ""
    # if isinstance(text, str):
    if not isinstance(text, list):
        text = [text]

    texts = []
    for x in text:
        t = None
        if isinstance(x, str):
            t = internal.Text(text=x)
        elif isinstance(x, TextWithInlineComments):
            t = internal.Text(text=x.text, inline_comments=x._inline_comments)
        elif isinstance(x, Link):
            txt = x.text
            if isinstance(txt, str):
                children = [internal.Text(text=txt)]
            elif isinstance(txt, TextWithInlineComments):
                children = [
                    internal.Text(text=txt.text, inline_comments=txt._inline_comments)
                ]
            t = internal.InlineLink(url=x.url, children=children)
        elif isinstance(x, InlineLatex):
            t = internal.InlineLatex(content=x.text)
        elif isinstance(x, InlineCode):
            t = internal.Text(text=x.text, inline_code=True)
        texts.append(t)
    if not all(isinstance(x, str) for x in texts):
        pass
    return texts


def _generate_thing(x):
    if isinstance(x, internal.Paragraph):
        return _internal_children_to_text(x.children)
    elif isinstance(x, internal.Text):
        if x.inline_code:
            return InlineCode(x.text)
        elif x.inline_comments:
            return TextWithInlineComments(
                text=x.text, _inline_comments=x.inline_comments
            )
        return x.text
    elif isinstance(x, internal.InlineLink):
        text_obj = x.children[0]
        if text_obj.inline_comments:
            text = TextWithInlineComments(
                text=text_obj.text, _inline_comments=text_obj.inline_comments
            )
        else:
            text = text_obj.text
        return Link(url=x.url, text=text)
    elif isinstance(x, internal.InlineLatex):
        return InlineLatex(text=x.content)


def _internal_children_to_text(children):
    pieces = []
    for x in children:
        t = _generate_thing(x)
        if isinstance(t, list):
            for x in t:
                pieces.append(x)
        else:
            pieces.append(t)

    if not pieces:
        return ""

    if len(pieces) == 1 and isinstance(pieces[0], str):
        return pieces[0]

    if len(pieces) == 3 and pieces[0] == "" and pieces[-1] == "":
        return pieces[1]

    if len(pieces) >= 3 and pieces[0] == "" and pieces[-1] == "":
        return pieces[1:-1]

    if all(x == "" for x in pieces):
        return ""

    return pieces


def _resolve_collisions(panels: LList[Panel], x_max: int = 24):
    for i, p1 in enumerate(panels):
        for p2 in panels[i + 1 :]:
            l1, l2 = p1.layout, p2.layout

            if _collides(p1, p2):
                x = l1.x + l1.w - l2.x
                y = l1.y + l1.h - l2.y

                if l2.x + l2.w + x <= x_max:
                    l2.x += x

                else:
                    l2.y += y
                    l2.x = 0
    return panels


def _collides(p1: Panel, p2: Panel) -> bool:
    l1, l2 = p1.layout, p2.layout

    if (
        (p1.id == p2.id)
        or (l1.x + l1.w <= l2.x)
        or (l1.x >= l2.w + l2.x)
        or (l1.y + l1.h <= l2.y)
        or (l1.y >= l2.y + l2.h)
    ):
        return False

    return True


def _metric_to_backend(x: Optional[MetricType]):
    if x is None:
        return x
    if isinstance(x, str):  # Same as Metric
        return expr_parsing.to_backend_name(x)
    if isinstance(x, Metric):
        name = x.name
        return expr_parsing.to_backend_name(name)
    if isinstance(x, Config):
        name, *rest = x.name.split(".")
        rest = "." + ".".join(rest) if rest else ""
        return f"config.{name}.value{rest}"
    if isinstance(x, SummaryMetric):
        name = x.name
        return f"summary_metrics.{name}"
    raise Exception("Unexpected metric type")


def _metric_to_frontend(x: str):
    if x is None:
        return x
    if x.startswith("config.") and ".value" in x:
        name = x.replace("config.", "").replace(".value", "")
        return Config(name)
    if x.startswith("summary_metrics."):
        name = x.replace("summary_metrics.", "")
        return SummaryMetric(name)

    name = expr_parsing.to_frontend_name(x)
    return Metric(name)


def _metric_to_backend_pc(x: Optional[ParallelCoordinatesMetric]):
    if x is None:
        return x
    if isinstance(x, str):  # Same as SummaryMetric
        name = x
        return f"summary:{name}"
    if isinstance(x, Config):
        name = x.name
        return f"c::{name}"
    if isinstance(x, SummaryMetric):
        name = x.name
        return f"summary:{name}"
    raise Exception("Unexpected metric type")


def _metric_to_frontend_pc(x: str):
    if x is None:
        return x
    if x.startswith("c::"):
        name = x.replace("c::", "")
        return Config(name)
    if x.startswith("summary:"):
        name = x.replace("summary:", "")
        return SummaryMetric(name)

    name = expr_parsing.to_frontend_name(x)
    return Metric(name)


def _metric_to_backend_panel_grid(x: Optional[MetricType]):
    if isinstance(x, str):
        name, *rest = x.split(".")
        rest = "." + ".".join(rest) if rest else ""
        return f"config:{name}.value{rest}"
    return _metric_to_backend(x)


def _metric_to_frontend_panel_grid(x: str):
    if x.startswith("config:") and ".value" in x:
        name = x.replace("config:", "").replace(".value", "")
        return Config(name)
    return _metric_to_frontend(x)


def _get_rs_by_name(runsets, name):
    for rs in runsets:
        if rs.name == name:
            return rs


def _get_rs_by_id(runsets, id):
    for rs in runsets:
        if rs._id == id:
            return rs


def _to_color_dict(custom_run_colors, runsets):
    d = {}
    for k, v in custom_run_colors.items():
        if isinstance(k, RunsetGroup):
            rs = _get_rs_by_name(runsets, k.runset_name)
            if not rs:
                continue
            id = rs._id
            kvs = []
            for keys in k.keys:
                kk = _metric_to_backend_panel_grid(keys.key)
                vv = keys.value
                kv = f"{kk}:{vv}"
                kvs.append(kv)
            linked = "-".join(kvs)
            key = f"{id}-{linked}"
        else:
            key = k
        d[key] = v

    return d


def _from_color_dict(d, runsets):
    d2 = {}
    for k, v in d.items():
        id, *backend_parts = k.split("-")

        if backend_parts:
            groups = []
            for part in backend_parts:
                key, value = part.rsplit(":", 1)
                kkey = _metric_to_frontend_panel_grid(key)
                group = RunsetGroupKey(kkey, value)
                groups.append(group)
            rs = _get_rs_by_id(runsets, id)
            rg = RunsetGroup(runset_name=rs.name, keys=groups)
            new_key = rg
        else:
            new_key = k
        d2[new_key] = v
    return d2<|MERGE_RESOLUTION|>--- conflicted
+++ resolved
@@ -2364,18 +2364,7 @@
             description=model.description,
             entity=model.project.entity_name,
             project=model.project.name,
-<<<<<<< HEAD
-            # id=model.id,
             blocks=[_lookup(b) for b in blocks],
-            # _discussion_threads=model.spec.discussion_threads,
-            # _panel_settings=model.spec.panel_settings,
-            # _ref=model.spec.ref,
-            # _authors=model.spec.authors,
-            # _created_at=model.created_at,
-            # _updated_at=model.updated_at,
-=======
-            blocks=[_lookup(b) for b in blocks],
->>>>>>> 497b2b44
         )
         obj.id = model.id
         obj._discussion_threads = model.spec.discussion_threads
