--- conflicted
+++ resolved
@@ -1,16 +1,9 @@
 import inspect
 import json
 import re
-<<<<<<< HEAD
-from typing import Any, Dict, List as LList, TYPE_CHECKING
-from typing import Optional, Union
-=======
->>>>>>> 54d64ef1
+from typing import Any, Dict, List as LList, TYPE_CHECKING, Optional, Union
 import urllib
 from copy import deepcopy
-from typing import Any, Dict
-from typing import List as LList
-from typing import Optional, Union
 
 import wandb
 from wandb.sdk.lib import ipython
