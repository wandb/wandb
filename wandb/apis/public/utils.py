import re
from enum import Enum
from typing import Optional
from urllib.parse import urlparse

from wandb._iterutils import one
from wandb.sdk.artifacts._validators import is_artifact_registry_project
from wandb.sdk.internal.internal_api import Api as InternalApi


def parse_s3_url_to_s3_uri(url) -> str:
    """Convert an S3 HTTP(S) URL to an S3 URI.

    Arguments:
        url (str): The S3 URL to convert, in the format
                   'http(s)://<bucket>.s3.<region>.amazonaws.com/<key>'.
                   or 'http(s)://<bucket>.s3.amazonaws.com/<key>'

    Returns:
        str: The corresponding S3 URI in the format 's3://<bucket>/<key>'.

    Raises:
        ValueError: If the provided URL is not a valid S3 URL.
    """
    # Regular expression to match S3 URL pattern
    s3_pattern = r"^https?://.*s3.*amazonaws\.com.*"
    parsed_url = urlparse(url)

    # Check if it's an S3 URL
    match = re.match(s3_pattern, parsed_url.geturl())
    if not match:
        raise ValueError("Invalid S3 URL")

    # Extract bucket name and key
    bucket_name, *_ = parsed_url.netloc.split(".")
    key = parsed_url.path.lstrip("/")

    # Construct the S3 URI
    s3_uri = f"s3://{bucket_name}/{key}"

    return s3_uri


class PathType(Enum):
    """We have lots of different paths users pass in to fetch artifacts, projects, etc.

    This enum is used for specifying what format the path is in given a string path.
    """

    PROJECT = "PROJECT"
    ARTIFACT = "ARTIFACT"


def parse_org_from_registry_path(path: str, path_type: PathType) -> str:
    """Parse the org from a registry path.

    Essentially fetching the "entity" from the path but for Registries the entity is actually the org.

    Args:
        path (str): The path to parse. Can be a project path <entity>/<project> or <project> or an
        artifact path like <entity>/<project>/<artifact> or <project>/<artifact> or <artifact>
        path_type (PathType): The type of path to parse.
    """
    parts = path.split("/")
    expected_parts = 3 if path_type == PathType.ARTIFACT else 2

    if len(parts) >= expected_parts:
        org, project = parts[:2]
        if is_artifact_registry_project(project):
            return org
    return ""


def fetch_org_from_settings_or_entity(
<<<<<<< HEAD
    settings: dict,
    default_entity: str | None,
) -> str:
    """Fetch the org and org entity for registry APIs.
=======
    settings: dict, default_entity: Optional[str] = None
) -> str:
    """Fetch the org from either the settings or deriving it from the entity.
>>>>>>> 7a7e8711

    Returns the org from the settings if available. If no org is passed in or set, the entity is used to fetch the org.

    Args:
        organization (str | None): The organization to fetch the org for.
        settings (dict): The settings to fetch the org for.
        default_entity (str | None): The default entity to fetch the org for.
    """
<<<<<<< HEAD
    organization = settings["organization"]
    if organization is None:
        # Fetch the org via the Entity. Won't work if default entity is a personal entity and belongs to multiple orgs
        entity = settings["entity"] or default_entity
=======
    if (organization := settings.get("organization")) is None:
        # Fetch the org via the Entity. Won't work if default entity is a personal entity and belongs to multiple orgs
        entity = settings.get("entity") or default_entity
>>>>>>> 7a7e8711
        if entity is None:
            raise ValueError(
                "No entity specified and can't fetch organization from the entity"
            )
        entity_orgs = InternalApi()._fetch_orgs_and_org_entities_from_entity(entity)
        entity_org = one(
            entity_orgs,
            too_short=ValueError(
                "No organizations found for entity. Please specify an organization in the settings."
            ),
            too_long=ValueError(
                "Multiple organizations found for entity. Please specify an organization in the settings."
            ),
        )
        organization = entity_org.display_name
    return organization<|MERGE_RESOLUTION|>--- conflicted
+++ resolved
@@ -72,16 +72,9 @@
 
 
 def fetch_org_from_settings_or_entity(
-<<<<<<< HEAD
-    settings: dict,
-    default_entity: str | None,
-) -> str:
-    """Fetch the org and org entity for registry APIs.
-=======
     settings: dict, default_entity: Optional[str] = None
 ) -> str:
     """Fetch the org from either the settings or deriving it from the entity.
->>>>>>> 7a7e8711
 
     Returns the org from the settings if available. If no org is passed in or set, the entity is used to fetch the org.
 
@@ -90,16 +83,9 @@
         settings (dict): The settings to fetch the org for.
         default_entity (str | None): The default entity to fetch the org for.
     """
-<<<<<<< HEAD
-    organization = settings["organization"]
-    if organization is None:
-        # Fetch the org via the Entity. Won't work if default entity is a personal entity and belongs to multiple orgs
-        entity = settings["entity"] or default_entity
-=======
     if (organization := settings.get("organization")) is None:
         # Fetch the org via the Entity. Won't work if default entity is a personal entity and belongs to multiple orgs
         entity = settings.get("entity") or default_entity
->>>>>>> 7a7e8711
         if entity is None:
             raise ValueError(
                 "No entity specified and can't fetch organization from the entity"
