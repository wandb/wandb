--- conflicted
+++ resolved
@@ -223,22 +223,14 @@
         super().__init__(client, variables, per_page)
 
     @property
-<<<<<<< HEAD
-    def length(self):
+    def _length(self):
         """Returns the total number of runs.
 
         <!-- lazydoc-ignore: internal -->
         """
-        if self.last_response:
-            return self.last_response["project"]["runCount"]
-        else:
-            return None
-=======
-    def _length(self):
         if not self.last_response:
             self._load_page()
         return self.last_response["project"]["runCount"]
->>>>>>> d24a5300
 
     @property
     def more(self) -> bool:
