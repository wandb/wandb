--- conflicted
+++ resolved
@@ -19,17 +19,6 @@
 
 
 class Reports(SizedPaginator["BetaReport"]):
-<<<<<<< HEAD
-    """An iterable collection of `BetaReport` objects for a given W&B project.
-
-    Args:
-        client: The W&B API client to use for making requests.
-        project: The name of the project that the report belongs to.
-        name (str, optional): Name of the report to filter by.
-        entity (str, optional): The entity (user or team) that owns the project.
-            Defaults to the entity of the project if not specified.
-        per_page (int, optional): Number of reports to fetch per page (default is 50).
-=======
     """Reports is a lazy iterator of `BetaReport` objects.
 
     Args:
@@ -40,7 +29,6 @@
         entity (str, optional): The entity name for the project. Defaults to
             the project entity.
         per_page (int): Number of reports to fetch per page (default is 50).
->>>>>>> 896a45b9
     """
 
     QUERY = gql(
@@ -151,11 +139,7 @@
 
 
 class BetaReport(Attrs):
-<<<<<<< HEAD
-    """Represents a report object in the W&B system.
-=======
     """BetaReport is a class associated with reports created in W&B.
->>>>>>> 896a45b9
 
     Provides access to report attributes (name, description, user, spec,
     timestamps) and methods for retrieving associated runs,
