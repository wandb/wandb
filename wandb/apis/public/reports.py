"""W&B Public API for Report objects.

This module provides classes for interacting with W&B reports and
managing report-related data.
"""

import ast
import json
import re
import urllib

from wandb_gql import gql

import wandb
from wandb.apis import public
from wandb.apis.attrs import Attrs
from wandb.apis.paginator import SizedPaginator
from wandb.sdk.lib import ipython


class Reports(SizedPaginator["BetaReport"]):
    """Reports is an iterable collection of `BetaReport` objects.

    Args:
        client (`wandb.apis.internal.Api`): The API client instance to use.
        project (`wandb.sdk.internal.Project`): The project to fetch reports from.
        name (str, optional): The name of the report to filter by. If `None`,
            fetches all reports.
        entity (str, optional): The entity name for the project. Defaults to
            the project entity.
        per_page (int): Number of reports to fetch per page (default is 50).
    """

    QUERY = gql(
        """
        query ProjectViews($project: String!, $entity: String!, $reportCursor: String,
            $reportLimit: Int!, $viewType: String = "runs", $viewName: String) {
            project(name: $project, entityName: $entity) {
                allViews(viewType: $viewType, viewName: $viewName, first:
                    $reportLimit, after: $reportCursor) {
                    edges {
                        node {
                            id
                            name
                            displayName
                            description
                            user {
                                username
                                photoUrl
                                email
                            }
                            spec
                            updatedAt
                            createdAt
                        }
                        cursor
                    }
                    pageInfo {
                        endCursor
                        hasNextPage
                    }

                }
            }
        }
        """
    )

    def __init__(self, client, project, name=None, entity=None, per_page=50):
        self.project = project
        self.name = name
        variables = {
            "project": project.name,
            "entity": project.entity,
            "viewName": self.name,
        }
        super().__init__(client, variables, per_page)

    @property
    def length(self):
        """The number of reports in the project."""
        # TODO: Add the count the backend
        if self.last_response:
            return len(self.objects)
        else:
            return None

    @property
    def more(self) -> bool:
        """Returns whether there are more files to fetch.

        <!-- lazydoc-ignore: internal -->
        """
        if self.last_response:
            return bool(
                self.last_response["project"]["allViews"]["pageInfo"]["hasNextPage"]
            )
        else:
            return True

    @property
    def cursor(self):
        """Returns the cursor position for pagination of file results.

        <!-- lazydoc-ignore: internal -->
        """
        if self.last_response:
            return self.last_response["project"]["allViews"]["edges"][-1]["cursor"]
        else:
            return None

    def update_variables(self):
        """Updates the GraphQL query variables for pagination."""
        self.variables.update(
            {"reportCursor": self.cursor, "reportLimit": self.per_page}
        )

    def convert_objects(self):
        """Converts GraphQL edges to File objects."""
        if self.last_response["project"] is None:
            raise ValueError(
                f"Project {self.variables['project']} does not exist under entity {self.variables['entity']}"
            )
        return [
            BetaReport(
                self.client,
                r["node"],
                entity=self.project.entity,
                project=self.project.name,
            )
            for r in self.last_response["project"]["allViews"]["edges"]
        ]

    def __repr__(self):
        return "<Reports {}>".format("/".join(self.project.path))


class BetaReport(Attrs):
    """BetaReport is a class associated with reports created in W&B.

    WARNING: this API will likely change in a future release

    Attributes:
<<<<<<< HEAD
        name (string): The name of the report.
        description (string): Report description.
        user (User): The user that created the report.
        spec (dict): The spec off the report.
        updated_at (string): timestamp of last update.
=======
        id (string): unique identifier of the report
        name (string): report name
        display_name (string): display name of the report
        description (string): report description
        user (User): the user that created the report (contains username and email)
        spec (dict): the spec of the report
        url (string): the url of the report
        updated_at (string): timestamp of last update
        created_at (string): timestamp when the report was created
>>>>>>> e8737085
    """

    def __init__(self, client, attrs, entity=None, project=None):
        self.client = client
        self.project = project
        self.entity = entity
        self.query_generator = public.QueryGenerator()
        super().__init__(dict(attrs))

        if "spec" in self._attrs:
            if isinstance(self._attrs["spec"], str):
                self._attrs["spec"] = json.loads(self._attrs["spec"])
        else:
            self._attrs["spec"] = {}

    @property
    def spec(self):
        return self._attrs["spec"]

    @property
    def sections(self):
        """Get the panel sections (groups) from the report."""
        return self.spec["panelGroups"]

    def runs(self, section, per_page=50, only_selected=True):
        """Get runs associated with a section of the report."""
        run_set_idx = section.get("openRunSet", 0)
        run_set = section["runSets"][run_set_idx]
        order = self.query_generator.key_to_server_path(run_set["sort"]["key"])
        if run_set["sort"].get("ascending"):
            order = "+" + order
        else:
            order = "-" + order
        filters = self.query_generator.filter_to_mongo(run_set["filters"])
        if only_selected:
            # TODO: handle this not always existing
            filters["$or"][0]["$and"].append(
                {"name": {"$in": run_set["selections"]["tree"]}}
            )
        return public.Runs(
            self.client,
            self.entity,
            self.project,
            filters=filters,
            order=order,
            per_page=per_page,
        )

    @property
    def id(self):
        return self._attrs.get("id")

    @property
    def name(self):
        return self._attrs.get("name")

    @property
    def display_name(self):
        return self._attrs.get("displayName")

    @property
    def description(self):
        return self._attrs.get("description")

    @property
    def user(self):
        return self._attrs.get("user")

    @property
    def updated_at(self):
<<<<<<< HEAD
        """Timestamp of last update"""
        return self._attrs["updatedAt"]

    @property
    def url(self):
        """URL of the report.

        Contains the entity, project, display name, and id.
        """
=======
        return self._attrs.get("updatedAt")

    @property
    def created_at(self):
        return self._attrs.get("createdAt")

    @property
    def url(self):
        if (
            not self.client
            or not self.entity
            or not self.project
            or not self.display_name
            or not self.id
        ):
            return None
>>>>>>> e8737085
        return self.client.app_url + "/".join(
            [
                self.entity,
                self.project,
                "reports",
                "--".join(
                    [
                        # made this more closely match the url creation in the frontend (https://github.com/wandb/core/blob/76943979c8e967f7a62dae8bef0a001a2672584c/frontends/app/src/util/report/urls.ts#L19)
                        urllib.parse.quote(
                            re.sub(
                                r"-+", "-", re.sub(r"\W", "-", self.display_name)
                            ).strip("-")
                        ),
                        self.id.replace("=", ""),
                    ]
                ),
            ]
        )

    def to_html(self, height=1024, hidden=False):
        """Generate HTML containing an iframe displaying this report."""
        url = self.url
        if url is None:
            return "<div>Report URL not available</div>"
        url = url + "?jupyter=true"
        style = f"border:none;width:100%;height:{height}px;"
        prefix = ""
        if hidden:
            style += "display:none;"
            prefix = ipython.toggle_button("report")
        return prefix + f"<iframe src={url!r} style={style!r}></iframe>"

    def _repr_html_(self) -> str:
        return self.to_html()


class PythonMongoishQueryGenerator:
    """Converts Python-style query expressions to MongoDB-style queries for W&B reports.

    <!-- lazydoc-ignore-class: internal -->
    """

    SPACER = "----------"
    DECIMAL_SPACER = ";;;"
    FRONTEND_NAME_MAPPING = {
        "ID": "name",
        "Name": "displayName",
        "Tags": "tags",
        "State": "state",
        "CreatedTimestamp": "createdAt",
        "Runtime": "duration",
        "User": "username",
        "Sweep": "sweep",
        "Group": "group",
        "JobType": "jobType",
        "Hostname": "host",
        "UsingArtifact": "inputArtifacts",
        "OutputtingArtifact": "outputArtifacts",
        "Step": "_step",
        "Relative Time (Wall)": "_absolute_runtime",
        "Relative Time (Process)": "_runtime",
        "Wall Time": "_timestamp",
        # "GroupedRuns": "__wb_group_by_all"
    }
    FRONTEND_NAME_MAPPING_REVERSED = {v: k for k, v in FRONTEND_NAME_MAPPING.items()}
    AST_OPERATORS = {
        ast.Lt: "$lt",
        ast.LtE: "$lte",
        ast.Gt: "$gt",
        ast.GtE: "$gte",
        ast.Eq: "=",
        ast.Is: "=",
        ast.NotEq: "$ne",
        ast.IsNot: "$ne",
        ast.In: "$in",
        ast.NotIn: "$nin",
        ast.And: "$and",
        ast.Or: "$or",
        ast.Not: "$not",
    }

    AST_FIELDS = {
        ast.Constant: "value",
        ast.Name: "id",
        ast.List: "elts",
        ast.Tuple: "elts",
    }

    def __init__(self, run_set):
        self.run_set = run_set
        self.panel_metrics_helper = PanelMetricsHelper()

    def _handle_compare(self, node):
        # only left side can be a col
        left = self.front_to_back(self._handle_fields(node.left))
        op = self._handle_ops(node.ops[0])
        right = self._handle_fields(node.comparators[0])

        # Eq has no op for some reason
        if op == "=":
            return {left: right}
        else:
            return {left: {op: right}}

    def _handle_fields(self, node):
        result = getattr(node, self.AST_FIELDS.get(type(node)))
        if isinstance(result, list):
            return [self._handle_fields(node) for node in result]
        elif isinstance(result, str):
            return self._unconvert(result)
        return result

    def _handle_ops(self, node):
        return self.AST_OPERATORS.get(type(node))

    def _replace_numeric_dots(self, s):
        numeric_dots = []
        for i, (left, mid, right) in enumerate(zip(s, s[1:], s[2:]), 1):
            if mid == ".":
                if (
                    left.isdigit()
                    and right.isdigit()  # 1.2
                    or left.isdigit()
                    and right == " "  # 1.
                    or left == " "
                    and right.isdigit()  # .2
                ):
                    numeric_dots.append(i)
        # Edge: Catch number ending in dot at end of string
        if s[-2].isdigit() and s[-1] == ".":
            numeric_dots.append(len(s) - 1)
        numeric_dots = [-1] + numeric_dots + [len(s)]

        substrs = []
        for start, stop in zip(numeric_dots, numeric_dots[1:]):
            substrs.append(s[start + 1 : stop])
            substrs.append(self.DECIMAL_SPACER)
        substrs = substrs[:-1]
        return "".join(substrs)

    def _convert(self, filterstr):
        _conversion = (
            self._replace_numeric_dots(filterstr)  # temporarily sub numeric dots
            .replace(".", self.SPACER)  # Allow dotted fields
            .replace(self.DECIMAL_SPACER, ".")  # add them back
        )
        return "(" + _conversion + ")"

    def _unconvert(self, field_name):
        return field_name.replace(self.SPACER, ".")  # Allow dotted fields

    def python_to_mongo(self, filterstr):
        """Convert Python expresion to MongoDB filter.

        <!-- lazydoc-ignore: internal -->
        """
        try:
            tree = ast.parse(self._convert(filterstr), mode="eval")
        except SyntaxError as e:
            raise ValueError(
                "Invalid python comparison expression; form something like `my_col == 123`"
            ) from e

        multiple_filters = hasattr(tree.body, "op")

        if multiple_filters:
            op = self.AST_OPERATORS.get(type(tree.body.op))
            values = [self._handle_compare(v) for v in tree.body.values]
        else:
            op = "$and"
            values = [self._handle_compare(tree.body)]
        return {"$or": [{op: values}]}

    def front_to_back(self, name):
        """Convert frontend metric names to backend field names.

        <!-- lazydoc-ignore: internal -->
        """
        name, *rest = name.split(".")
        rest = "." + ".".join(rest) if rest else ""

        if name in self.FRONTEND_NAME_MAPPING:
            return self.FRONTEND_NAME_MAPPING[name]
        elif name in self.FRONTEND_NAME_MAPPING_REVERSED:
            return name
        elif name in self.run_set._runs_config:
            return f"config.{name}.value{rest}"
        else:  # assume summary metrics
            return f"summary_metrics.{name}{rest}"

    def back_to_front(self, name):
        """Convert backend field names to frontend metric names.

        <!-- lazydoc-ignore: internal -->
        """
        if name in self.FRONTEND_NAME_MAPPING_REVERSED:
            return self.FRONTEND_NAME_MAPPING_REVERSED[name]
        elif name in self.FRONTEND_NAME_MAPPING:
            return name
        elif (
            name.startswith("config.") and ".value" in name
        ):  # may be brittle: originally "endswith", but that doesn't work with nested keys...
            # strip is weird sometimes (??)
            return name.replace("config.", "").replace(".value", "")
        elif name.startswith("summary_metrics."):
            return name.replace("summary_metrics.", "")
        wandb.termerror(f"Unknown token: {name}")
        return name

    # These are only used for ParallelCoordinatesPlot because it has weird backend names...
    def pc_front_to_back(self, name):
        """Convert ParallelCoordinatesPlot to backend field names.

        <!-- lazydoc-ignore: internal -->
        """
        name, *rest = name.split(".")
        rest = "." + ".".join(rest) if rest else ""
        if name is None:
            return None
        elif name in self.panel_metrics_helper.FRONTEND_NAME_MAPPING:
            return "summary:" + self.panel_metrics_helper.FRONTEND_NAME_MAPPING[name]
        elif name in self.FRONTEND_NAME_MAPPING:
            return self.FRONTEND_NAME_MAPPING[name]
        elif name in self.FRONTEND_NAME_MAPPING_REVERSED:
            return name
        elif name in self.run_set._runs_config:
            return f"config:{name}.value{rest}"
        else:  # assume summary metrics
            return f"summary:{name}{rest}"

    def pc_back_to_front(self, name):
        """Convert backend backend field names to ParallelCoordinatesPlot names.

        <!-- lazydoc-ignore: internal -->
        """
        if name is None:
            return None
        elif "summary:" in name:
            name = name.replace("summary:", "")
            return self.panel_metrics_helper.FRONTEND_NAME_MAPPING_REVERSED.get(
                name, name
            )
        elif name in self.FRONTEND_NAME_MAPPING_REVERSED:
            return self.FRONTEND_NAME_MAPPING_REVERSED[name]
        elif name in self.FRONTEND_NAME_MAPPING:
            return name
        elif name.startswith("config:") and ".value" in name:
            return name.replace("config:", "").replace(".value", "")
        elif name.startswith("summary_metrics."):
            return name.replace("summary_metrics.", "")
        return name


class PanelMetricsHelper:
    """Converts Python-style query expressions to MongoDB-style queries for W&B reports.

    <!-- lazydoc-ignore-class: internal -->
    """

    FRONTEND_NAME_MAPPING = {
        "Step": "_step",
        "Relative Time (Wall)": "_absolute_runtime",
        "Relative Time (Process)": "_runtime",
        "Wall Time": "_timestamp",
    }
    FRONTEND_NAME_MAPPING_REVERSED = {v: k for k, v in FRONTEND_NAME_MAPPING.items()}

    RUN_MAPPING = {"Created Timestamp": "createdAt", "Latest Timestamp": "heartbeatAt"}
    RUN_MAPPING_REVERSED = {v: k for k, v in RUN_MAPPING.items()}

    def front_to_back(self, name):
        """Convert frontend metric names to backend field names.

        <!-- lazydoc-ignore: internal -->
        """
        if name in self.FRONTEND_NAME_MAPPING:
            return self.FRONTEND_NAME_MAPPING[name]
        return name

    def back_to_front(self, name):
        """Convert backend field names to frontend metric names.

        <!-- lazydoc-ignore: internal -->
        """
        if name in self.FRONTEND_NAME_MAPPING_REVERSED:
            return self.FRONTEND_NAME_MAPPING_REVERSED[name]
        return name

    # ScatterPlot and ParallelCoords have weird conventions
    def special_front_to_back(self, name):
        """Convert frontend metric names to backend field names.

        <!-- lazydoc-ignore: internal -->
        """
        if name is None:
            return name

        name, *rest = name.split(".")
        rest = "." + ".".join(rest) if rest else ""

        # special case for config
        if name.startswith("c::"):
            name = name[3:]
            return f"config:{name}.value{rest}"

        # special case for summary
        if name.startswith("s::"):
            name = name[3:] + rest
            return f"summary:{name}"

        name = name + rest
        if name in self.RUN_MAPPING:
            return "run:" + self.RUN_MAPPING[name]
        if name in self.FRONTEND_NAME_MAPPING:
            return "summary:" + self.FRONTEND_NAME_MAPPING[name]
        if name == "Index":
            return name
        return "summary:" + name

    def special_back_to_front(self, name):
        """Convert backend field names to frontend metric names.

        <!-- lazydoc-ignore: internal -->
        """
        if name is not None:
            kind, rest = name.split(":", 1)

            if kind == "config":
                pieces = rest.split(".")
                if len(pieces) <= 1:
                    raise ValueError(f"Invalid name: {name}")
                elif len(pieces) == 2:
                    name = pieces[0]
                elif len(pieces) >= 3:
                    name = pieces[:1] + pieces[2:]
                    name = ".".join(name)
                return f"c::{name}"

            elif kind == "summary":
                name = rest
                return f"s::{name}"

        if name is None:
            return name
        elif "summary:" in name:
            name = name.replace("summary:", "")
            return self.FRONTEND_NAME_MAPPING_REVERSED.get(name, name)
        elif "run:" in name:
            name = name.replace("run:", "")
            return self.RUN_MAPPING_REVERSED[name]
        return name<|MERGE_RESOLUTION|>--- conflicted
+++ resolved
@@ -141,13 +141,6 @@
     WARNING: this API will likely change in a future release
 
     Attributes:
-<<<<<<< HEAD
-        name (string): The name of the report.
-        description (string): Report description.
-        user (User): The user that created the report.
-        spec (dict): The spec off the report.
-        updated_at (string): timestamp of last update.
-=======
         id (string): unique identifier of the report
         name (string): report name
         display_name (string): display name of the report
@@ -157,7 +150,6 @@
         url (string): the url of the report
         updated_at (string): timestamp of last update
         created_at (string): timestamp when the report was created
->>>>>>> e8737085
     """
 
     def __init__(self, client, attrs, entity=None, project=None):
@@ -228,17 +220,6 @@
 
     @property
     def updated_at(self):
-<<<<<<< HEAD
-        """Timestamp of last update"""
-        return self._attrs["updatedAt"]
-
-    @property
-    def url(self):
-        """URL of the report.
-
-        Contains the entity, project, display name, and id.
-        """
-=======
         return self._attrs.get("updatedAt")
 
     @property
@@ -255,7 +236,6 @@
             or not self.id
         ):
             return None
->>>>>>> e8737085
         return self.client.app_url + "/".join(
             [
                 self.entity,
