--- conflicted
+++ resolved
@@ -196,19 +196,6 @@
 
 
 class File(Attrs):
-<<<<<<< HEAD
-    """File is a class associated with a file saved by wandb.
-
-    Attributes:
-        name (string): filename
-        url (string): path to file
-        direct_url (string): path to file in the bucket
-        md5 (string): md5 of file
-        mimetype (string): mimetype of file
-        updated_at (string): timestamp of last update
-        size (int): size of file in bytes
-        path_uri (str): path to file in the bucket, currently only available for S3 objects and reference files
-=======
     """File saved to W&B.
 
     Represents a single file stored in W&B. Includes access to file metadata.
@@ -228,7 +215,7 @@
     - md5 (str): md5 of file
     - mimetype (str): mimetype of file
     - updated_at (str): timestamp of last update
-    - path_uri (str): path to file in the bucket, currently only available for files stored in S3
+    - path_uri (str): path to file in the bucket, currently only available for S3 objects and reference files
 
     Args:
         client: The run object that contains the file
@@ -236,7 +223,6 @@
         run: The run object that contains the file
 
     <!-- lazydoc-ignore-class: internal -->
->>>>>>> 784b9951
     """
 
     def __init__(self, client, attrs, run=None):
