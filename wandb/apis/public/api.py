"""Use the Public API to export or update data that you have saved to W&B.

Before using this API, you'll want to log data from your script — check the
[Quickstart](https://docs.wandb.ai/quickstart) for more details.

You might use the Public API to
 - update metadata or metrics for an experiment after it has been completed,
 - pull down your results as a dataframe for post-hoc analysis in a Jupyter notebook, or
 - check your saved model artifacts for those tagged as `ready-to-deploy`.

For more on using the Public API, check out [our guide](https://docs.wandb.com/guides/track/public-api-guide).
"""

import json
import logging
import os
import urllib
<<<<<<< HEAD
from typing import Any, Dict, List, Literal, Optional
=======
from typing import TYPE_CHECKING, Any, Dict, Iterator, List, Optional
>>>>>>> 9ea8a9c8

import requests
from wandb_gql import Client, gql
from wandb_gql.client import RetryError

import wandb
from wandb import env, util
from wandb.apis import public
from wandb.apis.normalize import normalize_exceptions
from wandb.apis.public.const import RETRY_TIMEDELTA
from wandb.apis.public.registries.registries_search import Registries
from wandb.apis.public.registries.registry import Registry
from wandb.apis.public.registries.utils import _fetch_org_entity_from_organization
from wandb.apis.public.utils import (
    PathType,
    fetch_org_from_settings_or_entity,
    parse_org_from_registry_path,
)
from wandb.proto.wandb_deprecated import Deprecated
from wandb.proto.wandb_internal_pb2 import ServerFeature
from wandb.sdk.artifacts._validators import is_artifact_registry_project
from wandb.sdk.internal.internal_api import Api as InternalApi
from wandb.sdk.internal.thread_local_settings import _thread_local_api_settings
from wandb.sdk.launch.utils import LAUNCH_DEFAULT_PROJECT
from wandb.sdk.lib import retry, runid
from wandb.sdk.lib.deprecate import deprecate
from wandb.sdk.lib.gql_request import GraphQLSession

if TYPE_CHECKING:
    from wandb.automations import Integration, SlackIntegration, WebhookIntegration

logger = logging.getLogger(__name__)


class RetryingClient:
    INFO_QUERY = gql(
        """
        query ServerInfo{
            serverInfo {
                cliVersionInfo
                latestLocalVersionInfo {
                    outOfDate
                    latestVersionString
                    versionOnThisInstanceString
                }
            }
        }
        """
    )

    def __init__(self, client: Client):
        self._server_info = None
        self._client = client

    @property
    def app_url(self):
        return util.app_url(self._client.transport.url.replace("/graphql", "")) + "/"

    @retry.retriable(
        retry_timedelta=RETRY_TIMEDELTA,
        check_retry_fn=util.no_retry_auth,
        retryable_exceptions=(RetryError, requests.RequestException),
    )
    def execute(self, *args, **kwargs):  # noqa: D102  # User not encouraged to use this class directly
        try:
            return self._client.execute(*args, **kwargs)
        except requests.exceptions.ReadTimeout:
            if "timeout" not in kwargs:
                timeout = self._client.transport.default_timeout
                wandb.termwarn(
                    f"A graphql request initiated by the public wandb API timed out (timeout={timeout} sec). "
                    f"Create a new API with an integer timeout larger than {timeout}, e.g., `api = wandb.Api(timeout={timeout + 10})` "
                    f"to increase the graphql timeout."
                )
            raise

    @property
    def server_info(self):
        if self._server_info is None:
            self._server_info = self.execute(self.INFO_QUERY).get("serverInfo")
        return self._server_info

    def version_supported(self, min_version: str) -> bool:  # noqa: D102  # User not encouraged to use this class directly
        from wandb.util import parse_version

        return parse_version(min_version) <= parse_version(
            self.server_info["cliVersionInfo"]["max_cli_version"]
        )


class Api:
    """Used for querying the wandb server.

    Examples:
        Most common way to initialize
        >>> wandb.Api()

    Args:
        overrides: (dict) You can set `base_url` if you are using a wandb server
            other than https://api.wandb.ai.
            You can also set defaults for `entity`, `project`, and `run`.
    """

    _HTTP_TIMEOUT = env.get_http_timeout(19)
    DEFAULT_ENTITY_QUERY = gql(
        """
        query Viewer{
            viewer {
                id
                entity
            }
        }
        """
    )

    VIEWER_QUERY = gql(
        """
        query Viewer{
            viewer {
                id
                flags
                entity
                username
                email
                admin
                apiKeys {
                    edges {
                        node {
                            id
                            name
                            description
                        }
                    }
                }
                teams {
                    edges {
                        node {
                            name
                        }
                    }
                }
            }
        }
        """
    )
    USERS_QUERY = gql(
        """
        query SearchUsers($query: String) {
            users(query: $query) {
                edges {
                    node {
                        id
                        flags
                        entity
                        admin
                        email
                        deletedAt
                        username
                        apiKeys {
                            edges {
                                node {
                                    id
                                    name
                                    description
                                }
                            }
                        }
                        teams {
                            edges {
                                node {
                                    name
                                }
                            }
                        }
                    }
                }
            }
        }
        """
    )

    CREATE_PROJECT = gql(
        """
        mutation upsertModel(
            $description: String
            $entityName: String
            $id: String
            $name: String
            $framework: String
            $access: String
            $views: JSONString
        ) {
            upsertModel(
            input: {
                description: $description
                entityName: $entityName
                id: $id
                name: $name
                framework: $framework
                access: $access
                views: $views
            }
            ) {
            project {
                id
                name
                entityName
                description
                access
                views
            }
            model {
                id
                name
                entityName
                description
                access
                views
            }
            inserted
            }
        }
    """
    )

    def __init__(
        self,
        overrides: Optional[Dict[str, Any]] = None,
        timeout: Optional[int] = None,
        api_key: Optional[str] = None,
    ) -> None:
        self.settings = InternalApi().settings()
        _overrides = overrides or {}
        self._api_key = api_key
        if self.api_key is None and _thread_local_api_settings.cookies is None:
            wandb.login(host=_overrides.get("base_url"))
        self.settings.update(_overrides)
        if "username" in _overrides and "entity" not in _overrides:
            wandb.termwarn(
                'Passing "username" to Api is deprecated. please use "entity" instead.'
            )
            self.settings["entity"] = _overrides["username"]
        self.settings["base_url"] = self.settings["base_url"].rstrip("/")

        if "organization" in _overrides:
            self.settings["organization"] = _overrides["organization"]

        self._viewer = None
        self._projects = {}
        self._runs = {}
        self._sweeps = {}
        self._reports = {}
        self._default_entity = None
        self._timeout = timeout if timeout is not None else self._HTTP_TIMEOUT
        auth = None
        if not _thread_local_api_settings.cookies:
            auth = ("api", self.api_key)
        proxies = self.settings.get("_proxies") or json.loads(
            os.environ.get("WANDB__PROXIES", "{}")
        )
        self._base_client = Client(
            transport=GraphQLSession(
                headers={
                    "User-Agent": self.user_agent,
                    "Use-Admin-Privileges": "true",
                    **(_thread_local_api_settings.headers or {}),
                },
                use_json=True,
                # this timeout won't apply when the DNS lookup fails. in that case, it will be 60s
                # https://bugs.python.org/issue22889
                timeout=self._timeout,
                auth=auth,
                url="{}/graphql".format(self.settings["base_url"]),
                cookies=_thread_local_api_settings.cookies,
                proxies=proxies,
            )
        )
        self._client = RetryingClient(self._base_client)
        self._server_features_cache: Optional[dict[str, bool]] = None

    def create_project(self, name: str, entity: str) -> None:
        """Create a new project.

        Args:
            name: (str) The name of the new project.
            entity: (str) The entity of the new project.
        """
        self.client.execute(self.CREATE_PROJECT, {"entityName": entity, "name": name})

    def create_run(
        self,
        *,
        run_id: Optional[str] = None,
        project: Optional[str] = None,
        entity: Optional[str] = None,
    ) -> "public.Run":
        """Create a new run.

        Args:
            run_id: (str, optional) The ID to assign to the run, if given.  The run ID is automatically generated by
                default, so in general, you do not need to specify this and should only do so at your own risk.
            project: (str, optional) If given, the project of the new run.
            entity: (str, optional) If given, the entity of the new run.

        Returns:
            The newly created `Run`.
        """
        if entity is None:
            entity = self.default_entity
        return public.Run.create(self, run_id=run_id, project=project, entity=entity)

    def create_run_queue(
        self,
        name: str,
        type: "public.RunQueueResourceType",
        entity: Optional[str] = None,
        prioritization_mode: Optional["public.RunQueuePrioritizationMode"] = None,
        config: Optional[dict] = None,
        template_variables: Optional[dict] = None,
    ) -> "public.RunQueue":
        """Create a new run queue (launch).

        Args:
            name: (str) Name of the queue to create
            type: (str) Type of resource to be used for the queue. One of "local-container", "local-process", "kubernetes", "sagemaker", or "gcp-vertex".
            entity: (str) Optional name of the entity to create the queue. If None, will use the configured or default entity.
            prioritization_mode: (str) Optional version of prioritization to use. Either "V0" or None
            config: (dict) Optional default resource configuration to be used for the queue. Use handlebars (eg. `{{var}}`) to specify template variables.
            template_variables: (dict) A dictionary of template variable schemas to be used with the config. Expected format of:
                `{
                    "var-name": {
                        "schema": {
                            "type": ("string", "number", or "integer"),
                            "default": (optional value),
                            "minimum": (optional minimum),
                            "maximum": (optional maximum),
                            "enum": [..."(options)"]
                        }
                    }
                }`

        Returns:
            The newly created `RunQueue`

        Raises:
            ValueError if any of the parameters are invalid
            wandb.Error on wandb API errors
        """
        # TODO(np): Need to check server capabilities for this feature
        # 0. assert params are valid/normalized
        if entity is None:
            entity = self.settings["entity"] or self.default_entity
            if entity is None:
                raise ValueError(
                    "entity must be passed as a parameter, or set in settings"
                )

        if len(name) == 0:
            raise ValueError("name must be non-empty")
        if len(name) > 64:
            raise ValueError("name must be less than 64 characters")

        if type not in [
            "local-container",
            "local-process",
            "kubernetes",
            "sagemaker",
            "gcp-vertex",
        ]:
            raise ValueError(
                "resource_type must be one of 'local-container', 'local-process', 'kubernetes', 'sagemaker', or 'gcp-vertex'"
            )

        if prioritization_mode:
            prioritization_mode = prioritization_mode.upper()
            if prioritization_mode not in ["V0"]:
                raise ValueError("prioritization_mode must be 'V0' if present")

        if config is None:
            config = {}

        # 1. create required default launch project in the entity
        self.create_project(LAUNCH_DEFAULT_PROJECT, entity)

        api = InternalApi(
            default_settings={
                "entity": entity,
                "project": self.project(LAUNCH_DEFAULT_PROJECT),
            },
            retry_timedelta=RETRY_TIMEDELTA,
        )

        # 2. create default resource config, receive config id
        config_json = json.dumps({"resource_args": {type: config}})
        create_config_result = api.create_default_resource_config(
            entity, type, config_json, template_variables
        )
        if not create_config_result["success"]:
            raise wandb.Error("failed to create default resource config")
        config_id = create_config_result["defaultResourceConfigID"]

        # 3. create run queue
        create_queue_result = api.create_run_queue(
            entity,
            LAUNCH_DEFAULT_PROJECT,
            name,
            "PROJECT",
            prioritization_mode,
            config_id,
        )
        if not create_queue_result["success"]:
            raise wandb.Error("failed to create run queue")

        return public.RunQueue(
            client=self.client,
            name=name,
            entity=entity,
            prioritization_mode=prioritization_mode,
            _access="PROJECT",
            _default_resource_config_id=config_id,
            _default_resource_config=config,
        )

    def upsert_run_queue(
        self,
        name: str,
        resource_config: dict,
        resource_type: "public.RunQueueResourceType",
        entity: Optional[str] = None,
        template_variables: Optional[dict] = None,
        external_links: Optional[dict] = None,
        prioritization_mode: Optional["public.RunQueuePrioritizationMode"] = None,
    ):
        """Upsert a run queue (launch).

        Args:
            name: (str) Name of the queue to create
            entity: (str) Optional name of the entity to create the queue. If None, will use the configured or default entity.
            resource_config: (dict) Optional default resource configuration to be used for the queue. Use handlebars (eg. `{{var}}`) to specify template variables.
            resource_type: (str) Type of resource to be used for the queue. One of "local-container", "local-process", "kubernetes", "sagemaker", or "gcp-vertex".
            template_variables: (dict) A dictionary of template variable schemas to be used with the config. Expected format of:
                `{
                    "var-name": {
                        "schema": {
                            "type": ("string", "number", or "integer"),
                            "default": (optional value),
                            "minimum": (optional minimum),
                            "maximum": (optional maximum),
                            "enum": [..."(options)"]
                        }
                    }
                }`
            external_links: (dict) Optional dictionary of external links to be used with the queue. Expected format of:
                `{
                    "name": "url"
                }`
            prioritization_mode: (str) Optional version of prioritization to use. Either "V0" or None

        Returns:
            The upserted `RunQueue`.

        Raises:
            ValueError if any of the parameters are invalid
            wandb.Error on wandb API errors
        """
        if entity is None:
            entity = self.settings["entity"] or self.default_entity
            if entity is None:
                raise ValueError(
                    "entity must be passed as a parameter, or set in settings"
                )

        if len(name) == 0:
            raise ValueError("name must be non-empty")
        if len(name) > 64:
            raise ValueError("name must be less than 64 characters")

        prioritization_mode = prioritization_mode or "DISABLED"
        prioritization_mode = prioritization_mode.upper()
        if prioritization_mode not in ["V0", "DISABLED"]:
            raise ValueError(
                "prioritization_mode must be 'V0' or 'DISABLED' if present"
            )

        if resource_type not in [
            "local-container",
            "local-process",
            "kubernetes",
            "sagemaker",
            "gcp-vertex",
        ]:
            raise ValueError(
                "resource_type must be one of 'local-container', 'local-process', 'kubernetes', 'sagemaker', or 'gcp-vertex'"
            )

        self.create_project(LAUNCH_DEFAULT_PROJECT, entity)
        api = InternalApi(
            default_settings={
                "entity": entity,
                "project": self.project(LAUNCH_DEFAULT_PROJECT),
            },
            retry_timedelta=RETRY_TIMEDELTA,
        )
        # User provides external_links as a dict with name: url format
        # but backend stores it as a list of dicts with url and label keys.
        external_links = external_links or {}
        external_links = {
            "links": [
                {
                    "label": key,
                    "url": value,
                }
                for key, value in external_links.items()
            ]
        }
        upsert_run_queue_result = api.upsert_run_queue(
            name,
            entity,
            resource_type,
            {"resource_args": {resource_type: resource_config}},
            template_variables=template_variables,
            external_links=external_links,
            prioritization_mode=prioritization_mode,
        )
        if not upsert_run_queue_result["success"]:
            raise wandb.Error("failed to create run queue")
        schema_errors = (
            upsert_run_queue_result.get("configSchemaValidationErrors") or []
        )
        for error in schema_errors:
            wandb.termwarn(f"resource config validation: {error}")

        return public.RunQueue(
            client=self.client,
            name=name,
            entity=entity,
        )

    def create_user(self, email, admin=False):
        """Create a new user.

        Args:
            email: (str) The email address of the user
            admin: (bool) Whether this user should be a global instance admin

        Returns:
            A `User` object
        """
        return public.User.create(self, email, admin)

    def sync_tensorboard(self, root_dir, run_id=None, project=None, entity=None):
        """Sync a local directory containing tfevent files to wandb."""
        from wandb.sync import SyncManager  # TODO: circular import madness

        run_id = run_id or runid.generate_id()
        project = project or self.settings.get("project") or "uncategorized"
        entity = entity or self.default_entity
        # TODO: pipe through log_path to inform the user how to debug
        sm = SyncManager(
            project=project,
            entity=entity,
            run_id=run_id,
            mark_synced=False,
            app_url=self.client.app_url,
            view=False,
            verbose=False,
            sync_tensorboard=True,
        )
        sm.add(root_dir)
        sm.start()
        while not sm.is_done():
            _ = sm.poll()
        return self.run("/".join([entity, project, run_id]))

    @property
    def client(self) -> RetryingClient:
        return self._client

    @property
    def user_agent(self) -> str:
        return "W&B Public Client {}".format(wandb.__version__)

    @property
    def api_key(self) -> Optional[str]:
        # just use thread local api key if it's set
        if _thread_local_api_settings.api_key:
            return _thread_local_api_settings.api_key
        if self._api_key is not None:
            return self._api_key
        auth = requests.utils.get_netrc_auth(self.settings["base_url"])
        key = None
        if auth:
            key = auth[-1]
        # Environment should take precedence
        if os.getenv("WANDB_API_KEY"):
            key = os.environ["WANDB_API_KEY"]
        self._api_key = key  # memoize key
        return key

    @property
    def default_entity(self) -> Optional[str]:
        if self._default_entity is None:
            res = self._client.execute(self.DEFAULT_ENTITY_QUERY)
            self._default_entity = (res.get("viewer") or {}).get("entity")
        return self._default_entity

    @property
    def viewer(self) -> "public.User":
        if self._viewer is None:
            self._viewer = public.User(
                self._client, self._client.execute(self.VIEWER_QUERY).get("viewer")
            )
            self._default_entity = self._viewer.entity
        return self._viewer

    def flush(self):
        """Flush the local cache.

        The api object keeps a local cache of runs, so if the state of the run may
        change while executing your script you must clear the local cache with
        `api.flush()` to get the latest values associated with the run.
        """
        self._runs = {}

    def from_path(self, path):
        """Return a run, sweep, project or report from a path.

        Examples:
            ```
            project = api.from_path("my_project")
            team_project = api.from_path("my_team/my_project")
            run = api.from_path("my_team/my_project/runs/id")
            sweep = api.from_path("my_team/my_project/sweeps/id")
            report = api.from_path("my_team/my_project/reports/My-Report-Vm11dsdf")
            ```

        Args:
            path: (str) The path to the project, run, sweep or report

        Returns:
            A `Project`, `Run`, `Sweep`, or `BetaReport` instance.

        Raises:
            wandb.Error if path is invalid or the object doesn't exist
        """
        parts = path.strip("/ ").split("/")
        if len(parts) == 1:
            return self.project(path)
        elif len(parts) == 2:
            return self.project(parts[1], parts[0])
        elif len(parts) == 3:
            return self.run(path)
        elif len(parts) == 4:
            if parts[2].startswith("run"):
                return self.run(path)
            elif parts[2].startswith("sweep"):
                return self.sweep(path)
            elif parts[2].startswith("report"):
                if "--" not in parts[-1]:
                    if "-" in parts[-1]:
                        raise wandb.Error(
                            "Invalid report path, should be team/project/reports/Name--XXXX"
                        )
                    else:
                        parts[-1] = "--" + parts[-1]
                name, id = parts[-1].split("--")
                return public.BetaReport(
                    self.client,
                    {
                        "display_name": urllib.parse.unquote(name.replace("-", " ")),
                        "id": id,
                        "spec": "{}",
                    },
                    parts[0],
                    parts[1],
                )
        raise wandb.Error(
            "Invalid path, should be TEAM/PROJECT/TYPE/ID where TYPE is runs, sweeps, or reports"
        )

    def _parse_project_path(self, path):
        """Return project and entity for project specified by path."""
        project = self.settings["project"] or "uncategorized"
        entity = self.settings["entity"] or self.default_entity
        if path is None:
            return entity, project
        parts = path.split("/", 1)
        if len(parts) == 1:
            return entity, path
        return parts

    def _parse_path(self, path):
        """Parse url, filepath, or docker paths.

        Allows paths in the following formats:
        - url: entity/project/runs/id
        - path: entity/project/id
        - docker: entity/project:id

        Entity is optional and will fall back to the current logged-in user.
        """
        project = self.settings["project"] or "uncategorized"
        entity = self.settings["entity"] or self.default_entity
        parts = (
            path.replace("/runs/", "/").replace("/sweeps/", "/").strip("/ ").split("/")
        )
        if ":" in parts[-1]:
            id = parts[-1].split(":")[-1]
            parts[-1] = parts[-1].split(":")[0]
        elif parts[-1]:
            id = parts[-1]
        if len(parts) == 1 and project != "uncategorized":
            pass
        elif len(parts) > 1:
            project = parts[1]
            if entity and id == project:
                project = parts[0]
            else:
                entity = parts[0]
            if len(parts) == 3:
                entity = parts[0]
        else:
            project = parts[0]
        return entity, project, id

    def _parse_artifact_path(self, path):
        """Return project, entity and artifact name for project specified by path."""
        project = self.settings["project"] or "uncategorized"
        entity = self.settings["entity"] or self.default_entity
        if path is None:
            return entity, project

        path, colon, alias = path.partition(":")
        full_alias = colon + alias

        parts = path.split("/")
        if len(parts) > 3:
            raise ValueError("Invalid artifact path: {}".format(path))
        elif len(parts) == 1:
            return entity, project, path + full_alias
        elif len(parts) == 2:
            return entity, parts[0], parts[1] + full_alias
        parts[-1] += full_alias
        return parts

    def projects(
        self, entity: Optional[str] = None, per_page: int = 200
    ) -> "public.Projects":
        """Get projects for a given entity.

        Args:
            entity: (str) Name of the entity requested.  If None, will fall back to the
                default entity passed to `Api`.  If no default entity, will raise a `ValueError`.
            per_page: (int) Sets the page size for query pagination.  Usually there is no reason to change this.

        Returns:
            A `Projects` object which is an iterable collection of `Project` objects.
        """
        if entity is None:
            entity = self.settings["entity"] or self.default_entity
            if entity is None:
                raise ValueError(
                    "entity must be passed as a parameter, or set in settings"
                )
        if entity not in self._projects:
            self._projects[entity] = public.Projects(
                self.client, entity, per_page=per_page
            )
        return self._projects[entity]

    def project(self, name: str, entity: Optional[str] = None) -> "public.Project":
        """Return the `Project` with the given name (and entity, if given).

        Args:
            name: (str) The project name.
            entity: (str) Name of the entity requested.  If None, will fall back to the
                default entity passed to `Api`.  If no default entity, will raise a `ValueError`.

        Returns:
            A `Project` object.
        """
        # For registry artifacts, capture potential org user inputted before resolving entity
        org = entity if is_artifact_registry_project(name) else ""

        if entity is None:
            entity = self.settings["entity"] or self.default_entity

        # For registry artifacts, resolve org-based entity
        if is_artifact_registry_project(name):
            settings_entity = self.settings["entity"] or self.default_entity
            entity = InternalApi()._resolve_org_entity_name(
                entity=settings_entity, organization=org
            )
        return public.Project(self.client, entity, name, {})

    def reports(
        self, path: str = "", name: Optional[str] = None, per_page: int = 50
    ) -> "public.Reports":
        """Get reports for a given project path.

        WARNING: This api is in beta and will likely change in a future release

        Args:
            path: (str) path to project the report resides in, should be in the form: "entity/project"
            name: (str, optional) optional name of the report requested.
            per_page: (int) Sets the page size for query pagination.  Usually there is no reason to change this.

        Returns:
            A `Reports` object which is an iterable collection of `BetaReport` objects.
        """
        entity, project, _ = self._parse_path(path + "/fake_run")

        if name:
            name = urllib.parse.unquote(name)
            key = "/".join([entity, project, str(name)])
        else:
            key = "/".join([entity, project])

        if key not in self._reports:
            self._reports[key] = public.Reports(
                self.client,
                public.Project(self.client, entity, project, {}),
                name=name,
                per_page=per_page,
            )
        return self._reports[key]

    def create_team(self, team, admin_username=None):
        """Create a new team.

        Args:
            team: (str) The name of the team
            admin_username: (str) optional username of the admin user of the team, defaults to the current user.

        Returns:
            A `Team` object
        """
        return public.Team.create(self, team, admin_username)

    def team(self, team: str) -> "public.Team":
        """Return the matching `Team` with the given name.

        Args:
            team: (str) The name of the team.

        Returns:
            A `Team` object.
        """
        return public.Team(self.client, team)

    def user(self, username_or_email: str) -> Optional["public.User"]:
        """Return a user from a username or email address.

        Note: This function only works for Local Admins, if you are trying to get your own user object, please use `api.viewer`.

        Args:
            username_or_email: (str) The username or email address of the user

        Returns:
            A `User` object or None if a user couldn't be found
        """
        res = self._client.execute(self.USERS_QUERY, {"query": username_or_email})
        if len(res["users"]["edges"]) == 0:
            return None
        elif len(res["users"]["edges"]) > 1:
            wandb.termwarn(
                "Found multiple users, returning the first user matching {}".format(
                    username_or_email
                )
            )
        return public.User(self._client, res["users"]["edges"][0]["node"])

    def users(self, username_or_email: str) -> List["public.User"]:
        """Return all users from a partial username or email address query.

        Note: This function only works for Local Admins, if you are trying to get your own user object, please use `api.viewer`.

        Args:
            username_or_email: (str) The prefix or suffix of the user you want to find

        Returns:
            An array of `User` objects
        """
        res = self._client.execute(self.USERS_QUERY, {"query": username_or_email})
        return [
            public.User(self._client, edge["node"]) for edge in res["users"]["edges"]
        ]

    def runs(
        self,
        path: Optional[str] = None,
        filters: Optional[Dict[str, Any]] = None,
        order: str = "+created_at",
        per_page: int = 50,
        include_sweeps: bool = True,
    ):
        """Return a set of runs from a project that match the filters provided.

        Fields you can filter by include:
        - `createdAt`: The timestamp when the run was created. (in ISO 8601 format, e.g. "2023-01-01T12:00:00Z")
        - `displayName`: The human-readable display name of the run. (e.g. "eager-fox-1")
        - `duration`: The total runtime of the run in seconds.
        - `group`: The group name used to organize related runs together.
        - `host`: The hostname where the run was executed.
        - `jobType`: The type of job or purpose of the run.
        - `name`: The unique identifier of the run. (e.g. "a1b2cdef")
        - `state`: The current state of the run.
        - `tags`: The tags associated with the run.
        - `username`: The username of the user who initiated the run

        Additionally, you can filter by items in the run config or summary metrics.
        Such as `config.experiment_name`, `summary_metrics.loss`, etc.

        For more complex filtering, you can use MongoDB query operators.
        For details, see: https://docs.mongodb.com/manual/reference/operator/query
        The following operations are supported:
        - `$and`
        - `$or`
        - `$nor`
        - `$eq`
        - `$ne`
        - `$gt`
        - `$gte`
        - `$lt`
        - `$lte`
        - `$in`
        - `$nin`
        - `$exists`
        - `$regex`


        Examples:
            Find runs in my_project where config.experiment_name has been set to "foo"
            ```
            api.runs(
                path="my_entity/my_project",
                filters={"config.experiment_name": "foo"},
            )
            ```

            Find runs in my_project where config.experiment_name has been set to "foo" or "bar"
            ```
            api.runs(
                path="my_entity/my_project",
                filters={
                    "$or": [
                        {"config.experiment_name": "foo"},
                        {"config.experiment_name": "bar"},
                    ]
                },
            )
            ```

            Find runs in my_project where config.experiment_name matches a regex (anchors are not supported)
            ```
            api.runs(
                path="my_entity/my_project",
                filters={"config.experiment_name": {"$regex": "b.*"}},
            )
            ```

            Find runs in my_project where the run name matches a regex (anchors are not supported)
            ```
            api.runs(
                path="my_entity/my_project",
                filters={"display_name": {"$regex": "^foo.*"}},
            )
            ```

            Find runs in my_project where config.experiment contains a nested field "category" with value "testing"
            ```
            api.runs(
                path="my_entity/my_project",
                filters={"config.experiment.category": "testing"},
            )
            ```

            Find runs in my_project with a loss value of 0.5 nested in a dictionary under model1 in the summary metrics
            ```
            api.runs(
                path="my_entity/my_project",
                filters={"summary_metrics.model1.loss": 0.5},
            )
            ```

            Find runs in my_project sorted by ascending loss
            ```
            api.runs(path="my_entity/my_project", order="+summary_metrics.loss")
            ```

        Args:
            path: (str) path to project, should be in the form: "entity/project"
            filters: (dict) queries for specific runs using the MongoDB query language.
                You can filter by run properties such as config.key, summary_metrics.key, state, entity, createdAt, etc.
                For example: `{"config.experiment_name": "foo"}` would find runs with a config entry
                    of experiment name set to "foo"
            order: (str) Order can be `created_at`, `heartbeat_at`, `config.*.value`, or `summary_metrics.*`.
                If you prepend order with a + order is ascending.
                If you prepend order with a - order is descending (default).
                The default order is run.created_at from oldest to newest.
            per_page: (int) Sets the page size for query pagination.
            include_sweeps: (bool) Whether to include the sweep runs in the results.

        Returns:
            A `Runs` object, which is an iterable collection of `Run` objects.
        """
        entity, project = self._parse_project_path(path)
        filters = filters or {}
        key = (path or "") + str(filters) + str(order)
        if not self._runs.get(key):
            self._runs[key] = public.Runs(
                self.client,
                entity,
                project,
                filters=filters,
                order=order,
                per_page=per_page,
                include_sweeps=include_sweeps,
            )
        return self._runs[key]

    @normalize_exceptions
    def run(self, path=""):
        """Return a single run by parsing path in the form entity/project/run_id.

        Args:
            path: (str) path to run in the form `entity/project/run_id`.
                If `api.entity` is set, this can be in the form `project/run_id`
                and if `api.project` is set this can just be the run_id.

        Returns:
            A `Run` object.
        """
        entity, project, run_id = self._parse_path(path)
        if not self._runs.get(path):
            self._runs[path] = public.Run(self.client, entity, project, run_id)
        return self._runs[path]

    def queued_run(
        self,
        entity,
        project,
        queue_name,
        run_queue_item_id,
        project_queue=None,
        priority=None,
    ):
        """Return a single queued run based on the path.

        Parses paths of the form entity/project/queue_id/run_queue_item_id.
        """
        return public.QueuedRun(
            self.client,
            entity,
            project,
            queue_name,
            run_queue_item_id,
            project_queue=project_queue,
            priority=priority,
        )

    def run_queue(
        self,
        entity,
        name,
    ):
        """Return the named `RunQueue` for entity.

        To create a new `RunQueue`, use `wandb.Api().create_run_queue(...)`.
        """
        return public.RunQueue(
            self.client,
            name,
            entity,
        )

    @normalize_exceptions
    def sweep(self, path=""):
        """Return a sweep by parsing path in the form `entity/project/sweep_id`.

        Args:
            path: (str, optional) path to sweep in the form entity/project/sweep_id.  If `api.entity`
                is set, this can be in the form project/sweep_id and if `api.project` is set
                this can just be the sweep_id.

        Returns:
            A `Sweep` object.
        """
        entity, project, sweep_id = self._parse_path(path)
        if not self._sweeps.get(path):
            self._sweeps[path] = public.Sweep(self.client, entity, project, sweep_id)
        return self._sweeps[path]

    @normalize_exceptions
    def artifact_types(self, project: Optional[str] = None) -> "public.ArtifactTypes":
        """Return a collection of matching artifact types.

        Args:
            project: (str, optional) If given, a project name or path to filter on.

        Returns:
            An iterable `ArtifactTypes` object.
        """
        project_path = project
        entity, project = self._parse_project_path(project_path)
        # If its a Registry project, the entity is considered to be an org instead
        if is_artifact_registry_project(project):
            settings_entity = self.settings["entity"] or self.default_entity
            org = parse_org_from_registry_path(project_path, PathType.PROJECT)
            entity = InternalApi()._resolve_org_entity_name(
                entity=settings_entity, organization=org
            )
        return public.ArtifactTypes(self.client, entity, project)

    @normalize_exceptions
    def artifact_type(
        self, type_name: str, project: Optional[str] = None
    ) -> "public.ArtifactType":
        """Return the matching `ArtifactType`.

        Args:
            type_name: (str) The name of the artifact type to retrieve.
            project: (str, optional) If given, a project name or path to filter on.

        Returns:
            An `ArtifactType` object.
        """
        project_path = project
        entity, project = self._parse_project_path(project_path)
        # If its an Registry artifact, the entity is an org instead
        if is_artifact_registry_project(project):
            org = parse_org_from_registry_path(project_path, PathType.PROJECT)
            settings_entity = self.settings["entity"] or self.default_entity
            entity = InternalApi()._resolve_org_entity_name(
                entity=settings_entity, organization=org
            )
        return public.ArtifactType(self.client, entity, project, type_name)

    @normalize_exceptions
    def artifact_collections(
        self, project_name: str, type_name: str, per_page: int = 50
    ) -> "public.ArtifactCollections":
        """Return a collection of matching artifact collections.

        Args:
            project_name: (str) The name of the project to filter on.
            type_name: (str) The name of the artifact type to filter on.
            per_page: (int) Sets the page size for query pagination.  Usually there is no reason to change this.

        Returns:
            An iterable `ArtifactCollections` object.
        """
        entity, project = self._parse_project_path(project_name)
        # If iterating through Registry project, the entity is considered to be an org instead
        if is_artifact_registry_project(project):
            org = parse_org_from_registry_path(project_name, PathType.PROJECT)
            settings_entity = self.settings["entity"] or self.default_entity
            entity = InternalApi()._resolve_org_entity_name(
                entity=settings_entity, organization=org
            )
        return public.ArtifactCollections(
            self.client, entity, project, type_name, per_page=per_page
        )

    @normalize_exceptions
    def artifact_collection(
        self, type_name: str, name: str
    ) -> "public.ArtifactCollection":
        """Return a single artifact collection by type and parsing path in the form `entity/project/name`.

        Args:
            type_name: (str) The type of artifact collection to fetch.
            name: (str) An artifact collection name. May be prefixed with entity/project.

        Returns:
            An `ArtifactCollection` object.
        """
        entity, project, collection_name = self._parse_artifact_path(name)
        # If its an Registry artifact, the entity is considered to be an org instead
        if is_artifact_registry_project(project):
            org = parse_org_from_registry_path(name, PathType.ARTIFACT)
            settings_entity = self.settings["entity"] or self.default_entity
            entity = InternalApi()._resolve_org_entity_name(
                entity=settings_entity, organization=org
            )

        if entity is None:
            raise ValueError(
                "Could not determine entity. Please include the entity as part of the collection name path."
            )

        return public.ArtifactCollection(
            self.client, entity, project, collection_name, type_name
        )

    @normalize_exceptions
    def artifact_versions(self, type_name, name, per_page=50):
        """Deprecated, use `artifacts(type_name, name)` instead."""
        deprecate(
            field_name=Deprecated.api__artifact_versions,
            warning_message=(
                "Api.artifact_versions(type_name, name) is deprecated, "
                "use Api.artifacts(type_name, name) instead."
            ),
        )
        return self.artifacts(type_name, name, per_page=per_page)

    @normalize_exceptions
    def artifacts(
        self,
        type_name: str,
        name: str,
        per_page: int = 50,
        tags: Optional[List[str]] = None,
    ) -> "public.Artifacts":
        """Return an `Artifacts` collection from the given parameters.

        Args:
            type_name: (str) The type of artifacts to fetch.
            name: (str) An artifact collection name. May be prefixed with entity/project.
            per_page: (int) Sets the page size for query pagination.  Usually there is no reason to change this.
            tags: (list[str], optional) Only return artifacts with all of these tags.

        Returns:
            An iterable `Artifacts` object.
        """
        entity, project, collection_name = self._parse_artifact_path(name)
        # If its an Registry project, the entity is considered to be an org instead
        if is_artifact_registry_project(project):
            org = parse_org_from_registry_path(name, PathType.ARTIFACT)
            settings_entity = self.settings["entity"] or self.default_entity
            entity = InternalApi()._resolve_org_entity_name(
                entity=settings_entity, organization=org
            )
        return public.Artifacts(
            self.client,
            entity,
            project,
            collection_name,
            type_name,
            per_page=per_page,
            tags=tags,
        )

    @normalize_exceptions
    def _artifact(
        self, name: str, type: Optional[str] = None, enable_tracking: bool = False
    ):
        if name is None:
            raise ValueError("You must specify name= to fetch an artifact.")
        entity, project, artifact_name = self._parse_artifact_path(name)

        # If its an Registry artifact, the entity is an org instead
        if is_artifact_registry_project(project):
            organization = name.split("/")[0] if name.count("/") == 2 else ""
            # set entity to match the settings since in above code it was potentially set to an org
            settings_entity = self.settings["entity"] or self.default_entity
            # Registry artifacts are under the org entity. Because we offer a shorthand and alias for this path,
            # we need to fetch the org entity to for the user behind the scenes.
            entity = InternalApi()._resolve_org_entity_name(
                entity=settings_entity, organization=organization
            )

        if entity is None:
            raise ValueError(
                "Could not determine entity. Please include the entity as part of the artifact name path."
            )

        artifact = wandb.Artifact._from_name(
            entity=entity,
            project=project,
            name=artifact_name,
            client=self.client,
            enable_tracking=enable_tracking,
        )
        if type is not None and artifact.type != type:
            raise ValueError(
                f"type {type} specified but this artifact is of type {artifact.type}"
            )
        return artifact

    @normalize_exceptions
    def artifact(self, name: str, type: Optional[str] = None):
        """Return a single artifact by parsing path in the form `project/name` or `entity/project/name`.

        Args:
            name: (str) An artifact name. May be prefixed with project/ or entity/project/.
                    If no entity is specified in the name, the Run or API setting's entity is used.
                Valid names can be in the following forms:
                    name:version
                    name:alias
            type: (str, optional) The type of artifact to fetch.

        Returns:
            An `Artifact` object.

        Raises:
            ValueError: If the artifact name is not specified.
            ValueError: If the artifact type is specified but does not match the type of the fetched artifact.

        Note:
        This method is intended for external use only. Do not call `api.artifact()` within the wandb repository code.
        """
        return self._artifact(name=name, type=type, enable_tracking=True)

    @normalize_exceptions
    def job(self, name: Optional[str], path: Optional[str] = None) -> "public.Job":
        """Return a `Job` from the given parameters.

        Args:
            name: (str) The job name.
            path: (str, optional) If given, the root path in which to download the job artifact.

        Returns:
            A `Job` object.
        """
        if name is None:
            raise ValueError("You must specify name= to fetch a job.")
        elif name.count("/") != 2 or ":" not in name:
            raise ValueError(
                "Invalid job specification. A job must be of the form: <entity>/<project>/<job-name>:<alias-or-version>"
            )
        return public.Job(self, name, path)

    @normalize_exceptions
    def list_jobs(self, entity: str, project: str) -> List[Dict[str, Any]]:
        """Return a list of jobs, if any, for the given entity and project.

        Args:
            entity: (str) The entity for the listed job(s).
            project: (str) The project for the listed job(s).

        Returns:
            A list of matching jobs.
        """
        if entity is None:
            raise ValueError("Specify an entity when listing jobs")
        if project is None:
            raise ValueError("Specify a project when listing jobs")

        query = gql(
            """
        query ArtifactOfType(
            $entityName: String!,
            $projectName: String!,
            $artifactTypeName: String!,
        ) {
            project(name: $projectName, entityName: $entityName) {
                artifactType(name: $artifactTypeName) {
                    artifactCollections {
                        edges {
                            node {
                                artifacts {
                                    edges {
                                        node {
                                            id
                                            state
                                            aliases {
                                                alias
                                            }
                                            artifactSequence {
                                                name
                                            }
                                        }
                                    }
                                }
                            }
                        }
                    }
                }
            }
        }
        """
        )

        try:
            artifact_query = self._client.execute(
                query,
                {
                    "projectName": project,
                    "entityName": entity,
                    "artifactTypeName": "job",
                },
            )

            if not artifact_query or not artifact_query["project"]:
                wandb.termerror(
                    f"Project: '{project}' not found in entity: '{entity}' or access denied."
                )
                return []

            if artifact_query["project"]["artifactType"] is None:
                return []

            artifacts = artifact_query["project"]["artifactType"][
                "artifactCollections"
            ]["edges"]

            return [x["node"]["artifacts"] for x in artifacts]
        except requests.exceptions.HTTPError:
            return False

    @normalize_exceptions
    def artifact_exists(self, name: str, type: Optional[str] = None) -> bool:
        """Return whether an artifact version exists within a specified project and entity.

        Args:
            name: (str) An artifact name. May be prefixed with entity/project.
                If entity or project is not specified, it will be inferred from the override params if populated.
                Otherwise, entity will be pulled from the user settings and project will default to "uncategorized".
                Valid names can be in the following forms:
                    name:version
                    name:alias
            type: (str, optional) The type of artifact

        Returns:
            True if the artifact version exists, False otherwise.
        """
        try:
            self._artifact(name, type)
            return True
        except wandb.errors.CommError:
            return False

    @normalize_exceptions
    def artifact_collection_exists(self, name: str, type: str) -> bool:
        """Return whether an artifact collection exists within a specified project and entity.

        Args:
            name: (str) An artifact collection name. May be prefixed with entity/project.
                If entity or project is not specified, it will be inferred from the override params if populated.
                Otherwise, entity will be pulled from the user settings and project will default to "uncategorized".
            type: (str) The type of artifact collection

        Returns:
            True if the artifact collection exists, False otherwise.
        """
        try:
            self.artifact_collection(type, name)
            return True
        except wandb.errors.CommError:
            return False

    def registries(
        self,
        organization: Optional[str] = None,
        filter: Optional[Dict[str, Any]] = None,
    ) -> Registries:
        """Returns a Registry iterator.

        Use the iterator to search and filter registries, collections,
        or artifact versions across your organization's registry.

        Examples:
            Find all registries with the names that contain "model"
            ```python
            import wandb

            api = wandb.Api()  # specify an org if your entity belongs to multiple orgs
            api.registries(filter={"name": {"$regex": "model"}})
            ```

            Find all collections in the registries with the name "my_collection" and the tag "my_tag"
            ```python
            api.registries().collections(filter={"name": "my_collection", "tag": "my_tag"})
            ```

            Find all artifact versions in the registries with a collection name that contains "my_collection" and a version that has the alias "best"
            ```python
            api.registries().collections(
                filter={"name": {"$regex": "my_collection"}}
            ).versions(filter={"alias": "best"})
            ```

            Find all artifact versions in the registries that contain "model" and have the tag "prod" or alias "best"
            ```python
            api.registries(filter={"name": {"$regex": "model"}}).versions(
                filter={"$or": [{"tag": "prod"}, {"alias": "best"}]}
            )
            ```

        Args:
            organization: (str, optional) The organization of the registry to fetch.
                If not specified, use the organization specified in the user's settings.
            filter: (dict, optional) MongoDB-style filter to apply to each object in the registry iterator.
                Fields available to filter for collections are
                    `name`, `description`, `created_at`, `updated_at`.
                Fields available to filter for collections are
                    `name`, `tag`, `description`, `created_at`, `updated_at`
                Fields available to filter for versions are
                    `tag`, `alias`, `created_at`, `updated_at`, `metadata`

        Returns:
            A registry iterator.
        """
        if not InternalApi()._check_server_feature_with_fallback(
            ServerFeature.ARTIFACT_REGISTRY_SEARCH
        ):
            raise RuntimeError(
                "Registry search API is not enabled on this wandb server version. "
                "Please upgrade your server version or contact support at support@wandb.com."
            )

        organization = organization or fetch_org_from_settings_or_entity(
            self.settings, self.default_entity
        )
        return Registries(self.client, organization, filter)

<<<<<<< HEAD
    def registry(self, name: str, organization: Optional[str] = None) -> Registry:
        """Return a registry given a registry name.

        Args:
            name: (str) The name of the registry. This is without the `wandb-registry-` prefix.
            organization: (str, optional) The organization of the registry.
                If no organization is set in the settings, the organization will be fetched from the entity if the entity only belongs to one organization.

        Returns:
            A registry object.
        """
        organization = organization or fetch_org_from_settings_or_entity(
            self.settings, self.default_entity
        )
        org_entity = _fetch_org_entity_from_organization(self.client, organization)
        registry = Registry(self.client, organization, org_entity, name)
        registry.load()
        return registry

    def create_registry(
        self,
        name: str,
        visibility: Literal["organization", "restricted"],
        organization: Optional[str] = None,
        description: Optional[str] = None,
        accepted_artifact_types: Optional[List[str]] = None,
    ) -> Registry:
        """Create a new registry.

        Args:
            name: (str) The name of the registry. Name must be unique within the organization.
            visibility: (str) The visibility of the registry.
                organization: Anyone in the organization can view this registry. You can edit their roles later from the settings in the UI.
                restricted: Only invited members via the UI can access this registry. Public sharing is disabled.
            organization: (str, optional) The organization of the registry.
                If no organization is set in the settings, the organization will be fetched from the entity if the entity only belongs to one organization.
            description: (str, optional) The description of the registry.
            accepted_artifact_types: (list[str], optional) The accepted artifact types of the registry. A type is no more than 128 characters and do not include characters `/` or `:`.
                If not specified, all types are accepted.
                Note: allowed types added to the registry cannot be removed later.

        Returns:
            A registry object.
        """
        if not InternalApi()._check_server_feature_with_fallback(
            ServerFeature.INCLUDE_ARTIFACT_TYPES_IN_REGISTRY_CREATION
        ):
            raise RuntimeError(
                "create_registry api is not enabled on this wandb server version. "
                "Please upgrade your server version or contact support at support@wandb.com."
            )

        organization = organization or fetch_org_from_settings_or_entity(
            self.settings, self.default_entity
        )
        return Registry.create(
            self.client,
            organization,
            name,
            visibility,
            description,
            accepted_artifact_types,
=======
    def integrations(
        self,
        entity: Optional[str] = None,
        *,
        per_page: int = 50,
    ) -> Iterator["Integration"]:
        """Return an iterator of all integrations for an entity.

        Args:
            entity (str, optional): The entity (e.g. team name) for which to
                fetch integrations.  If not provided, the user's default entity
                will be used.
            per_page (int, optional): Number of integrations to fetch per page.
                Defaults to 50.

        Yields:
            Iterator[SlackIntegration | WebhookIntegration]: An iterator of any supported integrations.
        """
        from wandb.apis.public.integrations import Integrations

        entity = entity or self.default_entity
        params = {"entityName": entity, "includeWebhook": True, "includeSlack": True}
        return Integrations(client=self.client, variables=params, per_page=per_page)

    def webhook_integrations(
        self, entity: Optional[str] = None, *, per_page: int = 50
    ) -> Iterator["WebhookIntegration"]:
        """Return an iterator of webhook integrations for an entity.

        Args:
            entity (str, optional): The entity (e.g. team name) for which to
                fetch integrations.  If not provided, the user's default entity
                will be used.
            per_page (int, optional): Number of integrations to fetch per page.
                Defaults to 50.

        Yields:
            Iterator[WebhookIntegration]: An iterator of webhook integrations.

        Examples:
            Get all registered webhook integrations for the team "my-team":
            ```python
            import wandb

            api = wandb.Api()
            webhook_integrations = api.webhook_integrations(entity="my-team")
            ```

            Find only webhook integrations that post requests to "https://my-fake-url.com":
            ```python
            webhook_integrations = api.webhook_integrations(entity="my-team")
            my_webhooks = [
                ig
                for ig in webhook_integrations
                if ig.url_endpoint.startswith("https://my-fake-url.com")
            ]
            ```
        """
        from wandb.apis.public.integrations import WebhookIntegrations

        entity = entity or self.default_entity
        params = {"entityName": entity, "includeWebhook": True}
        return WebhookIntegrations(
            client=self.client, variables=params, per_page=per_page
        )

    def slack_integrations(
        self, entity: Optional[str] = None, *, per_page: int = 50
    ) -> Iterator["SlackIntegration"]:
        """Return an iterator of Slack integrations for an entity.

        Args:
            entity (str, optional): The entity (e.g. team name) for which to
                fetch integrations.  If not provided, the user's default entity
                will be used.
            per_page (int, optional): Number of integrations to fetch per page.
                Defaults to 50.

        Yields:
            Iterator[SlackIntegration]: An iterator of Slack integrations.

        Examples:
            Get all registered Slack integrations for the team "my-team":
            ```python
            import wandb

            api = wandb.Api()
            slack_integrations = api.slack_integrations(entity="my-team")
            ```

            Find only Slack integrations that post to channel names starting with "team-alerts-":
            ```python
            slack_integrations = api.slack_integrations(entity="my-team")
            team_alert_integrations = [
                ig
                for ig in slack_integrations
                if ig.channel_name.startswith("team-alerts-")
            ]
            ```
        """
        from wandb.apis.public.integrations import SlackIntegrations

        entity = entity or self.default_entity
        params = {"entityName": entity, "includeSlack": True}
        return SlackIntegrations(
            client=self.client, variables=params, per_page=per_page
>>>>>>> 9ea8a9c8
        )<|MERGE_RESOLUTION|>--- conflicted
+++ resolved
@@ -15,11 +15,7 @@
 import logging
 import os
 import urllib
-<<<<<<< HEAD
-from typing import Any, Dict, List, Literal, Optional
-=======
-from typing import TYPE_CHECKING, Any, Dict, Iterator, List, Optional
->>>>>>> 9ea8a9c8
+from typing import TYPE_CHECKING, Any, Dict, Iterator, List, Literal, Optional
 
 import requests
 from wandb_gql import Client, gql
@@ -1484,7 +1480,9 @@
 
             Find all collections in the registries with the name "my_collection" and the tag "my_tag"
             ```python
-            api.registries().collections(filter={"name": "my_collection", "tag": "my_tag"})
+            api.registries().collections(
+                filter={"name": "my_collection", "tag": "my_tag"}
+            )
             ```
 
             Find all artifact versions in the registries with a collection name that contains "my_collection" and a version that has the alias "best"
@@ -1528,7 +1526,6 @@
         )
         return Registries(self.client, organization, filter)
 
-<<<<<<< HEAD
     def registry(self, name: str, organization: Optional[str] = None) -> Registry:
         """Return a registry given a registry name.
 
@@ -1591,7 +1588,8 @@
             visibility,
             description,
             accepted_artifact_types,
-=======
+        )
+
     def integrations(
         self,
         entity: Optional[str] = None,
@@ -1698,5 +1696,4 @@
         params = {"entityName": entity, "includeSlack": True}
         return SlackIntegrations(
             client=self.client, variables=params, per_page=per_page
->>>>>>> 9ea8a9c8
         )